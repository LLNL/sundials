--- conflicted
+++ resolved
@@ -34,11 +34,7 @@
 # NOTE: may need to create answer files for different realtypes
 # NOTE: master branch will ignore indextype
 realtype=('double')
-<<<<<<< HEAD
-indextype=('signed_32bit' 'signed_64bit')
-=======
-indextype=('int64_t')
->>>>>>> 0bc60b65
+indextype=('int32_t' 'int64_t')
 
 # real and index types to test
 # NOTE: remove above realtype and indextype arrays and uncomment the 
