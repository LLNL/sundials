--- conflicted
+++ resolved
@@ -27,19 +27,15 @@
 Fixed missing soversions in some `SUNLinearSolver` and `SUNNonlinearSolver`
 CMake targets.
 
-Added Fortran support for the LAPACK dense `SUNLinearSolver` implementations.
+Added Fortran support for the LAPACK dense `SUNLinearSolver` implementation.
 
 Fixed the build system support for MAGMA when using a NVIDIA HPC SDK installation of CUDA
 and fixed the targets used for rocBLAS and rocSPARSE.
 
 Added the fourth order ERK method `ARKODE_SOFRONIOU_SPALETTA_5_3_4`.
 
-<<<<<<< HEAD
 Changed the `SUNProfiler` so that it does not rely on `MPI_WTime` in any case.
 This fixes https://github.com/LLNL/sundials/issues/312. 
-
-=======
->>>>>>> 9717d6d6
 
 ## Changes to SUNDIALS in release 6.6.1
 
