# SUNDIALS Changelog

## Changes to SUNDIALS in release x.x.x

Fixed a bug in `ERKStepReset`, `ERKStepReInit`, `ARKStepReset`, `ARKStepReInit`,
`MRIStepReset`, and `MRIStepReInit` where a previously-set value of *tstop* (from
a call to `ERKStepSetStopTime`, `ARKStepSetStopTime`, or `MRIStepSetStopTime`,
respectively) would not be cleared.

Updated `MRIStepReset` to call the corresponding `MRIStepInnerResetFn` with the same
(*tR*,*yR*) arguments for the `MRIStepInnerStepper` object that is used to evolve the
MRI "fast" time scale subproblems.

<<<<<<< HEAD
Added a new [example](examples/cvode/serial/cvRocket_dns.c) which
demonstrates using CVODE with a discontinuous right-hand-side function
and rootfinding.
=======
Added a variety of embedded DIRK methods from [Kennedy & Carpenter,
NASA TM-2016-219173, 2016] and [Kennedy & Carpenter, Appl. Numer. Math., 146, 2019] to
ARKODE.

>>>>>>> c1285f1c

## Changes to SUNDIALS in release 6.2.0

Added the `SUNLogger` API which provides a SUNDIALS-wide
mechanism for logging of errors, warnings, informational output,
and debugging output.

Deprecated the following functions, it is recommended to use the `SUNLogger` API
instead.

* `ARKStepSetDiagnostics`
* `ERKStepSetDiagnostics`
* `MRIStepSetDiagnostics`
* `KINSetInfoFile`
* `SUNNonlinSolSetPrintLevel_Newton`
* `SUNNonlinSolSetInfoFile_Newton`
* `SUNNonlinSolSetPrintLevel_FixedPoint`
* `SUNNonlinSolSetInfoFile_FixedPoint`
* `SUNLinSolSetInfoFile_PCG`
* `SUNLinSolSetPrintLevel_PCG`
* `SUNLinSolSetInfoFile_SPGMR`
* `SUNLinSolSetPrintLevel_SPGMR`
* `SUNLinSolSetInfoFile_SPFGMR`
* `SUNLinSolSetPrintLevel_SPFGMR`
* `SUNLinSolSetInfoFile_SPTFQM`
* `SUNLinSolSetPrintLevel_SPTFQMR`
* `SUNLinSolSetInfoFile_SPBCGS`
* `SUNLinSolSetPrintLevel_SPBCGS`

The `SUNLinSolSetInfoFile_**` and  `SUNNonlinSolSetInfoFile_*` family of
functions are now enabled by setting the CMake option `SUNDIALS_LOGGING_LEVEL`
to a value `>= 3`.

Added the function `SUNProfiler_Reset` to reset the region timings and counters
to zero.

Added the functions `ARKStepPrintAllStats`, `ERKStepPrintAllStats`,
`MRIStepPrintAll`, `CVodePrintAllStats`, `IDAPrintAllStats`, and
`KINPrintAllStats` to output all of the integrator, nonlinear solver, linear
solver, and other statistics in one call. The file `scripts/sundials_csv.py`
contains functions for parsing the comma-separated value output files.

Added functions to CVODE, CVODES, IDA, and IDAS to change the default step size
adaptivity parameters. For more information see the documentation for:

* `CVodeSetEtaFixedStepBounds`
* `CVodeSetEtaMaxFirstStep`
* `CVodeSetEtaMaxEarlyStep`
* `CVodeSetNumStepsEtaMaxEarlyStep`
* `CVodeSetEtaMax`
* `CVodeSetEtaMin`
* `CVodeSetEtaMinErrFailEta`
* `CVodeSetEtaMaxErrFailEta`
* `CVodeSetNumFailsEtaMaxErrFail`
* `CVodeSetEtaConvFail`
* `IDASetEtaFixedStepBounds`
* `IDAsetEtaMax`
* `IDASetEtaMin`
* `IDASetEtaLow`
* `IDASetEtaMinErrFail`
* `IDASetEtaConvFail`

Added the functions `CVodeSetDeltaGammaMaxLSetup` and
`CVodeSetDeltaGammaMaxBadJac` in CVODE and CVODES to adjust the `gamma` change
thresholds to require a linear solver setup or Jacobian/precondition update,
respectively.

Added the function `IDASetDetlaCjLSetup` in IDA and IDAS to adjust the parameter
that determines when a change in `c_j` requires calling the linear solver setup
function.

Added the function `MRIStepSetOrder` to select the default MRI method of a given
order.

Added support to CVODES for integrating IVPs with constraints using BDF methods
and projecting the solution onto the constraint manifold with a user defined
projection function. This implementation is accompanied by additions to the
CVODES user documentation and examples.

The behavior of `N_VSetKernelExecPolicy_Sycl` has been updated to be consistent
with the CUDA and HIP vectors. The input execution policies are now cloned and
may be freed after calling `N_VSetKernelExecPolicy_Sycl`. Additionally, `NULL`
inputs are now allowed and, if provided, will reset the vector execution
policies to the defaults.

Fixed the `SUNContext` convenience class for C++ users to disallow copy
construction and allow move construction.

A memory leak in the SYCL vector was fixed where the execution policies were
not freed when the vector was destroyed.

The include guard in `nvector_mpimanyvector.h` has been corrected to enable
using both the ManyVector and MPIManyVector NVector implementations in the same
simulation.

Changed exported SUNDIALS PETSc CMake targets to be INTERFACE IMPORTED instead
of UNKNOWN IMPORTED.

A bug was fixed in the integrator functions to retrieve the number of nonlinear
solver failures. The failure count returned was the number of failed *steps* due
to a nonlinear solver failure i.e., if a nonlinear solve failed with a stale
Jacobian or preconditioner but succeeded after updating the Jacobian or
preconditioner, the initial failure was not included in the nonlinear solver
failure count. The following functions have been updated to return the total
number of nonlinear solver failures:

* `ARKStepGetNumNonlinSolvConvFails`
* `ARKStepGetNonlinSolvStats`
* `MRIStepGetNumNonlinSolvConvFails`
* `MRIStepGetNonlinSolvStats`
* `CVodeGetNumNonlinSolvConvFails`
* `CVodeGetNonlinSolvStats`
* `CVodeGetSensNumNonlinSolvConvFails`
* `CVodeGetSensNonlinSolvStats`
* `CVodeGetStgrSensNumNonlinSolvConvFails`
* `CVodeGetStgrSensNonlinSolvStats`
* `IDAGetNumNonlinSolvConvFails`
* `IDAGetNonlinSolvStats`
* `IDAGetSensNumNonlinSolvConvFails`
* `IDAGetSensNonlinSolvStats`

As such users may see an increase in the number of failures reported from the
above functions. The following functions have been added to retrieve the number
of failed steps due to a nonlinear solver failure i.e., the counts previously
returned by the above functions:

* `ARKStepGetNumStepSolveFails`
* `MRIStepGetNumStepSolveFails`
* `CVodeGetNumStepSolveFails`
* `CVodeGetNumStepSensSolveFails`
* `CVodeGetNumStepStgrSensSolveFails`
* `IDAGetNumStepSolveFails`
* `IDAGetNumStepSensSolveFails`

## Changes to SUNDIALS in release 6.1.1

Fixed exported `SUNDIALSConfig.cmake`.

Fixed Fortran interface to `MRIStepInnerStepper` and `MRIStepCoupling`
structures and functions.

Added new Fortran example program,
`examples/arkode/F2003_serial/ark_kpr_mri_f2003.f90` demonstrating MRI
capabilities.

## Changes to SUNDIALS in release 6.1.0

Added new reduction implementations for the CUDA and HIP NVECTORs that use
shared memory (local data storage) instead of atomics. These new implementations
are recommended when the target hardware does not provide atomic support for the
floating point precision that SUNDIALS is being built with. The HIP vector uses
these by default, but the `N_VSetKernelExecPolicy_Cuda` and
`N_VSetKernelExecPolicy_Hip` functions can be used to choose between
different reduction implementations.

`SUNDIALS::<lib>` targets with no static/shared suffix have been added for use
within the build directory (this mirrors the targets exported on installation).

``CMAKE_C_STANDARD`` is now set to 99 by default.

Fixed exported `SUNDIALSConfig.cmake` when profiling is enabled without Caliper.

Fixed `sundials_export.h` include in `sundials_config.h`.

Fixed memory leaks in the SUNLINSOL_SUPERLUMT linear solver.

## Changes to SUNDIALS in release 6.0.0

### SUNContext

SUNDIALS v6.0.0 introduces a new `SUNContext` object on which all other SUNDIALS
objects depend. As such, the constructors for all SUNDIALS packages, vectors,
matrices, linear solvers, nonlinear solvers, and memory helpers have been
updated to accept a context as the last input. Users upgrading to SUNDIALS
v6.0.0 will need to call `SUNContext_Create` to create a context object with
before calling any other SUNDIALS library function, and then provide this object
to other SUNDIALS constructors. The context object has been introduced to allow
SUNDIALS to provide new features, such as the profiling/instrumentation also
introduced in this release, while maintaining thread-safety. See the
documentation section on the `SUNContext` for more details.

A script `upgrade-to-sundials-6-from-5.sh` has been provided with the release
(obtainable from the GitHub release page) to help ease the transition to
SUNDIALS v6.0.0. The script will add a `SUNCTX_PLACEHOLDER` argument to all of
the calls to SUNDIALS constructors that now require a `SUNContext` object. It
can also update deprecated SUNDIALS constants/types to the new names. It can be
run like this:

```
> ./upgrade-to-sundials-6-from-5.sh <files to update>
```

### SUNProfiler

A capability to profile/instrument SUNDIALS library code has been added. This
can be enabled with the CMake option `SUNDIALS_BUILD_WITH_PROFILING`. A built-in
profiler will be used by default, but the
[Caliper](https://github.com/LLNL/Caliper) library can also be used instead with
the CMake option `ENABLE_CALIPER`. See the documentation section on profiling
for more details.  **WARNING**: Profiling will impact performance, and should be
enabled judiciously.

### SUNMemoryHelper

The `SUNMemoryHelper` functions `Alloc`, `Dealloc`, and `Copy` have been updated
to accept an opaque handle as the last input. At a minimum, existing
`SUNMemoryHelper` implementations will need to update these functions to accept
the additional argument. Typically, this handle is the execution stream (e.g., a
CUDA/HIP stream or SYCL queue) for the operation. The CUDA, HIP, and SYCL
`SUNMemoryHelper` implementations have been updated accordingly. Additionally,
the constructor for the SYCL implementation has been updated to remove the SYCL
queue as an input.

### NVector

Two new optional vector operations, `N_VDotProdMultiLocal` and
`N_VDotProdMultiAllReduce`, have been added to support low-synchronization
methods for Anderson acceleration.

The CUDA, HIP, and SYCL execution policies have been moved from the `sundials`
namespace to the `sundials::cuda`, `sundials::hip`, and `sundials::sycl`
namespaces respectively. Accordingly, the prefixes "Cuda", "Hip", and "Sycl"
have been removed from the execution policy classes and methods.

The `Sundials` namespace used by the Trilinos Tpetra NVector has been replaced
with the `sundials::trilinos::nvector_tpetra` namespace.

The serial, PThreads, PETSc, *hypre*, Parallel, OpenMP_DEV, and OpenMP vector
functions `N_VCloneVectorArray_*` and `N_VDestroyVectorArray_*` have been
deprecated. The generic `N_VCloneVectorArray` and `N_VDestroyVectorArray`
functions should be used instead.

The previously deprecated constructor `N_VMakeWithManagedAllocator_Cuda` and
the function `N_VSetCudaStream_Cuda` have been removed and replaced with
`N_VNewWithMemHelp_Cuda` and `N_VSetKerrnelExecPolicy_Cuda` respectively.

The previously deprecated macros `PVEC_REAL_MPI_TYPE` and
`PVEC_INTEGER_MPI_TYPE` have been removed and replaced with
`MPI_SUNREALTYPE` and `MPI_SUNINDEXTYPE` respectively.

### SUNLinearSolver

The following previously deprecated functions have been removed

| Removed                   | Replaced with                    |
|:--------------------------|:---------------------------------|
| `SUNBandLinearSolver`     | `SUNLinSol_Band`                 |
| `SUNDenseLinearSolver`    | `SUNLinSol_Dense`                |
| `SUNKLU`                  | `SUNLinSol_KLU`                  |
| `SUNKLUReInit`            | `SUNLinSol_KLUReInit`            |
| `SUNKLUSetOrdering`       | `SUNLinSol_KLUSetOrdering`       |
| `SUNLapackBand`           | `SUNLinSol_LapackBand`           |
| `SUNLapackDense`          | `SUNLinSol_LapackDense`          |
| `SUNPCG`                  | `SUNLinSol_PCG`                  |
| `SUNPCGSetPrecType`       | `SUNLinSol_PCGSetPrecType`       |
| `SUNPCGSetMaxl`           | `SUNLinSol_PCGSetMaxl`           |
| `SUNSPBCGS`               | `SUNLinSol_SPBCGS`               |
| `SUNSPBCGSSetPrecType`    | `SUNLinSol_SPBCGSSetPrecType`    |
| `SUNSPBCGSSetMaxl`        | `SUNLinSol_SPBCGSSetMaxl`        |
| `SUNSPFGMR`               | `SUNLinSol_SPFGMR`               |
| `SUNSPFGMRSetPrecType`    | `SUNLinSol_SPFGMRSetPrecType`    |
| `SUNSPFGMRSetGSType`      | `SUNLinSol_SPFGMRSetGSType`      |
| `SUNSPFGMRSetMaxRestarts` | `SUNLinSol_SPFGMRSetMaxRestarts` |
| `SUNSPGMR`                | `SUNLinSol_SPGMR`                |
| `SUNSPGMRSetPrecType`     | `SUNLinSol_SPGMRSetPrecType`     |
| `SUNSPGMRSetGSType`       | `SUNLinSol_SPGMRSetGSType`       |
| `SUNSPGMRSetMaxRestarts`  | `SUNLinSol_SPGMRSetMaxRestarts`  |
| `SUNSPTFQMR`              | `SUNLinSol_SPTFQMR`              |
| `SUNSPTFQMRSetPrecType`   | `SUNLinSol_SPTFQMRSetPrecType`   |
| `SUNSPTFQMRSetMaxl`       | `SUNLinSol_SPTFQMRSetMaxl`       |
| `SUNSuperLUMT`            | `SUNLinSol_SuperLUMT`            |
| `SUNSuperLUMTSetOrdering` | `SUNLinSol_SuperLUMTSetOrdering` |

### Fortran Interfaces

The ARKODE, CVODE, IDA, and KINSOL Fortran 77 interfaces have been removed. See
the "SUNDIALS Fortran Interface" section in the user guides and the F2003
example programs for more details using the SUNDIALS Fortran 2003 module
interfaces.

### ARKODE

The ARKODE MRIStep module has been extended to support implicit-explicit (IMEX)
multirate infinitesimal generalized additive Runge-Kutta (MRI-GARK) methods. As
such, `MRIStepCreate` has been updated to include arguments for the slow
explicit and slow implicit ODE right-hand side functions. `MRIStepCreate` has
also been updated to require attaching an `MRIStepInnerStepper` for evolving the
fast time scale. `MRIStepReInit` has been similarly updated to take explicit
and implicit right-hand side functions as input. Codes using explicit or
implicit MRI methods will need to update `MRIStepCreate` and `MRIStepReInit`
calls to pass `NULL` for either the explicit or implicit right-hand side
function as appropriate. If ARKStep is used as the fast time scale integrator,
codes will need to call `ARKStepCreateMRIStepInnerStepper` to wrap the ARKStep
memory as an `MRIStepInnerStepper` object. Additionally, `MRIStepGetNumRhsEvals`
has been updated to return the number of slow implicit and explicit function
evaluations. The coupling table structure `MRIStepCouplingMem` and the
functions `MRIStepCoupling_Alloc` and `MRIStepCoupling_Create` have also
been updated to support IMEX-MRI-GARK methods.

The deprecated functions `MRIStepGetCurrentButcherTables` and
`MRIStepWriteButcher` and the utility functions `MRIStepSetTable` and
`MRIStepSetTableNum` have been removed. Users wishing to create an MRI-GARK
method from a Butcher table should use `MRIStepCoupling_MIStoMRI` to create
the corresponding MRI coupling table and attach it with `MRIStepSetCoupling`.

The implementation of solve-decoupled implicit MRI-GARK methods has been updated
to remove extraneous slow implicit function calls and reduce the memory
requirements.

Deprecated ARKODE nonlinear solver predictors: specification of the ARKStep
"bootstrap" or "minimum correction" predictors (options 4 and 5 from
`ARKStepSetPredictorMethod`), or MRIStep "bootstrap" predictor (option 4 from
`MRIStepSetPredictorMethod`), will output a deprecation warning message.
These options will be removed in a future release.

The previously deprecated functions `ARKStepSetMaxStepsBetweenLSet` and
`ARKStepSetMaxStepsBetweenJac` have been removed and replaced with
`ARKStepSetLSetupFrequency` and `ARKStepSetMaxStepsBetweenJac` respectively.

### CVODE

The previously deprecated function `CVodeSetMaxStepsBetweenJac` has been removed
and replaced with `CVodeSetJacEvalFrequency`.

### CVODES

Added a new function `CVodeGetLinSolveStats` to get the CVODES linear solver
statistics as a group.

Added a new function, `CVodeSetMonitorFn`, that takes a user-function
to be called by CVODES after every `nst` successfully completed time-steps.
This is intended to provide a way of monitoring the CVODES statistics
throughout the simulation.

The previously deprecated function `CVodeSetMaxStepsBetweenJac` has been removed
and replaced with `CVodeSetJacEvalFrequency`.

### KINSOL

New orthogonalization methods were added for use within Anderson acceleration
in KINSOL. See the "Anderson Acceleration QR Factorization" subsection within
the mathematical considerations chapter of the user guide and the
`KINSetOrthAA` function documentation for more details.

### Deprecations

In addition to the deprecations noted elsewhere, many constants, types, and
functions have been renamed so that they are properly namespaced. The old names
have been deprecated and will be removed in SUNDIALS v7.0.0.

The following constants, macros, and  typedefs are now deprecated:

| Deprecated Name            | New Name                          |
|:---------------------------|:----------------------------------|
| `realtype`                 | `sunrealtype`                     |
| `booleantype`              | `sunbooleantype`                  |
| `RCONST`                   | `SUN_RCONST`                      |
| `BIG_REAL`                 | `SUN_BIG_REAL`                    |
| `SMALL_REAL`               | `SUN_SMALL_REAL`                  |
| `UNIT_ROUNDOFF`            | `SUN_UNIT_ROUNDOFF`               |
| `PREC_NONE`                | `SUN_PREC_NONE`                   |
| `PREC_LEFT`                | `SUN_PREC_LEFT`                   |
| `PREC_RIGHT`               | `SUN_PREC_RIGHT`                  |
| `PREC_BOTH`                | `SUN_PREC_BOTH`                   |
| `MODIFIED_GS`              | `SUN_MODIFIED_GS`                 |
| `CLASSICAL_GS`             | `SUN_CLASSICAL_GS`                |
| `ATimesFn`                 | `SUNATimesFn`                     |
| `PSetupFn`                 | `SUNPSetupFn`                     |
| `PSolveFn`                 | `SUNPSolveFn`                     |
| `DlsMat`                   | `SUNDlsMat`                       |
| `DENSE_COL`                | `SUNDLS_DENSE_COL`                |
| `DENSE_ELEM`               | `SUNDLS_DENSE_ELEM`               |
| `BAND_COL`                 | `SUNDLS_BAND_COL`                 |
| `BAND_COL_ELEM`            | `SUNDLS_BAND_COL_ELEM`            |
| `BAND_ELEM`                | `SUNDLS_BAND_ELEM`                |
| `SDIRK_2_1_2`              | `ARKODE_SDIRK_2_1_2`              |
| `BILLINGTON_3_3_2`         | `ARKODE_BILLINGTON_3_3_2`         |
| `TRBDF2_3_3_2`             | `ARKODE_TRBDF2_3_3_2`             |
| `KVAERNO_4_2_3`            | `ARKODE_KVAERNO_4_2_3`            |
| `ARK324L2SA_DIRK_4_2_3`    | `ARKODE_ARK324L2SA_DIRK_4_2_3`    |
| `CASH_5_2_4`               | `ARKODE_CASH_5_2_4`               |
| `CASH_5_3_4`               | `ARKODE_CASH_5_3_4`               |
| `SDIRK_5_3_4`              | `ARKODE_SDIRK_5_3_4`              |
| `KVAERNO_5_3_4`            | `ARKODE_KVAERNO_5_3_4`            |
| `ARK436L2SA_DIRK_6_3_4`    | `ARKODE_ARK436L2SA_DIRK_6_3_4`    |
| `KVAERNO_7_4_5`            | `ARKODE_KVAERNO_7_4_5`            |
| `ARK548L2SA_DIRK_8_4_5`    | `ARKODE_ARK548L2SA_DIRK_8_4_5`    |
| `ARK437L2SA_DIRK_7_3_4`    | `ARKODE_ARK437L2SA_DIRK_7_3_4`    |
| `ARK548L2SAb_DIRK_8_4_5`   | `ARKODE_ARK548L2SAb_DIRK_8_4_5`   |
| `MIN_DIRK_NUM`             | `ARKODE_MIN_DIRK_NUM`             |
| `MAX_DIRK_NUM`             | `ARKODE_MAX_DIRK_NUM`             |
| `MIS_KW3`                  | `ARKODE_MIS_KW3`                  |
| `MRI_GARK_ERK33a`          | `ARKODE_MRI_GARK_ERK33a`          |
| `MRI_GARK_ERK45a`          | `ARKODE_MRI_GARK_ERK45a`          |
| `MRI_GARK_IRK21a`          | `ARKODE_MRI_GARK_IRK21a`          |
| `MRI_GARK_ESDIRK34a`       | `ARKODE_MRI_GARK_ESDIRK34a`       |
| `MRI_GARK_ESDIRK46a`       | `ARKODE_MRI_GARK_ESDIRK46a`       |
| `IMEX_MRI_GARK3a`          | `ARKODE_IMEX_MRI_GARK3a`          |
| `IMEX_MRI_GARK3b`          | `ARKODE_IMEX_MRI_GARK3b`          |
| `IMEX_MRI_GARK4`           | `ARKODE_IMEX_MRI_GARK4`           |
| `MIN_MRI_NUM`              | `ARKODE_MIN_MRI_NUM`              |
| `MAX_MRI_NUM`              | `ARKODE_MAX_MRI_NUM`              |
| `DEFAULT_MRI_TABLE_3`      | `MRISTEP_DEFAULT_TABLE_3`         |
| `DEFAULT_EXPL_MRI_TABLE_3` | `MRISTEP_DEFAULT_EXPL_TABLE_3`    |
| `DEFAULT_EXPL_MRI_TABLE_4` | `MRISTEP_DEFAULT_EXPL_TABLE_4`    |
| `DEFAULT_IMPL_SD_TABLE_2`  | `MRISTEP_DEFAULT_IMPL_SD_TABLE_2` |
| `DEFAULT_IMPL_SD_TABLE_3`  | `MRISTEP_DEFAULT_IMPL_SD_TABLE_3` |
| `DEFAULT_IMPL_SD_TABLE_4`  | `MRISTEP_DEFAULT_IMPL_SD_TABLE_4` |
| `DEFAULT_IMEX_SD_TABLE_3`  | `MRISTEP_DEFAULT_IMEX_SD_TABLE_3` |
| `DEFAULT_IMEX_SD_TABLE_4`  | `MRISTEP_DEFAULT_IMEX_SD_TABLE_4` |
| `HEUN_EULER_2_1_2`         | `ARKODE_HEUN_EULER_2_1_2`         |
| `BOGACKI_SHAMPINE_4_2_3`   | `ARKODE_BOGACKI_SHAMPINE_4_2_3`   |
| `ARK324L2SA_ERK_4_2_3`     | `ARKODE_ARK324L2SA_ERK_4_2_3`     |
| `ZONNEVELD_5_3_4`          | `ARKODE_ZONNEVELD_5_3_4`          |
| `ARK436L2SA_ERK_6_3_4`     | `ARKODE_ARK436L2SA_ERK_6_3_4`     |
| `SAYFY_ABURUB_6_3_4`       | `ARKODE_SAYFY_ABURUB_6_3_4`       |
| `CASH_KARP_6_4_5`          | `ARKODE_CASH_KARP_6_4_5`          |
| `FEHLBERG_6_4_5`           | `ARKODE_FEHLBERG_6_4_5`           |
| `DORMAND_PRINCE_7_4_5`     | `ARKODE_DORMAND_PRINCE_7_4_5`     |
| `ARK548L2SA_ERK_8_4_5`     | `ARKODE_ARK548L2SA_ERK_8_4_5`     |
| `VERNER_8_5_6`             | `ARKODE_VERNER_8_5_6`             |
| `FEHLBERG_13_7_8`          | `ARKODE_FEHLBERG_13_7_8`          |
| `KNOTH_WOLKE_3_3`          | `ARKODE_KNOTH_WOLKE_3_3`          |
| `ARK437L2SA_ERK_7_3_4`     | `ARKODE_ARK437L2SA_ERK_7_3_4`     |
| `ARK548L2SAb_ERK_8_4_5`    | `ARKODE_ARK548L2SAb_ERK_8_4_5`    |
| `MIN_ERK_NUM`              | `ARKODE_MIN_ERK_NUM`              |
| `MAX_ERK_NUM`              | `ARKODE_MAX_ERK_NUM`              |
| `DEFAULT_ERK_2`            | `ARKSTEP_DEFAULT_ERK_2`           |
| `DEFAULT_ERK_3`            | `ARKSTEP_DEFAULT_ERK_3`           |
| `DEFAULT_ERK_4`            | `ARKSTEP_DEFAULT_ERK_4`           |
| `DEFAULT_ERK_5`            | `ARKSTEP_DEFAULT_ERK_5`           |
| `DEFAULT_ERK_6`            | `ARKSTEP_DEFAULT_ERK_6`           |
| `DEFAULT_ERK_8`            | `ARKSTEP_DEFAULT_ERK_8`           |
| `DEFAULT_DIRK_2`           | `ARKSTEP_DEFAULT_DIRK_2`          |
| `DEFAULT_DIRK_3`           | `ARKSTEP_DEFAULT_DIRK_3`          |
| `DEFAULT_DIRK_4`           | `ARKSTEP_DEFAULT_DIRK_4`          |
| `DEFAULT_DIRK_5`           | `ARKSTEP_DEFAULT_DIRK_5`          |
| `DEFAULT_ARK_ETABLE_3`     | `ARKSTEP_DEFAULT_ARK_ETABLE_3`    |
| `DEFAULT_ARK_ETABLE_4`     | `ARKSTEP_DEFAULT_ARK_ETABLE_4`    |
| `DEFAULT_ARK_ETABLE_5`     | `ARKSTEP_DEFAULT_ARK_ETABLE_4`    |
| `DEFAULT_ARK_ITABLE_3`     | `ARKSTEP_DEFAULT_ARK_ITABLE_3`    |
| `DEFAULT_ARK_ITABLE_4`     | `ARKSTEP_DEFAULT_ARK_ITABLE_4`    |
| `DEFAULT_ARK_ITABLE_5`     | `ARKSTEP_DEFAULT_ARK_ITABLE_5`    |
| `DEFAULT_ERK_2`            | `ERKSTEP_DEFAULT_2`               |
| `DEFAULT_ERK_3`            | `ERKSTEP_DEFAULT_3`               |
| `DEFAULT_ERK_4`            | `ERKSTEP_DEFAULT_4`               |
| `DEFAULT_ERK_5`            | `ERKSTEP_DEFAULT_5`               |
| `DEFAULT_ERK_6`            | `ERKSTEP_DEFAULT_6`               |
| `DEFAULT_ERK_8`            | `ERKSTEP_DEFAULT_8`               |

In addition, the following functions are now deprecated (compile-time warnings
will be thrown if supported by the compiler):

| Deprecated Name               | New Name                     |
|:------------------------------|:-----------------------------|
| `CVSpilsSetLinearSolver`      | `CVodeSetLinearSolver`       |
| `CVSpilsSetEpsLin`            | `CVodeSetEpsLin`             |
| `CVSpilsSetPreconditioner`    | `CVodeSetPreconditioner`     |
| `CVSpilsSetJacTimes`          | `CVodeSetJacTimes`           |
| `CVSpilsGetWorkSpace`         | `CVodeGetLinWorkSpace`       |
| `CVSpilsGetNumPrecEvals`      | `CVodeGetNumPrecEvals`       |
| `CVSpilsGetNumPrecSolves`     | `CVodeGetNumPrecSolves`      |
| `CVSpilsGetNumLinIters`       | `CVodeGetNumLinIters`        |
| `CVSpilsGetNumConvFails`      | `CVodeGetNumConvFails`       |
| `CVSpilsGetNumJTSetupEvals`   | `CVodeGetNumJTSetupEvals`    |
| `CVSpilsGetNumJtimesEvals`    | `CVodeGetNumJtimesEvals`     |
| `CVSpilsGetNumRhsEvals`       | `CVodeGetNumLinRhsEvals`     |
| `CVSpilsGetLastFlag`          | `CVodeGetLastLinFlag`        |
| `CVSpilsGetReturnFlagName`    | `CVodeGetLinReturnFlagName`  |
| `CVSpilsSetLinearSolverB`     | `CVodeSetLinearSolverB`      |
| `CVSpilsSetEpsLinB`           | `CVodeSetEpsLinB`            |
| `CVSpilsSetPreconditionerB`   | `CVodeSetPreconditionerB`    |
| `CVSpilsSetPreconditionerBS`  | `CVodeSetPreconditionerBS`   |
| `CVSpilsSetJacTimesB`         | `CVodeSetJacTimesB`          |
| `CVSpilsSetJacTimesBS`        | `CVodeSetJacTimesBS`         |
| `CVDlsSetLinearSolver`        | `CVodeSetLinearSolver`       |
| `CVDlsSetJacFn`               | `CVodeSetJacFn`              |
| `CVDlsGetWorkSpace`           | `CVodeGetLinWorkSpace`       |
| `CVDlsGetNumJacEvals`         | `CVodeGetNumJacEvals`        |
| `CVDlsGetNumRhsEvals`         | `CVodeGetNumLinRhsEvals`     |
| `CVDlsGetLastFlag`            | `CVodeGetLastLinFlag`        |
| `CVDlsGetReturnFlagName`      | `CVodeGetLinReturnFlagName`  |
| `CVDlsSetLinearSolverB`       | `CVodeSetLinearSolverB`      |
| `CVDlsSetJacFnB`              | `CVodeSetJacFnB`             |
| `CVDlsSetJacFnBS`             | `CVodeSetJacFnBS`            |
| `CVDlsSetLinearSolver`        | `CVodeSetLinearSolver`       |
| `CVDlsSetJacFn`               | `CVodeSetJacFn`              |
| `CVDlsGetWorkSpace`           | `CVodeGetLinWorkSpace`       |
| `CVDlsGetNumJacEvals`         | `CVodeGetNumJacEvals`        |
| `CVDlsGetNumRhsEvals`         | `CVodeGetNumLinRhsEvals`     |
| `CVDlsGetLastFlag`            | `CVodeGetLastLinFlag`        |
| `CVDlsGetReturnFlagName`      | `CVodeGetLinReturnFlagName`  |
| `KINDlsSetLinearSolver`       | `KINSetLinearSolver`         |
| `KINDlsSetJacFn`              | `KINSetJacFn`                |
| `KINDlsGetWorkSpace`          | `KINGetLinWorkSpace`         |
| `KINDlsGetNumJacEvals`        | `KINGetNumJacEvals`          |
| `KINDlsGetNumFuncEvals`       | `KINGetNumLinFuncEvals`      |
| `KINDlsGetLastFlag`           | `KINGetLastLinFlag`          |
| `KINDlsGetReturnFlagName`     | `KINGetLinReturnFlagName`    |
| `KINSpilsSetLinearSolver`     | `KINSetLinearSolver`         |
| `KINSpilsSetPreconditioner`   | `KINSetPreconditioner`       |
| `KINSpilsSetJacTimesVecFn`    | `KINSetJacTimesVecFn`        |
| `KINSpilsGetWorkSpace`        | `KINGetLinWorkSpace`         |
| `KINSpilsGetNumPrecEvals`     | `KINGetNumPrecEvals`         |
| `KINSpilsGetNumPrecSolves`    | `KINGetNumPrecSolves`        |
| `KINSpilsGetNumLinIters`      | `KINGetNumLinIters`          |
| `KINSpilsGetNumConvFails`     | `KINGetNumLinConvFails`      |
| `KINSpilsGetNumJtimesEvals`   | `KINGetNumJtimesEvals`       |
| `KINSpilsGetNumFuncEvals`     | `KINGetNumLinFuncEvals`      |
| `KINSpilsGetLastFlag`         | `KINGetLastLinFlag`          |
| `KINSpilsGetReturnFlagName`   | `KINGetLinReturnFlagName`    |
| `IDASpilsSetLinearSolver`     | `IDASetLinearSolver`         |
| `IDASpilsSetPreconditioner`   | `IDASetPreconditioner`       |
| `IDASpilsSetJacTimes`         | `IDASetJacTimes`             |
| `IDASpilsSetEpsLin`           | `IDASetEpsLin`               |
| `IDASpilsSetIncrementFactor`  | `IDASetIncrementFactor`      |
| `IDASpilsGetWorkSpace`        | `IDAGetLinWorkSpace`         |
| `IDASpilsGetNumPrecEvals`     | `IDAGetNumPrecEvals`         |
| `IDASpilsGetNumPrecSolves`    | `IDAGetNumPrecSolves`        |
| `IDASpilsGetNumLinIters`      | `IDAGetNumLinIters`          |
| `IDASpilsGetNumConvFails`     | `IDAGetNumLinConvFails`      |
| `IDASpilsGetNumJTSetupEvals`  | `IDAGetNumJTSetupEvals`      |
| `IDASpilsGetNumJtimesEvals`   | `IDAGetNumJtimesEvals`       |
| `IDASpilsGetNumResEvals`      | `IDAGetNumLinResEvals`       |
| `IDASpilsGetLastFlag`         | `IDAGetLastLinFlag`          |
| `IDASpilsGetReturnFlagName`   | `IDAGetLinReturnFlagName`    |
| `IDASpilsSetLinearSolverB`    | `IDASetLinearSolverB`        |
| `IDASpilsSetEpsLinB`          | `IDASetEpsLinB`              |
| `IDASpilsSetIncrementFactorB` | `IDASetIncrementFactorB`     |
| `IDASpilsSetPreconditionerB`  | `IDASetPreconditionerB`      |
| `IDASpilsSetPreconditionerBS` | `IDASetPreconditionerBS`     |
| `IDASpilsSetJacTimesB`        | `IDASetJacTimesB`            |
| `IDASpilsSetJacTimesBS`       | `IDASetJacTimesBS`           |
| `IDADlsSetLinearSolver`       | `IDASetLinearSolver`         |
| `IDADlsSetJacFn`              | `IDASetJacFn`                |
| `IDADlsGetWorkSpace`          | `IDAGetLinWorkSpace`         |
| `IDADlsGetNumJacEvals`        | `IDAGetNumJacEvals`          |
| `IDADlsGetNumResEvals`        | `IDAGetNumLinResEvals`       |
| `IDADlsGetLastFlag`           | `IDAGetLastLinFlag`          |
| `IDADlsGetReturnFlagName`     | `IDAGetLinReturnFlagName`    |
| `IDADlsSetLinearSolverB`      | `IDASetLinearSolverB`        |
| `IDADlsSetJacFnB`             | `IDASetJacFnB`               |
| `IDADlsSetJacFnBS`            | `IDASetJacFnBS`              |
| `DenseGETRF`                  | `SUNDlsMat_DenseGETRF`       |
| `DenseGETRS`                  | `SUNDlsMat_DenseGETRS`       |
| `denseGETRF`                  | `SUNDlsMat_denseGETRF`       |
| `denseGETRS`                  | `SUNDlsMat_denseGETRS`       |
| `DensePOTRF`                  | `SUNDlsMat_DensePOTRF`       |
| `DensePOTRS`                  | `SUNDlsMat_DensePOTRS`       |
| `densePOTRF`                  | `SUNDlsMat_densePOTRF`       |
| `densePOTRS`                  | `SUNDlsMat_densePOTRS`       |
| `DenseGEQRF`                  | `SUNDlsMat_DenseGEQRF`       |
| `DenseORMQR`                  | `SUNDlsMat_DenseORMQR`       |
| `denseGEQRF`                  | `SUNDlsMat_denseGEQRF`       |
| `denseORMQR`                  | `SUNDlsMat_denseORMQR`       |
| `DenseCopy`                   | `SUNDlsMat_DenseCopy`        |
| `denseCopy`                   | `SUNDlsMat_denseCopy`        |
| `DenseScale`                  | `SUNDlsMat_DenseScale`       |
| `denseScale`                  | `SUNDlsMat_denseScale`       |
| `denseAddIdentity`            | `SUNDlsMat_denseAddIdentity` |
| `DenseMatvec`                 | `SUNDlsMat_DenseMatvec`      |
| `denseMatvec`                 | `SUNDlsMat_denseMatvec`      |
| `BandGBTRF`                   | `SUNDlsMat_BandGBTRF`        |
| `bandGBTRF`                   | `SUNDlsMat_bandGBTRF`        |
| `BandGBTRS`                   | `SUNDlsMat_BandGBTRS`        |
| `bandGBTRS`                   | `SUNDlsMat_bandGBTRS`        |
| `BandCopy`                    | `SUNDlsMat_BandCopy`         |
| `bandCopy`                    | `SUNDlsMat_bandCopy`         |
| `BandScale`                   | `SUNDlsMat_BandScale`        |
| `bandScale`                   | `SUNDlsMat_bandScale`        |
| `bandAddIdentity`             | `SUNDlsMat_bandAddIdentity`  |
| `BandMatvec`                  | `SUNDlsMat_BandMatvec`       |
| `bandMatvec`                  | `SUNDlsMat_bandMatvec`       |
| `ModifiedGS`                  | `SUNModifiedGS`              |
| `ClassicalGS`                 | `SUNClassicalGS`             |
| `QRfact`                      | `SUNQRFact`                  |
| `QRsol`                       | `SUNQRsol`                   |
| `DlsMat_NewDenseMat`          | `SUNDlsMat_NewDenseMat`      |
| `DlsMat_NewBandMat`           | `SUNDlsMat_NewBandMat`       |
| `DestroyMat`                  | `SUNDlsMat_DestroyMat`       |
| `NewIntArray`                 | `SUNDlsMat_NewIntArray`      |
| `NewIndexArray`               | `SUNDlsMat_NewIndexArray`    |
| `NewRealArray`                | `SUNDlsMat_NewRealArray`     |
| `DestroyArray`                | `SUNDlsMat_DestroyArray`     |
| `AddIdentity`                 | `SUNDlsMat_AddIdentity`      |
| `SetToZero`                   | `SUNDlsMat_SetToZero`        |
| `PrintMat`                    | `SUNDlsMat_PrintMat`         |
| `newDenseMat`                 | `SUNDlsMat_newDenseMat`      |
| `newBandMat`                  | `SUNDlsMat_newBandMat`       |
| `destroyMat`                  | `SUNDlsMat_destroyMat`       |
| `newIntArray`                 | `SUNDlsMat_newIntArray`      |
| `newIndexArray`               | `SUNDlsMat_newIndexArray`    |
| `newRealArray`                | `SUNDlsMat_newRealArray`     |
| `destroyArray`                | `SUNDlsMat_destroyArray`     |

In addition, the entire `sundials_lapack.h` header file is now deprecated for
removal in SUNDIALS v7.0.0. Note, this header file is not needed to use the
SUNDIALS LAPACK linear solvers.

## Changes to SUNDIALS in release 5.8.0

The RAJA NVECTOR implementation has been updated to support the SYCL backend
in addition to the CUDA and HIP backend. Users can choose the backend when
configuring SUNDIALS by using the `SUNDIALS_RAJA_BACKENDS` CMake variable. This
module remains experimental and is subject to change from version to version.

A new SUNMatrix and SUNLinearSolver implementation were added to interface
with the Intel oneAPI Math Kernel Library (oneMKL). Both the matrix and the
linear solver support general dense linear systems as well as block diagonal
linear systems. This module is experimental and is subject to change from
version to version.

Added a new *optional* function to the SUNLinearSolver API,
`SUNLinSolSetZeroGuess`, to indicate that the next call to `SUNlinSolSolve` will
be made with a zero initial guess. SUNLinearSolver implementations that do not
use the `SUNLinSolNewEmpty` constructor will, at a minimum, need set the
`setzeroguess` function pointer in the linear solver `ops` structure to
`NULL`. The SUNDIALS iterative linear solver implementations have been updated
to leverage this new set function to remove one dot product per solve.

The time integrator packages (ARKODE, CVODE(S), and IDA(S)) all now support a
new "matrix-embedded" SUNLinearSolver type.  This type supports user-supplied
SUNLinearSolver implementations that set up and solve the specified linear
system at each linear solve call.  Any matrix-related data structures are held
internally to the linear solver itself, and are not provided by the SUNDIALS
package.

Added functions to ARKODE and CVODE(S) for supplying an alternative right-hand
side function and to IDA(S) for supplying an alternative residual for use within
nonlinear system function evaluations.

Support for user-defined inner (fast) integrators has been to the MRIStep module
in ARKODE. See the "MRIStep Custom Inner Steppers" section in the user guide for
more information on providing a user-defined integration method.

Added specialized fused HIP kernels to CVODE which may offer better
performance on smaller problems when using CVODE with the `NVECTOR_HIP`
module. See the optional input function `CVodeSetUseIntegratorFusedKernels`
for more information. As with other SUNDIALS HIP features, this is
feature is experimental and may change from version to version.

New KINSOL options have been added to apply a constant damping factor in the
fixed point and Picard iterations (see `KINSetDamping`), to delay the start of
Anderson acceleration with the fixed point and Picard iterations (see
`KINSetDelayAA`), and to return the newest solution with the fixed point
iteration (see `KINSetReturnNewest`).

The installed SUNDIALSConfig.cmake file now supports the `COMPONENTS` option
to `find_package`. The exported targets no longer have IMPORTED_GLOBAL set.

A bug was fixed in `SUNMatCopyOps` where the matrix-vector product setup
function pointer was not copied.

A bug was fixed in the SPBCGS and SPTFQMR solvers for the case where a non-zero
initial guess and a solution scaling vector are provided. This fix only impacts
codes using SPBCGS or SPTFQMR as standalone solvers as all SUNDIALS packages
utilize a zero initial guess.

A bug was fixed in the ARKODE stepper modules where the stop time may be passed
after resetting the integrator.

A bug was fixed in `IDASetJacTimesResFn` in IDAS where the supplied function was
used in the dense finite difference Jacobian computation rather than the finite
difference Jacobian-vector product approximation.

A bug was fixed in the KINSOL Picard iteration where the value of
`KINSetMaxSetupCalls` would be ignored.

## Changes to SUNDIALS in release 5.7.0

A new NVECTOR implementation based on the SYCL abstraction layer has been added
targeting Intel GPUs. At present the only SYCL compiler supported is the DPC++
(Intel oneAPI) compiler. See the SYCL NVECTOR section in the user guide for more
details. This module is considered experimental and is subject to major changes
even in minor releases.

A new SUNMatrix and SUNLinearSolver implementation were added to interface
with the MAGMA linear algebra library. Both the matrix and the linear solver
support general dense linear systems as well as block diagonal linear systems,
and both are targeted at GPUs (AMD or NVIDIA).

## Changes to SUNDIALS in release 5.6.1

Fixed a bug in the SUNDIALS CMake which caused an error if the
`CMAKE_CXX_STANDARD` and `SUNDIALS_RAJA_BACKENDS` options were not provided.

Fixed some compiler warnings when using the IBM XL compilers.

## Changes to SUNDIALS in release 5.6.0

A new NVECTOR implementation based on the AMD ROCm HIP platform has been added.
This vector can target NVIDIA or AMD GPUs. See HIP NVECTOR section in the user
guide for more details. This module is considered experimental and is subject to
change from version to version.

The RAJA NVECTOR implementation has been updated to support the HIP backend
in addition to the CUDA backend. Users can choose the backend when configuring
SUNDIALS by using the `SUNDIALS_RAJA_BACKENDS` CMake variable. This module
remains experimental and is subject to change from version to version.

A new optional operation, `N_VGetDeviceArrayPointer`, was added to the N_Vector
API. This operation is useful for N_Vectors that utilize dual memory spaces,
e.g. the native SUNDIALS CUDA N_Vector.

The SUNMATRIX_CUSPARSE and SUNLINEARSOLVER_CUSOLVERSP_BATCHQR implementations
no longer require the SUNDIALS CUDA N_Vector. Instead, they require that the
vector utilized provides the `N_VGetDeviceArrayPointer` operation, and that the
pointer returned by `N_VGetDeviceArrayPointer` is a valid CUDA device pointer.

## Changes to SUNDIALS in release 5.5.0

Refactored the SUNDIALS build system. CMake 3.12.0 or newer is now required.
Users will likely see deprecation warnings, but otherwise the changes
should be fully backwards compatible for almost all users. SUNDIALS
now exports CMake targets and installs a `SUNDIALSConfig.cmake` file.

Added support for SuperLU DIST 6.3.0 or newer.

## Changes to SUNDIALS in release 5.4.0

Added full support for time-dependent mass matrices in ARKStep, and expanded
existing non-identity mass matrix infrastructure to support use of the
fixed point nonlinear solver.  Fixed bug for ERK method integration with
static mass matrices.

An interface between ARKStep and the XBraid multigrid reduction in time (MGRIT)
library has been added to enable parallel-in-time integration. See the ARKStep
documentation and examples for more details. This interface required the
addition of three new N_Vector operations to exchange vector data between
computational nodes, see `N_VBufSize`, `N_VBufPack`, and `N_VBufUnpack`. These
N_Vector operations are only used within the XBraid interface and need not be
implemented for any other context.

Updated the MRIStep time-stepping module in ARKODE to support higher-order
MRI-GARK methods [Sandu, SIAM J. Numer. Anal., 57, 2019], including methods that
involve solve-decoupled, diagonally-implicit treatment of the slow time scale.

A new API, `SUNMemoryHelper`, was added to support **GPU users** who have
complex memory management needs such as using memory pools. This is paired with
new constructors for the `NVECTOR_CUDA` and `NVECTOR_RAJA` modules that accept a
`SUNMemoryHelper` object. Refer to "The SUNMemoryHelper API", "NVECTOR CUDA" and
"NVECTOR RAJA" sections in the documentation for more information.

The `NVECTOR_RAJA` module has been updated to mirror the `NVECTOR_CUDA` module.
Notably, the update adds managed memory support to the `NVECTOR_RAJA` module.
Users of the module will need to update any calls to the `N_VMake_Raja` function
because that signature was changed. This module remains experimental and is
subject to change from version to version.

Added new `SetLSNormFactor` functions to CVODE(S), ARKODE, and IDA(S) to
to specify the factor for converting between integrator tolerances (WRMS norm)
and linear solver tolerances (L2 norm) i.e., `tol_L2 = nrmfac * tol_WRMS`.

Added new reset functions `ARKStepReset`, `ERKStepReset`, and
`MRIStepReset` to reset the stepper time and state vector to user-provided
values for continuing the integration from that point while retaining the
integration history. These function complement the reinitialization functions
`ARKStepReInit`, `ERKStepReInit`, and `MRIStepReInit` which reinitialize
the stepper so that the problem integration should resume as if started from
scratch.

Added new functions for advanced users providing a custom `SUNNonlinSolSysFn`.

The expected behavior of `SUNNonlinSolGetNumIters` and
`SUNNonlinSolGetNumConvFails` in the SUNNonlinearSolver API have been updated to
specify that they should return the number of nonlinear solver iterations and
convergence failures in the most recent solve respectively rather than the
cumulative number of iterations and failures across all solves respectively. The
API documentation and SUNDIALS provided SUNNonlinearSolver implementations and
have been updated accordingly. As before, the cumulative number of nonlinear
iterations and failures may be retrieved by calling the integrator provided get
functions.

**This change may cause a runtime error in existing user code**.
In IDAS and CVODES, the functions for forward integration with checkpointing
(`IDASolveF`, `CVodeF`) are now subject to a restriction on the number of time
steps allowed to reach the output time. This is the same restriction applied to
the `IDASolve` and `CVode` functions. The default maximum number of steps is
500, but this may be changed using the `<IDA|CVode>SetMaxNumSteps` function.
This change fixes a bug that could cause an infinite loop in the `IDASolveF`
and `CVodeF` and functions.

A minor inconsistency in CVODE(S) and a bug ARKODE when checking the Jacobian
evaluation frequency has been fixed. As a result codes using using a
non-default Jacobian update frequency through a call to
`CVodeSetMaxStepsBetweenJac` or `ARKStepSetMaxStepsBetweenJac` will need to
increase the provided value by 1 to achieve the same behavior as before. For
greater clarity the functions `CVodeSetMaxStepsBetweenJac`,
`ARKStepSetMaxStepsBetweenJac`, and `ARKStepSetMaxStepsBetweenLSet` have been
deprecated and replaced with `CVodeSetJacEvalFrequency`,
`ARKStepSetJacEvalFrequency`, and `ARKStepSetLSetupFrequency` respectively.
Additionally, the function `CVodeSetLSetupFrequency` has been added to CVODE(S)
to set the frequency of calls to the linear solver setup function.

The `NVECTOR_TRILINOS` module has been updated to work with Trilinos 12.18+.
This update changes the local ordinal type to always be an `int`.

Added support for CUDA v11.

## Changes to SUNDIALS in release 5.3.0

Fixed a bug in ARKODE where the prototypes for `ERKStepSetMinReduction` and
`ARKStepSetMinReduction` were not included in `arkode_erkstep.h` and
`arkode_arkstep.h` respectively.

Fixed a bug in ARKODE where inequality constraint checking would need to be
disabled and then re-enabled to update the inequality constraint values after
resizing a problem. Resizing a problem will now disable constraints and a call
to `ARKStepSetConstraints` or `ERKStepSetConstraints` is required to re-enable
constraint checking for the new problem size.

Fixed a bug in the iterative linear solver modules where an error is not
returned if the Atimes function is `NULL` or, if preconditioning is enabled, the
PSolve function is `NULL`.

Added specialized fused CUDA kernels to CVODE which may offer better
performance on smaller problems when using CVODE with the `NVECTOR_CUDA`
module. See the optional input function `CVodeSetUseIntegratorFusedKernels`
for more information. As with other SUNDIALS CUDA features, this is
feature is experimental and may change from version to version.

Added the ability to control the CUDA kernel launch parameters for the
`NVECTOR_CUDA` and `SUNMATRIX_CUSPARSE` modules. These modules remain
experimental and are subject to change from version to version.
In addition, the `NVECTOR_CUDA` kernels were rewritten to be more flexible.
Most users should see equivalent performance or some improvement, but a select
few may observe minor performance degradation with the default settings. Users
are encouraged to contact the SUNDIALS team about any performance changes
that they notice.

Added new capabilities for monitoring the solve phase in the
`SUNNONLINSOL_NEWTON` and `SUNNONLINSOL_FIXEDPOINT` modules, and the SUNDIALS
iterative linear solver modules. SUNDIALS must be built with the CMake option
`SUNDIALS_BUILD_WITH_MONITORING` to use these capabilities.

Added a new function, `CVodeSetMonitorFn`, that takes a user-function
to be called by CVODE after every `nst` successfully completed time-steps.
This is intended to provide a way of monitoring the CVODE statistics
throughout the simulation.

Added a new function `CVodeGetLinSolveStats` to get the CVODE linear solver
statistics as a group.

Added optional set functions to provide an alternative ODE right-hand side
function (ARKODE and CVODE(S)), DAE residual function (IDA(S)), or nonlinear
system function (KINSOL) for use when computing Jacobian-vector products with
the internal difference quotient approximation.

Added support to CVODE for integrating IVPs with constraints using BDF methods
and projecting the solution onto the constraint manifold with a user defined
projection function. This implementation is accompanied by additions to the
CVODE user documentation and examples.

## Changes to SUNDIALS in release 5.2.0

Fixed a build system bug related to the Fortran 2003 interfaces when using the
IBM XL compiler. When building the Fortran 2003 interfaces with an XL compiler
it is recommended to set `CMAKE_Fortran_COMPILER` to `f2003`, `xlf2003`, or
`xlf2003_r`.

Fixed a bug in how ARKODE interfaces with a user-supplied, iterative, unscaled
linear solver. In this case, ARKODE adjusts the linear solver tolerance in an
attempt to account for the lack of support for left/right scaling matrices.
Previously, ARKODE computed this scaling factor using the error weight vector,
`ewt`; this fix changes that to the residual weight vector, `rwt`, that can
differ from `ewt` when solving problems with non-identity mass matrix.

Fixed a linkage bug affecting Windows users that stemmed from
dllimport/dllexport attribute missing on some SUNDIALS API functions.

Fixed a memory leak in CVODES and IDAS from not deallocating the `atolSmin0` and
`atolQSmin0` arrays.

Fixed a bug where a non-default value for the maximum allowed growth factor
after the first step would be ignored.

Functions were added to each of the time integration packages to enable or
disable the scaling applied to linear system solutions with matrix-based linear
solvers to account for lagged matrix information.

Added two new functions, `ARKStepSetMinReduction` and `ERKStepSetMinReduction`
to change the minimum allowed step size reduction factor after an error test
failure.

Added a new `SUNMatrix` implementation, `SUNMATRIX_CUSPARSE`, that interfaces to
the sparse matrix implementation from the NVIDIA cuSPARSE library. In addition,
the `SUNLINSOL_CUSOLVER_BATCHQR` linear solver has been updated to use this
matrix, therefore, users of this module will need to update their code. These
modules are still considered to be experimental, thus they are subject to
breaking changes even in minor releases.

Added a new "stiff" interpolation module to ARKODE, based on Lagrange polynomial
interpolation, that is accessible to each of the ARKStep, ERKStep and MRIStep
time-stepping modules. This module is designed to provide increased
interpolation accuracy when integrating stiff problems, as opposed to the ARKODE
standard Hermite interpolation module that can suffer when the IVP right-hand
side has large Lipschitz constant. While the Hermite module remains the default,
the new Lagrange module may be enabled using one of the routines
`ARKStepSetInterpolantType`, `ERKStepSetInterpolantType`, or
`MRIStepSetInterpolantType`. The serial example problem `ark_brusselator.c` has
been converted to use this Lagrange interpolation module. Created accompanying
routines `ARKStepSetInterpolantDegree`, `ARKStepSetInterpolantDegree` and
`ARKStepSetInterpolantDegree` to provide user control over these interpolating
polynomials. While the routines `ARKStepSetDenseOrder`, `ARKStepSetDenseOrder`
and `ARKStepSetDenseOrder` still exist, these have been deprecated and will be
removed in a future release.

## Changes to SUNDIALS in release 5.1.0

Added support for a user-supplied function to update the prediction for each
implicit stage solution in ARKStep.  If supplied, this routine will be called
*after* any existing ARKStep predictor algorithm completes, so that the
predictor may be modified by the user as desired.  The new user-supplied routine
has type `ARKStepStagePredictFn`, and may be set by calling
`ARKStepSetStagePredictFn`.

The MRIStep module has been updated to support attaching different user data
pointers to the inner and outer integrators. If applicable, user codes will
need to add a call to `ARKStepSetUserData` to attach their user data
pointer to the inner integrator memory as `MRIStepSetUserData` will
not set the pointer for both the inner and outer integrators. The MRIStep
examples have been updated to reflect this change.

Added support for damping when using Anderson acceleration in KINSOL. See the
mathematical considerations section of the user guide and the description of the
`KINSetDampingAA` function for more details.

Added support for damping to the `SUNNonlinearSolver_FixedPoint` module when
using Anderson acceleration. See the `SUNNonlinearSolver_FixedPoint` section in
the user guides and the description of the `SUNNonlinSolSetDamping_FixedPoint`
function for more details.

Fixed a build system bug related to finding LAPACK/BLAS.

Fixed a build system bug related to checking if the KLU library works.

Fixed a build system bug related to finding PETSc when using the CMake
variables `PETSC_INCLUDES` and `PETSC_LIBRARIES` instead of `PETSC_DIR`.

Added a new build system option, `CUDA_ARCH`, to specify the CUDA architecture
to target.

Fixed a bug in the Fortran 2003 interfaces to the ARKODE Butcher table routines
and structure. This includes changing the `ARKodeButcherTable` type to be a
`type(c_ptr)` in Fortran.

Added two utility functions, `SUNDIALSFileOpen` and `SUNDIALSFileClose` for
creating/destroying file pointers. These are useful when using the Fortran 2003
interfaces.

## Changes to SUNDIALS in release 5.0.0

### Build System

Increased the minimum required CMake version to 3.5 for most SUNDIALS
configurations, and 3.10 when CUDA or OpenMP with device offloading are enabled.

The CMake option `BLAS_ENABLE` and the variable `BLAS_LIBRARIES` have been
removed to simplify builds as SUNDIALS packages do not use BLAS directly. For
third party libraries that require linking to BLAS, the path to the BLAS
library should be included in the `_LIBRARIES` variable for the third party
library e.g., `SUPERLUDIST_LIBRARIES` when enabling SuperLU_DIST.

Fixed a bug in the build system that prevented the PThreads NVECTOR module from
being built.

### NVector

Two new functions were added to aid in creating custom NVECTOR objects. The
constructor `N_VNewEmpty` allocates an "empty" generic NVECTOR with the object's
content pointer and the function pointers in the operations structure
initialized to NULL. When used in the constructor for custom objects this
function will ease the introduction of any new optional operations to the
NVECTOR API by ensuring only required operations need to be set. Additionally,
the function `N_VCopyOps(w, v)` has been added to copy the operation function
pointers between vector objects. When used in clone routines for custom vector
objects these functions also will ease the introduction of any new optional
operations to the NVECTOR API by ensuring all operations are copied when cloning
objects.

Two new NVECTOR implementations, NVECTOR_MANYVECTOR and NVECTOR_MPIMANYVECTOR,
have been created to support flexible partitioning of solution data among
different processing elements (e.g., CPU + GPU) or for multi-physics problems
that couple distinct MPI-based simulations together (see the NVECTOR_MANYVECTOR
and NVECTOR_MPIMANYVECTOR sections in the user guides for more details). This
implementation is accompanied by additions to user documentation and SUNDIALS
examples.

An additional NVECTOR implementation, NVECTOR_MPIPLUSX, has been created to
support the MPI+X paradigm where X is a type of on-node parallelism (e.g.,
OpenMP, CUDA). The implementation is accompanied by additions to user
documentation and SUNDIALS examples.

One new required vector operation and ten new optional vector operations have
been added to the NVECTOR API. The new required operation, `N_VGetLength`,
returns the global length of an N_Vector. The optional operations have been
added to support the new NVECTOR_MPIMANYVECTOR implementation. The operation
`N_VGetCommunicator` must be implemented by subvectors that are combined to
create an NVECTOR_MPIMANYVECTOR, but is not used outside of this context. The
remaining nine operations are optional local reduction operations intended to
eliminate unnecessary latency when performing vector reduction operations
(norms, etc.) on distributed memory systems. The optional local reduction vector
operations are `N_VDotProdLocal`, `N_VMaxNormLocal`, `N_VMinLocal`,
`N_VL1NormLocal`, `N_VWSqrSumLocal`, `N_VWSqrSumMaskLocal`, `N_VInvTestLocal`,
`N_VConstrMaskLocal`, and `N_VMinQuotientLocal`. If an NVECTOR implementation
defines any of the local operations as NULL, then the NVECTOR_MPIMANYVECTOR will
call standard NVECTOR operations to complete the computation.

The `*_MPICuda` and `*_MPIRaja` functions have been removed from the
NVECTOR_CUDA and NVECTOR_RAJA implementations respectively. Accordingly, the
`nvector_mpicuda.h`, `nvector_mpiraja.h`, `libsundials_nvecmpicuda.lib`, and
`libsundials_nvecmpicudaraja.lib` files have been removed. Users should use the
NVECTOR_MPIPLUSX module in conjunction with the NVECTOR_CUDA or NVECTOR_RAJA
modules to replace the functionality. The necessary changes are minimal and
should require few code modifications.

Fixed a memory leak in the NVECTOR_PETSC clone function.

Made performance improvements to the CUDA NVECTOR. Users who utilize a
non-default stream should no longer see default stream synchronizations after
memory transfers.

Added a new constructor to the CUDA NVECTOR that allows a user to provide
custom allocate and free functions for the vector data array and internal
reduction buffer.

Added new Fortran 2003 interfaces for most NVECTOR modules. See NEVTOR section
in the user guides for more details on how to use the interfaces.

Added three new NVECTOR utility functions, `FN_VGetVecAtIndexVectorArray`,
`FN_VSetVecAtIndexVectorArray`, and `FN_VNewVectorArray`, for working with
`N_Vector` arrays when using the Fortran 2003 interfaces.

### SUNMatrix

Two new functions were added to aid in creating custom SUNMATRIX objects. The
constructor `SUNMatNewEmpty` allocates an "empty" generic SUNMATRIX with the
object's content pointer and the function pointers in the operations structure
initialized to NULL. When used in the constructor for custom objects this
function will ease the introduction of any new optional operations to the
SUNMATRIX API by ensuring only required operations need to be set. Additionally,
the function `SUNMatCopyOps(A, B)` has been added to copy the operation function
pointers between matrix objects. When used in clone routines for custom matrix
objects these functions also will ease the introduction of any new optional
operations to the SUNMATRIX API by ensuring all operations are copied when
cloning objects.

A new operation, `SUNMatMatvecSetup`, was added to the SUNMatrix API. Users
who have implemented custom SUNMatrix modules will need to at least update
their code to set the corresponding ops structure member, matvecsetup, to NULL.

The generic SUNMatrix API now defines error codes to be returned by SUNMatrix
operations. Operations which return an integer flag indiciating success/failure
may return different values than previously.

A new SUNMatrix (and SUNLinearSolver) implementation was added to facilitate
the use of the SuperLU_DIST library with SUNDIALS.

Added new Fortran 2003 interfaces for most SUNMATRIX modules. See SUNMATRIX
section in the user guides for more details on how to use the interfaces.

### SUNLinearSolver

A new function was added to aid in creating custom SUNLINEARSOLVER objects. The
constructor `SUNLinSolNewEmpty` allocates an "empty" generic SUNLINEARSOLVER
with the object's content pointer and the function pointers in the operations
structure initialized to NULL. When used in the constructor for custom objects
this function will ease the introduction of any new optional operations to the
SUNLINEARSOLVER API by ensuring only required operations need to be set.

The return type of the SUNLinearSolver API function `SUNLinSolLastFlag` has
changed from `long int` to `sunindextype` to be consistent with the type
used to store row indices in dense and banded linear solver modules.

Added a new optional operation to the SUNLINEARSOLVER API, `SUNLinSolGetID`,
that returns a `SUNLinearSolver_ID` for identifying the linear solver module.

The SUNLinearSolver API has been updated to make the initialize and setup
functions optional.

A new SUNLinearSolver (and SUNMatrix) implementation was added to facilitate
the use of the SuperLU_DIST library with SUNDIALS.

Added a new SUNLinearSolver implementation,
`SUNLinearSolver_cuSolverSp_batchQR`, which leverages the NVIDIA cuSOLVER sparse
batched QR method for efficiently solving block diagonal linear systems on
NVIDIA GPUs.

Added three new accessor functions to the SUNLinSol_KLU module,
`SUNLinSol_KLUGetSymbolic`, `SUNLinSol_KLUGetNumeric`, and
`SUNLinSol_KLUGetCommon`, to provide user access to the underlying
KLU solver structures.

Added new Fortran 2003 interfaces for most SUNLINEARSOLVER modules. See
SUNLINEARSOLVER section in the user guides for more details on how to use
the interfaces.

### SUNNonlinearSolver

A new function was added to aid in creating custom SUNNONLINEARSOLVER objects.
The constructor `SUNNonlinSolNewEmpty` allocates an "empty" generic
SUNNONLINEARSOLVER with the object's content pointer and the function pointers
in the operations structure initialized to NULL. When used in the constructor
for custom objects this function will ease the introduction of any new optional
operations to the SUNNONLINEARSOLVER API by ensuring only required operations
need to be set.

To facilitate the use of user supplied nonlinear solver convergence test
functions the `SUNNonlinSolSetConvTestFn` function in the SUNNonlinearSolver API
has been updated to take a `void*` data pointer as input. The supplied data
pointer will be passed to the nonlinear solver convergence test function on each
call.

The inputs values passed to the first two inputs of the `SUNNonlinSolSolve`
function in the SUNNONLINEARSOLVER have been changed to be the predicted
state and the initial guess for the correction to that state. Additionally,
the definitions of `SUNNonlinSolLSetupFn` and `SUNNonlinSolLSolveFn` in the
SUNNonlinearSolver API have been updated to remove unused input parameters.
For more information on the nonlinear system formulation and the API functions
see the SUNNONLINEARSOLVER chapter in the user guides.

Added a new `SUNNonlinearSolver` implementation, `SUNNonlinsol_PetscSNES`,
which interfaces to the PETSc SNES nonlinear solver API.

Added new Fortran 2003 interfaces for most SUNNONLINEARSOLVER modules. See
SUNNONLINEARSOLVER section in the user guides for more details on how to use
the interfaces.

### CVODE and CVODES

Fixed a bug in the CVODE and CVODES constraint handling where the step size
could be set below the minimum step size.

Fixed a bug in the CVODE and CVODES nonlinear solver interfaces where the norm
of the accumulated correction was not updated when using a non-default
convergence test function.

Fixed a bug in the CVODES `cvRescale` function where the loops to compute the
array of scalars for the fused vector scale operation stopped one iteration
early.

Fixed a bug in CVODES where CVodeF would return the wrong flag under certain
cirumstances.

Fixed a bug in CVODES where CVodeF would not return a root in NORMAL_STEP mode
if the root occurred after the desired output time.

Fixed a memeory leak in FCVODE when not using the default nonlinear solver.

Removed extraneous calls to `N_VMin` for simulations where the scalar valued
absolute tolerance, or all entries of the vector-valued absolute tolerance
array, are strictly positive. In this scenario CVODE and CVODES will remove
at least one global reduction per time step.

The CVLS interface has been updated to only zero the Jacobian matrix before
calling a user-supplied Jacobian evaluation function when the attached linear
solver has type `SUNLINEARSOLVER_DIRECT`.

A new linear solver interface function, `CVLsLinSysFn`, was added as an
alternative method for evaluating the linear systems I - gamma J.

Added functions to get the current state and gamma value to CVODE and CVODES.
These functions may be useful to users who chose to provide their own nonlinear
solver implementation.

Added New Fortran 2003 interfaces to CVODE and CVODES were added. These new
interfaces were generated with SWIG-Fortran and provide a user an idiomatic
Fortran 2003 interface to most of the SUNDIALS C API. The existing CVODE F2003
interface, and all module implementations with existing Fortran 2003 interfaces
were updated accordingly. See the section "Using CVODE for Fortran
Applications" and "Using CVODES for Fortran Applications" in the appropriate
user guide for more details on how to use the interfaces.

### ARKODE

The MRIStep module has been updated to support explicit, implicit, or IMEX
methods as the fast integrator using the ARKStep module. As a result some
function signatures have been changed including MRIStepCreate which now
takes an ARKStep memory structure for the fast integration as an input.

Fixed a bug in the ARKStep time-stepping module in ARKODE that would result in
an infinite loop if the nonlinear solver failed to converge more than the
maximum allowed times during a single step.

Fixed a bug in ARKODE that would result in a "too much accuracy requested" error
when using fixed time step sizes with explicit methods in some cases.

Fixed a bug in ARKStep where the mass matrix linear solver setup function was
not called in the Matrix-free case.

Fixed a minor bug in ARKStep where an incorrect flag is reported when an
error occurs in the mass matrix setup or Jacobian-vector product setup
functions.

Fixed a memeory leak in FARKODE when not using the default nonlinear solver.

The reinitialization functions `ERKStepReInit`, `ARKStepReInit`, and
`MRIStepReInit` have been updated to retain the minimum and maxiumum step
size values from before reinitialization rather than resetting them to the
default values.

Removed extraneous calls to `N_VMin` for simulations where the scalar valued
absolute tolerance, or all entries of the vector-valued absolute tolerance
array, are strictly positive. In this scenario ARKODE steppers will remove
at least one global reduction per time step.

The ARKLS interface has been updated to only zero the Jacobian matrix before
calling a user-supplied Jacobian evaluation function when the attached linear
solver has type `SUNLINEARSOLVER_DIRECT`.

A new linear solver interface function, `ARKLsLinSysFn`, was added as an
alternative method for evaluating the linear systems M - gamma J and
I - gamma J.

Added two new embedded ARK methods of orders 4 and 5 to ARKODE (from
Kennedy & Carpenter, Appl. Numer. Math., 136:183--205, 2019).

Support for optional inequality constraints on individual components of the
solution vector has been added the ARKODE ERKStep and ARKStep modules. See
the descriptions of `ERKStepSetConstraints` and `ARKStepSetConstraints` for
more details. Note that enabling constraint handling requires the NVECTOR
operations `N_VMinQuotient`, `N_VConstrMask`, and `N_VCompare` that were not
previously required by ARKODE.

Added functions to get the current state and gamma value to the ARKStep module.
These functions may be useful to users who chose to provide their own nonlinear
solver implementation.

Add two new 'Set' functions to MRIStep, `MRIStepSetPreInnerFn` and
`MRIStepSetPostInnerFn` for performing communication or memory
transfers needed before or after the inner integration.

Added new Fortran 2003 interfaces to all ARKODE stepper modules. These new
interfaces were generated with SWIG-Fortran and provide a user an idiomatic
Fortran 2003 interface to most of the SUNDIALS C API. See the section "Using
ARKODE for Fortran Applications" in the user guide for more details on how
to use the interfaces.

### IDA and IDAS

A bug was fixed in the IDA and IDAS linear solver interfaces where an incorrect
Jacobian-vector product increment was used with iterative solvers other than
SPGMR and SPFGMR.

Fixed a bug in IDAS where IDASolveF would return the wrong flag under certain
cirumstances.

Fixed a bug in IDAS where IDASolveF would not return a root in NORMAL_STEP mode
if the root occurred after the desired output time.

Fixed a bug the IDAS IDAQuadReInitB function where an incorrect memory structure
was passed to IDAQuadReInit.

Fixed a memeory leak in FIDA when not using the default nonlinear solver.

Removed extraneous calls to `N_VMin` for simulations where the scalar valued
absolute tolerance, or all entries of the vector-valued absolute tolerance
array, are strictly positive. In this scenario IDA and IDAS will remove
at least one global reduction per time step.

The IDALS interface has been updated to only zero the Jacobian matrix before
calling a user-supplied Jacobian evaluation function when the attached linear
solver has type SUNLINEARSOLVER_DIRECT.

Added new Fortran 2003 interfaces to IDA and IDAS. These new interfaces were
generated with SWIG-Fortran and provide a user an idiomatic Fortran 2003
interface to most of the SUNDIALS C API.  See the section "Using IDA for Fortran
Applications" and "Using IDAS for Fortran Applications" in the appropriate
user guide for more details on how to use the interfaces.

### KINSOL

Fixed a bug in the KINSOL linear solver interface where the auxiliary scalar
`sJpnorm` was not computed when necessary with the Picard iteration and the
auxiliary scalar `sFdotJp` was unnecessarily computed in some cases.

The KINLS interface has been updated to only zero the Jacobian matrix before
calling a user-supplied Jacobian evaluation function when the attached linear
solver has type SUNLINEARSOLVER_DIRECT.

Added new Fortran 2003 interfaces to KINSOL. These new interfaces were
generated with SWIG-Fortran and provide a user an idiomatic Fortran 2003
interface to most of the SUNDIALS C API.  See the section "Using KINSOL for
Fortran Applications" for more details on how to use the interfaces.

## Changes to SUNDIALS in release 4.1.0

An additional N_Vector implementation was added for Tpetra vector from
Trilinos library to facilitate interoperability between SUNDIALS and Trilinos.
This implementation is accompanied by additions to user documentation and
SUNDIALS examples.

A bug was fixed where a nonlinear solver object could be freed twice in some use
cases.

The EXAMPLES_ENABLE_RAJA CMake option has been removed. The option
`EXAMPLES_ENABLE_CUDA` enables all examples that use CUDA including the RAJA
examples with a CUDA back end (if the RAJA NVECTOR is enabled).

The implementation header files (e.g. `arkode_impl.h`) are no longer installed.
This means users who are directly manipulating package memory structures will
need to update their code to use the package's public API.

Python is no longer required to run `make test` and `make test_install`.

Fixed a bug in `ARKodeButcherTable_Write` when printing a Butcher table
without an embedding.

## Changes to SUNDIALS in release 4.0.2

Added information on how to contribute to SUNDIALS and a contributing agreement.

Moved definitions of DLS and SPILS backwards compatibility functions to a source
file. The symbols are now included in the appropriate package library, e.g.
`libsundials_cvode.lib`.

## Changes to SUNDIALS in release 4.0.1

A bug in ARKODE where single precision builds would fail to compile has been
fixed.

## Changes to SUNDIALS in release 4.0.0

The direct and iterative linear solver interfaces in all SUNDIALS packages have
been merged into a single unified linear solver interface to support any valid
SUNLINSOL module. This includes the DIRECT and ITERATIVE types as well as the
new MATRIX_ITERATIVE type. Details regarding how SUNDIALS packages utilize
linear solvers of each type as well as discussion regarding intended use cases
for user-supplied SUNLINSOL implementations are included in the SUNLINSOL
chapter of the user guides. All example programs have been updated to use the
new unified interfaces.

The unified interface is very similar to the previous DLS and SPILS interfaces.
To minimize challenges in user migration to the unified linear solver interface,
the previous DLS and SPILS routines for all packages may still be used; these
will be deprecated in future releases, so we recommend that users migrate to the
new names soon. Additionally, we note that Fortran users will need to enlarge
their iout array of optional integer outputs, and update the indices that they
query for certain linear-solver-related statistics.

The names of all constructor routines for SUNDIALS-provided SUNLinSol
implementations have been updated to follow the naming convention SUNLinSol_*
where * is the name of the linear solver e.g., Dense, KLU, SPGMR, PCG, etc.
Solver-specific "set" routine names have been similarly standardized. To
minimize challenges in user migration to the new names, the previous routine
names may still be used; these will be deprecated in future releases, so we
recommend that users migrate to the new names soon. All example programs have
been updated to used the new naming convention.

The SUNBandMatrix constructor has been simplified to remove the storage upper
bandwidth argument.

SUNDIALS integrators (ARKODE, CVODE, CVODES, IDA, and IDAS) have been updated to
utilize generic nonlinear solver modules through the SUNNONLINSOL API. This API
will ease the addition of new nonlinear solver options and allow for external or
user-supplied nonlinear solvers. The SUNNONLINSOL API and provided SUNNONLINSOL
modules are described in a new user guide chapter and follow the same object
oriented design and implementation used by the NVECTOR, SUNMATRIX, and
SUNLINSOL modules. All integrator example programs have also been updated to
used the new nonlinear solver API.

Three fused vector operations and seven vector array operations have been added
to the NVECTOR API. These optional operations are disabled by default and may be
activated by calling vector specific routines after creating an NVECTOR. See the
NVECTOR chapter in the user guides for more information on the new operations.

Added a new NVECTOR (NVECTOR_OPENMPDEV) which leverages OpenMP 4.5+ device
offloading.

Multiple updates to the CUDA NVECTOR were made:

* Changed the `N_VMake_Cuda` function to take a host data pointer and a device
  data pointer instead of an `N_VectorContent_Cuda` object.

* Changed `N_VGetLength_Cuda` to return the global vector length instead of
  the local vector length.

* Added `N_VGetLocalLength_Cuda` to return the local vector length.

* Added `N_VGetMPIComm_Cuda` to return the MPI communicator used.

* Removed the accessor functions in the namespace suncudavec.

* Added the ability to set the `cudaStream_t` used for execution of the CUDA
  NVECTOR kernels. See the function `N_VSetCudaStreams_Cuda`.

* Added `N_VNewManaged_Cuda`, `N_VMakeManaged_Cuda`, and
  `N_VIsManagedMemory_Cuda` functions to accommodate using managed memory with
  the CUDA NVECTOR.

Multiple updates to the RAJA NVECTOR were made:

* Changed `N_VGetLength_Raja` to return the global vector length instead of
  the local vector length.

* Added `N_VGetLocalLength_Raja` to return the local vector length.

* Added `N_VGetMPIComm_Raja` to return the MPI communicator used.

* Removed the accessor functions in the namespace sunrajavec.

Two changes were made in the CVODE/CVODES/ARKODE initial step size algorithm:

  * Fixed an efficiency bug where an extra call to the RHS function was made.

  * Changed the behavior of the algorithm if the max-iterations case is hit.
    Before the algorithm would exit with the step size calculated on the
    penultimate iteration. Now it will exit with the step size calculated
    on the final iteration.

Fortran 2003 interfaces to CVODE, the fixed-point and Newton nonlinear solvers,
the dense, band, KLU, PCG, SPBCGS, SPFGMR, SPGMR, and SPTFQMR linear solvers,
and the serial, PThreads, and OpenMP NVECTORs have been added.

The ARKODE library has been entirely rewritten to support a modular approach to
one-step methods, which should allow for rapid research and development of novel
integration methods without affecting existing solver functionality.

A new ARKODE stepper, MRIStep, has been added for two rate explicit-explicit
multirate infinitesimal step methods.

ARKODE's dense output infrastructure has been improved to support higher-degree
Hermite polynomial interpolants (up to degree 5) over the last successful time
step.

## Changes to SUNDIALS in release 3.2.1

Fixed a bug in the CUDA NVECTOR where the `N_VInvTest` operation could write
beyond the allocated vector data.

Fixed library installation path for multiarch systems. This fix changes the
default library installation path to `CMAKE_INSTALL_PREFIX/CMAKE_INSTALL_LIBDIR`
from `CMAKE_INSTALL_PREFIX/lib`. `CMAKE_INSTALL_LIBDIR` is automatically set,
but is available as a CMAKE option that can modified.

## Changes to SUNDIALS in release 3.2.0

Fixed problem with index types which would occur with some compilers (e.g.
armclang) that did not define `__STDC_VERSION__`. The fix includes a
depcrecation of the current behavior of the `SUNDIALS_INDEX_TYPE` CMake option.

Fixed a thread-safety issue in CVODES and IDAS when using adjoint sensitivity
analysis.

Added hybrid MPI/CUDA and MPI/RAJA vectors to allow use of more than one MPI
rank when using a GPU system. The vectors assume one GPU device per MPI rank.

Changed the name of the RAJA nvector library to `libsundials_nveccudaraja.lib`
from `libsundials_nvecraja.lib` to better reflect that we only support CUDA as a
backend for RAJA currently.

Increased CMake minimum version to 3.1.3

Add constraint handling feature to CVODE and CVODES.

Fixed a bug in IDAS where the saved residual value used in the nonlinear solve
for consistent initial conditions was passed as temporary workspace and could be
overwritten.

Several changes were made to the build system. If MPI is enabled and MPI
compiler wrappers are not set, the build system will check if
`CMAKE_<language>_COMPILER` can compile MPI programs before trying to locate and
use an MPI installation. The native CMake FindMPI module is now used to locate
an MPI installation. The options for setting MPI compiler wrappers and the
executable for running MPI programs have been updated to align with those in
native CMake FindMPI module. This included changing `MPI_MPICC` to
`MPI_C_COMPILER`, `MPI_MPICXX` to `MPI_CXX_COMPILER` combining `MPI_MPIF77` and
`MPI_MPIF90` to `MPI_Fortran_COMPILER`, and changing `MPI_RUN_COMMAND` to
`MPIEXEC_EXECUTABLE`. When a Fortran name-mangling scheme is needed (e.g.,
`LAPACK_ENABLE` is `ON`) the build system will infer the scheme from the Fortran
compiler. If a Fortran compiler is not available or the inferred or default
scheme needs to be overridden, the advanced options `SUNDIALS_F77_FUNC_CASE` and
`SUNDIALS_F77_FUNC_UNDERSCORES` can be used to manually set the name-mangling
scheme and bypass trying to infer the scheme. Additionally, parts of the main
`CMakeLists.txt` file were moved to new files in the src and example directories
to make the CMake configuration file structure more modular.

## Changes to SUNDIALS in release 3.1.2

Fixed Windows specific problem where `sunindextype` was not correctly defined
when using 64-bit integers. On Windows `sunindextype` is now defined as the MSVC
basic type `__int64`.

Changed LICENSE install path to `instdir/include/sundials`.

Updated the minimum required version of CMake to 2.8.12 and enabled using rpath
by default to locate shared libraries on OSX.

The misnamed function `CVSpilsSetJacTimesSetupFnBS` in cvodes has been
deprecated and replaced by `CVSpilsSetJacTimesBS`. The deprecated function
`CVSpilsSetJacTimesSetupFnBS` will be removed in the next major release.

Added and updated usage-notes examples from the SUNDIALS website to work with
SUNDIALS 3.x. The new examples are `cvode/cvDisc_dns.c`,
`cvode/cvRoberts_dns_negsol.c`, and `cvodes/cvsRoberts_FSA_dns_Switch.c`.

Added sparse SUNMatrix "Reallocate" routine to allow specification of the
nonzero storage.

Updated the KLU SUNLinearSolver module to set constants for the two
reinitialization types, and fixed a bug in the full reinitialization approach
where the sparse SUNMatrix pointer would go out of scope on some architectures.

Updated the "ScaleAdd" and "ScaleAddI" implementations in the sparse SUNMatrix
module to more optimally handle the case where the target matrix contained
sufficient storage for the sum, but had the wrong sparsity pattern. The sum now
occurs in-place, by performing the sum backwards in the existing storage.
However, it is still more efficient if the user-supplied Jacobian routine
allocates storage for the sum I + gamma J or M + gamma J manually (with zero
entries if needed).

## Changes to SUNDIALS in release 3.1.1

Fixed a minor bug in the CVODE and CVODES `cvSLdet` routine, where a return was
missing in the error check for three inconsistent roots.

Fixed a potential memory leak in the SPGMR and SPFGMR linear solvers: if
"Initialize" was called multiple times then the solver memory was reallocated
(without being freed).

Fixed a minor bug in the `ARKReInit` routine, where a flag was incorrectly set
to indicate that the problem had been resized (instead of just re-initialized).

Fixed C++11 compiler errors/warnings about incompatible use of string literals.

Updated KLU SUNLinearSolver module to use a typedef for the precision-specific
solve function to be used (to avoid compiler warnings).

Added missing typecasts for some (`void*`) pointers to avoid compiler warnings.

Bugfix in `sunmatrix_sparse.c` where `int` was used instead of `sunindextype` in
one location.

Fixed a minor bug in `KINPrintInfo` where a case was missing for
`KIN_REPTD_SYSFUNC_ERR` leading to an undefined info message.

Added missing `#include <stdio.h>` in NVECTOR and SUNMATRIX header files.

Added missing prototypes for `ARKSpilsGetNumMTSetups` in ARKODE and
`IDASpilsGetNumJTSetupEvals` in IDA and IDAS.

Fixed an indexing bug in the CUDA NVECTOR implementation of `N_VWrmsNormMask`
and revised the RAJA NVECTOR implementation of `N_VWrmsNormMask` to work with
mask arrays using values other than zero or one. Replaced `double` with
`realtype` in the RAJA vector test functions.

Fixed compilation issue with GCC 7.3.0 and Fortran programs that do not require
a SUNMatrix or SUNLinearSolver module (e.g. iterative linear solvers, explicit
methods in ARKODE, functional iteration in CVODE, etc.).

## Changes to SUNDIALS in release 3.1.0

Added NVECTOR print functions that write vector data to a specified file (e.g.,
`N_VPrintFile_Serial`).

Added `make test` and `make test_install` options to the build system for
testing SUNDIALS after building with `make` and installing with `make install`
respectively.

Added "Changes in ..." (latest version) to all User Guides.

## Changes to SUNDIALS in release 3.0.0

Added new linear solver and matrix interfaces for all SUNDIALS packages and
updated the existing linear solver and matrix modules. The goal of the redesign
is to provide greater encapsulation and ease interfacing custom linear solvers
with linear solver libraries. Specific changes include:

 * Added generic SUNMATRIX module with three provided implementations:
   dense, banded and sparse.  These replicate previous SUNDIALS Dls and
   Sls matrix structures in a single object-oriented API.

 * Added example problems demonstrating use of generic SUNMATRIX modules.

 * Added generic SUNLINEARSOLVER module with eleven provided
   implementations: dense, banded, LAPACK dense, LAPACK band, KLU,
   SuperLU_MT, SPGMR, SPBCGS, SPTFQMR, SPFGMR, PCG.  These replicate
   previous SUNDIALS generic linear solvers in a single object-oriented
   API.

 * Added example problems demonstrating use of generic SUNLINEARSOLVER
   modules.

 * Expanded package-provided direct linear solver (Dls) interfaces and
   scaled, preconditioned, iterative linear solver (Spils) interfaces
   to utilize generic SUNMATRIX and SUNLINEARSOLVER objects.

 * Removed package-specific, linear solver-specific, solver modules
   (e.g. CVDENSE, KINBAND, IDAKLU, ARKSPGMR) since their functionality
   is entirely replicated by the generic Dls/Spils interfaces and
   SUNLINEARSOLVER/SUNMATRIX modules.  The exception is CVDIAG, a
   diagonal approximate Jacobian solver available to CVODE and CVODES.

 * Converted all SUNDIALS example problems to utilize new generic
   SUNMATRIX and SUNLINEARSOLVER objects, along with updated Dls and
   Spils linear solver interfaces.

 * Added Spils interface routines to ARKODE, CVODE, CVODES, IDA and
   IDAS to allow specification of a user-provided "JTSetup" routine.
   This change supports users who wish to set up data structures for
   the user-provided Jacobian-times-vector ("JTimes") routine, and
   where the cost of one JTSetup setup per Newton iteration can be
   amortized between multiple JTimes calls.

Corresponding updates were made to all the example programs.

Two new NVECTOR modules added: for CUDA and RAJA support for GPU systems
(Information on RAJA: <https://software.llnl.gov/RAJA/> )
These vectors are supplied to provide very basic support for running
on GPU architectures.  Users are advised that these vectors both move all data
to the GPU device upon construction, and speedup will only be realized if the
user also conducts the right-hand-side function evaluation on the device.
In addition, these vectors assume the problem fits on one GPU.
For further information about RAJA, users are referred to the web site,
<https://software.llnl.gov/RAJA/.>

Addition of sunindextype option for 32-bit or 64-bit integer data index types
within all SUNDIALS structures

  * sunindextype is defined to be int32_t or int64_t when portable types are
    supported, otherwise it is defined as int or long int.

  * The Fortran interfaces continue to use `long int` for indices, except for
    their sparse matrix interface that now uses the new sunindextype.

  * Includes interfaces to PETSc, hypre, SuperLU_MT, and KLU with either 32-bit
    or 64-bit capabilities depending how the user configures SUNDIALS.

To avoid potential namespace conflicts, the macros defining booleantype
values TRUE and FALSE have been changed to SUNTRUE and SUNFALSE respectively.

Temporary vectors were removed from preconditioner setup and solve
routines for all packages.  It is assumed that all necessary data
for user-provided preconditioner operations will be allocated and
stored in user-provided data structures.

The file include/sundials\_fconfig.h was added.  This file contains
SUNDIALS type information for use in Fortran programs.

Added support for many xSDK-compliant build system keys
(Information on xSDK compliance: <https://xsdk.info/policies/> )
The xSDK is a movement in scientific software to provide a foundation for the
rapid and efficient production of high-quality,
sustainable extreme-scale scientific applications.  More information can
be found at <https://xsdk.info.>

Added functions SUNDIALSGetVersion and SUNDIALSGetVersionNumber to
get SUNDIALS release version information at runtime.

### Build System

Renamed CMake options to enable/disable examples for greater clarity
and added option to enable/disable Fortran 77 examples:

  * Changed `EXAMPLES_ENABLE` to `EXAMPLES_ENABLE_C`
  * Changed `CXX_ENABLE` to `EXAMPLES_ENABLE_CXX`
  * Changed `F90_ENABLE` to `EXAMPLES_ENABLE_F90`
  * Added `EXAMPLES_ENABLE_F77` option

Added separate `BLAS_ENABLE` and `BLAS_LIBRARIES` CMake variables

Fixed minor CMake bugs and included additional error checking during CMake
configuration

Corrections and additions to all User Guides.

Added "Changes in ..." (latest version) section to the introduction to in all
User Guides.

### ARKODE

Added comments to `arkode_butcher.c` regarding which methods should have
coefficients accurate enough for use in quad precision.

Fixed `RCONST` usage in `arkode_butcher.c`.

Fixed bug in `arkInitialSetup` to ensure the mass matrix vector product is
set up before the "msetup" routine is called.

Fixed ARKODE printf-related compiler warnings when building SUNDIALS
with extended precision.

### CVODE and CVODES

In `CVodeFree`, now call `lfree` unconditionally (if non-NULL).

### IDA and IDAS

Added missing prototype for `IDASetMaxBacksIC` in `ida.h` and `idas.h`.

### KINSOL

Corrected KINSOL fcmix name translation for `FKIN_SPFGMR`.

Renamed `KINLocalFn` and `KINCommFn` to `KINBBDLocalFn` and `KINBBDCommFn`
respectively in the BBD preconditioner module for consistency with other
SUNDIALS solvers.<|MERGE_RESOLUTION|>--- conflicted
+++ resolved
@@ -11,16 +11,14 @@
 (*tR*,*yR*) arguments for the `MRIStepInnerStepper` object that is used to evolve the
 MRI "fast" time scale subproblems.
 
-<<<<<<< HEAD
 Added a new [example](examples/cvode/serial/cvRocket_dns.c) which
 demonstrates using CVODE with a discontinuous right-hand-side function
 and rootfinding.
-=======
+
 Added a variety of embedded DIRK methods from [Kennedy & Carpenter,
 NASA TM-2016-219173, 2016] and [Kennedy & Carpenter, Appl. Numer. Math., 146, 2019] to
 ARKODE.
 
->>>>>>> c1285f1c
 
 ## Changes to SUNDIALS in release 6.2.0
 
