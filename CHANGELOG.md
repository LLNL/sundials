# SUNDIALS Changelog

## Changes to SUNDIALS in release x.x.x

Fixed a memory leak when destroying a CUDA, HIP, SYCL, or system SUNMemoryHelper
object.

<<<<<<< HEAD
Fixed a bug in ERKStep where methods with `c[s-1] = 1` but `a[s-1,j] != b[j]`
were incorrectly treated as having the first same as last (FSAL) property.

Fixed a bug in `MRIStepCoupling_Write` where explicit coupling tables were not
written to the output file pointer.

ARKStep, ERKStep, MRIStep, and SPRKStep were updated to remove a potentially
unnecessary right-hand side evaluation at the end of an integration. ARKStep was
additionally updated to remove extra right-hand side evaluations when using an
explicit method or an implicit method with an explicit first stage.

The `MRIStepInnerStepper` class in MRIStep was updated to make supplying an
`MRIStepInnerFullRhsFn` optional.
=======
Fixed a bug in ARKODE, CVODE, CVODES, IDA, and IDAS where the stop time may not
be cleared when using normal mode if the requested output time is the same as
the stop time. Additionally, with ARKODE, CVODE, and CVODES an unnecessary
interpolation of the solution at the stop time may occur in this case.
>>>>>>> 0676c608

## Changes to SUNDIALS in release 6.6.0

A new time-stepping module, `SPRKStep`, was added to ARKODE. This time-stepper
provides explicit symplectic partitioned Runge-Kutta methods up to order 10
for separable Hamiltonian systems.

Added support for relaxation Runge-Kutta methods to ERKStep and ARKStep in
ARKODE.

Added the second order IMEX method from Giraldo, Kelly, and Constantinescu 2013
as the default second order IMEX method in ARKStep. The explicit table is given
by `ARKODE_ARK2_ERK_3_1_2` and the implicit table by `ARKODE_ARK2_DIRK_3_1_2`.

Updated CVODE, CVODES and ARKODE default behavior when returning the solution when
the internal time has reached a user-specified stop time.  Previously, the output
solution was interpolated to the value of `tstop`; the default is now to copy the
internal solution vector.  Users who wish to revert to interpolation may call a new
routine `CVodeSetInterpolateStopTime`, `ARKStepSetInterpolateStopTime`,
`ERKStepSetInterpolateStopTime`, or `MRIStepSetInterpolateStopTime`.

A potential bug was fixed when using inequality constraint handling and
calling `ARKStepGetEstLocalErrors` or `ERKStepGetEstLocalErrors` after a failed
step in which an inequality constraint violation occurred. In this case, the
values returned by `ARKStepGetEstLocalErrors` or `ERKStepGetEstLocalErrors` may
have been invalid.

Updated the F2003 utility routines `SUNDIALSFileOpen` and `SUNDIALSFileClose`
to support user specification of `stdout` and `stderr` strings for the output
file names.

## Changes to SUNDIALS in release 6.5.1

Added the functions `ARKStepClearStopTime`, `ERKStepClearStopTime`,
`MRIStepClearStopTime`, `CVodeClearStopTime`, and `IDAClearStopTime` to
disable a previously set stop time.

Fixed build errors when using SuperLU_DIST with ROCM enabled to target AMD GPUs.

Fixed compilation errors in some SYCL examples when using the `icx` compiler.

The default interpolant in ARKODE when using a first order method has been
updated to a linear interpolant to ensure values obtained by the integrator are
returned at the ends of the time interval. To restore the previous behavior of
using a constant interpolant call `ARKStepSetInterpolantDegree`,
`ERKStepSetInterpolantDegree`, or `MRIStepSetInterpolantDegree` and set the
interpolant degree to zero before evolving the problem.

## Changes to SUNDIALS in release 6.5.0

Added the functions `ARKStepGetJac`, `ARKStepGetJacTime`,
`ARKStepGetJacNumSteps`, `MRIStepGetJac`, `MRIStepGetJacTime`,
`MRIStepGetJacNumSteps`, `CVodeGetJac`, `CVodeGetJacTime`,
`CVodeGetJacNumSteps`, `IDAGetJac`, `IDAGetJacCj`, `IDAGetJacTime`,
`IDAGetJacNumSteps`, `KINGetJac`, `KINGetJacNumIters` to assist in
debugging simulations utilizing a matrix-based linear solver.

Added support for the SYCL backend with RAJA 2022.x.y.

Fixed an underflow bug during root finding in ARKODE, CVODE, CVODES, IDA and
IDAS.

Fixed an issue with finding oneMKL when using the `icpx` compiler with the
`-fsycl` flag as the C++ compiler instead of `dpcpp`.

Fixed the shape of the arrays returned by `FN_VGetArrayPointer` functions as well
as the `FSUNDenseMatrix_Data`, `FSUNBandMatrix_Data`, `FSUNSparseMatrix_Data`,
`FSUNSparseMatrix_IndexValues`, and `FSUNSparseMatrix_IndexPointers` functions.
Compiling and running code that uses the SUNDIALS Fortran interfaces with
bounds checking will now work.

Fixed an implicit conversion error in the Butcher table for ESDIRK5(4)7L[2]SA2.

A new capability to keep track of memory allocations made through the `SUNMemoryHelper`
classes has been added. Memory allocation stats can be accessed through the
`SUNMemoryHelper_GetAllocStats` function. See the documentation for
the `SUNMemoryHelper` classes for more details.

Added support for CUDA 12.

## Changes to SUNDIALS in release 6.4.1

Fixed a bug with the Kokkos interfaces that would arise when using clang.

Fixed a compilation error with the Intel oneAPI 2022.2 Fortran compiler in the
Fortran 2003 interface test for the serial `N_Vector`.

Fixed a bug in the SUNLINSOL_LAPACKBAND and SUNLINSOL_LAPACKDENSE modules
which would cause the tests to fail on some platforms.

## Changes to SUNDIALS in release 6.4.0

CMake 3.18.0 or newer is now required for CUDA support.

A C++14 compliant compiler is now required for C++ based features and examples
e.g., CUDA, HIP, RAJA, Trilinos, SuperLU_DIST, MAGMA, GINKGO, and KOKKOS.

Added support for GPU enabled SuperLU_DIST and SuperLU_DIST v8.x.x. Removed
support for SuperLU_DIST v6.x.x or older. Fix mismatched definition and
declaration bug in SuperLU_DIST matrix constructor.

Added support for the [Ginkgo](https://ginkgo-project.github.io/) linear algebra
library. This support includes new `SUNMatrix` and `SUNLinearSolver`
implementations, see the `SUNMATRIX_GINKGO` and `SUNLINEARSOLVER_GINKGO`
sections in the documentation for more information.

Added new `NVector`, dense `SUNMatrix`, and dense `SUNLinearSolver`
implementations utilizing [Kokkos Ecosystem](https://kokkos.org/) for
performance portability, see the `NVECTOR_KOKKOS`, `SUNMATRIX_KOKKOSDENSE` and
`SUNLINEARSOLVER_KOKKOSDENSE` sections in the documentation for more
information.

Added the functions `ARKStepSetTableName`, `ERKStepSetTableName`,
`MRIStepCoupling_LoadTableByName`, `ARKodeButcherTable_LoadDIRKByName`, and
`ARKodeButcherTable_LoadERKByName` to load a table from a string.

Fixed a bug in the CUDA and HIP vectors where `N_VMaxNorm` would return the
minimum positive floating-point value for the zero vector.

Fixed memory leaks/out of bounds memory accesses in the ARKODE MRIStep module
that could occur when attaching a coupling table after reinitialization with a
different number of stages than originally selected.

Fixed a memory leak in CVODE and CVODES where the projection memory would not be
deallocated when calling `CVodeFree`.

## Changes to SUNDIALS in release 6.3.0

Added `GetUserData` functions in each package to retrieve the user data pointer
provided to `SetUserData` functions. See `ARKStepGetUserData`,
`ERKStepGetUserData`, `MRIStepGetUserData`, `CVodeGetUserData`,
`IDAGetUserData`, or `KINGetUserData` for more information.

Fixed a bug in `ERKStepReset`, `ERKStepReInit`, `ARKStepReset`, `ARKStepReInit`,
`MRIStepReset`, and `MRIStepReInit` where a previously-set value of *tstop* (from
a call to `ERKStepSetStopTime`, `ARKStepSetStopTime`, or `MRIStepSetStopTime`,
respectively) would not be cleared.

Updated `MRIStepReset` to call the corresponding `MRIStepInnerResetFn` with the same
(*tR*,*yR*) arguments for the `MRIStepInnerStepper` object that is used to evolve the
MRI "fast" time scale subproblems.

Added a new [example](examples/cvode/serial/cvRocket_dns.c) which
demonstrates using CVODE with a discontinuous right-hand-side function
and rootfinding.

Added a variety of embedded DIRK methods from [Kennedy & Carpenter,
NASA TM-2016-219173, 2016] and [Kennedy & Carpenter, Appl. Numer. Math., 146, 2019] to
ARKODE.

Fixed the unituitive behavior of the `USE_GENERIC_MATH` CMake option which
caused the double precision math functions to be used regardless of the value of
`SUNDIALS_PRECISION`. Now, SUNDIALS will use precision appropriate math
functions when they are available and the user may provide the math library to
link to via the advanced CMake option `SUNDIALS_MATH_LIBRARY`.

Changed `SUNDIALS_LOGGING_ENABLE_MPI` CMake option default to be 'OFF'.

## Changes to SUNDIALS in release 6.2.0

Added the `SUNLogger` API which provides a SUNDIALS-wide
mechanism for logging of errors, warnings, informational output,
and debugging output.

Deprecated the following functions, it is recommended to use the `SUNLogger` API
instead.

* `ARKStepSetDiagnostics`
* `ERKStepSetDiagnostics`
* `MRIStepSetDiagnostics`
* `KINSetInfoFile`
* `SUNNonlinSolSetPrintLevel_Newton`
* `SUNNonlinSolSetInfoFile_Newton`
* `SUNNonlinSolSetPrintLevel_FixedPoint`
* `SUNNonlinSolSetInfoFile_FixedPoint`
* `SUNLinSolSetInfoFile_PCG`
* `SUNLinSolSetPrintLevel_PCG`
* `SUNLinSolSetInfoFile_SPGMR`
* `SUNLinSolSetPrintLevel_SPGMR`
* `SUNLinSolSetInfoFile_SPFGMR`
* `SUNLinSolSetPrintLevel_SPFGMR`
* `SUNLinSolSetInfoFile_SPTFQM`
* `SUNLinSolSetPrintLevel_SPTFQMR`
* `SUNLinSolSetInfoFile_SPBCGS`
* `SUNLinSolSetPrintLevel_SPBCGS`

The `SUNLinSolSetInfoFile_**` and  `SUNNonlinSolSetInfoFile_*` family of
functions are now enabled by setting the CMake option `SUNDIALS_LOGGING_LEVEL`
to a value `>= 3`.

Added the function `SUNProfiler_Reset` to reset the region timings and counters
to zero.

Added the functions `ARKStepPrintAllStats`, `ERKStepPrintAllStats`,
`MRIStepPrintAll`, `CVodePrintAllStats`, `IDAPrintAllStats`, and
`KINPrintAllStats` to output all of the integrator, nonlinear solver, linear
solver, and other statistics in one call. The file `scripts/sundials_csv.py`
contains functions for parsing the comma-separated value output files.

Added functions to CVODE, CVODES, IDA, and IDAS to change the default step size
adaptivity parameters. For more information see the documentation for:

* `CVodeSetEtaFixedStepBounds`
* `CVodeSetEtaMaxFirstStep`
* `CVodeSetEtaMaxEarlyStep`
* `CVodeSetNumStepsEtaMaxEarlyStep`
* `CVodeSetEtaMax`
* `CVodeSetEtaMin`
* `CVodeSetEtaMinErrFail`
* `CVodeSetEtaMaxErrFail`
* `CVodeSetNumFailsEtaMaxErrFail`
* `CVodeSetEtaConvFail`
* `IDASetEtaFixedStepBounds`
* `IDAsetEtaMax`
* `IDASetEtaMin`
* `IDASetEtaLow`
* `IDASetEtaMinErrFail`
* `IDASetEtaConvFail`

Added the functions `CVodeSetDeltaGammaMaxLSetup` and
`CVodeSetDeltaGammaMaxBadJac` in CVODE and CVODES to adjust the `gamma` change
thresholds to require a linear solver setup or Jacobian/precondition update,
respectively.

Added the function `IDASetDetlaCjLSetup` in IDA and IDAS to adjust the parameter
that determines when a change in `c_j` requires calling the linear solver setup
function.

Added the function `MRIStepSetOrder` to select the default MRI method of a given
order.

Added support to CVODES for integrating IVPs with constraints using BDF methods
and projecting the solution onto the constraint manifold with a user defined
projection function. This implementation is accompanied by additions to the
CVODES user documentation and examples.

The behavior of `N_VSetKernelExecPolicy_Sycl` has been updated to be consistent
with the CUDA and HIP vectors. The input execution policies are now cloned and
may be freed after calling `N_VSetKernelExecPolicy_Sycl`. Additionally, `NULL`
inputs are now allowed and, if provided, will reset the vector execution
policies to the defaults.

Fixed the `SUNContext` convenience class for C++ users to disallow copy
construction and allow move construction.

A memory leak in the SYCL vector was fixed where the execution policies were
not freed when the vector was destroyed.

The include guard in `nvector_mpimanyvector.h` has been corrected to enable
using both the ManyVector and MPIManyVector NVector implementations in the same
simulation.

Changed exported SUNDIALS PETSc CMake targets to be INTERFACE IMPORTED instead
of UNKNOWN IMPORTED.

A bug was fixed in the integrator functions to retrieve the number of nonlinear
solver failures. The failure count returned was the number of failed *steps* due
to a nonlinear solver failure i.e., if a nonlinear solve failed with a stale
Jacobian or preconditioner but succeeded after updating the Jacobian or
preconditioner, the initial failure was not included in the nonlinear solver
failure count. The following functions have been updated to return the total
number of nonlinear solver failures:

* `ARKStepGetNumNonlinSolvConvFails`
* `ARKStepGetNonlinSolvStats`
* `MRIStepGetNumNonlinSolvConvFails`
* `MRIStepGetNonlinSolvStats`
* `CVodeGetNumNonlinSolvConvFails`
* `CVodeGetNonlinSolvStats`
* `CVodeGetSensNumNonlinSolvConvFails`
* `CVodeGetSensNonlinSolvStats`
* `CVodeGetStgrSensNumNonlinSolvConvFails`
* `CVodeGetStgrSensNonlinSolvStats`
* `IDAGetNumNonlinSolvConvFails`
* `IDAGetNonlinSolvStats`
* `IDAGetSensNumNonlinSolvConvFails`
* `IDAGetSensNonlinSolvStats`

As such users may see an increase in the number of failures reported from the
above functions. The following functions have been added to retrieve the number
of failed steps due to a nonlinear solver failure i.e., the counts previously
returned by the above functions:

* `ARKStepGetNumStepSolveFails`
* `MRIStepGetNumStepSolveFails`
* `CVodeGetNumStepSolveFails`
* `CVodeGetNumStepSensSolveFails`
* `CVodeGetNumStepStgrSensSolveFails`
* `IDAGetNumStepSolveFails`
* `IDAGetNumStepSensSolveFails`

## Changes to SUNDIALS in release 6.1.1

Fixed exported `SUNDIALSConfig.cmake`.

Fixed Fortran interface to `MRIStepInnerStepper` and `MRIStepCoupling`
structures and functions.

Added new Fortran example program,
`examples/arkode/F2003_serial/ark_kpr_mri_f2003.f90` demonstrating MRI
capabilities.

## Changes to SUNDIALS in release 6.1.0

Added new reduction implementations for the CUDA and HIP NVECTORs that use
shared memory (local data storage) instead of atomics. These new implementations
are recommended when the target hardware does not provide atomic support for the
floating point precision that SUNDIALS is being built with. The HIP vector uses
these by default, but the `N_VSetKernelExecPolicy_Cuda` and
`N_VSetKernelExecPolicy_Hip` functions can be used to choose between
different reduction implementations.

`SUNDIALS::<lib>` targets with no static/shared suffix have been added for use
within the build directory (this mirrors the targets exported on installation).

`CMAKE_C_STANDARD` is now set to 99 by default.

Fixed exported `SUNDIALSConfig.cmake` when profiling is enabled without Caliper.

Fixed `sundials_export.h` include in `sundials_config.h`.

Fixed memory leaks in the SUNLINSOL_SUPERLUMT linear solver.

## Changes to SUNDIALS in release 6.0.0

### SUNContext

SUNDIALS v6.0.0 introduces a new `SUNContext` object on which all other SUNDIALS
objects depend. As such, the constructors for all SUNDIALS packages, vectors,
matrices, linear solvers, nonlinear solvers, and memory helpers have been
updated to accept a context as the last input. Users upgrading to SUNDIALS
v6.0.0 will need to call `SUNContext_Create` to create a context object with
before calling any other SUNDIALS library function, and then provide this object
to other SUNDIALS constructors. The context object has been introduced to allow
SUNDIALS to provide new features, such as the profiling/instrumentation also
introduced in this release, while maintaining thread-safety. See the
documentation section on the `SUNContext` for more details.

A script `upgrade-to-sundials-6-from-5.sh` has been provided with the release
(obtainable from the GitHub release page) to help ease the transition to
SUNDIALS v6.0.0. The script will add a `SUNCTX_PLACEHOLDER` argument to all of
the calls to SUNDIALS constructors that now require a `SUNContext` object. It
can also update deprecated SUNDIALS constants/types to the new names. It can be
run like this:

```
> ./upgrade-to-sundials-6-from-5.sh <files to update>
```

### SUNProfiler

A capability to profile/instrument SUNDIALS library code has been added. This
can be enabled with the CMake option `SUNDIALS_BUILD_WITH_PROFILING`. A built-in
profiler will be used by default, but the
[Caliper](https://github.com/LLNL/Caliper) library can also be used instead with
the CMake option `ENABLE_CALIPER`. See the documentation section on profiling
for more details.  **WARNING**: Profiling will impact performance, and should be
enabled judiciously.

### SUNMemoryHelper

The `SUNMemoryHelper` functions `Alloc`, `Dealloc`, and `Copy` have been updated
to accept an opaque handle as the last input. At a minimum, existing
`SUNMemoryHelper` implementations will need to update these functions to accept
the additional argument. Typically, this handle is the execution stream (e.g., a
CUDA/HIP stream or SYCL queue) for the operation. The CUDA, HIP, and SYCL
`SUNMemoryHelper` implementations have been updated accordingly. Additionally,
the constructor for the SYCL implementation has been updated to remove the SYCL
queue as an input.

### NVector

Two new optional vector operations, `N_VDotProdMultiLocal` and
`N_VDotProdMultiAllReduce`, have been added to support low-synchronization
methods for Anderson acceleration.

The CUDA, HIP, and SYCL execution policies have been moved from the `sundials`
namespace to the `sundials::cuda`, `sundials::hip`, and `sundials::sycl`
namespaces respectively. Accordingly, the prefixes "Cuda", "Hip", and "Sycl"
have been removed from the execution policy classes and methods.

The `Sundials` namespace used by the Trilinos Tpetra NVector has been replaced
with the `sundials::trilinos::nvector_tpetra` namespace.

The serial, PThreads, PETSc, *hypre*, Parallel, OpenMP_DEV, and OpenMP vector
functions `N_VCloneVectorArray_*` and `N_VDestroyVectorArray_*` have been
deprecated. The generic `N_VCloneVectorArray` and `N_VDestroyVectorArray`
functions should be used instead.

The previously deprecated constructor `N_VMakeWithManagedAllocator_Cuda` and
the function `N_VSetCudaStream_Cuda` have been removed and replaced with
`N_VNewWithMemHelp_Cuda` and `N_VSetKerrnelExecPolicy_Cuda` respectively.

The previously deprecated macros `PVEC_REAL_MPI_TYPE` and
`PVEC_INTEGER_MPI_TYPE` have been removed and replaced with
`MPI_SUNREALTYPE` and `MPI_SUNINDEXTYPE` respectively.

### SUNLinearSolver

The following previously deprecated functions have been removed

| Removed                   | Replaced with                    |
|:--------------------------|:---------------------------------|
| `SUNBandLinearSolver`     | `SUNLinSol_Band`                 |
| `SUNDenseLinearSolver`    | `SUNLinSol_Dense`                |
| `SUNKLU`                  | `SUNLinSol_KLU`                  |
| `SUNKLUReInit`            | `SUNLinSol_KLUReInit`            |
| `SUNKLUSetOrdering`       | `SUNLinSol_KLUSetOrdering`       |
| `SUNLapackBand`           | `SUNLinSol_LapackBand`           |
| `SUNLapackDense`          | `SUNLinSol_LapackDense`          |
| `SUNPCG`                  | `SUNLinSol_PCG`                  |
| `SUNPCGSetPrecType`       | `SUNLinSol_PCGSetPrecType`       |
| `SUNPCGSetMaxl`           | `SUNLinSol_PCGSetMaxl`           |
| `SUNSPBCGS`               | `SUNLinSol_SPBCGS`               |
| `SUNSPBCGSSetPrecType`    | `SUNLinSol_SPBCGSSetPrecType`    |
| `SUNSPBCGSSetMaxl`        | `SUNLinSol_SPBCGSSetMaxl`        |
| `SUNSPFGMR`               | `SUNLinSol_SPFGMR`               |
| `SUNSPFGMRSetPrecType`    | `SUNLinSol_SPFGMRSetPrecType`    |
| `SUNSPFGMRSetGSType`      | `SUNLinSol_SPFGMRSetGSType`      |
| `SUNSPFGMRSetMaxRestarts` | `SUNLinSol_SPFGMRSetMaxRestarts` |
| `SUNSPGMR`                | `SUNLinSol_SPGMR`                |
| `SUNSPGMRSetPrecType`     | `SUNLinSol_SPGMRSetPrecType`     |
| `SUNSPGMRSetGSType`       | `SUNLinSol_SPGMRSetGSType`       |
| `SUNSPGMRSetMaxRestarts`  | `SUNLinSol_SPGMRSetMaxRestarts`  |
| `SUNSPTFQMR`              | `SUNLinSol_SPTFQMR`              |
| `SUNSPTFQMRSetPrecType`   | `SUNLinSol_SPTFQMRSetPrecType`   |
| `SUNSPTFQMRSetMaxl`       | `SUNLinSol_SPTFQMRSetMaxl`       |
| `SUNSuperLUMT`            | `SUNLinSol_SuperLUMT`            |
| `SUNSuperLUMTSetOrdering` | `SUNLinSol_SuperLUMTSetOrdering` |

### Fortran Interfaces

The ARKODE, CVODE, IDA, and KINSOL Fortran 77 interfaces have been removed. See
the "SUNDIALS Fortran Interface" section in the user guides and the F2003
example programs for more details using the SUNDIALS Fortran 2003 module
interfaces.

### ARKODE

The ARKODE MRIStep module has been extended to support implicit-explicit (IMEX)
multirate infinitesimal generalized additive Runge-Kutta (MRI-GARK) methods. As
such, `MRIStepCreate` has been updated to include arguments for the slow
explicit and slow implicit ODE right-hand side functions. `MRIStepCreate` has
also been updated to require attaching an `MRIStepInnerStepper` for evolving the
fast time scale. `MRIStepReInit` has been similarly updated to take explicit
and implicit right-hand side functions as input. Codes using explicit or
implicit MRI methods will need to update `MRIStepCreate` and `MRIStepReInit`
calls to pass `NULL` for either the explicit or implicit right-hand side
function as appropriate. If ARKStep is used as the fast time scale integrator,
codes will need to call `ARKStepCreateMRIStepInnerStepper` to wrap the ARKStep
memory as an `MRIStepInnerStepper` object. Additionally, `MRIStepGetNumRhsEvals`
has been updated to return the number of slow implicit and explicit function
evaluations. The coupling table structure `MRIStepCouplingMem` and the
functions `MRIStepCoupling_Alloc` and `MRIStepCoupling_Create` have also
been updated to support IMEX-MRI-GARK methods.

The deprecated functions `MRIStepGetCurrentButcherTables` and
`MRIStepWriteButcher` and the utility functions `MRIStepSetTable` and
`MRIStepSetTableNum` have been removed. Users wishing to create an MRI-GARK
method from a Butcher table should use `MRIStepCoupling_MIStoMRI` to create
the corresponding MRI coupling table and attach it with `MRIStepSetCoupling`.

The implementation of solve-decoupled implicit MRI-GARK methods has been updated
to remove extraneous slow implicit function calls and reduce the memory
requirements.

Deprecated ARKODE nonlinear solver predictors: specification of the ARKStep
"bootstrap" or "minimum correction" predictors (options 4 and 5 from
`ARKStepSetPredictorMethod`), or MRIStep "bootstrap" predictor (option 4 from
`MRIStepSetPredictorMethod`), will output a deprecation warning message.
These options will be removed in a future release.

The previously deprecated functions `ARKStepSetMaxStepsBetweenLSet` and
`ARKStepSetMaxStepsBetweenJac` have been removed and replaced with
`ARKStepSetLSetupFrequency` and `ARKStepSetMaxStepsBetweenJac` respectively.

### CVODE

The previously deprecated function `CVodeSetMaxStepsBetweenJac` has been removed
and replaced with `CVodeSetJacEvalFrequency`.

### CVODES

Added a new function `CVodeGetLinSolveStats` to get the CVODES linear solver
statistics as a group.

Added a new function, `CVodeSetMonitorFn`, that takes a user-function
to be called by CVODES after every `nst` successfully completed time-steps.
This is intended to provide a way of monitoring the CVODES statistics
throughout the simulation.

The previously deprecated function `CVodeSetMaxStepsBetweenJac` has been removed
and replaced with `CVodeSetJacEvalFrequency`.

### KINSOL

New orthogonalization methods were added for use within Anderson acceleration
in KINSOL. See the "Anderson Acceleration QR Factorization" subsection within
the mathematical considerations chapter of the user guide and the
`KINSetOrthAA` function documentation for more details.

### Deprecations

In addition to the deprecations noted elsewhere, many constants, types, and
functions have been renamed so that they are properly namespaced. The old names
have been deprecated and will be removed in SUNDIALS v7.0.0.

The following constants, macros, and  typedefs are now deprecated:

| Deprecated Name            | New Name                          |
|:---------------------------|:----------------------------------|
| `realtype`                 | `sunrealtype`                     |
| `booleantype`              | `sunbooleantype`                  |
| `RCONST`                   | `SUN_RCONST`                      |
| `BIG_REAL`                 | `SUN_BIG_REAL`                    |
| `SMALL_REAL`               | `SUN_SMALL_REAL`                  |
| `UNIT_ROUNDOFF`            | `SUN_UNIT_ROUNDOFF`               |
| `PREC_NONE`                | `SUN_PREC_NONE`                   |
| `PREC_LEFT`                | `SUN_PREC_LEFT`                   |
| `PREC_RIGHT`               | `SUN_PREC_RIGHT`                  |
| `PREC_BOTH`                | `SUN_PREC_BOTH`                   |
| `MODIFIED_GS`              | `SUN_MODIFIED_GS`                 |
| `CLASSICAL_GS`             | `SUN_CLASSICAL_GS`                |
| `ATimesFn`                 | `SUNATimesFn`                     |
| `PSetupFn`                 | `SUNPSetupFn`                     |
| `PSolveFn`                 | `SUNPSolveFn`                     |
| `DlsMat`                   | `SUNDlsMat`                       |
| `DENSE_COL`                | `SUNDLS_DENSE_COL`                |
| `DENSE_ELEM`               | `SUNDLS_DENSE_ELEM`               |
| `BAND_COL`                 | `SUNDLS_BAND_COL`                 |
| `BAND_COL_ELEM`            | `SUNDLS_BAND_COL_ELEM`            |
| `BAND_ELEM`                | `SUNDLS_BAND_ELEM`                |
| `SDIRK_2_1_2`              | `ARKODE_SDIRK_2_1_2`              |
| `BILLINGTON_3_3_2`         | `ARKODE_BILLINGTON_3_3_2`         |
| `TRBDF2_3_3_2`             | `ARKODE_TRBDF2_3_3_2`             |
| `KVAERNO_4_2_3`            | `ARKODE_KVAERNO_4_2_3`            |
| `ARK324L2SA_DIRK_4_2_3`    | `ARKODE_ARK324L2SA_DIRK_4_2_3`    |
| `CASH_5_2_4`               | `ARKODE_CASH_5_2_4`               |
| `CASH_5_3_4`               | `ARKODE_CASH_5_3_4`               |
| `SDIRK_5_3_4`              | `ARKODE_SDIRK_5_3_4`              |
| `KVAERNO_5_3_4`            | `ARKODE_KVAERNO_5_3_4`            |
| `ARK436L2SA_DIRK_6_3_4`    | `ARKODE_ARK436L2SA_DIRK_6_3_4`    |
| `KVAERNO_7_4_5`            | `ARKODE_KVAERNO_7_4_5`            |
| `ARK548L2SA_DIRK_8_4_5`    | `ARKODE_ARK548L2SA_DIRK_8_4_5`    |
| `ARK437L2SA_DIRK_7_3_4`    | `ARKODE_ARK437L2SA_DIRK_7_3_4`    |
| `ARK548L2SAb_DIRK_8_4_5`   | `ARKODE_ARK548L2SAb_DIRK_8_4_5`   |
| `MIN_DIRK_NUM`             | `ARKODE_MIN_DIRK_NUM`             |
| `MAX_DIRK_NUM`             | `ARKODE_MAX_DIRK_NUM`             |
| `MIS_KW3`                  | `ARKODE_MIS_KW3`                  |
| `MRI_GARK_ERK33a`          | `ARKODE_MRI_GARK_ERK33a`          |
| `MRI_GARK_ERK45a`          | `ARKODE_MRI_GARK_ERK45a`          |
| `MRI_GARK_IRK21a`          | `ARKODE_MRI_GARK_IRK21a`          |
| `MRI_GARK_ESDIRK34a`       | `ARKODE_MRI_GARK_ESDIRK34a`       |
| `MRI_GARK_ESDIRK46a`       | `ARKODE_MRI_GARK_ESDIRK46a`       |
| `IMEX_MRI_GARK3a`          | `ARKODE_IMEX_MRI_GARK3a`          |
| `IMEX_MRI_GARK3b`          | `ARKODE_IMEX_MRI_GARK3b`          |
| `IMEX_MRI_GARK4`           | `ARKODE_IMEX_MRI_GARK4`           |
| `MIN_MRI_NUM`              | `ARKODE_MIN_MRI_NUM`              |
| `MAX_MRI_NUM`              | `ARKODE_MAX_MRI_NUM`              |
| `DEFAULT_MRI_TABLE_3`      | `MRISTEP_DEFAULT_TABLE_3`         |
| `DEFAULT_EXPL_MRI_TABLE_3` | `MRISTEP_DEFAULT_EXPL_TABLE_3`    |
| `DEFAULT_EXPL_MRI_TABLE_4` | `MRISTEP_DEFAULT_EXPL_TABLE_4`    |
| `DEFAULT_IMPL_SD_TABLE_2`  | `MRISTEP_DEFAULT_IMPL_SD_TABLE_2` |
| `DEFAULT_IMPL_SD_TABLE_3`  | `MRISTEP_DEFAULT_IMPL_SD_TABLE_3` |
| `DEFAULT_IMPL_SD_TABLE_4`  | `MRISTEP_DEFAULT_IMPL_SD_TABLE_4` |
| `DEFAULT_IMEX_SD_TABLE_3`  | `MRISTEP_DEFAULT_IMEX_SD_TABLE_3` |
| `DEFAULT_IMEX_SD_TABLE_4`  | `MRISTEP_DEFAULT_IMEX_SD_TABLE_4` |
| `HEUN_EULER_2_1_2`         | `ARKODE_HEUN_EULER_2_1_2`         |
| `BOGACKI_SHAMPINE_4_2_3`   | `ARKODE_BOGACKI_SHAMPINE_4_2_3`   |
| `ARK324L2SA_ERK_4_2_3`     | `ARKODE_ARK324L2SA_ERK_4_2_3`     |
| `ZONNEVELD_5_3_4`          | `ARKODE_ZONNEVELD_5_3_4`          |
| `ARK436L2SA_ERK_6_3_4`     | `ARKODE_ARK436L2SA_ERK_6_3_4`     |
| `SAYFY_ABURUB_6_3_4`       | `ARKODE_SAYFY_ABURUB_6_3_4`       |
| `CASH_KARP_6_4_5`          | `ARKODE_CASH_KARP_6_4_5`          |
| `FEHLBERG_6_4_5`           | `ARKODE_FEHLBERG_6_4_5`           |
| `DORMAND_PRINCE_7_4_5`     | `ARKODE_DORMAND_PRINCE_7_4_5`     |
| `ARK548L2SA_ERK_8_4_5`     | `ARKODE_ARK548L2SA_ERK_8_4_5`     |
| `VERNER_8_5_6`             | `ARKODE_VERNER_8_5_6`             |
| `FEHLBERG_13_7_8`          | `ARKODE_FEHLBERG_13_7_8`          |
| `KNOTH_WOLKE_3_3`          | `ARKODE_KNOTH_WOLKE_3_3`          |
| `ARK437L2SA_ERK_7_3_4`     | `ARKODE_ARK437L2SA_ERK_7_3_4`     |
| `ARK548L2SAb_ERK_8_4_5`    | `ARKODE_ARK548L2SAb_ERK_8_4_5`    |
| `MIN_ERK_NUM`              | `ARKODE_MIN_ERK_NUM`              |
| `MAX_ERK_NUM`              | `ARKODE_MAX_ERK_NUM`              |
| `DEFAULT_ERK_2`            | `ARKSTEP_DEFAULT_ERK_2`           |
| `DEFAULT_ERK_3`            | `ARKSTEP_DEFAULT_ERK_3`           |
| `DEFAULT_ERK_4`            | `ARKSTEP_DEFAULT_ERK_4`           |
| `DEFAULT_ERK_5`            | `ARKSTEP_DEFAULT_ERK_5`           |
| `DEFAULT_ERK_6`            | `ARKSTEP_DEFAULT_ERK_6`           |
| `DEFAULT_ERK_8`            | `ARKSTEP_DEFAULT_ERK_8`           |
| `DEFAULT_DIRK_2`           | `ARKSTEP_DEFAULT_DIRK_2`          |
| `DEFAULT_DIRK_3`           | `ARKSTEP_DEFAULT_DIRK_3`          |
| `DEFAULT_DIRK_4`           | `ARKSTEP_DEFAULT_DIRK_4`          |
| `DEFAULT_DIRK_5`           | `ARKSTEP_DEFAULT_DIRK_5`          |
| `DEFAULT_ARK_ETABLE_3`     | `ARKSTEP_DEFAULT_ARK_ETABLE_3`    |
| `DEFAULT_ARK_ETABLE_4`     | `ARKSTEP_DEFAULT_ARK_ETABLE_4`    |
| `DEFAULT_ARK_ETABLE_5`     | `ARKSTEP_DEFAULT_ARK_ETABLE_4`    |
| `DEFAULT_ARK_ITABLE_3`     | `ARKSTEP_DEFAULT_ARK_ITABLE_3`    |
| `DEFAULT_ARK_ITABLE_4`     | `ARKSTEP_DEFAULT_ARK_ITABLE_4`    |
| `DEFAULT_ARK_ITABLE_5`     | `ARKSTEP_DEFAULT_ARK_ITABLE_5`    |
| `DEFAULT_ERK_2`            | `ERKSTEP_DEFAULT_2`               |
| `DEFAULT_ERK_3`            | `ERKSTEP_DEFAULT_3`               |
| `DEFAULT_ERK_4`            | `ERKSTEP_DEFAULT_4`               |
| `DEFAULT_ERK_5`            | `ERKSTEP_DEFAULT_5`               |
| `DEFAULT_ERK_6`            | `ERKSTEP_DEFAULT_6`               |
| `DEFAULT_ERK_8`            | `ERKSTEP_DEFAULT_8`               |

In addition, the following functions are now deprecated (compile-time warnings
will be thrown if supported by the compiler):

| Deprecated Name               | New Name                     |
|:------------------------------|:-----------------------------|
| `CVSpilsSetLinearSolver`      | `CVodeSetLinearSolver`       |
| `CVSpilsSetEpsLin`            | `CVodeSetEpsLin`             |
| `CVSpilsSetPreconditioner`    | `CVodeSetPreconditioner`     |
| `CVSpilsSetJacTimes`          | `CVodeSetJacTimes`           |
| `CVSpilsGetWorkSpace`         | `CVodeGetLinWorkSpace`       |
| `CVSpilsGetNumPrecEvals`      | `CVodeGetNumPrecEvals`       |
| `CVSpilsGetNumPrecSolves`     | `CVodeGetNumPrecSolves`      |
| `CVSpilsGetNumLinIters`       | `CVodeGetNumLinIters`        |
| `CVSpilsGetNumConvFails`      | `CVodeGetNumConvFails`       |
| `CVSpilsGetNumJTSetupEvals`   | `CVodeGetNumJTSetupEvals`    |
| `CVSpilsGetNumJtimesEvals`    | `CVodeGetNumJtimesEvals`     |
| `CVSpilsGetNumRhsEvals`       | `CVodeGetNumLinRhsEvals`     |
| `CVSpilsGetLastFlag`          | `CVodeGetLastLinFlag`        |
| `CVSpilsGetReturnFlagName`    | `CVodeGetLinReturnFlagName`  |
| `CVSpilsSetLinearSolverB`     | `CVodeSetLinearSolverB`      |
| `CVSpilsSetEpsLinB`           | `CVodeSetEpsLinB`            |
| `CVSpilsSetPreconditionerB`   | `CVodeSetPreconditionerB`    |
| `CVSpilsSetPreconditionerBS`  | `CVodeSetPreconditionerBS`   |
| `CVSpilsSetJacTimesB`         | `CVodeSetJacTimesB`          |
| `CVSpilsSetJacTimesBS`        | `CVodeSetJacTimesBS`         |
| `CVDlsSetLinearSolver`        | `CVodeSetLinearSolver`       |
| `CVDlsSetJacFn`               | `CVodeSetJacFn`              |
| `CVDlsGetWorkSpace`           | `CVodeGetLinWorkSpace`       |
| `CVDlsGetNumJacEvals`         | `CVodeGetNumJacEvals`        |
| `CVDlsGetNumRhsEvals`         | `CVodeGetNumLinRhsEvals`     |
| `CVDlsGetLastFlag`            | `CVodeGetLastLinFlag`        |
| `CVDlsGetReturnFlagName`      | `CVodeGetLinReturnFlagName`  |
| `CVDlsSetLinearSolverB`       | `CVodeSetLinearSolverB`      |
| `CVDlsSetJacFnB`              | `CVodeSetJacFnB`             |
| `CVDlsSetJacFnBS`             | `CVodeSetJacFnBS`            |
| `CVDlsSetLinearSolver`        | `CVodeSetLinearSolver`       |
| `CVDlsSetJacFn`               | `CVodeSetJacFn`              |
| `CVDlsGetWorkSpace`           | `CVodeGetLinWorkSpace`       |
| `CVDlsGetNumJacEvals`         | `CVodeGetNumJacEvals`        |
| `CVDlsGetNumRhsEvals`         | `CVodeGetNumLinRhsEvals`     |
| `CVDlsGetLastFlag`            | `CVodeGetLastLinFlag`        |
| `CVDlsGetReturnFlagName`      | `CVodeGetLinReturnFlagName`  |
| `KINDlsSetLinearSolver`       | `KINSetLinearSolver`         |
| `KINDlsSetJacFn`              | `KINSetJacFn`                |
| `KINDlsGetWorkSpace`          | `KINGetLinWorkSpace`         |
| `KINDlsGetNumJacEvals`        | `KINGetNumJacEvals`          |
| `KINDlsGetNumFuncEvals`       | `KINGetNumLinFuncEvals`      |
| `KINDlsGetLastFlag`           | `KINGetLastLinFlag`          |
| `KINDlsGetReturnFlagName`     | `KINGetLinReturnFlagName`    |
| `KINSpilsSetLinearSolver`     | `KINSetLinearSolver`         |
| `KINSpilsSetPreconditioner`   | `KINSetPreconditioner`       |
| `KINSpilsSetJacTimesVecFn`    | `KINSetJacTimesVecFn`        |
| `KINSpilsGetWorkSpace`        | `KINGetLinWorkSpace`         |
| `KINSpilsGetNumPrecEvals`     | `KINGetNumPrecEvals`         |
| `KINSpilsGetNumPrecSolves`    | `KINGetNumPrecSolves`        |
| `KINSpilsGetNumLinIters`      | `KINGetNumLinIters`          |
| `KINSpilsGetNumConvFails`     | `KINGetNumLinConvFails`      |
| `KINSpilsGetNumJtimesEvals`   | `KINGetNumJtimesEvals`       |
| `KINSpilsGetNumFuncEvals`     | `KINGetNumLinFuncEvals`      |
| `KINSpilsGetLastFlag`         | `KINGetLastLinFlag`          |
| `KINSpilsGetReturnFlagName`   | `KINGetLinReturnFlagName`    |
| `IDASpilsSetLinearSolver`     | `IDASetLinearSolver`         |
| `IDASpilsSetPreconditioner`   | `IDASetPreconditioner`       |
| `IDASpilsSetJacTimes`         | `IDASetJacTimes`             |
| `IDASpilsSetEpsLin`           | `IDASetEpsLin`               |
| `IDASpilsSetIncrementFactor`  | `IDASetIncrementFactor`      |
| `IDASpilsGetWorkSpace`        | `IDAGetLinWorkSpace`         |
| `IDASpilsGetNumPrecEvals`     | `IDAGetNumPrecEvals`         |
| `IDASpilsGetNumPrecSolves`    | `IDAGetNumPrecSolves`        |
| `IDASpilsGetNumLinIters`      | `IDAGetNumLinIters`          |
| `IDASpilsGetNumConvFails`     | `IDAGetNumLinConvFails`      |
| `IDASpilsGetNumJTSetupEvals`  | `IDAGetNumJTSetupEvals`      |
| `IDASpilsGetNumJtimesEvals`   | `IDAGetNumJtimesEvals`       |
| `IDASpilsGetNumResEvals`      | `IDAGetNumLinResEvals`       |
| `IDASpilsGetLastFlag`         | `IDAGetLastLinFlag`          |
| `IDASpilsGetReturnFlagName`   | `IDAGetLinReturnFlagName`    |
| `IDASpilsSetLinearSolverB`    | `IDASetLinearSolverB`        |
| `IDASpilsSetEpsLinB`          | `IDASetEpsLinB`              |
| `IDASpilsSetIncrementFactorB` | `IDASetIncrementFactorB`     |
| `IDASpilsSetPreconditionerB`  | `IDASetPreconditionerB`      |
| `IDASpilsSetPreconditionerBS` | `IDASetPreconditionerBS`     |
| `IDASpilsSetJacTimesB`        | `IDASetJacTimesB`            |
| `IDASpilsSetJacTimesBS`       | `IDASetJacTimesBS`           |
| `IDADlsSetLinearSolver`       | `IDASetLinearSolver`         |
| `IDADlsSetJacFn`              | `IDASetJacFn`                |
| `IDADlsGetWorkSpace`          | `IDAGetLinWorkSpace`         |
| `IDADlsGetNumJacEvals`        | `IDAGetNumJacEvals`          |
| `IDADlsGetNumResEvals`        | `IDAGetNumLinResEvals`       |
| `IDADlsGetLastFlag`           | `IDAGetLastLinFlag`          |
| `IDADlsGetReturnFlagName`     | `IDAGetLinReturnFlagName`    |
| `IDADlsSetLinearSolverB`      | `IDASetLinearSolverB`        |
| `IDADlsSetJacFnB`             | `IDASetJacFnB`               |
| `IDADlsSetJacFnBS`            | `IDASetJacFnBS`              |
| `DenseGETRF`                  | `SUNDlsMat_DenseGETRF`       |
| `DenseGETRS`                  | `SUNDlsMat_DenseGETRS`       |
| `denseGETRF`                  | `SUNDlsMat_denseGETRF`       |
| `denseGETRS`                  | `SUNDlsMat_denseGETRS`       |
| `DensePOTRF`                  | `SUNDlsMat_DensePOTRF`       |
| `DensePOTRS`                  | `SUNDlsMat_DensePOTRS`       |
| `densePOTRF`                  | `SUNDlsMat_densePOTRF`       |
| `densePOTRS`                  | `SUNDlsMat_densePOTRS`       |
| `DenseGEQRF`                  | `SUNDlsMat_DenseGEQRF`       |
| `DenseORMQR`                  | `SUNDlsMat_DenseORMQR`       |
| `denseGEQRF`                  | `SUNDlsMat_denseGEQRF`       |
| `denseORMQR`                  | `SUNDlsMat_denseORMQR`       |
| `DenseCopy`                   | `SUNDlsMat_DenseCopy`        |
| `denseCopy`                   | `SUNDlsMat_denseCopy`        |
| `DenseScale`                  | `SUNDlsMat_DenseScale`       |
| `denseScale`                  | `SUNDlsMat_denseScale`       |
| `denseAddIdentity`            | `SUNDlsMat_denseAddIdentity` |
| `DenseMatvec`                 | `SUNDlsMat_DenseMatvec`      |
| `denseMatvec`                 | `SUNDlsMat_denseMatvec`      |
| `BandGBTRF`                   | `SUNDlsMat_BandGBTRF`        |
| `bandGBTRF`                   | `SUNDlsMat_bandGBTRF`        |
| `BandGBTRS`                   | `SUNDlsMat_BandGBTRS`        |
| `bandGBTRS`                   | `SUNDlsMat_bandGBTRS`        |
| `BandCopy`                    | `SUNDlsMat_BandCopy`         |
| `bandCopy`                    | `SUNDlsMat_bandCopy`         |
| `BandScale`                   | `SUNDlsMat_BandScale`        |
| `bandScale`                   | `SUNDlsMat_bandScale`        |
| `bandAddIdentity`             | `SUNDlsMat_bandAddIdentity`  |
| `BandMatvec`                  | `SUNDlsMat_BandMatvec`       |
| `bandMatvec`                  | `SUNDlsMat_bandMatvec`       |
| `ModifiedGS`                  | `SUNModifiedGS`              |
| `ClassicalGS`                 | `SUNClassicalGS`             |
| `QRfact`                      | `SUNQRFact`                  |
| `QRsol`                       | `SUNQRsol`                   |
| `DlsMat_NewDenseMat`          | `SUNDlsMat_NewDenseMat`      |
| `DlsMat_NewBandMat`           | `SUNDlsMat_NewBandMat`       |
| `DestroyMat`                  | `SUNDlsMat_DestroyMat`       |
| `NewIntArray`                 | `SUNDlsMat_NewIntArray`      |
| `NewIndexArray`               | `SUNDlsMat_NewIndexArray`    |
| `NewRealArray`                | `SUNDlsMat_NewRealArray`     |
| `DestroyArray`                | `SUNDlsMat_DestroyArray`     |
| `AddIdentity`                 | `SUNDlsMat_AddIdentity`      |
| `SetToZero`                   | `SUNDlsMat_SetToZero`        |
| `PrintMat`                    | `SUNDlsMat_PrintMat`         |
| `newDenseMat`                 | `SUNDlsMat_newDenseMat`      |
| `newBandMat`                  | `SUNDlsMat_newBandMat`       |
| `destroyMat`                  | `SUNDlsMat_destroyMat`       |
| `newIntArray`                 | `SUNDlsMat_newIntArray`      |
| `newIndexArray`               | `SUNDlsMat_newIndexArray`    |
| `newRealArray`                | `SUNDlsMat_newRealArray`     |
| `destroyArray`                | `SUNDlsMat_destroyArray`     |

In addition, the entire `sundials_lapack.h` header file is now deprecated for
removal in SUNDIALS v7.0.0. Note, this header file is not needed to use the
SUNDIALS LAPACK linear solvers.

## Changes to SUNDIALS in release 5.8.0

The RAJA NVECTOR implementation has been updated to support the SYCL backend
in addition to the CUDA and HIP backend. Users can choose the backend when
configuring SUNDIALS by using the `SUNDIALS_RAJA_BACKENDS` CMake variable. This
module remains experimental and is subject to change from version to version.

A new SUNMatrix and SUNLinearSolver implementation were added to interface
with the Intel oneAPI Math Kernel Library (oneMKL). Both the matrix and the
linear solver support general dense linear systems as well as block diagonal
linear systems. This module is experimental and is subject to change from
version to version.

Added a new *optional* function to the SUNLinearSolver API,
`SUNLinSolSetZeroGuess`, to indicate that the next call to `SUNlinSolSolve` will
be made with a zero initial guess. SUNLinearSolver implementations that do not
use the `SUNLinSolNewEmpty` constructor will, at a minimum, need set the
`setzeroguess` function pointer in the linear solver `ops` structure to
`NULL`. The SUNDIALS iterative linear solver implementations have been updated
to leverage this new set function to remove one dot product per solve.

The time integrator packages (ARKODE, CVODE(S), and IDA(S)) all now support a
new "matrix-embedded" SUNLinearSolver type.  This type supports user-supplied
SUNLinearSolver implementations that set up and solve the specified linear
system at each linear solve call.  Any matrix-related data structures are held
internally to the linear solver itself, and are not provided by the SUNDIALS
package.

Added functions to ARKODE and CVODE(S) for supplying an alternative right-hand
side function and to IDA(S) for supplying an alternative residual for use within
nonlinear system function evaluations.

Support for user-defined inner (fast) integrators has been to the MRIStep module
in ARKODE. See the "MRIStep Custom Inner Steppers" section in the user guide for
more information on providing a user-defined integration method.

Added specialized fused HIP kernels to CVODE which may offer better
performance on smaller problems when using CVODE with the `NVECTOR_HIP`
module. See the optional input function `CVodeSetUseIntegratorFusedKernels`
for more information. As with other SUNDIALS HIP features, this is
feature is experimental and may change from version to version.

New KINSOL options have been added to apply a constant damping factor in the
fixed point and Picard iterations (see `KINSetDamping`), to delay the start of
Anderson acceleration with the fixed point and Picard iterations (see
`KINSetDelayAA`), and to return the newest solution with the fixed point
iteration (see `KINSetReturnNewest`).

The installed SUNDIALSConfig.cmake file now supports the `COMPONENTS` option
to `find_package`. The exported targets no longer have IMPORTED_GLOBAL set.

A bug was fixed in `SUNMatCopyOps` where the matrix-vector product setup
function pointer was not copied.

A bug was fixed in the SPBCGS and SPTFQMR solvers for the case where a non-zero
initial guess and a solution scaling vector are provided. This fix only impacts
codes using SPBCGS or SPTFQMR as standalone solvers as all SUNDIALS packages
utilize a zero initial guess.

A bug was fixed in the ARKODE stepper modules where the stop time may be passed
after resetting the integrator.

A bug was fixed in `IDASetJacTimesResFn` in IDAS where the supplied function was
used in the dense finite difference Jacobian computation rather than the finite
difference Jacobian-vector product approximation.

A bug was fixed in the KINSOL Picard iteration where the value of
`KINSetMaxSetupCalls` would be ignored.

## Changes to SUNDIALS in release 5.7.0

A new NVECTOR implementation based on the SYCL abstraction layer has been added
targeting Intel GPUs. At present the only SYCL compiler supported is the DPC++
(Intel oneAPI) compiler. See the SYCL NVECTOR section in the user guide for more
details. This module is considered experimental and is subject to major changes
even in minor releases.

A new SUNMatrix and SUNLinearSolver implementation were added to interface
with the MAGMA linear algebra library. Both the matrix and the linear solver
support general dense linear systems as well as block diagonal linear systems,
and both are targeted at GPUs (AMD or NVIDIA).

## Changes to SUNDIALS in release 5.6.1

Fixed a bug in the SUNDIALS CMake which caused an error if the
`CMAKE_CXX_STANDARD` and `SUNDIALS_RAJA_BACKENDS` options were not provided.

Fixed some compiler warnings when using the IBM XL compilers.

## Changes to SUNDIALS in release 5.6.0

A new NVECTOR implementation based on the AMD ROCm HIP platform has been added.
This vector can target NVIDIA or AMD GPUs. See HIP NVECTOR section in the user
guide for more details. This module is considered experimental and is subject to
change from version to version.

The RAJA NVECTOR implementation has been updated to support the HIP backend
in addition to the CUDA backend. Users can choose the backend when configuring
SUNDIALS by using the `SUNDIALS_RAJA_BACKENDS` CMake variable. This module
remains experimental and is subject to change from version to version.

A new optional operation, `N_VGetDeviceArrayPointer`, was added to the N_Vector
API. This operation is useful for N_Vectors that utilize dual memory spaces,
e.g. the native SUNDIALS CUDA N_Vector.

The SUNMATRIX_CUSPARSE and SUNLINEARSOLVER_CUSOLVERSP_BATCHQR implementations
no longer require the SUNDIALS CUDA N_Vector. Instead, they require that the
vector utilized provides the `N_VGetDeviceArrayPointer` operation, and that the
pointer returned by `N_VGetDeviceArrayPointer` is a valid CUDA device pointer.

## Changes to SUNDIALS in release 5.5.0

Refactored the SUNDIALS build system. CMake 3.12.0 or newer is now required.
Users will likely see deprecation warnings, but otherwise the changes
should be fully backwards compatible for almost all users. SUNDIALS
now exports CMake targets and installs a `SUNDIALSConfig.cmake` file.

Added support for SuperLU DIST 6.3.0 or newer.

## Changes to SUNDIALS in release 5.4.0

Added full support for time-dependent mass matrices in ARKStep, and expanded
existing non-identity mass matrix infrastructure to support use of the
fixed point nonlinear solver.  Fixed bug for ERK method integration with
static mass matrices.

An interface between ARKStep and the XBraid multigrid reduction in time (MGRIT)
library has been added to enable parallel-in-time integration. See the ARKStep
documentation and examples for more details. This interface required the
addition of three new N_Vector operations to exchange vector data between
computational nodes, see `N_VBufSize`, `N_VBufPack`, and `N_VBufUnpack`. These
N_Vector operations are only used within the XBraid interface and need not be
implemented for any other context.

Updated the MRIStep time-stepping module in ARKODE to support higher-order
MRI-GARK methods [Sandu, SIAM J. Numer. Anal., 57, 2019], including methods that
involve solve-decoupled, diagonally-implicit treatment of the slow time scale.

A new API, `SUNMemoryHelper`, was added to support **GPU users** who have
complex memory management needs such as using memory pools. This is paired with
new constructors for the `NVECTOR_CUDA` and `NVECTOR_RAJA` modules that accept a
`SUNMemoryHelper` object. Refer to "The SUNMemoryHelper API", "NVECTOR CUDA" and
"NVECTOR RAJA" sections in the documentation for more information.

The `NVECTOR_RAJA` module has been updated to mirror the `NVECTOR_CUDA` module.
Notably, the update adds managed memory support to the `NVECTOR_RAJA` module.
Users of the module will need to update any calls to the `N_VMake_Raja` function
because that signature was changed. This module remains experimental and is
subject to change from version to version.

Added new `SetLSNormFactor` functions to CVODE(S), ARKODE, and IDA(S) to
to specify the factor for converting between integrator tolerances (WRMS norm)
and linear solver tolerances (L2 norm) i.e., `tol_L2 = nrmfac * tol_WRMS`.

Added new reset functions `ARKStepReset`, `ERKStepReset`, and
`MRIStepReset` to reset the stepper time and state vector to user-provided
values for continuing the integration from that point while retaining the
integration history. These function complement the reinitialization functions
`ARKStepReInit`, `ERKStepReInit`, and `MRIStepReInit` which reinitialize
the stepper so that the problem integration should resume as if started from
scratch.

Added new functions for advanced users providing a custom `SUNNonlinSolSysFn`.

The expected behavior of `SUNNonlinSolGetNumIters` and
`SUNNonlinSolGetNumConvFails` in the SUNNonlinearSolver API have been updated to
specify that they should return the number of nonlinear solver iterations and
convergence failures in the most recent solve respectively rather than the
cumulative number of iterations and failures across all solves respectively. The
API documentation and SUNDIALS provided SUNNonlinearSolver implementations and
have been updated accordingly. As before, the cumulative number of nonlinear
iterations and failures may be retrieved by calling the integrator provided get
functions.

**This change may cause a runtime error in existing user code**.
In IDAS and CVODES, the functions for forward integration with checkpointing
(`IDASolveF`, `CVodeF`) are now subject to a restriction on the number of time
steps allowed to reach the output time. This is the same restriction applied to
the `IDASolve` and `CVode` functions. The default maximum number of steps is
500, but this may be changed using the `<IDA|CVode>SetMaxNumSteps` function.
This change fixes a bug that could cause an infinite loop in the `IDASolveF`
and `CVodeF` and functions.

A minor inconsistency in CVODE(S) and a bug ARKODE when checking the Jacobian
evaluation frequency has been fixed. As a result codes using using a
non-default Jacobian update frequency through a call to
`CVodeSetMaxStepsBetweenJac` or `ARKStepSetMaxStepsBetweenJac` will need to
increase the provided value by 1 to achieve the same behavior as before. For
greater clarity the functions `CVodeSetMaxStepsBetweenJac`,
`ARKStepSetMaxStepsBetweenJac`, and `ARKStepSetMaxStepsBetweenLSet` have been
deprecated and replaced with `CVodeSetJacEvalFrequency`,
`ARKStepSetJacEvalFrequency`, and `ARKStepSetLSetupFrequency` respectively.
Additionally, the function `CVodeSetLSetupFrequency` has been added to CVODE(S)
to set the frequency of calls to the linear solver setup function.

The `NVECTOR_TRILINOS` module has been updated to work with Trilinos 12.18+.
This update changes the local ordinal type to always be an `int`.

Added support for CUDA v11.

## Changes to SUNDIALS in release 5.3.0

Fixed a bug in ARKODE where the prototypes for `ERKStepSetMinReduction` and
`ARKStepSetMinReduction` were not included in `arkode_erkstep.h` and
`arkode_arkstep.h` respectively.

Fixed a bug in ARKODE where inequality constraint checking would need to be
disabled and then re-enabled to update the inequality constraint values after
resizing a problem. Resizing a problem will now disable constraints and a call
to `ARKStepSetConstraints` or `ERKStepSetConstraints` is required to re-enable
constraint checking for the new problem size.

Fixed a bug in the iterative linear solver modules where an error is not
returned if the Atimes function is `NULL` or, if preconditioning is enabled, the
PSolve function is `NULL`.

Added specialized fused CUDA kernels to CVODE which may offer better
performance on smaller problems when using CVODE with the `NVECTOR_CUDA`
module. See the optional input function `CVodeSetUseIntegratorFusedKernels`
for more information. As with other SUNDIALS CUDA features, this is
feature is experimental and may change from version to version.

Added the ability to control the CUDA kernel launch parameters for the
`NVECTOR_CUDA` and `SUNMATRIX_CUSPARSE` modules. These modules remain
experimental and are subject to change from version to version.
In addition, the `NVECTOR_CUDA` kernels were rewritten to be more flexible.
Most users should see equivalent performance or some improvement, but a select
few may observe minor performance degradation with the default settings. Users
are encouraged to contact the SUNDIALS team about any performance changes
that they notice.

Added new capabilities for monitoring the solve phase in the
`SUNNONLINSOL_NEWTON` and `SUNNONLINSOL_FIXEDPOINT` modules, and the SUNDIALS
iterative linear solver modules. SUNDIALS must be built with the CMake option
`SUNDIALS_BUILD_WITH_MONITORING` to use these capabilities.

Added a new function, `CVodeSetMonitorFn`, that takes a user-function
to be called by CVODE after every `nst` successfully completed time-steps.
This is intended to provide a way of monitoring the CVODE statistics
throughout the simulation.

Added a new function `CVodeGetLinSolveStats` to get the CVODE linear solver
statistics as a group.

Added optional set functions to provide an alternative ODE right-hand side
function (ARKODE and CVODE(S)), DAE residual function (IDA(S)), or nonlinear
system function (KINSOL) for use when computing Jacobian-vector products with
the internal difference quotient approximation.

Added support to CVODE for integrating IVPs with constraints using BDF methods
and projecting the solution onto the constraint manifold with a user defined
projection function. This implementation is accompanied by additions to the
CVODE user documentation and examples.

## Changes to SUNDIALS in release 5.2.0

Fixed a build system bug related to the Fortran 2003 interfaces when using the
IBM XL compiler. When building the Fortran 2003 interfaces with an XL compiler
it is recommended to set `CMAKE_Fortran_COMPILER` to `f2003`, `xlf2003`, or
`xlf2003_r`.

Fixed a bug in how ARKODE interfaces with a user-supplied, iterative, unscaled
linear solver. In this case, ARKODE adjusts the linear solver tolerance in an
attempt to account for the lack of support for left/right scaling matrices.
Previously, ARKODE computed this scaling factor using the error weight vector,
`ewt`; this fix changes that to the residual weight vector, `rwt`, that can
differ from `ewt` when solving problems with non-identity mass matrix.

Fixed a linkage bug affecting Windows users that stemmed from
dllimport/dllexport attribute missing on some SUNDIALS API functions.

Fixed a memory leak in CVODES and IDAS from not deallocating the `atolSmin0` and
`atolQSmin0` arrays.

Fixed a bug where a non-default value for the maximum allowed growth factor
after the first step would be ignored.

Functions were added to each of the time integration packages to enable or
disable the scaling applied to linear system solutions with matrix-based linear
solvers to account for lagged matrix information.

Added two new functions, `ARKStepSetMinReduction` and `ERKStepSetMinReduction`
to change the minimum allowed step size reduction factor after an error test
failure.

Added a new `SUNMatrix` implementation, `SUNMATRIX_CUSPARSE`, that interfaces to
the sparse matrix implementation from the NVIDIA cuSPARSE library. In addition,
the `SUNLINSOL_CUSOLVER_BATCHQR` linear solver has been updated to use this
matrix, therefore, users of this module will need to update their code. These
modules are still considered to be experimental, thus they are subject to
breaking changes even in minor releases.

Added a new "stiff" interpolation module to ARKODE, based on Lagrange polynomial
interpolation, that is accessible to each of the ARKStep, ERKStep and MRIStep
time-stepping modules. This module is designed to provide increased
interpolation accuracy when integrating stiff problems, as opposed to the ARKODE
standard Hermite interpolation module that can suffer when the IVP right-hand
side has large Lipschitz constant. While the Hermite module remains the default,
the new Lagrange module may be enabled using one of the routines
`ARKStepSetInterpolantType`, `ERKStepSetInterpolantType`, or
`MRIStepSetInterpolantType`. The serial example problem `ark_brusselator.c` has
been converted to use this Lagrange interpolation module. Created accompanying
routines `ARKStepSetInterpolantDegree`, `ARKStepSetInterpolantDegree` and
`ARKStepSetInterpolantDegree` to provide user control over these interpolating
polynomials. While the routines `ARKStepSetDenseOrder`, `ARKStepSetDenseOrder`
and `ARKStepSetDenseOrder` still exist, these have been deprecated and will be
removed in a future release.

## Changes to SUNDIALS in release 5.1.0

Added support for a user-supplied function to update the prediction for each
implicit stage solution in ARKStep.  If supplied, this routine will be called
*after* any existing ARKStep predictor algorithm completes, so that the
predictor may be modified by the user as desired.  The new user-supplied routine
has type `ARKStepStagePredictFn`, and may be set by calling
`ARKStepSetStagePredictFn`.

The MRIStep module has been updated to support attaching different user data
pointers to the inner and outer integrators. If applicable, user codes will
need to add a call to `ARKStepSetUserData` to attach their user data
pointer to the inner integrator memory as `MRIStepSetUserData` will
not set the pointer for both the inner and outer integrators. The MRIStep
examples have been updated to reflect this change.

Added support for damping when using Anderson acceleration in KINSOL. See the
mathematical considerations section of the user guide and the description of the
`KINSetDampingAA` function for more details.

Added support for damping to the `SUNNonlinearSolver_FixedPoint` module when
using Anderson acceleration. See the `SUNNonlinearSolver_FixedPoint` section in
the user guides and the description of the `SUNNonlinSolSetDamping_FixedPoint`
function for more details.

Fixed a build system bug related to finding LAPACK/BLAS.

Fixed a build system bug related to checking if the KLU library works.

Fixed a build system bug related to finding PETSc when using the CMake
variables `PETSC_INCLUDES` and `PETSC_LIBRARIES` instead of `PETSC_DIR`.

Added a new build system option, `CUDA_ARCH`, to specify the CUDA architecture
to target.

Fixed a bug in the Fortran 2003 interfaces to the ARKODE Butcher table routines
and structure. This includes changing the `ARKodeButcherTable` type to be a
`type(c_ptr)` in Fortran.

Added two utility functions, `SUNDIALSFileOpen` and `SUNDIALSFileClose` for
creating/destroying file pointers. These are useful when using the Fortran 2003
interfaces.

## Changes to SUNDIALS in release 5.0.0

### Build System

Increased the minimum required CMake version to 3.5 for most SUNDIALS
configurations, and 3.10 when CUDA or OpenMP with device offloading are enabled.

The CMake option `BLAS_ENABLE` and the variable `BLAS_LIBRARIES` have been
removed to simplify builds as SUNDIALS packages do not use BLAS directly. For
third party libraries that require linking to BLAS, the path to the BLAS
library should be included in the `_LIBRARIES` variable for the third party
library e.g., `SUPERLUDIST_LIBRARIES` when enabling SuperLU_DIST.

Fixed a bug in the build system that prevented the PThreads NVECTOR module from
being built.

### NVector

Two new functions were added to aid in creating custom NVECTOR objects. The
constructor `N_VNewEmpty` allocates an "empty" generic NVECTOR with the object's
content pointer and the function pointers in the operations structure
initialized to NULL. When used in the constructor for custom objects this
function will ease the introduction of any new optional operations to the
NVECTOR API by ensuring only required operations need to be set. Additionally,
the function `N_VCopyOps(w, v)` has been added to copy the operation function
pointers between vector objects. When used in clone routines for custom vector
objects these functions also will ease the introduction of any new optional
operations to the NVECTOR API by ensuring all operations are copied when cloning
objects.

Two new NVECTOR implementations, NVECTOR_MANYVECTOR and NVECTOR_MPIMANYVECTOR,
have been created to support flexible partitioning of solution data among
different processing elements (e.g., CPU + GPU) or for multi-physics problems
that couple distinct MPI-based simulations together (see the NVECTOR_MANYVECTOR
and NVECTOR_MPIMANYVECTOR sections in the user guides for more details). This
implementation is accompanied by additions to user documentation and SUNDIALS
examples.

An additional NVECTOR implementation, NVECTOR_MPIPLUSX, has been created to
support the MPI+X paradigm where X is a type of on-node parallelism (e.g.,
OpenMP, CUDA). The implementation is accompanied by additions to user
documentation and SUNDIALS examples.

One new required vector operation and ten new optional vector operations have
been added to the NVECTOR API. The new required operation, `N_VGetLength`,
returns the global length of an N_Vector. The optional operations have been
added to support the new NVECTOR_MPIMANYVECTOR implementation. The operation
`N_VGetCommunicator` must be implemented by subvectors that are combined to
create an NVECTOR_MPIMANYVECTOR, but is not used outside of this context. The
remaining nine operations are optional local reduction operations intended to
eliminate unnecessary latency when performing vector reduction operations
(norms, etc.) on distributed memory systems. The optional local reduction vector
operations are `N_VDotProdLocal`, `N_VMaxNormLocal`, `N_VMinLocal`,
`N_VL1NormLocal`, `N_VWSqrSumLocal`, `N_VWSqrSumMaskLocal`, `N_VInvTestLocal`,
`N_VConstrMaskLocal`, and `N_VMinQuotientLocal`. If an NVECTOR implementation
defines any of the local operations as NULL, then the NVECTOR_MPIMANYVECTOR will
call standard NVECTOR operations to complete the computation.

The `*_MPICuda` and `*_MPIRaja` functions have been removed from the
NVECTOR_CUDA and NVECTOR_RAJA implementations respectively. Accordingly, the
`nvector_mpicuda.h`, `nvector_mpiraja.h`, `libsundials_nvecmpicuda.lib`, and
`libsundials_nvecmpicudaraja.lib` files have been removed. Users should use the
NVECTOR_MPIPLUSX module in conjunction with the NVECTOR_CUDA or NVECTOR_RAJA
modules to replace the functionality. The necessary changes are minimal and
should require few code modifications.

Fixed a memory leak in the NVECTOR_PETSC clone function.

Made performance improvements to the CUDA NVECTOR. Users who utilize a
non-default stream should no longer see default stream synchronizations after
memory transfers.

Added a new constructor to the CUDA NVECTOR that allows a user to provide
custom allocate and free functions for the vector data array and internal
reduction buffer.

Added new Fortran 2003 interfaces for most NVECTOR modules. See NEVTOR section
in the user guides for more details on how to use the interfaces.

Added three new NVECTOR utility functions, `FN_VGetVecAtIndexVectorArray`,
`FN_VSetVecAtIndexVectorArray`, and `FN_VNewVectorArray`, for working with
`N_Vector` arrays when using the Fortran 2003 interfaces.

### SUNMatrix

Two new functions were added to aid in creating custom SUNMATRIX objects. The
constructor `SUNMatNewEmpty` allocates an "empty" generic SUNMATRIX with the
object's content pointer and the function pointers in the operations structure
initialized to NULL. When used in the constructor for custom objects this
function will ease the introduction of any new optional operations to the
SUNMATRIX API by ensuring only required operations need to be set. Additionally,
the function `SUNMatCopyOps(A, B)` has been added to copy the operation function
pointers between matrix objects. When used in clone routines for custom matrix
objects these functions also will ease the introduction of any new optional
operations to the SUNMATRIX API by ensuring all operations are copied when
cloning objects.

A new operation, `SUNMatMatvecSetup`, was added to the SUNMatrix API. Users
who have implemented custom SUNMatrix modules will need to at least update
their code to set the corresponding ops structure member, matvecsetup, to NULL.

The generic SUNMatrix API now defines error codes to be returned by SUNMatrix
operations. Operations which return an integer flag indiciating success/failure
may return different values than previously.

A new SUNMatrix (and SUNLinearSolver) implementation was added to facilitate
the use of the SuperLU_DIST library with SUNDIALS.

Added new Fortran 2003 interfaces for most SUNMATRIX modules. See SUNMATRIX
section in the user guides for more details on how to use the interfaces.

### SUNLinearSolver

A new function was added to aid in creating custom SUNLINEARSOLVER objects. The
constructor `SUNLinSolNewEmpty` allocates an "empty" generic SUNLINEARSOLVER
with the object's content pointer and the function pointers in the operations
structure initialized to NULL. When used in the constructor for custom objects
this function will ease the introduction of any new optional operations to the
SUNLINEARSOLVER API by ensuring only required operations need to be set.

The return type of the SUNLinearSolver API function `SUNLinSolLastFlag` has
changed from `long int` to `sunindextype` to be consistent with the type
used to store row indices in dense and banded linear solver modules.

Added a new optional operation to the SUNLINEARSOLVER API, `SUNLinSolGetID`,
that returns a `SUNLinearSolver_ID` for identifying the linear solver module.

The SUNLinearSolver API has been updated to make the initialize and setup
functions optional.

A new SUNLinearSolver (and SUNMatrix) implementation was added to facilitate
the use of the SuperLU_DIST library with SUNDIALS.

Added a new SUNLinearSolver implementation,
`SUNLinearSolver_cuSolverSp_batchQR`, which leverages the NVIDIA cuSOLVER sparse
batched QR method for efficiently solving block diagonal linear systems on
NVIDIA GPUs.

Added three new accessor functions to the SUNLinSol_KLU module,
`SUNLinSol_KLUGetSymbolic`, `SUNLinSol_KLUGetNumeric`, and
`SUNLinSol_KLUGetCommon`, to provide user access to the underlying
KLU solver structures.

Added new Fortran 2003 interfaces for most SUNLINEARSOLVER modules. See
SUNLINEARSOLVER section in the user guides for more details on how to use
the interfaces.

### SUNNonlinearSolver

A new function was added to aid in creating custom SUNNONLINEARSOLVER objects.
The constructor `SUNNonlinSolNewEmpty` allocates an "empty" generic
SUNNONLINEARSOLVER with the object's content pointer and the function pointers
in the operations structure initialized to NULL. When used in the constructor
for custom objects this function will ease the introduction of any new optional
operations to the SUNNONLINEARSOLVER API by ensuring only required operations
need to be set.

To facilitate the use of user supplied nonlinear solver convergence test
functions the `SUNNonlinSolSetConvTestFn` function in the SUNNonlinearSolver API
has been updated to take a `void*` data pointer as input. The supplied data
pointer will be passed to the nonlinear solver convergence test function on each
call.

The inputs values passed to the first two inputs of the `SUNNonlinSolSolve`
function in the SUNNONLINEARSOLVER have been changed to be the predicted
state and the initial guess for the correction to that state. Additionally,
the definitions of `SUNNonlinSolLSetupFn` and `SUNNonlinSolLSolveFn` in the
SUNNonlinearSolver API have been updated to remove unused input parameters.
For more information on the nonlinear system formulation and the API functions
see the SUNNONLINEARSOLVER chapter in the user guides.

Added a new `SUNNonlinearSolver` implementation, `SUNNonlinsol_PetscSNES`,
which interfaces to the PETSc SNES nonlinear solver API.

Added new Fortran 2003 interfaces for most SUNNONLINEARSOLVER modules. See
SUNNONLINEARSOLVER section in the user guides for more details on how to use
the interfaces.

### CVODE and CVODES

Fixed a bug in the CVODE and CVODES constraint handling where the step size
could be set below the minimum step size.

Fixed a bug in the CVODE and CVODES nonlinear solver interfaces where the norm
of the accumulated correction was not updated when using a non-default
convergence test function.

Fixed a bug in the CVODES `cvRescale` function where the loops to compute the
array of scalars for the fused vector scale operation stopped one iteration
early.

Fixed a bug in CVODES where CVodeF would return the wrong flag under certain
cirumstances.

Fixed a bug in CVODES where CVodeF would not return a root in NORMAL_STEP mode
if the root occurred after the desired output time.

Fixed a memeory leak in FCVODE when not using the default nonlinear solver.

Removed extraneous calls to `N_VMin` for simulations where the scalar valued
absolute tolerance, or all entries of the vector-valued absolute tolerance
array, are strictly positive. In this scenario CVODE and CVODES will remove
at least one global reduction per time step.

The CVLS interface has been updated to only zero the Jacobian matrix before
calling a user-supplied Jacobian evaluation function when the attached linear
solver has type `SUNLINEARSOLVER_DIRECT`.

A new linear solver interface function, `CVLsLinSysFn`, was added as an
alternative method for evaluating the linear systems I - gamma J.

Added functions to get the current state and gamma value to CVODE and CVODES.
These functions may be useful to users who chose to provide their own nonlinear
solver implementation.

Added New Fortran 2003 interfaces to CVODE and CVODES were added. These new
interfaces were generated with SWIG-Fortran and provide a user an idiomatic
Fortran 2003 interface to most of the SUNDIALS C API. The existing CVODE F2003
interface, and all module implementations with existing Fortran 2003 interfaces
were updated accordingly. See the section "Using CVODE for Fortran
Applications" and "Using CVODES for Fortran Applications" in the appropriate
user guide for more details on how to use the interfaces.

### ARKODE

The MRIStep module has been updated to support explicit, implicit, or IMEX
methods as the fast integrator using the ARKStep module. As a result some
function signatures have been changed including MRIStepCreate which now
takes an ARKStep memory structure for the fast integration as an input.

Fixed a bug in the ARKStep time-stepping module in ARKODE that would result in
an infinite loop if the nonlinear solver failed to converge more than the
maximum allowed times during a single step.

Fixed a bug in ARKODE that would result in a "too much accuracy requested" error
when using fixed time step sizes with explicit methods in some cases.

Fixed a bug in ARKStep where the mass matrix linear solver setup function was
not called in the Matrix-free case.

Fixed a minor bug in ARKStep where an incorrect flag is reported when an
error occurs in the mass matrix setup or Jacobian-vector product setup
functions.

Fixed a memeory leak in FARKODE when not using the default nonlinear solver.

The reinitialization functions `ERKStepReInit`, `ARKStepReInit`, and
`MRIStepReInit` have been updated to retain the minimum and maxiumum step
size values from before reinitialization rather than resetting them to the
default values.

Removed extraneous calls to `N_VMin` for simulations where the scalar valued
absolute tolerance, or all entries of the vector-valued absolute tolerance
array, are strictly positive. In this scenario ARKODE steppers will remove
at least one global reduction per time step.

The ARKLS interface has been updated to only zero the Jacobian matrix before
calling a user-supplied Jacobian evaluation function when the attached linear
solver has type `SUNLINEARSOLVER_DIRECT`.

A new linear solver interface function, `ARKLsLinSysFn`, was added as an
alternative method for evaluating the linear systems M - gamma J and
I - gamma J.

Added two new embedded ARK methods of orders 4 and 5 to ARKODE (from
Kennedy & Carpenter, Appl. Numer. Math., 136:183--205, 2019).

Support for optional inequality constraints on individual components of the
solution vector has been added the ARKODE ERKStep and ARKStep modules. See
the descriptions of `ERKStepSetConstraints` and `ARKStepSetConstraints` for
more details. Note that enabling constraint handling requires the NVECTOR
operations `N_VMinQuotient`, `N_VConstrMask`, and `N_VCompare` that were not
previously required by ARKODE.

Added functions to get the current state and gamma value to the ARKStep module.
These functions may be useful to users who chose to provide their own nonlinear
solver implementation.

Add two new 'Set' functions to MRIStep, `MRIStepSetPreInnerFn` and
`MRIStepSetPostInnerFn` for performing communication or memory
transfers needed before or after the inner integration.

Added new Fortran 2003 interfaces to all ARKODE stepper modules. These new
interfaces were generated with SWIG-Fortran and provide a user an idiomatic
Fortran 2003 interface to most of the SUNDIALS C API. See the section "Using
ARKODE for Fortran Applications" in the user guide for more details on how
to use the interfaces.

### IDA and IDAS

A bug was fixed in the IDA and IDAS linear solver interfaces where an incorrect
Jacobian-vector product increment was used with iterative solvers other than
SPGMR and SPFGMR.

Fixed a bug in IDAS where IDASolveF would return the wrong flag under certain
cirumstances.

Fixed a bug in IDAS where IDASolveF would not return a root in NORMAL_STEP mode
if the root occurred after the desired output time.

Fixed a bug the IDAS IDAQuadReInitB function where an incorrect memory structure
was passed to IDAQuadReInit.

Fixed a memeory leak in FIDA when not using the default nonlinear solver.

Removed extraneous calls to `N_VMin` for simulations where the scalar valued
absolute tolerance, or all entries of the vector-valued absolute tolerance
array, are strictly positive. In this scenario IDA and IDAS will remove
at least one global reduction per time step.

The IDALS interface has been updated to only zero the Jacobian matrix before
calling a user-supplied Jacobian evaluation function when the attached linear
solver has type SUNLINEARSOLVER_DIRECT.

Added new Fortran 2003 interfaces to IDA and IDAS. These new interfaces were
generated with SWIG-Fortran and provide a user an idiomatic Fortran 2003
interface to most of the SUNDIALS C API.  See the section "Using IDA for Fortran
Applications" and "Using IDAS for Fortran Applications" in the appropriate
user guide for more details on how to use the interfaces.

### KINSOL

Fixed a bug in the KINSOL linear solver interface where the auxiliary scalar
`sJpnorm` was not computed when necessary with the Picard iteration and the
auxiliary scalar `sFdotJp` was unnecessarily computed in some cases.

The KINLS interface has been updated to only zero the Jacobian matrix before
calling a user-supplied Jacobian evaluation function when the attached linear
solver has type SUNLINEARSOLVER_DIRECT.

Added new Fortran 2003 interfaces to KINSOL. These new interfaces were
generated with SWIG-Fortran and provide a user an idiomatic Fortran 2003
interface to most of the SUNDIALS C API.  See the section "Using KINSOL for
Fortran Applications" for more details on how to use the interfaces.

## Changes to SUNDIALS in release 4.1.0

An additional N_Vector implementation was added for Tpetra vector from
Trilinos library to facilitate interoperability between SUNDIALS and Trilinos.
This implementation is accompanied by additions to user documentation and
SUNDIALS examples.

A bug was fixed where a nonlinear solver object could be freed twice in some use
cases.

The EXAMPLES_ENABLE_RAJA CMake option has been removed. The option
`EXAMPLES_ENABLE_CUDA` enables all examples that use CUDA including the RAJA
examples with a CUDA back end (if the RAJA NVECTOR is enabled).

The implementation header files (e.g. `arkode_impl.h`) are no longer installed.
This means users who are directly manipulating package memory structures will
need to update their code to use the package's public API.

Python is no longer required to run `make test` and `make test_install`.

Fixed a bug in `ARKodeButcherTable_Write` when printing a Butcher table
without an embedding.

## Changes to SUNDIALS in release 4.0.2

Added information on how to contribute to SUNDIALS and a contributing agreement.

Moved definitions of DLS and SPILS backwards compatibility functions to a source
file. The symbols are now included in the appropriate package library, e.g.
`libsundials_cvode.lib`.

## Changes to SUNDIALS in release 4.0.1

A bug in ARKODE where single precision builds would fail to compile has been
fixed.

## Changes to SUNDIALS in release 4.0.0

The direct and iterative linear solver interfaces in all SUNDIALS packages have
been merged into a single unified linear solver interface to support any valid
SUNLINSOL module. This includes the DIRECT and ITERATIVE types as well as the
new MATRIX_ITERATIVE type. Details regarding how SUNDIALS packages utilize
linear solvers of each type as well as discussion regarding intended use cases
for user-supplied SUNLINSOL implementations are included in the SUNLINSOL
chapter of the user guides. All example programs have been updated to use the
new unified interfaces.

The unified interface is very similar to the previous DLS and SPILS interfaces.
To minimize challenges in user migration to the unified linear solver interface,
the previous DLS and SPILS routines for all packages may still be used; these
will be deprecated in future releases, so we recommend that users migrate to the
new names soon. Additionally, we note that Fortran users will need to enlarge
their iout array of optional integer outputs, and update the indices that they
query for certain linear-solver-related statistics.

The names of all constructor routines for SUNDIALS-provided SUNLinSol
implementations have been updated to follow the naming convention SUNLinSol_*
where * is the name of the linear solver e.g., Dense, KLU, SPGMR, PCG, etc.
Solver-specific "set" routine names have been similarly standardized. To
minimize challenges in user migration to the new names, the previous routine
names may still be used; these will be deprecated in future releases, so we
recommend that users migrate to the new names soon. All example programs have
been updated to used the new naming convention.

The SUNBandMatrix constructor has been simplified to remove the storage upper
bandwidth argument.

SUNDIALS integrators (ARKODE, CVODE, CVODES, IDA, and IDAS) have been updated to
utilize generic nonlinear solver modules through the SUNNONLINSOL API. This API
will ease the addition of new nonlinear solver options and allow for external or
user-supplied nonlinear solvers. The SUNNONLINSOL API and provided SUNNONLINSOL
modules are described in a new user guide chapter and follow the same object
oriented design and implementation used by the NVECTOR, SUNMATRIX, and
SUNLINSOL modules. All integrator example programs have also been updated to
used the new nonlinear solver API.

Three fused vector operations and seven vector array operations have been added
to the NVECTOR API. These optional operations are disabled by default and may be
activated by calling vector specific routines after creating an NVECTOR. See the
NVECTOR chapter in the user guides for more information on the new operations.

Added a new NVECTOR (NVECTOR_OPENMPDEV) which leverages OpenMP 4.5+ device
offloading.

Multiple updates to the CUDA NVECTOR were made:

* Changed the `N_VMake_Cuda` function to take a host data pointer and a device
  data pointer instead of an `N_VectorContent_Cuda` object.

* Changed `N_VGetLength_Cuda` to return the global vector length instead of
  the local vector length.

* Added `N_VGetLocalLength_Cuda` to return the local vector length.

* Added `N_VGetMPIComm_Cuda` to return the MPI communicator used.

* Removed the accessor functions in the namespace suncudavec.

* Added the ability to set the `cudaStream_t` used for execution of the CUDA
  NVECTOR kernels. See the function `N_VSetCudaStreams_Cuda`.

* Added `N_VNewManaged_Cuda`, `N_VMakeManaged_Cuda`, and
  `N_VIsManagedMemory_Cuda` functions to accommodate using managed memory with
  the CUDA NVECTOR.

Multiple updates to the RAJA NVECTOR were made:

* Changed `N_VGetLength_Raja` to return the global vector length instead of
  the local vector length.

* Added `N_VGetLocalLength_Raja` to return the local vector length.

* Added `N_VGetMPIComm_Raja` to return the MPI communicator used.

* Removed the accessor functions in the namespace sunrajavec.

Two changes were made in the CVODE/CVODES/ARKODE initial step size algorithm:

  * Fixed an efficiency bug where an extra call to the RHS function was made.

  * Changed the behavior of the algorithm if the max-iterations case is hit.
    Before the algorithm would exit with the step size calculated on the
    penultimate iteration. Now it will exit with the step size calculated
    on the final iteration.

Fortran 2003 interfaces to CVODE, the fixed-point and Newton nonlinear solvers,
the dense, band, KLU, PCG, SPBCGS, SPFGMR, SPGMR, and SPTFQMR linear solvers,
and the serial, PThreads, and OpenMP NVECTORs have been added.

The ARKODE library has been entirely rewritten to support a modular approach to
one-step methods, which should allow for rapid research and development of novel
integration methods without affecting existing solver functionality.

A new ARKODE stepper, MRIStep, has been added for two rate explicit-explicit
multirate infinitesimal step methods.

ARKODE's dense output infrastructure has been improved to support higher-degree
Hermite polynomial interpolants (up to degree 5) over the last successful time
step.

## Changes to SUNDIALS in release 3.2.1

Fixed a bug in the CUDA NVECTOR where the `N_VInvTest` operation could write
beyond the allocated vector data.

Fixed library installation path for multiarch systems. This fix changes the
default library installation path to `CMAKE_INSTALL_PREFIX/CMAKE_INSTALL_LIBDIR`
from `CMAKE_INSTALL_PREFIX/lib`. `CMAKE_INSTALL_LIBDIR` is automatically set,
but is available as a CMAKE option that can modified.

## Changes to SUNDIALS in release 3.2.0

Fixed problem with index types which would occur with some compilers (e.g.
armclang) that did not define `__STDC_VERSION__`. The fix includes a
depcrecation of the current behavior of the `SUNDIALS_INDEX_TYPE` CMake option.

Fixed a thread-safety issue in CVODES and IDAS when using adjoint sensitivity
analysis.

Added hybrid MPI/CUDA and MPI/RAJA vectors to allow use of more than one MPI
rank when using a GPU system. The vectors assume one GPU device per MPI rank.

Changed the name of the RAJA nvector library to `libsundials_nveccudaraja.lib`
from `libsundials_nvecraja.lib` to better reflect that we only support CUDA as a
backend for RAJA currently.

Increased CMake minimum version to 3.1.3

Add constraint handling feature to CVODE and CVODES.

Fixed a bug in IDAS where the saved residual value used in the nonlinear solve
for consistent initial conditions was passed as temporary workspace and could be
overwritten.

Several changes were made to the build system. If MPI is enabled and MPI
compiler wrappers are not set, the build system will check if
`CMAKE_<language>_COMPILER` can compile MPI programs before trying to locate and
use an MPI installation. The native CMake FindMPI module is now used to locate
an MPI installation. The options for setting MPI compiler wrappers and the
executable for running MPI programs have been updated to align with those in
native CMake FindMPI module. This included changing `MPI_MPICC` to
`MPI_C_COMPILER`, `MPI_MPICXX` to `MPI_CXX_COMPILER` combining `MPI_MPIF77` and
`MPI_MPIF90` to `MPI_Fortran_COMPILER`, and changing `MPI_RUN_COMMAND` to
`MPIEXEC_EXECUTABLE`. When a Fortran name-mangling scheme is needed (e.g.,
`LAPACK_ENABLE` is `ON`) the build system will infer the scheme from the Fortran
compiler. If a Fortran compiler is not available or the inferred or default
scheme needs to be overridden, the advanced options `SUNDIALS_F77_FUNC_CASE` and
`SUNDIALS_F77_FUNC_UNDERSCORES` can be used to manually set the name-mangling
scheme and bypass trying to infer the scheme. Additionally, parts of the main
`CMakeLists.txt` file were moved to new files in the src and example directories
to make the CMake configuration file structure more modular.

## Changes to SUNDIALS in release 3.1.2

Fixed Windows specific problem where `sunindextype` was not correctly defined
when using 64-bit integers. On Windows `sunindextype` is now defined as the MSVC
basic type `__int64`.

Changed LICENSE install path to `instdir/include/sundials`.

Updated the minimum required version of CMake to 2.8.12 and enabled using rpath
by default to locate shared libraries on OSX.

The misnamed function `CVSpilsSetJacTimesSetupFnBS` in cvodes has been
deprecated and replaced by `CVSpilsSetJacTimesBS`. The deprecated function
`CVSpilsSetJacTimesSetupFnBS` will be removed in the next major release.

Added and updated usage-notes examples from the SUNDIALS website to work with
SUNDIALS 3.x. The new examples are `cvode/cvDisc_dns.c`,
`cvode/cvRoberts_dns_negsol.c`, and `cvodes/cvsRoberts_FSA_dns_Switch.c`.

Added sparse SUNMatrix "Reallocate" routine to allow specification of the
nonzero storage.

Updated the KLU SUNLinearSolver module to set constants for the two
reinitialization types, and fixed a bug in the full reinitialization approach
where the sparse SUNMatrix pointer would go out of scope on some architectures.

Updated the "ScaleAdd" and "ScaleAddI" implementations in the sparse SUNMatrix
module to more optimally handle the case where the target matrix contained
sufficient storage for the sum, but had the wrong sparsity pattern. The sum now
occurs in-place, by performing the sum backwards in the existing storage.
However, it is still more efficient if the user-supplied Jacobian routine
allocates storage for the sum I + gamma J or M + gamma J manually (with zero
entries if needed).

## Changes to SUNDIALS in release 3.1.1

Fixed a minor bug in the CVODE and CVODES `cvSLdet` routine, where a return was
missing in the error check for three inconsistent roots.

Fixed a potential memory leak in the SPGMR and SPFGMR linear solvers: if
"Initialize" was called multiple times then the solver memory was reallocated
(without being freed).

Fixed a minor bug in the `ARKReInit` routine, where a flag was incorrectly set
to indicate that the problem had been resized (instead of just re-initialized).

Fixed C++11 compiler errors/warnings about incompatible use of string literals.

Updated KLU SUNLinearSolver module to use a typedef for the precision-specific
solve function to be used (to avoid compiler warnings).

Added missing typecasts for some (`void*`) pointers to avoid compiler warnings.

Bugfix in `sunmatrix_sparse.c` where `int` was used instead of `sunindextype` in
one location.

Fixed a minor bug in `KINPrintInfo` where a case was missing for
`KIN_REPTD_SYSFUNC_ERR` leading to an undefined info message.

Added missing `#include <stdio.h>` in NVECTOR and SUNMATRIX header files.

Added missing prototypes for `ARKSpilsGetNumMTSetups` in ARKODE and
`IDASpilsGetNumJTSetupEvals` in IDA and IDAS.

Fixed an indexing bug in the CUDA NVECTOR implementation of `N_VWrmsNormMask`
and revised the RAJA NVECTOR implementation of `N_VWrmsNormMask` to work with
mask arrays using values other than zero or one. Replaced `double` with
`realtype` in the RAJA vector test functions.

Fixed compilation issue with GCC 7.3.0 and Fortran programs that do not require
a SUNMatrix or SUNLinearSolver module (e.g. iterative linear solvers, explicit
methods in ARKODE, functional iteration in CVODE, etc.).

## Changes to SUNDIALS in release 3.1.0

Added NVECTOR print functions that write vector data to a specified file (e.g.,
`N_VPrintFile_Serial`).

Added `make test` and `make test_install` options to the build system for
testing SUNDIALS after building with `make` and installing with `make install`
respectively.

Added "Changes in ..." (latest version) to all User Guides.

## Changes to SUNDIALS in release 3.0.0

Added new linear solver and matrix interfaces for all SUNDIALS packages and
updated the existing linear solver and matrix modules. The goal of the redesign
is to provide greater encapsulation and ease interfacing custom linear solvers
with linear solver libraries. Specific changes include:

 * Added generic SUNMATRIX module with three provided implementations:
   dense, banded and sparse.  These replicate previous SUNDIALS Dls and
   Sls matrix structures in a single object-oriented API.

 * Added example problems demonstrating use of generic SUNMATRIX modules.

 * Added generic SUNLINEARSOLVER module with eleven provided
   implementations: dense, banded, LAPACK dense, LAPACK band, KLU,
   SuperLU_MT, SPGMR, SPBCGS, SPTFQMR, SPFGMR, PCG.  These replicate
   previous SUNDIALS generic linear solvers in a single object-oriented
   API.

 * Added example problems demonstrating use of generic SUNLINEARSOLVER
   modules.

 * Expanded package-provided direct linear solver (Dls) interfaces and
   scaled, preconditioned, iterative linear solver (Spils) interfaces
   to utilize generic SUNMATRIX and SUNLINEARSOLVER objects.

 * Removed package-specific, linear solver-specific, solver modules
   (e.g. CVDENSE, KINBAND, IDAKLU, ARKSPGMR) since their functionality
   is entirely replicated by the generic Dls/Spils interfaces and
   SUNLINEARSOLVER/SUNMATRIX modules.  The exception is CVDIAG, a
   diagonal approximate Jacobian solver available to CVODE and CVODES.

 * Converted all SUNDIALS example problems to utilize new generic
   SUNMATRIX and SUNLINEARSOLVER objects, along with updated Dls and
   Spils linear solver interfaces.

 * Added Spils interface routines to ARKODE, CVODE, CVODES, IDA and
   IDAS to allow specification of a user-provided "JTSetup" routine.
   This change supports users who wish to set up data structures for
   the user-provided Jacobian-times-vector ("JTimes") routine, and
   where the cost of one JTSetup setup per Newton iteration can be
   amortized between multiple JTimes calls.

Corresponding updates were made to all the example programs.

Two new NVECTOR modules added: for CUDA and RAJA support for GPU systems
(Information on RAJA: <https://software.llnl.gov/RAJA/> )
These vectors are supplied to provide very basic support for running
on GPU architectures.  Users are advised that these vectors both move all data
to the GPU device upon construction, and speedup will only be realized if the
user also conducts the right-hand-side function evaluation on the device.
In addition, these vectors assume the problem fits on one GPU.
For further information about RAJA, users are referred to the web site,
<https://software.llnl.gov/RAJA/.>

Addition of sunindextype option for 32-bit or 64-bit integer data index types
within all SUNDIALS structures

  * sunindextype is defined to be int32_t or int64_t when portable types are
    supported, otherwise it is defined as int or long int.

  * The Fortran interfaces continue to use `long int` for indices, except for
    their sparse matrix interface that now uses the new sunindextype.

  * Includes interfaces to PETSc, hypre, SuperLU_MT, and KLU with either 32-bit
    or 64-bit capabilities depending how the user configures SUNDIALS.

To avoid potential namespace conflicts, the macros defining booleantype
values TRUE and FALSE have been changed to SUNTRUE and SUNFALSE respectively.

Temporary vectors were removed from preconditioner setup and solve
routines for all packages.  It is assumed that all necessary data
for user-provided preconditioner operations will be allocated and
stored in user-provided data structures.

The file include/sundials\_fconfig.h was added.  This file contains
SUNDIALS type information for use in Fortran programs.

Added support for many xSDK-compliant build system keys
(Information on xSDK compliance: <https://xsdk.info/policies/> )
The xSDK is a movement in scientific software to provide a foundation for the
rapid and efficient production of high-quality,
sustainable extreme-scale scientific applications.  More information can
be found at <https://xsdk.info.>

Added functions SUNDIALSGetVersion and SUNDIALSGetVersionNumber to
get SUNDIALS release version information at runtime.

### Build System

Renamed CMake options to enable/disable examples for greater clarity
and added option to enable/disable Fortran 77 examples:

  * Changed `EXAMPLES_ENABLE` to `EXAMPLES_ENABLE_C`
  * Changed `CXX_ENABLE` to `EXAMPLES_ENABLE_CXX`
  * Changed `F90_ENABLE` to `EXAMPLES_ENABLE_F90`
  * Added `EXAMPLES_ENABLE_F77` option

Added separate `BLAS_ENABLE` and `BLAS_LIBRARIES` CMake variables

Fixed minor CMake bugs and included additional error checking during CMake
configuration

Corrections and additions to all User Guides.

Added "Changes in ..." (latest version) section to the introduction to in all
User Guides.

### ARKODE

Added comments to `arkode_butcher.c` regarding which methods should have
coefficients accurate enough for use in quad precision.

Fixed `RCONST` usage in `arkode_butcher.c`.

Fixed bug in `arkInitialSetup` to ensure the mass matrix vector product is
set up before the "msetup" routine is called.

Fixed ARKODE printf-related compiler warnings when building SUNDIALS
with extended precision.

### CVODE and CVODES

In `CVodeFree`, now call `lfree` unconditionally (if non-NULL).

### IDA and IDAS

Added missing prototype for `IDASetMaxBacksIC` in `ida.h` and `idas.h`.

### KINSOL

Corrected KINSOL fcmix name translation for `FKIN_SPFGMR`.

Renamed `KINLocalFn` and `KINCommFn` to `KINBBDLocalFn` and `KINBBDCommFn`
respectively in the BBD preconditioner module for consistency with other
SUNDIALS solvers.<|MERGE_RESOLUTION|>--- conflicted
+++ resolved
@@ -5,7 +5,11 @@
 Fixed a memory leak when destroying a CUDA, HIP, SYCL, or system SUNMemoryHelper
 object.
 
-<<<<<<< HEAD
+Fixed a bug in ARKODE, CVODE, CVODES, IDA, and IDAS where the stop time may not
+be cleared when using normal mode if the requested output time is the same as
+the stop time. Additionally, with ARKODE, CVODE, and CVODES an unnecessary
+interpolation of the solution at the stop time may occur in this case.
+
 Fixed a bug in ERKStep where methods with `c[s-1] = 1` but `a[s-1,j] != b[j]`
 were incorrectly treated as having the first same as last (FSAL) property.
 
@@ -19,12 +23,6 @@
 
 The `MRIStepInnerStepper` class in MRIStep was updated to make supplying an
 `MRIStepInnerFullRhsFn` optional.
-=======
-Fixed a bug in ARKODE, CVODE, CVODES, IDA, and IDAS where the stop time may not
-be cleared when using normal mode if the requested output time is the same as
-the stop time. Additionally, with ARKODE, CVODE, and CVODES an unnecessary
-interpolation of the solution at the stop time may occur in this case.
->>>>>>> 0676c608
 
 ## Changes to SUNDIALS in release 6.6.0
 
