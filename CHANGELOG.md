--- conflicted
+++ resolved
@@ -17,9 +17,8 @@
 to a function pointer instead of `c_null_funptr`. This caused compilation issues
 with the Cray Fortran compiler.
 
-<<<<<<< HEAD
 Enabled the Fortran interfaces to build with 32-bit `sunindextype`.
-=======
+
 Fixed a bug where `MRIStepEvolve` would not handle a recoverable error produced
 from evolving the inner stepper.
 
@@ -28,7 +27,6 @@
 for more details.
 
 Added support for Kokkos Kernels v4.
->>>>>>> 1d61bdd7
 
 ## Changes to SUNDIALS in release v7.0.0
 
