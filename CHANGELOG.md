# SUNDIALS Changelog

## Changes to SUNDIALS in release X.Y.Z

### Major Features

### New Features and Enhancements

Improved the precision of the coefficients for `ARKODE_ARK324L2SA_ERK_4_2_3`,
`ARKODE_VERNER_9_5_6`, `ARKODE_VERNER_10_6_7`, `ARKODE_VERNER_13_7_8`,
`ARKODE_ARK324L2SA_DIRK_4_2_3`, and `ARKODE_ESDIRK324L2SA_4_2_3`.

The Soderlind time step adaptivity controller now starts with an I controller
until there is sufficient history of past time steps and errors.

Added the `ARKODE_RALSTON_3_1_2` and `ARKODE_TSITOURAS_7_4_5` explicit
Runge-Kutta Butcher tables.

Improved the efficiency of default ARKODE methods with the following changes:

| Type               | Old Default                                                      | New Default                                                        |
| ------------------ | ---------------------------------------------------------------- | ------------------------------------------------------------------ |
| 2nd Order Explicit | `ARKODE_HEUN_EULER_2_1_2`                                        | `ARKODE_RALSTON_3_1_2`                                             |
| 4th Order Explicit | `ARKODE_ZONNEVELD_5_3_4`                                         | `ARKODE_SOFRONIOU_SPALETTA_5_3_4`                                  |
| 5th Order Explicit | `ARKODE_CASH_KARP_6_4_5`                                         | `ARKODE_TSITOURAS_7_4_5`                                           |
| 6th Order Explicit | `ARKODE_VERNER_8_5_6`                                            | `ARKODE_VERNER_9_5_6`                                              |
| 8th Order Explicit | `ARKODE_FEHLBERG_13_7_8`                                         | `ARKODE_VERNER_13_7_8`                                             |
| 2nd Order Implicit | `ARKODE_SDIRK_2_1_2`                                             | `ARKODE_ARK2_DIRK_3_1_2`                                           |
| 3rd Order Implicit | `ARKODE_ARK324L2SA_DIRK_4_2_3`                                   | `ARKODE_ESDIRK325L2SA_5_2_3`                                       |
| 4th Order Implicit | `ARKODE_SDIRK_5_3_4`                                             | `ARKODE_ESDIRK436L2SA_6_3_4`                                       |
| 5th Order Implicit | `ARKODE_ARK548L2SA_DIRK_8_4_5`                                   | `ARKODE_ESDIRK547L2SA2_7_4_5`                                      |
| 4th Order ARK      | `ARKODE_ARK436L2SA_ERK_6_3_4` and `ARKODE_ARK436L2SA_DIRK_6_3_4` | `ARKODE_ARK437L2SA_ERK_7_3_4` and `ARKODE_ARK437L2SA_DIRK_7_3_4`   |
| 5th Order ARK      | `ARKODE_ARK548L2SA_ERK_8_4_5` and `ARKODE_ARK548L2SA_DIRK_8_4_5` | `ARKODE_ARK548L2SAb_ERK_8_4_5` and `ARKODE_ARK548L2SAb_DIRK_8_4_5` |

### Bug Fixes

Removed error floors from the `SUNAdaptController` implementations which could
unnecessarily limit the time size growth, particularly after the first step.

<<<<<<< HEAD
On the first two time steps, the Soderlind controller uses an I controller
instead of omitting unavailable terms.

=======
>>>>>>> 71a480a4
Fixed bug in `ARKodeSetFixedStep` where it could return `ARK_SUCCESS` despite
an error occurring.

Fixed the behavior of `SUNDIALS_ENABLE_ERROR_CHECKS` so additional runtime error
checks are disabled by default with all release build types. Previously,
`MinSizeRel` builds enabled additional error checking by default.

Fixed bug in the ARKODE SPRKStep `SPRKStepReInit` function and `ARKodeReset` function
with SPRKStep that could cause a segmentation fault when compensated summation is not
used.

### Deprecation Notices

All work space functions, e.g., `CVodeGetWorkSpace` and `ARKodeGetLinWorkSpace`,
have been deprecated and will be removed in version 8.0.0.

## Changes to SUNDIALS in release 7.2.1

### New Features and Enhancements

Unit tests were separated from examples. To that end, the following directories
were moved out of the `examples/` directory to the `test/unit_tests` directory:
`nvector`, `sunmatrix`, `sunlinsol`, and `sunnonlinsol`.

### Bug Fixes

Fixed a bug in ARKStep where an extra right-hand side evaluation would occur
each time step when enabling the ``ARKodeSetAutonomous`` option and using an
IMEX method where the DIRK table has an implicit first stage and is not stiffly
accurate.

## Changes to SUNDIALS in release 7.2.0

### Major Features

Added a time-stepping module to ARKODE for low storage Runge--Kutta methods,
LSRKStep.  This currently supports five explicit low-storage methods: the
second-order Runge--Kutta--Chebyshev and Runge--Kutta--Legendre methods, and the
second- through fourth-order optimal strong stability preserving Runge--Kutta
methods. All methods include embeddings for temporal adaptivity.

Added an operator splitting module, SplittingStep, and forcing method module,
ForcingStep, to ARKODE. These modules support a broad range of operator-split
time integration methods for multiphysics applications.

Added support for multirate time step adaptivity controllers, based on the
recently introduced `SUNAdaptController` base class, to ARKODE's MRIStep module.
As a part of this, we added embeddings for existing MRI-GARK methods, as well as
support for embedded MERK and IMEX-MRI-SR methods. Added new default MRI methods
for temporally adaptive versus fixed-step runs.

### New Features and Enhancements

#### Logging

The information level logging output in ARKODE, CVODE(S), and IDA(S) has been
updated to be more uniform across the packages and a new `tools` directory has
been added with a Python module, `suntools`, containing utilities for parsing
logging output. The Python utilities for parsing CSV output have been relocated
from the `scripts` directory to the Python module.

#### SUNStepper

Added the `SUNStepper` base class to represent a generic solution procedure for
IVPs. This is used by the SplittingStep and ForcingStep modules of ARKODE. A
SUNStepper can be created from an ARKODE memory block with the new function
`ARKodeCreateSUNStepper`. To enable interoperability with `MRIStepInnerStepper`,
the function `MRIStepInnerStepper_CreateFromSUNStepper` was added.

#### ARKODE

Added functionality to ARKODE to accumulate a temporal error estimate over
multiple time steps. See the routines `ARKodeSetAccumulatedErrorType`,
`ARKodeResetAccumulatedError`, and `ARKodeGetAccumulatedError` for details.

Added the `ARKodeSetStepDirection` and `ARKodeGetStepDirection` functions to
change and query the direction of integration.

Added the function `MRIStepGetNumInnerStepperFails` to retrieve the number of
recoverable failures reported by the MRIStepInnerStepper.

Added a utility routine to wrap any valid ARKODE integrator for use as an
MRIStep inner stepper object, `ARKodeCreateMRIStepInnerStepper`.

The following DIRK schemes now have coefficients accurate to quad precision:
* `ARKODE_BILLINGTON_3_3_2`
* `ARKODE_KVAERNO_4_2_3`
* `ARKODE_CASH_5_2_4`
* `ARKODE_CASH_5_3_4`
* `ARKODE_KVAERNO_5_3_4`
* `ARKODE_KVAERNO_7_4_5`

#### CMake

The default value of `CMAKE_CUDA_ARCHITECTURES` is no longer set to `70` and is
now determined automatically by CMake. The previous default was only valid for
Volta GPUs while the automatically selected value will vary across compilers and
compiler versions. As such, users are encouraged to override this value with the
architecture for their system.

The build system has been updated to utilize the CMake LAPACK imported target
which should ease building SUNDIALS with LAPACK libraries that require setting
specific linker flags e.g., MKL.

#### Third Party Libraries

The Trilinos Teptra NVector interface has been updated to utilize CMake imported
targets added in Trilinos 14 to improve support for different Kokkos backends
with Trilinos. As such, Trilinos 14 or newer is required and the
`Trilinos_INTERFACE_*` CMake options have been removed.

Example programs using *hypre* have been updated to support v2.20 and newer.

### Bug Fixes

#### CMake

Fixed a CMake bug regarding usage of missing "print_warning" macro that was only
triggered when the deprecated `CUDA_ARCH` option was used.

Fixed a CMake configuration issue related to aliasing an `ALIAS` target when
using `ENABLE_KLU=ON` in combination with a static-only build of SuiteSparse.

Fixed a CMake issue which caused third-party CMake variables to be unset.  Users
may see more options in the CMake GUI now as a result of the fix.  See details
in GitHub Issue [#538](https://github.com/LLNL/sundials/issues/538).

#### NVector

Fixed a build failure with the SYCL NVector when using Intel oneAPI 2025.0
compilers. See GitHub Issue [#596](https://github.com/LLNL/sundials/issues/596).

Fixed compilation errors when building the Trilinos Teptra NVector with CUDA
support.

#### SUNMatrix

Fixed a [bug](https://github.com/LLNL/sundials/issues/581) in the sparse matrix
implementation of `SUNMatScaleAddI` which caused out of bounds writes unless
`indexvals` were in ascending order for each row/column.

#### SUNLinearSolver

Fixed a bug in the SPTFQMR linear solver where recoverable preconditioner errors
were reported as unrecoverable.

#### ARKODE

Fixed `ARKodeResize` not using the default `hscale` when an argument of `0` was
provided.

Fixed a memory leak that could occur if ``ARKodeSetDefaults`` is called
repeatedly.

Fixed the loading of ARKStep's default first order explicit method.

Fixed loading the default IMEX-MRI method if `ARKodeSetOrder` is used to specify
a third or fourth order method. Previously, the default second order method was
loaded in both cases.

Fixed potential memory leaks and out of bounds array accesses that could occur
in the ARKODE Lagrange interpolation module when changing the method order or
polynomial degree after re-initializing an integrator.

Fixed a bug in ARKODE when enabling rootfinding with fixed step sizes and the
initial value of the rootfinding function is zero. In this case, uninitialized
right-hand side data was used to compute a state value near the initial
condition to determine if any rootfinding functions are initially active.

Fixed a bug in MRIStep where the data supplied to the Hermite interpolation
module did not include contributions from the fast right-hand side
function. With this fix, users will see one additional fast right-hand side
function evaluation per slow step with the Hermite interpolation option.

Fixed a bug in SPRKStep when using compensated summations where the error vector
was not initialized to zero.

#### CVODE(S)

Fixed a bug where `CVodeSetProjFailEta` would ignore the `eta` parameter.

#### Fortran Interfaces

Fixed a bug in the 32-bit ``sunindextype`` Fortran interfaces to
``N_VGetSubvectorArrayPointer_ManyVector``,
``N_VGetSubvectorArrayPointer_MPIManyVector``, ``SUNBandMatrix_Column`` and
``SUNDenseMatrix_Column`` where 64-bit ``sunindextype`` interface functions were
used.

### Deprecation Notices

Deprecated the ARKStep-specific utility routine for wrapping an ARKStep instance
as an MRIStep inner stepper object, `ARKStepCreateMRIStepInnerStepper`. Use
`ARKodeCreateMRIStepInnerStepper` instead.

The ARKODE stepper specific functions to retrieve the number of right-hand side
function evaluations have been deprecated. Use `ARKodeGetNumRhsEvals` instead.

## Changes to SUNDIALS in release 7.1.1

### Bug Fixes

Fixed a [bug](https://github.com/LLNL/sundials/pull/523) in v7.1.0 with the SYCL
N_Vector `N_VSpace` function.

## Changes to SUNDIALS in release 7.1.0

### Major Features

Created shared user interface functions for ARKODE to allow more uniform control
over time-stepping algorithms, improved extensibility, and simplified code
maintenance. The corresponding stepper-specific user-callable functions are now
deprecated and will be removed in a future major release.

Added CMake infrastructure that enables externally maintained addons/plugins to
be *optionally* built with SUNDIALS. See the [Contributing
Guide](./CONTRIBUTING.md) for more details.

### New Features and Enhancements

Added support for Kokkos Kernels v4.

Added the following Runge-Kutta Butcher tables
* `ARKODE_FORWARD_EULER_1_1`
* `ARKODE_RALSTON_EULER_2_1_2`
* `ARKODE_EXPLICIT_MIDPOINT_EULER_2_1_2`
* `ARKODE_BACKWARD_EULER_1_1`
* `ARKODE_IMPLICIT_MIDPOINT_1_2`
* `ARKODE_IMPLICIT_TRAPEZOIDAL_2_2`

Added the following MRI coupling tables
* `ARKODE_MRI_GARK_FORWARD_EULER`
* `ARKODE_MRI_GARK_RALSTON2`
* `ARKODE_MRI_GARK_RALSTON3`
* `ARKODE_MRI_GARK_BACKWARD_EULER`
* `ARKODE_MRI_GARK_IMPLICIT_MIDPOINT`
* `ARKODE_IMEX_MRI_GARK_EULER`
* `ARKODE_IMEX_MRI_GARK_TRAPEZOIDAL`
* `ARKODE_IMEX_MRI_GARK_MIDPOINT`

Added `ARKodeButcherTable_ERKIDToName` and `ARKodeButcherTable_DIRKIDToName` to
convert a Butcher table ID to a string representation.

Added the function ``ARKodeSetAutonomous`` in ARKODE to indicate that the
implicit right-hand side function does not explicitly depend on time. When using
the trivial predictor, an autonomous problem may reuse implicit function
evaluations across stage solves to reduce the total number of function
evaluations.

Users may now disable interpolated output in ARKODE by passing `ARK_INTERP_NONE`
to `ARKodeSetInterpolantType`. When interpolation is disabled, rootfinding is
not supported, implicit methods must use the trivial predictor (the default
option), and interpolation at stop times cannot be used (interpolating at stop
times is disabled by default). With interpolation disabled, calling
`ARKodeEvolve` in `ARK_NORMAL` mode will return at or past the requested output
time (setting a stop time may still be used to halt the integrator at a specific
time). Disabling interpolation will reduce the memory footprint of an integrator
by two or more state vectors (depending on the interpolant type and degree)
which can be beneficial when interpolation is not needed e.g., when integrating
to a final time without output in between or using an explicit fast time scale
integrator with an MRI method.

Added "Resize" capability to ARKODE's SPRKStep time-stepping module.

Enabled the Fortran interfaces to build with 32-bit `sunindextype`.

### Bug Fixes

Updated the CMake variable `HIP_PLATFORM` default to `amd` as the previous
default, `hcc`, is no longer recognized in ROCm 5.7.0 or newer. The new default
is also valid in older version of ROCm (at least back to version 4.3.1).

Renamed the DPCPP value for the `SUNDIALS_GINKGO_BACKENDS` CMake option to `SYCL`
to match Ginkgo's updated naming convention.

Changed the CMake version compatibility mode for SUNDIALS to `AnyNewerVersion`
instead of `SameMajorVersion`. This fixes the issue seen
[here](https://github.com/AMReX-Codes/amrex/pull/3835).

Fixed a CMake bug that caused an MPI linking error for our C++ examples in some
instances. Fixes [GitHub Issue
#464](https://github.com/LLNL/sundials/issues/464).

Fixed the runtime library installation path for windows systems. This fix
changes the default library installation path from
`CMAKE_INSTALL_PREFIX/CMAKE_INSTALL_LIBDIR` to
`CMAKE_INSTALL_PREFIX/CMAKE_INSTALL_BINDIR`.

Fixed conflicting `.lib` files between shared and static libs when using `MSVC`
on Windows.

Fixed invalid `SUNDIALS_EXPORT` generated macro when building both shared and
static libs.

Fixed a bug in some Fortran examples where `c_null_ptr` was passed as an
argument to a function pointer instead of `c_null_funptr`. This caused
compilation issues with the Cray Fortran compiler.

Fixed a bug in the HIP execution policies where `WARP_SIZE` would not be set
with ROCm 6.0.0 or newer.

Fixed a bug that caused error messages to be cut off in some cases. Fixes
[GitHub Issue #461](https://github.com/LLNL/sundials/issues/461).

Fixed a memory leak when an error handler was added to a `SUNContext`. Fixes
[GitHub Issue #466](https://github.com/LLNL/sundials/issues/466).

Fixed a bug where `MRIStepEvolve` would not handle a recoverable error produced
from evolving the inner stepper.

Added missing `SetRootDirection` and `SetNoInactiveRootWarn` functions to
ARKODE's SPRKStep time-stepping module.

Fixed a bug in `ARKodeSPRKTable_Create` where the coefficient arrays were not
allocated.

Fix bug on LLP64 platforms (like Windows 64-bit) where `KLU_INDEXTYPE` could be
32 bits wide even if `SUNDIALS_INT64_T` is defined.

Check if size of `SuiteSparse_long` is 8 if the size of `sunindextype` is 8
when using KLU.

Fixed several build errors with the Fortran interfaces on Windows systems.

### Deprecation Notices

Numerous ARKODE stepper-specific functions are now deprecated in favor of
ARKODE-wide functions.

Deprecated the `ARKStepSetOptimalParams` function. Since this function does not have an
ARKODE-wide equivalent, instructions have been added to the user guide for how
to retain the current functionality using other user-callable functions.

The unsupported implementations of `N_VGetArrayPointer` and `N_VSetArrayPointer`
for the *hypre* and PETSc vectors are now deprecated. Users should access the
underlying wrapped external library vector objects instead with
`N_VGetVector_ParHyp` and `N_VGetVector_Petsc`, respectively.

## Changes to SUNDIALS in release v7.0.0

### Major Feature

SUNDIALS now has more robust and uniform error handling. Non-release builds will
be built with additional error checking by default. See the
[Error Checking](https://sundials.readthedocs.io/en/latest/sundials/Errors_link.html)
section in the user guide for details.

### Breaking Changes

#### Minimum C Standard

SUNDIALS now requires using a compiler that supports a subset of the C99
standard. Note with the Microsoft C/C++ compiler the subset of C99 features
utilized by SUNDIALS are available starting with [Visual Studio 2015](https://learn.microsoft.com/en-us/cpp/overview/visual-cpp-language-conformance?view=msvc-170#c-standard-library-features-1).

#### Minimum CMake Version

CMake 3.18 or newer is now required when building SUNDIALS.

#### Deprecated Types and Functions Removed

The previously deprecated types `realtype` and `booleantype` were removed from
`sundials_types.h` and replaced with `sunrealtype` and `sunbooleantype`. The
deprecated names for these types can be used by including the header file
`sundials_types_deprecated.h` but will be fully removed in the next major
release. Functions, types and header files that were previously deprecated have
also been removed.

#### Error Handling Changes

With the addition of the new error handling capability, the `*SetErrHandlerFn`
and `*SetErrFile` functions in CVODE(S), IDA(S), ARKODE, and KINSOL have been
removed. Users of these functions can use the functions
`SUNContext_PushErrHandler`, and `SUNLogger_SetErrorFilename` instead. For
further details see the
[Error Checking](https://sundials.readthedocs.io/en/latest/sundials/Errors_link.html)
and
[Logging](https://sundials.readthedocs.io/en/latest/sundials/Logging_link.html)
sections in the documentation.

In addition the following names/symbols were replaced by `SUN_ERR_*` codes:

| Removed                        | Replaced with `SUNErrCode`        |
|:-------------------------------|:----------------------------------|
| `SUNLS_SUCCESS`                | `SUN_SUCCESS`                     |
| `SUNLS_UNRECOV_FAILURE`        | no replacement (value was unused) |
| `SUNLS_MEM_NULL`               | `SUN_ERR_ARG_CORRUPT`             |
| `SUNLS_ILL_INPUT`              | `SUN_ERR_ARG_*`                   |
| `SUNLS_MEM_FAIL`               | `SUN_ERR_MEM_FAIL`                |
| `SUNLS_PACKAGE_FAIL_UNREC`     | `SUN_ERR_EXT_FAIL`                |
| `SUNLS_VECTOROP_ERR`           | `SUN_ERR_OP_FAIL`                 |
| `SUN_NLS_SUCCESS`              | `SUN_SUCCESS`                     |
| `SUN_NLS_MEM_NULL`             | `SUN_ERR_ARG_CORRUPT`             |
| `SUN_NLS_MEM_FAIL`             | `SUN_ERR_MEM_FAIL`                |
| `SUN_NLS_ILL_INPUT`            | `SUN_ERR_ARG_*`                   |
| `SUN_NLS_VECTOROP_ERR`         | `SUN_ERR_OP_FAIL`                 |
| `SUN_NLS_EXT_FAIL`             | `SUN_ERR_EXT_FAIL`                |
| `SUNMAT_SUCCESS`               | `SUN_SUCCESS`                     |
| `SUNMAT_ILL_INPUT`             | `SUN_ERR_ARG_*`                   |
| `SUNMAT_MEM_FAIL`              | `SUN_ERR_MEM_FAIL`                |
| `SUNMAT_OPERATION_FAIL`        | `SUN_ERR_OP_FAIL`                 |
| `SUNMAT_MATVEC_SETUP_REQUIRED` | `SUN_ERR_OP_FAIL`                 |

The following functions have had their signature updated to ensure they can
leverage the new SUNDIALS error handling capabilities.

```c
// From sundials_futils.h
SUNDIALSFileOpen
SUNDIALSFileClose

// From sundials_memory.h
SUNMemoryNewEmpty
SUNMemoryHelper_Alias
SUNMemoryHelper_Wrap

// From sundials_nvector.h
N_VNewVectorArray
```

#### SUNComm Type Added

We have replaced the use of a type-erased (i.e., `void*`) pointer to a
communicator in place of `MPI_Comm` throughout the SUNDIALS API with a
`SUNComm`, which is just a typedef to an `int` in builds without MPI
and a typedef to a `MPI_Comm` in builds with MPI. As a result:

- When MPI is enabled, all SUNDIALS libraries will include MPI symbols and
  applications will need to include the path for MPI headers and link against
  the corresponding MPI library.

- All users will need to update their codes because the call to
  `SUNContext_Create` now takes a `SUNComm` instead
  of type-erased pointer to a communicator. For non-MPI codes,
  pass `SUN_COMM_NULL` to the `comm` argument instead of
  `NULL`. For MPI codes, pass the `MPI_Comm` directly.

- The same change must be made for calls to
  `SUNLogger_Create` or `SUNProfiler_Create`.

- Some users will need to update their calls to `N_VGetCommunicator`, and
  update any custom `N_Vector` implementations that provide
  `N_VGetCommunicator`, since it now returns a `SUNComm`.

The change away from type-erased pointers for `SUNComm` fixes problems like the
one described in [GitHub Issue #275](https://github.com/LLNL/sundials/issues/275).

The SUNLogger is now always MPI-aware if MPI is enabled in SUNDIALS and the
`SUNDIALS_LOGGING_ENABLE_MPI` CMake option and macro definition were removed
accordingly.

#### SUNDIALS Core Library

Users now need to link to `sundials_core` in addition to the libraries already
linked to. This will be picked up automatically in projects that use the
SUNDIALS CMake target. The library `sundials_generic` has been superseded by
`sundials_core` and is no longer available. This fixes some duplicate symbol
errors on Windows when linking to multiple SUNDIALS libraries.

#### Fortran Interface Modules Streamlined

We have streamlined the Fortran modules that need to be included by users by combining
the SUNDIALS core into one Fortran module, `fsundials_core_mod`. Modules for
implementations of the core APIs still exist (e.g., for the Dense linear solver there
is `fsunlinsol_dense_mod`) as do the modules for the SUNDIALS packages (e.g., `fcvode_mod`).
The following modules are the ones that have been consolidated into `fsundials_core_mod`:

```
fsundials_adaptcontroller_mod
fsundials_context_mod
fsundials_futils_mod
fsundials_linearsolver_mod
fsundials_logger_mod
fsundials_matrix_mod
fsundials_nonlinearsolver_mod
fsundials_nvector_mod
fsundials_profiler_mod
fsundials_types_mod
```

### Minor Changes

The `CMAKE_BUILD_TYPE` defaults to `RelWithDebInfo` mode now i.e., SUNDIALS
will be built with optimizations and debugging symbols enabled by default.
Previously the build type was unset by default so no optimization or debugging
flags were set.

The advanced CMake options to override the inferred LAPACK name-mangling scheme
have been updated from `SUNDIALS_F77_FUNC_CASE` and
`SUNDIALS_F77_FUNC_UNDERSCORES` to `SUNDIALS_LAPACK_CASE` and
`SUNDIALS_LAPACK_UNDERSCORES`, respectively.

As a subset of C99 is now required the CMake option `USE_GENERIC_MATH` as been
removed.

The C++ convenience classes (e.g., `sundials::Context`) have been moved to
from SUNDIALS `.h` headers to corresponding `.hpp` headers (e.g.,
`sundials/sundials_context.hpp`) so C++ codes do not need to compile with
C++14 support when using the C API.

Converted most previous Fortran 77 and 90 examples to use SUNDIALS' Fortran 2003
interface.

### Bug Fixes

Fixed [#329](https://github.com/LLNL/sundials/issues/329) so that C++20 aggregate initialization can be used.

Fixed integer overflow in the internal SUNDIALS hashmap. This resolves
[#409](https://github.com/LLNL/sundials/issues/409) and
[#249](https://github.com/LLNL/sundials/issues/249).

### Deprecation Notice

The functions in `sundials_math.h` will be deprecated in the next release.

```c
  sunrealtype SUNRpowerI(sunrealtype base, int exponent);
  sunrealtype SUNRpowerR(sunrealtype base, sunrealtype exponent);
  sunbooleantype SUNRCompare(sunrealtype a, sunrealtype b);
  sunbooleantype SUNRCompareTol(sunrealtype a, sunrealtype b, sunrealtype tol);
  sunrealtype SUNStrToReal(const char* str);
```

Additionally, the following header files (and everything in them) will be
deprecated -- users who rely on these are recommended to transition to the
corresponding `SUNMatrix` and `SUNLinearSolver` modules:

```c
sundials_direct.h
sundials_dense.h
sundials_band.h
```

## Changes to SUNDIALS in release 6.7.0

### Major Feature

Added the `SUNAdaptController` base class, ported ARKODE's internal
implementations of time step controllers into implementations of this class,
and updated ARKODE to use these objects instead of its own implementations.
Added `ARKStepSetAdaptController` and `ERKStepSetAdaptController` routines
so that users can modify controller parameters, or even provide custom
implementations.

### New Features

Improved computational complexity of `SUNMatScaleAddI_Sparse` from `O(M*N)` to
`O(NNZ)`.

Added Fortran support for the LAPACK dense `SUNLinearSolver` implementation.

Added the routines `ARKStepSetAdaptivityAdjustment` and
`ERKStepSetAdaptivityAdjustment`, that allow users to adjust the
value for the method order supplied to the temporal adaptivity controllers.
The ARKODE default for this adjustment has been -1 since its initial
release, but for some applications a value of 0 is more appropriate.
Users who notice that their simulations encounter a large number of
temporal error test failures may want to experiment with adjusting this value.

Added the third order ERK method `ARKODE_SHU_OSHER_3_2_3`, the fourth order
ERK method `ARKODE_SOFRONIOU_SPALETTA_5_3_4`, the sixth order ERK method
`ARKODE_VERNER_9_5_6`, the seventh order ERK method `ARKODE_VERNER_10_6_7`,
the eighth order ERK method `ARKODE_VERNER_13_7_8`, and the ninth order ERK
method `ARKODE_VERNER_16_8_9`.

ARKStep, ERKStep, MRIStep, and SPRKStep were updated to remove a potentially
unnecessary right-hand side evaluation at the end of an integration. ARKStep was
additionally updated to remove extra right-hand side evaluations when using an
explicit method or an implicit method with an explicit first stage.

The `MRIStepInnerStepper` class in MRIStep was updated to make supplying an
`MRIStepInnerFullRhsFn` optional.

### Bug Fixes

Changed the `SUNProfiler` so that it does not rely on `MPI_WTime` in any case.
This fixes [GitHub Issue #312](https://github.com/LLNL/sundials/issues/312).

Fixed scaling bug in `SUNMatScaleAddI_Sparse` for non-square matrices.

Fixed a regression introduced by the stop time bug fix in v6.6.1 where ARKODE,
CVODE, CVODES, IDA, and IDAS would return at the stop time rather than the
requested output time if the stop time was reached in the same step in which the
output time was passed.

Fixed a bug in ERKStep where methods with `c[s-1] = 1` but `a[s-1,j] != b[j]`
were incorrectly treated as having the first same as last (FSAL) property.

Fixed a bug in ARKODE where `ARKStepSetInterpolateStopTime` would return an
interpolated solution at the stop time in some cases when interpolation was
disabled.

Fixed a bug in `ARKStepSetTableNum` wherein it did not recognize
`ARKODE_ARK2_ERK_3_1_2` and `ARKODE_ARK2_DIRK_3_1_2` as a valid additive
Runge--Kutta Butcher table pair.

Fixed a bug in `MRIStepCoupling_Write` where explicit coupling tables were not
written to the output file pointer.

Fixed missing soversions in some `SUNLinearSolver` and `SUNNonlinearSolver`
CMake targets.

Renamed some internal types in CVODES and IDAS to allow both packages to be
built together in the same binary.

## Changes to SUNDIALS in release 6.6.2

Fixed the build system support for MAGMA when using a NVIDIA HPC SDK
installation of CUDA and fixed the targets used for rocBLAS and rocSPARSE.

## Changes to SUNDIALS in release 6.6.1

### New Features

Updated the Tpetra NVector interface to support Trilinos 14.

### Bug Fixes

Fixed a memory leak when destroying a CUDA, HIP, SYCL, or system SUNMemoryHelper
object.

Fixed a bug in ARKODE, CVODE, CVODES, IDA, and IDAS where the stop time may not
be cleared when using normal mode if the requested output time is the same as
the stop time. Additionally, with ARKODE, CVODE, and CVODES this fix removes an
unnecessary interpolation of the solution at the stop time that could occur in
this case.

## Changes to SUNDIALS in release 6.6.0

### Major Features

A new time-stepping module, `SPRKStep`, was added to ARKODE. This time-stepper
provides explicit symplectic partitioned Runge-Kutta methods up to order 10
for separable Hamiltonian systems.

Added support for relaxation Runge-Kutta methods in ERKStep and ARKStep in
ARKODE.

### New Features

Updated CVODE, CVODES and ARKODE default behavior when returning the solution when
the internal time has reached a user-specified stop time. Previously, the output
solution was interpolated to the value of `tstop`; the default is now to copy the
internal solution vector. Users who wish to revert to interpolation may call a new
routine `CVodeSetInterpolateStopTime`, `ARKStepSetInterpolateStopTime`,
`ERKStepSetInterpolateStopTime`, or `MRIStepSetInterpolateStopTime`.

Added the second order IMEX method from Giraldo, Kelly, and Constantinescu 2013
as the default second order IMEX method in ARKStep. The explicit table is given
by `ARKODE_ARK2_ERK_3_1_2` and the implicit table by `ARKODE_ARK2_DIRK_3_1_2`.

Updated the F2003 utility routines `SUNDIALSFileOpen` and `SUNDIALSFileClose`
to support user specification of `stdout` and `stderr` strings for the output
file names.

## Bug Fixes

A potential bug was fixed when using inequality constraint handling and
calling `ARKStepGetEstLocalErrors` or `ERKStepGetEstLocalErrors` after a failed
step in which an inequality constraint violation occurred. In this case, the
values returned by `ARKStepGetEstLocalErrors` or `ERKStepGetEstLocalErrors` may
have been invalid.

## Changes to SUNDIALS in release 6.5.1

### New Features

Added the functions `ARKStepClearStopTime`, `ERKStepClearStopTime`,
`MRIStepClearStopTime`, `CVodeClearStopTime`, and `IDAClearStopTime` to
disable a previously set stop time.

The default interpolant in ARKODE when using a first order method has been
updated to a linear interpolant to ensure values obtained by the integrator are
returned at the ends of the time interval. To restore the previous behavior of
using a constant interpolant call `ARKStepSetInterpolantDegree`,
`ERKStepSetInterpolantDegree`, or `MRIStepSetInterpolantDegree` and set the
interpolant degree to zero before evolving the problem.

### Bug Fixes

Fixed build errors when using SuperLU_DIST with ROCM enabled to target AMD GPUs.

Fixed compilation errors in some SYCL examples when using the `icx` compiler.

## Changes to SUNDIALS in release 6.5.0

### New Features

A new capability to keep track of memory allocations made through the `SUNMemoryHelper`
classes has been added. Memory allocation stats can be accessed through the
`SUNMemoryHelper_GetAllocStats` function. See the documentation for
the `SUNMemoryHelper` classes for more details.

Added the functions `ARKStepGetJac`, `ARKStepGetJacTime`,
`ARKStepGetJacNumSteps`, `MRIStepGetJac`, `MRIStepGetJacTime`,
`MRIStepGetJacNumSteps`, `CVodeGetJac`, `CVodeGetJacTime`,
`CVodeGetJacNumSteps`, `IDAGetJac`, `IDAGetJacCj`, `IDAGetJacTime`,
`IDAGetJacNumSteps`, `KINGetJac`, `KINGetJacNumIters` to assist in
debugging simulations utilizing a matrix-based linear solver.

Added support for CUDA 12.

Added support for the SYCL backend with RAJA 2022.x.y.

### Bug Fixes

Fixed an underflow bug during root finding in ARKODE, CVODE, CVODES, IDA and
IDAS. This fixes [GitHub Issue #57](https://github.com/LLNL/sundials/issues/57>).

Fixed an issue with finding oneMKL when using the `icpx` compiler with the
`-fsycl` flag as the C++ compiler instead of `dpcpp`.

Fixed the shape of the arrays returned by `FN_VGetArrayPointer` functions as well
as the `FSUNDenseMatrix_Data`, `FSUNBandMatrix_Data`, `FSUNSparseMatrix_Data`,
`FSUNSparseMatrix_IndexValues`, and `FSUNSparseMatrix_IndexPointers` functions.
Compiling and running code that uses the SUNDIALS Fortran interfaces with
bounds checking will now work.

Fixed an implicit conversion error in the Butcher table for ESDIRK5(4)7L[2]SA2.

## Changes to SUNDIALS in release 6.4.1

Fixed a bug with the Kokkos interfaces that would arise when using clang.

Fixed a compilation error with the Intel oneAPI 2022.2 Fortran compiler in the
Fortran 2003 interface test for the serial `N_Vector`.

Fixed a bug in the SUNLINSOL_LAPACKBAND and SUNLINSOL_LAPACKDENSE modules
which would cause the tests to fail on some platforms.

## Changes to SUNDIALS in release 6.4.0

### New Requirements

CMake 3.18.0 or newer is now required for CUDA support.

A C++14 compliant compiler is now required for C++ based features and examples
e.g., CUDA, HIP, RAJA, Trilinos, SuperLU_DIST, MAGMA, Ginkgo, and Kokkos.

### Major Features

Added support for the [Ginkgo](https://ginkgo-project.github.io/) linear algebra
library. This support includes new `SUNMatrix` and `SUNLinearSolver`
implementations, see the `SUNMATRIX_GINKGO` and `SUNLINEARSOLVER_GINKGO`
sections in the documentation for more information.

Added new `NVector`, dense `SUNMatrix`, and dense `SUNLinearSolver`
implementations utilizing [Kokkos Ecosystem](https://kokkos.org/) for
performance portability, see the `NVECTOR_KOKKOS`, `SUNMATRIX_KOKKOSDENSE` and
`SUNLINEARSOLVER_KOKKOSDENSE` sections in the documentation for more
information.

### New Features

Added support for GPU enabled SuperLU_DIST and SuperLU_DIST v8.x.x. Removed
support for SuperLU_DIST v6.x.x or older. Fix mismatched definition and
declaration bug in SuperLU_DIST matrix constructor.

Added the functions `ARKStepSetTableName`, `ERKStepSetTableName`,
`MRIStepCoupling_LoadTableByName`, `ARKodeButcherTable_LoadDIRKByName`, and
`ARKodeButcherTable_LoadERKByName` to load a table from a string.

### Bug Fixes

Fixed a bug in the CUDA and HIP vectors where `N_VMaxNorm` would return the
minimum positive floating-point value for the zero vector.

Fixed memory leaks/out of bounds memory accesses in the ARKODE MRIStep module
that could occur when attaching a coupling table after reinitialization with a
different number of stages than originally selected.

Fixed a memory leak in CVODE and CVODES where the projection memory would not be
deallocated when calling `CVodeFree`.

## Changes to SUNDIALS in release 6.3.0

### New Features

Added `GetUserData` functions in each package to retrieve the user data pointer
provided to `SetUserData` functions. See `ARKStepGetUserData`,
`ERKStepGetUserData`, `MRIStepGetUserData`, `CVodeGetUserData`,
`IDAGetUserData`, or `KINGetUserData` for more information.

Added a variety of embedded DIRK methods from [Kennedy & Carpenter,
NASA TM-2016-219173, 2016] and [Kennedy & Carpenter, Appl. Numer. Math., 146, 2019] to
ARKODE.

Updated `MRIStepReset` to call the corresponding `MRIStepInnerResetFn` with the same
(*tR*,*yR*) arguments for the `MRIStepInnerStepper` object that is used to evolve the
MRI "fast" time scale subproblems.

Added a new [example](examples/cvode/serial/cvRocket_dns.c) which
demonstrates using CVODE with a discontinuous right-hand-side function
and rootfinding.

### Bug Fixes

Fixed a bug in `ERKStepReset`, `ERKStepReInit`, `ARKStepReset`, `ARKStepReInit`,
`MRIStepReset`, and `MRIStepReInit` where a previously-set value of *tstop* (from
a call to `ERKStepSetStopTime`, `ARKStepSetStopTime`, or `MRIStepSetStopTime`,
respectively) would not be cleared.

Fixed the unituitive behavior of the `USE_GENERIC_MATH` CMake option which
caused the double precision math functions to be used regardless of the value of
`SUNDIALS_PRECISION`. Now, SUNDIALS will use precision appropriate math
functions when they are available and the user may provide the math library to
link to via the advanced CMake option `SUNDIALS_MATH_LIBRARY`.

Changed `SUNDIALS_LOGGING_ENABLE_MPI` CMake option default to be 'OFF'. This
fixes [GitHub Issue #177](https://github.com/LLNL/sundials/issues/177).

## Changes to SUNDIALS in release 6.2.0

### Major Features

Added the `SUNLogger` API which provides a SUNDIALS-wide
mechanism for logging of errors, warnings, informational output,
and debugging output.

Added support to CVODES for integrating IVPs with constraints using BDF methods
and projecting the solution onto the constraint manifold with a user defined
projection function. This implementation is accompanied by additions to the
CVODES user documentation and examples.

### New Features

Added the function `SUNProfiler_Reset` to reset the region timings and counters
to zero.

Added the following functions to output all of the integrator, nonlinear solver,
linear solver, and other statistics in one call:

* `ARKStepPrintAllStats`
* `ERKStepPrintAllStats`
* `MRIStepPrintAllStats`
* `CVodePrintAllStats`
* `IDAPrintAllStats`
* `KINPrintAllStats`

The file `scripts/sundials_csv.py` contains functions for parsing the
comma-separated value (CSV) output files when using the CSV output format.

Added functions to CVODE, CVODES, IDA, and IDAS to change the default step size
adaptivity parameters. For more information see the documentation for:

* `CVodeSetEtaFixedStepBounds`
* `CVodeSetEtaMaxFirstStep`
* `CVodeSetEtaMaxEarlyStep`
* `CVodeSetNumStepsEtaMaxEarlyStep`
* `CVodeSetEtaMax`
* `CVodeSetEtaMin`
* `CVodeSetEtaMinErrFail`
* `CVodeSetEtaMaxErrFail`
* `CVodeSetNumFailsEtaMaxErrFail`
* `CVodeSetEtaConvFail`
* `IDASetEtaFixedStepBounds`
* `IDAsetEtaMax`
* `IDASetEtaMin`
* `IDASetEtaLow`
* `IDASetEtaMinErrFail`
* `IDASetEtaConvFail`

Added the functions `ARKStepSetDeduceImplicitRhs` and
`MRIStepSetDeduceImplicitRhs` to optionally remove an evaluation of the implicit
right-hand side function after nonlinear solves. See the mathematical
considerations section of the user guide for information on using this
optimization.

Added the function `MRIStepSetOrder` to select the default MRI method of a given
order.

Added the functions `CVodeSetDeltaGammaMaxLSetup` and
`CVodeSetDeltaGammaMaxBadJac` in CVODE and CVODES to adjust the `gamma` change
thresholds to require a linear solver setup or Jacobian/precondition update,
respectively.

Added the function `IDASetDetlaCjLSetup` in IDA and IDAS to adjust the parameter
that determines when a change in `c_j` requires calling the linear solver setup
function.

Added the function `IDASetMinStep` to set a minimum step size.

### Bug Fixes

Fixed the `SUNContext` convenience class for C++ users to disallow copy
construction and allow move construction.

The behavior of `N_VSetKernelExecPolicy_Sycl` has been updated to be consistent
with the CUDA and HIP vectors. The input execution policies are now cloned and
may be freed after calling `N_VSetKernelExecPolicy_Sycl`. Additionally, `NULL`
inputs are now allowed and, if provided, will reset the vector execution
policies to the defaults.

A memory leak in the SYCL vector was fixed where the execution policies were not
freed when the vector was destroyed.

The include guard in `nvector_mpimanyvector.h` has been corrected to enable
using both the ManyVector and MPIManyVector vector implementations in the same
simulation.

A bug was fixed in the ARKODE, CVODE(S), and IDA(S) functions to retrieve the
number of nonlinear solver failures. The failure count returned was the number
of failed *steps* due to a nonlinear solver failure i.e., if a nonlinear solve
failed with a stale Jacobian or preconditioner but succeeded after updating the
Jacobian or preconditioner, the initial failure was not included in the
nonlinear solver failure count. The following functions have been updated to
return the total number of nonlinear solver failures:

* `ARKStepGetNumNonlinSolvConvFails`
* `ARKStepGetNonlinSolvStats`
* `MRIStepGetNumNonlinSolvConvFails`
* `MRIStepGetNonlinSolvStats`
* `CVodeGetNumNonlinSolvConvFails`
* `CVodeGetNonlinSolvStats`
* `CVodeGetSensNumNonlinSolvConvFails`
* `CVodeGetSensNonlinSolvStats`
* `CVodeGetStgrSensNumNonlinSolvConvFails`
* `CVodeGetStgrSensNonlinSolvStats`
* `IDAGetNumNonlinSolvConvFails`
* `IDAGetNonlinSolvStats`
* `IDAGetSensNumNonlinSolvConvFails`
* `IDAGetSensNonlinSolvStats`

As a result of this change users may see an increase in the number of failures
reported from the above functions. The following functions have been added to
retrieve the number of failed steps due to a nonlinear solver failure i.e., the
counts previously returned by the above functions:

* `ARKStepGetNumStepSolveFails`
* `MRIStepGetNumStepSolveFails`
* `CVodeGetNumStepSolveFails`
* `CVodeGetNumStepSensSolveFails`
* `CVodeGetNumStepStgrSensSolveFails`
* `IDAGetNumStepSolveFails`
* `IDAGetNumStepSensSolveFails`

Changed exported SUNDIALS PETSc CMake targets to be INTERFACE IMPORTED instead
of UNKNOWN IMPORTED.

### Deprecation Notice

Deprecated the following functions, it is recommended to use the `SUNLogger` API
instead.

* `ARKStepSetDiagnostics`
* `ERKStepSetDiagnostics`
* `MRIStepSetDiagnostics`
* `KINSetInfoFile`
* `SUNNonlinSolSetPrintLevel_Newton`
* `SUNNonlinSolSetInfoFile_Newton`
* `SUNNonlinSolSetPrintLevel_FixedPoint`
* `SUNNonlinSolSetInfoFile_FixedPoint`
* `SUNLinSolSetInfoFile_PCG`
* `SUNLinSolSetPrintLevel_PCG`
* `SUNLinSolSetInfoFile_SPGMR`
* `SUNLinSolSetPrintLevel_SPGMR`
* `SUNLinSolSetInfoFile_SPFGMR`
* `SUNLinSolSetPrintLevel_SPFGMR`
* `SUNLinSolSetInfoFile_SPTFQM`
* `SUNLinSolSetPrintLevel_SPTFQMR`
* `SUNLinSolSetInfoFile_SPBCGS`
* `SUNLinSolSetPrintLevel_SPBCGS`

The `SUNLinSolSetInfoFile_*` and `SUNNonlinSolSetInfoFile_*` family of
functions are now enabled by setting the CMake option `SUNDIALS_LOGGING_LEVEL`
to a value `>= 3`.

## Changes to SUNDIALS in release 6.1.1

### New Features

Added new Fortran example program,
`examples/arkode/F2003_serial/ark_kpr_mri_f2003.f90` demonstrating MRI
capabilities.

### Bug Fixes

Fixed exported `SUNDIALSConfig.cmake`.

Fixed Fortran interface to `MRIStepInnerStepper` and `MRIStepCoupling`
structures and functions.

## Changes to SUNDIALS in release 6.1.0

### New Features

Added new reduction implementations for the CUDA and HIP vectors that use
shared memory (local data storage) instead of atomics. These new implementations
are recommended when the target hardware does not provide atomic support for the
floating point precision that SUNDIALS is being built with. The HIP vector uses
these by default, but the `N_VSetKernelExecPolicy_Cuda` and
`N_VSetKernelExecPolicy_Hip` functions can be used to choose between
different reduction implementations.

`SUNDIALS::<lib>` targets with no static/shared suffix have been added for use
within the build directory (this mirrors the targets exported on installation).

`CMAKE_C_STANDARD` is now set to 99 by default.

### Bug Fixes

Fixed exported `SUNDIALSConfig.cmake` when profiling is enabled without Caliper.

Fixed `sundials_export.h` include in `sundials_config.h`.

Fixed memory leaks in the SuperLU_MT linear solver interface.

## Changes to SUNDIALS in release 6.0.0

### Breaking Changes

#### SUNContext Object Added

SUNDIALS v6.0.0 introduces a new `SUNContext` object on which all other SUNDIALS
objects depend. As such, the constructors for all SUNDIALS packages, vectors,
matrices, linear solvers, nonlinear solvers, and memory helpers have been
updated to accept a context as the last input. Users upgrading to SUNDIALS
v6.0.0 will need to call `SUNContext_Create` to create a context object with
before calling any other SUNDIALS library function, and then provide this object
to other SUNDIALS constructors. The context object has been introduced to allow
SUNDIALS to provide new features, such as the profiling/instrumentation also
introduced in this release, while maintaining thread-safety. See the
documentation section on the `SUNContext` for more details.

The script `upgrade-to-sundials-6-from-5.sh` has been provided with this release
(and obtainable from the GitHub release page) to help ease the transition to
SUNDIALS v6.0.0. The script will add a `SUNCTX_PLACEHOLDER` argument to all of
the calls to SUNDIALS constructors that now require a `SUNContext` object. It
can also update deprecated SUNDIALS constants/types to the new names. It can be
run like this:

```
> ./upgrade-to-sundials-6-from-5.sh <files to update>
```

#### Updated SUNMemoryHelper Function Signatures

The `SUNMemoryHelper` functions `Alloc`, `Dealloc`, and `Copy` have been updated
to accept an opaque handle as the last input. At a minimum, existing
`SUNMemoryHelper` implementations will need to update these functions to accept
the additional argument. Typically, this handle is the execution stream (e.g., a
CUDA/HIP stream or SYCL queue) for the operation. The CUDA, HIP, and SYCL
`SUNMemoryHelper` implementations have been updated accordingly. Additionally,
the constructor for the SYCL implementation has been updated to remove the SYCL
queue as an input.

#### Deprecated Functions Removed

The previously deprecated constructor `N_VMakeWithManagedAllocator_Cuda` and
the function `N_VSetCudaStream_Cuda` have been removed and replaced with
`N_VNewWithMemHelp_Cuda` and `N_VSetKernelExecPolicy_Cuda` respectively.

The previously deprecated macros `PVEC_REAL_MPI_TYPE` and
`PVEC_INTEGER_MPI_TYPE` have been removed and replaced with
`MPI_SUNREALTYPE` and `MPI_SUNINDEXTYPE` respectively.

The following previously deprecated functions have been removed

| Removed                   | Replaced with                    |
|:--------------------------|:---------------------------------|
| `SUNBandLinearSolver`     | `SUNLinSol_Band`                 |
| `SUNDenseLinearSolver`    | `SUNLinSol_Dense`                |
| `SUNKLU`                  | `SUNLinSol_KLU`                  |
| `SUNKLUReInit`            | `SUNLinSol_KLUReInit`            |
| `SUNKLUSetOrdering`       | `SUNLinSol_KLUSetOrdering`       |
| `SUNLapackBand`           | `SUNLinSol_LapackBand`           |
| `SUNLapackDense`          | `SUNLinSol_LapackDense`          |
| `SUNPCG`                  | `SUNLinSol_PCG`                  |
| `SUNPCGSetPrecType`       | `SUNLinSol_PCGSetPrecType`       |
| `SUNPCGSetMaxl`           | `SUNLinSol_PCGSetMaxl`           |
| `SUNSPBCGS`               | `SUNLinSol_SPBCGS`               |
| `SUNSPBCGSSetPrecType`    | `SUNLinSol_SPBCGSSetPrecType`    |
| `SUNSPBCGSSetMaxl`        | `SUNLinSol_SPBCGSSetMaxl`        |
| `SUNSPFGMR`               | `SUNLinSol_SPFGMR`               |
| `SUNSPFGMRSetPrecType`    | `SUNLinSol_SPFGMRSetPrecType`    |
| `SUNSPFGMRSetGSType`      | `SUNLinSol_SPFGMRSetGSType`      |
| `SUNSPFGMRSetMaxRestarts` | `SUNLinSol_SPFGMRSetMaxRestarts` |
| `SUNSPGMR`                | `SUNLinSol_SPGMR`                |
| `SUNSPGMRSetPrecType`     | `SUNLinSol_SPGMRSetPrecType`     |
| `SUNSPGMRSetGSType`       | `SUNLinSol_SPGMRSetGSType`       |
| `SUNSPGMRSetMaxRestarts`  | `SUNLinSol_SPGMRSetMaxRestarts`  |
| `SUNSPTFQMR`              | `SUNLinSol_SPTFQMR`              |
| `SUNSPTFQMRSetPrecType`   | `SUNLinSol_SPTFQMRSetPrecType`   |
| `SUNSPTFQMRSetMaxl`       | `SUNLinSol_SPTFQMRSetMaxl`       |
| `SUNSuperLUMT`            | `SUNLinSol_SuperLUMT`            |
| `SUNSuperLUMTSetOrdering` | `SUNLinSol_SuperLUMTSetOrdering` |

The deprecated functions `MRIStepGetCurrentButcherTables` and
`MRIStepWriteButcher` and the utility functions `MRIStepSetTable` and
`MRIStepSetTableNum` have been removed. Users wishing to create an MRI-GARK
method from a Butcher table should use `MRIStepCoupling_MIStoMRI` to create
the corresponding MRI coupling table and attach it with `MRIStepSetCoupling`.

The previously deprecated functions `ARKStepSetMaxStepsBetweenLSet` and
`ARKStepSetMaxStepsBetweenJac` have been removed and replaced with
`ARKStepSetLSetupFrequency` and `ARKStepSetMaxStepsBetweenJac` respectively.

The previously deprecated function `CVodeSetMaxStepsBetweenJac` has been removed
and replaced with `CVodeSetJacEvalFrequency`.

The ARKODE, CVODE, IDA, and KINSOL Fortran 77 interfaces have been removed. See
the "SUNDIALS Fortran Interface" section in the user guides and the F2003
example programs for more details using the SUNDIALS Fortran 2003 module
interfaces.

#### Namespace Changes

The CUDA, HIP, and SYCL execution policies have been moved from the `sundials`
namespace to the `sundials::cuda`, `sundials::hip`, and `sundials::sycl`
namespaces respectively. Accordingly, the prefixes "Cuda", "Hip", and "Sycl"
have been removed from the execution policy classes and methods.

The `Sundials` namespace used by the Trilinos Tpetra NVector has been replaced
with the `sundials::trilinos::nvector_tpetra` namespace.

### Major Features

#### SUNProfiler

A capability to profile/instrument SUNDIALS library code has been added. This
can be enabled with the CMake option `SUNDIALS_BUILD_WITH_PROFILING`. A built-in
profiler will be used by default, but the
[Caliper](https://github.com/LLNL/Caliper) library can also be used instead with
the CMake option `ENABLE_CALIPER`. See the documentation section on profiling
for more details. **WARNING**: Profiling will impact performance, and should be
enabled judiciously.

#### IMEX MRI Methods and MRIStepInnerStepper Object

The ARKODE MRIStep module has been extended to support implicit-explicit (IMEX)
multirate infinitesimal generalized additive Runge-Kutta (MRI-GARK) methods. As
such, `MRIStepCreate` has been updated to include arguments for the slow
explicit and slow implicit ODE right-hand side functions. `MRIStepCreate` has
also been updated to require attaching an `MRIStepInnerStepper` for evolving the
fast time scale. `MRIStepReInit` has been similarly updated to take explicit
and implicit right-hand side functions as input. Codes using explicit or
implicit MRI methods will need to update `MRIStepCreate` and `MRIStepReInit`
calls to pass `NULL` for either the explicit or implicit right-hand side
function as appropriate. If ARKStep is used as the fast time scale integrator,
codes will need to call `ARKStepCreateMRIStepInnerStepper` to wrap the ARKStep
memory as an `MRIStepInnerStepper` object. Additionally, `MRIStepGetNumRhsEvals`
has been updated to return the number of slow implicit and explicit function
evaluations. The coupling table structure `MRIStepCouplingMem` and the
functions `MRIStepCoupling_Alloc` and `MRIStepCoupling_Create` have also
been updated to support IMEX-MRI-GARK methods.

### New Features

Two new optional vector operations, `N_VDotProdMultiLocal` and
`N_VDotProdMultiAllReduce`, have been added to support low-synchronization
methods for Anderson acceleration.

The implementation of solve-decoupled implicit MRI-GARK methods has been updated
to remove extraneous slow implicit function calls and reduce the memory
requirements.

Added a new function `CVodeGetLinSolveStats` to get the CVODES linear solver
statistics as a group.

Added a new function, `CVodeSetMonitorFn`, that takes a user-function
to be called by CVODES after every `nst` successfully completed time-steps.
This is intended to provide a way of monitoring the CVODES statistics
throughout the simulation.

New orthogonalization methods were added for use within Anderson acceleration
in KINSOL. See the "Anderson Acceleration QR Factorization" subsection within
the mathematical considerations chapter of the user guide and the
`KINSetOrthAA` function documentation for more details.

### Deprecation Notice

The serial, PThreads, PETSc, *hypre*, Parallel, OpenMP_DEV, and OpenMP vector
functions `N_VCloneVectorArray_*` and `N_VDestroyVectorArray_*` have been
deprecated. The generic `N_VCloneVectorArray` and `N_VDestroyVectorArray`
functions should be used instead.

Many constants, types, and functions have been renamed so that they are properly
namespaced. The old names have been deprecated and will be removed in SUNDIALS
v7.0.0.

The following constants, macros, and typedefs are now deprecated:

| Deprecated Name            | New Name                          |
|:---------------------------|:----------------------------------|
| `realtype`                 | `sunrealtype`                     |
| `booleantype`              | `sunbooleantype`                  |
| `RCONST`                   | `SUN_RCONST`                      |
| `BIG_REAL`                 | `SUN_BIG_REAL`                    |
| `SMALL_REAL`               | `SUN_SMALL_REAL`                  |
| `UNIT_ROUNDOFF`            | `SUN_UNIT_ROUNDOFF`               |
| `PREC_NONE`                | `SUN_PREC_NONE`                   |
| `PREC_LEFT`                | `SUN_PREC_LEFT`                   |
| `PREC_RIGHT`               | `SUN_PREC_RIGHT`                  |
| `PREC_BOTH`                | `SUN_PREC_BOTH`                   |
| `MODIFIED_GS`              | `SUN_MODIFIED_GS`                 |
| `CLASSICAL_GS`             | `SUN_CLASSICAL_GS`                |
| `ATimesFn`                 | `SUNATimesFn`                     |
| `PSetupFn`                 | `SUNPSetupFn`                     |
| `PSolveFn`                 | `SUNPSolveFn`                     |
| `DlsMat`                   | `SUNDlsMat`                       |
| `DENSE_COL`                | `SUNDLS_DENSE_COL`                |
| `DENSE_ELEM`               | `SUNDLS_DENSE_ELEM`               |
| `BAND_COL`                 | `SUNDLS_BAND_COL`                 |
| `BAND_COL_ELEM`            | `SUNDLS_BAND_COL_ELEM`            |
| `BAND_ELEM`                | `SUNDLS_BAND_ELEM`                |
| `SDIRK_2_1_2`              | `ARKODE_SDIRK_2_1_2`              |
| `BILLINGTON_3_3_2`         | `ARKODE_BILLINGTON_3_3_2`         |
| `TRBDF2_3_3_2`             | `ARKODE_TRBDF2_3_3_2`             |
| `KVAERNO_4_2_3`            | `ARKODE_KVAERNO_4_2_3`            |
| `ARK324L2SA_DIRK_4_2_3`    | `ARKODE_ARK324L2SA_DIRK_4_2_3`    |
| `CASH_5_2_4`               | `ARKODE_CASH_5_2_4`               |
| `CASH_5_3_4`               | `ARKODE_CASH_5_3_4`               |
| `SDIRK_5_3_4`              | `ARKODE_SDIRK_5_3_4`              |
| `KVAERNO_5_3_4`            | `ARKODE_KVAERNO_5_3_4`            |
| `ARK436L2SA_DIRK_6_3_4`    | `ARKODE_ARK436L2SA_DIRK_6_3_4`    |
| `KVAERNO_7_4_5`            | `ARKODE_KVAERNO_7_4_5`            |
| `ARK548L2SA_DIRK_8_4_5`    | `ARKODE_ARK548L2SA_DIRK_8_4_5`    |
| `ARK437L2SA_DIRK_7_3_4`    | `ARKODE_ARK437L2SA_DIRK_7_3_4`    |
| `ARK548L2SAb_DIRK_8_4_5`   | `ARKODE_ARK548L2SAb_DIRK_8_4_5`   |
| `MIN_DIRK_NUM`             | `ARKODE_MIN_DIRK_NUM`             |
| `MAX_DIRK_NUM`             | `ARKODE_MAX_DIRK_NUM`             |
| `MIS_KW3`                  | `ARKODE_MIS_KW3`                  |
| `MRI_GARK_ERK33a`          | `ARKODE_MRI_GARK_ERK33a`          |
| `MRI_GARK_ERK45a`          | `ARKODE_MRI_GARK_ERK45a`          |
| `MRI_GARK_IRK21a`          | `ARKODE_MRI_GARK_IRK21a`          |
| `MRI_GARK_ESDIRK34a`       | `ARKODE_MRI_GARK_ESDIRK34a`       |
| `MRI_GARK_ESDIRK46a`       | `ARKODE_MRI_GARK_ESDIRK46a`       |
| `IMEX_MRI_GARK3a`          | `ARKODE_IMEX_MRI_GARK3a`          |
| `IMEX_MRI_GARK3b`          | `ARKODE_IMEX_MRI_GARK3b`          |
| `IMEX_MRI_GARK4`           | `ARKODE_IMEX_MRI_GARK4`           |
| `MIN_MRI_NUM`              | `ARKODE_MIN_MRI_NUM`              |
| `MAX_MRI_NUM`              | `ARKODE_MAX_MRI_NUM`              |
| `DEFAULT_MRI_TABLE_3`      | `MRISTEP_DEFAULT_TABLE_3`         |
| `DEFAULT_EXPL_MRI_TABLE_3` | `MRISTEP_DEFAULT_EXPL_TABLE_3`    |
| `DEFAULT_EXPL_MRI_TABLE_4` | `MRISTEP_DEFAULT_EXPL_TABLE_4`    |
| `DEFAULT_IMPL_SD_TABLE_2`  | `MRISTEP_DEFAULT_IMPL_SD_TABLE_2` |
| `DEFAULT_IMPL_SD_TABLE_3`  | `MRISTEP_DEFAULT_IMPL_SD_TABLE_3` |
| `DEFAULT_IMPL_SD_TABLE_4`  | `MRISTEP_DEFAULT_IMPL_SD_TABLE_4` |
| `DEFAULT_IMEX_SD_TABLE_3`  | `MRISTEP_DEFAULT_IMEX_SD_TABLE_3` |
| `DEFAULT_IMEX_SD_TABLE_4`  | `MRISTEP_DEFAULT_IMEX_SD_TABLE_4` |
| `HEUN_EULER_2_1_2`         | `ARKODE_HEUN_EULER_2_1_2`         |
| `BOGACKI_SHAMPINE_4_2_3`   | `ARKODE_BOGACKI_SHAMPINE_4_2_3`   |
| `ARK324L2SA_ERK_4_2_3`     | `ARKODE_ARK324L2SA_ERK_4_2_3`     |
| `ZONNEVELD_5_3_4`          | `ARKODE_ZONNEVELD_5_3_4`          |
| `ARK436L2SA_ERK_6_3_4`     | `ARKODE_ARK436L2SA_ERK_6_3_4`     |
| `SAYFY_ABURUB_6_3_4`       | `ARKODE_SAYFY_ABURUB_6_3_4`       |
| `CASH_KARP_6_4_5`          | `ARKODE_CASH_KARP_6_4_5`          |
| `FEHLBERG_6_4_5`           | `ARKODE_FEHLBERG_6_4_5`           |
| `DORMAND_PRINCE_7_4_5`     | `ARKODE_DORMAND_PRINCE_7_4_5`     |
| `ARK548L2SA_ERK_8_4_5`     | `ARKODE_ARK548L2SA_ERK_8_4_5`     |
| `VERNER_8_5_6`             | `ARKODE_VERNER_8_5_6`             |
| `FEHLBERG_13_7_8`          | `ARKODE_FEHLBERG_13_7_8`          |
| `KNOTH_WOLKE_3_3`          | `ARKODE_KNOTH_WOLKE_3_3`          |
| `ARK437L2SA_ERK_7_3_4`     | `ARKODE_ARK437L2SA_ERK_7_3_4`     |
| `ARK548L2SAb_ERK_8_4_5`    | `ARKODE_ARK548L2SAb_ERK_8_4_5`    |
| `MIN_ERK_NUM`              | `ARKODE_MIN_ERK_NUM`              |
| `MAX_ERK_NUM`              | `ARKODE_MAX_ERK_NUM`              |
| `DEFAULT_ERK_2`            | `ARKSTEP_DEFAULT_ERK_2`           |
| `DEFAULT_ERK_3`            | `ARKSTEP_DEFAULT_ERK_3`           |
| `DEFAULT_ERK_4`            | `ARKSTEP_DEFAULT_ERK_4`           |
| `DEFAULT_ERK_5`            | `ARKSTEP_DEFAULT_ERK_5`           |
| `DEFAULT_ERK_6`            | `ARKSTEP_DEFAULT_ERK_6`           |
| `DEFAULT_ERK_8`            | `ARKSTEP_DEFAULT_ERK_8`           |
| `DEFAULT_DIRK_2`           | `ARKSTEP_DEFAULT_DIRK_2`          |
| `DEFAULT_DIRK_3`           | `ARKSTEP_DEFAULT_DIRK_3`          |
| `DEFAULT_DIRK_4`           | `ARKSTEP_DEFAULT_DIRK_4`          |
| `DEFAULT_DIRK_5`           | `ARKSTEP_DEFAULT_DIRK_5`          |
| `DEFAULT_ARK_ETABLE_3`     | `ARKSTEP_DEFAULT_ARK_ETABLE_3`    |
| `DEFAULT_ARK_ETABLE_4`     | `ARKSTEP_DEFAULT_ARK_ETABLE_4`    |
| `DEFAULT_ARK_ETABLE_5`     | `ARKSTEP_DEFAULT_ARK_ETABLE_4`    |
| `DEFAULT_ARK_ITABLE_3`     | `ARKSTEP_DEFAULT_ARK_ITABLE_3`    |
| `DEFAULT_ARK_ITABLE_4`     | `ARKSTEP_DEFAULT_ARK_ITABLE_4`    |
| `DEFAULT_ARK_ITABLE_5`     | `ARKSTEP_DEFAULT_ARK_ITABLE_5`    |
| `DEFAULT_ERK_2`            | `ERKSTEP_DEFAULT_2`               |
| `DEFAULT_ERK_3`            | `ERKSTEP_DEFAULT_3`               |
| `DEFAULT_ERK_4`            | `ERKSTEP_DEFAULT_4`               |
| `DEFAULT_ERK_5`            | `ERKSTEP_DEFAULT_5`               |
| `DEFAULT_ERK_6`            | `ERKSTEP_DEFAULT_6`               |
| `DEFAULT_ERK_8`            | `ERKSTEP_DEFAULT_8`               |

In addition, the following functions are now deprecated (compile-time warnings
will be printed if supported by the compiler):

| Deprecated Name               | New Name                     |
|:------------------------------|:-----------------------------|
| `CVSpilsSetLinearSolver`      | `CVodeSetLinearSolver`       |
| `CVSpilsSetEpsLin`            | `CVodeSetEpsLin`             |
| `CVSpilsSetPreconditioner`    | `CVodeSetPreconditioner`     |
| `CVSpilsSetJacTimes`          | `CVodeSetJacTimes`           |
| `CVSpilsGetWorkSpace`         | `CVodeGetLinWorkSpace`       |
| `CVSpilsGetNumPrecEvals`      | `CVodeGetNumPrecEvals`       |
| `CVSpilsGetNumPrecSolves`     | `CVodeGetNumPrecSolves`      |
| `CVSpilsGetNumLinIters`       | `CVodeGetNumLinIters`        |
| `CVSpilsGetNumConvFails`      | `CVodeGetNumConvFails`       |
| `CVSpilsGetNumJTSetupEvals`   | `CVodeGetNumJTSetupEvals`    |
| `CVSpilsGetNumJtimesEvals`    | `CVodeGetNumJtimesEvals`     |
| `CVSpilsGetNumRhsEvals`       | `CVodeGetNumLinRhsEvals`     |
| `CVSpilsGetLastFlag`          | `CVodeGetLastLinFlag`        |
| `CVSpilsGetReturnFlagName`    | `CVodeGetLinReturnFlagName`  |
| `CVSpilsSetLinearSolverB`     | `CVodeSetLinearSolverB`      |
| `CVSpilsSetEpsLinB`           | `CVodeSetEpsLinB`            |
| `CVSpilsSetPreconditionerB`   | `CVodeSetPreconditionerB`    |
| `CVSpilsSetPreconditionerBS`  | `CVodeSetPreconditionerBS`   |
| `CVSpilsSetJacTimesB`         | `CVodeSetJacTimesB`          |
| `CVSpilsSetJacTimesBS`        | `CVodeSetJacTimesBS`         |
| `CVDlsSetLinearSolver`        | `CVodeSetLinearSolver`       |
| `CVDlsSetJacFn`               | `CVodeSetJacFn`              |
| `CVDlsGetWorkSpace`           | `CVodeGetLinWorkSpace`       |
| `CVDlsGetNumJacEvals`         | `CVodeGetNumJacEvals`        |
| `CVDlsGetNumRhsEvals`         | `CVodeGetNumLinRhsEvals`     |
| `CVDlsGetLastFlag`            | `CVodeGetLastLinFlag`        |
| `CVDlsGetReturnFlagName`      | `CVodeGetLinReturnFlagName`  |
| `CVDlsSetLinearSolverB`       | `CVodeSetLinearSolverB`      |
| `CVDlsSetJacFnB`              | `CVodeSetJacFnB`             |
| `CVDlsSetJacFnBS`             | `CVodeSetJacFnBS`            |
| `CVDlsSetLinearSolver`        | `CVodeSetLinearSolver`       |
| `CVDlsSetJacFn`               | `CVodeSetJacFn`              |
| `CVDlsGetWorkSpace`           | `CVodeGetLinWorkSpace`       |
| `CVDlsGetNumJacEvals`         | `CVodeGetNumJacEvals`        |
| `CVDlsGetNumRhsEvals`         | `CVodeGetNumLinRhsEvals`     |
| `CVDlsGetLastFlag`            | `CVodeGetLastLinFlag`        |
| `CVDlsGetReturnFlagName`      | `CVodeGetLinReturnFlagName`  |
| `KINDlsSetLinearSolver`       | `KINSetLinearSolver`         |
| `KINDlsSetJacFn`              | `KINSetJacFn`                |
| `KINDlsGetWorkSpace`          | `KINGetLinWorkSpace`         |
| `KINDlsGetNumJacEvals`        | `KINGetNumJacEvals`          |
| `KINDlsGetNumFuncEvals`       | `KINGetNumLinFuncEvals`      |
| `KINDlsGetLastFlag`           | `KINGetLastLinFlag`          |
| `KINDlsGetReturnFlagName`     | `KINGetLinReturnFlagName`    |
| `KINSpilsSetLinearSolver`     | `KINSetLinearSolver`         |
| `KINSpilsSetPreconditioner`   | `KINSetPreconditioner`       |
| `KINSpilsSetJacTimesVecFn`    | `KINSetJacTimesVecFn`        |
| `KINSpilsGetWorkSpace`        | `KINGetLinWorkSpace`         |
| `KINSpilsGetNumPrecEvals`     | `KINGetNumPrecEvals`         |
| `KINSpilsGetNumPrecSolves`    | `KINGetNumPrecSolves`        |
| `KINSpilsGetNumLinIters`      | `KINGetNumLinIters`          |
| `KINSpilsGetNumConvFails`     | `KINGetNumLinConvFails`      |
| `KINSpilsGetNumJtimesEvals`   | `KINGetNumJtimesEvals`       |
| `KINSpilsGetNumFuncEvals`     | `KINGetNumLinFuncEvals`      |
| `KINSpilsGetLastFlag`         | `KINGetLastLinFlag`          |
| `KINSpilsGetReturnFlagName`   | `KINGetLinReturnFlagName`    |
| `IDASpilsSetLinearSolver`     | `IDASetLinearSolver`         |
| `IDASpilsSetPreconditioner`   | `IDASetPreconditioner`       |
| `IDASpilsSetJacTimes`         | `IDASetJacTimes`             |
| `IDASpilsSetEpsLin`           | `IDASetEpsLin`               |
| `IDASpilsSetIncrementFactor`  | `IDASetIncrementFactor`      |
| `IDASpilsGetWorkSpace`        | `IDAGetLinWorkSpace`         |
| `IDASpilsGetNumPrecEvals`     | `IDAGetNumPrecEvals`         |
| `IDASpilsGetNumPrecSolves`    | `IDAGetNumPrecSolves`        |
| `IDASpilsGetNumLinIters`      | `IDAGetNumLinIters`          |
| `IDASpilsGetNumConvFails`     | `IDAGetNumLinConvFails`      |
| `IDASpilsGetNumJTSetupEvals`  | `IDAGetNumJTSetupEvals`      |
| `IDASpilsGetNumJtimesEvals`   | `IDAGetNumJtimesEvals`       |
| `IDASpilsGetNumResEvals`      | `IDAGetNumLinResEvals`       |
| `IDASpilsGetLastFlag`         | `IDAGetLastLinFlag`          |
| `IDASpilsGetReturnFlagName`   | `IDAGetLinReturnFlagName`    |
| `IDASpilsSetLinearSolverB`    | `IDASetLinearSolverB`        |
| `IDASpilsSetEpsLinB`          | `IDASetEpsLinB`              |
| `IDASpilsSetIncrementFactorB` | `IDASetIncrementFactorB`     |
| `IDASpilsSetPreconditionerB`  | `IDASetPreconditionerB`      |
| `IDASpilsSetPreconditionerBS` | `IDASetPreconditionerBS`     |
| `IDASpilsSetJacTimesB`        | `IDASetJacTimesB`            |
| `IDASpilsSetJacTimesBS`       | `IDASetJacTimesBS`           |
| `IDADlsSetLinearSolver`       | `IDASetLinearSolver`         |
| `IDADlsSetJacFn`              | `IDASetJacFn`                |
| `IDADlsGetWorkSpace`          | `IDAGetLinWorkSpace`         |
| `IDADlsGetNumJacEvals`        | `IDAGetNumJacEvals`          |
| `IDADlsGetNumResEvals`        | `IDAGetNumLinResEvals`       |
| `IDADlsGetLastFlag`           | `IDAGetLastLinFlag`          |
| `IDADlsGetReturnFlagName`     | `IDAGetLinReturnFlagName`    |
| `IDADlsSetLinearSolverB`      | `IDASetLinearSolverB`        |
| `IDADlsSetJacFnB`             | `IDASetJacFnB`               |
| `IDADlsSetJacFnBS`            | `IDASetJacFnBS`              |
| `DenseGETRF`                  | `SUNDlsMat_DenseGETRF`       |
| `DenseGETRS`                  | `SUNDlsMat_DenseGETRS`       |
| `denseGETRF`                  | `SUNDlsMat_denseGETRF`       |
| `denseGETRS`                  | `SUNDlsMat_denseGETRS`       |
| `DensePOTRF`                  | `SUNDlsMat_DensePOTRF`       |
| `DensePOTRS`                  | `SUNDlsMat_DensePOTRS`       |
| `densePOTRF`                  | `SUNDlsMat_densePOTRF`       |
| `densePOTRS`                  | `SUNDlsMat_densePOTRS`       |
| `DenseGEQRF`                  | `SUNDlsMat_DenseGEQRF`       |
| `DenseORMQR`                  | `SUNDlsMat_DenseORMQR`       |
| `denseGEQRF`                  | `SUNDlsMat_denseGEQRF`       |
| `denseORMQR`                  | `SUNDlsMat_denseORMQR`       |
| `DenseCopy`                   | `SUNDlsMat_DenseCopy`        |
| `denseCopy`                   | `SUNDlsMat_denseCopy`        |
| `DenseScale`                  | `SUNDlsMat_DenseScale`       |
| `denseScale`                  | `SUNDlsMat_denseScale`       |
| `denseAddIdentity`            | `SUNDlsMat_denseAddIdentity` |
| `DenseMatvec`                 | `SUNDlsMat_DenseMatvec`      |
| `denseMatvec`                 | `SUNDlsMat_denseMatvec`      |
| `BandGBTRF`                   | `SUNDlsMat_BandGBTRF`        |
| `bandGBTRF`                   | `SUNDlsMat_bandGBTRF`        |
| `BandGBTRS`                   | `SUNDlsMat_BandGBTRS`        |
| `bandGBTRS`                   | `SUNDlsMat_bandGBTRS`        |
| `BandCopy`                    | `SUNDlsMat_BandCopy`         |
| `bandCopy`                    | `SUNDlsMat_bandCopy`         |
| `BandScale`                   | `SUNDlsMat_BandScale`        |
| `bandScale`                   | `SUNDlsMat_bandScale`        |
| `bandAddIdentity`             | `SUNDlsMat_bandAddIdentity`  |
| `BandMatvec`                  | `SUNDlsMat_BandMatvec`       |
| `bandMatvec`                  | `SUNDlsMat_bandMatvec`       |
| `ModifiedGS`                  | `SUNModifiedGS`              |
| `ClassicalGS`                 | `SUNClassicalGS`             |
| `QRfact`                      | `SUNQRFact`                  |
| `QRsol`                       | `SUNQRsol`                   |
| `DlsMat_NewDenseMat`          | `SUNDlsMat_NewDenseMat`      |
| `DlsMat_NewBandMat`           | `SUNDlsMat_NewBandMat`       |
| `DestroyMat`                  | `SUNDlsMat_DestroyMat`       |
| `NewIntArray`                 | `SUNDlsMat_NewIntArray`      |
| `NewIndexArray`               | `SUNDlsMat_NewIndexArray`    |
| `NewRealArray`                | `SUNDlsMat_NewRealArray`     |
| `DestroyArray`                | `SUNDlsMat_DestroyArray`     |
| `AddIdentity`                 | `SUNDlsMat_AddIdentity`      |
| `SetToZero`                   | `SUNDlsMat_SetToZero`        |
| `PrintMat`                    | `SUNDlsMat_PrintMat`         |
| `newDenseMat`                 | `SUNDlsMat_newDenseMat`      |
| `newBandMat`                  | `SUNDlsMat_newBandMat`       |
| `destroyMat`                  | `SUNDlsMat_destroyMat`       |
| `newIntArray`                 | `SUNDlsMat_newIntArray`      |
| `newIndexArray`               | `SUNDlsMat_newIndexArray`    |
| `newRealArray`                | `SUNDlsMat_newRealArray`     |
| `destroyArray`                | `SUNDlsMat_destroyArray`     |

In addition, the entire `sundials_lapack.h` header file is now deprecated for
removal in SUNDIALS v7.0.0. Note, this header file is not needed to use the
SUNDIALS LAPACK linear solvers.

Deprecated ARKODE nonlinear solver predictors: specification of the ARKStep
"bootstrap" or "minimum correction" predictors (options 4 and 5 from
`ARKStepSetPredictorMethod`), or MRIStep "bootstrap" predictor (option 4 from
`MRIStepSetPredictorMethod`), will output a deprecation warning message.
These options will be removed in a future release.

## Changes to SUNDIALS in release 5.8.0

### New Features

The RAJA vector implementation has been updated to support the SYCL backend in
addition to the CUDA and HIP backend. Users can choose the backend when
configuring SUNDIALS by using the `SUNDIALS_RAJA_BACKENDS` CMake variable. This
module remains experimental and is subject to change from version to version.

A new SUNMatrix and SUNLinearSolver implementation were added to interface
with the Intel oneAPI Math Kernel Library (oneMKL). Both the matrix and the
linear solver support general dense linear systems as well as block diagonal
linear systems. This matrix is experimental and is subject to change from
version to version.

Added a new *optional* function to the SUNLinearSolver API,
`SUNLinSolSetZeroGuess`, to indicate that the next call to `SUNLinSolSolve` will
be made with a zero initial guess. SUNLinearSolver implementations that do not
use the `SUNLinSolNewEmpty` constructor will, at a minimum, need set the
`setzeroguess` function pointer in the linear solver `ops` structure to
`NULL`. The SUNDIALS iterative linear solver implementations have been updated
to leverage this new set function to remove one dot product per solve.

The time integrator packages (ARKODE, CVODE(S), and IDA(S)) all now support a
new "matrix-embedded" SUNLinearSolver type. This type supports user-supplied
SUNLinearSolver implementations that set up and solve the specified linear
system at each linear solve call. Any matrix-related data structures are held
internally to the linear solver itself, and are not provided by the SUNDIALS
package.

Added functions to ARKODE and CVODE(S) for supplying an alternative right-hand
side function and to IDA(S) for supplying an alternative residual for use within
nonlinear system function evaluations:

* `ARKStepSetNlsRhsFn`
* `MRIStepSetNlsRhsFn`
* `CVodeSetNlsRhsFn`
* `IDASetNlsResFn`

Support for user-defined inner (fast) integrators has been to the MRIStep module
in ARKODE. See the "MRIStep Custom Inner Steppers" section in the user guide for
more information on providing a user-defined integration method.

Added specialized fused HIP kernels to CVODE which may offer better
performance on smaller problems when using CVODE with the `NVECTOR_HIP`
module. See the optional input function `CVodeSetUseIntegratorFusedKernels`
for more information. As with other SUNDIALS HIP features, this is
feature is experimental and may change from version to version.

New KINSOL options have been added to apply a constant damping factor in the
fixed point and Picard iterations (see `KINSetDamping`), to delay the start of
Anderson acceleration with the fixed point and Picard iterations (see
`KINSetDelayAA`), and to return the newest solution with the fixed point
iteration (see `KINSetReturnNewest`).

The installed `SUNDIALSConfig.cmake` file now supports the `COMPONENTS` option
to `find_package`. The exported targets no longer have IMPORTED_GLOBAL set.

### Bug Fixes

A bug was fixed in `SUNMatCopyOps` where the matrix-vector product setup
function pointer was not copied.

A bug was fixed in the SPBCGS and SPTFQMR solvers for the case where a non-zero
initial guess and a solution scaling vector are provided. This fix only impacts
codes using SPBCGS or SPTFQMR as standalone solvers as all SUNDIALS packages
utilize a zero initial guess.

A bug was fixed in the ARKODE stepper modules where the stop time may be passed
after resetting the integrator.

A bug was fixed in `IDASetJacTimesResFn` in IDAS where the supplied function was
used in the dense finite difference Jacobian computation rather than the finite
difference Jacobian-vector product approximation.

A bug was fixed in the KINSOL Picard iteration where the value of
`KINSetMaxSetupCalls` would be ignored.

## Changes to SUNDIALS in release 5.7.0

A new NVECTOR implementation based on the SYCL abstraction layer has been added
targeting Intel GPUs. At present the only SYCL compiler supported is the DPC++
(Intel oneAPI) compiler. See the SYCL NVECTOR section in the user guide for more
details. This module is considered experimental and is subject to major changes
even in minor releases.

A new SUNMatrix and SUNLinearSolver implementation were added to interface
with the MAGMA linear algebra library. Both the matrix and the linear solver
support general dense linear systems as well as block diagonal linear systems,
and both are targeted at GPUs (AMD or NVIDIA).

## Changes to SUNDIALS in release 5.6.1

Fixed a bug in the SUNDIALS CMake which caused an error if the
`CMAKE_CXX_STANDARD` and `SUNDIALS_RAJA_BACKENDS` options were not provided.

Fixed some compiler warnings when using the IBM XL compilers.

## Changes to SUNDIALS in release 5.6.0

A new `N_Vector` implementation based on the AMD ROCm HIP platform has been
added. This vector can target NVIDIA or AMD GPUs. See the HIP vector section in
the user guide for more details. This vector is considered experimental and is
subject to change from version to version.

The RAJA `N_Vector` implementation has been updated to support the HIP backend
in addition to the CUDA backend. Users can choose the backend when configuring
SUNDIALS by using the `SUNDIALS_RAJA_BACKENDS` CMake variable. This vector
remains experimental and is subject to change from version to version.

A new optional operation, `N_VGetDeviceArrayPointer`, was added to the N_Vector
API. This operation is useful for vectors that utilize dual memory spaces,
e.g. the native SUNDIALS CUDA N_Vector.

The SUNMATRIX_CUSPARSE and SUNLINEARSOLVER_CUSOLVERSP_BATCHQR implementations
no longer require the SUNDIALS CUDA N_Vector. Instead, they require that the
vector utilized provides the `N_VGetDeviceArrayPointer` operation, and that the
pointer returned by `N_VGetDeviceArrayPointer` is a valid CUDA device pointer.

## Changes to SUNDIALS in release 5.5.0

Refactored the SUNDIALS build system. CMake 3.12.0 or newer is now required.
Users will likely see deprecation warnings, but otherwise the changes
should be fully backwards compatible for almost all users. SUNDIALS
now exports CMake targets and installs a `SUNDIALSConfig.cmake` file.

Added support for SuperLU DIST 6.3.0 or newer.

## Changes to SUNDIALS in release 5.4.0

### Major Features

A new class, `SUNMemoryHelper`, was added to support **GPU users** who have
complex memory management needs such as using memory pools. This is paired with
new constructors for the `NVECTOR_CUDA` and `NVECTOR_RAJA` modules that accept a
`SUNMemoryHelper` object. Refer to "The SUNMemoryHelper API", "NVECTOR CUDA" and
"NVECTOR RAJA" sections in the documentation for more information.

Added full support for time-dependent mass matrices in ARKStep, and expanded
existing non-identity mass matrix infrastructure to support use of the
fixed point nonlinear solver.

An interface between ARKStep and the XBraid multigrid reduction in time (MGRIT)
library has been added to enable parallel-in-time integration. See the ARKStep
documentation and examples for more details. This interface required the
addition of three new N_Vector operations to exchange vector data between
computational nodes, see `N_VBufSize`, `N_VBufPack`, and `N_VBufUnpack`. These
N_Vector operations are only used within the XBraid interface and need not be
implemented for any other context.

### New Features

The `NVECTOR_RAJA` module has been updated to mirror the `NVECTOR_CUDA` module.
Notably, the update adds managed memory support to the `NVECTOR_RAJA` module.
Users of the module will need to update any calls to the `N_VMake_Raja` function
because that signature was changed. This module remains experimental and is
subject to change from version to version.

The expected behavior of `SUNNonlinSolGetNumIters` and
`SUNNonlinSolGetNumConvFails` in the SUNNonlinearSolver API have been updated to
specify that they should return the number of nonlinear solver iterations and
convergence failures in the most recent solve respectively rather than the
cumulative number of iterations and failures across all solves respectively. The
API documentation and SUNDIALS provided SUNNonlinearSolver implementations and
have been updated accordingly. As before, the cumulative number of nonlinear
iterations and failures may be retrieved by calling the integrator provided get
functions:

* `ARKStepGetNumNonlinSolvIters`
* `ARKStepGetNumNonlinSolvConvFails`
* `ARKStepGetNonlinSolvStats`
* `MRIStepGetNumNonlinSolvIters`
* `MRIStepGetNumNonlinSolvConvFails`
* `MRIStepGetNonlinSolvStats`
* `CVodeGetNumNonlinSolvIters`
* `CVodeGetNumNonlinSolvConvFails`
* `CVodeGetNonlinSolvStats`
* `IDAGetNumNonlinSolvIters`
* `IDAGetNumNonlinSolvConvFails`
* `IDAGetNonlinSolvStats`

Added the following the following functions that advanced users might find
useful when providing a custom `SUNNonlinSolSysFn`:

* `ARKStepComputeState`
* `ARKStepGetNonlinearSystemData`
* `MRIStepComputeState`
* `MRIStepGetNonlinearSystemData`
* `CVodeComputeState`
* `CVodeGetNonlinearSystemData`
* `IDAGetNonlinearSystemData`

Added new functions to CVODE(S), ARKODE, and IDA(S) to to specify the factor for
converting between integrator tolerances (WRMS norm) and linear solver tolerances
(L2 norm) i.e., `tol_L2 = nrmfac * tol_WRMS`:

* `ARKStepSetLSNormFactor`
* `ARKStepSetMassLSNormFactor`
* `MRIStepSetLSNormFactor`
* `CVodeSetLSNormFactor`
* `IDASetLSNormFactor`

Added new reset functions `ARKStepReset`, `ERKStepReset`, and
`MRIStepReset` to reset the stepper time and state vector to user-provided
values for continuing the integration from that point while retaining the
integration history. These function complement the reinitialization functions
`ARKStepReInit`, `ERKStepReInit`, and `MRIStepReInit` which reinitialize
the stepper so that the problem integration should resume as if started from
scratch.

Updated the MRIStep time-stepping module in ARKODE to support higher-order
MRI-GARK methods [Sandu, SIAM J. Numer. Anal., 57, 2019], including methods that
involve solve-decoupled, diagonally-implicit treatment of the slow time scale.

The function `CVodeSetLSetupFrequency` has been added to CVODE(S) to set
the frequency of calls to the linear solver setup function.

The Trilinos Tpetra `N_Vector` interface has been updated to work with Trilinos
12.18+. This update changes the local ordinal type to always be an `int`.

Added support for CUDA 11.

### Bug Fixes

A minor inconsistency in CVODE(S) and a bug ARKODE when checking the Jacobian
evaluation frequency has been fixed. As a result codes using using a
non-default Jacobian update frequency through a call to
`CVodeSetMaxStepsBetweenJac` or `ARKStepSetMaxStepsBetweenJac` will need to
increase the provided value by 1 to achieve the same behavior as before.

In IDAS and CVODES, the functions for forward integration with checkpointing
(`IDASolveF`, `CVodeF`) are now subject to a restriction on the number of time
steps allowed to reach the output time. This is the same restriction applied to
the `IDASolve` and `CVode` functions. The default maximum number of steps is
500, but this may be changed using the `<IDA|CVode>SetMaxNumSteps` function.
This change fixes a bug that could cause an infinite loop in the `IDASolveF`
and `CVodeF` and functions. **This change may cause a runtime error in existing user code**.

Fixed bug in using ERK method integration with static mass matrices.

### Deprecation Notice

For greater clarity the following functions have been deprecated:

* `CVodeSetMaxStepsBetweenJac`
* `ARKStepSetMaxStepsBetweenJac`
* `ARKStepSetMaxStepsBetweenLSet`

The following functions should be used instead:

* `CVodeSetJacEvalFrequency`
* `ARKStepSetJacEvalFrequency`
* `ARKStepSetLSetupFrequency`

## Changes to SUNDIALS in release 5.3.0

### Major Feature

Added support to CVODE for integrating IVPs with constraints using BDF methods
and projecting the solution onto the constraint manifold with a user defined
projection function. This implementation is accompanied by additions to user
documentation and CVODE examples. See the `CVodeSetProjFn` function
documentation for more information.

### New Features

Added the ability to control the CUDA kernel launch parameters for the CUDA
vector and spare matrix implementations. These implementations remain
experimental and are subject to change from version to version. In addition, the
CUDA vector kernels were rewritten to be more flexible. Most users should see
equivalent performance or some improvement, but a select few may observe minor
performance degradation with the default settings. Users are encouraged to
contact the SUNDIALS team about any performance changes that they notice.

Added new capabilities for monitoring the solve phase in the Newton and
fixed-point `SUNNonlinearSolver`, and the SUNDIALS iterative linear
solvers. SUNDIALS must be built with the CMake option
`SUNDIALS_BUILD_WITH_MONITORING` to use these capabilities.

Added specialized fused CUDA kernels to CVODE which may offer better performance
on smaller problems when using CVODE with the CUDA vector. See the optional
input function `CVodeSetUseIntegratorFusedKernels` for more
information. As with other SUNDIALS CUDA features, this is feature is
experimental and may change from version to version.

Added a new function, `CVodeSetMonitorFn`, that takes a user-function
to be called by CVODE after every `nst` successfully completed time-steps.
This is intended to provide a way of monitoring the CVODE statistics
throughout the simulation.

Added a new function `CVodeGetLinSolveStats` to get the CVODE linear solver
statistics as a group.

Added the following optional functions to provide an alternative ODE right-hand
side function (ARKODE and CVODE(S)), DAE residual function (IDA(S)), or nonlinear
system function (KINSOL) for use when computing Jacobian-vector products with
the internal difference quotient approximation:

* `ARKStepSetJacTimesRhsFn`
* `CVodeSetJacTimesRhsFn`
* `CVodeSetJacTimesRhsFnB`
* `IDASetJacTimesResFn`
* `IDASetJacTimesResFnB`
* `KINSetJacTimesVecSysFn`

### Bug Fixes

Fixed a bug in the iterative linear solvers where an error is not returned if
the `Atimes` function is `NULL` or, if preconditioning is enabled, the
`PSolve` function is `NULL`.

Fixed a bug in ARKODE where the prototypes for `ERKStepSetMinReduction` and
`ARKStepSetMinReduction` were not included in `arkode_erkstep.h` and
`arkode_arkstep.h` respectively.

Fixed a bug in ARKODE where inequality constraint checking would need to be
disabled and then re-enabled to update the inequality constraint values after
resizing a problem. Resizing a problem will now disable constraints and a call
to `ARKStepSetConstraints` or `ERKStepSetConstraints` is required to re-enable
constraint checking for the new problem size.

## Changes to SUNDIALS in release 5.2.0

### New Features

The following functions were added to each of the time integration packages to
enable or disable the scaling applied to linear system solutions with
matrix-based linear solvers to account for lagged matrix information:

* `ARKStepSetLinearSolutionScaling`
* `CVodeSetLinearSolutionScaling`
* `CVodeSetLinearSolutionScalingB`
* `IDASetLinearSolutionScaling`
* `IDASetLinearSolutionScalingB`

When using a matrix-based linear solver with ARKODE, IDA(S), or BDF methods in
CVODE(S) scaling is enabled by default.

Added a new `SUNMatrix` implementation that interfaces to the sparse matrix
implementation from the NVIDIA cuSPARSE library. In addition, the CUDA Sparse
linear solver has been updated to use the new matrix, as such, users of this
matrix will need to update their code. This implementations are still considered
to be experimental, thus they are subject to breaking changes even in minor
releases.

Added a new "stiff" interpolation module to ARKODE, based on Lagrange polynomial
interpolation, that is accessible to each of the ARKStep, ERKStep and MRIStep
time-stepping modules. This module is designed to provide increased
interpolation accuracy when integrating stiff problems, as opposed to the ARKODE
standard Hermite interpolation module that can suffer when the IVP right-hand
side has large Lipschitz constant. While the Hermite module remains the default,
the new Lagrange module may be enabled using one of the routines
`ARKStepSetInterpolantType`, `ERKStepSetInterpolantType`, or
`MRIStepSetInterpolantType`. The serial example problem `ark_brusselator.c` has
been converted to use this Lagrange interpolation module. Created accompanying
routines `ARKStepSetInterpolantDegree`, `ARKStepSetInterpolantDegree` and
`ARKStepSetInterpolantDegree` to provide user control over these interpolating
polynomials.

Added two new functions, `ARKStepSetMinReduction` and `ERKStepSetMinReduction`
to change the minimum allowed step size reduction factor after an error test
failure.

### Bug Fixes

Fixed a build system bug related to the Fortran 2003 interfaces when using the
IBM XL compiler. When building the Fortran 2003 interfaces with an XL compiler
it is recommended to set `CMAKE_Fortran_COMPILER` to `f2003`, `xlf2003`, or
`xlf2003_r`.

Fixed a bug in how ARKODE interfaces with a user-supplied, iterative, unscaled
linear solver. In this case, ARKODE adjusts the linear solver tolerance in an
attempt to account for the lack of support for left/right scaling matrices.
Previously, ARKODE computed this scaling factor using the error weight vector,
`ewt`; this fix changes that to the residual weight vector, `rwt`, that can
differ from `ewt` when solving problems with non-identity mass matrix.

Fixed a linkage bug affecting Windows users that stemmed from
dllimport/dllexport attribute missing on some SUNDIALS API functions.

Fixed a memory leak in CVODES and IDAS from not deallocating the `atolSmin0` and
`atolQSmin0` arrays.

Fixed a bug where a non-default value for the maximum allowed growth factor
after the first step would be ignored.

### Deprecation Notice

The routines `ARKStepSetDenseOrder`, `ARKStepSetDenseOrder` and
`ARKStepSetDenseOrder` have been deprecated and will be removed in a
future release. The new functions `ARKStepSetInterpolantDegree`,
`ARKStepSetInterpolantDegree`, and `ARKStepSetInterpolantDegree`
should be used instead.

## Changes to SUNDIALS in release 5.1.0

### New Features

Added support for a user-supplied function to update the prediction for each
implicit stage solution in ARKStep. If supplied, this routine will be called
*after* any existing ARKStep predictor algorithm completes, so that the
predictor may be modified by the user as desired. The new user-supplied routine
has type `ARKStepStagePredictFn`, and may be set by calling
`ARKStepSetStagePredictFn`.

The MRIStep module has been updated to support attaching different user data
pointers to the inner and outer integrators. If applicable, user codes will
need to add a call to `ARKStepSetUserData` to attach their user data
pointer to the inner integrator memory as `MRIStepSetUserData` will
not set the pointer for both the inner and outer integrators. The MRIStep
examples have been updated to reflect this change.

Added support for damping when using Anderson acceleration in KINSOL. See the
mathematical considerations section of the user guide and the description of the
`KINSetDampingAA` function for more details.

Added support for constant damping to the `SUNNonlinearSolver_FixedPoint` module
when using Anderson acceleration. See the `SUNNonlinearSolver_FixedPoint`
section in the user guides and the description of the
`SUNNonlinSolSetDamping_FixedPoint` function for more details.

Added two utility functions, `SUNDIALSFileOpen` and `SUNDIALSFileClose` for
creating/destroying file pointers. These are useful when using the Fortran 2003
interfaces.

Added a new build system option, `CUDA_ARCH`, to specify the CUDA architecture
to target.

### Bug Fixes

Fixed a build system bug related to finding LAPACK/BLAS.

Fixed a build system bug related to checking if the KLU library works.

Fixed a build system bug related to finding PETSc when using the CMake
variables `PETSC_INCLUDES` and `PETSC_LIBRARIES` instead of `PETSC_DIR`.

Fixed a bug in the Fortran 2003 interfaces to the ARKODE Butcher table routines
and structure. This includes changing the `ARKodeButcherTable` type to be a
`type(c_ptr)` in Fortran.

## Changes to SUNDIALS in release 5.0.0

### Build System

Increased the minimum required CMake version to 3.5 for most SUNDIALS
configurations, and 3.10 when CUDA or OpenMP with device offloading are enabled.

The CMake option `BLAS_ENABLE` and the variable `BLAS_LIBRARIES` have been
removed to simplify builds as SUNDIALS packages do not use BLAS directly. For
third party libraries that require linking to BLAS, the path to the BLAS
library should be included in the `_LIBRARIES` variable for the third party
library e.g., `SUPERLUDIST_LIBRARIES` when enabling SuperLU_DIST.

### NVector

Two new functions were added to aid in creating custom `N_Vector`
objects. The constructor `N_VNewEmpty` allocates an "empty" generic
`N_Vector` with the object's content pointer and the function pointers
in the operations structure initialized to `NULL`. When used in the
constructor for custom objects this function will ease the introduction of any
new optional operations to the `N_Vector` API by ensuring only required
operations need to be set. Additionally, the function `N_VCopyOps` has
been added to copy the operation function pointers between vector objects. When
used in clone routines for custom vector objects these functions also will ease
the introduction of any new optional operations to the `N_Vector` API by
ensuring all operations are copied when cloning objects.

Added new `N_Vector` implementations, `ManyVector` and `MPIManyVector`, to
support flexible partitioning of solution data among different processing
elements (e.g., CPU + GPU) or for multi-physics problems that couple distinct
MPI-based simulations together (see the the `ManyVector` and `MPIManyVector`
section in the user guide for more details). This implementation is accompanied
by additions to user documentation and SUNDIALS examples.

Additionally, an `MPIPlusX` vector implementation has been created to support
the MPI+X paradigm where X is a type of on-node parallelism (e.g., OpenMP, CUDA,
etc.). The implementation is accompanied by additions to user documentation and
SUNDIALS examples.

One new required vector operation and ten new optional vector operations have
been added to the `N_Vector` API. The new required operation, `N_VGetLength`,
returns the global vector length. The optional operations have been added to
support the new MPIManyVector implementation. The operation `N_VGetCommunicator`
must be implemented by subvectors that are combined to create an MPIManyVector,
but is not used outside of this context. The remaining nine operations are
optional local reduction operations intended to eliminate unnecessary latency
when performing vector reduction operations (norms, etc.) on distributed memory
systems. The optional local reduction vector operations are `N_VDotProdLocal`,
`N_VMaxNormLocal`, `N_VMinLocal`, `N_VL1NormLocal`, `N_VWSqrSumLocal`,
`N_VWSqrSumMaskLocal`, `N_VInvTestLocal`, `N_VConstrMaskLocal`, and
`N_VMinQuotientLocal`. If an `N_Vector` implementation defines any of the local
operations as `NULL`, then the MPIManyVector will call standard `N_Vector`
operations to complete the computation.

The `*_MPICuda` and `*_MPIRaja` functions have been removed from the CUDA
and RAJA vector implementations respectively. Accordingly, the
`nvector_mpicuda.h`, `nvector_mpiraja.h`, `libsundials_nvecmpicuda.lib`,
and `libsundials_nvecmpicudaraja.lib` files have been removed. Users should
use the MPI+X vector in conjunction with the CUDA and RAJA vectors to replace
the functionality. The necessary changes are minimal and should require few code
modifications. See the example programs in `examples/ida/mpicuda` and
`examples/ida/mpiraja` for examples of how to use the MPI+X vector with the
CUDA and RAJA vectors, respectively.

Made performance improvements to the CUDA vector. Users who utilize a
non-default stream should no longer see default stream synchronizations after
memory transfers.

Added a new constructor to the CUDA vector that allows a user to provide custom
allocate and free functions for the vector data array and internal reduction
buffer.

Added three new `N_Vector` utility functions, `N_VGetVecAtIndexVectorArray`,
`N_VSetVecAtIndexVectorArray`, and `N_VNewVectorArray`, for working with
`N_Vector` arrays when using the Fortran 2003 interfaces.

### SUNMatrix

Two new functions were added to aid in creating custom SUNMatrix objects. The
constructor `SUNMatNewEmpty` allocates an "empty" generic SUNMatrix with the
object's content pointer and the function pointers in the operations structure
initialized to `NULL`. When used in the constructor for custom objects this
function will ease the introduction of any new optional operations to the
SUNMatrix API by ensuring only required operations need to be set. Additionally,
the function `SUNMatCopyOps(A, B)` has been added to copy the operation function
pointers between matrix objects. When used in clone routines for custom matrix
objects these functions also will ease the introduction of any new optional
operations to the SUNMatrix API by ensuring all operations are copied when
cloning objects.

A new operation, `SUNMatMatvecSetup`, was added to the `SUNMatrix` API to
perform any setup necessary for computing a matrix-vector product. This
operation is useful for `SUNMatrix` implementations which need to prepare the
matrix itself, or communication structures before performing the matrix-vector
product. Users who have implemented a custom `SUNMatrix` will need to at least
update their code to set the corresponding `ops` structure member,
`matvecsetup`, to `NULL`.

The generic SUNMatrix API now defines error codes to be returned by SUNMatrix
operations. Operations which return an integer flag indicating success/failure
may return different values than previously.

A new SUNMatrix (and SUNLinearSolver) implementation was added to facilitate
the use of the SuperLU_DIST library with SUNDIALS.

### SUNLinearSolver

A new function was added to aid in creating custom `SUNLinearSolver`
objects. The constructor `SUNLinSolNewEmpty` allocates an "empty" generic
`SUNLinearSolver` with the object's content pointer and the function pointers in
the operations structure initialized to `NULL`. When used in the constructor for
custom objects this function will ease the introduction of any new optional
operations to the `SUNLinearSolver` API by ensuring only required operations
need to be set.

The return type of the `SUNLinSolLastFlag` in the `SUNLinearSolver` has changed
from `long int` to `sunindextype` to be consistent with the type used to store
row indices in dense and banded linear solver modules.

Added a new optional operation to the SUNLINEARSOLVER API, `SUNLinSolGetID`,
that returns a `SUNLinearSolver_ID` for identifying the linear solver module.

The SUNLinearSolver API has been updated to make the initialize and setup
functions optional.

A new SUNLinearSolver (and SUNMatrix) implementation was added to facilitate
the use of the SuperLU_DIST library with SUNDIALS.

Added a new SUNLinearSolver implementation,
`SUNLinearSolver_cuSolverSp_batchQR`, which leverages the NVIDIA cuSOLVER sparse
batched QR method for efficiently solving block diagonal linear systems on
NVIDIA GPUs.

Added three new accessor functions to the SUNLinSol_KLU module,
`SUNLinSol_KLUGetSymbolic`, `SUNLinSol_KLUGetNumeric`, and
`SUNLinSol_KLUGetCommon`, to provide user access to the underlying
KLU solver structures.

### SUNNonlinearSolver

A new function was added to aid in creating custom `SUNNonlinearSolver`
objects. The constructor `SUNNonlinSolNewEmpty` allocates an "empty" generic
`SUNNonlinearSolver` with the object's content pointer and the function pointers
in the operations structure initialized to `NULL`. When used in the constructor
for custom objects this function will ease the introduction of any new optional
operations to the `SUNNonlinearSolver` API by ensuring only required operations
need to be set.

To facilitate the use of user supplied nonlinear solver convergence test
functions the `SUNNonlinSolSetConvTestFn` function in the SUNNonlinearSolver API
has been updated to take a `void*` data pointer as input. The supplied data
pointer will be passed to the nonlinear solver convergence test function on each
call.

The inputs values passed to the first two inputs of the `SUNNonlinSolSolve`
function in the `SUNNonlinearSolver` have been changed to be the predicted state
and the initial guess for the correction to that state. Additionally, the
definitions of `SUNNonlinSolLSetupFn` and `SUNNonlinSolLSolveFn` in the
SUNNonlinearSolver API have been updated to remove unused input parameters. For
more information on the nonlinear system formulation and the API functions see
the `SUNNonlinearSolver` chapter in the user guides.

Added a new `SUNNonlinearSolver` implementation for interfaces to the PETSc SNES
nonlinear solver.

### New Features

A new linear solver interface functions, `ARKLsLinSysFn` and `CVLsLinSysFn`, as
added as an alternative method for evaluating the linear systems `M - \gamma J`
or `I - \gamma J`.

Added the following functions to get the current state and gamma value to
ARKStep, CVODE and CVODES that may be useful to users who choose to provide
their own nonlinear solver implementation:

* `ARKStepGetCurrentState`
* `ARKStepGetCurrentGamma`
* `CVodeGetCurrentGamma`
* `CVodeGetCurrentState`
* `CVodeGetCurrentGamma`
* `CVodeGetCurrentStateSens`
* `CVodeGetCurrentSensSolveIndex`
* `IDAGetCurrentCj`
* `IDAGetCurrentY`
* `IDAGetCurrentYp`
* `IDAComputeY`
* `IDAComputeYp`

Removed extraneous calls to `N_VMin` for simulations where the scalar
valued absolute tolerance, or all entries of the vector-valued absolute
tolerance array, are strictly positive. In this scenario ARKODE, CVODE(S), and
IDA(S) steppers will remove at least one global reduction per time step.

The ARKODE, CVODE(S), IDA(S), and KINSOL linear solver interfaces have been
updated to only zero the Jacobian matrix before calling a user-supplied Jacobian
evaluation function when the attached linear solver has type
`SUNLINEARSOLVER_DIRECT`.

Added new Fortran 2003 interfaces to all of the SUNDIALS packages (ARKODE,
CVODE(S), IDA(S), and KINSOL as well as most of the `N_Vector`, `SUNMatrix`,
`SUNLinearSolver`, and `SUNNonlinearSolver` implementations. See "Fortran"
section for more details. These new interfaces were generated with SWIG-Fortran
and provide a user an idiomatic Fortran 2003 interface to most of the SUNDIALS C
API.

The MRIStep module has been updated to support explicit, implicit, or IMEX
methods as the fast integrator using the ARKStep module. As a result some
function signatures have been changed including MRIStepCreate which now
takes an ARKStep memory structure for the fast integration as an input.

The reinitialization functions `ERKStepReInit`, `ARKStepReInit`, and
`MRIStepReInit` have been updated to retain the minimum and maximum step
size values from before reinitialization rather than resetting them to the
default values.

Added two new embedded ARK methods of orders 4 and 5 to ARKODE (from
Kennedy & Carpenter, Appl. Numer. Math., 136:183--205, 2019).

Support for optional inequality constraints on individual components of the
solution vector has been added the ARKODE ERKStep and ARKStep modules. See
the descriptions of `ERKStepSetConstraints` and `ARKStepSetConstraints` for
more details. Note that enabling constraint handling requires the `N_Vector`
operations `N_VMinQuotient`, `N_VConstrMask`, and `N_VCompare` that were not
previously required by ARKODE.

Add two new 'Set' functions to MRIStep, `MRIStepSetPreInnerFn` and
`MRIStepSetPostInnerFn`, for performing communication or memory
transfers needed before or after the inner integration.

### Bug Fixes

Fixed a bug in the build system that prevented the PThreads NVECTOR module from
being built.

Fixed a memory leak in the PETSc `N_Vector` clone function.

Fixed a memory leak in the ARKODE, CVODE, and IDA F77 interfaces when not using
the default nonlinear solver.

Fixed a bug in the ARKStep time-stepping module in ARKODE that would result in
an infinite loop if the nonlinear solver failed to converge more than the
maximum allowed times during a single step.

Fixed a bug in ARKODE that would result in a "too much accuracy requested" error
when using fixed time step sizes with explicit methods in some cases.

Fixed a bug in ARKStep where the mass matrix linear solver setup function was
not called in the Matrix-free case.

Fixed a minor bug in ARKStep where an incorrect flag is reported when an
error occurs in the mass matrix setup or Jacobian-vector product setup
functions.

Fixed a bug in the CVODE and CVODES constraint handling where the step size
could be set below the minimum step size.

Fixed a bug in the CVODE and CVODES nonlinear solver interfaces where the norm
of the accumulated correction was not updated when using a non-default
convergence test function.

Fixed a bug in the CVODES `cvRescale` function where the loops to compute the
array of scalars for the fused vector scale operation stopped one iteration
early.

Fixed a bug in CVODES and IDAS where `CVodeF` and `IDASolveF` would return the
wrong flag under certain  circumstances.

Fixed a bug in CVODES and IDAS where `CVodeF` and `IDASolveF` would not return a
root in `NORMAL_STEP` mode if the root occurred after the desired output time.

Fixed a bug in the IDA and IDAS linear solver interfaces where an incorrect
Jacobian-vector product increment was used with iterative solvers other than
SPGMR and SPFGMR.

Fixed a bug the IDAS `IDAQuadReInitB` function where an incorrect memory
structure was passed to `IDAQuadReInit`.

Fixed a bug in the KINSOL linear solver interface where the auxiliary scalar
`sJpnorm` was not computed when necessary with the Picard iteration and the
auxiliary scalar `sFdotJp` was unnecessarily computed in some cases.

## Changes to SUNDIALS in release 4.1.0

### Removed Implementation Headers

The implementation header files (`*_impl.h`) are no longer installed. This
means users who are directly accessing or manipulating package memory structures
will need to update their code to use the package's public API.

### New Features

An additional `N_Vector` implementation was added for interfacing with
the Tpetra vector from Trilinos library to facilitate interoperability between
SUNDIALS and Trilinos. This implementation is accompanied by additions to user
documentation and SUNDIALS examples.

### Bug Fixes

The `EXAMPLES_ENABLE_RAJA` CMake option has been removed. The option
`EXAMPLES_ENABLE_CUDA` enables all examples that use CUDA including the RAJA
examples with a CUDA back end (if RAJA is enabled).

Python is no longer required to run `make test` and `make test_install`.

A bug was fixed where a nonlinear solver object could be freed twice in some use
cases.

Fixed a bug in `ARKodeButcherTable_Write` when printing a Butcher table without
an embedding.

## Changes to SUNDIALS in release 4.0.2

Added information on how to contribute to SUNDIALS and a contributing agreement.

Moved the definitions of backwards compatibility functions for the prior direct
linear solver (DLS) and scaled preconditioned iterarive linear solvers (SPILS)
to a source file. The symbols are now included in the appropriate package
library, e.g. `libsundials_cvode.lib`.

## Changes to SUNDIALS in release 4.0.1

A bug in ARKODE where single precision builds would fail to compile has been
fixed.

## Changes to SUNDIALS in release 4.0.0

The direct and iterative linear solver interfaces in all SUNDIALS packages have
been merged into a single unified linear solver interface to support any valid
`SUNLinearSolver`. This includes the `DIRECT` and `ITERATIVE` types
as well as the new `MATRIX_ITERATIVE` type. Details regarding how SUNDIALS
packages utilize linear solvers of each type as well as a discussion regarding
the intended use cases for user-supplied linear solver implementations are
included the user guide. All example programs have been updated to use
the new unified linear solver interfaces.

The unified linear solver interface is very similar to the previous DLS (direct
linear solver) and SPILS (scaled preconditioned iterative linear solver)
interface in each package. To minimize challenges in user migration to the
unified linear solver interfaces, the previous DLS and SPILS functions may still
be used however, these are now deprecated and will be removed in a future
release. Additionally, that Fortran users will need to enlarge their array of
optional integer outputs, and update the indices that they query for certain
linear solver related statistics.

The names of all SUNDIALS-provided `SUNLinearSolver` constructors have have been
updated to follow the naming convention `SUNLinSol_*` where `*` is the name
of the linear solver. The new constructor names are:

* `SUNLinSol_Band`
* `SUNLinSol_Dense`
* `SUNLinSol_KLU`
* `SUNLinSol_LapackBand`
* `SUNLinSol_LapackDense`
* `SUNLinSol_PCG`
* `SUNLinSol_SPBCGS`
* `SUNLinSol_SPFGMR`
* `SUNLinSol_SPGMR`
* `SUNLinSol_SPTFQMR`
* `SUNLinSol_SuperLUMT`

Linear solver-specific "set" routine names have been similarly standardized. To
minimize challenges in user migration to the new names, the previous function
names may still be used however, these are now deprecated and will be removed in
a future release. All example programs and the standalone linear solver examples
have been updated to use the new naming convention.

The `SUNLinSol_Band` constructor has been simplified to remove the
storage upper bandwidth argument.

SUNDIALS integrators (ARKODE, CVODE(S), and IDA(S)) have been updated to utilize
generic nonlinear solvers defined by the `SUNNonlinearSolver` API. This enables
the addition of new nonlinear solver options and allows for external or
user-supplied nonlinear solvers. The nonlinear solver API and SUNDIALS provided
implementations are described in the user guide and follow the same object
oriented design used by the `N_Vector`, `SUNMatrix`, and `SUNLinearSolver`
classes. Currently two nonlinear solver implementations are provided, Newton and
fixed-point. These replicate the previous integrator-specific implementations of
Newton's method and a fixed-point iteration (previously referred to as a
functional iteration), respectively. Note the new fixed-point implementation can
optionally utilize Anderson's method to accelerate convergence. Example programs
using each of these nonlinear solvers in a standalone manner have been added and
all example programs have been updated accordingly.

The SUNDIALS integrators (ARKODE, CVODE(S), and IDA(S)) all now use the Newton
`SUNNonlinearSolver` by default. Users that wish to use the fixed-point
`SUNNonlinearSolver` will need to create the corresponding nonlinear solver
object and attach it to the integrator with the appropriate set function:

* `ARKStepSetNonlinearSolver`
* `CVodeSetNonlinearSolver`
* `IDASetNonlinearSolver`

Functions for setting the nonlinear solver options or getting nonlinear solver
statistics remain unchanged and internally call generic `SUNNonlinearSolver`
functions as needed.

With the introduction of the `SUNNonlinearSolver` class, the input parameter
`iter` to `CVodeCreate` has been removed along with the function
`CVodeSetIterType` and the constants `CV_NEWTON` and `CV_FUNCTIONAL`. While
SUNDIALS includes a fixed-point nonlinear solver, it is not currently supported
in IDA.

Three fused vector operations and seven vector array operations have been added
to the `N_Vector` API. These *optional* operations are disabled by default and
may be activated by calling vector specific routines after creating a vector
(see the `N_Vector` chapter for more details). The new operations are intended
to increase data reuse in vector operations, reduce parallel communication on
distributed memory systems, and lower the number of kernel launches on systems
with accelerators. The fused operations are:

* `N_VLinearCombination`
* `N_VScaleAddMulti`
* `N_VDotProdMulti`

and the vector array operations are:

* `N_VLinearCombinationVectorArray`
* `N_VScaleVectorArray`
* `N_VConstVectorArray`
* `N_VWrmsNormVectorArray`
* `N_VWrmsNormMaskVectorArray`
* `N_VScaleAddMultiVectorArray`
* `N_VLinearCombinationVectorArray`

If an `N_Vector` implementation defines the implementation any of these
operations as `NULL`, then standard vector operations will automatically be
called as necessary to complete the computation.

A new `N_Vector` implementation, `OpenMPDEV`, leveraging OpenMP device
offloading has been added.

Multiple updates to the CUDA vector were made:

* Changed the `N_VMake_Cuda` function to take a host data pointer and a device
  data pointer instead of an `N_VectorContent_Cuda` object.

* Changed `N_VGetLength_Cuda` to return the global vector length instead of
  the local vector length.

* Added `N_VGetLocalLength_Cuda` to return the local vector length.

* Added `N_VGetMPIComm_Cuda` to return the MPI communicator used.

* Removed the accessor functions in the `suncudavec` namespace.

* Added the ability to set the `cudaStream_t` used for execution of the CUDA
  vector kernels. See the function `N_VSetCudaStreams_Cuda`.

* Added `N_VNewManaged_Cuda`, `N_VMakeManaged_Cuda`, and
  `N_VIsManagedMemory_Cuda` functions to accommodate using managed memory with
  the CUDA vector.

Multiple updates to the RAJA vector were made:

* Changed `N_VGetLength_Raja` to return the global vector length instead of
  the local vector length.

* Added `N_VGetLocalLength_Raja` to return the local vector length.

* Added `N_VGetMPIComm_Raja` to return the MPI communicator used.

* Removed the accessor functions in the `sunrajavec` namespace.

Two changes were made in the ARKODE and CVODE(S) initial step size algorithm:

* Fixed an efficiency bug where an extra call to the RHS function was made.

* Changed the behavior of the algorithm if the max-iterations case is hit.
  Before the algorithm would exit with the step size calculated on the
  penultimate iteration. Now it will exit with the step size calculated
  on the final iteration.

Fortran 2003 interfaces to CVODE, the fixed-point and Newton nonlinear solvers,
the dense, band, KLU, PCG, SPBCGS, SPFGMR, SPGMR, and SPTFQMR linear solvers,
and the serial, PThreads, and OpenMP vectors have been added.

The ARKODE library has been entirely rewritten to support a modular approach to
one-step methods, which should allow rapid research and development of novel
integration methods without affecting existing solver functionality. To support
this, the existing ARK-based methods have been encapsulated inside the new
`ARKStep` time-stepping module. Two new time-stepping modules have been added:

* The `ERKStep` module provides an optimized implementation for explicit
  Runge--Kutta methods with reduced storage and number of calls to the ODE
  right-hand side function.

* The `MRIStep` module implements two-rate explicit-explicit multirate
  infinitesimal step methods utilizing different step sizes for slow and fast
  processes in an additive splitting.

This restructure has resulted in numerous small changes to the user interface,
particularly the suite of "Set" routines for user-provided solver parameters and
"Get" routines to access solver statistics, that are now prefixed with the name
of time-stepping module (e.g., `ARKStep` or `ERKStep`) instead of
`ARKODE`. Aside from affecting the names of these routines, user-level changes
have been kept to a minimum. However, we recommend that users consult both this
documentation and the ARKODE example programs for further details on the updated
infrastructure.

As part of the ARKODE restructuring an `ARKodeButcherTable` structure
has been added for storing Butcher tables. Functions for creating new Butcher
tables and checking their analytic order are provided along with other utility
routines. For more details see the Butcher Table section in the user guide.

ARKODE's dense output infrastructure has been improved to support higher-degree
Hermite polynomial interpolants (up to degree 5) over the last successful time
step.

## Changes to SUNDIALS in release 3.2.1

Fixed a bug in the CUDA vector where the `N_VInvTest` operation could write
beyond the allocated vector data.

Fixed the library installation path for multiarch systems. This fix changes the
default library installation path from `CMAKE_INSTALL_PREFIX/lib` to
`CMAKE_INSTALL_PREFIX/CMAKE_INSTALL_LIBDIR`. The default value library directory
name is automatically set to `lib`, `lib64`, or `lib/<multiarch-tuple>`
depending on the system, but maybe be overridden by setting
`CMAKE_INSTALL_LIBDIR`.

## Changes to SUNDIALS in release 3.2.0

### Library Name Change

Changed the name of the RAJA nvector library to `libsundials_nveccudaraja.lib`
from `libsundials_nvecraja.lib` to better reflect that we only support CUDA as a
backend for RAJA currently.

### New Features

Added hybrid MPI+CUDA and MPI+RAJA vectors to allow use of more than one MPI
rank when using a GPU system. The vectors assume one GPU device per MPI rank.

Support for optional inequality constraints on individual components of the
solution vector has been added to CVODE and CVODES. For more details see the
Mathematical Considerations and Optional Input sections of the user guide. Use
of `CVodeSetConstraints` requires the `N_Vector` operations `N_VMinQuotient`,
`N_VConstrMask`, and `N_VCompare` that were not previously required by CVODE and
CVODES.

### CMake Updates

CMake 3.1.3 is now the minimum required CMake version.

Deprecated the behavior of the `SUNDIALS_INDEX_TYPE` CMake option and added the
`SUNDIALS_INDEX_SIZE` CMake option to select the `sunindextype` integer size.

The native CMake FindMPI module is now used to locate an MPI installation.

If MPI is enabled and MPI compiler wrappers are not set, the build system will
check if `CMAKE_<language>_COMPILER` can compile MPI programs before trying to
locate and use an MPI installation.

The previous options for setting MPI compiler wrappers and the executable for
running MPI programs have been have been deprecated. The new options that align
with those used in native CMake FindMPI module are `MPI_C_COMPILER`,
`MPI_CXX_COMPILER`, `MPI_Fortran_COMPILER`, and `MPIEXEC_EXECUTABLE`.

When a Fortran name-mangling scheme is needed (e.g., `ENABLE_LAPACK` is `ON`)
the build system will infer the scheme from the Fortran compiler. If a Fortran
compiler is not available or the inferred or default scheme needs to be
overridden, the advanced options `SUNDIALS_F77_FUNC_CASE` and
`SUNDIALS_F77_FUNC_UNDERSCORES` can be used to manually set the name-mangling
scheme and bypass trying to infer the scheme.

Parts of the main `CMakeLists.txt` file were moved to new files in the `src` and
`example` directories to make the CMake configuration file structure more
modular.

### Bug Fixes

Fixed a problem with setting `sunindextype` which would occur with some
compilers (e.g. `armclang`) that do not define `__STDC_VERSION__`.

Fixed a thread-safety issue in CVODES and IDAS when using adjoint sensitivity
analysis.

Fixed a bug in IDAS where the saved residual value used in the nonlinear solve
for consistent initial conditions was passed as temporary workspace and could be
overwritten.

## Changes to SUNDIALS in release 3.1.2

### CMake Updates

Updated the minimum required version of CMake to 2.8.12 and enabled using rpath
by default to locate shared libraries on OSX.

### New Features

Added the function `SUNSparseMatrix_Reallocate` to allow specification of the
matrix nonzero storage.

Added named constants for the two reinitialization types for the KLU
SUNLinearSolver.

Updated the `SUNMatScaleAdd` and `SUNMatScaleAddI` implementations in the sparse
SUNMatrix to more optimally handle the case where the target matrix contained
sufficient storage for the sum, but had the wrong sparsity pattern. The sum now
occurs in-place, by performing the sum backwards in the existing
storage. However, it is still more efficient if the user-supplied Jacobian
routine allocates storage for the sum `M + gamma J` or `M + gamma J` manually
(with zero entries if needed).

The following examples from the usage notes page of the SUNDIALS website, and
updated them to work with SUNDIALS 3.x:

* `cvDisc_dns.c` demonstrates using CVODE with discontinuous solutions or RHS.

* `cvRoberts_dns_negsol.c` illustrates the use of the RHS function return
  value to control unphysical negative concentrations.

* `cvRoberts_FSA_dns_Switch.c` demonstrates switching on/off forward
  sensitivity computations. This example came from the usage notes page of the
  SUNDIALS website.

### Bug Fixes

Fixed a Windows specific problem where `sunindextype` was not correctly defined
when using 64-bit integers. On Windows `sunindextype` is now defined as the MSVC
basic type `__int64`.

Fixed a bug in the full KLU SUNLinearSolver reinitialization approach where the
sparse SUNMatrix pointer would go out of scope on some architectures.

The misnamed function `CVSpilsSetJacTimesSetupFnBS` has been deprecated and
replaced by `CVSpilsSetJacTimesBS`. The deprecated function
`CVSpilsSetJacTimesSetupFnBS` will be removed in the next major release.

Changed LICENSE install path to `instdir/include/sundials`.

## Changes to SUNDIALS in release 3.1.1

### Bug Fixes

Fixed a minor bug in the CVODE and CVODES `cvSLdet` routine, where a return was
missing in the error check for three inconsistent roots.

Fixed a potential memory leak in the SPGMR and SPFGMR linear solvers: if
"Initialize" was called multiple times then the solver memory was reallocated
(without being freed).

Fixed a minor bug in `ARKReInit`, where a flag was incorrectly set to indicate
that the problem had been resized (instead of just re-initialized).

Fixed C++11 compiler errors/warnings about incompatible use of string literals.

Updated the KLU SUNLinearSolver to use a typedef for the precision-specific
solve functions to avoid compiler warnings.

Added missing typecasts for some (`void*`) pointers to avoid compiler warnings.

Fixed bug in the sparse SUNMatrix where `int` was used instead of
`sunindextype` in one location.

Fixed a minor bug in `KINPrintInfo` where a case was missing for
`KIN_REPTD_SYSFUNC_ERR` leading to an undefined info message.

Added missing `#include <stdio.h>` in `N_Vector` and `SUNMatrix` header files.

Added missing prototypes for `ARKSpilsGetNumMTSetups` in ARKODE and
`IDASpilsGetNumJTSetupEvals` in IDA and IDAS.

Fixed an indexing bug in the CUDA vector implementation of `N_VWrmsNormMask` and
revised the RAJA vector implementation of `N_VWrmsNormMask` to work with mask
arrays using values other than zero or one. Replaced `double` with `realtype` in
the RAJA vector test functions.

Fixed compilation issue with GCC 7.3.0 and Fortran programs that do not require
a `SUNMatrix` or `SUNLinearSolver` e.g., iterative linear solvers, explicit
methods in ARKODE, functional iteration in CVODE, etc.

## Changes to SUNDIALS in release 3.1.0

Added `N_Vector` print functions that write vector data to a specified file
(e.g., `N_VPrintFile_Serial`).

Added `make test` and `make test_install` options to the build system for
testing SUNDIALS after building with `make` and installing with `make install`
respectively.

## Changes to SUNDIALS in release 3.0.0

### Major Feature

Added new linear solver and matrix interfaces for all SUNDIALS packages and
updated the existing linear solver and matrix implementations. The goal of the
redesign is to provide greater encapsulation and ease interfacing custom linear
solvers with linear solver libraries. Specific changes include:

* Added a `SUNMatrix` interface with three provided implementations:
  dense, banded, and sparse. These replicate previous SUNDIALS direct (Dls) and
  sparse (Sls) matrix structures.

* Added example problems demonstrating use of the matrices.

* Added a `SUNLinearSolver` interface with eleven provided implementations:
  dense, banded, LAPACK dense, LAPACK band, KLU, SuperLU_MT, SPGMR, SPBCGS,
  SPTFQMR, SPFGMR, PCG. These replicate previous SUNDIALS generic linear
  solvers.

* Added example problems demonstrating use of the linear solvers.

* Expanded package-provided direct linear solver (Dls) interfaces and scaled,
  preconditioned, iterative linear solver (Spils) interfaces to utilize
  `SUNMatrix` and `SUNLinearSolver` objects.

* Removed package-specific, linear solver-specific, solver modules (e.g.,
  CVDENSE, KINBAND, IDAKLU, ARKSPGMR) since their functionality is entirely
  replicated by the generic Dls/Spils interfaces and `SUNLinearSolver` /
  `SUNMatrix` classes. The exception is `CVDIAG`, a diagonal
  approximate Jacobian solver available to CVODE and CVODES.

* Converted all SUNDIALS example problems to utilize new the new matrix and
  linear solver objects, along with updated Dls and Spils linear solver
  interfaces.

* Added Spils interface routines to ARKODE, CVODE, CVODES, IDA and IDAS to allow
  specification of a user-provided `JTSetup` routine. This change supports
  users who wish to set up data structures for the user-provided
  Jacobian-times-vector (`JTimes`) routine, and where the cost of one
  `JTSetup` setup per Newton iteration can be amortized between multiple
  `JTimes` calls.

Corresponding updates were made to all the example programs.

### New Features

CUDA and RAJA `N_Vector` implementations to support GPU systems. These vectors
are supplied to provide very basic support for running on GPU architectures.
Users are advised that these vectors both move all data to the GPU device upon
construction, and speedup will only be realized if the user also conducts the
right-hand-side function evaluation on the device. In addition, these vectors
assume the problem fits on one GPU. For further information about RAJA, users
are referred to the [RAJA web site](https://software.llnl.gov/RAJA/).

Added the type `sunindextype` to support using 32-bit or 64-bit integer types
for indexing arrays within all SUNDIALS structures. `sunindextype` is defined to
`int32_t` or `int64_t` when portable types are supported, otherwise it is
defined as `int` or `long int`. The Fortran interfaces continue to use `long
int` for indices, except for the sparse matrix interface that now uses
`sunindextype`. Interfaces to PETSc, hypre, SuperLU_MT, and KLU have been
updated with 32-bit or 64-bit capabilities depending how the user configures
SUNDIALS.

To avoid potential namespace conflicts, the macros defining `booleantype` values
`TRUE` and `FALSE` have been changed to `SUNTRUE` and `SUNFALSE` respectively.

Temporary vectors were removed from preconditioner setup and solve routines for
all packages. It is assumed that all necessary data for user-provided
preconditioner operations will be allocated and stored in user-provided data
structures.

The file `include/sundials_fconfig.h` was added. This file contains SUNDIALS
type information for use in Fortran programs.

Added support for many xSDK-compliant build system keys. For more information on
on xSDK compliance the [xSDK policies](https://xsdk.info/policies/). The xSDK
is a movement in scientific software to provide a foundation for the rapid and
efficient production of high-quality, sustainable extreme-scale scientific
applications. For more information visit the
[xSDK web site](https://xsdk.info).

Added functions `SUNDIALSGetVersion` and `SUNDIALSGetVersionNumber` to get
SUNDIALS release version information at runtime.

Added comments to `arkode_butcher.c` regarding which methods should have
coefficients accurate enough for use in quad precision.

### Build System

Renamed CMake options to enable/disable examples for greater clarity and added
option to enable/disable Fortran 77 examples:

* Changed `EXAMPLES_ENABLE` to `EXAMPLES_ENABLE_C`
* Changed `CXX_ENABLE` to `EXAMPLES_ENABLE_CXX`
* Changed `F90_ENABLE` to `EXAMPLES_ENABLE_F90`
* Added `EXAMPLES_ENABLE_F77` option

Added separate `BLAS_ENABLE` and `BLAS_LIBRARIES` CMake variables.

Fixed minor CMake bugs and included additional error checking during CMake
configuration.

### Bug Fixes

#### ARKODE

Fixed `RCONST` usage in `arkode_butcher.c`.

Fixed bug in `arkInitialSetup` to ensure the mass matrix vector product is
set up before the "msetup" routine is called.

Fixed ARKODE `printf`-related compiler warnings when building SUNDIALS
with extended precision.

#### CVODE and CVODES

In `CVodeFree` now calls `lfree` unconditionally (if non-NULL).

#### IDA and IDAS

Added missing prototype for `IDASetMaxBacksIC` in `ida.h` and `idas.h`.

#### KINSOL

Corrected KINSOL Fortran name translation for `FKIN_SPFGMR`.

Renamed `KINLocalFn` and `KINCommFn` to `KINBBDLocalFn` and `KINBBDCommFn`
respectively in the BBD preconditioner module for consistency with other
SUNDIALS solvers.

## Changes to SUNDIALS in release 2.7.0

### New Features and Enhancements

Two additional `N_Vector` implementations were added -- one for hypre parallel
vectors and one for PETSc vectors. These additions are accompanied by additions
to various interface functions and to user documentation.

Added a new `N_Vector` function, `N_VGetVectorID`, that returns
an identifier for the vector.

The sparse matrix structure was enhanced to support both CSR and CSC matrix
storage formats.

Various additions were made to the KLU and SuperLU_MT sparse linear solver
interfaces, including support for the CSR matrix format when using KLU.

In all packages, the linear solver and preconditioner `free` routines were
updated to return an integer.

In all packages, example codes were updated to use `N_VGetArrayPointer_*`
rather than the `NV_DATA` macro when using the native vectors shipped with
SUNDIALS.

Additional example programs were added throughout including new examples
utilizing the OpenMP vector.

#### ARKODE

The ARKODE implicit predictor algorithms were updated: methods 2 and 3 were
improved slightly, a new predictor approach was added, and the default choice
was modified.

The handling of integer codes for specifying built-in ARKODE Butcher tables was
enhanced. While a global numbering system is still used, methods now have
`#defined` names to simplify the user interface and to streamline
incorporation of new Butcher tables into ARKODE.

The maximum number of Butcher table stages was increased from 8 to 15 to
accommodate very high order methods, and an 8th-order adaptive ERK method was
added.

Support was added for the explicit and implicit methods in an additive
Runge--Kutta method with different stage times to support new SSP-ARK methods.

The FARKODE interface was extended to include a routine to set
scalar/array-valued residual tolerances, to support Fortran applications with
non-identity mass-matrices.

#### IDA and IDAS

The optional input function `IDASetMaxBacksIC` was added to set the
maximum number of linesearch backtracks in the initial condition calculation.

### Bug Fixes

Various minor fixes to installation-related files.

Fixed some examples with respect to the change to use new macro/function names
e.g.,  `SUNRexp`, etc.

In all packages, a memory leak was fixed in the banded preconditioner and
banded-block-diagonal preconditioner interfaces.

Corrected name `N_VCloneEmptyVectorArray` to `N_VCloneVectorArrayEmpty` in
all documentation files.

Various corrections were made to the interfaces to the sparse solvers KLU and
SuperLU_MT.

For each linear solver, the various solver performance counters are now
initialized to 0 in both the solver specification function and in the solver
`linit` function. This ensures that these solver counters are initialized upon
linear solver instantiation as well as at the beginning of the problem solution.

#### ARKODE

The missing `ARKSpilsGetNumMtimesEvals` function was added -- this had been
included in the previous documentation but had not been implemented.

The choice of the method vs embedding the Billington and TRBDF2 explicit
Runge--Kutta methods were swapped, since in those the lower-order coefficients
result in an A-stable method, while the higher-order coefficients do not. This
change results in significantly improved robustness when using those methods.

A bug was fixed for the situation where a user supplies a vector of absolute
tolerances, and also uses the vector Resize functionality.

A bug was fixed wherein a user-supplied Butcher table without an embedding is
supplied, and the user is running with either fixed time steps (or they do
adaptivity manually); previously this had resulted in an error since the
embedding order was below 1.

#### CVODE

Corrections were made to three Fortran interface functions.

In FCVODE, fixed argument order bugs in the `FCVKLU` and `FCVSUPERLUMT`
linear solver interfaces.

Added missing Fortran interface routines for supplying a sparse Jacobian routine
with sparse direct solvers.

#### CVODES

A bug was fixed in the interpolation functions used in solving backward problems
for adjoint sensitivity analysis.

In the interpolation routines for backward problems, added logic to bypass
sensitivity interpolation if input sensitivity argument is `NULL`.

Changed each the return type of `*FreeB` functions to `int` and added
`return(0)` to each.

#### IDA

Corrections were made to three Fortran interface functions.

Corrected the output from the `idaFoodWeb_bnd.c` example, the wrong component
was printed in `PrintOutput`.

#### IDAS

In the interpolation routines for backward problems, added logic to bypass
sensitivity interpolation if input sensitivity argument is `NULL`.

Changed each the return type of `*FreeB` functions to `int` and added
`return(0)` to each.

Corrections were made to three Fortran interface functions.

Added missing Fortran interface routines for supplying a sparse Jacobian routine
with sparse direct solvers.

#### KINSOL

The Picard iteration return was changed to always return the newest iterate upon
success.

A minor bug in the line search was fixed to prevent an infinite loop when the
beta condition fails and lambda is below the minimum size.

Corrections were made to three Fortran interface functions.

The functions `FKINCREATE` and `FKININIT` were added to split the
`FKINMALLOC` routine into two pieces. `FKINMALLOC` remains for backward
compatibility, but documentation for it has been removed.

Added missing Fortran interface routines for supplying a sparse Jacobian routine
with sparse direct solvers.

### Matlab Interfaces Removed

Removed the Matlab interface from distribution as it has not been updated since
2009.

## Changes to SUNDIALS in release 2.6.2

### New Features and Enhancements

Various minor fixes to installation-related files

In KINSOL and ARKODE, updated the Anderson acceleration implementation with QR
updating.

In CVODES and IDAS, added `ReInit` and `SetOrdering` wrappers for backward
problems.

In IDAS, fixed for-loop bugs in `IDAAckpntAllocVectors` that could lead to a
memory leak.

### Bug Fixes

Updated the BiCGStab linear solver to remove a redundant dot product call.

Fixed potential memory leak in KLU `ReInit` functions in all solvers.

In ARKODE, fixed a bug in the Cash-Karp Butcher table where the method and
embedding coefficient were swapped.

In ARKODE, fixed error in `arkDoErrorTest` in recovery after failure.

In CVODES, added `CVKLUB` prototype and corrected `CVSuperLUMTB` prototype.

In the CVODES and IDAS header files, corrected documentation of backward
integration functions, especially the `which` argument.

In IDAS, added missing backward problem support functions `IDALapackDenseB`,
`IDALapackDenseFreeB`, `IDALapackBandB`, and `IDALapackBandFreeB`.

In IDAS, made SuperLUMT call for backward problem consistent with CVODES.

In CVODE, IDA, and ARKODE, fixed Fortran interfaces to enable calls to
`GetErrWeights`, `GetEstLocalErrors`, and `GetDky` within a time step.

## Changes to SUNDIALS in release 2.6.1

Fixed loop limit bug in `SlsAddMat` function.

In all six solver interfaces to KLU and SuperLUMT, added `#include` lines, and
removed redundant KLU structure allocations.

Minor bug fixes in ARKODE.

## Changes to SUNDIALS in release 2.6.0

### Autotools Build Option Removed

With this version of SUNDIALS, support and documentation of the Autotools mode
of installation is being dropped, in favor of the CMake mode, which is
considered more widely portable.

### New Package: ARKODE

Addition of ARKODE package of explicit, implicit, and additive Runge-Kutta
methods for ODEs. This package API is close to CVODE so switching between the
two should be straightforward. Thanks go to Daniel Reynolds for the addition
of this package.

### New Features and Enhancements

Added OpenMP and Pthreads `N_Vector` implementations for thread-parallel
computing environments.

Two major additions were made to the linear system solvers available in all
packages. First, in the serial case, an interface to the sparse direct solver
KLU was added. Second, an interface to SuperLU_MT, the multi-threaded version
of SuperLU, was added as a thread-parallel sparse direct solver option, to be
used with the serial version of the `N_Vector` module. As part of these
additions, a sparse matrix (CSC format) structure was added to CVODE.

#### KINSOL

Two major additions were made to the globalization strategy options (`KINSol`
argument `strategy`). One is fixed-point iteration, and the other is Picard
iteration. Both can be accelerated by use of the Anderson acceleration
method. See the relevant paragraphs in the Mathematical Considerations chapter
is the user guide.

An interface to the Flexible GMRES iterative linear solver was added.

### Bug Fixes

In order to avoid possible name conflicts, the mathematical macro and function
names `MIN`, `MAX`, `SQR`, `RAbs`, `RSqrt`, `RExp`, `RPowerI`, and
`RPowerR` were changed to `SUNMIN`, `SUNMAX`, `SUNSQR`, `SUNRabs`,
`SUNRsqrt`, `SUNRexp`, `SRpowerI`, and `SUNRpowerR`, respectively. These
names occur in both the solver and example programs.

In the LAPACK banded linear solver interfaces, the line `smu = MIN(N-1,mu+ml)`
was changed to `smu = mu + ml` to correct an illegal input error for to
`DGBTRF` and `DGBTRS`.

In all Fortran examples, integer declarations were revised so that those which
must match a C type `long int` are declared `INTEGER*8`, and a comment was
added about the type match. All other integer declarations are just
`INTEGER`. Corresponding minor corrections were made to the user guide.

#### CVODE and CVODES

In `cvRootFind`, a minor bug was corrected, where the input array was ignored,
and a line was added to break out of root-search loop if the initial interval
size is below the tolerance `ttol`.

Two minor bugs were fixed regarding the testing of input on the first call to
`CVode` -- one involving `tstop` and one involving the initialization of
`*tret`.

The example program `cvAdvDiff_diag_p` was added to illustrate the use of in
parallel.

In the FCVODE optional input routines `FCVSETIIN` and `FCVSETRIN`, the
optional fourth argument `key_length` was removed, with hardcoded key string
lengths passed to all tests.

In order to eliminate or minimize the differences between the sources for
private functions in CVODE and CVODES, the names of many private functions were
changed from `CV*` to `cv*` and a few other names were also changed.

An option was added in the case of Adjoint Sensitivity Analysis with dense or
banded Jacobian. With a call to `CVDlsSetDenseJacFnBS` or
`CVDlsSetBandJacFnBS`, the user can specify a user-supplied Jacobian function
of type `CVDls***JacFnBS`, for the case where the backward problem depends on
the forward sensitivities.

In `CVodeQuadSensInit`, the line `cv_mem->cv_fQS_data = ...` was corrected
(missing `Q`).

In the CVODES User Guide, a paragraph was added in Section 6.2.1 on
`CVodeAdjReInit`, and a paragraph was added in Section 6.2.9 on
`CVodeGetAdjY`. In the example `cvsRoberts_ASAi_dns`, the output was revised
to include the use of `CVodeGetAdjY`.

For the Adjoint Sensitivity Analysis case in which the backward problem depends
on the forward sensitivities, options have been added to allow for user-supplied
`pset`, `psolve`, and `jtimes` functions.

In the example `cvsHessian_ASA_FSA`, an error was corrected in the function
`fB2`, `y2` in place of `y3` in the third term of `Ith(yBdot,6)`.

#### IDA and IDAS

In `IDARootfind`, a minor bug was corrected, where the input array `rootdir`
was ignored, and a line was added to break out of root-search loop if the
initial interval size is below the tolerance `ttol`.

A minor bug was fixed regarding the testing of the input `tstop` on the first
call to `IDASolve`.

In the FIDA optional input routines `FIDASETIIN`, `FIDASETRIN`, and
`FIDASETVIN`, the optional fourth argument `key_length` was removed, with
hardcoded key string lengths passed to all `strncmp` tests.

An option was added in the case of Adjoint Sensitivity Analysis with dense or
banded Jacobian. With a call to `IDADlsSetDenseJacFnBS` or
`IDADlsSetBandJacFnBS`, the user can specify a user-supplied Jacobian function
of type `IDADls***JacFnBS`, for the case where the backward problem depends on
the forward sensitivities.

#### KINSOL

In function `KINStop`, two return values were corrected to make the values of
`uu` and `fval` consistent.

A bug involving initialization of `mxnewtstep` was fixed. The error affects
the case of repeated user calls to `KINSol` with no intervening call to
`KINSetMaxNewtonStep`.

A bug in the increments for difference quotient Jacobian approximations was
fixed in function `kinDlsBandDQJac`.

In the FKINSOL module, an incorrect return value `ier` in `FKINfunc` was
fixed.

In the FKINSOL optional input routines `FKINSETIIN`, `FKINSETRIN`, and
`FKINSETVIN`, the optional fourth argument `key_length` was removed, with
hardcoded key string lengths passed to all `strncmp` tests.

## Changes to SUNDIALS in release 2.5.0

### Integer Type Change

One significant design change was made with this release, the problem size and
its relatives, bandwidth parameters, related internal indices, pivot arrays, and
the optional output `lsflag` have all been changed from type `int` to type
`long int`, except for the problem size and bandwidths in user calls to
routines specifying BLAS/LAPACK routines for the dense/band linear solvers. The
function `NewIntArray` is replaced by a pair `NewIntArray` /
`NewLintArray`, for `int` and `long int` arrays, respectively.

### Bug Fixes

In the installation files, we modified the treatment of the macro
`SUNDIALS_USE_GENERIC_MATH`, so that the parameter `GENERIC_MATH_LIB` is
either defined (with no value) or not defined.

In all packages, after the solver memory is created, it is set to zero before
being filled.

In each linear solver interface function, the linear solver memory is freed on
an error return, and the function now includes a line setting to `NULL` the
main memory pointer to the linear solver memory.

#### Rootfinding

In CVODE(S) and IDA(S), in the functions `Rcheck1` and `Rcheck2`, when an
exact zero is found, the array `glo` of `g` values at the left endpoint
is adjusted, instead of shifting the `t` location `tlo` slightly.

#### CVODE and CVODES

In `CVSetTqBDF`, the logic was changed to avoid a divide by zero.

In a minor change to the CVODES user interface, the type of the index `which`
was changed from `long int` to `int`.

Errors in the logic for the integration of backward problems in CVODES were
identified and fixed.

#### IDA and IDAS

To be consistent with IDAS, IDA uses the function `IDAGetDky` for optional
output retrieval.

A memory leak was fixed in two of the `IDASp***Free` functions.

A missing vector pointer setting was added in `IDASensLineSrch`.

In `IDACompleteStep`, conditionals around lines loading a new column of three
auxiliary divided difference arrays, for a possible order increase, were fixed.

#### KINSOL

Three major logic bugs were fixed - involving updating the solution vector,
updating the linesearch parameter, and a missing error return.

Three minor errors were fixed - involving setting `etachoice` in the
Matlab/KINSOL interface, a missing error case in `KINPrintInfo`, and avoiding
an exponential overflow in the evaluation of `omega`.

## Changes to SUNDIALS in release 2.4.0

Added a CMake-based build option in addition to the one based on autotools.

The user interface has been further refined. Some of the API changes involve:

(a) a reorganization of all linear solver modules into two families (besides the
    existing family of scaled preconditioned iterative linear solvers, the
    direct solvers, including new LAPACK-based ones, were also organized into a
    *direct* family);

(b) maintaining a single pointer to user data, optionally specified through a
    `Set`-type function; and

(c) a general streamlining of the preconditioner modules distributed with the
    solvers.

Added interfaces to LAPACK linear solvers for dense and banded matrices to all
packages.

An option was added to specify which direction of zero-crossing is to be
monitored while performing rootfinding in CVODE(S) and IDA(S).

CVODES includes several new features related to sensitivity analysis, among
which are:

(a) support for integration of quadrature equations depending on both the states
    and forward sensitivity (and thus support for forward sensitivity analysis
    of quadrature equations),

(b) support for simultaneous integration of multiple backward problems based on
    the same underlying ODE (e.g., for use in an *forward-over-adjoint* method
    for computing second order derivative information),

(c) support for backward integration of ODEs and quadratures depending on both
    forward states and sensitivities (e.g., for use in computing second-order
    derivative information), and

(d) support for reinitialization of the adjoint module.

Moreover, the prototypes of all functions related to integration of backward
problems were modified to support the simultaneous integration of multiple
problems.

All backward problems defined by the user are internally managed through a
linked list and identified in the user interface through a unique identifier.

## Changes to SUNDIALS in release 2.3.0

### New Features and Enhancements

The main changes in this release involve a rearrangement of the entire
SUNDIALS source tree. At the user interface level, the main impact is in the
mechanism of including SUNDIALS header files which must now include the relative
path e.g., `#include <cvode/cvode.h>` as all exported header files are now
installed in separate subdirectories of the installation *include* directory.

The functions in the generic dense linear solver (`sundials_dense` and
`sundials_smalldense`) were modified to work for rectangular `m x n` (`m <= n`),
while the factorization and solution functions were renamed to `DenseGETRF` /
`denGETRF` and `DenseGETRS` / `denGETRS`, respectively. The factorization and
solution functions in the generic band linear solver were renamed `BandGBTRF`
and `BandGBTRS`, respectively.

In IDA, the user interface to the consistent initial conditions calculations was
modified. The `IDACalcIC` arguments `t0`, `yy0`, and `yp0` were
removed and a new function, `IDAGetConsistentIC` is provided.

### Bug Fixes

In the CVODES adjoint solver module, the following two bugs were fixed:

* In `CVodeF` the solver was sometimes incorrectly taking an additional step
  before returning control to the user (in `CV_NORMAL` mode) thus leading to
  a failure in the interpolated output function.

* In `CVodeB`, while searching for the current check point, the solver was
  sometimes reaching outside the integration interval resulting in a
  segmentation fault.

In IDA, a bug was fixed in the internal difference-quotient dense and banded
Jacobian approximations, related to the estimation of the perturbation (which
could have led to a failure of the linear solver when zero components with
sufficiently small absolute tolerances were present).

## Changes to SUNDIALS in release 2.2.0

### New Header Files Names

To reduce the possibility of conflicts, the names of all header files have been
changed by adding unique prefixes (e.g., `cvode_` and `sundials_`). When
using the default installation procedure, the header files are exported under
various subdirectories of the target `include` directory. For more details see
Appendix the installation chapter in the user guide.

### Build System Changes

Updated configure script and Makefiles for Fortran examples to avoid C++
compiler errors (now use `CC` and `MPICC` to link only if necessary).

The shared object files are now linked into each SUNDIALS library rater than
into a separate `libsundials_shared` library.

### New Features and Enhancements

Deallocation functions now take the address of the respective memory block
pointer as the input argument.

Interfaces to the Scaled Preconditioned Bi-CGstab (SPBCG) and Scaled
Preconditioned Transpose-Free Quasi-Minimal Residual (SPTFQMR) linear solver
modules have been added to all packages. At the same time, function type names
for Scaled Preconditioned Iterative Linear Solvers were added for the
user-supplied Jacobian-times-vector and preconditioner setup and solve
functions. Additionally, in KINSOL interfaces have been added to the SUNDIALS
DENSE, and BAND linear solvers and include support for nonlinear residual
monitoring which can be used to control Jacobian updating.

A new interpolation method was added to the CVODES adjoint module. The function
`CVadjMalloc` has an additional argument which can be used to select the
desired interpolation scheme.

FIDA, a Fortran-C interface module, was added.

The rootfinding feature was added to IDA, whereby the roots of a set of given
functions may be computed during the integration of the DAE system.

In IDA a user-callable routine was added to access the estimated local error
vector.

In the KINSOL Fortran interface module, FKINSOL, optional inputs are now set
using `FKINSETIIN` (integer inputs), `FKINSETRIN` (real inputs), and
`FKINSETVIN` (vector inputs). Optional outputs are still obtained from the
`IOUT` and `ROUT` arrays which are owned by the user and passed as arguments
to `FKINMALLOC`.

## Changes to SUNDIALS in release 2.1.1

The function `N_VCloneEmpty` was added to the global vector operations table.

A minor bug was fixed in the interpolation functions of the adjoint CVODES
module.

## Changes to SUNDIALS in release 2.1.0

The user interface has been further refined. Several functions used for setting
optional inputs were combined into a single one.

In CVODE(S) and IDA, an optional user-supplied routine for setting the error
weight vector was added.

Additionally, to resolve potential variable scope issues, all SUNDIALS solvers
release user data right after its use.

The build systems has been further improved to make it more robust.

## Changes to SUNDIALS in release 2.0.2

Fixed autoconf-related bug to allow configuration with the PGI Fortran compiler.

Modified the build system to use customized detection of the Fortran name
mangling scheme (autoconf's `AC_F77_WRAPPERS` routine is problematic on some
platforms).

A bug was fixed in the `CVode` function that was potentially leading to
erroneous behavior of the rootfinding procedure on the integration first step.

A new chapter in the User Guide was added - with constants that appear in the
user interface.

## Changes to SUNDIALS in release 2.0.1

### Build System

Changed the order of compiler directives in header files to avoid compilation
errors when using a C++ compiler.

Changed the method of generating `sundials_config.h` to avoid potential
warnings of redefinition of preprocessor symbols.

### New Features

In CVODES the option of activating and deactivating forward sensitivity
calculations on successive runs without memory allocation and deallocation.

### Bug Fixes

In CVODES bug fixes related to forward sensitivity computations (possible loss
of accuracy on a BDF order increase and incorrect logic in testing user-supplied
absolute tolerances) were made.

## Changes to SUNDIALS in release 2.0.0

Installation of all of SUNDIALS packages has been completely redesigned and is
now based on configure scripts.

The major changes from the previous version involve a redesign of the user
interface across the entire SUNDIALS suite. We have eliminated the mechanism of
providing optional inputs and extracting optional statistics from the solver
through the `iopt` and `ropt` arrays. Instead, packages now provide `Set`
functions to change the default values for various quantities controlling the
solver and `Get` functions to extract statistics after return from the main
solver routine.

Additionally, the interfaces to several user-supplied routines (such as those
providing Jacobians and preconditioner information) were simplified by reducing
the number of arguments. The same information that was previously accessible
through such arguments can now be obtained through `Get`-type functions.

In CVODE and CVODES a rootfinding feature was added, whereby the roots of a set
of given functions may be computed during the integration of the ODE system.

Changes to the NVector:

* Removed `machEnv`, redefined table of vector operations (now contained in
  the `N_Vector` structure itself).

* All SUNDIALS functions create new `N_Vector` variables through
  cloning, using an `N_Vector` passed by the user as a template.

* A particular vector implementation is supposed to provide user-callable
  constructor and destructor functions.

* Removed the following functions from the structure of vector operations:
  `N_VNew`, `N_VNew_S`, `N_VFree`, `N_VFree_S`, `N_VMake`,
  `N_VDispose`, `N_VGetData`, `N_VSetData`, `N_VConstrProdPos`, and
  `N_VOneMask`.

* Added the following functions to the structure of vector operations:
  `N_VClone`, `N_VDestroy`, `N_VSpace`, `N_VGetArrayPointer`,
  `N_VSetArrayPointer`, and `N_VWrmsNormMask`.

* Note that `nvec_ser` and `nvec_par` are now separate modules outside the
  shared SUNDIALS module.

Changes to the linear solvers:

* In SPGMR, added a dummy `N_Vector` argument to be used as a template for
  cloning.

* In SPGMR, removed `N` (problem dimension) from the argument list of
  `SpgmrMalloc`.

* Replaced `iterativ.{c,h}` with `iterative.{c,h}`.

* Modified constant names in `iterative.h` (preconditioner types are prefixed
  with `PREC_`).

* Changed numerical values for `MODIFIED_GS` (from `0` to `1`) and
  `CLASSICAL_GS` (from `1` to `2`).

Changes to `sundialsmath` submodule:

* Replaced the internal routine for estimating unit roundoff with definition of
  unit roundoff from `float.h`.

* Modified functions to call the appropriate math routines given the precision
  level specified by the user.

Changes to `sundialstypes` submodule:

* Removed `integertype`.

* Added definitions for `BIG_REAL`, `SMALL_REAL`, and `UNIT_ROUNDOFF`
  using values from `float.h` based on the precision.

* Changed definition of macro `RCONST` to depend on the precision level
  specified by the user.<|MERGE_RESOLUTION|>--- conflicted
+++ resolved
@@ -37,12 +37,6 @@
 Removed error floors from the `SUNAdaptController` implementations which could
 unnecessarily limit the time size growth, particularly after the first step.
 
-<<<<<<< HEAD
-On the first two time steps, the Soderlind controller uses an I controller
-instead of omitting unavailable terms.
-
-=======
->>>>>>> 71a480a4
 Fixed bug in `ARKodeSetFixedStep` where it could return `ARK_SUCCESS` despite
 an error occurring.
 
