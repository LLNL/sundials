# SUNDIALS Changelog

## Changes to SUNDIALS in release X.Y.Z

<<<<<<< HEAD
Added `ARKodeButcherTable_ERKIDToName` and `ARKodeButcherTable_DIRKIDToName` to
convert a Butcher table ID to a string representation.

Fixed the runtime library installation path for windows systems. This fix changes the
default library installation path from `CMAKE_INSTALL_PREFIX/CMAKE_INSTALL_LIBDIR` to
`CMAKE_INSTALL_PREFIX/CMAKE_INSTALL_BINDIR`.

Fixed conflicting `.lib` files between shared and static libs when using `MSVC` on Windows.
=======
### Major Features
>>>>>>> db656547

Created shared user interface functions for ARKODE to allow more uniform control
over time-stepping algorithms, improved extensibility, and simplified code
maintenance. The corresponding stepper-specific user-callable functions are now
deprecated and will be removed in a future major release.

Added CMake infrastructure that enables externally maintained addons/plugins to
be *optionally* built with SUNDIALS. See the [Contributing
Guide](./CONTRIBUTING.md) for more details.

### New Features and Enhancements

Added support for Kokkos Kernels v4.

Added the following Runge-Kutta Butcher tables
* `ARKODE_FORWARD_EULER_1_1`
* `ARKODE_RALSTON_EULER_2_1_2`
* `ARKODE_EXPLICIT_MIDPOINT_EULER_2_1_2`
* `ARKODE_BACKWARD_EULER_1_1`
* `ARKODE_IMPLICIT_MIDPOINT_1_2`
* `ARKODE_IMPLICIT_TRAPEZOIDAL_2_2`

Added the following MRI coupling tables
* `ARKODE_MRI_GARK_FORWARD_EULER`
* `ARKODE_MRI_GARK_RALSTON2`
* `ARKODE_MRI_GARK_RALSTON3`
* `ARKODE_MRI_GARK_BACKWARD_EULER`
* `ARKODE_MRI_GARK_IMPLICIT_MIDPOINT`
* `ARKODE_IMEX_MRI_GARK_EULER`
* `ARKODE_IMEX_MRI_GARK_TRAPEZOIDAL`
* `ARKODE_IMEX_MRI_GARK_MIDPOINT`

Users may now disable interpolated output in ARKODE by passing `ARK_INTERP_NONE`
to `ARKodeSetInterpolantType`. When interpolation is disabled, rootfinding is
not supported, implicit methods must use the trivial predictor (the default
option), and interpolation at stop times cannot be used (interpolating at stop
times is disabled by default). With interpolation disabled, calling
`ARKodeEvolve` in `ARK_NORMAL` mode will return at or past the requested output
time (setting a stop time may still be used to halt the integrator at a specific
time). Disabling interpolation will reduce the memory footprint of an integrator
by two or more state vectors (depending on the interpolant type and degree)
which can be beneficial when interpolation is not needed e.g., when integrating
to a final time without output in between or using an explicit fast time scale
integrator with an MRI method.

Added "Resize" capability to ARKODE's SPRKStep time-stepping module.

### Bug Fixes

Updated the CMake variable `HIP_PLATFORM` default to `amd` as the previous
default, `hcc`, is no longer recognized in ROCm 5.7.0 or newer. The new default
is also valid in older version of ROCm (at least back to version 4.3.1).

Changed the CMake version compatibility mode for SUNDIALS to `AnyNewerVersion`
instead of `SameMajorVersion`. This fixes the issue seen
[here](https://github.com/AMReX-Codes/amrex/pull/3835).

Fixed a CMake bug that caused an MPI linking error for our C++ examples in some
instances. Fixes [GitHub Issue
#464](https://github.com/LLNL/sundials/issues/464).

Fixed the runtime library installation path for windows systems. This fix
changes the default library installation path from
`CMAKE_INSTALL_PREFIX/CMAKE_INSTALL_LIBDIR` to
`CMAKE_INSTALL_PREFIX/CMAKE_INSTALL_BINDIR`.

Fixed conflicting `.lib` files between shared and static libs when using `MSVC`
on Windows.

Fixed invalid `SUNDIALS_EXPORT` generated macro when building both shared and
static libs.

Fixed a bug in some Fortran examples where `c_null_ptr` was passed as an
argument to a function pointer instead of `c_null_funptr`. This caused
compilation issues with the Cray Fortran compiler.

Fixed a bug in the HIP execution policies where `WARP_SIZE` would not be set
with ROCm 6.0.0 or newer.

Fixed a bug that caused error messages to be cut off in some cases. Fixes
[GitHub Issue #461](https://github.com/LLNL/sundials/issues/461).

Fixed a memory leak when an error handler was added to a `SUNContext`. Fixes
[GitHub Issue #466](https://github.com/LLNL/sundials/issues/466).

Fixed a bug where `MRIStepEvolve` would not handle a recoverable error produced
from evolving the inner stepper.

Added missing `SetRootDirection` and `SetNoInactiveRootWarn` functions to
ARKODE's SPRKStep time-stepping module.

Fixed a bug in `ARKodeSPRKTable_Create` where the coefficient arrays were not
allocated.

Fix bug on LLP64 platforms (like Windows 64-bit) where `KLU_INDEXTYPE` could be
32 bits wide even if `SUNDIALS_INT64_T` is defined.

Check if size of `SuiteSparse_long` is 8 if the size of `sunindextype` is 8
when using KLU.

### Deprecation Notices

Numerous ARKODE stepper-specific functions are now deprecated in favor of
ARKODE-wide functions.

Deprecated the `ARKStepSetOptimalParams` function. Since this function does not have an
ARKODE-wide equivalent, instructions have been added to the user guide for how
to retain the current functionality using other user-callable functions.

## Changes to SUNDIALS in release v7.0.0

### Major Feature

SUNDIALS now has more robust and uniform error handling. Non-release builds will
be built with additional error checking by default. See the
[Error Checking](https://sundials.readthedocs.io/en/latest/sundials/Errors_link.html)
section in the user guide for details.

### Breaking Changes

#### Minimum C Standard

SUNDIALS now requires using a compiler that supports a subset of the C99
standard. Note with the Microsoft C/C++ compiler the subset of C99 features
utilized by SUNDIALS are available starting with [Visual Studio 2015](https://learn.microsoft.com/en-us/cpp/overview/visual-cpp-language-conformance?view=msvc-170#c-standard-library-features-1).

#### Minimum CMake Version

CMake 3.18 or newer is now required when building SUNDIALS.

#### Deprecated Types and Functions Removed

The previously deprecated types `realtype` and `booleantype` were removed from
`sundials_types.h` and replaced with `sunrealtype` and `sunbooleantype`. The
deprecated names for these types can be used by including the header file
`sundials_types_deprecated.h` but will be fully removed in the next major
release. Functions, types and header files that were previously deprecated have
also been removed.

#### Error Handling Changes

With the addition of the new error handling capability, the `*SetErrHandlerFn`
and `*SetErrFile` functions in CVODE(S), IDA(S), ARKODE, and KINSOL have been
removed. Users of these functions can use the functions
`SUNContext_PushErrHandler`, and `SUNLogger_SetErrorFilename` instead. For
further details see the
[Error Checking](https://sundials.readthedocs.io/en/latest/sundials/Errors_link.html)
and
[Logging](https://sundials.readthedocs.io/en/latest/sundials/Logging_link.html)
sections in the documentation.

In addition the following names/symbols were replaced by `SUN_ERR_*` codes:

| Removed                        | Replaced with `SUNErrCode`        |
|:-------------------------------|:----------------------------------|
| `SUNLS_SUCCESS`                | `SUN_SUCCESS`                     |
| `SUNLS_UNRECOV_FAILURE`        | no replacement (value was unused) |
| `SUNLS_MEM_NULL`               | `SUN_ERR_ARG_CORRUPT`             |
| `SUNLS_ILL_INPUT`              | `SUN_ERR_ARG_*`                   |
| `SUNLS_MEM_FAIL`               | `SUN_ERR_MEM_FAIL`                |
| `SUNLS_PACKAGE_FAIL_UNREC`     | `SUN_ERR_EXT_FAIL`                |
| `SUNLS_VECTOROP_ERR`           | `SUN_ERR_OP_FAIL`                 |
| `SUN_NLS_SUCCESS`              | `SUN_SUCCESS`                     |
| `SUN_NLS_MEM_NULL`             | `SUN_ERR_ARG_CORRUPT`             |
| `SUN_NLS_MEM_FAIL`             | `SUN_ERR_MEM_FAIL`                |
| `SUN_NLS_ILL_INPUT`            | `SUN_ERR_ARG_*`                   |
| `SUN_NLS_VECTOROP_ERR`         | `SUN_ERR_OP_FAIL`                 |
| `SUN_NLS_EXT_FAIL`             | `SUN_ERR_EXT_FAIL`                |
| `SUNMAT_SUCCESS`               | `SUN_SUCCESS`                     |
| `SUNMAT_ILL_INPUT`             | `SUN_ERR_ARG_*`                   |
| `SUNMAT_MEM_FAIL`              | `SUN_ERR_MEM_FAIL`                |
| `SUNMAT_OPERATION_FAIL`        | `SUN_ERR_OP_FAIL`                 |
| `SUNMAT_MATVEC_SETUP_REQUIRED` | `SUN_ERR_OP_FAIL`                 |

The following functions have had their signature updated to ensure they can
leverage the new SUNDIALS error handling capabilities.

```c
// From sundials_futils.h
SUNDIALSFileOpen
SUNDIALSFileClose

// From sundials_memory.h
SUNMemoryNewEmpty
SUNMemoryHelper_Alias
SUNMemoryHelper_Wrap

// From sundials_nvector.h
N_VNewVectorArray
```

#### SUNComm Type Added

We have replaced the use of a type-erased (i.e., `void*`) pointer to a
communicator in place of `MPI_Comm` throughout the SUNDIALS API with a
`SUNComm`, which is just a typedef to an `int` in builds without MPI
and a typedef to a `MPI_Comm` in builds with MPI. As a result:

- When MPI is enabled, all SUNDIALS libraries will include MPI symbols and
  applications will need to include the path for MPI headers and link against
  the corresponding MPI library.

- All users will need to update their codes because the call to
  `SUNContext_Create` now takes a `SUNComm` instead
  of type-erased pointer to a communicator. For non-MPI codes,
  pass `SUN_COMM_NULL` to the `comm` argument instead of
  `NULL`. For MPI codes, pass the `MPI_Comm` directly.

- The same change must be made for calls to
  `SUNLogger_Create` or `SUNProfiler_Create`.

- Some users will need to update their calls to `N_VGetCommunicator`, and
  update any custom `N_Vector` implementations that provide
  `N_VGetCommunicator`, since it now returns a `SUNComm`.

The change away from type-erased pointers for `SUNComm` fixes problems like the
one described in [GitHub Issue #275](https://github.com/LLNL/sundials/issues/275).

The SUNLogger is now always MPI-aware if MPI is enabled in SUNDIALS and the
`SUNDIALS_LOGGING_ENABLE_MPI` CMake option and macro definition were removed
accordingly.

#### SUNDIALS Core Library

Users now need to link to `sundials_core` in addition to the libraries already
linked to. This will be picked up automatically in projects that use the
SUNDIALS CMake target. The library `sundials_generic` has been superseded by
`sundials_core` and is no longer available. This fixes some duplicate symbol
errors on Windows when linking to multiple SUNDIALS libraries.

#### Fortran Interface Modules Streamlined

We have streamlined the Fortran modules that need to be included by users by combining
the SUNDIALS core into one Fortran module, `fsundials_core_mod`. Modules for
implementations of the core APIs still exist (e.g., for the Dense linear solver there
is `fsunlinsol_dense_mod`) as do the modules for the SUNDIALS packages (e.g., `fcvode_mod`).
The following modules are the ones that have been consolidated into `fsundials_core_mod`:

```
fsundials_adaptcontroller_mod
fsundials_context_mod
fsundials_futils_mod
fsundials_linearsolver_mod
fsundials_logger_mod
fsundials_matrix_mod
fsundials_nonlinearsolver_mod
fsundials_nvector_mod
fsundials_profiler_mod
fsundials_types_mod
```

### Minor Changes

The `CMAKE_BUILD_TYPE` defaults to `RelWithDebInfo` mode now i.e., SUNDIALS
will be built with optimizations and debugging symbols enabled by default.
Previously the build type was unset by default so no optimization or debugging
flags were set.

The advanced CMake options to override the inferred LAPACK name-mangling scheme
have been updated from `SUNDIALS_F77_FUNC_CASE` and
`SUNDIALS_F77_FUNC_UNDERSCORES` to `SUNDIALS_LAPACK_CASE` and
`SUNDIALS_LAPACK_UNDERSCORES`, respectively.

As a subset of C99 is now required the CMake option `USE_GENERIC_MATH` as been
removed.

The C++ convenience classes (e.g., `sundials::Context`) have been moved to
from SUNDIALS `.h` headers to corresponding `.hpp` headers (e.g.,
`sundials/sundials_context.hpp`) so C++ codes do not need to compile with
C++14 support when using the C API.

Converted most previous Fortran 77 and 90 examples to use SUNDIALS' Fortran 2003
interface.

### Bug Fixes

Fixed [#329](https://github.com/LLNL/sundials/issues/329) so that C++20 aggregate initialization can be used.

Fixed integer overflow in the internal SUNDIALS hashmap. This resolves
[#409](https://github.com/LLNL/sundials/issues/409) and
[#249](https://github.com/LLNL/sundials/issues/249).

### Deprecation Notice

The functions in `sundials_math.h` will be deprecated in the next release.

```c
  sunrealtype SUNRpowerI(sunrealtype base, int exponent);
  sunrealtype SUNRpowerR(sunrealtype base, sunrealtype exponent);
  sunbooleantype SUNRCompare(sunrealtype a, sunrealtype b);
  sunbooleantype SUNRCompareTol(sunrealtype a, sunrealtype b, sunrealtype tol);
  sunrealtype SUNStrToReal(const char* str);
```

Additionally, the following header files (and everything in them) will be
deprecated -- users who rely on these are recommended to transition to the
corresponding `SUNMatrix` and `SUNLinearSolver` modules:

```c
sundials_direct.h
sundials_dense.h
sundials_band.h
```

## Changes to SUNDIALS in release 6.7.0

### Major Feature

Added the `SUNAdaptController` base class, ported ARKODE's internal
implementations of time step controllers into implementations of this class,
and updated ARKODE to use these objects instead of its own implementations.
Added `ARKStepSetAdaptController` and `ERKStepSetAdaptController` routines
so that users can modify controller parameters, or even provide custom
implementations.

### New Features

Improved computational complexity of `SUNMatScaleAddI_Sparse` from `O(M*N)` to
`O(NNZ)`.

Added Fortran support for the LAPACK dense `SUNLinearSolver` implementation.

Added the routines `ARKStepSetAdaptivityAdjustment` and
`ERKStepSetAdaptivityAdjustment`, that allow users to adjust the
value for the method order supplied to the temporal adaptivity controllers.
The ARKODE default for this adjustment has been -1 since its initial
release, but for some applications a value of 0 is more appropriate.
Users who notice that their simulations encounter a large number of
temporal error test failures may want to experiment with adjusting this value.

Added the third order ERK method `ARKODE_SHU_OSHER_3_2_3`, the fourth order
ERK method `ARKODE_SOFRONIOU_SPALETTA_5_3_4`, the sixth order ERK method
`ARKODE_VERNER_9_5_6`, the seventh order ERK method `ARKODE_VERNER_10_6_7`,
the eighth order ERK method `ARKODE_VERNER_13_7_8`, and the ninth order ERK
method `ARKODE_VERNER_16_8_9`.

ARKStep, ERKStep, MRIStep, and SPRKStep were updated to remove a potentially
unnecessary right-hand side evaluation at the end of an integration. ARKStep was
additionally updated to remove extra right-hand side evaluations when using an
explicit method or an implicit method with an explicit first stage.

The `MRIStepInnerStepper` class in MRIStep was updated to make supplying an
`MRIStepInnerFullRhsFn` optional.

### Bug Fixes

Changed the `SUNProfiler` so that it does not rely on `MPI_WTime` in any case.
This fixes [GitHub Issue #312](https://github.com/LLNL/sundials/issues/312).

Fixed scaling bug in `SUNMatScaleAddI_Sparse` for non-square matrices.

Fixed a regression introduced by the stop time bug fix in v6.6.1 where ARKODE,
CVODE, CVODES, IDA, and IDAS would return at the stop time rather than the
requested output time if the stop time was reached in the same step in which the
output time was passed.

Fixed a bug in ERKStep where methods with `c[s-1] = 1` but `a[s-1,j] != b[j]`
were incorrectly treated as having the first same as last (FSAL) property.

Fixed a bug in ARKODE where `ARKStepSetInterpolateStopTime` would return an
interpolated solution at the stop time in some cases when interpolation was
disabled.

Fixed a bug in `ARKStepSetTableNum` wherein it did not recognize
`ARKODE_ARK2_ERK_3_1_2` and `ARKODE_ARK2_DIRK_3_1_2` as a valid additive
Runge--Kutta Butcher table pair.

Fixed a bug in `MRIStepCoupling_Write` where explicit coupling tables were not
written to the output file pointer.

Fixed missing soversions in some `SUNLinearSolver` and `SUNNonlinearSolver`
CMake targets.

Renamed some internal types in CVODES and IDAS to allow both packages to be
built together in the same binary.

## Changes to SUNDIALS in release 6.6.2

Fixed the build system support for MAGMA when using a NVIDIA HPC SDK
installation of CUDA and fixed the targets used for rocBLAS and rocSPARSE.

## Changes to SUNDIALS in release 6.6.1

### New Features

Updated the Tpetra NVector interface to support Trilinos 14.

### Bug Fixes

Fixed a memory leak when destroying a CUDA, HIP, SYCL, or system SUNMemoryHelper
object.

Fixed a bug in ARKODE, CVODE, CVODES, IDA, and IDAS where the stop time may not
be cleared when using normal mode if the requested output time is the same as
the stop time. Additionally, with ARKODE, CVODE, and CVODES this fix removes an
unnecessary interpolation of the solution at the stop time that could occur in
this case.

## Changes to SUNDIALS in release 6.6.0

### Major Features

A new time-stepping module, `SPRKStep`, was added to ARKODE. This time-stepper
provides explicit symplectic partitioned Runge-Kutta methods up to order 10
for separable Hamiltonian systems.

Added support for relaxation Runge-Kutta methods in ERKStep and ARKStep in
ARKODE.

### New Features

Updated CVODE, CVODES and ARKODE default behavior when returning the solution when
the internal time has reached a user-specified stop time.  Previously, the output
solution was interpolated to the value of `tstop`; the default is now to copy the
internal solution vector.  Users who wish to revert to interpolation may call a new
routine `CVodeSetInterpolateStopTime`, `ARKStepSetInterpolateStopTime`,
`ERKStepSetInterpolateStopTime`, or `MRIStepSetInterpolateStopTime`.

Added the second order IMEX method from Giraldo, Kelly, and Constantinescu 2013
as the default second order IMEX method in ARKStep. The explicit table is given
by `ARKODE_ARK2_ERK_3_1_2` and the implicit table by `ARKODE_ARK2_DIRK_3_1_2`.

Updated the F2003 utility routines `SUNDIALSFileOpen` and `SUNDIALSFileClose`
to support user specification of `stdout` and `stderr` strings for the output
file names.

## Bug Fixes

A potential bug was fixed when using inequality constraint handling and
calling `ARKStepGetEstLocalErrors` or `ERKStepGetEstLocalErrors` after a failed
step in which an inequality constraint violation occurred. In this case, the
values returned by `ARKStepGetEstLocalErrors` or `ERKStepGetEstLocalErrors` may
have been invalid.

## Changes to SUNDIALS in release 6.5.1

### New Features

Added the functions `ARKStepClearStopTime`, `ERKStepClearStopTime`,
`MRIStepClearStopTime`, `CVodeClearStopTime`, and `IDAClearStopTime` to
disable a previously set stop time.

The default interpolant in ARKODE when using a first order method has been
updated to a linear interpolant to ensure values obtained by the integrator are
returned at the ends of the time interval. To restore the previous behavior of
using a constant interpolant call `ARKStepSetInterpolantDegree`,
`ERKStepSetInterpolantDegree`, or `MRIStepSetInterpolantDegree` and set the
interpolant degree to zero before evolving the problem.

### Bug Fixes

Fixed build errors when using SuperLU_DIST with ROCM enabled to target AMD GPUs.

Fixed compilation errors in some SYCL examples when using the `icx` compiler.

## Changes to SUNDIALS in release 6.5.0

### New Features

A new capability to keep track of memory allocations made through the `SUNMemoryHelper`
classes has been added. Memory allocation stats can be accessed through the
`SUNMemoryHelper_GetAllocStats` function. See the documentation for
the `SUNMemoryHelper` classes for more details.

Added the functions `ARKStepGetJac`, `ARKStepGetJacTime`,
`ARKStepGetJacNumSteps`, `MRIStepGetJac`, `MRIStepGetJacTime`,
`MRIStepGetJacNumSteps`, `CVodeGetJac`, `CVodeGetJacTime`,
`CVodeGetJacNumSteps`, `IDAGetJac`, `IDAGetJacCj`, `IDAGetJacTime`,
`IDAGetJacNumSteps`, `KINGetJac`, `KINGetJacNumIters` to assist in
debugging simulations utilizing a matrix-based linear solver.

Added support for CUDA 12.

Added support for the SYCL backend with RAJA 2022.x.y.

### Bug Fixes

Fixed an underflow bug during root finding in ARKODE, CVODE, CVODES, IDA and
IDAS. This fixes [GitHub Issue #57](https://github.com/LLNL/sundials/issues/57>).

Fixed an issue with finding oneMKL when using the `icpx` compiler with the
`-fsycl` flag as the C++ compiler instead of `dpcpp`.

Fixed the shape of the arrays returned by `FN_VGetArrayPointer` functions as well
as the `FSUNDenseMatrix_Data`, `FSUNBandMatrix_Data`, `FSUNSparseMatrix_Data`,
`FSUNSparseMatrix_IndexValues`, and `FSUNSparseMatrix_IndexPointers` functions.
Compiling and running code that uses the SUNDIALS Fortran interfaces with
bounds checking will now work.

Fixed an implicit conversion error in the Butcher table for ESDIRK5(4)7L[2]SA2.

## Changes to SUNDIALS in release 6.4.1

Fixed a bug with the Kokkos interfaces that would arise when using clang.

Fixed a compilation error with the Intel oneAPI 2022.2 Fortran compiler in the
Fortran 2003 interface test for the serial `N_Vector`.

Fixed a bug in the SUNLINSOL_LAPACKBAND and SUNLINSOL_LAPACKDENSE modules
which would cause the tests to fail on some platforms.

## Changes to SUNDIALS in release 6.4.0

### New Requirements

CMake 3.18.0 or newer is now required for CUDA support.

A C++14 compliant compiler is now required for C++ based features and examples
e.g., CUDA, HIP, RAJA, Trilinos, SuperLU_DIST, MAGMA, Ginkgo, and Kokkos.

### Major Features

Added support for the [Ginkgo](https://ginkgo-project.github.io/) linear algebra
library. This support includes new `SUNMatrix` and `SUNLinearSolver`
implementations, see the `SUNMATRIX_GINKGO` and `SUNLINEARSOLVER_GINKGO`
sections in the documentation for more information.

Added new `NVector`, dense `SUNMatrix`, and dense `SUNLinearSolver`
implementations utilizing [Kokkos Ecosystem](https://kokkos.org/) for
performance portability, see the `NVECTOR_KOKKOS`, `SUNMATRIX_KOKKOSDENSE` and
`SUNLINEARSOLVER_KOKKOSDENSE` sections in the documentation for more
information.

### New Features

Added support for GPU enabled SuperLU_DIST and SuperLU_DIST v8.x.x. Removed
support for SuperLU_DIST v6.x.x or older. Fix mismatched definition and
declaration bug in SuperLU_DIST matrix constructor.

Added the functions `ARKStepSetTableName`, `ERKStepSetTableName`,
`MRIStepCoupling_LoadTableByName`, `ARKodeButcherTable_LoadDIRKByName`, and
`ARKodeButcherTable_LoadERKByName` to load a table from a string.

### Bug Fixes

Fixed a bug in the CUDA and HIP vectors where `N_VMaxNorm` would return the
minimum positive floating-point value for the zero vector.

Fixed memory leaks/out of bounds memory accesses in the ARKODE MRIStep module
that could occur when attaching a coupling table after reinitialization with a
different number of stages than originally selected.

Fixed a memory leak in CVODE and CVODES where the projection memory would not be
deallocated when calling `CVodeFree`.

## Changes to SUNDIALS in release 6.3.0

### New Features

Added `GetUserData` functions in each package to retrieve the user data pointer
provided to `SetUserData` functions. See `ARKStepGetUserData`,
`ERKStepGetUserData`, `MRIStepGetUserData`, `CVodeGetUserData`,
`IDAGetUserData`, or `KINGetUserData` for more information.

Added a variety of embedded DIRK methods from [Kennedy & Carpenter,
NASA TM-2016-219173, 2016] and [Kennedy & Carpenter, Appl. Numer. Math., 146, 2019] to
ARKODE.

Updated `MRIStepReset` to call the corresponding `MRIStepInnerResetFn` with the same
(*tR*,*yR*) arguments for the `MRIStepInnerStepper` object that is used to evolve the
MRI "fast" time scale subproblems.

Added a new [example](examples/cvode/serial/cvRocket_dns.c) which
demonstrates using CVODE with a discontinuous right-hand-side function
and rootfinding.

### Bug Fixes

Fixed a bug in `ERKStepReset`, `ERKStepReInit`, `ARKStepReset`, `ARKStepReInit`,
`MRIStepReset`, and `MRIStepReInit` where a previously-set value of *tstop* (from
a call to `ERKStepSetStopTime`, `ARKStepSetStopTime`, or `MRIStepSetStopTime`,
respectively) would not be cleared.

Fixed the unituitive behavior of the `USE_GENERIC_MATH` CMake option which
caused the double precision math functions to be used regardless of the value of
`SUNDIALS_PRECISION`. Now, SUNDIALS will use precision appropriate math
functions when they are available and the user may provide the math library to
link to via the advanced CMake option `SUNDIALS_MATH_LIBRARY`.

Changed `SUNDIALS_LOGGING_ENABLE_MPI` CMake option default to be 'OFF'. This
fixes [GitHub Issue #177](https://github.com/LLNL/sundials/issues/177).

## Changes to SUNDIALS in release 6.2.0

### Major Features

Added the `SUNLogger` API which provides a SUNDIALS-wide
mechanism for logging of errors, warnings, informational output,
and debugging output.

Added support to CVODES for integrating IVPs with constraints using BDF methods
and projecting the solution onto the constraint manifold with a user defined
projection function. This implementation is accompanied by additions to the
CVODES user documentation and examples.

### New Features

Added the function `SUNProfiler_Reset` to reset the region timings and counters
to zero.

Added the following functions to output all of the integrator, nonlinear solver,
linear solver, and other statistics in one call:

* `ARKStepPrintAllStats`
* `ERKStepPrintAllStats`
* `MRIStepPrintAllStats`
* `CVodePrintAllStats`
* `IDAPrintAllStats`
* `KINPrintAllStats`

The file `scripts/sundials_csv.py` contains functions for parsing the
comma-separated value (CSV) output files when using the CSV output format.

Added functions to CVODE, CVODES, IDA, and IDAS to change the default step size
adaptivity parameters. For more information see the documentation for:

* `CVodeSetEtaFixedStepBounds`
* `CVodeSetEtaMaxFirstStep`
* `CVodeSetEtaMaxEarlyStep`
* `CVodeSetNumStepsEtaMaxEarlyStep`
* `CVodeSetEtaMax`
* `CVodeSetEtaMin`
* `CVodeSetEtaMinErrFail`
* `CVodeSetEtaMaxErrFail`
* `CVodeSetNumFailsEtaMaxErrFail`
* `CVodeSetEtaConvFail`
* `IDASetEtaFixedStepBounds`
* `IDAsetEtaMax`
* `IDASetEtaMin`
* `IDASetEtaLow`
* `IDASetEtaMinErrFail`
* `IDASetEtaConvFail`

Added the functions `ARKStepSetDeduceImplicitRhs` and
`MRIStepSetDeduceImplicitRhs` to optionally remove an evaluation of the implicit
right-hand side function after nonlinear solves. See the mathematical
considerations section of the user guide for information on using this
optimization.

Added the function `MRIStepSetOrder` to select the default MRI method of a given
order.

Added the functions `CVodeSetDeltaGammaMaxLSetup` and
`CVodeSetDeltaGammaMaxBadJac` in CVODE and CVODES to adjust the `gamma` change
thresholds to require a linear solver setup or Jacobian/precondition update,
respectively.

Added the function `IDASetDetlaCjLSetup` in IDA and IDAS to adjust the parameter
that determines when a change in `c_j` requires calling the linear solver setup
function.

Added the function `IDASetMinStep` to set a minimum step size.

### Bug Fixes

Fixed the `SUNContext` convenience class for C++ users to disallow copy
construction and allow move construction.

The behavior of `N_VSetKernelExecPolicy_Sycl` has been updated to be consistent
with the CUDA and HIP vectors. The input execution policies are now cloned and
may be freed after calling `N_VSetKernelExecPolicy_Sycl`. Additionally, `NULL`
inputs are now allowed and, if provided, will reset the vector execution
policies to the defaults.

A memory leak in the SYCL vector was fixed where the execution policies were not
freed when the vector was destroyed.

The include guard in `nvector_mpimanyvector.h` has been corrected to enable
using both the ManyVector and MPIManyVector vector implementations in the same
simulation.

A bug was fixed in the ARKODE, CVODE(S), and IDA(S) functions to retrieve the
number of nonlinear solver failures. The failure count returned was the number
of failed *steps* due to a nonlinear solver failure i.e., if a nonlinear solve
failed with a stale Jacobian or preconditioner but succeeded after updating the
Jacobian or preconditioner, the initial failure was not included in the
nonlinear solver failure count. The following functions have been updated to
return the total number of nonlinear solver failures:

* `ARKStepGetNumNonlinSolvConvFails`
* `ARKStepGetNonlinSolvStats`
* `MRIStepGetNumNonlinSolvConvFails`
* `MRIStepGetNonlinSolvStats`
* `CVodeGetNumNonlinSolvConvFails`
* `CVodeGetNonlinSolvStats`
* `CVodeGetSensNumNonlinSolvConvFails`
* `CVodeGetSensNonlinSolvStats`
* `CVodeGetStgrSensNumNonlinSolvConvFails`
* `CVodeGetStgrSensNonlinSolvStats`
* `IDAGetNumNonlinSolvConvFails`
* `IDAGetNonlinSolvStats`
* `IDAGetSensNumNonlinSolvConvFails`
* `IDAGetSensNonlinSolvStats`

As a result of this change users may see an increase in the number of failures
reported from the above functions. The following functions have been added to
retrieve the number of failed steps due to a nonlinear solver failure i.e., the
counts previously returned by the above functions:

* `ARKStepGetNumStepSolveFails`
* `MRIStepGetNumStepSolveFails`
* `CVodeGetNumStepSolveFails`
* `CVodeGetNumStepSensSolveFails`
* `CVodeGetNumStepStgrSensSolveFails`
* `IDAGetNumStepSolveFails`
* `IDAGetNumStepSensSolveFails`

Changed exported SUNDIALS PETSc CMake targets to be INTERFACE IMPORTED instead
of UNKNOWN IMPORTED.

### Deprecation Notice

Deprecated the following functions, it is recommended to use the `SUNLogger` API
instead.

* `ARKStepSetDiagnostics`
* `ERKStepSetDiagnostics`
* `MRIStepSetDiagnostics`
* `KINSetInfoFile`
* `SUNNonlinSolSetPrintLevel_Newton`
* `SUNNonlinSolSetInfoFile_Newton`
* `SUNNonlinSolSetPrintLevel_FixedPoint`
* `SUNNonlinSolSetInfoFile_FixedPoint`
* `SUNLinSolSetInfoFile_PCG`
* `SUNLinSolSetPrintLevel_PCG`
* `SUNLinSolSetInfoFile_SPGMR`
* `SUNLinSolSetPrintLevel_SPGMR`
* `SUNLinSolSetInfoFile_SPFGMR`
* `SUNLinSolSetPrintLevel_SPFGMR`
* `SUNLinSolSetInfoFile_SPTFQM`
* `SUNLinSolSetPrintLevel_SPTFQMR`
* `SUNLinSolSetInfoFile_SPBCGS`
* `SUNLinSolSetPrintLevel_SPBCGS`

The `SUNLinSolSetInfoFile_*` and  `SUNNonlinSolSetInfoFile_*` family of
functions are now enabled by setting the CMake option `SUNDIALS_LOGGING_LEVEL`
to a value `>= 3`.

## Changes to SUNDIALS in release 6.1.1

### New Features

Added new Fortran example program,
`examples/arkode/F2003_serial/ark_kpr_mri_f2003.f90` demonstrating MRI
capabilities.

### Bug Fixes

Fixed exported `SUNDIALSConfig.cmake`.

Fixed Fortran interface to `MRIStepInnerStepper` and `MRIStepCoupling`
structures and functions.

## Changes to SUNDIALS in release 6.1.0

### New Features

Added new reduction implementations for the CUDA and HIP vectors that use
shared memory (local data storage) instead of atomics. These new implementations
are recommended when the target hardware does not provide atomic support for the
floating point precision that SUNDIALS is being built with. The HIP vector uses
these by default, but the `N_VSetKernelExecPolicy_Cuda` and
`N_VSetKernelExecPolicy_Hip` functions can be used to choose between
different reduction implementations.

`SUNDIALS::<lib>` targets with no static/shared suffix have been added for use
within the build directory (this mirrors the targets exported on installation).

`CMAKE_C_STANDARD` is now set to 99 by default.

### Bug Fixes

Fixed exported `SUNDIALSConfig.cmake` when profiling is enabled without Caliper.

Fixed `sundials_export.h` include in `sundials_config.h`.

Fixed memory leaks in the SuperLU_MT linear solver interface.

## Changes to SUNDIALS in release 6.0.0

### Breaking Changes

#### SUNContext Object Added

SUNDIALS v6.0.0 introduces a new `SUNContext` object on which all other SUNDIALS
objects depend. As such, the constructors for all SUNDIALS packages, vectors,
matrices, linear solvers, nonlinear solvers, and memory helpers have been
updated to accept a context as the last input. Users upgrading to SUNDIALS
v6.0.0 will need to call `SUNContext_Create` to create a context object with
before calling any other SUNDIALS library function, and then provide this object
to other SUNDIALS constructors. The context object has been introduced to allow
SUNDIALS to provide new features, such as the profiling/instrumentation also
introduced in this release, while maintaining thread-safety. See the
documentation section on the `SUNContext` for more details.

The script `upgrade-to-sundials-6-from-5.sh` has been provided with this release
(and obtainable from the GitHub release page) to help ease the transition to
SUNDIALS v6.0.0. The script will add a `SUNCTX_PLACEHOLDER` argument to all of
the calls to SUNDIALS constructors that now require a `SUNContext` object. It
can also update deprecated SUNDIALS constants/types to the new names. It can be
run like this:

```
> ./upgrade-to-sundials-6-from-5.sh <files to update>
```

#### Updated SUNMemoryHelper Function Signatures

The `SUNMemoryHelper` functions `Alloc`, `Dealloc`, and `Copy` have been updated
to accept an opaque handle as the last input. At a minimum, existing
`SUNMemoryHelper` implementations will need to update these functions to accept
the additional argument. Typically, this handle is the execution stream (e.g., a
CUDA/HIP stream or SYCL queue) for the operation. The CUDA, HIP, and SYCL
`SUNMemoryHelper` implementations have been updated accordingly. Additionally,
the constructor for the SYCL implementation has been updated to remove the SYCL
queue as an input.

#### Deprecated Functions Removed

The previously deprecated constructor `N_VMakeWithManagedAllocator_Cuda` and
the function `N_VSetCudaStream_Cuda` have been removed and replaced with
`N_VNewWithMemHelp_Cuda` and `N_VSetKernelExecPolicy_Cuda` respectively.

The previously deprecated macros `PVEC_REAL_MPI_TYPE` and
`PVEC_INTEGER_MPI_TYPE` have been removed and replaced with
`MPI_SUNREALTYPE` and `MPI_SUNINDEXTYPE` respectively.

The following previously deprecated functions have been removed

| Removed                   | Replaced with                    |
|:--------------------------|:---------------------------------|
| `SUNBandLinearSolver`     | `SUNLinSol_Band`                 |
| `SUNDenseLinearSolver`    | `SUNLinSol_Dense`                |
| `SUNKLU`                  | `SUNLinSol_KLU`                  |
| `SUNKLUReInit`            | `SUNLinSol_KLUReInit`            |
| `SUNKLUSetOrdering`       | `SUNLinSol_KLUSetOrdering`       |
| `SUNLapackBand`           | `SUNLinSol_LapackBand`           |
| `SUNLapackDense`          | `SUNLinSol_LapackDense`          |
| `SUNPCG`                  | `SUNLinSol_PCG`                  |
| `SUNPCGSetPrecType`       | `SUNLinSol_PCGSetPrecType`       |
| `SUNPCGSetMaxl`           | `SUNLinSol_PCGSetMaxl`           |
| `SUNSPBCGS`               | `SUNLinSol_SPBCGS`               |
| `SUNSPBCGSSetPrecType`    | `SUNLinSol_SPBCGSSetPrecType`    |
| `SUNSPBCGSSetMaxl`        | `SUNLinSol_SPBCGSSetMaxl`        |
| `SUNSPFGMR`               | `SUNLinSol_SPFGMR`               |
| `SUNSPFGMRSetPrecType`    | `SUNLinSol_SPFGMRSetPrecType`    |
| `SUNSPFGMRSetGSType`      | `SUNLinSol_SPFGMRSetGSType`      |
| `SUNSPFGMRSetMaxRestarts` | `SUNLinSol_SPFGMRSetMaxRestarts` |
| `SUNSPGMR`                | `SUNLinSol_SPGMR`                |
| `SUNSPGMRSetPrecType`     | `SUNLinSol_SPGMRSetPrecType`     |
| `SUNSPGMRSetGSType`       | `SUNLinSol_SPGMRSetGSType`       |
| `SUNSPGMRSetMaxRestarts`  | `SUNLinSol_SPGMRSetMaxRestarts`  |
| `SUNSPTFQMR`              | `SUNLinSol_SPTFQMR`              |
| `SUNSPTFQMRSetPrecType`   | `SUNLinSol_SPTFQMRSetPrecType`   |
| `SUNSPTFQMRSetMaxl`       | `SUNLinSol_SPTFQMRSetMaxl`       |
| `SUNSuperLUMT`            | `SUNLinSol_SuperLUMT`            |
| `SUNSuperLUMTSetOrdering` | `SUNLinSol_SuperLUMTSetOrdering` |

The deprecated functions `MRIStepGetCurrentButcherTables` and
`MRIStepWriteButcher` and the utility functions `MRIStepSetTable` and
`MRIStepSetTableNum` have been removed. Users wishing to create an MRI-GARK
method from a Butcher table should use `MRIStepCoupling_MIStoMRI` to create
the corresponding MRI coupling table and attach it with `MRIStepSetCoupling`.

The previously deprecated functions `ARKStepSetMaxStepsBetweenLSet` and
`ARKStepSetMaxStepsBetweenJac` have been removed and replaced with
`ARKStepSetLSetupFrequency` and `ARKStepSetMaxStepsBetweenJac` respectively.

The previously deprecated function `CVodeSetMaxStepsBetweenJac` has been removed
and replaced with `CVodeSetJacEvalFrequency`.

The ARKODE, CVODE, IDA, and KINSOL Fortran 77 interfaces have been removed. See
the "SUNDIALS Fortran Interface" section in the user guides and the F2003
example programs for more details using the SUNDIALS Fortran 2003 module
interfaces.

#### Namespace Changes

The CUDA, HIP, and SYCL execution policies have been moved from the `sundials`
namespace to the `sundials::cuda`, `sundials::hip`, and `sundials::sycl`
namespaces respectively. Accordingly, the prefixes "Cuda", "Hip", and "Sycl"
have been removed from the execution policy classes and methods.

The `Sundials` namespace used by the Trilinos Tpetra NVector has been replaced
with the `sundials::trilinos::nvector_tpetra` namespace.

### Major Features

#### SUNProfiler

A capability to profile/instrument SUNDIALS library code has been added. This
can be enabled with the CMake option `SUNDIALS_BUILD_WITH_PROFILING`. A built-in
profiler will be used by default, but the
[Caliper](https://github.com/LLNL/Caliper) library can also be used instead with
the CMake option `ENABLE_CALIPER`. See the documentation section on profiling
for more details.  **WARNING**: Profiling will impact performance, and should be
enabled judiciously.

#### IMEX MRI Methods and MRIStepInnerStepper Object

The ARKODE MRIStep module has been extended to support implicit-explicit (IMEX)
multirate infinitesimal generalized additive Runge-Kutta (MRI-GARK) methods. As
such, `MRIStepCreate` has been updated to include arguments for the slow
explicit and slow implicit ODE right-hand side functions. `MRIStepCreate` has
also been updated to require attaching an `MRIStepInnerStepper` for evolving the
fast time scale. `MRIStepReInit` has been similarly updated to take explicit
and implicit right-hand side functions as input. Codes using explicit or
implicit MRI methods will need to update `MRIStepCreate` and `MRIStepReInit`
calls to pass `NULL` for either the explicit or implicit right-hand side
function as appropriate. If ARKStep is used as the fast time scale integrator,
codes will need to call `ARKStepCreateMRIStepInnerStepper` to wrap the ARKStep
memory as an `MRIStepInnerStepper` object. Additionally, `MRIStepGetNumRhsEvals`
has been updated to return the number of slow implicit and explicit function
evaluations. The coupling table structure `MRIStepCouplingMem` and the
functions `MRIStepCoupling_Alloc` and `MRIStepCoupling_Create` have also
been updated to support IMEX-MRI-GARK methods.

### New Features

Two new optional vector operations, `N_VDotProdMultiLocal` and
`N_VDotProdMultiAllReduce`, have been added to support low-synchronization
methods for Anderson acceleration.

The implementation of solve-decoupled implicit MRI-GARK methods has been updated
to remove extraneous slow implicit function calls and reduce the memory
requirements.

Added a new function `CVodeGetLinSolveStats` to get the CVODES linear solver
statistics as a group.

Added a new function, `CVodeSetMonitorFn`, that takes a user-function
to be called by CVODES after every `nst` successfully completed time-steps.
This is intended to provide a way of monitoring the CVODES statistics
throughout the simulation.

New orthogonalization methods were added for use within Anderson acceleration
in KINSOL. See the "Anderson Acceleration QR Factorization" subsection within
the mathematical considerations chapter of the user guide and the
`KINSetOrthAA` function documentation for more details.

### Deprecation Notice

The serial, PThreads, PETSc, *hypre*, Parallel, OpenMP_DEV, and OpenMP vector
functions `N_VCloneVectorArray_*` and `N_VDestroyVectorArray_*` have been
deprecated. The generic `N_VCloneVectorArray` and `N_VDestroyVectorArray`
functions should be used instead.

Many constants, types, and functions have been renamed so that they are properly
namespaced. The old names have been deprecated and will be removed in SUNDIALS
v7.0.0.

The following constants, macros, and typedefs are now deprecated:

| Deprecated Name            | New Name                          |
|:---------------------------|:----------------------------------|
| `realtype`                 | `sunrealtype`                     |
| `booleantype`              | `sunbooleantype`                  |
| `RCONST`                   | `SUN_RCONST`                      |
| `BIG_REAL`                 | `SUN_BIG_REAL`                    |
| `SMALL_REAL`               | `SUN_SMALL_REAL`                  |
| `UNIT_ROUNDOFF`            | `SUN_UNIT_ROUNDOFF`               |
| `PREC_NONE`                | `SUN_PREC_NONE`                   |
| `PREC_LEFT`                | `SUN_PREC_LEFT`                   |
| `PREC_RIGHT`               | `SUN_PREC_RIGHT`                  |
| `PREC_BOTH`                | `SUN_PREC_BOTH`                   |
| `MODIFIED_GS`              | `SUN_MODIFIED_GS`                 |
| `CLASSICAL_GS`             | `SUN_CLASSICAL_GS`                |
| `ATimesFn`                 | `SUNATimesFn`                     |
| `PSetupFn`                 | `SUNPSetupFn`                     |
| `PSolveFn`                 | `SUNPSolveFn`                     |
| `DlsMat`                   | `SUNDlsMat`                       |
| `DENSE_COL`                | `SUNDLS_DENSE_COL`                |
| `DENSE_ELEM`               | `SUNDLS_DENSE_ELEM`               |
| `BAND_COL`                 | `SUNDLS_BAND_COL`                 |
| `BAND_COL_ELEM`            | `SUNDLS_BAND_COL_ELEM`            |
| `BAND_ELEM`                | `SUNDLS_BAND_ELEM`                |
| `SDIRK_2_1_2`              | `ARKODE_SDIRK_2_1_2`              |
| `BILLINGTON_3_3_2`         | `ARKODE_BILLINGTON_3_3_2`         |
| `TRBDF2_3_3_2`             | `ARKODE_TRBDF2_3_3_2`             |
| `KVAERNO_4_2_3`            | `ARKODE_KVAERNO_4_2_3`            |
| `ARK324L2SA_DIRK_4_2_3`    | `ARKODE_ARK324L2SA_DIRK_4_2_3`    |
| `CASH_5_2_4`               | `ARKODE_CASH_5_2_4`               |
| `CASH_5_3_4`               | `ARKODE_CASH_5_3_4`               |
| `SDIRK_5_3_4`              | `ARKODE_SDIRK_5_3_4`              |
| `KVAERNO_5_3_4`            | `ARKODE_KVAERNO_5_3_4`            |
| `ARK436L2SA_DIRK_6_3_4`    | `ARKODE_ARK436L2SA_DIRK_6_3_4`    |
| `KVAERNO_7_4_5`            | `ARKODE_KVAERNO_7_4_5`            |
| `ARK548L2SA_DIRK_8_4_5`    | `ARKODE_ARK548L2SA_DIRK_8_4_5`    |
| `ARK437L2SA_DIRK_7_3_4`    | `ARKODE_ARK437L2SA_DIRK_7_3_4`    |
| `ARK548L2SAb_DIRK_8_4_5`   | `ARKODE_ARK548L2SAb_DIRK_8_4_5`   |
| `MIN_DIRK_NUM`             | `ARKODE_MIN_DIRK_NUM`             |
| `MAX_DIRK_NUM`             | `ARKODE_MAX_DIRK_NUM`             |
| `MIS_KW3`                  | `ARKODE_MIS_KW3`                  |
| `MRI_GARK_ERK33a`          | `ARKODE_MRI_GARK_ERK33a`          |
| `MRI_GARK_ERK45a`          | `ARKODE_MRI_GARK_ERK45a`          |
| `MRI_GARK_IRK21a`          | `ARKODE_MRI_GARK_IRK21a`          |
| `MRI_GARK_ESDIRK34a`       | `ARKODE_MRI_GARK_ESDIRK34a`       |
| `MRI_GARK_ESDIRK46a`       | `ARKODE_MRI_GARK_ESDIRK46a`       |
| `IMEX_MRI_GARK3a`          | `ARKODE_IMEX_MRI_GARK3a`          |
| `IMEX_MRI_GARK3b`          | `ARKODE_IMEX_MRI_GARK3b`          |
| `IMEX_MRI_GARK4`           | `ARKODE_IMEX_MRI_GARK4`           |
| `MIN_MRI_NUM`              | `ARKODE_MIN_MRI_NUM`              |
| `MAX_MRI_NUM`              | `ARKODE_MAX_MRI_NUM`              |
| `DEFAULT_MRI_TABLE_3`      | `MRISTEP_DEFAULT_TABLE_3`         |
| `DEFAULT_EXPL_MRI_TABLE_3` | `MRISTEP_DEFAULT_EXPL_TABLE_3`    |
| `DEFAULT_EXPL_MRI_TABLE_4` | `MRISTEP_DEFAULT_EXPL_TABLE_4`    |
| `DEFAULT_IMPL_SD_TABLE_2`  | `MRISTEP_DEFAULT_IMPL_SD_TABLE_2` |
| `DEFAULT_IMPL_SD_TABLE_3`  | `MRISTEP_DEFAULT_IMPL_SD_TABLE_3` |
| `DEFAULT_IMPL_SD_TABLE_4`  | `MRISTEP_DEFAULT_IMPL_SD_TABLE_4` |
| `DEFAULT_IMEX_SD_TABLE_3`  | `MRISTEP_DEFAULT_IMEX_SD_TABLE_3` |
| `DEFAULT_IMEX_SD_TABLE_4`  | `MRISTEP_DEFAULT_IMEX_SD_TABLE_4` |
| `HEUN_EULER_2_1_2`         | `ARKODE_HEUN_EULER_2_1_2`         |
| `BOGACKI_SHAMPINE_4_2_3`   | `ARKODE_BOGACKI_SHAMPINE_4_2_3`   |
| `ARK324L2SA_ERK_4_2_3`     | `ARKODE_ARK324L2SA_ERK_4_2_3`     |
| `ZONNEVELD_5_3_4`          | `ARKODE_ZONNEVELD_5_3_4`          |
| `ARK436L2SA_ERK_6_3_4`     | `ARKODE_ARK436L2SA_ERK_6_3_4`     |
| `SAYFY_ABURUB_6_3_4`       | `ARKODE_SAYFY_ABURUB_6_3_4`       |
| `CASH_KARP_6_4_5`          | `ARKODE_CASH_KARP_6_4_5`          |
| `FEHLBERG_6_4_5`           | `ARKODE_FEHLBERG_6_4_5`           |
| `DORMAND_PRINCE_7_4_5`     | `ARKODE_DORMAND_PRINCE_7_4_5`     |
| `ARK548L2SA_ERK_8_4_5`     | `ARKODE_ARK548L2SA_ERK_8_4_5`     |
| `VERNER_8_5_6`             | `ARKODE_VERNER_8_5_6`             |
| `FEHLBERG_13_7_8`          | `ARKODE_FEHLBERG_13_7_8`          |
| `KNOTH_WOLKE_3_3`          | `ARKODE_KNOTH_WOLKE_3_3`          |
| `ARK437L2SA_ERK_7_3_4`     | `ARKODE_ARK437L2SA_ERK_7_3_4`     |
| `ARK548L2SAb_ERK_8_4_5`    | `ARKODE_ARK548L2SAb_ERK_8_4_5`    |
| `MIN_ERK_NUM`              | `ARKODE_MIN_ERK_NUM`              |
| `MAX_ERK_NUM`              | `ARKODE_MAX_ERK_NUM`              |
| `DEFAULT_ERK_2`            | `ARKSTEP_DEFAULT_ERK_2`           |
| `DEFAULT_ERK_3`            | `ARKSTEP_DEFAULT_ERK_3`           |
| `DEFAULT_ERK_4`            | `ARKSTEP_DEFAULT_ERK_4`           |
| `DEFAULT_ERK_5`            | `ARKSTEP_DEFAULT_ERK_5`           |
| `DEFAULT_ERK_6`            | `ARKSTEP_DEFAULT_ERK_6`           |
| `DEFAULT_ERK_8`            | `ARKSTEP_DEFAULT_ERK_8`           |
| `DEFAULT_DIRK_2`           | `ARKSTEP_DEFAULT_DIRK_2`          |
| `DEFAULT_DIRK_3`           | `ARKSTEP_DEFAULT_DIRK_3`          |
| `DEFAULT_DIRK_4`           | `ARKSTEP_DEFAULT_DIRK_4`          |
| `DEFAULT_DIRK_5`           | `ARKSTEP_DEFAULT_DIRK_5`          |
| `DEFAULT_ARK_ETABLE_3`     | `ARKSTEP_DEFAULT_ARK_ETABLE_3`    |
| `DEFAULT_ARK_ETABLE_4`     | `ARKSTEP_DEFAULT_ARK_ETABLE_4`    |
| `DEFAULT_ARK_ETABLE_5`     | `ARKSTEP_DEFAULT_ARK_ETABLE_4`    |
| `DEFAULT_ARK_ITABLE_3`     | `ARKSTEP_DEFAULT_ARK_ITABLE_3`    |
| `DEFAULT_ARK_ITABLE_4`     | `ARKSTEP_DEFAULT_ARK_ITABLE_4`    |
| `DEFAULT_ARK_ITABLE_5`     | `ARKSTEP_DEFAULT_ARK_ITABLE_5`    |
| `DEFAULT_ERK_2`            | `ERKSTEP_DEFAULT_2`               |
| `DEFAULT_ERK_3`            | `ERKSTEP_DEFAULT_3`               |
| `DEFAULT_ERK_4`            | `ERKSTEP_DEFAULT_4`               |
| `DEFAULT_ERK_5`            | `ERKSTEP_DEFAULT_5`               |
| `DEFAULT_ERK_6`            | `ERKSTEP_DEFAULT_6`               |
| `DEFAULT_ERK_8`            | `ERKSTEP_DEFAULT_8`               |

In addition, the following functions are now deprecated (compile-time warnings
will be printed if supported by the compiler):

| Deprecated Name               | New Name                     |
|:------------------------------|:-----------------------------|
| `CVSpilsSetLinearSolver`      | `CVodeSetLinearSolver`       |
| `CVSpilsSetEpsLin`            | `CVodeSetEpsLin`             |
| `CVSpilsSetPreconditioner`    | `CVodeSetPreconditioner`     |
| `CVSpilsSetJacTimes`          | `CVodeSetJacTimes`           |
| `CVSpilsGetWorkSpace`         | `CVodeGetLinWorkSpace`       |
| `CVSpilsGetNumPrecEvals`      | `CVodeGetNumPrecEvals`       |
| `CVSpilsGetNumPrecSolves`     | `CVodeGetNumPrecSolves`      |
| `CVSpilsGetNumLinIters`       | `CVodeGetNumLinIters`        |
| `CVSpilsGetNumConvFails`      | `CVodeGetNumConvFails`       |
| `CVSpilsGetNumJTSetupEvals`   | `CVodeGetNumJTSetupEvals`    |
| `CVSpilsGetNumJtimesEvals`    | `CVodeGetNumJtimesEvals`     |
| `CVSpilsGetNumRhsEvals`       | `CVodeGetNumLinRhsEvals`     |
| `CVSpilsGetLastFlag`          | `CVodeGetLastLinFlag`        |
| `CVSpilsGetReturnFlagName`    | `CVodeGetLinReturnFlagName`  |
| `CVSpilsSetLinearSolverB`     | `CVodeSetLinearSolverB`      |
| `CVSpilsSetEpsLinB`           | `CVodeSetEpsLinB`            |
| `CVSpilsSetPreconditionerB`   | `CVodeSetPreconditionerB`    |
| `CVSpilsSetPreconditionerBS`  | `CVodeSetPreconditionerBS`   |
| `CVSpilsSetJacTimesB`         | `CVodeSetJacTimesB`          |
| `CVSpilsSetJacTimesBS`        | `CVodeSetJacTimesBS`         |
| `CVDlsSetLinearSolver`        | `CVodeSetLinearSolver`       |
| `CVDlsSetJacFn`               | `CVodeSetJacFn`              |
| `CVDlsGetWorkSpace`           | `CVodeGetLinWorkSpace`       |
| `CVDlsGetNumJacEvals`         | `CVodeGetNumJacEvals`        |
| `CVDlsGetNumRhsEvals`         | `CVodeGetNumLinRhsEvals`     |
| `CVDlsGetLastFlag`            | `CVodeGetLastLinFlag`        |
| `CVDlsGetReturnFlagName`      | `CVodeGetLinReturnFlagName`  |
| `CVDlsSetLinearSolverB`       | `CVodeSetLinearSolverB`      |
| `CVDlsSetJacFnB`              | `CVodeSetJacFnB`             |
| `CVDlsSetJacFnBS`             | `CVodeSetJacFnBS`            |
| `CVDlsSetLinearSolver`        | `CVodeSetLinearSolver`       |
| `CVDlsSetJacFn`               | `CVodeSetJacFn`              |
| `CVDlsGetWorkSpace`           | `CVodeGetLinWorkSpace`       |
| `CVDlsGetNumJacEvals`         | `CVodeGetNumJacEvals`        |
| `CVDlsGetNumRhsEvals`         | `CVodeGetNumLinRhsEvals`     |
| `CVDlsGetLastFlag`            | `CVodeGetLastLinFlag`        |
| `CVDlsGetReturnFlagName`      | `CVodeGetLinReturnFlagName`  |
| `KINDlsSetLinearSolver`       | `KINSetLinearSolver`         |
| `KINDlsSetJacFn`              | `KINSetJacFn`                |
| `KINDlsGetWorkSpace`          | `KINGetLinWorkSpace`         |
| `KINDlsGetNumJacEvals`        | `KINGetNumJacEvals`          |
| `KINDlsGetNumFuncEvals`       | `KINGetNumLinFuncEvals`      |
| `KINDlsGetLastFlag`           | `KINGetLastLinFlag`          |
| `KINDlsGetReturnFlagName`     | `KINGetLinReturnFlagName`    |
| `KINSpilsSetLinearSolver`     | `KINSetLinearSolver`         |
| `KINSpilsSetPreconditioner`   | `KINSetPreconditioner`       |
| `KINSpilsSetJacTimesVecFn`    | `KINSetJacTimesVecFn`        |
| `KINSpilsGetWorkSpace`        | `KINGetLinWorkSpace`         |
| `KINSpilsGetNumPrecEvals`     | `KINGetNumPrecEvals`         |
| `KINSpilsGetNumPrecSolves`    | `KINGetNumPrecSolves`        |
| `KINSpilsGetNumLinIters`      | `KINGetNumLinIters`          |
| `KINSpilsGetNumConvFails`     | `KINGetNumLinConvFails`      |
| `KINSpilsGetNumJtimesEvals`   | `KINGetNumJtimesEvals`       |
| `KINSpilsGetNumFuncEvals`     | `KINGetNumLinFuncEvals`      |
| `KINSpilsGetLastFlag`         | `KINGetLastLinFlag`          |
| `KINSpilsGetReturnFlagName`   | `KINGetLinReturnFlagName`    |
| `IDASpilsSetLinearSolver`     | `IDASetLinearSolver`         |
| `IDASpilsSetPreconditioner`   | `IDASetPreconditioner`       |
| `IDASpilsSetJacTimes`         | `IDASetJacTimes`             |
| `IDASpilsSetEpsLin`           | `IDASetEpsLin`               |
| `IDASpilsSetIncrementFactor`  | `IDASetIncrementFactor`      |
| `IDASpilsGetWorkSpace`        | `IDAGetLinWorkSpace`         |
| `IDASpilsGetNumPrecEvals`     | `IDAGetNumPrecEvals`         |
| `IDASpilsGetNumPrecSolves`    | `IDAGetNumPrecSolves`        |
| `IDASpilsGetNumLinIters`      | `IDAGetNumLinIters`          |
| `IDASpilsGetNumConvFails`     | `IDAGetNumLinConvFails`      |
| `IDASpilsGetNumJTSetupEvals`  | `IDAGetNumJTSetupEvals`      |
| `IDASpilsGetNumJtimesEvals`   | `IDAGetNumJtimesEvals`       |
| `IDASpilsGetNumResEvals`      | `IDAGetNumLinResEvals`       |
| `IDASpilsGetLastFlag`         | `IDAGetLastLinFlag`          |
| `IDASpilsGetReturnFlagName`   | `IDAGetLinReturnFlagName`    |
| `IDASpilsSetLinearSolverB`    | `IDASetLinearSolverB`        |
| `IDASpilsSetEpsLinB`          | `IDASetEpsLinB`              |
| `IDASpilsSetIncrementFactorB` | `IDASetIncrementFactorB`     |
| `IDASpilsSetPreconditionerB`  | `IDASetPreconditionerB`      |
| `IDASpilsSetPreconditionerBS` | `IDASetPreconditionerBS`     |
| `IDASpilsSetJacTimesB`        | `IDASetJacTimesB`            |
| `IDASpilsSetJacTimesBS`       | `IDASetJacTimesBS`           |
| `IDADlsSetLinearSolver`       | `IDASetLinearSolver`         |
| `IDADlsSetJacFn`              | `IDASetJacFn`                |
| `IDADlsGetWorkSpace`          | `IDAGetLinWorkSpace`         |
| `IDADlsGetNumJacEvals`        | `IDAGetNumJacEvals`          |
| `IDADlsGetNumResEvals`        | `IDAGetNumLinResEvals`       |
| `IDADlsGetLastFlag`           | `IDAGetLastLinFlag`          |
| `IDADlsGetReturnFlagName`     | `IDAGetLinReturnFlagName`    |
| `IDADlsSetLinearSolverB`      | `IDASetLinearSolverB`        |
| `IDADlsSetJacFnB`             | `IDASetJacFnB`               |
| `IDADlsSetJacFnBS`            | `IDASetJacFnBS`              |
| `DenseGETRF`                  | `SUNDlsMat_DenseGETRF`       |
| `DenseGETRS`                  | `SUNDlsMat_DenseGETRS`       |
| `denseGETRF`                  | `SUNDlsMat_denseGETRF`       |
| `denseGETRS`                  | `SUNDlsMat_denseGETRS`       |
| `DensePOTRF`                  | `SUNDlsMat_DensePOTRF`       |
| `DensePOTRS`                  | `SUNDlsMat_DensePOTRS`       |
| `densePOTRF`                  | `SUNDlsMat_densePOTRF`       |
| `densePOTRS`                  | `SUNDlsMat_densePOTRS`       |
| `DenseGEQRF`                  | `SUNDlsMat_DenseGEQRF`       |
| `DenseORMQR`                  | `SUNDlsMat_DenseORMQR`       |
| `denseGEQRF`                  | `SUNDlsMat_denseGEQRF`       |
| `denseORMQR`                  | `SUNDlsMat_denseORMQR`       |
| `DenseCopy`                   | `SUNDlsMat_DenseCopy`        |
| `denseCopy`                   | `SUNDlsMat_denseCopy`        |
| `DenseScale`                  | `SUNDlsMat_DenseScale`       |
| `denseScale`                  | `SUNDlsMat_denseScale`       |
| `denseAddIdentity`            | `SUNDlsMat_denseAddIdentity` |
| `DenseMatvec`                 | `SUNDlsMat_DenseMatvec`      |
| `denseMatvec`                 | `SUNDlsMat_denseMatvec`      |
| `BandGBTRF`                   | `SUNDlsMat_BandGBTRF`        |
| `bandGBTRF`                   | `SUNDlsMat_bandGBTRF`        |
| `BandGBTRS`                   | `SUNDlsMat_BandGBTRS`        |
| `bandGBTRS`                   | `SUNDlsMat_bandGBTRS`        |
| `BandCopy`                    | `SUNDlsMat_BandCopy`         |
| `bandCopy`                    | `SUNDlsMat_bandCopy`         |
| `BandScale`                   | `SUNDlsMat_BandScale`        |
| `bandScale`                   | `SUNDlsMat_bandScale`        |
| `bandAddIdentity`             | `SUNDlsMat_bandAddIdentity`  |
| `BandMatvec`                  | `SUNDlsMat_BandMatvec`       |
| `bandMatvec`                  | `SUNDlsMat_bandMatvec`       |
| `ModifiedGS`                  | `SUNModifiedGS`              |
| `ClassicalGS`                 | `SUNClassicalGS`             |
| `QRfact`                      | `SUNQRFact`                  |
| `QRsol`                       | `SUNQRsol`                   |
| `DlsMat_NewDenseMat`          | `SUNDlsMat_NewDenseMat`      |
| `DlsMat_NewBandMat`           | `SUNDlsMat_NewBandMat`       |
| `DestroyMat`                  | `SUNDlsMat_DestroyMat`       |
| `NewIntArray`                 | `SUNDlsMat_NewIntArray`      |
| `NewIndexArray`               | `SUNDlsMat_NewIndexArray`    |
| `NewRealArray`                | `SUNDlsMat_NewRealArray`     |
| `DestroyArray`                | `SUNDlsMat_DestroyArray`     |
| `AddIdentity`                 | `SUNDlsMat_AddIdentity`      |
| `SetToZero`                   | `SUNDlsMat_SetToZero`        |
| `PrintMat`                    | `SUNDlsMat_PrintMat`         |
| `newDenseMat`                 | `SUNDlsMat_newDenseMat`      |
| `newBandMat`                  | `SUNDlsMat_newBandMat`       |
| `destroyMat`                  | `SUNDlsMat_destroyMat`       |
| `newIntArray`                 | `SUNDlsMat_newIntArray`      |
| `newIndexArray`               | `SUNDlsMat_newIndexArray`    |
| `newRealArray`                | `SUNDlsMat_newRealArray`     |
| `destroyArray`                | `SUNDlsMat_destroyArray`     |

In addition, the entire `sundials_lapack.h` header file is now deprecated for
removal in SUNDIALS v7.0.0. Note, this header file is not needed to use the
SUNDIALS LAPACK linear solvers.

Deprecated ARKODE nonlinear solver predictors: specification of the ARKStep
"bootstrap" or "minimum correction" predictors (options 4 and 5 from
`ARKStepSetPredictorMethod`), or MRIStep "bootstrap" predictor (option 4 from
`MRIStepSetPredictorMethod`), will output a deprecation warning message.
These options will be removed in a future release.

## Changes to SUNDIALS in release 5.8.0

### New Features

The RAJA vector implementation has been updated to support the SYCL backend in
addition to the CUDA and HIP backend. Users can choose the backend when
configuring SUNDIALS by using the `SUNDIALS_RAJA_BACKENDS` CMake variable. This
module remains experimental and is subject to change from version to version.

A new SUNMatrix and SUNLinearSolver implementation were added to interface
with the Intel oneAPI Math Kernel Library (oneMKL). Both the matrix and the
linear solver support general dense linear systems as well as block diagonal
linear systems. This matrix is experimental and is subject to change from
version to version.

Added a new *optional* function to the SUNLinearSolver API,
`SUNLinSolSetZeroGuess`, to indicate that the next call to `SUNLinSolSolve` will
be made with a zero initial guess. SUNLinearSolver implementations that do not
use the `SUNLinSolNewEmpty` constructor will, at a minimum, need set the
`setzeroguess` function pointer in the linear solver `ops` structure to
`NULL`. The SUNDIALS iterative linear solver implementations have been updated
to leverage this new set function to remove one dot product per solve.

The time integrator packages (ARKODE, CVODE(S), and IDA(S)) all now support a
new "matrix-embedded" SUNLinearSolver type.  This type supports user-supplied
SUNLinearSolver implementations that set up and solve the specified linear
system at each linear solve call.  Any matrix-related data structures are held
internally to the linear solver itself, and are not provided by the SUNDIALS
package.

Added functions to ARKODE and CVODE(S) for supplying an alternative right-hand
side function and to IDA(S) for supplying an alternative residual for use within
nonlinear system function evaluations:

* `ARKStepSetNlsRhsFn`
* `MRIStepSetNlsRhsFn`
* `CVodeSetNlsRhsFn`
* `IDASetNlsResFn`

Support for user-defined inner (fast) integrators has been to the MRIStep module
in ARKODE. See the "MRIStep Custom Inner Steppers" section in the user guide for
more information on providing a user-defined integration method.

Added specialized fused HIP kernels to CVODE which may offer better
performance on smaller problems when using CVODE with the `NVECTOR_HIP`
module. See the optional input function `CVodeSetUseIntegratorFusedKernels`
for more information. As with other SUNDIALS HIP features, this is
feature is experimental and may change from version to version.

New KINSOL options have been added to apply a constant damping factor in the
fixed point and Picard iterations (see `KINSetDamping`), to delay the start of
Anderson acceleration with the fixed point and Picard iterations (see
`KINSetDelayAA`), and to return the newest solution with the fixed point
iteration (see `KINSetReturnNewest`).

The installed `SUNDIALSConfig.cmake` file now supports the `COMPONENTS` option
to `find_package`. The exported targets no longer have IMPORTED_GLOBAL set.

### Bug Fixes

A bug was fixed in `SUNMatCopyOps` where the matrix-vector product setup
function pointer was not copied.

A bug was fixed in the SPBCGS and SPTFQMR solvers for the case where a non-zero
initial guess and a solution scaling vector are provided. This fix only impacts
codes using SPBCGS or SPTFQMR as standalone solvers as all SUNDIALS packages
utilize a zero initial guess.

A bug was fixed in the ARKODE stepper modules where the stop time may be passed
after resetting the integrator.

A bug was fixed in `IDASetJacTimesResFn` in IDAS where the supplied function was
used in the dense finite difference Jacobian computation rather than the finite
difference Jacobian-vector product approximation.

A bug was fixed in the KINSOL Picard iteration where the value of
`KINSetMaxSetupCalls` would be ignored.

## Changes to SUNDIALS in release 5.7.0

A new NVECTOR implementation based on the SYCL abstraction layer has been added
targeting Intel GPUs. At present the only SYCL compiler supported is the DPC++
(Intel oneAPI) compiler. See the SYCL NVECTOR section in the user guide for more
details. This module is considered experimental and is subject to major changes
even in minor releases.

A new SUNMatrix and SUNLinearSolver implementation were added to interface
with the MAGMA linear algebra library. Both the matrix and the linear solver
support general dense linear systems as well as block diagonal linear systems,
and both are targeted at GPUs (AMD or NVIDIA).

## Changes to SUNDIALS in release 5.6.1

Fixed a bug in the SUNDIALS CMake which caused an error if the
`CMAKE_CXX_STANDARD` and `SUNDIALS_RAJA_BACKENDS` options were not provided.

Fixed some compiler warnings when using the IBM XL compilers.

## Changes to SUNDIALS in release 5.6.0

A new `N_Vector` implementation based on the AMD ROCm HIP platform has been
added. This vector can target NVIDIA or AMD GPUs. See the HIP vector section in
the user guide for more details. This vector is considered experimental and is
subject to change from version to version.

The RAJA `N_Vector` implementation has been updated to support the HIP backend
in addition to the CUDA backend. Users can choose the backend when configuring
SUNDIALS by using the `SUNDIALS_RAJA_BACKENDS` CMake variable. This vector
remains experimental and is subject to change from version to version.

A new optional operation, `N_VGetDeviceArrayPointer`, was added to the N_Vector
API. This operation is useful for vectors that utilize dual memory spaces,
e.g. the native SUNDIALS CUDA N_Vector.

The SUNMATRIX_CUSPARSE and SUNLINEARSOLVER_CUSOLVERSP_BATCHQR implementations
no longer require the SUNDIALS CUDA N_Vector. Instead, they require that the
vector utilized provides the `N_VGetDeviceArrayPointer` operation, and that the
pointer returned by `N_VGetDeviceArrayPointer` is a valid CUDA device pointer.

## Changes to SUNDIALS in release 5.5.0

Refactored the SUNDIALS build system. CMake 3.12.0 or newer is now required.
Users will likely see deprecation warnings, but otherwise the changes
should be fully backwards compatible for almost all users. SUNDIALS
now exports CMake targets and installs a `SUNDIALSConfig.cmake` file.

Added support for SuperLU DIST 6.3.0 or newer.

## Changes to SUNDIALS in release 5.4.0

### Major Features

A new class, `SUNMemoryHelper`, was added to support **GPU users** who have
complex memory management needs such as using memory pools. This is paired with
new constructors for the `NVECTOR_CUDA` and `NVECTOR_RAJA` modules that accept a
`SUNMemoryHelper` object. Refer to "The SUNMemoryHelper API", "NVECTOR CUDA" and
"NVECTOR RAJA" sections in the documentation for more information.

Added full support for time-dependent mass matrices in ARKStep, and expanded
existing non-identity mass matrix infrastructure to support use of the
fixed point nonlinear solver.

An interface between ARKStep and the XBraid multigrid reduction in time (MGRIT)
library has been added to enable parallel-in-time integration. See the ARKStep
documentation and examples for more details. This interface required the
addition of three new N_Vector operations to exchange vector data between
computational nodes, see `N_VBufSize`, `N_VBufPack`, and `N_VBufUnpack`. These
N_Vector operations are only used within the XBraid interface and need not be
implemented for any other context.

### New Features

The `NVECTOR_RAJA` module has been updated to mirror the `NVECTOR_CUDA` module.
Notably, the update adds managed memory support to the `NVECTOR_RAJA` module.
Users of the module will need to update any calls to the `N_VMake_Raja` function
because that signature was changed. This module remains experimental and is
subject to change from version to version.

The expected behavior of `SUNNonlinSolGetNumIters` and
`SUNNonlinSolGetNumConvFails` in the SUNNonlinearSolver API have been updated to
specify that they should return the number of nonlinear solver iterations and
convergence failures in the most recent solve respectively rather than the
cumulative number of iterations and failures across all solves respectively. The
API documentation and SUNDIALS provided SUNNonlinearSolver implementations and
have been updated accordingly. As before, the cumulative number of nonlinear
iterations and failures may be retrieved by calling the integrator provided get
functions:

* `ARKStepGetNumNonlinSolvIters`
* `ARKStepGetNumNonlinSolvConvFails`
* `ARKStepGetNonlinSolvStats`
* `MRIStepGetNumNonlinSolvIters`
* `MRIStepGetNumNonlinSolvConvFails`
* `MRIStepGetNonlinSolvStats`
* `CVodeGetNumNonlinSolvIters`
* `CVodeGetNumNonlinSolvConvFails`
* `CVodeGetNonlinSolvStats`
* `IDAGetNumNonlinSolvIters`
* `IDAGetNumNonlinSolvConvFails`
* `IDAGetNonlinSolvStats`

Added the following the following functions that advanced users might find
useful when providing a custom `SUNNonlinSolSysFn`:

* `ARKStepComputeState`
* `ARKStepGetNonlinearSystemData`
* `MRIStepComputeState`
* `MRIStepGetNonlinearSystemData`
* `CVodeComputeState`
* `CVodeGetNonlinearSystemData`
* `IDAGetNonlinearSystemData`

Added new functions to CVODE(S), ARKODE, and IDA(S) to to specify the factor for
converting between integrator tolerances (WRMS norm) and linear solver tolerances
(L2 norm) i.e., `tol_L2 = nrmfac * tol_WRMS`:

* `ARKStepSetLSNormFactor`
* `ARKStepSetMassLSNormFactor`
* `MRIStepSetLSNormFactor`
* `CVodeSetLSNormFactor`
* `IDASetLSNormFactor`

Added new reset functions `ARKStepReset`, `ERKStepReset`, and
`MRIStepReset` to reset the stepper time and state vector to user-provided
values for continuing the integration from that point while retaining the
integration history. These function complement the reinitialization functions
`ARKStepReInit`, `ERKStepReInit`, and `MRIStepReInit` which reinitialize
the stepper so that the problem integration should resume as if started from
scratch.

Updated the MRIStep time-stepping module in ARKODE to support higher-order
MRI-GARK methods [Sandu, SIAM J. Numer. Anal., 57, 2019], including methods that
involve solve-decoupled, diagonally-implicit treatment of the slow time scale.

The function `CVodeSetLSetupFrequency` has been added to CVODE(S) to set
the frequency of calls to the linear solver setup function.

The Trilinos Tpetra `N_Vector` interface has been updated to work with Trilinos
12.18+. This update changes the local ordinal type to always be an `int`.

Added support for CUDA 11.

### Bug Fixes

A minor inconsistency in CVODE(S) and a bug ARKODE when checking the Jacobian
evaluation frequency has been fixed. As a result codes using using a
non-default Jacobian update frequency through a call to
`CVodeSetMaxStepsBetweenJac` or `ARKStepSetMaxStepsBetweenJac` will need to
increase the provided value by 1 to achieve the same behavior as before.

In IDAS and CVODES, the functions for forward integration with checkpointing
(`IDASolveF`, `CVodeF`) are now subject to a restriction on the number of time
steps allowed to reach the output time. This is the same restriction applied to
the `IDASolve` and `CVode` functions. The default maximum number of steps is
500, but this may be changed using the `<IDA|CVode>SetMaxNumSteps` function.
This change fixes a bug that could cause an infinite loop in the `IDASolveF`
and `CVodeF` and functions. **This change may cause a runtime error in existing user code**.

Fixed bug in using ERK method integration with static mass matrices.

### Deprecation Notice

For greater clarity the following functions have been deprecated:

* `CVodeSetMaxStepsBetweenJac`
* `ARKStepSetMaxStepsBetweenJac`
* `ARKStepSetMaxStepsBetweenLSet`

The following functions should be used instead:

* `CVodeSetJacEvalFrequency`
* `ARKStepSetJacEvalFrequency`
* `ARKStepSetLSetupFrequency`

## Changes to SUNDIALS in release 5.3.0

### Major Feature

Added support to CVODE for integrating IVPs with constraints using BDF methods
and projecting the solution onto the constraint manifold with a user defined
projection function. This implementation is accompanied by additions to user
documentation and CVODE examples. See the `CVodeSetProjFn` function
documentation for more information.

### New Features

Added the ability to control the CUDA kernel launch parameters for the CUDA
vector and spare matrix implementations. These implementations remain
experimental and are subject to change from version to version. In addition, the
CUDA vector kernels were rewritten to be more flexible. Most users should see
equivalent performance or some improvement, but a select few may observe minor
performance degradation with the default settings. Users are encouraged to
contact the SUNDIALS team about any performance changes that they notice.

Added new capabilities for monitoring the solve phase in the Newton and
fixed-point `SUNNonlinearSolver`, and the SUNDIALS iterative linear
solvers. SUNDIALS must be built with the CMake option
`SUNDIALS_BUILD_WITH_MONITORING` to use these capabilities.

Added specialized fused CUDA kernels to CVODE which may offer better performance
on smaller problems when using CVODE with the CUDA vector. See the optional
input function `CVodeSetUseIntegratorFusedKernels` for more
information. As with other SUNDIALS CUDA features, this is feature is
experimental and may change from version to version.

Added a new function, `CVodeSetMonitorFn`, that takes a user-function
to be called by CVODE after every `nst` successfully completed time-steps.
This is intended to provide a way of monitoring the CVODE statistics
throughout the simulation.

Added a new function `CVodeGetLinSolveStats` to get the CVODE linear solver
statistics as a group.

Added the following optional functions to provide an alternative ODE right-hand
side function (ARKODE and CVODE(S)), DAE residual function (IDA(S)), or nonlinear
system function (KINSOL) for use when computing Jacobian-vector products with
the internal difference quotient approximation:

* `ARKStepSetJacTimesRhsFn`
* `CVodeSetJacTimesRhsFn`
* `CVodeSetJacTimesRhsFnB`
* `IDASetJacTimesResFn`
* `IDASetJacTimesResFnB`
* `KINSetJacTimesVecSysFn`

### Bug Fixes

Fixed a bug in the iterative linear solvers where an error is not returned if
the `Atimes` function is `NULL` or, if preconditioning is enabled, the
`PSolve` function is `NULL`.

Fixed a bug in ARKODE where the prototypes for `ERKStepSetMinReduction` and
`ARKStepSetMinReduction` were not included in `arkode_erkstep.h` and
`arkode_arkstep.h` respectively.

Fixed a bug in ARKODE where inequality constraint checking would need to be
disabled and then re-enabled to update the inequality constraint values after
resizing a problem. Resizing a problem will now disable constraints and a call
to `ARKStepSetConstraints` or `ERKStepSetConstraints` is required to re-enable
constraint checking for the new problem size.

## Changes to SUNDIALS in release 5.2.0

### New Features

The following functions were added to each of the time integration packages to
enable or disable the scaling applied to linear system solutions with
matrix-based linear solvers to account for lagged matrix information:

* `ARKStepSetLinearSolutionScaling`
* `CVodeSetLinearSolutionScaling`
* `CVodeSetLinearSolutionScalingB`
* `IDASetLinearSolutionScaling`
* `IDASetLinearSolutionScalingB`

When using a matrix-based linear solver with ARKODE, IDA(S), or BDF methods in
CVODE(S) scaling is enabled by default.

Added a new `SUNMatrix` implementation that interfaces to the sparse matrix
implementation from the NVIDIA cuSPARSE library. In addition, the CUDA Sparse
linear solver has been updated to use the new matrix, as such, users of this
matrix will need to update their code. This implementations are still considered
to be experimental, thus they are subject to breaking changes even in minor
releases.

Added a new "stiff" interpolation module to ARKODE, based on Lagrange polynomial
interpolation, that is accessible to each of the ARKStep, ERKStep and MRIStep
time-stepping modules. This module is designed to provide increased
interpolation accuracy when integrating stiff problems, as opposed to the ARKODE
standard Hermite interpolation module that can suffer when the IVP right-hand
side has large Lipschitz constant. While the Hermite module remains the default,
the new Lagrange module may be enabled using one of the routines
`ARKStepSetInterpolantType`, `ERKStepSetInterpolantType`, or
`MRIStepSetInterpolantType`. The serial example problem `ark_brusselator.c` has
been converted to use this Lagrange interpolation module. Created accompanying
routines `ARKStepSetInterpolantDegree`, `ARKStepSetInterpolantDegree` and
`ARKStepSetInterpolantDegree` to provide user control over these interpolating
polynomials.

Added two new functions, `ARKStepSetMinReduction` and `ERKStepSetMinReduction`
to change the minimum allowed step size reduction factor after an error test
failure.

### Bug Fixes

Fixed a build system bug related to the Fortran 2003 interfaces when using the
IBM XL compiler. When building the Fortran 2003 interfaces with an XL compiler
it is recommended to set `CMAKE_Fortran_COMPILER` to `f2003`, `xlf2003`, or
`xlf2003_r`.

Fixed a bug in how ARKODE interfaces with a user-supplied, iterative, unscaled
linear solver. In this case, ARKODE adjusts the linear solver tolerance in an
attempt to account for the lack of support for left/right scaling matrices.
Previously, ARKODE computed this scaling factor using the error weight vector,
`ewt`; this fix changes that to the residual weight vector, `rwt`, that can
differ from `ewt` when solving problems with non-identity mass matrix.

Fixed a linkage bug affecting Windows users that stemmed from
dllimport/dllexport attribute missing on some SUNDIALS API functions.

Fixed a memory leak in CVODES and IDAS from not deallocating the `atolSmin0` and
`atolQSmin0` arrays.

Fixed a bug where a non-default value for the maximum allowed growth factor
after the first step would be ignored.

### Deprecation Notice

The routines `ARKStepSetDenseOrder`, `ARKStepSetDenseOrder` and
`ARKStepSetDenseOrder` have been deprecated and will be removed in a
future release. The new functions `ARKStepSetInterpolantDegree`,
`ARKStepSetInterpolantDegree`, and `ARKStepSetInterpolantDegree`
should be used instead.

## Changes to SUNDIALS in release 5.1.0

### New Features

Added support for a user-supplied function to update the prediction for each
implicit stage solution in ARKStep. If supplied, this routine will be called
*after* any existing ARKStep predictor algorithm completes, so that the
predictor may be modified by the user as desired.  The new user-supplied routine
has type `ARKStepStagePredictFn`, and may be set by calling
`ARKStepSetStagePredictFn`.

The MRIStep module has been updated to support attaching different user data
pointers to the inner and outer integrators. If applicable, user codes will
need to add a call to `ARKStepSetUserData` to attach their user data
pointer to the inner integrator memory as `MRIStepSetUserData` will
not set the pointer for both the inner and outer integrators. The MRIStep
examples have been updated to reflect this change.

Added support for damping when using Anderson acceleration in KINSOL. See the
mathematical considerations section of the user guide and the description of the
`KINSetDampingAA` function for more details.

Added support for constant damping to the `SUNNonlinearSolver_FixedPoint` module
when using Anderson acceleration. See the `SUNNonlinearSolver_FixedPoint`
section in the user guides and the description of the
`SUNNonlinSolSetDamping_FixedPoint` function for more details.

Added two utility functions, `SUNDIALSFileOpen` and `SUNDIALSFileClose` for
creating/destroying file pointers. These are useful when using the Fortran 2003
interfaces.

Added a new build system option, `CUDA_ARCH`, to specify the CUDA architecture
to target.

### Bug Fixes

Fixed a build system bug related to finding LAPACK/BLAS.

Fixed a build system bug related to checking if the KLU library works.

Fixed a build system bug related to finding PETSc when using the CMake
variables `PETSC_INCLUDES` and `PETSC_LIBRARIES` instead of `PETSC_DIR`.

Fixed a bug in the Fortran 2003 interfaces to the ARKODE Butcher table routines
and structure. This includes changing the `ARKodeButcherTable` type to be a
`type(c_ptr)` in Fortran.

## Changes to SUNDIALS in release 5.0.0

### Build System

Increased the minimum required CMake version to 3.5 for most SUNDIALS
configurations, and 3.10 when CUDA or OpenMP with device offloading are enabled.

The CMake option `BLAS_ENABLE` and the variable `BLAS_LIBRARIES` have been
removed to simplify builds as SUNDIALS packages do not use BLAS directly. For
third party libraries that require linking to BLAS, the path to the BLAS
library should be included in the `_LIBRARIES` variable for the third party
library e.g., `SUPERLUDIST_LIBRARIES` when enabling SuperLU_DIST.

### NVector

Two new functions were added to aid in creating custom `N_Vector`
objects. The constructor `N_VNewEmpty` allocates an "empty" generic
`N_Vector` with the object's content pointer and the function pointers
in the operations structure initialized to `NULL`. When used in the
constructor for custom objects this function will ease the introduction of any
new optional operations to the `N_Vector` API by ensuring only required
operations need to be set. Additionally, the function `N_VCopyOps` has
been added to copy the operation function pointers between vector objects. When
used in clone routines for custom vector objects these functions also will ease
the introduction of any new optional operations to the `N_Vector` API by
ensuring all operations are copied when cloning objects.

Added new `N_Vector` implementations, `ManyVector` and `MPIManyVector`, to
support flexible partitioning of solution data among different processing
elements (e.g., CPU + GPU) or for multi-physics problems that couple distinct
MPI-based simulations together (see the the `ManyVector` and `MPIManyVector`
section in the user guide for more details). This implementation is accompanied
by additions to user documentation and SUNDIALS examples.

Additionally, an `MPIPlusX` vector implementation has been created to support
the MPI+X paradigm where X is a type of on-node parallelism (e.g., OpenMP, CUDA,
etc.). The implementation is accompanied by additions to user documentation and
SUNDIALS examples.

One new required vector operation and ten new optional vector operations have
been added to the `N_Vector` API. The new required operation, `N_VGetLength`,
returns the global vector length. The optional operations have been added to
support the new MPIManyVector implementation. The operation `N_VGetCommunicator`
must be implemented by subvectors that are combined to create an MPIManyVector,
but is not used outside of this context. The remaining nine operations are
optional local reduction operations intended to eliminate unnecessary latency
when performing vector reduction operations (norms, etc.) on distributed memory
systems. The optional local reduction vector operations are `N_VDotProdLocal`,
`N_VMaxNormLocal`, `N_VMinLocal`, `N_VL1NormLocal`, `N_VWSqrSumLocal`,
`N_VWSqrSumMaskLocal`, `N_VInvTestLocal`, `N_VConstrMaskLocal`, and
`N_VMinQuotientLocal`. If an `N_Vector` implementation defines any of the local
operations as `NULL`, then the MPIManyVector will call standard `N_Vector`
operations to complete the computation.

The `*_MPICuda` and `*_MPIRaja` functions have been removed from the CUDA
and RAJA vector implementations respectively. Accordingly, the
`nvector_mpicuda.h`, `nvector_mpiraja.h`, `libsundials_nvecmpicuda.lib`,
and `libsundials_nvecmpicudaraja.lib` files have been removed. Users should
use the MPI+X vector in conjunction with the CUDA and RAJA vectors to replace
the functionality. The necessary changes are minimal and should require few code
modifications. See the example programs in `examples/ida/mpicuda` and
`examples/ida/mpiraja` for examples of how to use the MPI+X vector with the
CUDA and RAJA vectors, respectively.

Made performance improvements to the CUDA vector. Users who utilize a
non-default stream should no longer see default stream synchronizations after
memory transfers.

Added a new constructor to the CUDA vector that allows a user to provide custom
allocate and free functions for the vector data array and internal reduction
buffer.

Added three new `N_Vector` utility functions, `N_VGetVecAtIndexVectorArray`,
`N_VSetVecAtIndexVectorArray`, and `N_VNewVectorArray`, for working with
`N_Vector` arrays when using the Fortran 2003 interfaces.

### SUNMatrix

Two new functions were added to aid in creating custom SUNMatrix objects. The
constructor `SUNMatNewEmpty` allocates an "empty" generic SUNMatrix with the
object's content pointer and the function pointers in the operations structure
initialized to `NULL`. When used in the constructor for custom objects this
function will ease the introduction of any new optional operations to the
SUNMatrix API by ensuring only required operations need to be set. Additionally,
the function `SUNMatCopyOps(A, B)` has been added to copy the operation function
pointers between matrix objects. When used in clone routines for custom matrix
objects these functions also will ease the introduction of any new optional
operations to the SUNMatrix API by ensuring all operations are copied when
cloning objects.

A new operation, `SUNMatMatvecSetup`, was added to the `SUNMatrix` API to
perform any setup necessary for computing a matrix-vector product. This
operation is useful for `SUNMatrix` implementations which need to prepare the
matrix itself, or communication structures before performing the matrix-vector
product. Users who have implemented a custom `SUNMatrix` will need to at least
update their code to set the corresponding `ops` structure member,
`matvecsetup`, to `NULL`.

The generic SUNMatrix API now defines error codes to be returned by SUNMatrix
operations. Operations which return an integer flag indiciating success/failure
may return different values than previously.

A new SUNMatrix (and SUNLinearSolver) implementation was added to facilitate
the use of the SuperLU_DIST library with SUNDIALS.

### SUNLinearSolver

A new function was added to aid in creating custom `SUNLinearSolver`
objects. The constructor `SUNLinSolNewEmpty` allocates an "empty" generic
`SUNLinearSolver` with the object's content pointer and the function pointers in
the operations structure initialized to `NULL`. When used in the constructor for
custom objects this function will ease the introduction of any new optional
operations to the `SUNLinearSolver` API by ensuring only required operations
need to be set.

The return type of the `SUNLinSolLastFlag` in the `SUNLinearSolver` has changed
from `long int` to `sunindextype` to be consistent with the type used to store
row indices in dense and banded linear solver modules.

Added a new optional operation to the SUNLINEARSOLVER API, `SUNLinSolGetID`,
that returns a `SUNLinearSolver_ID` for identifying the linear solver module.

The SUNLinearSolver API has been updated to make the initialize and setup
functions optional.

A new SUNLinearSolver (and SUNMatrix) implementation was added to facilitate
the use of the SuperLU_DIST library with SUNDIALS.

Added a new SUNLinearSolver implementation,
`SUNLinearSolver_cuSolverSp_batchQR`, which leverages the NVIDIA cuSOLVER sparse
batched QR method for efficiently solving block diagonal linear systems on
NVIDIA GPUs.

Added three new accessor functions to the SUNLinSol_KLU module,
`SUNLinSol_KLUGetSymbolic`, `SUNLinSol_KLUGetNumeric`, and
`SUNLinSol_KLUGetCommon`, to provide user access to the underlying
KLU solver structures.

### SUNNonlinearSolver

A new function was added to aid in creating custom `SUNNonlinearSolver`
objects. The constructor `SUNNonlinSolNewEmpty` allocates an "empty" generic
`SUNNonlinearSolver` with the object's content pointer and the function pointers
in the operations structure initialized to `NULL`. When used in the constructor
for custom objects this function will ease the introduction of any new optional
operations to the `SUNNonlinearSolver` API by ensuring only required operations
need to be set.

To facilitate the use of user supplied nonlinear solver convergence test
functions the `SUNNonlinSolSetConvTestFn` function in the SUNNonlinearSolver API
has been updated to take a `void*` data pointer as input. The supplied data
pointer will be passed to the nonlinear solver convergence test function on each
call.

The inputs values passed to the first two inputs of the `SUNNonlinSolSolve`
function in the `SUNNonlinearSolver` have been changed to be the predicted state
and the initial guess for the correction to that state. Additionally, the
definitions of `SUNNonlinSolLSetupFn` and `SUNNonlinSolLSolveFn` in the
SUNNonlinearSolver API have been updated to remove unused input parameters.  For
more information on the nonlinear system formulation and the API functions see
the `SUNNonlinearSolver` chapter in the user guides.

Added a new `SUNNonlinearSolver` implementation for interfaces to the PETSc SNES
nonlinear solver.

### New Features

A new linear solver interface functions, `ARKLsLinSysFn` and `CVLsLinSysFn`, as
added as an alternative method for evaluating the linear systems `M - \gamma J`
or `I - \gamma J`.

Added the following functions to get the current state and gamma value to
ARKStep, CVODE and CVODES that may be useful to users who choose to provide
their own nonlinear solver implementation:

* `ARKStepGetCurrentState`
* `ARKStepGetCurrentGamma`
* `CVodeGetCurrentGamma`
* `CVodeGetCurrentState`
* `CVodeGetCurrentGamma`
* `CVodeGetCurrentStateSens`
* `CVodeGetCurrentSensSolveIndex`
* `IDAGetCurrentCj`
* `IDAGetCurrentY`
* `IDAGetCurrentYp`
* `IDAComputeY`
* `IDAComputeYp`

Removed extraneous calls to `N_VMin` for simulations where the scalar
valued absolute tolerance, or all entries of the vector-valued absolute
tolerance array, are strictly positive. In this scenario ARKODE, CVODE(S), and
IDA(S) steppers will remove at least one global reduction per time step.

The ARKODE, CVODE(S), IDA(S), and KINSOL linear solver interfaces have been
updated to only zero the Jacobian matrix before calling a user-supplied Jacobian
evaluation function when the attached linear solver has type
`SUNLINEARSOLVER_DIRECT`.

Added new Fortran 2003 interfaces to all of the SUNDIALS packages (ARKODE,
CVODE(S), IDA(S), and KINSOL as well as most of the `N_Vector`, `SUNMatrix`,
`SUNLinearSolver`, and `SUNNonlinearSolver` implementations. See "Fortran"
section for more details. These new interfaces were generated with SWIG-Fortran
and provide a user an idiomatic Fortran 2003 interface to most of the SUNDIALS C
API.

The MRIStep module has been updated to support explicit, implicit, or IMEX
methods as the fast integrator using the ARKStep module. As a result some
function signatures have been changed including MRIStepCreate which now
takes an ARKStep memory structure for the fast integration as an input.

The reinitialization functions `ERKStepReInit`, `ARKStepReInit`, and
`MRIStepReInit` have been updated to retain the minimum and maxiumum step
size values from before reinitialization rather than resetting them to the
default values.

Added two new embedded ARK methods of orders 4 and 5 to ARKODE (from
Kennedy & Carpenter, Appl. Numer. Math., 136:183--205, 2019).

Support for optional inequality constraints on individual components of the
solution vector has been added the ARKODE ERKStep and ARKStep modules. See
the descriptions of `ERKStepSetConstraints` and `ARKStepSetConstraints` for
more details. Note that enabling constraint handling requires the `N_Vector`
operations `N_VMinQuotient`, `N_VConstrMask`, and `N_VCompare` that were not
previously required by ARKODE.

Add two new 'Set' functions to MRIStep, `MRIStepSetPreInnerFn` and
`MRIStepSetPostInnerFn`, for performing communication or memory
transfers needed before or after the inner integration.

### Bug Fixes

Fixed a bug in the build system that prevented the PThreads NVECTOR module from
being built.

Fixed a memory leak in the PETSc `N_Vector` clone function.

Fixed a memeory leak in the ARKODE, CVODE, and IDA F77 interfaces when not using
the default nonlinear solver.

Fixed a bug in the ARKStep time-stepping module in ARKODE that would result in
an infinite loop if the nonlinear solver failed to converge more than the
maximum allowed times during a single step.

Fixed a bug in ARKODE that would result in a "too much accuracy requested" error
when using fixed time step sizes with explicit methods in some cases.

Fixed a bug in ARKStep where the mass matrix linear solver setup function was
not called in the Matrix-free case.

Fixed a minor bug in ARKStep where an incorrect flag is reported when an
error occurs in the mass matrix setup or Jacobian-vector product setup
functions.

Fixed a bug in the CVODE and CVODES constraint handling where the step size
could be set below the minimum step size.

Fixed a bug in the CVODE and CVODES nonlinear solver interfaces where the norm
of the accumulated correction was not updated when using a non-default
convergence test function.

Fixed a bug in the CVODES `cvRescale` function where the loops to compute the
array of scalars for the fused vector scale operation stopped one iteration
early.

Fixed a bug in CVODES and IDAS where `CVodeF` and `IDASolveF` would return the
wrong flag under certain  circumstances.

Fixed a bug in CVODES and IDAS where `CVodeF` and `IDASolveF` would not return a
root in `NORMAL_STEP` mode if the root occurred after the desired output time.

Fixed a bug in the IDA and IDAS linear solver interfaces where an incorrect
Jacobian-vector product increment was used with iterative solvers other than
SPGMR and SPFGMR.

Fixed a bug the IDAS `IDAQuadReInitB` function where an incorrect memory
structure was passed to `IDAQuadReInit`.

Fixed a bug in the KINSOL linear solver interface where the auxiliary scalar
`sJpnorm` was not computed when necessary with the Picard iteration and the
auxiliary scalar `sFdotJp` was unnecessarily computed in some cases.

## Changes to SUNDIALS in release 4.1.0

### Removed Implementation Headers

The implementation header files (`*_impl.h`) are no longer installed. This
means users who are directly accessing or manipulating package memory structures
will need to update their code to use the package's public API.

### New Features

An additional `N_Vector` implementation was added for interfacing with
the Tpetra vector from Trilinos library to facilitate interoperability between
SUNDIALS and Trilinos. This implementation is accompanied by additions to user
documentation and SUNDIALS examples.

### Bug Fixes

The `EXAMPLES_ENABLE_RAJA` CMake option has been removed. The option
`EXAMPLES_ENABLE_CUDA` enables all examples that use CUDA including the RAJA
examples with a CUDA back end (if RAJA is enabled).

Python is no longer required to run `make test` and `make test_install`.

A bug was fixed where a nonlinear solver object could be freed twice in some use
cases.

Fixed a bug in `ARKodeButcherTable_Write` when printing a Butcher table without
an embedding.

## Changes to SUNDIALS in release 4.0.2

Added information on how to contribute to SUNDIALS and a contributing agreement.

Moved the definitions of backwards compatibility functions for the prior direct
linear solver (DLS) and scaled preconditioned iterarive linear solvers (SPILS)
to a source file. The symbols are now included in the appropriate package
library, e.g. `libsundials_cvode.lib`.

## Changes to SUNDIALS in release 4.0.1

A bug in ARKODE where single precision builds would fail to compile has been
fixed.

## Changes to SUNDIALS in release 4.0.0

The direct and iterative linear solver interfaces in all SUNDIALS packages have
been merged into a single unified linear solver interface to support any valid
`SUNLinearSolver`. This includes the `DIRECT` and `ITERATIVE` types
as well as the new `MATRIX_ITERATIVE` type. Details regarding how SUNDIALS
packages utilize linear solvers of each type as well as a discussion regarding
the intended use cases for user-supplied linear solver implementations are
included the user guide. All example programs have been updated to use
the new unified linear solver interfaces.

The unified linear solver interface is very similar to the previous DLS (direct
linear solver) and SPILS (scaled preconditioned iterative linear solver)
interface in each package. To minimize challenges in user migration to the
unified linear solver interfaces, the previous DLS and SPILS functions may still
be used however, these are now deprecated and will be removed in a future
release. Additionally, that Fortran users will need to enlarge their array of
optional integer outputs, and update the indices that they query for certain
linear solver related statistics.

The names of all SUNDIALS-provided `SUNLinearSolver` constructors have have been
updated to follow the naming convention `SUNLinSol_*` where `*` is the name
of the linear solver. The new constructor names are:

* `SUNLinSol_Band`
* `SUNLinSol_Dense`
* `SUNLinSol_KLU`
* `SUNLinSol_LapackBand`
* `SUNLinSol_LapackDense`
* `SUNLinSol_PCG`
* `SUNLinSol_SPBCGS`
* `SUNLinSol_SPFGMR`
* `SUNLinSol_SPGMR`
* `SUNLinSol_SPTFQMR`
* `SUNLinSol_SuperLUMT`

Linear solver-specific "set" routine names have been similarly standardized. To
minimize challenges in user migration to the new names, the previous function
names may still be used however, these are now deprecated and will be removed in
a future release. All example programs and the standalone linear solver examples
have been updated to use the new naming convention.

The `SUNLinSol_Band` constructor has been simplified to remove the
storage upper bandwidth argument.

SUNDIALS integrators (ARKODE, CVODE(S), and IDA(S)) have been updated to utilize
generic nonlinear solvers defined by the `SUNNonlinearSolver` API. This enables
the addition of new nonlinear solver options and allows for external or
user-supplied nonlinear solvers. The nonlinear solver API and SUNDIALS provided
implementations are described in the user guide and follow the same object
oriented design used by the `N_Vector`, `SUNMatrix`, and `SUNLinearSolver`
classes. Currently two nonlinear solver implementations are provided, Newton and
fixed-point. These replicate the previous integrator-specific implementations of
Newton's method and a fixed-point iteration (previously referred to as a
functional iteration), respectively. Note the new fixed-point implementation can
optionally utilize Anderson's method to accelerate convergence. Example programs
using each of these nonlinear solvers in a standalone manner have been added and
all example programs have been updated accordingly.

The SUNDIALS integrators (ARKODE, CVODE(S), and IDA(S)) all now use the Newton
`SUNNonlinearSolver` by default. Users that wish to use the fixed-point
`SUNNonlinearSolver` will need to create the corresponding nonlinear solver
object and attach it to the integrator with the appropriate set function:

* `ARKStepSetNonlinearSolver`
* `CVodeSetNonlinearSolver`
* `IDASetNonlinearSolver`

Functions for setting the nonlinear solver options or getting nonlinear solver
statistics remain unchanged and internally call generic `SUNNonlinearSolver`
functions as needed.

With the introduction of the `SUNNonlinearSolver` class, the input parameter
`iter` to `CVodeCreate` has been removed along with the function
`CVodeSetIterType` and the constants `CV_NEWTON` and `CV_FUNCTIONAL`. While
SUNDIALS includes a fixed-point nonlinear solver, it is not currently supported
in IDA.

Three fused vector operations and seven vector array operations have been added
to the `N_Vector` API. These *optional* operations are disabled by default and
may be activated by calling vector specific routines after creating a vector
(see the `N_Vector` chapter for more details). The new operations are intended
to increase data reuse in vector operations, reduce parallel communication on
distributed memory systems, and lower the number of kernel launches on systems
with accelerators. The fused operations are:

* `N_VLinearCombination`
* `N_VScaleAddMulti`
* `N_VDotProdMulti`

and the vector array operations are:

* `N_VLinearCombinationVectorArray`
* `N_VScaleVectorArray`
* `N_VConstVectorArray`
* `N_VWrmsNormVectorArray`
* `N_VWrmsNormMaskVectorArray`
* `N_VScaleAddMultiVectorArray`
* `N_VLinearCombinationVectorArray`

If an `N_Vector` implementation defines the implementation any of these
operations as `NULL`, then standard vector operations will automatically be
called as necessary to complete the computation.

A new `N_Vector` implementation, `OpenMPDEV`, leveraging OpenMP device
offloading has been added.

Multiple updates to the CUDA vector were made:

* Changed the `N_VMake_Cuda` function to take a host data pointer and a device
  data pointer instead of an `N_VectorContent_Cuda` object.

* Changed `N_VGetLength_Cuda` to return the global vector length instead of
  the local vector length.

* Added `N_VGetLocalLength_Cuda` to return the local vector length.

* Added `N_VGetMPIComm_Cuda` to return the MPI communicator used.

* Removed the accessor functions in the `suncudavec` namespace.

* Added the ability to set the `cudaStream_t` used for execution of the CUDA
  vector kernels. See the function `N_VSetCudaStreams_Cuda`.

* Added `N_VNewManaged_Cuda`, `N_VMakeManaged_Cuda`, and
  `N_VIsManagedMemory_Cuda` functions to accommodate using managed memory with
  the CUDA vector.

Multiple updates to the RAJA vector were made:

* Changed `N_VGetLength_Raja` to return the global vector length instead of
  the local vector length.

* Added `N_VGetLocalLength_Raja` to return the local vector length.

* Added `N_VGetMPIComm_Raja` to return the MPI communicator used.

* Removed the accessor functions in the `sunrajavec` namespace.

Two changes were made in the ARKODE and CVODE(S) initial step size algorithm:

* Fixed an efficiency bug where an extra call to the RHS function was made.

* Changed the behavior of the algorithm if the max-iterations case is hit.
  Before the algorithm would exit with the step size calculated on the
  penultimate iteration. Now it will exit with the step size calculated
  on the final iteration.

Fortran 2003 interfaces to CVODE, the fixed-point and Newton nonlinear solvers,
the dense, band, KLU, PCG, SPBCGS, SPFGMR, SPGMR, and SPTFQMR linear solvers,
and the serial, PThreads, and OpenMP vectors have been added.

The ARKODE library has been entirely rewritten to support a modular approach to
one-step methods, which should allow rapid research and development of novel
integration methods without affecting existing solver functionality. To support
this, the existing ARK-based methods have been encapsulated inside the new
`ARKStep` time-stepping module. Two new time-stepping modules have been added:

* The `ERKStep` module provides an optimized implementation for explicit
  Runge--Kutta methods with reduced storage and number of calls to the ODE
  right-hand side function.

* The `MRIStep` module implements two-rate explicit-explicit multirate
  infinitesimal step methods utilizing different step sizes for slow and fast
  processes in an additive splitting.

This restructure has resulted in numerous small changes to the user interface,
particularly the suite of "Set" routines for user-provided solver parameters and
"Get" routines to access solver statistics, that are now prefixed with the name
of time-stepping module (e.g., `ARKStep` or `ERKStep`) instead of
`ARKODE`. Aside from affecting the names of these routines, user-level changes
have been kept to a minimum. However, we recommend that users consult both this
documentation and the ARKODE example programs for further details on the updated
infrastructure.

As part of the ARKODE restructuring an `ARKodeButcherTable` structure
has been added for storing Butcher tables. Functions for creating new Butcher
tables and checking their analytic order are provided along with other utility
routines. For more details see the Butcher Table section in the user guide.

ARKODE's dense output infrastructure has been improved to support higher-degree
Hermite polynomial interpolants (up to degree 5) over the last successful time
step.

## Changes to SUNDIALS in release 3.2.1

Fixed a bug in the CUDA vector where the `N_VInvTest` operation could write
beyond the allocated vector data.

Fixed the library installation path for multiarch systems. This fix changes the
default library installation path from `CMAKE_INSTALL_PREFIX/lib` to
`CMAKE_INSTALL_PREFIX/CMAKE_INSTALL_LIBDIR`. The default value library directory
name is automatically set to `lib`, `lib64`, or `lib/<multiarch-tuple>`
depending on the system, but maybe be overridden by setting
`CMAKE_INSTALL_LIBDIR`.

## Changes to SUNDIALS in release 3.2.0

### Library Name Change

Changed the name of the RAJA nvector library to `libsundials_nveccudaraja.lib`
from `libsundials_nvecraja.lib` to better reflect that we only support CUDA as a
backend for RAJA currently.

### New Features

Added hybrid MPI+CUDA and MPI+RAJA vectors to allow use of more than one MPI
rank when using a GPU system. The vectors assume one GPU device per MPI rank.

Support for optional inequality constraints on individual components of the
solution vector has been added to CVODE and CVODES. For more details see the
Mathematical Considerations and Optional Input sections of the user guide. Use
of `CVodeSetConstraints` requires the `N_Vector` operations `N_VMinQuotient`,
`N_VConstrMask`, and `N_VCompare` that were not previously required by CVODE and
CVODES.

### CMake Updates

CMake 3.1.3 is now the minimum required CMake version.

Deprecated the behavior of the `SUNDIALS_INDEX_TYPE` CMake option and added the
`SUNDIALS_INDEX_SIZE` CMake option to select the `sunindextype` integer size.

The native CMake FindMPI module is now used to locate an MPI installation.

If MPI is enabled and MPI compiler wrappers are not set, the build system will
check if `CMAKE_<language>_COMPILER` can compile MPI programs before trying to
locate and use an MPI installation.

The previous options for setting MPI compiler wrappers and the executable for
running MPI programs have been have been deprecated. The new options that align
with those used in native CMake FindMPI module are `MPI_C_COMPILER`,
`MPI_CXX_COMPILER`, `MPI_Fortran_COMPILER`, and `MPIEXEC_EXECUTABLE`.

When a Fortran name-mangling scheme is needed (e.g., `ENABLE_LAPACK` is `ON`)
the build system will infer the scheme from the Fortran compiler. If a Fortran
compiler is not available or the inferred or default scheme needs to be
overridden, the advanced options `SUNDIALS_F77_FUNC_CASE` and
`SUNDIALS_F77_FUNC_UNDERSCORES` can be used to manually set the name-mangling
scheme and bypass trying to infer the scheme.

Parts of the main `CMakeLists.txt` file were moved to new files in the `src` and
`example` directories to make the CMake configuration file structure more
modular.

### Bug Fixes

Fixed a problem with setting `sunindextype` which would occur with some
compilers (e.g. `armclang`) that do not define `__STDC_VERSION__`.

Fixed a thread-safety issue in CVODES and IDAS when using adjoint sensitivity
analysis.

Fixed a bug in IDAS where the saved residual value used in the nonlinear solve
for consistent initial conditions was passed as temporary workspace and could be
overwritten.

## Changes to SUNDIALS in release 3.1.2

### CMake Updates

Updated the minimum required version of CMake to 2.8.12 and enabled using rpath
by default to locate shared libraries on OSX.

### New Features

Added the function `SUNSparseMatrix_Reallocate` to allow specification of the
matrix nonzero storage.

Added named constants for the two reinitialization types for the KLU
SUNLinearSolver.

Updated the `SUNMatScaleAdd` and `SUNMatScaleAddI` implementations in the sparse
SUNMatrix to more optimally handle the case where the target matrix contained
sufficient storage for the sum, but had the wrong sparsity pattern. The sum now
occurs in-place, by performing the sum backwards in the existing
storage. However, it is still more efficient if the user-supplied Jacobian
routine allocates storage for the sum `M + gamma J` or `M + gamma J` manually
(with zero entries if needed).

The following examples from the usage notes page of the SUNDIALS website, and
updated them to work with SUNDIALS 3.x:

* `cvDisc_dns.c` demonstrates using CVODE with discontinuous solutions or RHS.

* `cvRoberts_dns_negsol.c` illustrates the use of the RHS function return
  value to control unphysical negative concentrations.

* `cvRoberts_FSA_dns_Switch.c` demonstrates switching on/off forward
  sensitivity computations. This example came from the usage notes page of the
  SUNDIALS website.

### Bug Fixes

Fixed a Windows specific problem where `sunindextype` was not correctly defined
when using 64-bit integers. On Windows `sunindextype` is now defined as the MSVC
basic type `__int64`.

Fixed a bug in the full KLU SUNLinearSolver reinitialization approach where the
sparse SUNMatrix pointer would go out of scope on some architectures.

The misnamed function `CVSpilsSetJacTimesSetupFnBS` has been deprecated and
replaced by `CVSpilsSetJacTimesBS`. The deprecated function
`CVSpilsSetJacTimesSetupFnBS` will be removed in the next major release.

Changed LICENSE install path to `instdir/include/sundials`.

## Changes to SUNDIALS in release 3.1.1

### Bug Fixes

Fixed a minor bug in the CVODE and CVODES `cvSLdet` routine, where a return was
missing in the error check for three inconsistent roots.

Fixed a potential memory leak in the SPGMR and SPFGMR linear solvers: if
"Initialize" was called multiple times then the solver memory was reallocated
(without being freed).

Fixed a minor bug in `ARKReInit`, where a flag was incorrectly set to indicate
that the problem had been resized (instead of just re-initialized).

Fixed C++11 compiler errors/warnings about incompatible use of string literals.

Updated the KLU SUNLinearSolver to use a typedef for the precision-specific
solve functions to avoid compiler warnings.

Added missing typecasts for some (`void*`) pointers to avoid compiler warnings.

Fixed bug in the sparse SUNMatrix where `int` was used instead of
`sunindextype` in one location.

Fixed a minor bug in `KINPrintInfo` where a case was missing for
`KIN_REPTD_SYSFUNC_ERR` leading to an undefined info message.

Added missing `#include <stdio.h>` in `N_Vector` and `SUNMatrix` header files.

Added missing prototypes for `ARKSpilsGetNumMTSetups` in ARKODE and
`IDASpilsGetNumJTSetupEvals` in IDA and IDAS.

Fixed an indexing bug in the CUDA vector implementation of `N_VWrmsNormMask` and
revised the RAJA vector implementation of `N_VWrmsNormMask` to work with mask
arrays using values other than zero or one. Replaced `double` with `realtype` in
the RAJA vector test functions.

Fixed compilation issue with GCC 7.3.0 and Fortran programs that do not require
a `SUNMatrix` or `SUNLinearSolver` e.g., iterative linear solvers, explicit
methods in ARKODE, functional iteration in CVODE, etc.

## Changes to SUNDIALS in release 3.1.0

Added `N_Vector` print functions that write vector data to a specified file
(e.g., `N_VPrintFile_Serial`).

Added `make test` and `make test_install` options to the build system for
testing SUNDIALS after building with `make` and installing with `make install`
respectively.

## Changes to SUNDIALS in release 3.0.0

### Major Feature

Added new linear solver and matrix interfaces for all SUNDIALS packages and
updated the existing linear solver and matrix implementations. The goal of the
redesign is to provide greater encapsulation and ease interfacing custom linear
solvers with linear solver libraries. Specific changes include:

* Added a `SUNMatrix` interface with three provided implementations:
  dense, banded, and sparse. These replicate previous SUNDIALS direct (Dls) and
  sparse (Sls) matrix structures.

* Added example problems demonstrating use of the matrices.

* Added a `SUNLinearSolver` interface with eleven provided implementations:
  dense, banded, LAPACK dense, LAPACK band, KLU, SuperLU_MT, SPGMR, SPBCGS,
  SPTFQMR, SPFGMR, PCG. These replicate previous SUNDIALS generic linear
  solvers.

* Added example problems demonstrating use of the linear solvers.

* Expanded package-provided direct linear solver (Dls) interfaces and scaled,
  preconditioned, iterative linear solver (Spils) interfaces to utilize
  `SUNMatrix` and `SUNLinearSolver` objects.

* Removed package-specific, linear solver-specific, solver modules (e.g.,
  CVDENSE, KINBAND, IDAKLU, ARKSPGMR) since their functionality is entirely
  replicated by the generic Dls/Spils interfaces and `SUNLinearSolver` /
  `SUNMatrix` classes. The exception is `CVDIAG`, a diagonal
  approximate Jacobian solver available to CVODE and CVODES.

* Converted all SUNDIALS example problems to utilize new the new matrix and
  linear solver objects, along with updated Dls and Spils linear solver
  interfaces.

* Added Spils interface routines to ARKODE, CVODE, CVODES, IDA and IDAS to allow
  specification of a user-provided `JTSetup` routine. This change supports
  users who wish to set up data structures for the user-provided
  Jacobian-times-vector (`JTimes`) routine, and where the cost of one
  `JTSetup` setup per Newton iteration can be amortized between multiple
  `JTimes` calls.

Corresponding updates were made to all the example programs.

### New Features

CUDA and RAJA `N_Vector` implementations to support GPU systems. These vectors
are supplied to provide very basic support for running on GPU architectures.
Users are advised that these vectors both move all data to the GPU device upon
construction, and speedup will only be realized if the user also conducts the
right-hand-side function evaluation on the device. In addition, these vectors
assume the problem fits on one GPU. For further information about RAJA, users
are referred to the [RAJA web site](https://software.llnl.gov/RAJA/).

Added the type `sunindextype` to support using 32-bit or 64-bit integer types
for indexing arrays within all SUNDIALS structures. `sunindextype` is defined to
`int32_t` or `int64_t` when portable types are supported, otherwise it is
defined as `int` or `long int`. The Fortran interfaces continue to use `long
int` for indices, except for the sparse matrix interface that now uses
`sunindextype`. Interfaces to PETSc, hypre, SuperLU_MT, and KLU have been
updated with 32-bit or 64-bit capabilities depending how the user configures
SUNDIALS.

To avoid potential namespace conflicts, the macros defining `booleantype` values
`TRUE` and `FALSE` have been changed to `SUNTRUE` and `SUNFALSE` respectively.

Temporary vectors were removed from preconditioner setup and solve routines for
all packages. It is assumed that all necessary data for user-provided
preconditioner operations will be allocated and stored in user-provided data
structures.

The file `include/sundials_fconfig.h` was added. This file contains SUNDIALS
type information for use in Fortran programs.

Added support for many xSDK-compliant build system keys. For more information on
on xSDK compliance the [xSDK policies](https://xsdk.info/policies/). The xSDK
is a movement in scientific software to provide a foundation for the rapid and
efficient production of high-quality, sustainable extreme-scale scientific
applications. For more information visit the
[xSDK web site](https://xsdk.info).

Added functions `SUNDIALSGetVersion` and `SUNDIALSGetVersionNumber` to get
SUNDIALS release version information at runtime.

Added comments to `arkode_butcher.c` regarding which methods should have
coefficients accurate enough for use in quad precision.

### Build System

Renamed CMake options to enable/disable examples for greater clarity and added
option to enable/disable Fortran 77 examples:

* Changed `EXAMPLES_ENABLE` to `EXAMPLES_ENABLE_C`
* Changed `CXX_ENABLE` to `EXAMPLES_ENABLE_CXX`
* Changed `F90_ENABLE` to `EXAMPLES_ENABLE_F90`
* Added `EXAMPLES_ENABLE_F77` option

Added separate `BLAS_ENABLE` and `BLAS_LIBRARIES` CMake variables.

Fixed minor CMake bugs and included additional error checking during CMake
configuration.

### Bug Fixes

#### ARKODE

Fixed `RCONST` usage in `arkode_butcher.c`.

Fixed bug in `arkInitialSetup` to ensure the mass matrix vector product is
set up before the "msetup" routine is called.

Fixed ARKODE `printf`-related compiler warnings when building SUNDIALS
with extended precision.

#### CVODE and CVODES

In `CVodeFree` now calls `lfree` unconditionally (if non-NULL).

#### IDA and IDAS

Added missing prototype for `IDASetMaxBacksIC` in `ida.h` and `idas.h`.

#### KINSOL

Corrected KINSOL Fortran name translation for `FKIN_SPFGMR`.

Renamed `KINLocalFn` and `KINCommFn` to `KINBBDLocalFn` and `KINBBDCommFn`
respectively in the BBD preconditioner module for consistency with other
SUNDIALS solvers.

## Changes to SUNDIALS in release 2.7.0

### New Features and Enhancements

Two additional `N_Vector` implementations were added -- one for hypre parallel
vectors and one for PETSc vectors. These additions are accompanied by additions
to various interface functions and to user documentation.

Added a new `N_Vector` function, `N_VGetVectorID`, that returns
an identifier for the vector.

The sparse matrix structure was enhanced to support both CSR and CSC matrix
storage formats.

Various additions were made to the KLU and SuperLU_MT sparse linear solver
interfaces, including support for the CSR matrix format when using KLU.

In all packages, the linear solver and preconditioner `free` routines were
updated to return an integer.

In all packages, example codes were updated to use `N_VGetArrayPointer_*`
rather than the `NV_DATA` macro when using the native vectors shipped with
SUNDIALS.

Additional example programs were added throughout including new examples
utilizing the OpenMP vector.

#### ARKODE

The ARKODE implicit predictor algorithms were updated: methods 2 and 3 were
improved slightly, a new predictor approach was added, and the default choice
was modified.

The handling of integer codes for specifying built-in ARKODE Butcher tables was
enhanced. While a global numbering system is still used, methods now have
`#defined` names to simplify the user interface and to streamline
incorporation of new Butcher tables into ARKODE.

The maximum number of Butcher table stages was increased from 8 to 15 to
accommodate very high order methods, and an 8th-order adaptive ERK method was
added.

Support was added for the explicit and implicit methods in an additive
Runge--Kutta method with different stage times to support new SSP-ARK methods.

The FARKODE interface was extended to include a routine to set
scalar/array-valued residual tolerances, to support Fortran applications with
non-identity mass-matrices.

#### IDA and IDAS

The optional input function `IDASetMaxBacksIC` was added to set the
maximum number of linesearch backtracks in the initial condition calculation.

### Bug Fixes

Various minor fixes to installation-related files.

Fixed some examples with respect to the change to use new macro/function names
e.g.,  `SUNRexp`, etc.

In all packages, a memory leak was fixed in the banded preconditioner and
banded-block-diagonal preconditioner interfaces.

Corrected name `N_VCloneEmptyVectorArray` to `N_VCloneVectorArrayEmpty` in
all documentation files.

Various corrections were made to the interfaces to the sparse solvers KLU and
SuperLU_MT.

For each linear solver, the various solver performance counters are now
initialized to 0 in both the solver specification function and in the solver
`linit` function. This ensures that these solver counters are initialized upon
linear solver instantiation as well as at the beginning of the problem solution.

#### ARKODE

The missing `ARKSpilsGetNumMtimesEvals` function was added -- this had been
included in the previous documentation but had not been implemented.

The choice of the method vs embedding the Billington and TRBDF2 explicit
Runge--Kutta methods were swapped, since in those the lower-order coefficients
result in an A-stable method, while the higher-order coefficients do not. This
change results in significantly improved robustness when using those methods.

A bug was fixed for the situation where a user supplies a vector of absolute
tolerances, and also uses the vector Resize functionality.

A bug was fixed wherein a user-supplied Butcher table without an embedding is
supplied, and the user is running with either fixed time steps (or they do
adaptivity manually); previously this had resulted in an error since the
embedding order was below 1.

#### CVODE

Corrections were made to three Fortran interface functions.

In FCVODE, fixed argument order bugs in the `FCVKLU` and `FCVSUPERLUMT`
linear solver interfaces.

Added missing Fortran interface routines for supplying a sparse Jacobian routine
with sparse direct solvers.

#### CVODES

A bug was fixed in the interpolation functions used in solving backward problems
for adjoint sensitivity analysis.

In the interpolation routines for backward problems, added logic to bypass
sensitivity interpolation if input sensitivity argument is `NULL`.

Changed each the return type of `*FreeB` functions to `int` and added
`return(0)` to each.

#### IDA

Corrections were made to three Fortran interface functions.

Corrected the output from the `idaFoodWeb_bnd.c` example, the wrong component
was printed in `PrintOutput`.

#### IDAS

In the interpolation routines for backward problems, added logic to bypass
sensitivity interpolation if input sensitivity argument is `NULL`.

Changed each the return type of `*FreeB` functions to `int` and added
`return(0)` to each.

Corrections were made to three Fortran interface functions.

Added missing Fortran interface routines for supplying a sparse Jacobian routine
with sparse direct solvers.

#### KINSOL

The Picard iteration return was chanegd to always return the newest iterate upon
success.

A minor bug in the line search was fixed to prevent an infinite loop when the
beta condition fails and lambda is below the minimum size.

Corrections were made to three Fortran interface functions.

The functions `FKINCREATE` and `FKININIT` were added to split the
`FKINMALLOC` routine into two pieces. `FKINMALLOC` remains for backward
compatibility, but documentation for it has been removed.

Added missing Fortran interface routines for supplying a sparse Jacobian routine
with sparse direct solvers.

### Matlab Interfaces Removed

Removed the Matlab interface from distribution as it has not been updated since
2009.

## Changes to SUNDIALS in release 2.6.2

### New Features and Enhancements

Various minor fixes to installation-related files

In KINSOL and ARKODE, updated the Anderson acceleration implementation with QR
updating.

In CVODES and IDAS, added `ReInit` and `SetOrdering` wrappers for backward
problems.

In IDAS, fixed for-loop bugs in `IDAAckpntAllocVectors` that could lead to a
memory leak.

### Bug Fixes

Updated the BiCGStab linear solver to remove a redundant dot product call.

Fixed potential memory leak in KLU `ReInit` functions in all solvers.

In ARKODE, fixed a bug in the Cash-Karp Butcher table where the method and
embedding coefficient were swapped.

In ARKODE, fixed error in `arkDoErrorTest` in recovery after failure.

In CVODES, added `CVKLUB` prototype and corrected `CVSuperLUMTB` prototype.

In the CVODES and IDAS header files, corrected documentation of backward
integration functions, especially the `which` argument.

In IDAS, added missing backward problem support functions `IDALapackDenseB`,
`IDALapackDenseFreeB`, `IDALapackBandB`, and `IDALapackBandFreeB`.

In IDAS, made SuperLUMT call for backward problem consistent with CVODES.

In CVODE, IDA, and ARKODE, fixed Fortran interfaces to enable calls to
`GetErrWeights`, `GetEstLocalErrors`, and `GetDky` within a time step.

## Changes to SUNDIALS in release 2.6.1

Fixed loop limit bug in `SlsAddMat` function.

In all six solver interfaces to KLU and SuperLUMT, added `#include` lines, and
removed redundant KLU structure allocations.

Minor bug fixes in ARKODE.

## Changes to SUNDIALS in release 2.6.0

### Autotools Build Option Removed

With this version of SUNDIALS, support and documentation of the Autotools mode
of installation is being dropped, in favor of the CMake mode, which is
considered more widely portable.

### New Package: ARKODE

Addition of ARKODE package of explicit, implicit, and additive Runge-Kutta
methods for ODEs. This package API is close to CVODE so switching between the
two should be straightforward. Thanks go to Daniel Reynolds for the addition
of this package.

### New Features and Enhancements

Added OpenMP and Pthreads `N_Vector` implementations for thread-parallel
computing environments.

Two major additions were made to the linear system solvers available in all
packages. First, in the serial case, an interface to the sparse direct solver
KLU was added. Second, an interface to SuperLU_MT, the multi-threaded version
of SuperLU, was added as a thread-parallel sparse direct solver option, to be
used with the serial version of the `N_Vector` module. As part of these
additions, a sparse matrix (CSC format) structure was added to CVODE.

#### KINSOL

Two major additions were made to the globalization strategy options (`KINSol`
argument `strategy`). One is fixed-point iteration, and the other is Picard
iteration. Both can be accelerated by use of the Anderson acceleration
method. See the relevant paragraphs in the Mathematical Considerations chapter
is the user guide.

An interface to the Flexible GMRES iterative linear solver was added.

### Bug Fixes

In order to avoid possible name conflicts, the mathematical macro and function
names `MIN`, `MAX`, `SQR`, `RAbs`, `RSqrt`, `RExp`, `RPowerI`, and
`RPowerR` were changed to `SUNMIN`, `SUNMAX`, `SUNSQR`, `SUNRabs`,
`SUNRsqrt`, `SUNRexp`, `SRpowerI`, and `SUNRpowerR`, respectively. These
names occur in both the solver and example programs.

In the LAPACK banded linear solver interfaces, the line `smu = MIN(N-1,mu+ml)`
was changed to `smu = mu + ml` to correct an illegal input error for to
`DGBTRF` and `DGBTRS`.

In all Fortran examples, integer declarations were revised so that those which
must match a C type `long int` are declared `INTEGER*8`, and a comment was
added about the type match. All other integer declarations are just
`INTEGER`. Corresponding minor corrections were made to the user guide.

#### CVODE and CVODES

In `cvRootFind`, a minor bug was corrected, where the input array was ignored,
and a line was added to break out of root-search loop if the initial interval
size is below the tolerance `ttol`.

Two minor bugs were fixed regarding the testing of input on the first call to
`CVode` -- one involving `tstop` and one involving the initialization of
`*tret`.

The example program `cvAdvDiff_diag_p` was added to illustrate the use of in
parallel.

In the FCVODE optional input routines `FCVSETIIN` and `FCVSETRIN`, the
optional fourth argument `key_length` was removed, with hardcoded key string
lengths passed to all tests.

In order to eliminate or minimize the differences between the sources for
private functions in CVODE and CVODES, the names of many private functions were
changed from `CV*` to `cv*` and a few other names were also changed.

An option was added in the case of Adjoint Sensitivity Analysis with dense or
banded Jacobian. With a call to `CVDlsSetDenseJacFnBS` or
`CVDlsSetBandJacFnBS`, the user can specify a user-supplied Jacobian function
of type `CVDls***JacFnBS`, for the case where the backward problem depends on
the forward sensitivities.

In `CVodeQuadSensInit`, the line `cv_mem->cv_fQS_data = ...` was corrected
(missing `Q`).

In the CVODES User Guide, a paragraph was added in Section 6.2.1 on
`CVodeAdjReInit`, and a paragraph was added in Section 6.2.9 on
`CVodeGetAdjY`. In the example `cvsRoberts_ASAi_dns`, the output was revised
to include the use of `CVodeGetAdjY`.

For the Adjoint Sensitivity Analysis case in which the backward problem depends
on the forward sensitivities, options have been added to allow for user-supplied
`pset`, `psolve`, and `jtimes` functions.

In the example `cvsHessian_ASA_FSA`, an error was corrected in the function
`fB2`, `y2` in place of `y3` in the third term of `Ith(yBdot,6)`.

#### IDA and IDAS

In `IDARootfind`, a minor bug was corrected, where the input array `rootdir`
was ignored, and a line was added to break out of root-search loop if the
initial interval size is below the tolerance `ttol`.

A minor bug was fixed regarding the testing of the input `tstop` on the first
call to `IDASolve`.

In the FIDA optional input routines `FIDASETIIN`, `FIDASETRIN`, and
`FIDASETVIN`, the optional fourth argument `key_length` was removed, with
hardcoded key string lengths passed to all `strncmp` tests.

An option was added in the case of Adjoint Sensitivity Analysis with dense or
banded Jacobian. With a call to `IDADlsSetDenseJacFnBS` or
`IDADlsSetBandJacFnBS`, the user can specify a user-supplied Jacobian function
of type `IDADls***JacFnBS`, for the case where the backward problem depends on
the forward sensitivities.

#### KINSOL

In function `KINStop`, two return values were corrected to make the values of
`uu` and `fval` consistent.

A bug involving initialization of `mxnewtstep` was fixed. The error affects
the case of repeated user calls to `KINSol` with no intervening call to
`KINSetMaxNewtonStep`.

A bug in the increments for difference quotient Jacobian approximations was
fixed in function `kinDlsBandDQJac`.

In the FKINSOL module, an incorrect return value `ier` in `FKINfunc` was
fixed.

In the FKINSOL optional input routines `FKINSETIIN`, `FKINSETRIN`, and
`FKINSETVIN`, the optional fourth argument `key_length` was removed, with
hardcoded key string lengths passed to all `strncmp` tests.

## Changes to SUNDIALS in release 2.5.0

### Integer Type Change

One significant design change was made with this release, the problem size and
its relatives, bandwidth parameters, related internal indices, pivot arrays, and
the optional output `lsflag` have all been changed from type `int` to type
`long int`, except for the problem size and bandwidths in user calls to
routines specifying BLAS/LAPACK routines for the dense/band linear solvers. The
function `NewIntArray` is replaced by a pair `NewIntArray` /
`NewLintArray`, for `int` and `long int` arrays, respectively.

### Bug Fixes

In the installation files, we modified the treatment of the macro
`SUNDIALS_USE_GENERIC_MATH`, so that the parameter `GENERIC_MATH_LIB` is
either defined (with no value) or not defined.

In all packages, after the solver memory is created, it is set to zero before
being filled.

In each linear solver interface function, the linear solver memory is freed on
an error return, and the function now includes a line setting to `NULL` the
main memory pointer to the linear solver memory.

#### Rootfinding

In CVODE(S) and IDA(S), in the functions `Rcheck1` and `Rcheck2`, when an
exact zero is found, the array `glo` of `g` values at the left endpoint
is adjusted, instead of shifting the `t` location `tlo` slightly.

#### CVODE and CVODES

In `CVSetTqBDF`, the logic was changed to avoid a divide by zero.

In a minor change to the CVODES user interface, the type of the index `which`
was changed from `long int` to `int`.

Errors in the logic for the integration of backward problems in CVODES were
identified and fixed.

#### IDA and IDAS

To be consistent with IDAS, IDA uses the function `IDAGetDky` for optional
output retrieval.

A memory leak was fixed in two of the `IDASp***Free` functions.

A missing vector pointer setting was added in `IDASensLineSrch`.

In `IDACompleteStep`, conditionals around lines loading a new column of three
auxiliary divided difference arrays, for a possible order increase, were fixed.

#### KINSOL

Three major logic bugs were fixed - involving updating the solution vector,
updating the linesearch parameter, and a missing error return.

Three minor errors were fixed - involving setting `etachoice` in the
Matlab/KINSOL interface, a missing error case in `KINPrintInfo`, and avoiding
an exponential overflow in the evaluation of `omega`.

## Changes to SUNDIALS in release 2.4.0

Added a CMake-based build option in addition to the one based on autotools.

The user interface has been further refined. Some of the API changes involve:

(a) a reorganization of all linear solver modules into two families (besides the
    existing family of scaled preconditioned iterative linear solvers, the
    direct solvers, including new LAPACK-based ones, were also organized into a
    *direct* family);

(b) maintaining a single pointer to user data, optionally specified through a
    `Set`-type function; and

(c) a general streamlining of the preconditioner modules distributed with the
    solvers.

Added interfaces to LAPACK linear solvers for dense and banded matrices to all
packages.

An option was added to specify which direction of zero-crossing is to be
monitored while performing rootfinding in CVODE(S) and IDA(S).

CVODES includes several new features related to sensitivity analysis, among
which are:

(a) support for integration of quadrature equations depending on both the states
    and forward sensitivity (and thus support for forward sensitivity analysis
    of quadrature equations),

(b) support for simultaneous integration of multiple backward problems based on
    the same underlying ODE (e.g., for use in an *forward-over-adjoint* method
    for computing second order derivative information),

(c) support for backward integration of ODEs and quadratures depending on both
    forward states and sensitivities (e.g., for use in computing second-order
    derivative information), and

(d) support for reinitialization of the adjoint module.

Moreover, the prototypes of all functions related to integration of backward
problems were modified to support the simultaneous integration of multiple
problems.

All backward problems defined by the user are internally managed through a
linked list and identified in the user interface through a unique identifier.

## Changes to SUNDIALS in release 2.3.0

### New Features and Enhancements

The main changes in this release involve a rearrangement of the entire
SUNDIALS source tree. At the user interface level, the main impact is in the
mechanism of including SUNDIALS header files which must now include the relative
path e.g., `#include <cvode/cvode.h>` as all exported header files are now
installed in separate subdirectories of the installation *include* directory.

The functions in the generic dense linear solver (`sundials_dense` and
`sundials_smalldense`) were modified to work for rectangular `m x n` (`m <= n`),
while the factorization and solution functions were renamed to `DenseGETRF` /
`denGETRF` and `DenseGETRS` / `denGETRS`, respectively. The factorization and
solution functions in the generic band linear solver were renamed `BandGBTRF`
and `BandGBTRS`, respectively.

In IDA, the user interface to the consistent initial conditions calculations was
modified. The `IDACalcIC` arguments `t0`, `yy0`, and `yp0` were
removed and a new function, `IDAGetConsistentIC` is provided.

### Bug Fixes

In the CVODES adjoint solver module, the following two bugs were fixed:

* In `CVodeF` the solver was sometimes incorrectly taking an additional step
  before returning control to the user (in `CV_NORMAL` mode) thus leading to
  a failure in the interpolated output function.

* In `CVodeB`, while searching for the current check point, the solver was
  sometimes reaching outside the integration interval resulting in a
  segmentation fault.

In IDA, a bug was fixed in the internal difference-quotient dense and banded
Jacobian approximations, related to the estimation of the perturbation (which
could have led to a failure of the linear solver when zero components with
sufficiently small absolute tolerances were present).

## Changes to SUNDIALS in release 2.2.0

### New Header Files Names

To reduce the possibility of conflicts, the names of all header files have been
changed by adding unique prefixes (e.g., `cvode_` and `sundials_`). When
using the default installation procedure, the header files are exported under
various subdirectories of the target `include` directory. For more details see
Appendix the installation chapter in the user guide.

### Build System Changes

Updated configure script and Makefiles for Fortran examples to avoid C++
compiler errors (now use `CC` and `MPICC` to link only if necessary).

The shared object files are now linked into each SUNDIALS library rater than
into a separate `libsundials_shared` library.

### New Features and Enhancements

Deallocation functions now take the address of the respective memory block
pointer as the input argument.

Interfaces to the Scaled Preconditioned Bi-CGstab (SPBCG) and Scaled
Preconditioned Transpose-Free Quasi-Minimal Residual (SPTFQMR) linear solver
modules have been added to all packages. At the same time, function type names
for Scaled Preconditioned Iterative Linear Solvers were added for the
user-supplied Jacobian-times-vector and preconditioner setup and solve
functions. Additionally, in KINSOL interfaces have been added to the SUNDIALS
DENSE, and BAND linear solvers and include support for nonlinear residual
monitoring which can be used to control Jacobian updating.

A new interpolation method was added to the CVODES adjoint module. The function
`CVadjMalloc` has an additional argument which can be used to select the
desired interpolation scheme.

FIDA, a Fortran-C interface module, was added.

The rootfinding feature was added to IDA, whereby the roots of a set of given
functions may be computed during the integration of the DAE system.

In IDA a user-callable routine was added to access the estimated local error
vector.

In the KINSOL Fortran interface module, FKINSOL, optional inputs are now set
using `FKINSETIIN` (integer inputs), `FKINSETRIN` (real inputs), and
`FKINSETVIN` (vector inputs). Optional outputs are still obtained from the
`IOUT` and `ROUT` arrays which are owned by the user and passed as arguments
to `FKINMALLOC`.

## Changes to SUNDIALS in release 2.1.1

The function `N_VCloneEmpty` was added to the global vector operations table.

A minor bug was fixed in the interpolation functions of the adjoint CVODES
module.

## Changes to SUNDIALS in release 2.1.0

The user interface has been further refined. Several functions used for setting
optional inputs were combined into a single one.

In CVODE(S) and IDA, an optional user-supplied routine for setting the error
weight vector was added.

Additionally, to resolve potential variable scope issues, all SUNDIALS solvers
release user data right after its use.

The build systems has been further improved to make it more robust.

## Changes to SUNDIALS in release 2.0.2

Fixed autoconf-related bug to allow configuration with the PGI Fortran compiler.

Modified the build system to use customized detection of the Fortran name
mangling scheme (autoconf's `AC_F77_WRAPPERS` routine is problematic on some
platforms).

A bug was fixed in the `CVode` function that was potentially leading to
erroneous behavior of the rootfinding procedure on the integration first step.

A new chapter in the User Guide was added - with constants that appear in the
user interface.

## Changes to SUNDIALS in release 2.0.1

### Build System

Changed the order of compiler directives in header files to avoid compilation
errors when using a C++ compiler.

Changed the method of generating `sundials_config.h` to avoid potential
warnings of redefinition of preprocessor symbols.

### New Features

In CVODES the option of activating and deactivating forward sensitivity
calculations on successive runs without memory allocation and deallocation.

### Bug Fixes

In CVODES bug fixes related to forward sensitivity computations (possible loss
of accuracy on a BDF order increase and incorrect logic in testing user-supplied
absolute tolerances) were made.

## Changes to SUNDIALS in release 2.0.0

Installation of all of SUNDIALS packages has been completely redesigned and is
now based on configure scripts.

The major changes from the previous version involve a redesign of the user
interface across the entire SUNDIALS suite. We have eliminated the mechanism of
providing optional inputs and extracting optional statistics from the solver
through the `iopt` and `ropt` arrays. Instead, packages now provide `Set`
functions to change the default values for various quantities controlling the
solver and `Get` functions to extract statistics after return from the main
solver routine.

Additionally, the interfaces to several user-supplied routines (such as those
providing Jacobians and preconditioner information) were simplified by reducing
the number of arguments. The same information that was previously accessible
through such arguments can now be obtained through `Get`-type functions.

In CVODE and CVODES a rootfinding feature was added, whereby the roots of a set
of given functions may be computed during the integration of the ODE system.

Changes to the NVector:

* Removed `machEnv`, redefined table of vector operations (now contained in
  the `N_Vector` structure itself).

* All SUNDIALS functions create new `N_Vector` variables through
  cloning, using an `N_Vector` passed by the user as a template.

* A particular vector implementation is supposed to provide user-callable
  constructor and destructor functions.

* Removed the following functions from the structure of vector operations:
  `N_VNew`, `N_VNew_S`, `N_VFree`, `N_VFree_S`, `N_VMake`,
  `N_VDispose`, `N_VGetData`, `N_VSetData`, `N_VConstrProdPos`, and
  `N_VOneMask`.

* Added the following functions to the structure of vector operations:
  `N_VClone`, `N_VDestroy`, `N_VSpace`, `N_VGetArrayPointer`,
  `N_VSetArrayPointer`, and `N_VWrmsNormMask`.

* Note that `nvec_ser` and `nvec_par` are now separate modules outside the
  shared SUNDIALS module.

Changes to the linear solvers:

* In SPGMR, added a dummy `N_Vector` argument to be used as a template for
  cloning.

* In SPGMR, removed `N` (problem dimension) from the argument list of
  `SpgmrMalloc`.

* Replaced `iterativ.{c,h}` with `iterative.{c,h}`.

* Modified constant names in `iterative.h` (preconditioner types are prefixed
  with `PREC_`).

* Changed numerical values for `MODIFIED_GS` (from `0` to `1`) and
  `CLASSICAL_GS` (from `1` to `2`).

Changes to `sundialsmath` submodule:

* Replaced the internal routine for estimating unit roundoff with definition of
  unit roundoff from `float.h`.

* Modified functions to call the appropriate math routines given the precision
  level specified by the user.

Changes to `sundialstypes` submodule:

* Removed `integertype`.

* Added definitions for `BIG_REAL`, `SMALL_REAL`, and `UNIT_ROUNDOFF`
  using values from `float.h` based on the precision.

* Changed definition of macro `RCONST` to depend on the precision level
  specified by the user.<|MERGE_RESOLUTION|>--- conflicted
+++ resolved
@@ -2,18 +2,7 @@
 
 ## Changes to SUNDIALS in release X.Y.Z
 
-<<<<<<< HEAD
-Added `ARKodeButcherTable_ERKIDToName` and `ARKodeButcherTable_DIRKIDToName` to
-convert a Butcher table ID to a string representation.
-
-Fixed the runtime library installation path for windows systems. This fix changes the
-default library installation path from `CMAKE_INSTALL_PREFIX/CMAKE_INSTALL_LIBDIR` to
-`CMAKE_INSTALL_PREFIX/CMAKE_INSTALL_BINDIR`.
-
-Fixed conflicting `.lib` files between shared and static libs when using `MSVC` on Windows.
-=======
 ### Major Features
->>>>>>> db656547
 
 Created shared user interface functions for ARKODE to allow more uniform control
 over time-stepping algorithms, improved extensibility, and simplified code
@@ -45,6 +34,9 @@
 * `ARKODE_IMEX_MRI_GARK_EULER`
 * `ARKODE_IMEX_MRI_GARK_TRAPEZOIDAL`
 * `ARKODE_IMEX_MRI_GARK_MIDPOINT`
+
+Added `ARKodeButcherTable_ERKIDToName` and `ARKodeButcherTable_DIRKIDToName` to
+convert a Butcher table ID to a string representation.
 
 Users may now disable interpolated output in ARKODE by passing `ARK_INTERP_NONE`
 to `ARKodeSetInterpolantType`. When interpolation is disabled, rootfinding is
