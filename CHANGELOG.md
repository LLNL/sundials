--- conflicted
+++ resolved
@@ -2,7 +2,17 @@
 
 ## Changes to SUNDIALS in release X.Y.Z
 
-<<<<<<< HEAD
+Created shared user interface for ARKODE user-callable routines, to allow more
+uniform control over time-stepping algorithms, improved extensibility, and
+simplified code maintenance.  Marked the corresponding stepper-specific
+user-callable routines as deprecated; these will be removed in a future major
+release.
+
+Added "Resize" capability to ARKODE's SPRKStep time-stepping module.
+
+Deprecated `ARKStepSetOptimalParams` function; added instructions to user guide
+for users who wish to retain the current functionality.
+
 Added the following Runge-Kutta Butcher tables
 * `ARKODE_FORWARD_EULER_1_1`
 * `ARKODE_RALSTON_EULER_2_1_2`
@@ -20,18 +30,6 @@
 * `ARKODE_IMEX_MRI_GARK_EULER`
 * `ARKODE_IMEX_MRI_GARK_TRAPEZOIDAL`
 * `ARKODE_IMEX_MRI_GARK_MIDPOINT`
-=======
-Created shared user interface for ARKODE user-callable routines, to allow more
-uniform control over time-stepping algorithms, improved extensibility, and
-simplified code maintenance.  Marked the corresponding stepper-specific
-user-callable routines as deprecated; these will be removed in a future major
-release.
-
-Added "Resize" capability to ARKODE's SPRKStep time-stepping module.
-
-Deprecated `ARKStepSetOptimalParams` function; added instructions to user guide
-for users who wish to retain the current functionality.
->>>>>>> bd0a86f1
 
 Updated the CMake variable `HIP_PLATFORM` default to `amd` as the previous
 default, `hcc`, is no longer recognized in ROCm 5.7.0 or newer. The new default
