# SUNDIALS Changelog

## Changes to SUNDIALS in release X.Y.Z

<<<<<<< HEAD
Fixed the runtime library installation path for windows systems. This fix changes the
default library installation path from `CMAKE_INSTALL_PREFIX/CMAKE_INSTALL_LIBDIR` to
`CMAKE_INSTALL_PREFIX/CMAKE_INSTALL_BINDIR`.
=======
Fixed conflicting `.lib` files between shared and static libs when using `MSVC` on Windows

Fixed invalid `SUNDIALS_EXPORT` generated macro when building both shared and static libs
>>>>>>> 83c3e66c

Created shared user interface for ARKODE user-callable routines, to allow more
uniform control over time-stepping algorithms, improved extensibility, and
simplified code maintenance.  Marked the corresponding stepper-specific
user-callable routines as deprecated; these will be removed in a future major
release.

Added "Resize" capability, as well as missing `SetRootDirection` and
`SetNoInactiveRootWarn` functions, to ARKODE's SPRKStep time-stepping module.

Deprecated `ARKStepSetOptimalParams` function; added instructions to user guide
for users who wish to retain the current functionality.

Added the following Runge-Kutta Butcher tables
* `ARKODE_FORWARD_EULER_1_1`
* `ARKODE_RALSTON_EULER_2_1_2`
* `ARKODE_EXPLICIT_MIDPOINT_EULER_2_1_2`
* `ARKODE_BACKWARD_EULER_1_1`
* `ARKODE_IMPLICIT_MIDPOINT_1_2`
* `ARKODE_IMPLICIT_TRAPEZOIDAL_2_2`

Added the following MRI coupling tables
* `ARKODE_MRI_GARK_FORWARD_EULER`
* `ARKODE_MRI_GARK_RALSTON2`
* `ARKODE_MRI_GARK_RALSTON3`
* `ARKODE_MRI_GARK_BACKWARD_EULER`
* `ARKODE_MRI_GARK_IMPLICIT_MIDPOINT`
* `ARKODE_IMEX_MRI_GARK_EULER`
* `ARKODE_IMEX_MRI_GARK_TRAPEZOIDAL`
* `ARKODE_IMEX_MRI_GARK_MIDPOINT`

Updated the CMake variable `HIP_PLATFORM` default to `amd` as the previous
default, `hcc`, is no longer recognized in ROCm 5.7.0 or newer. The new default
is also valid in older version of ROCm (at least back to version 4.3.1).

Fixed a bug in the HIP execution policies where `WARP_SIZE` would not be set
with ROCm 6.0.0 or newer.

Changed the CMake version compatibility mode for SUNDIALS to `AnyNewerVersion`
instead of `SameMajorVersion`. This fixes the issue seen
[here](https://github.com/AMReX-Codes/amrex/pull/3835).

Fixed a bug in some Fortran examples where `c_null_ptr` was passed as an argument
to a function pointer instead of `c_null_funptr`. This caused compilation issues
with the Cray Fortran compiler.

Fixed a bug where `MRIStepEvolve` would not handle a recoverable error produced
from evolving the inner stepper.

Added CMake infrastructure that enables externally maintained addons/plugins
to be *optionally* built with SUNDIALS. See the [Contributing Guide](./CONTRIBUTING.md)
for more details.

Added support for Kokkos Kernels v4.

Fixed a bug that caused error messages to be cut off in some cases. Fixes [GitHub Issue #461](https://github.com/LLNL/sundials/issues/461).

Fixed a memory leak when an error handler was added to a `SUNContext`. Fixes [GitHub Issue #466](https://github.com/LLNL/sundials/issues/466).

Fixed a CMake bug that caused an MPI linking error for our C++ examples in some instances. Fixes [GitHub Issue #464](https://github.com/LLNL/sundials/issues/464).

Fixed a bug in `ARKodeSPRKTable_Create` where the coefficient arrays where not
allocated.

Fix bug on LLP64 platforms (like Windows 64-bit) where `KLU_INDEXTYPE` could be
32 bits wide even if `SUNDIALS_INT64_T` is defined.

## Changes to SUNDIALS in release v7.0.0

### Major Feature

SUNDIALS now has more robust and uniform error handling. Non-release builds will
be built with additional error checking by default. See the
[Error Checking](https://sundials.readthedocs.io/en/latest/sundials/Errors_link.html)
section in the user guide for details.

### Breaking Changes

#### Minimum C Standard

SUNDIALS now requires using a compiler that supports a subset of the C99
standard. Note with the Microsoft C/C++ compiler the subset of C99 features
utilized by SUNDIALS are available starting with [Visual Studio 2015](https://learn.microsoft.com/en-us/cpp/overview/visual-cpp-language-conformance?view=msvc-170#c-standard-library-features-1).

#### Minimum CMake Version

CMake 3.18 or newer is now required when building SUNDIALS.

#### Deprecated Types and Functions Removed

The previously deprecated types `realtype` and `booleantype` were removed from
`sundials_types.h` and replaced with `sunrealtype` and `sunbooleantype`. The
deprecated names for these types can be used by including the header file
`sundials_types_deprecated.h` but will be fully removed in the next major
release. Functions, types and header files that were previously deprecated have
also been removed.

#### Error Handling Changes

With the addition of the new error handling capability, the `*SetErrHandlerFn`
and `*SetErrFile` functions in CVODE(S), IDA(S), ARKODE, and KINSOL have been
removed. Users of these functions can use the functions
`SUNContext_PushErrHandler`, and `SUNLogger_SetErrorFilename` instead. For
further details see the
[Error Checking](https://sundials.readthedocs.io/en/latest/sundials/Errors_link.html)
and
[Logging](https://sundials.readthedocs.io/en/latest/sundials/Logging_link.html)
sections in the documentation.

In addition the following names/symbols were replaced by `SUN_ERR_*` codes:

| Removed                        | Replaced with `SUNErrCode`        |
|:-------------------------------|:----------------------------------|
| `SUNLS_SUCCESS`                | `SUN_SUCCESS`                     |
| `SUNLS_UNRECOV_FAILURE`        | no replacement (value was unused) |
| `SUNLS_MEM_NULL`               | `SUN_ERR_ARG_CORRUPT`             |
| `SUNLS_ILL_INPUT`              | `SUN_ERR_ARG_*`                   |
| `SUNLS_MEM_FAIL`               | `SUN_ERR_MEM_FAIL`                |
| `SUNLS_PACKAGE_FAIL_UNREC`     | `SUN_ERR_EXT_FAIL`                |
| `SUNLS_VECTOROP_ERR`           | `SUN_ERR_OP_FAIL`                 |
| `SUN_NLS_SUCCESS`              | `SUN_SUCCESS`                     |
| `SUN_NLS_MEM_NULL`             | `SUN_ERR_ARG_CORRUPT`             |
| `SUN_NLS_MEM_FAIL`             | `SUN_ERR_MEM_FAIL`                |
| `SUN_NLS_ILL_INPUT`            | `SUN_ERR_ARG_*`                   |
| `SUN_NLS_VECTOROP_ERR`         | `SUN_ERR_OP_FAIL`                 |
| `SUN_NLS_EXT_FAIL`             | `SUN_ERR_EXT_FAIL`                |
| `SUNMAT_SUCCESS`               | `SUN_SUCCESS`                     |
| `SUNMAT_ILL_INPUT`             | `SUN_ERR_ARG_*`                   |
| `SUNMAT_MEM_FAIL`              | `SUN_ERR_MEM_FAIL`                |
| `SUNMAT_OPERATION_FAIL`        | `SUN_ERR_OP_FAIL`                 |
| `SUNMAT_MATVEC_SETUP_REQUIRED` | `SUN_ERR_OP_FAIL`                 |

The following functions have had their signature updated to ensure they can
leverage the new SUNDIALS error handling capabilities.

```c
// From sundials_futils.h
SUNDIALSFileOpen
SUNDIALSFileClose

// From sundials_memory.h
SUNMemoryNewEmpty
SUNMemoryHelper_Alias
SUNMemoryHelper_Wrap

// From sundials_nvector.h
N_VNewVectorArray
```

#### SUNComm Type Added

We have replaced the use of a type-erased (i.e., `void*`) pointer to a
communicator in place of `MPI_Comm` throughout the SUNDIALS API with a
`SUNComm`, which is just a typedef to an `int` in builds without MPI
and a typedef to a `MPI_Comm` in builds with MPI. As a result:

- When MPI is enabled, all SUNDIALS libraries will include MPI symbols and
  applications will need to include the path for MPI headers and link against
  the corresponding MPI library.

- All users will need to update their codes because the call to
  `SUNContext_Create` now takes a `SUNComm` instead
  of type-erased pointer to a communicator. For non-MPI codes,
  pass `SUN_COMM_NULL` to the `comm` argument instead of
  `NULL`. For MPI codes, pass the `MPI_Comm` directly.

- The same change must be made for calls to
  `SUNLogger_Create` or `SUNProfiler_Create`.

- Some users will need to update their calls to `N_VGetCommunicator`, and
  update any custom `N_Vector` implementations that provide
  `N_VGetCommunicator`, since it now returns a `SUNComm`.

The change away from type-erased pointers for `SUNComm` fixes problems like the
one described in [GitHub Issue #275](https://github.com/LLNL/sundials/issues/275).

The SUNLogger is now always MPI-aware if MPI is enabled in SUNDIALS and the
`SUNDIALS_LOGGING_ENABLE_MPI` CMake option and macro definition were removed
accordingly.

#### SUNDIALS Core Library

Users now need to link to `sundials_core` in addition to the libraries already
linked to. This will be picked up automatically in projects that use the
SUNDIALS CMake target. The library `sundials_generic` has been superseded by
`sundials_core` and is no longer available. This fixes some duplicate symbol
errors on Windows when linking to multiple SUNDIALS libraries.

#### Fortran Interface Modules Streamlined

We have streamlined the Fortran modules that need to be included by users by combining
the SUNDIALS core into one Fortran module, `fsundials_core_mod`. Modules for
implementations of the core APIs still exist (e.g., for the Dense linear solver there
is `fsunlinsol_dense_mod`) as do the modules for the SUNDIALS packages (e.g., `fcvode_mod`).
The following modules are the ones that have been consolidated into `fsundials_core_mod`:

```
fsundials_adaptcontroller_mod
fsundials_context_mod
fsundials_futils_mod
fsundials_linearsolver_mod
fsundials_logger_mod
fsundials_matrix_mod
fsundials_nonlinearsolver_mod
fsundials_nvector_mod
fsundials_profiler_mod
fsundials_types_mod
```

### Minor Changes

The `CMAKE_BUILD_TYPE` defaults to `RelWithDebInfo` mode now i.e., SUNDIALS
will be built with optimizations and debugging symbols enabled by default.
Previously the build type was unset by default so no optimization or debugging
flags were set.

The advanced CMake options to override the inferred LAPACK name-mangling scheme
have been updated from `SUNDIALS_F77_FUNC_CASE` and
`SUNDIALS_F77_FUNC_UNDERSCORES` to `SUNDIALS_LAPACK_CASE` and
`SUNDIALS_LAPACK_UNDERSCORES`, respectively.

As a subset of C99 is now required the CMake option `USE_GENERIC_MATH` as been
removed.

The C++ convenience classes (e.g., `sundials::Context`) have been moved to
from SUNDIALS `.h` headers to corresponding `.hpp` headers (e.g.,
`sundials/sundials_context.hpp`) so C++ codes do not need to compile with
C++14 support when using the C API.

Converted most previous Fortran 77 and 90 examples to use SUNDIALS' Fortran 2003
interface.

### Bug Fixes

Fixed [#329](https://github.com/LLNL/sundials/issues/329) so that C++20 aggregate initialization can be used.

Fixed integer overflow in the internal SUNDIALS hashmap. This resolves
[#409](https://github.com/LLNL/sundials/issues/409) and
[#249](https://github.com/LLNL/sundials/issues/249).

### Deprecation Notice

The functions in `sundials_math.h` will be deprecated in the next release.

```c
  sunrealtype SUNRpowerI(sunrealtype base, int exponent);
  sunrealtype SUNRpowerR(sunrealtype base, sunrealtype exponent);
  sunbooleantype SUNRCompare(sunrealtype a, sunrealtype b);
  sunbooleantype SUNRCompareTol(sunrealtype a, sunrealtype b, sunrealtype tol);
  sunrealtype SUNStrToReal(const char* str);
```

Additionally, the following header files (and everything in them) will be
deprecated -- users who rely on these are recommended to transition to the
corresponding `SUNMatrix` and `SUNLinearSolver` modules:

```c
sundials_direct.h
sundials_dense.h
sundials_band.h
```

## Changes to SUNDIALS in release 6.7.0

### Major Feature

Added the `SUNAdaptController` base class, ported ARKODE's internal
implementations of time step controllers into implementations of this class,
and updated ARKODE to use these objects instead of its own implementations.
Added `ARKStepSetAdaptController` and `ERKStepSetAdaptController` routines
so that users can modify controller parameters, or even provide custom
implementations.

### New Features

Improved computational complexity of `SUNMatScaleAddI_Sparse` from `O(M*N)` to
`O(NNZ)`.

Added Fortran support for the LAPACK dense `SUNLinearSolver` implementation.

Added the routines `ARKStepSetAdaptivityAdjustment` and
`ERKStepSetAdaptivityAdjustment`, that allow users to adjust the
value for the method order supplied to the temporal adaptivity controllers.
The ARKODE default for this adjustment has been -1 since its initial
release, but for some applications a value of 0 is more appropriate.
Users who notice that their simulations encounter a large number of
temporal error test failures may want to experiment with adjusting this value.

Added the third order ERK method `ARKODE_SHU_OSHER_3_2_3`, the fourth order
ERK method `ARKODE_SOFRONIOU_SPALETTA_5_3_4`, the sixth order ERK method
`ARKODE_VERNER_9_5_6`, the seventh order ERK method `ARKODE_VERNER_10_6_7`,
the eighth order ERK method `ARKODE_VERNER_13_7_8`, and the ninth order ERK
method `ARKODE_VERNER_16_8_9`.

ARKStep, ERKStep, MRIStep, and SPRKStep were updated to remove a potentially
unnecessary right-hand side evaluation at the end of an integration. ARKStep was
additionally updated to remove extra right-hand side evaluations when using an
explicit method or an implicit method with an explicit first stage.

The `MRIStepInnerStepper` class in MRIStep was updated to make supplying an
`MRIStepInnerFullRhsFn` optional.

### Bug Fixes

Changed the `SUNProfiler` so that it does not rely on `MPI_WTime` in any case.
This fixes [GitHub Issue #312](https://github.com/LLNL/sundials/issues/312).

Fixed scaling bug in `SUNMatScaleAddI_Sparse` for non-square matrices.

Fixed a regression introduced by the stop time bug fix in v6.6.1 where ARKODE,
CVODE, CVODES, IDA, and IDAS would return at the stop time rather than the
requested output time if the stop time was reached in the same step in which the
output time was passed.

Fixed a bug in ERKStep where methods with `c[s-1] = 1` but `a[s-1,j] != b[j]`
were incorrectly treated as having the first same as last (FSAL) property.

Fixed a bug in ARKODE where `ARKStepSetInterpolateStopTime` would return an
interpolated solution at the stop time in some cases when interpolation was
disabled.

Fixed a bug in `ARKStepSetTableNum` wherein it did not recognize
`ARKODE_ARK2_ERK_3_1_2` and `ARKODE_ARK2_DIRK_3_1_2` as a valid additive
Runge--Kutta Butcher table pair.

Fixed a bug in `MRIStepCoupling_Write` where explicit coupling tables were not
written to the output file pointer.

Fixed missing soversions in some `SUNLinearSolver` and `SUNNonlinearSolver`
CMake targets.

Renamed some internal types in CVODES and IDAS to allow both packages to be
built together in the same binary.

## Changes to SUNDIALS in release 6.6.2

Fixed the build system support for MAGMA when using a NVIDIA HPC SDK
installation of CUDA and fixed the targets used for rocBLAS and rocSPARSE.

## Changes to SUNDIALS in release 6.6.1

### New Features

Updated the Tpetra NVector interface to support Trilinos 14.

### Bug Fixes

Fixed a memory leak when destroying a CUDA, HIP, SYCL, or system SUNMemoryHelper
object.

Fixed a bug in ARKODE, CVODE, CVODES, IDA, and IDAS where the stop time may not
be cleared when using normal mode if the requested output time is the same as
the stop time. Additionally, with ARKODE, CVODE, and CVODES this fix removes an
unnecessary interpolation of the solution at the stop time that could occur in
this case.

## Changes to SUNDIALS in release 6.6.0

### Major Features

A new time-stepping module, `SPRKStep`, was added to ARKODE. This time-stepper
provides explicit symplectic partitioned Runge-Kutta methods up to order 10
for separable Hamiltonian systems.

Added support for relaxation Runge-Kutta methods in ERKStep and ARKStep in
ARKODE.

### New Features

Updated CVODE, CVODES and ARKODE default behavior when returning the solution when
the internal time has reached a user-specified stop time.  Previously, the output
solution was interpolated to the value of `tstop`; the default is now to copy the
internal solution vector.  Users who wish to revert to interpolation may call a new
routine `CVodeSetInterpolateStopTime`, `ARKStepSetInterpolateStopTime`,
`ERKStepSetInterpolateStopTime`, or `MRIStepSetInterpolateStopTime`.

Added the second order IMEX method from Giraldo, Kelly, and Constantinescu 2013
as the default second order IMEX method in ARKStep. The explicit table is given
by `ARKODE_ARK2_ERK_3_1_2` and the implicit table by `ARKODE_ARK2_DIRK_3_1_2`.

Updated the F2003 utility routines `SUNDIALSFileOpen` and `SUNDIALSFileClose`
to support user specification of `stdout` and `stderr` strings for the output
file names.

## Bug Fixes

A potential bug was fixed when using inequality constraint handling and
calling `ARKStepGetEstLocalErrors` or `ERKStepGetEstLocalErrors` after a failed
step in which an inequality constraint violation occurred. In this case, the
values returned by `ARKStepGetEstLocalErrors` or `ERKStepGetEstLocalErrors` may
have been invalid.

## Changes to SUNDIALS in release 6.5.1

### New Features

Added the functions `ARKStepClearStopTime`, `ERKStepClearStopTime`,
`MRIStepClearStopTime`, `CVodeClearStopTime`, and `IDAClearStopTime` to
disable a previously set stop time.

The default interpolant in ARKODE when using a first order method has been
updated to a linear interpolant to ensure values obtained by the integrator are
returned at the ends of the time interval. To restore the previous behavior of
using a constant interpolant call `ARKStepSetInterpolantDegree`,
`ERKStepSetInterpolantDegree`, or `MRIStepSetInterpolantDegree` and set the
interpolant degree to zero before evolving the problem.

### Bug Fixes

Fixed build errors when using SuperLU_DIST with ROCM enabled to target AMD GPUs.

Fixed compilation errors in some SYCL examples when using the `icx` compiler.

## Changes to SUNDIALS in release 6.5.0

### New Features

A new capability to keep track of memory allocations made through the `SUNMemoryHelper`
classes has been added. Memory allocation stats can be accessed through the
`SUNMemoryHelper_GetAllocStats` function. See the documentation for
the `SUNMemoryHelper` classes for more details.

Added the functions `ARKStepGetJac`, `ARKStepGetJacTime`,
`ARKStepGetJacNumSteps`, `MRIStepGetJac`, `MRIStepGetJacTime`,
`MRIStepGetJacNumSteps`, `CVodeGetJac`, `CVodeGetJacTime`,
`CVodeGetJacNumSteps`, `IDAGetJac`, `IDAGetJacCj`, `IDAGetJacTime`,
`IDAGetJacNumSteps`, `KINGetJac`, `KINGetJacNumIters` to assist in
debugging simulations utilizing a matrix-based linear solver.

Added support for CUDA 12.

Added support for the SYCL backend with RAJA 2022.x.y.

### Bug Fixes

Fixed an underflow bug during root finding in ARKODE, CVODE, CVODES, IDA and
IDAS. This fixes [GitHub Issue #57](https://github.com/LLNL/sundials/issues/57>).

Fixed an issue with finding oneMKL when using the `icpx` compiler with the
`-fsycl` flag as the C++ compiler instead of `dpcpp`.

Fixed the shape of the arrays returned by `FN_VGetArrayPointer` functions as well
as the `FSUNDenseMatrix_Data`, `FSUNBandMatrix_Data`, `FSUNSparseMatrix_Data`,
`FSUNSparseMatrix_IndexValues`, and `FSUNSparseMatrix_IndexPointers` functions.
Compiling and running code that uses the SUNDIALS Fortran interfaces with
bounds checking will now work.

Fixed an implicit conversion error in the Butcher table for ESDIRK5(4)7L[2]SA2.

## Changes to SUNDIALS in release 6.4.1

Fixed a bug with the Kokkos interfaces that would arise when using clang.

Fixed a compilation error with the Intel oneAPI 2022.2 Fortran compiler in the
Fortran 2003 interface test for the serial `N_Vector`.

Fixed a bug in the SUNLINSOL_LAPACKBAND and SUNLINSOL_LAPACKDENSE modules
which would cause the tests to fail on some platforms.

## Changes to SUNDIALS in release 6.4.0

### New Requirements

CMake 3.18.0 or newer is now required for CUDA support.

A C++14 compliant compiler is now required for C++ based features and examples
e.g., CUDA, HIP, RAJA, Trilinos, SuperLU_DIST, MAGMA, Ginkgo, and Kokkos.

### Major Features

Added support for the [Ginkgo](https://ginkgo-project.github.io/) linear algebra
library. This support includes new `SUNMatrix` and `SUNLinearSolver`
implementations, see the `SUNMATRIX_GINKGO` and `SUNLINEARSOLVER_GINKGO`
sections in the documentation for more information.

Added new `NVector`, dense `SUNMatrix`, and dense `SUNLinearSolver`
implementations utilizing [Kokkos Ecosystem](https://kokkos.org/) for
performance portability, see the `NVECTOR_KOKKOS`, `SUNMATRIX_KOKKOSDENSE` and
`SUNLINEARSOLVER_KOKKOSDENSE` sections in the documentation for more
information.

### New Features

Added support for GPU enabled SuperLU_DIST and SuperLU_DIST v8.x.x. Removed
support for SuperLU_DIST v6.x.x or older. Fix mismatched definition and
declaration bug in SuperLU_DIST matrix constructor.

Added the functions `ARKStepSetTableName`, `ERKStepSetTableName`,
`MRIStepCoupling_LoadTableByName`, `ARKodeButcherTable_LoadDIRKByName`, and
`ARKodeButcherTable_LoadERKByName` to load a table from a string.

### Bug Fixes

Fixed a bug in the CUDA and HIP vectors where `N_VMaxNorm` would return the
minimum positive floating-point value for the zero vector.

Fixed memory leaks/out of bounds memory accesses in the ARKODE MRIStep module
that could occur when attaching a coupling table after reinitialization with a
different number of stages than originally selected.

Fixed a memory leak in CVODE and CVODES where the projection memory would not be
deallocated when calling `CVodeFree`.

## Changes to SUNDIALS in release 6.3.0

### New Features

Added `GetUserData` functions in each package to retrieve the user data pointer
provided to `SetUserData` functions. See `ARKStepGetUserData`,
`ERKStepGetUserData`, `MRIStepGetUserData`, `CVodeGetUserData`,
`IDAGetUserData`, or `KINGetUserData` for more information.

Added a variety of embedded DIRK methods from [Kennedy & Carpenter,
NASA TM-2016-219173, 2016] and [Kennedy & Carpenter, Appl. Numer. Math., 146, 2019] to
ARKODE.

Updated `MRIStepReset` to call the corresponding `MRIStepInnerResetFn` with the same
(*tR*,*yR*) arguments for the `MRIStepInnerStepper` object that is used to evolve the
MRI "fast" time scale subproblems.

Added a new [example](examples/cvode/serial/cvRocket_dns.c) which
demonstrates using CVODE with a discontinuous right-hand-side function
and rootfinding.

### Bug Fixes

Fixed a bug in `ERKStepReset`, `ERKStepReInit`, `ARKStepReset`, `ARKStepReInit`,
`MRIStepReset`, and `MRIStepReInit` where a previously-set value of *tstop* (from
a call to `ERKStepSetStopTime`, `ARKStepSetStopTime`, or `MRIStepSetStopTime`,
respectively) would not be cleared.

Fixed the unituitive behavior of the `USE_GENERIC_MATH` CMake option which
caused the double precision math functions to be used regardless of the value of
`SUNDIALS_PRECISION`. Now, SUNDIALS will use precision appropriate math
functions when they are available and the user may provide the math library to
link to via the advanced CMake option `SUNDIALS_MATH_LIBRARY`.

Changed `SUNDIALS_LOGGING_ENABLE_MPI` CMake option default to be 'OFF'. This
fixes [GitHub Issue #177](https://github.com/LLNL/sundials/issues/177).

## Changes to SUNDIALS in release 6.2.0

### Major Features

Added the `SUNLogger` API which provides a SUNDIALS-wide
mechanism for logging of errors, warnings, informational output,
and debugging output.

Added support to CVODES for integrating IVPs with constraints using BDF methods
and projecting the solution onto the constraint manifold with a user defined
projection function. This implementation is accompanied by additions to the
CVODES user documentation and examples.

### New Features

Added the function `SUNProfiler_Reset` to reset the region timings and counters
to zero.

Added the following functions to output all of the integrator, nonlinear solver,
linear solver, and other statistics in one call:

* `ARKStepPrintAllStats`
* `ERKStepPrintAllStats`
* `MRIStepPrintAllStats`
* `CVodePrintAllStats`
* `IDAPrintAllStats`
* `KINPrintAllStats`

The file `scripts/sundials_csv.py` contains functions for parsing the
comma-separated value (CSV) output files when using the CSV output format.

Added functions to CVODE, CVODES, IDA, and IDAS to change the default step size
adaptivity parameters. For more information see the documentation for:

* `CVodeSetEtaFixedStepBounds`
* `CVodeSetEtaMaxFirstStep`
* `CVodeSetEtaMaxEarlyStep`
* `CVodeSetNumStepsEtaMaxEarlyStep`
* `CVodeSetEtaMax`
* `CVodeSetEtaMin`
* `CVodeSetEtaMinErrFail`
* `CVodeSetEtaMaxErrFail`
* `CVodeSetNumFailsEtaMaxErrFail`
* `CVodeSetEtaConvFail`
* `IDASetEtaFixedStepBounds`
* `IDAsetEtaMax`
* `IDASetEtaMin`
* `IDASetEtaLow`
* `IDASetEtaMinErrFail`
* `IDASetEtaConvFail`

Added the functions `ARKStepSetDeduceImplicitRhs` and
`MRIStepSetDeduceImplicitRhs` to optionally remove an evaluation of the implicit
right-hand side function after nonlinear solves. See the mathematical
considerations section of the user guide for information on using this
optimization.

Added the function `MRIStepSetOrder` to select the default MRI method of a given
order.

Added the functions `CVodeSetDeltaGammaMaxLSetup` and
`CVodeSetDeltaGammaMaxBadJac` in CVODE and CVODES to adjust the `gamma` change
thresholds to require a linear solver setup or Jacobian/precondition update,
respectively.

Added the function `IDASetDetlaCjLSetup` in IDA and IDAS to adjust the parameter
that determines when a change in `c_j` requires calling the linear solver setup
function.

Added the function `IDASetMinStep` to set a minimum step size.

### Bug Fixes

Fixed the `SUNContext` convenience class for C++ users to disallow copy
construction and allow move construction.

The behavior of `N_VSetKernelExecPolicy_Sycl` has been updated to be consistent
with the CUDA and HIP vectors. The input execution policies are now cloned and
may be freed after calling `N_VSetKernelExecPolicy_Sycl`. Additionally, `NULL`
inputs are now allowed and, if provided, will reset the vector execution
policies to the defaults.

A memory leak in the SYCL vector was fixed where the execution policies were not
freed when the vector was destroyed.

The include guard in `nvector_mpimanyvector.h` has been corrected to enable
using both the ManyVector and MPIManyVector vector implementations in the same
simulation.

A bug was fixed in the ARKODE, CVODE(S), and IDA(S) functions to retrieve the
number of nonlinear solver failures. The failure count returned was the number
of failed *steps* due to a nonlinear solver failure i.e., if a nonlinear solve
failed with a stale Jacobian or preconditioner but succeeded after updating the
Jacobian or preconditioner, the initial failure was not included in the
nonlinear solver failure count. The following functions have been updated to
return the total number of nonlinear solver failures:

* `ARKStepGetNumNonlinSolvConvFails`
* `ARKStepGetNonlinSolvStats`
* `MRIStepGetNumNonlinSolvConvFails`
* `MRIStepGetNonlinSolvStats`
* `CVodeGetNumNonlinSolvConvFails`
* `CVodeGetNonlinSolvStats`
* `CVodeGetSensNumNonlinSolvConvFails`
* `CVodeGetSensNonlinSolvStats`
* `CVodeGetStgrSensNumNonlinSolvConvFails`
* `CVodeGetStgrSensNonlinSolvStats`
* `IDAGetNumNonlinSolvConvFails`
* `IDAGetNonlinSolvStats`
* `IDAGetSensNumNonlinSolvConvFails`
* `IDAGetSensNonlinSolvStats`

As a result of this change users may see an increase in the number of failures
reported from the above functions. The following functions have been added to
retrieve the number of failed steps due to a nonlinear solver failure i.e., the
counts previously returned by the above functions:

* `ARKStepGetNumStepSolveFails`
* `MRIStepGetNumStepSolveFails`
* `CVodeGetNumStepSolveFails`
* `CVodeGetNumStepSensSolveFails`
* `CVodeGetNumStepStgrSensSolveFails`
* `IDAGetNumStepSolveFails`
* `IDAGetNumStepSensSolveFails`

Changed exported SUNDIALS PETSc CMake targets to be INTERFACE IMPORTED instead
of UNKNOWN IMPORTED.

### Deprecation Notice

Deprecated the following functions, it is recommended to use the `SUNLogger` API
instead.

* `ARKStepSetDiagnostics`
* `ERKStepSetDiagnostics`
* `MRIStepSetDiagnostics`
* `KINSetInfoFile`
* `SUNNonlinSolSetPrintLevel_Newton`
* `SUNNonlinSolSetInfoFile_Newton`
* `SUNNonlinSolSetPrintLevel_FixedPoint`
* `SUNNonlinSolSetInfoFile_FixedPoint`
* `SUNLinSolSetInfoFile_PCG`
* `SUNLinSolSetPrintLevel_PCG`
* `SUNLinSolSetInfoFile_SPGMR`
* `SUNLinSolSetPrintLevel_SPGMR`
* `SUNLinSolSetInfoFile_SPFGMR`
* `SUNLinSolSetPrintLevel_SPFGMR`
* `SUNLinSolSetInfoFile_SPTFQM`
* `SUNLinSolSetPrintLevel_SPTFQMR`
* `SUNLinSolSetInfoFile_SPBCGS`
* `SUNLinSolSetPrintLevel_SPBCGS`

The `SUNLinSolSetInfoFile_*` and  `SUNNonlinSolSetInfoFile_*` family of
functions are now enabled by setting the CMake option `SUNDIALS_LOGGING_LEVEL`
to a value `>= 3`.

## Changes to SUNDIALS in release 6.1.1

### New Features

Added new Fortran example program,
`examples/arkode/F2003_serial/ark_kpr_mri_f2003.f90` demonstrating MRI
capabilities.

### Bug Fixes

Fixed exported `SUNDIALSConfig.cmake`.

Fixed Fortran interface to `MRIStepInnerStepper` and `MRIStepCoupling`
structures and functions.

## Changes to SUNDIALS in release 6.1.0

### New Features

Added new reduction implementations for the CUDA and HIP vectors that use
shared memory (local data storage) instead of atomics. These new implementations
are recommended when the target hardware does not provide atomic support for the
floating point precision that SUNDIALS is being built with. The HIP vector uses
these by default, but the `N_VSetKernelExecPolicy_Cuda` and
`N_VSetKernelExecPolicy_Hip` functions can be used to choose between
different reduction implementations.

`SUNDIALS::<lib>` targets with no static/shared suffix have been added for use
within the build directory (this mirrors the targets exported on installation).

`CMAKE_C_STANDARD` is now set to 99 by default.

### Bug Fixes

Fixed exported `SUNDIALSConfig.cmake` when profiling is enabled without Caliper.

Fixed `sundials_export.h` include in `sundials_config.h`.

Fixed memory leaks in the SuperLU_MT linear solver interface.

## Changes to SUNDIALS in release 6.0.0

### Breaking Changes

#### SUNContext Object Added

SUNDIALS v6.0.0 introduces a new `SUNContext` object on which all other SUNDIALS
objects depend. As such, the constructors for all SUNDIALS packages, vectors,
matrices, linear solvers, nonlinear solvers, and memory helpers have been
updated to accept a context as the last input. Users upgrading to SUNDIALS
v6.0.0 will need to call `SUNContext_Create` to create a context object with
before calling any other SUNDIALS library function, and then provide this object
to other SUNDIALS constructors. The context object has been introduced to allow
SUNDIALS to provide new features, such as the profiling/instrumentation also
introduced in this release, while maintaining thread-safety. See the
documentation section on the `SUNContext` for more details.

The script `upgrade-to-sundials-6-from-5.sh` has been provided with this release
(and obtainable from the GitHub release page) to help ease the transition to
SUNDIALS v6.0.0. The script will add a `SUNCTX_PLACEHOLDER` argument to all of
the calls to SUNDIALS constructors that now require a `SUNContext` object. It
can also update deprecated SUNDIALS constants/types to the new names. It can be
run like this:

```
> ./upgrade-to-sundials-6-from-5.sh <files to update>
```

#### Updated SUNMemoryHelper Function Signatures

The `SUNMemoryHelper` functions `Alloc`, `Dealloc`, and `Copy` have been updated
to accept an opaque handle as the last input. At a minimum, existing
`SUNMemoryHelper` implementations will need to update these functions to accept
the additional argument. Typically, this handle is the execution stream (e.g., a
CUDA/HIP stream or SYCL queue) for the operation. The CUDA, HIP, and SYCL
`SUNMemoryHelper` implementations have been updated accordingly. Additionally,
the constructor for the SYCL implementation has been updated to remove the SYCL
queue as an input.

#### Deprecated Functions Removed

The previously deprecated constructor `N_VMakeWithManagedAllocator_Cuda` and
the function `N_VSetCudaStream_Cuda` have been removed and replaced with
`N_VNewWithMemHelp_Cuda` and `N_VSetKernelExecPolicy_Cuda` respectively.

The previously deprecated macros `PVEC_REAL_MPI_TYPE` and
`PVEC_INTEGER_MPI_TYPE` have been removed and replaced with
`MPI_SUNREALTYPE` and `MPI_SUNINDEXTYPE` respectively.

The following previously deprecated functions have been removed

| Removed                   | Replaced with                    |
|:--------------------------|:---------------------------------|
| `SUNBandLinearSolver`     | `SUNLinSol_Band`                 |
| `SUNDenseLinearSolver`    | `SUNLinSol_Dense`                |
| `SUNKLU`                  | `SUNLinSol_KLU`                  |
| `SUNKLUReInit`            | `SUNLinSol_KLUReInit`            |
| `SUNKLUSetOrdering`       | `SUNLinSol_KLUSetOrdering`       |
| `SUNLapackBand`           | `SUNLinSol_LapackBand`           |
| `SUNLapackDense`          | `SUNLinSol_LapackDense`          |
| `SUNPCG`                  | `SUNLinSol_PCG`                  |
| `SUNPCGSetPrecType`       | `SUNLinSol_PCGSetPrecType`       |
| `SUNPCGSetMaxl`           | `SUNLinSol_PCGSetMaxl`           |
| `SUNSPBCGS`               | `SUNLinSol_SPBCGS`               |
| `SUNSPBCGSSetPrecType`    | `SUNLinSol_SPBCGSSetPrecType`    |
| `SUNSPBCGSSetMaxl`        | `SUNLinSol_SPBCGSSetMaxl`        |
| `SUNSPFGMR`               | `SUNLinSol_SPFGMR`               |
| `SUNSPFGMRSetPrecType`    | `SUNLinSol_SPFGMRSetPrecType`    |
| `SUNSPFGMRSetGSType`      | `SUNLinSol_SPFGMRSetGSType`      |
| `SUNSPFGMRSetMaxRestarts` | `SUNLinSol_SPFGMRSetMaxRestarts` |
| `SUNSPGMR`                | `SUNLinSol_SPGMR`                |
| `SUNSPGMRSetPrecType`     | `SUNLinSol_SPGMRSetPrecType`     |
| `SUNSPGMRSetGSType`       | `SUNLinSol_SPGMRSetGSType`       |
| `SUNSPGMRSetMaxRestarts`  | `SUNLinSol_SPGMRSetMaxRestarts`  |
| `SUNSPTFQMR`              | `SUNLinSol_SPTFQMR`              |
| `SUNSPTFQMRSetPrecType`   | `SUNLinSol_SPTFQMRSetPrecType`   |
| `SUNSPTFQMRSetMaxl`       | `SUNLinSol_SPTFQMRSetMaxl`       |
| `SUNSuperLUMT`            | `SUNLinSol_SuperLUMT`            |
| `SUNSuperLUMTSetOrdering` | `SUNLinSol_SuperLUMTSetOrdering` |

The deprecated functions `MRIStepGetCurrentButcherTables` and
`MRIStepWriteButcher` and the utility functions `MRIStepSetTable` and
`MRIStepSetTableNum` have been removed. Users wishing to create an MRI-GARK
method from a Butcher table should use `MRIStepCoupling_MIStoMRI` to create
the corresponding MRI coupling table and attach it with `MRIStepSetCoupling`.

The previously deprecated functions `ARKStepSetMaxStepsBetweenLSet` and
`ARKStepSetMaxStepsBetweenJac` have been removed and replaced with
`ARKStepSetLSetupFrequency` and `ARKStepSetMaxStepsBetweenJac` respectively.

The previously deprecated function `CVodeSetMaxStepsBetweenJac` has been removed
and replaced with `CVodeSetJacEvalFrequency`.

The ARKODE, CVODE, IDA, and KINSOL Fortran 77 interfaces have been removed. See
the "SUNDIALS Fortran Interface" section in the user guides and the F2003
example programs for more details using the SUNDIALS Fortran 2003 module
interfaces.

#### Namespace Changes

The CUDA, HIP, and SYCL execution policies have been moved from the `sundials`
namespace to the `sundials::cuda`, `sundials::hip`, and `sundials::sycl`
namespaces respectively. Accordingly, the prefixes "Cuda", "Hip", and "Sycl"
have been removed from the execution policy classes and methods.

The `Sundials` namespace used by the Trilinos Tpetra NVector has been replaced
with the `sundials::trilinos::nvector_tpetra` namespace.

### Major Features

#### SUNProfiler

A capability to profile/instrument SUNDIALS library code has been added. This
can be enabled with the CMake option `SUNDIALS_BUILD_WITH_PROFILING`. A built-in
profiler will be used by default, but the
[Caliper](https://github.com/LLNL/Caliper) library can also be used instead with
the CMake option `ENABLE_CALIPER`. See the documentation section on profiling
for more details.  **WARNING**: Profiling will impact performance, and should be
enabled judiciously.

#### IMEX MRI Methods and MRIStepInnerStepper Object

The ARKODE MRIStep module has been extended to support implicit-explicit (IMEX)
multirate infinitesimal generalized additive Runge-Kutta (MRI-GARK) methods. As
such, `MRIStepCreate` has been updated to include arguments for the slow
explicit and slow implicit ODE right-hand side functions. `MRIStepCreate` has
also been updated to require attaching an `MRIStepInnerStepper` for evolving the
fast time scale. `MRIStepReInit` has been similarly updated to take explicit
and implicit right-hand side functions as input. Codes using explicit or
implicit MRI methods will need to update `MRIStepCreate` and `MRIStepReInit`
calls to pass `NULL` for either the explicit or implicit right-hand side
function as appropriate. If ARKStep is used as the fast time scale integrator,
codes will need to call `ARKStepCreateMRIStepInnerStepper` to wrap the ARKStep
memory as an `MRIStepInnerStepper` object. Additionally, `MRIStepGetNumRhsEvals`
has been updated to return the number of slow implicit and explicit function
evaluations. The coupling table structure `MRIStepCouplingMem` and the
functions `MRIStepCoupling_Alloc` and `MRIStepCoupling_Create` have also
been updated to support IMEX-MRI-GARK methods.

### New Features

Two new optional vector operations, `N_VDotProdMultiLocal` and
`N_VDotProdMultiAllReduce`, have been added to support low-synchronization
methods for Anderson acceleration.

The implementation of solve-decoupled implicit MRI-GARK methods has been updated
to remove extraneous slow implicit function calls and reduce the memory
requirements.

Added a new function `CVodeGetLinSolveStats` to get the CVODES linear solver
statistics as a group.

Added a new function, `CVodeSetMonitorFn`, that takes a user-function
to be called by CVODES after every `nst` successfully completed time-steps.
This is intended to provide a way of monitoring the CVODES statistics
throughout the simulation.

New orthogonalization methods were added for use within Anderson acceleration
in KINSOL. See the "Anderson Acceleration QR Factorization" subsection within
the mathematical considerations chapter of the user guide and the
`KINSetOrthAA` function documentation for more details.

### Deprecation Notice

The serial, PThreads, PETSc, *hypre*, Parallel, OpenMP_DEV, and OpenMP vector
functions `N_VCloneVectorArray_*` and `N_VDestroyVectorArray_*` have been
deprecated. The generic `N_VCloneVectorArray` and `N_VDestroyVectorArray`
functions should be used instead.

Many constants, types, and functions have been renamed so that they are properly
namespaced. The old names have been deprecated and will be removed in SUNDIALS
v7.0.0.

The following constants, macros, and typedefs are now deprecated:

| Deprecated Name            | New Name                          |
|:---------------------------|:----------------------------------|
| `realtype`                 | `sunrealtype`                     |
| `booleantype`              | `sunbooleantype`                  |
| `RCONST`                   | `SUN_RCONST`                      |
| `BIG_REAL`                 | `SUN_BIG_REAL`                    |
| `SMALL_REAL`               | `SUN_SMALL_REAL`                  |
| `UNIT_ROUNDOFF`            | `SUN_UNIT_ROUNDOFF`               |
| `PREC_NONE`                | `SUN_PREC_NONE`                   |
| `PREC_LEFT`                | `SUN_PREC_LEFT`                   |
| `PREC_RIGHT`               | `SUN_PREC_RIGHT`                  |
| `PREC_BOTH`                | `SUN_PREC_BOTH`                   |
| `MODIFIED_GS`              | `SUN_MODIFIED_GS`                 |
| `CLASSICAL_GS`             | `SUN_CLASSICAL_GS`                |
| `ATimesFn`                 | `SUNATimesFn`                     |
| `PSetupFn`                 | `SUNPSetupFn`                     |
| `PSolveFn`                 | `SUNPSolveFn`                     |
| `DlsMat`                   | `SUNDlsMat`                       |
| `DENSE_COL`                | `SUNDLS_DENSE_COL`                |
| `DENSE_ELEM`               | `SUNDLS_DENSE_ELEM`               |
| `BAND_COL`                 | `SUNDLS_BAND_COL`                 |
| `BAND_COL_ELEM`            | `SUNDLS_BAND_COL_ELEM`            |
| `BAND_ELEM`                | `SUNDLS_BAND_ELEM`                |
| `SDIRK_2_1_2`              | `ARKODE_SDIRK_2_1_2`              |
| `BILLINGTON_3_3_2`         | `ARKODE_BILLINGTON_3_3_2`         |
| `TRBDF2_3_3_2`             | `ARKODE_TRBDF2_3_3_2`             |
| `KVAERNO_4_2_3`            | `ARKODE_KVAERNO_4_2_3`            |
| `ARK324L2SA_DIRK_4_2_3`    | `ARKODE_ARK324L2SA_DIRK_4_2_3`    |
| `CASH_5_2_4`               | `ARKODE_CASH_5_2_4`               |
| `CASH_5_3_4`               | `ARKODE_CASH_5_3_4`               |
| `SDIRK_5_3_4`              | `ARKODE_SDIRK_5_3_4`              |
| `KVAERNO_5_3_4`            | `ARKODE_KVAERNO_5_3_4`            |
| `ARK436L2SA_DIRK_6_3_4`    | `ARKODE_ARK436L2SA_DIRK_6_3_4`    |
| `KVAERNO_7_4_5`            | `ARKODE_KVAERNO_7_4_5`            |
| `ARK548L2SA_DIRK_8_4_5`    | `ARKODE_ARK548L2SA_DIRK_8_4_5`    |
| `ARK437L2SA_DIRK_7_3_4`    | `ARKODE_ARK437L2SA_DIRK_7_3_4`    |
| `ARK548L2SAb_DIRK_8_4_5`   | `ARKODE_ARK548L2SAb_DIRK_8_4_5`   |
| `MIN_DIRK_NUM`             | `ARKODE_MIN_DIRK_NUM`             |
| `MAX_DIRK_NUM`             | `ARKODE_MAX_DIRK_NUM`             |
| `MIS_KW3`                  | `ARKODE_MIS_KW3`                  |
| `MRI_GARK_ERK33a`          | `ARKODE_MRI_GARK_ERK33a`          |
| `MRI_GARK_ERK45a`          | `ARKODE_MRI_GARK_ERK45a`          |
| `MRI_GARK_IRK21a`          | `ARKODE_MRI_GARK_IRK21a`          |
| `MRI_GARK_ESDIRK34a`       | `ARKODE_MRI_GARK_ESDIRK34a`       |
| `MRI_GARK_ESDIRK46a`       | `ARKODE_MRI_GARK_ESDIRK46a`       |
| `IMEX_MRI_GARK3a`          | `ARKODE_IMEX_MRI_GARK3a`          |
| `IMEX_MRI_GARK3b`          | `ARKODE_IMEX_MRI_GARK3b`          |
| `IMEX_MRI_GARK4`           | `ARKODE_IMEX_MRI_GARK4`           |
| `MIN_MRI_NUM`              | `ARKODE_MIN_MRI_NUM`              |
| `MAX_MRI_NUM`              | `ARKODE_MAX_MRI_NUM`              |
| `DEFAULT_MRI_TABLE_3`      | `MRISTEP_DEFAULT_TABLE_3`         |
| `DEFAULT_EXPL_MRI_TABLE_3` | `MRISTEP_DEFAULT_EXPL_TABLE_3`    |
| `DEFAULT_EXPL_MRI_TABLE_4` | `MRISTEP_DEFAULT_EXPL_TABLE_4`    |
| `DEFAULT_IMPL_SD_TABLE_2`  | `MRISTEP_DEFAULT_IMPL_SD_TABLE_2` |
| `DEFAULT_IMPL_SD_TABLE_3`  | `MRISTEP_DEFAULT_IMPL_SD_TABLE_3` |
| `DEFAULT_IMPL_SD_TABLE_4`  | `MRISTEP_DEFAULT_IMPL_SD_TABLE_4` |
| `DEFAULT_IMEX_SD_TABLE_3`  | `MRISTEP_DEFAULT_IMEX_SD_TABLE_3` |
| `DEFAULT_IMEX_SD_TABLE_4`  | `MRISTEP_DEFAULT_IMEX_SD_TABLE_4` |
| `HEUN_EULER_2_1_2`         | `ARKODE_HEUN_EULER_2_1_2`         |
| `BOGACKI_SHAMPINE_4_2_3`   | `ARKODE_BOGACKI_SHAMPINE_4_2_3`   |
| `ARK324L2SA_ERK_4_2_3`     | `ARKODE_ARK324L2SA_ERK_4_2_3`     |
| `ZONNEVELD_5_3_4`          | `ARKODE_ZONNEVELD_5_3_4`          |
| `ARK436L2SA_ERK_6_3_4`     | `ARKODE_ARK436L2SA_ERK_6_3_4`     |
| `SAYFY_ABURUB_6_3_4`       | `ARKODE_SAYFY_ABURUB_6_3_4`       |
| `CASH_KARP_6_4_5`          | `ARKODE_CASH_KARP_6_4_5`          |
| `FEHLBERG_6_4_5`           | `ARKODE_FEHLBERG_6_4_5`           |
| `DORMAND_PRINCE_7_4_5`     | `ARKODE_DORMAND_PRINCE_7_4_5`     |
| `ARK548L2SA_ERK_8_4_5`     | `ARKODE_ARK548L2SA_ERK_8_4_5`     |
| `VERNER_8_5_6`             | `ARKODE_VERNER_8_5_6`             |
| `FEHLBERG_13_7_8`          | `ARKODE_FEHLBERG_13_7_8`          |
| `KNOTH_WOLKE_3_3`          | `ARKODE_KNOTH_WOLKE_3_3`          |
| `ARK437L2SA_ERK_7_3_4`     | `ARKODE_ARK437L2SA_ERK_7_3_4`     |
| `ARK548L2SAb_ERK_8_4_5`    | `ARKODE_ARK548L2SAb_ERK_8_4_5`    |
| `MIN_ERK_NUM`              | `ARKODE_MIN_ERK_NUM`              |
| `MAX_ERK_NUM`              | `ARKODE_MAX_ERK_NUM`              |
| `DEFAULT_ERK_2`            | `ARKSTEP_DEFAULT_ERK_2`           |
| `DEFAULT_ERK_3`            | `ARKSTEP_DEFAULT_ERK_3`           |
| `DEFAULT_ERK_4`            | `ARKSTEP_DEFAULT_ERK_4`           |
| `DEFAULT_ERK_5`            | `ARKSTEP_DEFAULT_ERK_5`           |
| `DEFAULT_ERK_6`            | `ARKSTEP_DEFAULT_ERK_6`           |
| `DEFAULT_ERK_8`            | `ARKSTEP_DEFAULT_ERK_8`           |
| `DEFAULT_DIRK_2`           | `ARKSTEP_DEFAULT_DIRK_2`          |
| `DEFAULT_DIRK_3`           | `ARKSTEP_DEFAULT_DIRK_3`          |
| `DEFAULT_DIRK_4`           | `ARKSTEP_DEFAULT_DIRK_4`          |
| `DEFAULT_DIRK_5`           | `ARKSTEP_DEFAULT_DIRK_5`          |
| `DEFAULT_ARK_ETABLE_3`     | `ARKSTEP_DEFAULT_ARK_ETABLE_3`    |
| `DEFAULT_ARK_ETABLE_4`     | `ARKSTEP_DEFAULT_ARK_ETABLE_4`    |
| `DEFAULT_ARK_ETABLE_5`     | `ARKSTEP_DEFAULT_ARK_ETABLE_4`    |
| `DEFAULT_ARK_ITABLE_3`     | `ARKSTEP_DEFAULT_ARK_ITABLE_3`    |
| `DEFAULT_ARK_ITABLE_4`     | `ARKSTEP_DEFAULT_ARK_ITABLE_4`    |
| `DEFAULT_ARK_ITABLE_5`     | `ARKSTEP_DEFAULT_ARK_ITABLE_5`    |
| `DEFAULT_ERK_2`            | `ERKSTEP_DEFAULT_2`               |
| `DEFAULT_ERK_3`            | `ERKSTEP_DEFAULT_3`               |
| `DEFAULT_ERK_4`            | `ERKSTEP_DEFAULT_4`               |
| `DEFAULT_ERK_5`            | `ERKSTEP_DEFAULT_5`               |
| `DEFAULT_ERK_6`            | `ERKSTEP_DEFAULT_6`               |
| `DEFAULT_ERK_8`            | `ERKSTEP_DEFAULT_8`               |

In addition, the following functions are now deprecated (compile-time warnings
will be printed if supported by the compiler):

| Deprecated Name               | New Name                     |
|:------------------------------|:-----------------------------|
| `CVSpilsSetLinearSolver`      | `CVodeSetLinearSolver`       |
| `CVSpilsSetEpsLin`            | `CVodeSetEpsLin`             |
| `CVSpilsSetPreconditioner`    | `CVodeSetPreconditioner`     |
| `CVSpilsSetJacTimes`          | `CVodeSetJacTimes`           |
| `CVSpilsGetWorkSpace`         | `CVodeGetLinWorkSpace`       |
| `CVSpilsGetNumPrecEvals`      | `CVodeGetNumPrecEvals`       |
| `CVSpilsGetNumPrecSolves`     | `CVodeGetNumPrecSolves`      |
| `CVSpilsGetNumLinIters`       | `CVodeGetNumLinIters`        |
| `CVSpilsGetNumConvFails`      | `CVodeGetNumConvFails`       |
| `CVSpilsGetNumJTSetupEvals`   | `CVodeGetNumJTSetupEvals`    |
| `CVSpilsGetNumJtimesEvals`    | `CVodeGetNumJtimesEvals`     |
| `CVSpilsGetNumRhsEvals`       | `CVodeGetNumLinRhsEvals`     |
| `CVSpilsGetLastFlag`          | `CVodeGetLastLinFlag`        |
| `CVSpilsGetReturnFlagName`    | `CVodeGetLinReturnFlagName`  |
| `CVSpilsSetLinearSolverB`     | `CVodeSetLinearSolverB`      |
| `CVSpilsSetEpsLinB`           | `CVodeSetEpsLinB`            |
| `CVSpilsSetPreconditionerB`   | `CVodeSetPreconditionerB`    |
| `CVSpilsSetPreconditionerBS`  | `CVodeSetPreconditionerBS`   |
| `CVSpilsSetJacTimesB`         | `CVodeSetJacTimesB`          |
| `CVSpilsSetJacTimesBS`        | `CVodeSetJacTimesBS`         |
| `CVDlsSetLinearSolver`        | `CVodeSetLinearSolver`       |
| `CVDlsSetJacFn`               | `CVodeSetJacFn`              |
| `CVDlsGetWorkSpace`           | `CVodeGetLinWorkSpace`       |
| `CVDlsGetNumJacEvals`         | `CVodeGetNumJacEvals`        |
| `CVDlsGetNumRhsEvals`         | `CVodeGetNumLinRhsEvals`     |
| `CVDlsGetLastFlag`            | `CVodeGetLastLinFlag`        |
| `CVDlsGetReturnFlagName`      | `CVodeGetLinReturnFlagName`  |
| `CVDlsSetLinearSolverB`       | `CVodeSetLinearSolverB`      |
| `CVDlsSetJacFnB`              | `CVodeSetJacFnB`             |
| `CVDlsSetJacFnBS`             | `CVodeSetJacFnBS`            |
| `CVDlsSetLinearSolver`        | `CVodeSetLinearSolver`       |
| `CVDlsSetJacFn`               | `CVodeSetJacFn`              |
| `CVDlsGetWorkSpace`           | `CVodeGetLinWorkSpace`       |
| `CVDlsGetNumJacEvals`         | `CVodeGetNumJacEvals`        |
| `CVDlsGetNumRhsEvals`         | `CVodeGetNumLinRhsEvals`     |
| `CVDlsGetLastFlag`            | `CVodeGetLastLinFlag`        |
| `CVDlsGetReturnFlagName`      | `CVodeGetLinReturnFlagName`  |
| `KINDlsSetLinearSolver`       | `KINSetLinearSolver`         |
| `KINDlsSetJacFn`              | `KINSetJacFn`                |
| `KINDlsGetWorkSpace`          | `KINGetLinWorkSpace`         |
| `KINDlsGetNumJacEvals`        | `KINGetNumJacEvals`          |
| `KINDlsGetNumFuncEvals`       | `KINGetNumLinFuncEvals`      |
| `KINDlsGetLastFlag`           | `KINGetLastLinFlag`          |
| `KINDlsGetReturnFlagName`     | `KINGetLinReturnFlagName`    |
| `KINSpilsSetLinearSolver`     | `KINSetLinearSolver`         |
| `KINSpilsSetPreconditioner`   | `KINSetPreconditioner`       |
| `KINSpilsSetJacTimesVecFn`    | `KINSetJacTimesVecFn`        |
| `KINSpilsGetWorkSpace`        | `KINGetLinWorkSpace`         |
| `KINSpilsGetNumPrecEvals`     | `KINGetNumPrecEvals`         |
| `KINSpilsGetNumPrecSolves`    | `KINGetNumPrecSolves`        |
| `KINSpilsGetNumLinIters`      | `KINGetNumLinIters`          |
| `KINSpilsGetNumConvFails`     | `KINGetNumLinConvFails`      |
| `KINSpilsGetNumJtimesEvals`   | `KINGetNumJtimesEvals`       |
| `KINSpilsGetNumFuncEvals`     | `KINGetNumLinFuncEvals`      |
| `KINSpilsGetLastFlag`         | `KINGetLastLinFlag`          |
| `KINSpilsGetReturnFlagName`   | `KINGetLinReturnFlagName`    |
| `IDASpilsSetLinearSolver`     | `IDASetLinearSolver`         |
| `IDASpilsSetPreconditioner`   | `IDASetPreconditioner`       |
| `IDASpilsSetJacTimes`         | `IDASetJacTimes`             |
| `IDASpilsSetEpsLin`           | `IDASetEpsLin`               |
| `IDASpilsSetIncrementFactor`  | `IDASetIncrementFactor`      |
| `IDASpilsGetWorkSpace`        | `IDAGetLinWorkSpace`         |
| `IDASpilsGetNumPrecEvals`     | `IDAGetNumPrecEvals`         |
| `IDASpilsGetNumPrecSolves`    | `IDAGetNumPrecSolves`        |
| `IDASpilsGetNumLinIters`      | `IDAGetNumLinIters`          |
| `IDASpilsGetNumConvFails`     | `IDAGetNumLinConvFails`      |
| `IDASpilsGetNumJTSetupEvals`  | `IDAGetNumJTSetupEvals`      |
| `IDASpilsGetNumJtimesEvals`   | `IDAGetNumJtimesEvals`       |
| `IDASpilsGetNumResEvals`      | `IDAGetNumLinResEvals`       |
| `IDASpilsGetLastFlag`         | `IDAGetLastLinFlag`          |
| `IDASpilsGetReturnFlagName`   | `IDAGetLinReturnFlagName`    |
| `IDASpilsSetLinearSolverB`    | `IDASetLinearSolverB`        |
| `IDASpilsSetEpsLinB`          | `IDASetEpsLinB`              |
| `IDASpilsSetIncrementFactorB` | `IDASetIncrementFactorB`     |
| `IDASpilsSetPreconditionerB`  | `IDASetPreconditionerB`      |
| `IDASpilsSetPreconditionerBS` | `IDASetPreconditionerBS`     |
| `IDASpilsSetJacTimesB`        | `IDASetJacTimesB`            |
| `IDASpilsSetJacTimesBS`       | `IDASetJacTimesBS`           |
| `IDADlsSetLinearSolver`       | `IDASetLinearSolver`         |
| `IDADlsSetJacFn`              | `IDASetJacFn`                |
| `IDADlsGetWorkSpace`          | `IDAGetLinWorkSpace`         |
| `IDADlsGetNumJacEvals`        | `IDAGetNumJacEvals`          |
| `IDADlsGetNumResEvals`        | `IDAGetNumLinResEvals`       |
| `IDADlsGetLastFlag`           | `IDAGetLastLinFlag`          |
| `IDADlsGetReturnFlagName`     | `IDAGetLinReturnFlagName`    |
| `IDADlsSetLinearSolverB`      | `IDASetLinearSolverB`        |
| `IDADlsSetJacFnB`             | `IDASetJacFnB`               |
| `IDADlsSetJacFnBS`            | `IDASetJacFnBS`              |
| `DenseGETRF`                  | `SUNDlsMat_DenseGETRF`       |
| `DenseGETRS`                  | `SUNDlsMat_DenseGETRS`       |
| `denseGETRF`                  | `SUNDlsMat_denseGETRF`       |
| `denseGETRS`                  | `SUNDlsMat_denseGETRS`       |
| `DensePOTRF`                  | `SUNDlsMat_DensePOTRF`       |
| `DensePOTRS`                  | `SUNDlsMat_DensePOTRS`       |
| `densePOTRF`                  | `SUNDlsMat_densePOTRF`       |
| `densePOTRS`                  | `SUNDlsMat_densePOTRS`       |
| `DenseGEQRF`                  | `SUNDlsMat_DenseGEQRF`       |
| `DenseORMQR`                  | `SUNDlsMat_DenseORMQR`       |
| `denseGEQRF`                  | `SUNDlsMat_denseGEQRF`       |
| `denseORMQR`                  | `SUNDlsMat_denseORMQR`       |
| `DenseCopy`                   | `SUNDlsMat_DenseCopy`        |
| `denseCopy`                   | `SUNDlsMat_denseCopy`        |
| `DenseScale`                  | `SUNDlsMat_DenseScale`       |
| `denseScale`                  | `SUNDlsMat_denseScale`       |
| `denseAddIdentity`            | `SUNDlsMat_denseAddIdentity` |
| `DenseMatvec`                 | `SUNDlsMat_DenseMatvec`      |
| `denseMatvec`                 | `SUNDlsMat_denseMatvec`      |
| `BandGBTRF`                   | `SUNDlsMat_BandGBTRF`        |
| `bandGBTRF`                   | `SUNDlsMat_bandGBTRF`        |
| `BandGBTRS`                   | `SUNDlsMat_BandGBTRS`        |
| `bandGBTRS`                   | `SUNDlsMat_bandGBTRS`        |
| `BandCopy`                    | `SUNDlsMat_BandCopy`         |
| `bandCopy`                    | `SUNDlsMat_bandCopy`         |
| `BandScale`                   | `SUNDlsMat_BandScale`        |
| `bandScale`                   | `SUNDlsMat_bandScale`        |
| `bandAddIdentity`             | `SUNDlsMat_bandAddIdentity`  |
| `BandMatvec`                  | `SUNDlsMat_BandMatvec`       |
| `bandMatvec`                  | `SUNDlsMat_bandMatvec`       |
| `ModifiedGS`                  | `SUNModifiedGS`              |
| `ClassicalGS`                 | `SUNClassicalGS`             |
| `QRfact`                      | `SUNQRFact`                  |
| `QRsol`                       | `SUNQRsol`                   |
| `DlsMat_NewDenseMat`          | `SUNDlsMat_NewDenseMat`      |
| `DlsMat_NewBandMat`           | `SUNDlsMat_NewBandMat`       |
| `DestroyMat`                  | `SUNDlsMat_DestroyMat`       |
| `NewIntArray`                 | `SUNDlsMat_NewIntArray`      |
| `NewIndexArray`               | `SUNDlsMat_NewIndexArray`    |
| `NewRealArray`                | `SUNDlsMat_NewRealArray`     |
| `DestroyArray`                | `SUNDlsMat_DestroyArray`     |
| `AddIdentity`                 | `SUNDlsMat_AddIdentity`      |
| `SetToZero`                   | `SUNDlsMat_SetToZero`        |
| `PrintMat`                    | `SUNDlsMat_PrintMat`         |
| `newDenseMat`                 | `SUNDlsMat_newDenseMat`      |
| `newBandMat`                  | `SUNDlsMat_newBandMat`       |
| `destroyMat`                  | `SUNDlsMat_destroyMat`       |
| `newIntArray`                 | `SUNDlsMat_newIntArray`      |
| `newIndexArray`               | `SUNDlsMat_newIndexArray`    |
| `newRealArray`                | `SUNDlsMat_newRealArray`     |
| `destroyArray`                | `SUNDlsMat_destroyArray`     |

In addition, the entire `sundials_lapack.h` header file is now deprecated for
removal in SUNDIALS v7.0.0. Note, this header file is not needed to use the
SUNDIALS LAPACK linear solvers.

Deprecated ARKODE nonlinear solver predictors: specification of the ARKStep
"bootstrap" or "minimum correction" predictors (options 4 and 5 from
`ARKStepSetPredictorMethod`), or MRIStep "bootstrap" predictor (option 4 from
`MRIStepSetPredictorMethod`), will output a deprecation warning message.
These options will be removed in a future release.

## Changes to SUNDIALS in release 5.8.0

### New Features

The RAJA vector implementation has been updated to support the SYCL backend in
addition to the CUDA and HIP backend. Users can choose the backend when
configuring SUNDIALS by using the `SUNDIALS_RAJA_BACKENDS` CMake variable. This
module remains experimental and is subject to change from version to version.

A new SUNMatrix and SUNLinearSolver implementation were added to interface
with the Intel oneAPI Math Kernel Library (oneMKL). Both the matrix and the
linear solver support general dense linear systems as well as block diagonal
linear systems. This matrix is experimental and is subject to change from
version to version.

Added a new *optional* function to the SUNLinearSolver API,
`SUNLinSolSetZeroGuess`, to indicate that the next call to `SUNLinSolSolve` will
be made with a zero initial guess. SUNLinearSolver implementations that do not
use the `SUNLinSolNewEmpty` constructor will, at a minimum, need set the
`setzeroguess` function pointer in the linear solver `ops` structure to
`NULL`. The SUNDIALS iterative linear solver implementations have been updated
to leverage this new set function to remove one dot product per solve.

The time integrator packages (ARKODE, CVODE(S), and IDA(S)) all now support a
new "matrix-embedded" SUNLinearSolver type.  This type supports user-supplied
SUNLinearSolver implementations that set up and solve the specified linear
system at each linear solve call.  Any matrix-related data structures are held
internally to the linear solver itself, and are not provided by the SUNDIALS
package.

Added functions to ARKODE and CVODE(S) for supplying an alternative right-hand
side function and to IDA(S) for supplying an alternative residual for use within
nonlinear system function evaluations:

* `ARKStepSetNlsRhsFn`
* `MRIStepSetNlsRhsFn`
* `CVodeSetNlsRhsFn`
* `IDASetNlsResFn`

Support for user-defined inner (fast) integrators has been to the MRIStep module
in ARKODE. See the "MRIStep Custom Inner Steppers" section in the user guide for
more information on providing a user-defined integration method.

Added specialized fused HIP kernels to CVODE which may offer better
performance on smaller problems when using CVODE with the `NVECTOR_HIP`
module. See the optional input function `CVodeSetUseIntegratorFusedKernels`
for more information. As with other SUNDIALS HIP features, this is
feature is experimental and may change from version to version.

New KINSOL options have been added to apply a constant damping factor in the
fixed point and Picard iterations (see `KINSetDamping`), to delay the start of
Anderson acceleration with the fixed point and Picard iterations (see
`KINSetDelayAA`), and to return the newest solution with the fixed point
iteration (see `KINSetReturnNewest`).

The installed `SUNDIALSConfig.cmake` file now supports the `COMPONENTS` option
to `find_package`. The exported targets no longer have IMPORTED_GLOBAL set.

### Bug Fixes

A bug was fixed in `SUNMatCopyOps` where the matrix-vector product setup
function pointer was not copied.

A bug was fixed in the SPBCGS and SPTFQMR solvers for the case where a non-zero
initial guess and a solution scaling vector are provided. This fix only impacts
codes using SPBCGS or SPTFQMR as standalone solvers as all SUNDIALS packages
utilize a zero initial guess.

A bug was fixed in the ARKODE stepper modules where the stop time may be passed
after resetting the integrator.

A bug was fixed in `IDASetJacTimesResFn` in IDAS where the supplied function was
used in the dense finite difference Jacobian computation rather than the finite
difference Jacobian-vector product approximation.

A bug was fixed in the KINSOL Picard iteration where the value of
`KINSetMaxSetupCalls` would be ignored.

## Changes to SUNDIALS in release 5.7.0

A new NVECTOR implementation based on the SYCL abstraction layer has been added
targeting Intel GPUs. At present the only SYCL compiler supported is the DPC++
(Intel oneAPI) compiler. See the SYCL NVECTOR section in the user guide for more
details. This module is considered experimental and is subject to major changes
even in minor releases.

A new SUNMatrix and SUNLinearSolver implementation were added to interface
with the MAGMA linear algebra library. Both the matrix and the linear solver
support general dense linear systems as well as block diagonal linear systems,
and both are targeted at GPUs (AMD or NVIDIA).

## Changes to SUNDIALS in release 5.6.1

Fixed a bug in the SUNDIALS CMake which caused an error if the
`CMAKE_CXX_STANDARD` and `SUNDIALS_RAJA_BACKENDS` options were not provided.

Fixed some compiler warnings when using the IBM XL compilers.

## Changes to SUNDIALS in release 5.6.0

A new `N_Vector` implementation based on the AMD ROCm HIP platform has been
added. This vector can target NVIDIA or AMD GPUs. See the HIP vector section in
the user guide for more details. This vector is considered experimental and is
subject to change from version to version.

The RAJA `N_Vector` implementation has been updated to support the HIP backend
in addition to the CUDA backend. Users can choose the backend when configuring
SUNDIALS by using the `SUNDIALS_RAJA_BACKENDS` CMake variable. This vector
remains experimental and is subject to change from version to version.

A new optional operation, `N_VGetDeviceArrayPointer`, was added to the N_Vector
API. This operation is useful for vectors that utilize dual memory spaces,
e.g. the native SUNDIALS CUDA N_Vector.

The SUNMATRIX_CUSPARSE and SUNLINEARSOLVER_CUSOLVERSP_BATCHQR implementations
no longer require the SUNDIALS CUDA N_Vector. Instead, they require that the
vector utilized provides the `N_VGetDeviceArrayPointer` operation, and that the
pointer returned by `N_VGetDeviceArrayPointer` is a valid CUDA device pointer.

## Changes to SUNDIALS in release 5.5.0

Refactored the SUNDIALS build system. CMake 3.12.0 or newer is now required.
Users will likely see deprecation warnings, but otherwise the changes
should be fully backwards compatible for almost all users. SUNDIALS
now exports CMake targets and installs a `SUNDIALSConfig.cmake` file.

Added support for SuperLU DIST 6.3.0 or newer.

## Changes to SUNDIALS in release 5.4.0

### Major Features

A new class, `SUNMemoryHelper`, was added to support **GPU users** who have
complex memory management needs such as using memory pools. This is paired with
new constructors for the `NVECTOR_CUDA` and `NVECTOR_RAJA` modules that accept a
`SUNMemoryHelper` object. Refer to "The SUNMemoryHelper API", "NVECTOR CUDA" and
"NVECTOR RAJA" sections in the documentation for more information.

Added full support for time-dependent mass matrices in ARKStep, and expanded
existing non-identity mass matrix infrastructure to support use of the
fixed point nonlinear solver.

An interface between ARKStep and the XBraid multigrid reduction in time (MGRIT)
library has been added to enable parallel-in-time integration. See the ARKStep
documentation and examples for more details. This interface required the
addition of three new N_Vector operations to exchange vector data between
computational nodes, see `N_VBufSize`, `N_VBufPack`, and `N_VBufUnpack`. These
N_Vector operations are only used within the XBraid interface and need not be
implemented for any other context.

### New Features

The `NVECTOR_RAJA` module has been updated to mirror the `NVECTOR_CUDA` module.
Notably, the update adds managed memory support to the `NVECTOR_RAJA` module.
Users of the module will need to update any calls to the `N_VMake_Raja` function
because that signature was changed. This module remains experimental and is
subject to change from version to version.

The expected behavior of `SUNNonlinSolGetNumIters` and
`SUNNonlinSolGetNumConvFails` in the SUNNonlinearSolver API have been updated to
specify that they should return the number of nonlinear solver iterations and
convergence failures in the most recent solve respectively rather than the
cumulative number of iterations and failures across all solves respectively. The
API documentation and SUNDIALS provided SUNNonlinearSolver implementations and
have been updated accordingly. As before, the cumulative number of nonlinear
iterations and failures may be retrieved by calling the integrator provided get
functions:

* `ARKStepGetNumNonlinSolvIters`
* `ARKStepGetNumNonlinSolvConvFails`
* `ARKStepGetNonlinSolvStats`
* `MRIStepGetNumNonlinSolvIters`
* `MRIStepGetNumNonlinSolvConvFails`
* `MRIStepGetNonlinSolvStats`
* `CVodeGetNumNonlinSolvIters`
* `CVodeGetNumNonlinSolvConvFails`
* `CVodeGetNonlinSolvStats`
* `IDAGetNumNonlinSolvIters`
* `IDAGetNumNonlinSolvConvFails`
* `IDAGetNonlinSolvStats`

Added the following the following functions that advanced users might find
useful when providing a custom `SUNNonlinSolSysFn`:

* `ARKStepComputeState`
* `ARKStepGetNonlinearSystemData`
* `MRIStepComputeState`
* `MRIStepGetNonlinearSystemData`
* `CVodeComputeState`
* `CVodeGetNonlinearSystemData`
* `IDAGetNonlinearSystemData`

Added new functions to CVODE(S), ARKODE, and IDA(S) to to specify the factor for
converting between integrator tolerances (WRMS norm) and linear solver tolerances
(L2 norm) i.e., `tol_L2 = nrmfac * tol_WRMS`:

* `ARKStepSetLSNormFactor`
* `ARKStepSetMassLSNormFactor`
* `MRIStepSetLSNormFactor`
* `CVodeSetLSNormFactor`
* `IDASetLSNormFactor`

Added new reset functions `ARKStepReset`, `ERKStepReset`, and
`MRIStepReset` to reset the stepper time and state vector to user-provided
values for continuing the integration from that point while retaining the
integration history. These function complement the reinitialization functions
`ARKStepReInit`, `ERKStepReInit`, and `MRIStepReInit` which reinitialize
the stepper so that the problem integration should resume as if started from
scratch.

Updated the MRIStep time-stepping module in ARKODE to support higher-order
MRI-GARK methods [Sandu, SIAM J. Numer. Anal., 57, 2019], including methods that
involve solve-decoupled, diagonally-implicit treatment of the slow time scale.

The function `CVodeSetLSetupFrequency` has been added to CVODE(S) to set
the frequency of calls to the linear solver setup function.

The Trilinos Tpetra `N_Vector` interface has been updated to work with Trilinos
12.18+. This update changes the local ordinal type to always be an `int`.

Added support for CUDA 11.

### Bug Fixes

A minor inconsistency in CVODE(S) and a bug ARKODE when checking the Jacobian
evaluation frequency has been fixed. As a result codes using using a
non-default Jacobian update frequency through a call to
`CVodeSetMaxStepsBetweenJac` or `ARKStepSetMaxStepsBetweenJac` will need to
increase the provided value by 1 to achieve the same behavior as before.

In IDAS and CVODES, the functions for forward integration with checkpointing
(`IDASolveF`, `CVodeF`) are now subject to a restriction on the number of time
steps allowed to reach the output time. This is the same restriction applied to
the `IDASolve` and `CVode` functions. The default maximum number of steps is
500, but this may be changed using the `<IDA|CVode>SetMaxNumSteps` function.
This change fixes a bug that could cause an infinite loop in the `IDASolveF`
and `CVodeF` and functions. **This change may cause a runtime error in existing user code**.

Fixed bug in using ERK method integration with static mass matrices.

### Deprecation Notice

For greater clarity the following functions have been deprecated:

* `CVodeSetMaxStepsBetweenJac`
* `ARKStepSetMaxStepsBetweenJac`
* `ARKStepSetMaxStepsBetweenLSet`

The following functions should be used instead:

* `CVodeSetJacEvalFrequency`
* `ARKStepSetJacEvalFrequency`
* `ARKStepSetLSetupFrequency`

## Changes to SUNDIALS in release 5.3.0

### Major Feature

Added support to CVODE for integrating IVPs with constraints using BDF methods
and projecting the solution onto the constraint manifold with a user defined
projection function. This implementation is accompanied by additions to user
documentation and CVODE examples. See the `CVodeSetProjFn` function
documentation for more information.

### New Features

Added the ability to control the CUDA kernel launch parameters for the CUDA
vector and spare matrix implementations. These implementations remain
experimental and are subject to change from version to version. In addition, the
CUDA vector kernels were rewritten to be more flexible. Most users should see
equivalent performance or some improvement, but a select few may observe minor
performance degradation with the default settings. Users are encouraged to
contact the SUNDIALS team about any performance changes that they notice.

Added new capabilities for monitoring the solve phase in the Newton and
fixed-point `SUNNonlinearSolver`, and the SUNDIALS iterative linear
solvers. SUNDIALS must be built with the CMake option
`SUNDIALS_BUILD_WITH_MONITORING` to use these capabilities.

Added specialized fused CUDA kernels to CVODE which may offer better performance
on smaller problems when using CVODE with the CUDA vector. See the optional
input function `CVodeSetUseIntegratorFusedKernels` for more
information. As with other SUNDIALS CUDA features, this is feature is
experimental and may change from version to version.

Added a new function, `CVodeSetMonitorFn`, that takes a user-function
to be called by CVODE after every `nst` successfully completed time-steps.
This is intended to provide a way of monitoring the CVODE statistics
throughout the simulation.

Added a new function `CVodeGetLinSolveStats` to get the CVODE linear solver
statistics as a group.

Added the following optional functions to provide an alternative ODE right-hand
side function (ARKODE and CVODE(S)), DAE residual function (IDA(S)), or nonlinear
system function (KINSOL) for use when computing Jacobian-vector products with
the internal difference quotient approximation:

* `ARKStepSetJacTimesRhsFn`
* `CVodeSetJacTimesRhsFn`
* `CVodeSetJacTimesRhsFnB`
* `IDASetJacTimesResFn`
* `IDASetJacTimesResFnB`
* `KINSetJacTimesVecSysFn`

### Bug Fixes

Fixed a bug in the iterative linear solvers where an error is not returned if
the `Atimes` function is `NULL` or, if preconditioning is enabled, the
`PSolve` function is `NULL`.

Fixed a bug in ARKODE where the prototypes for `ERKStepSetMinReduction` and
`ARKStepSetMinReduction` were not included in `arkode_erkstep.h` and
`arkode_arkstep.h` respectively.

Fixed a bug in ARKODE where inequality constraint checking would need to be
disabled and then re-enabled to update the inequality constraint values after
resizing a problem. Resizing a problem will now disable constraints and a call
to `ARKStepSetConstraints` or `ERKStepSetConstraints` is required to re-enable
constraint checking for the new problem size.

## Changes to SUNDIALS in release 5.2.0

### New Features

The following functions were added to each of the time integration packages to
enable or disable the scaling applied to linear system solutions with
matrix-based linear solvers to account for lagged matrix information:

* `ARKStepSetLinearSolutionScaling`
* `CVodeSetLinearSolutionScaling`
* `CVodeSetLinearSolutionScalingB`
* `IDASetLinearSolutionScaling`
* `IDASetLinearSolutionScalingB`

When using a matrix-based linear solver with ARKODE, IDA(S), or BDF methods in
CVODE(S) scaling is enabled by default.

Added a new `SUNMatrix` implementation that interfaces to the sparse matrix
implementation from the NVIDIA cuSPARSE library. In addition, the CUDA Sparse
linear solver has been updated to use the new matrix, as such, users of this
matrix will need to update their code. This implementations are still considered
to be experimental, thus they are subject to breaking changes even in minor
releases.

Added a new "stiff" interpolation module to ARKODE, based on Lagrange polynomial
interpolation, that is accessible to each of the ARKStep, ERKStep and MRIStep
time-stepping modules. This module is designed to provide increased
interpolation accuracy when integrating stiff problems, as opposed to the ARKODE
standard Hermite interpolation module that can suffer when the IVP right-hand
side has large Lipschitz constant. While the Hermite module remains the default,
the new Lagrange module may be enabled using one of the routines
`ARKStepSetInterpolantType`, `ERKStepSetInterpolantType`, or
`MRIStepSetInterpolantType`. The serial example problem `ark_brusselator.c` has
been converted to use this Lagrange interpolation module. Created accompanying
routines `ARKStepSetInterpolantDegree`, `ARKStepSetInterpolantDegree` and
`ARKStepSetInterpolantDegree` to provide user control over these interpolating
polynomials.

Added two new functions, `ARKStepSetMinReduction` and `ERKStepSetMinReduction`
to change the minimum allowed step size reduction factor after an error test
failure.

### Bug Fixes

Fixed a build system bug related to the Fortran 2003 interfaces when using the
IBM XL compiler. When building the Fortran 2003 interfaces with an XL compiler
it is recommended to set `CMAKE_Fortran_COMPILER` to `f2003`, `xlf2003`, or
`xlf2003_r`.

Fixed a bug in how ARKODE interfaces with a user-supplied, iterative, unscaled
linear solver. In this case, ARKODE adjusts the linear solver tolerance in an
attempt to account for the lack of support for left/right scaling matrices.
Previously, ARKODE computed this scaling factor using the error weight vector,
`ewt`; this fix changes that to the residual weight vector, `rwt`, that can
differ from `ewt` when solving problems with non-identity mass matrix.

Fixed a linkage bug affecting Windows users that stemmed from
dllimport/dllexport attribute missing on some SUNDIALS API functions.

Fixed a memory leak in CVODES and IDAS from not deallocating the `atolSmin0` and
`atolQSmin0` arrays.

Fixed a bug where a non-default value for the maximum allowed growth factor
after the first step would be ignored.

### Deprecation Notice

The routines `ARKStepSetDenseOrder`, `ARKStepSetDenseOrder` and
`ARKStepSetDenseOrder` have been deprecated and will be removed in a
future release. The new functions `ARKStepSetInterpolantDegree`,
`ARKStepSetInterpolantDegree`, and `ARKStepSetInterpolantDegree`
should be used instead.

## Changes to SUNDIALS in release 5.1.0

### New Features

Added support for a user-supplied function to update the prediction for each
implicit stage solution in ARKStep. If supplied, this routine will be called
*after* any existing ARKStep predictor algorithm completes, so that the
predictor may be modified by the user as desired.  The new user-supplied routine
has type `ARKStepStagePredictFn`, and may be set by calling
`ARKStepSetStagePredictFn`.

The MRIStep module has been updated to support attaching different user data
pointers to the inner and outer integrators. If applicable, user codes will
need to add a call to `ARKStepSetUserData` to attach their user data
pointer to the inner integrator memory as `MRIStepSetUserData` will
not set the pointer for both the inner and outer integrators. The MRIStep
examples have been updated to reflect this change.

Added support for damping when using Anderson acceleration in KINSOL. See the
mathematical considerations section of the user guide and the description of the
`KINSetDampingAA` function for more details.

Added support for constant damping to the `SUNNonlinearSolver_FixedPoint` module
when using Anderson acceleration. See the `SUNNonlinearSolver_FixedPoint`
section in the user guides and the description of the
`SUNNonlinSolSetDamping_FixedPoint` function for more details.

Added two utility functions, `SUNDIALSFileOpen` and `SUNDIALSFileClose` for
creating/destroying file pointers. These are useful when using the Fortran 2003
interfaces.

Added a new build system option, `CUDA_ARCH`, to specify the CUDA architecture
to target.

### Bug Fixes

Fixed a build system bug related to finding LAPACK/BLAS.

Fixed a build system bug related to checking if the KLU library works.

Fixed a build system bug related to finding PETSc when using the CMake
variables `PETSC_INCLUDES` and `PETSC_LIBRARIES` instead of `PETSC_DIR`.

Fixed a bug in the Fortran 2003 interfaces to the ARKODE Butcher table routines
and structure. This includes changing the `ARKodeButcherTable` type to be a
`type(c_ptr)` in Fortran.

## Changes to SUNDIALS in release 5.0.0

### Build System

Increased the minimum required CMake version to 3.5 for most SUNDIALS
configurations, and 3.10 when CUDA or OpenMP with device offloading are enabled.

The CMake option `BLAS_ENABLE` and the variable `BLAS_LIBRARIES` have been
removed to simplify builds as SUNDIALS packages do not use BLAS directly. For
third party libraries that require linking to BLAS, the path to the BLAS
library should be included in the `_LIBRARIES` variable for the third party
library e.g., `SUPERLUDIST_LIBRARIES` when enabling SuperLU_DIST.

### NVector

Two new functions were added to aid in creating custom `N_Vector`
objects. The constructor `N_VNewEmpty` allocates an "empty" generic
`N_Vector` with the object's content pointer and the function pointers
in the operations structure initialized to `NULL`. When used in the
constructor for custom objects this function will ease the introduction of any
new optional operations to the `N_Vector` API by ensuring only required
operations need to be set. Additionally, the function `N_VCopyOps` has
been added to copy the operation function pointers between vector objects. When
used in clone routines for custom vector objects these functions also will ease
the introduction of any new optional operations to the `N_Vector` API by
ensuring all operations are copied when cloning objects.

Added new `N_Vector` implementations, `ManyVector` and `MPIManyVector`, to
support flexible partitioning of solution data among different processing
elements (e.g., CPU + GPU) or for multi-physics problems that couple distinct
MPI-based simulations together (see the the `ManyVector` and `MPIManyVector`
section in the user guide for more details). This implementation is accompanied
by additions to user documentation and SUNDIALS examples.

Additionally, an `MPIPlusX` vector implementation has been created to support
the MPI+X paradigm where X is a type of on-node parallelism (e.g., OpenMP, CUDA,
etc.). The implementation is accompanied by additions to user documentation and
SUNDIALS examples.

One new required vector operation and ten new optional vector operations have
been added to the `N_Vector` API. The new required operation, `N_VGetLength`,
returns the global vector length. The optional operations have been added to
support the new MPIManyVector implementation. The operation `N_VGetCommunicator`
must be implemented by subvectors that are combined to create an MPIManyVector,
but is not used outside of this context. The remaining nine operations are
optional local reduction operations intended to eliminate unnecessary latency
when performing vector reduction operations (norms, etc.) on distributed memory
systems. The optional local reduction vector operations are `N_VDotProdLocal`,
`N_VMaxNormLocal`, `N_VMinLocal`, `N_VL1NormLocal`, `N_VWSqrSumLocal`,
`N_VWSqrSumMaskLocal`, `N_VInvTestLocal`, `N_VConstrMaskLocal`, and
`N_VMinQuotientLocal`. If an `N_Vector` implementation defines any of the local
operations as `NULL`, then the MPIManyVector will call standard `N_Vector`
operations to complete the computation.

The `*_MPICuda` and `*_MPIRaja` functions have been removed from the CUDA
and RAJA vector implementations respectively. Accordingly, the
`nvector_mpicuda.h`, `nvector_mpiraja.h`, `libsundials_nvecmpicuda.lib`,
and `libsundials_nvecmpicudaraja.lib` files have been removed. Users should
use the MPI+X vector in conjunction with the CUDA and RAJA vectors to replace
the functionality. The necessary changes are minimal and should require few code
modifications. See the example programs in `examples/ida/mpicuda` and
`examples/ida/mpiraja` for examples of how to use the MPI+X vector with the
CUDA and RAJA vectors, respectively.

Made performance improvements to the CUDA vector. Users who utilize a
non-default stream should no longer see default stream synchronizations after
memory transfers.

Added a new constructor to the CUDA vector that allows a user to provide custom
allocate and free functions for the vector data array and internal reduction
buffer.

Added three new `N_Vector` utility functions, `N_VGetVecAtIndexVectorArray`,
`N_VSetVecAtIndexVectorArray`, and `N_VNewVectorArray`, for working with
`N_Vector` arrays when using the Fortran 2003 interfaces.

### SUNMatrix

Two new functions were added to aid in creating custom SUNMatrix objects. The
constructor `SUNMatNewEmpty` allocates an "empty" generic SUNMatrix with the
object's content pointer and the function pointers in the operations structure
initialized to `NULL`. When used in the constructor for custom objects this
function will ease the introduction of any new optional operations to the
SUNMatrix API by ensuring only required operations need to be set. Additionally,
the function `SUNMatCopyOps(A, B)` has been added to copy the operation function
pointers between matrix objects. When used in clone routines for custom matrix
objects these functions also will ease the introduction of any new optional
operations to the SUNMatrix API by ensuring all operations are copied when
cloning objects.

A new operation, `SUNMatMatvecSetup`, was added to the `SUNMatrix` API to
perform any setup necessary for computing a matrix-vector product. This
operation is useful for `SUNMatrix` implementations which need to prepare the
matrix itself, or communication structures before performing the matrix-vector
product. Users who have implemented a custom `SUNMatrix` will need to at least
update their code to set the corresponding `ops` structure member,
`matvecsetup`, to `NULL`.

The generic SUNMatrix API now defines error codes to be returned by SUNMatrix
operations. Operations which return an integer flag indiciating success/failure
may return different values than previously.

A new SUNMatrix (and SUNLinearSolver) implementation was added to facilitate
the use of the SuperLU_DIST library with SUNDIALS.

### SUNLinearSolver

A new function was added to aid in creating custom `SUNLinearSolver`
objects. The constructor `SUNLinSolNewEmpty` allocates an "empty" generic
`SUNLinearSolver` with the object's content pointer and the function pointers in
the operations structure initialized to `NULL`. When used in the constructor for
custom objects this function will ease the introduction of any new optional
operations to the `SUNLinearSolver` API by ensuring only required operations
need to be set.

The return type of the `SUNLinSolLastFlag` in the `SUNLinearSolver` has changed
from `long int` to `sunindextype` to be consistent with the type used to store
row indices in dense and banded linear solver modules.

Added a new optional operation to the SUNLINEARSOLVER API, `SUNLinSolGetID`,
that returns a `SUNLinearSolver_ID` for identifying the linear solver module.

The SUNLinearSolver API has been updated to make the initialize and setup
functions optional.

A new SUNLinearSolver (and SUNMatrix) implementation was added to facilitate
the use of the SuperLU_DIST library with SUNDIALS.

Added a new SUNLinearSolver implementation,
`SUNLinearSolver_cuSolverSp_batchQR`, which leverages the NVIDIA cuSOLVER sparse
batched QR method for efficiently solving block diagonal linear systems on
NVIDIA GPUs.

Added three new accessor functions to the SUNLinSol_KLU module,
`SUNLinSol_KLUGetSymbolic`, `SUNLinSol_KLUGetNumeric`, and
`SUNLinSol_KLUGetCommon`, to provide user access to the underlying
KLU solver structures.

### SUNNonlinearSolver

A new function was added to aid in creating custom `SUNNonlinearSolver`
objects. The constructor `SUNNonlinSolNewEmpty` allocates an "empty" generic
`SUNNonlinearSolver` with the object's content pointer and the function pointers
in the operations structure initialized to `NULL`. When used in the constructor
for custom objects this function will ease the introduction of any new optional
operations to the `SUNNonlinearSolver` API by ensuring only required operations
need to be set.

To facilitate the use of user supplied nonlinear solver convergence test
functions the `SUNNonlinSolSetConvTestFn` function in the SUNNonlinearSolver API
has been updated to take a `void*` data pointer as input. The supplied data
pointer will be passed to the nonlinear solver convergence test function on each
call.

The inputs values passed to the first two inputs of the `SUNNonlinSolSolve`
function in the `SUNNonlinearSolver` have been changed to be the predicted state
and the initial guess for the correction to that state. Additionally, the
definitions of `SUNNonlinSolLSetupFn` and `SUNNonlinSolLSolveFn` in the
SUNNonlinearSolver API have been updated to remove unused input parameters.  For
more information on the nonlinear system formulation and the API functions see
the `SUNNonlinearSolver` chapter in the user guides.

Added a new `SUNNonlinearSolver` implementation for interfaces to the PETSc SNES
nonlinear solver.

### New Features

A new linear solver interface functions, `ARKLsLinSysFn` and `CVLsLinSysFn`, as
added as an alternative method for evaluating the linear systems `M - \gamma J`
or `I - \gamma J`.

Added the following functions to get the current state and gamma value to
ARKStep, CVODE and CVODES that may be useful to users who choose to provide
their own nonlinear solver implementation:

* `ARKStepGetCurrentState`
* `ARKStepGetCurrentGamma`
* `CVodeGetCurrentGamma`
* `CVodeGetCurrentState`
* `CVodeGetCurrentGamma`
* `CVodeGetCurrentStateSens`
* `CVodeGetCurrentSensSolveIndex`
* `IDAGetCurrentCj`
* `IDAGetCurrentY`
* `IDAGetCurrentYp`
* `IDAComputeY`
* `IDAComputeYp`

Removed extraneous calls to `N_VMin` for simulations where the scalar
valued absolute tolerance, or all entries of the vector-valued absolute
tolerance array, are strictly positive. In this scenario ARKODE, CVODE(S), and
IDA(S) steppers will remove at least one global reduction per time step.

The ARKODE, CVODE(S), IDA(S), and KINSOL linear solver interfaces have been
updated to only zero the Jacobian matrix before calling a user-supplied Jacobian
evaluation function when the attached linear solver has type
`SUNLINEARSOLVER_DIRECT`.

Added new Fortran 2003 interfaces to all of the SUNDIALS packages (ARKODE,
CVODE(S), IDA(S), and KINSOL as well as most of the `N_Vector`, `SUNMatrix`,
`SUNLinearSolver`, and `SUNNonlinearSolver` implementations. See "Fortran"
section for more details. These new interfaces were generated with SWIG-Fortran
and provide a user an idiomatic Fortran 2003 interface to most of the SUNDIALS C
API.

The MRIStep module has been updated to support explicit, implicit, or IMEX
methods as the fast integrator using the ARKStep module. As a result some
function signatures have been changed including MRIStepCreate which now
takes an ARKStep memory structure for the fast integration as an input.

The reinitialization functions `ERKStepReInit`, `ARKStepReInit`, and
`MRIStepReInit` have been updated to retain the minimum and maxiumum step
size values from before reinitialization rather than resetting them to the
default values.

Added two new embedded ARK methods of orders 4 and 5 to ARKODE (from
Kennedy & Carpenter, Appl. Numer. Math., 136:183--205, 2019).

Support for optional inequality constraints on individual components of the
solution vector has been added the ARKODE ERKStep and ARKStep modules. See
the descriptions of `ERKStepSetConstraints` and `ARKStepSetConstraints` for
more details. Note that enabling constraint handling requires the `N_Vector`
operations `N_VMinQuotient`, `N_VConstrMask`, and `N_VCompare` that were not
previously required by ARKODE.

Add two new 'Set' functions to MRIStep, `MRIStepSetPreInnerFn` and
`MRIStepSetPostInnerFn`, for performing communication or memory
transfers needed before or after the inner integration.

### Bug Fixes

Fixed a bug in the build system that prevented the PThreads NVECTOR module from
being built.

Fixed a memory leak in the PETSc `N_Vector` clone function.

Fixed a memeory leak in the ARKODE, CVODE, and IDA F77 interfaces when not using
the default nonlinear solver.

Fixed a bug in the ARKStep time-stepping module in ARKODE that would result in
an infinite loop if the nonlinear solver failed to converge more than the
maximum allowed times during a single step.

Fixed a bug in ARKODE that would result in a "too much accuracy requested" error
when using fixed time step sizes with explicit methods in some cases.

Fixed a bug in ARKStep where the mass matrix linear solver setup function was
not called in the Matrix-free case.

Fixed a minor bug in ARKStep where an incorrect flag is reported when an
error occurs in the mass matrix setup or Jacobian-vector product setup
functions.

Fixed a bug in the CVODE and CVODES constraint handling where the step size
could be set below the minimum step size.

Fixed a bug in the CVODE and CVODES nonlinear solver interfaces where the norm
of the accumulated correction was not updated when using a non-default
convergence test function.

Fixed a bug in the CVODES `cvRescale` function where the loops to compute the
array of scalars for the fused vector scale operation stopped one iteration
early.

Fixed a bug in CVODES and IDAS where `CVodeF` and `IDASolveF` would return the
wrong flag under certain  circumstances.

Fixed a bug in CVODES and IDAS where `CVodeF` and `IDASolveF` would not return a
root in `NORMAL_STEP` mode if the root occurred after the desired output time.

Fixed a bug in the IDA and IDAS linear solver interfaces where an incorrect
Jacobian-vector product increment was used with iterative solvers other than
SPGMR and SPFGMR.

Fixed a bug the IDAS `IDAQuadReInitB` function where an incorrect memory
structure was passed to `IDAQuadReInit`.

Fixed a bug in the KINSOL linear solver interface where the auxiliary scalar
`sJpnorm` was not computed when necessary with the Picard iteration and the
auxiliary scalar `sFdotJp` was unnecessarily computed in some cases.

## Changes to SUNDIALS in release 4.1.0

### Removed Implementation Headers

The implementation header files (`*_impl.h`) are no longer installed. This
means users who are directly accessing or manipulating package memory structures
will need to update their code to use the package's public API.

### New Features

An additional `N_Vector` implementation was added for interfacing with
the Tpetra vector from Trilinos library to facilitate interoperability between
SUNDIALS and Trilinos. This implementation is accompanied by additions to user
documentation and SUNDIALS examples.

### Bug Fixes

The `EXAMPLES_ENABLE_RAJA` CMake option has been removed. The option
`EXAMPLES_ENABLE_CUDA` enables all examples that use CUDA including the RAJA
examples with a CUDA back end (if RAJA is enabled).

Python is no longer required to run `make test` and `make test_install`.

A bug was fixed where a nonlinear solver object could be freed twice in some use
cases.

Fixed a bug in `ARKodeButcherTable_Write` when printing a Butcher table without
an embedding.

## Changes to SUNDIALS in release 4.0.2

Added information on how to contribute to SUNDIALS and a contributing agreement.

Moved the definitions of backwards compatibility functions for the prior direct
linear solver (DLS) and scaled preconditioned iterarive linear solvers (SPILS)
to a source file. The symbols are now included in the appropriate package
library, e.g. `libsundials_cvode.lib`.

## Changes to SUNDIALS in release 4.0.1

A bug in ARKODE where single precision builds would fail to compile has been
fixed.

## Changes to SUNDIALS in release 4.0.0

The direct and iterative linear solver interfaces in all SUNDIALS packages have
been merged into a single unified linear solver interface to support any valid
`SUNLinearSolver`. This includes the `DIRECT` and `ITERATIVE` types
as well as the new `MATRIX_ITERATIVE` type. Details regarding how SUNDIALS
packages utilize linear solvers of each type as well as a discussion regarding
the intended use cases for user-supplied linear solver implementations are
included the user guide. All example programs have been updated to use
the new unified linear solver interfaces.

The unified linear solver interface is very similar to the previous DLS (direct
linear solver) and SPILS (scaled preconditioned iterative linear solver)
interface in each package. To minimize challenges in user migration to the
unified linear solver interfaces, the previous DLS and SPILS functions may still
be used however, these are now deprecated and will be removed in a future
release. Additionally, that Fortran users will need to enlarge their array of
optional integer outputs, and update the indices that they query for certain
linear solver related statistics.

The names of all SUNDIALS-provided `SUNLinearSolver` constructors have have been
updated to follow the naming convention `SUNLinSol_*` where `*` is the name
of the linear solver. The new constructor names are:

* `SUNLinSol_Band`
* `SUNLinSol_Dense`
* `SUNLinSol_KLU`
* `SUNLinSol_LapackBand`
* `SUNLinSol_LapackDense`
* `SUNLinSol_PCG`
* `SUNLinSol_SPBCGS`
* `SUNLinSol_SPFGMR`
* `SUNLinSol_SPGMR`
* `SUNLinSol_SPTFQMR`
* `SUNLinSol_SuperLUMT`

Linear solver-specific "set" routine names have been similarly standardized. To
minimize challenges in user migration to the new names, the previous function
names may still be used however, these are now deprecated and will be removed in
a future release. All example programs and the standalone linear solver examples
have been updated to use the new naming convention.

The `SUNLinSol_Band` constructor has been simplified to remove the
storage upper bandwidth argument.

SUNDIALS integrators (ARKODE, CVODE(S), and IDA(S)) have been updated to utilize
generic nonlinear solvers defined by the `SUNNonlinearSolver` API. This enables
the addition of new nonlinear solver options and allows for external or
user-supplied nonlinear solvers. The nonlinear solver API and SUNDIALS provided
implementations are described in the user guide and follow the same object
oriented design used by the `N_Vector`, `SUNMatrix`, and `SUNLinearSolver`
classes. Currently two nonlinear solver implementations are provided, Newton and
fixed-point. These replicate the previous integrator-specific implementations of
Newton's method and a fixed-point iteration (previously referred to as a
functional iteration), respectively. Note the new fixed-point implementation can
optionally utilize Anderson's method to accelerate convergence. Example programs
using each of these nonlinear solvers in a standalone manner have been added and
all example programs have been updated accordingly.

The SUNDIALS integrators (ARKODE, CVODE(S), and IDA(S)) all now use the Newton
`SUNNonlinearSolver` by default. Users that wish to use the fixed-point
`SUNNonlinearSolver` will need to create the corresponding nonlinear solver
object and attach it to the integrator with the appropriate set function:

* `ARKStepSetNonlinearSolver`
* `CVodeSetNonlinearSolver`
* `IDASetNonlinearSolver`

Functions for setting the nonlinear solver options or getting nonlinear solver
statistics remain unchanged and internally call generic `SUNNonlinearSolver`
functions as needed.

With the introduction of the `SUNNonlinearSolver` class, the input parameter
`iter` to `CVodeCreate` has been removed along with the function
`CVodeSetIterType` and the constants `CV_NEWTON` and `CV_FUNCTIONAL`. While
SUNDIALS includes a fixed-point nonlinear solver, it is not currently supported
in IDA.

Three fused vector operations and seven vector array operations have been added
to the `N_Vector` API. These *optional* operations are disabled by default and
may be activated by calling vector specific routines after creating a vector
(see the `N_Vector` chapter for more details). The new operations are intended
to increase data reuse in vector operations, reduce parallel communication on
distributed memory systems, and lower the number of kernel launches on systems
with accelerators. The fused operations are:

* `N_VLinearCombination`
* `N_VScaleAddMulti`
* `N_VDotProdMulti`

and the vector array operations are:

* `N_VLinearCombinationVectorArray`
* `N_VScaleVectorArray`
* `N_VConstVectorArray`
* `N_VWrmsNormVectorArray`
* `N_VWrmsNormMaskVectorArray`
* `N_VScaleAddMultiVectorArray`
* `N_VLinearCombinationVectorArray`

If an `N_Vector` implementation defines the implementation any of these
operations as `NULL`, then standard vector operations will automatically be
called as necessary to complete the computation.

A new `N_Vector` implementation, `OpenMPDEV`, leveraging OpenMP device
offloading has been added.

Multiple updates to the CUDA vector were made:

* Changed the `N_VMake_Cuda` function to take a host data pointer and a device
  data pointer instead of an `N_VectorContent_Cuda` object.

* Changed `N_VGetLength_Cuda` to return the global vector length instead of
  the local vector length.

* Added `N_VGetLocalLength_Cuda` to return the local vector length.

* Added `N_VGetMPIComm_Cuda` to return the MPI communicator used.

* Removed the accessor functions in the `suncudavec` namespace.

* Added the ability to set the `cudaStream_t` used for execution of the CUDA
  vector kernels. See the function `N_VSetCudaStreams_Cuda`.

* Added `N_VNewManaged_Cuda`, `N_VMakeManaged_Cuda`, and
  `N_VIsManagedMemory_Cuda` functions to accommodate using managed memory with
  the CUDA vector.

Multiple updates to the RAJA vector were made:

* Changed `N_VGetLength_Raja` to return the global vector length instead of
  the local vector length.

* Added `N_VGetLocalLength_Raja` to return the local vector length.

* Added `N_VGetMPIComm_Raja` to return the MPI communicator used.

* Removed the accessor functions in the `sunrajavec` namespace.

Two changes were made in the ARKODE and CVODE(S) initial step size algorithm:

* Fixed an efficiency bug where an extra call to the RHS function was made.

* Changed the behavior of the algorithm if the max-iterations case is hit.
  Before the algorithm would exit with the step size calculated on the
  penultimate iteration. Now it will exit with the step size calculated
  on the final iteration.

Fortran 2003 interfaces to CVODE, the fixed-point and Newton nonlinear solvers,
the dense, band, KLU, PCG, SPBCGS, SPFGMR, SPGMR, and SPTFQMR linear solvers,
and the serial, PThreads, and OpenMP vectors have been added.

The ARKODE library has been entirely rewritten to support a modular approach to
one-step methods, which should allow rapid research and development of novel
integration methods without affecting existing solver functionality. To support
this, the existing ARK-based methods have been encapsulated inside the new
`ARKStep` time-stepping module. Two new time-stepping modules have been added:

* The `ERKStep` module provides an optimized implementation for explicit
  Runge--Kutta methods with reduced storage and number of calls to the ODE
  right-hand side function.

* The `MRIStep` module implements two-rate explicit-explicit multirate
  infinitesimal step methods utilizing different step sizes for slow and fast
  processes in an additive splitting.

This restructure has resulted in numerous small changes to the user interface,
particularly the suite of "Set" routines for user-provided solver parameters and
"Get" routines to access solver statistics, that are now prefixed with the name
of time-stepping module (e.g., `ARKStep` or `ERKStep`) instead of
`ARKODE`. Aside from affecting the names of these routines, user-level changes
have been kept to a minimum. However, we recommend that users consult both this
documentation and the ARKODE example programs for further details on the updated
infrastructure.

As part of the ARKODE restructuring an `ARKodeButcherTable` structure
has been added for storing Butcher tables. Functions for creating new Butcher
tables and checking their analytic order are provided along with other utility
routines. For more details see the Butcher Table section in the user guide.

ARKODE's dense output infrastructure has been improved to support higher-degree
Hermite polynomial interpolants (up to degree 5) over the last successful time
step.

## Changes to SUNDIALS in release 3.2.1

Fixed a bug in the CUDA vector where the `N_VInvTest` operation could write
beyond the allocated vector data.

Fixed the library installation path for multiarch systems. This fix changes the
default library installation path from `CMAKE_INSTALL_PREFIX/lib` to
`CMAKE_INSTALL_PREFIX/CMAKE_INSTALL_LIBDIR`. The default value library directory
name is automatically set to `lib`, `lib64`, or `lib/<multiarch-tuple>`
depending on the system, but maybe be overridden by setting
`CMAKE_INSTALL_LIBDIR`.

## Changes to SUNDIALS in release 3.2.0

### Library Name Change

Changed the name of the RAJA nvector library to `libsundials_nveccudaraja.lib`
from `libsundials_nvecraja.lib` to better reflect that we only support CUDA as a
backend for RAJA currently.

### New Features

Added hybrid MPI+CUDA and MPI+RAJA vectors to allow use of more than one MPI
rank when using a GPU system. The vectors assume one GPU device per MPI rank.

Support for optional inequality constraints on individual components of the
solution vector has been added to CVODE and CVODES. For more details see the
Mathematical Considerations and Optional Input sections of the user guide. Use
of `CVodeSetConstraints` requires the `N_Vector` operations `N_VMinQuotient`,
`N_VConstrMask`, and `N_VCompare` that were not previously required by CVODE and
CVODES.

### CMake Updates

CMake 3.1.3 is now the minimum required CMake version.

Deprecated the behavior of the `SUNDIALS_INDEX_TYPE` CMake option and added the
`SUNDIALS_INDEX_SIZE` CMake option to select the `sunindextype` integer size.

The native CMake FindMPI module is now used to locate an MPI installation.

If MPI is enabled and MPI compiler wrappers are not set, the build system will
check if `CMAKE_<language>_COMPILER` can compile MPI programs before trying to
locate and use an MPI installation.

The previous options for setting MPI compiler wrappers and the executable for
running MPI programs have been have been deprecated. The new options that align
with those used in native CMake FindMPI module are `MPI_C_COMPILER`,
`MPI_CXX_COMPILER`, `MPI_Fortran_COMPILER`, and `MPIEXEC_EXECUTABLE`.

When a Fortran name-mangling scheme is needed (e.g., `ENABLE_LAPACK` is `ON`)
the build system will infer the scheme from the Fortran compiler. If a Fortran
compiler is not available or the inferred or default scheme needs to be
overridden, the advanced options `SUNDIALS_F77_FUNC_CASE` and
`SUNDIALS_F77_FUNC_UNDERSCORES` can be used to manually set the name-mangling
scheme and bypass trying to infer the scheme.

Parts of the main `CMakeLists.txt` file were moved to new files in the `src` and
`example` directories to make the CMake configuration file structure more
modular.

### Bug Fixes

Fixed a problem with setting `sunindextype` which would occur with some
compilers (e.g. `armclang`) that do not define `__STDC_VERSION__`.

Fixed a thread-safety issue in CVODES and IDAS when using adjoint sensitivity
analysis.

Fixed a bug in IDAS where the saved residual value used in the nonlinear solve
for consistent initial conditions was passed as temporary workspace and could be
overwritten.

## Changes to SUNDIALS in release 3.1.2

### CMake Updates

Updated the minimum required version of CMake to 2.8.12 and enabled using rpath
by default to locate shared libraries on OSX.

### New Features

Added the function `SUNSparseMatrix_Reallocate` to allow specification of the
matrix nonzero storage.

Added named constants for the two reinitialization types for the KLU
SUNLinearSolver.

Updated the `SUNMatScaleAdd` and `SUNMatScaleAddI` implementations in the sparse
SUNMatrix to more optimally handle the case where the target matrix contained
sufficient storage for the sum, but had the wrong sparsity pattern. The sum now
occurs in-place, by performing the sum backwards in the existing
storage. However, it is still more efficient if the user-supplied Jacobian
routine allocates storage for the sum `M + gamma J` or `M + gamma J` manually
(with zero entries if needed).

The following examples from the usage notes page of the SUNDIALS website, and
updated them to work with SUNDIALS 3.x:

* `cvDisc_dns.c` demonstrates using CVODE with discontinuous solutions or RHS.

* `cvRoberts_dns_negsol.c` illustrates the use of the RHS function return
  value to control unphysical negative concentrations.

* `cvRoberts_FSA_dns_Switch.c` demonstrates switching on/off forward
  sensitivity computations. This example came from the usage notes page of the
  SUNDIALS website.

### Bug Fixes

Fixed a Windows specific problem where `sunindextype` was not correctly defined
when using 64-bit integers. On Windows `sunindextype` is now defined as the MSVC
basic type `__int64`.

Fixed a bug in the full KLU SUNLinearSolver reinitialization approach where the
sparse SUNMatrix pointer would go out of scope on some architectures.

The misnamed function `CVSpilsSetJacTimesSetupFnBS` has been deprecated and
replaced by `CVSpilsSetJacTimesBS`. The deprecated function
`CVSpilsSetJacTimesSetupFnBS` will be removed in the next major release.

Changed LICENSE install path to `instdir/include/sundials`.

## Changes to SUNDIALS in release 3.1.1

### Bug Fixes

Fixed a minor bug in the CVODE and CVODES `cvSLdet` routine, where a return was
missing in the error check for three inconsistent roots.

Fixed a potential memory leak in the SPGMR and SPFGMR linear solvers: if
"Initialize" was called multiple times then the solver memory was reallocated
(without being freed).

Fixed a minor bug in `ARKReInit`, where a flag was incorrectly set to indicate
that the problem had been resized (instead of just re-initialized).

Fixed C++11 compiler errors/warnings about incompatible use of string literals.

Updated the KLU SUNLinearSolver to use a typedef for the precision-specific
solve functions to avoid compiler warnings.

Added missing typecasts for some (`void*`) pointers to avoid compiler warnings.

Fixed bug in the sparse SUNMatrix where `int` was used instead of
`sunindextype` in one location.

Fixed a minor bug in `KINPrintInfo` where a case was missing for
`KIN_REPTD_SYSFUNC_ERR` leading to an undefined info message.

Added missing `#include <stdio.h>` in `N_Vector` and `SUNMatrix` header files.

Added missing prototypes for `ARKSpilsGetNumMTSetups` in ARKODE and
`IDASpilsGetNumJTSetupEvals` in IDA and IDAS.

Fixed an indexing bug in the CUDA vector implementation of `N_VWrmsNormMask` and
revised the RAJA vector implementation of `N_VWrmsNormMask` to work with mask
arrays using values other than zero or one. Replaced `double` with `realtype` in
the RAJA vector test functions.

Fixed compilation issue with GCC 7.3.0 and Fortran programs that do not require
a `SUNMatrix` or `SUNLinearSolver` e.g., iterative linear solvers, explicit
methods in ARKODE, functional iteration in CVODE, etc.

## Changes to SUNDIALS in release 3.1.0

Added `N_Vector` print functions that write vector data to a specified file
(e.g., `N_VPrintFile_Serial`).

Added `make test` and `make test_install` options to the build system for
testing SUNDIALS after building with `make` and installing with `make install`
respectively.

## Changes to SUNDIALS in release 3.0.0

### Major Feature

Added new linear solver and matrix interfaces for all SUNDIALS packages and
updated the existing linear solver and matrix implementations. The goal of the
redesign is to provide greater encapsulation and ease interfacing custom linear
solvers with linear solver libraries. Specific changes include:

* Added a `SUNMatrix` interface with three provided implementations:
  dense, banded, and sparse. These replicate previous SUNDIALS direct (Dls) and
  sparse (Sls) matrix structures.

* Added example problems demonstrating use of the matrices.

* Added a `SUNLinearSolver` interface with eleven provided implementations:
  dense, banded, LAPACK dense, LAPACK band, KLU, SuperLU_MT, SPGMR, SPBCGS,
  SPTFQMR, SPFGMR, PCG. These replicate previous SUNDIALS generic linear
  solvers.

* Added example problems demonstrating use of the linear solvers.

* Expanded package-provided direct linear solver (Dls) interfaces and scaled,
  preconditioned, iterative linear solver (Spils) interfaces to utilize
  `SUNMatrix` and `SUNLinearSolver` objects.

* Removed package-specific, linear solver-specific, solver modules (e.g.,
  CVDENSE, KINBAND, IDAKLU, ARKSPGMR) since their functionality is entirely
  replicated by the generic Dls/Spils interfaces and `SUNLinearSolver` /
  `SUNMatrix` classes. The exception is `CVDIAG`, a diagonal
  approximate Jacobian solver available to CVODE and CVODES.

* Converted all SUNDIALS example problems to utilize new the new matrix and
  linear solver objects, along with updated Dls and Spils linear solver
  interfaces.

* Added Spils interface routines to ARKODE, CVODE, CVODES, IDA and IDAS to allow
  specification of a user-provided `JTSetup` routine. This change supports
  users who wish to set up data structures for the user-provided
  Jacobian-times-vector (`JTimes`) routine, and where the cost of one
  `JTSetup` setup per Newton iteration can be amortized between multiple
  `JTimes` calls.

Corresponding updates were made to all the example programs.

### New Features

CUDA and RAJA `N_Vector` implementations to support GPU systems. These vectors
are supplied to provide very basic support for running on GPU architectures.
Users are advised that these vectors both move all data to the GPU device upon
construction, and speedup will only be realized if the user also conducts the
right-hand-side function evaluation on the device. In addition, these vectors
assume the problem fits on one GPU. For further information about RAJA, users
are referred to the [RAJA web site](https://software.llnl.gov/RAJA/).

Added the type `sunindextype` to support using 32-bit or 64-bit integer types
for indexing arrays within all SUNDIALS structures. `sunindextype` is defined to
`int32_t` or `int64_t` when portable types are supported, otherwise it is
defined as `int` or `long int`. The Fortran interfaces continue to use `long
int` for indices, except for the sparse matrix interface that now uses
`sunindextype`. Interfaces to PETSc, hypre, SuperLU_MT, and KLU have been
updated with 32-bit or 64-bit capabilities depending how the user configures
SUNDIALS.

To avoid potential namespace conflicts, the macros defining `booleantype` values
`TRUE` and `FALSE` have been changed to `SUNTRUE` and `SUNFALSE` respectively.

Temporary vectors were removed from preconditioner setup and solve routines for
all packages. It is assumed that all necessary data for user-provided
preconditioner operations will be allocated and stored in user-provided data
structures.

The file `include/sundials_fconfig.h` was added. This file contains SUNDIALS
type information for use in Fortran programs.

Added support for many xSDK-compliant build system keys. For more information on
on xSDK compliance the [xSDK policies](https://xsdk.info/policies/). The xSDK
is a movement in scientific software to provide a foundation for the rapid and
efficient production of high-quality, sustainable extreme-scale scientific
applications. For more information visit the
[xSDK web site](https://xsdk.info).

Added functions `SUNDIALSGetVersion` and `SUNDIALSGetVersionNumber` to get
SUNDIALS release version information at runtime.

Added comments to `arkode_butcher.c` regarding which methods should have
coefficients accurate enough for use in quad precision.

### Build System

Renamed CMake options to enable/disable examples for greater clarity and added
option to enable/disable Fortran 77 examples:

* Changed `EXAMPLES_ENABLE` to `EXAMPLES_ENABLE_C`
* Changed `CXX_ENABLE` to `EXAMPLES_ENABLE_CXX`
* Changed `F90_ENABLE` to `EXAMPLES_ENABLE_F90`
* Added `EXAMPLES_ENABLE_F77` option

Added separate `BLAS_ENABLE` and `BLAS_LIBRARIES` CMake variables.

Fixed minor CMake bugs and included additional error checking during CMake
configuration.

### Bug Fixes

#### ARKODE

Fixed `RCONST` usage in `arkode_butcher.c`.

Fixed bug in `arkInitialSetup` to ensure the mass matrix vector product is
set up before the "msetup" routine is called.

Fixed ARKODE `printf`-related compiler warnings when building SUNDIALS
with extended precision.

#### CVODE and CVODES

In `CVodeFree` now calls `lfree` unconditionally (if non-NULL).

#### IDA and IDAS

Added missing prototype for `IDASetMaxBacksIC` in `ida.h` and `idas.h`.

#### KINSOL

Corrected KINSOL Fortran name translation for `FKIN_SPFGMR`.

Renamed `KINLocalFn` and `KINCommFn` to `KINBBDLocalFn` and `KINBBDCommFn`
respectively in the BBD preconditioner module for consistency with other
SUNDIALS solvers.

## Changes to SUNDIALS in release 2.7.0

### New Features and Enhancements

Two additional `N_Vector` implementations were added -- one for hypre parallel
vectors and one for PETSc vectors. These additions are accompanied by additions
to various interface functions and to user documentation.

Added a new `N_Vector` function, `N_VGetVectorID`, that returns
an identifier for the vector.

The sparse matrix structure was enhanced to support both CSR and CSC matrix
storage formats.

Various additions were made to the KLU and SuperLU_MT sparse linear solver
interfaces, including support for the CSR matrix format when using KLU.

In all packages, the linear solver and preconditioner `free` routines were
updated to return an integer.

In all packages, example codes were updated to use `N_VGetArrayPointer_*`
rather than the `NV_DATA` macro when using the native vectors shipped with
SUNDIALS.

Additional example programs were added throughout including new examples
utilizing the OpenMP vector.

#### ARKODE

The ARKODE implicit predictor algorithms were updated: methods 2 and 3 were
improved slightly, a new predictor approach was added, and the default choice
was modified.

The handling of integer codes for specifying built-in ARKODE Butcher tables was
enhanced. While a global numbering system is still used, methods now have
`#defined` names to simplify the user interface and to streamline
incorporation of new Butcher tables into ARKODE.

The maximum number of Butcher table stages was increased from 8 to 15 to
accommodate very high order methods, and an 8th-order adaptive ERK method was
added.

Support was added for the explicit and implicit methods in an additive
Runge--Kutta method with different stage times to support new SSP-ARK methods.

The FARKODE interface was extended to include a routine to set
scalar/array-valued residual tolerances, to support Fortran applications with
non-identity mass-matrices.

#### IDA and IDAS

The optional input function `IDASetMaxBacksIC` was added to set the
maximum number of linesearch backtracks in the initial condition calculation.

### Bug Fixes

Various minor fixes to installation-related files.

Fixed some examples with respect to the change to use new macro/function names
e.g.,  `SUNRexp`, etc.

In all packages, a memory leak was fixed in the banded preconditioner and
banded-block-diagonal preconditioner interfaces.

Corrected name `N_VCloneEmptyVectorArray` to `N_VCloneVectorArrayEmpty` in
all documentation files.

Various corrections were made to the interfaces to the sparse solvers KLU and
SuperLU_MT.

For each linear solver, the various solver performance counters are now
initialized to 0 in both the solver specification function and in the solver
`linit` function. This ensures that these solver counters are initialized upon
linear solver instantiation as well as at the beginning of the problem solution.

#### ARKODE

The missing `ARKSpilsGetNumMtimesEvals` function was added -- this had been
included in the previous documentation but had not been implemented.

The choice of the method vs embedding the Billington and TRBDF2 explicit
Runge--Kutta methods were swapped, since in those the lower-order coefficients
result in an A-stable method, while the higher-order coefficients do not. This
change results in significantly improved robustness when using those methods.

A bug was fixed for the situation where a user supplies a vector of absolute
tolerances, and also uses the vector Resize functionality.

A bug was fixed wherein a user-supplied Butcher table without an embedding is
supplied, and the user is running with either fixed time steps (or they do
adaptivity manually); previously this had resulted in an error since the
embedding order was below 1.

#### CVODE

Corrections were made to three Fortran interface functions.

In FCVODE, fixed argument order bugs in the `FCVKLU` and `FCVSUPERLUMT`
linear solver interfaces.

Added missing Fortran interface routines for supplying a sparse Jacobian routine
with sparse direct solvers.

#### CVODES

A bug was fixed in the interpolation functions used in solving backward problems
for adjoint sensitivity analysis.

In the interpolation routines for backward problems, added logic to bypass
sensitivity interpolation if input sensitivity argument is `NULL`.

Changed each the return type of `*FreeB` functions to `int` and added
`return(0)` to each.

#### IDA

Corrections were made to three Fortran interface functions.

Corrected the output from the `idaFoodWeb_bnd.c` example, the wrong component
was printed in `PrintOutput`.

#### IDAS

In the interpolation routines for backward problems, added logic to bypass
sensitivity interpolation if input sensitivity argument is `NULL`.

Changed each the return type of `*FreeB` functions to `int` and added
`return(0)` to each.

Corrections were made to three Fortran interface functions.

Added missing Fortran interface routines for supplying a sparse Jacobian routine
with sparse direct solvers.

#### KINSOL

The Picard iteration return was chanegd to always return the newest iterate upon
success.

A minor bug in the line search was fixed to prevent an infinite loop when the
beta condition fails and lambda is below the minimum size.

Corrections were made to three Fortran interface functions.

The functions `FKINCREATE` and `FKININIT` were added to split the
`FKINMALLOC` routine into two pieces. `FKINMALLOC` remains for backward
compatibility, but documentation for it has been removed.

Added missing Fortran interface routines for supplying a sparse Jacobian routine
with sparse direct solvers.

### Matlab Interfaces Removed

Removed the Matlab interface from distribution as it has not been updated since
2009.

## Changes to SUNDIALS in release 2.6.2

### New Features and Enhancements

Various minor fixes to installation-related files

In KINSOL and ARKODE, updated the Anderson acceleration implementation with QR
updating.

In CVODES and IDAS, added `ReInit` and `SetOrdering` wrappers for backward
problems.

In IDAS, fixed for-loop bugs in `IDAAckpntAllocVectors` that could lead to a
memory leak.

### Bug Fixes

Updated the BiCGStab linear solver to remove a redundant dot product call.

Fixed potential memory leak in KLU `ReInit` functions in all solvers.

In ARKODE, fixed a bug in the Cash-Karp Butcher table where the method and
embedding coefficient were swapped.

In ARKODE, fixed error in `arkDoErrorTest` in recovery after failure.

In CVODES, added `CVKLUB` prototype and corrected `CVSuperLUMTB` prototype.

In the CVODES and IDAS header files, corrected documentation of backward
integration functions, especially the `which` argument.

In IDAS, added missing backward problem support functions `IDALapackDenseB`,
`IDALapackDenseFreeB`, `IDALapackBandB`, and `IDALapackBandFreeB`.

In IDAS, made SuperLUMT call for backward problem consistent with CVODES.

In CVODE, IDA, and ARKODE, fixed Fortran interfaces to enable calls to
`GetErrWeights`, `GetEstLocalErrors`, and `GetDky` within a time step.

## Changes to SUNDIALS in release 2.6.1

Fixed loop limit bug in `SlsAddMat` function.

In all six solver interfaces to KLU and SuperLUMT, added `#include` lines, and
removed redundant KLU structure allocations.

Minor bug fixes in ARKODE.

## Changes to SUNDIALS in release 2.6.0

### Autotools Build Option Removed

With this version of SUNDIALS, support and documentation of the Autotools mode
of installation is being dropped, in favor of the CMake mode, which is
considered more widely portable.

### New Package: ARKODE

Addition of ARKODE package of explicit, implicit, and additive Runge-Kutta
methods for ODEs. This package API is close to CVODE so switching between the
two should be straightforward. Thanks go to Daniel Reynolds for the addition
of this package.

### New Features and Enhancements

Added OpenMP and Pthreads `N_Vector` implementations for thread-parallel
computing environments.

Two major additions were made to the linear system solvers available in all
packages. First, in the serial case, an interface to the sparse direct solver
KLU was added. Second, an interface to SuperLU_MT, the multi-threaded version
of SuperLU, was added as a thread-parallel sparse direct solver option, to be
used with the serial version of the `N_Vector` module. As part of these
additions, a sparse matrix (CSC format) structure was added to CVODE.

#### KINSOL

Two major additions were made to the globalization strategy options (`KINSol`
argument `strategy`). One is fixed-point iteration, and the other is Picard
iteration. Both can be accelerated by use of the Anderson acceleration
method. See the relevant paragraphs in the Mathematical Considerations chapter
is the user guide.

An interface to the Flexible GMRES iterative linear solver was added.

### Bug Fixes

In order to avoid possible name conflicts, the mathematical macro and function
names `MIN`, `MAX`, `SQR`, `RAbs`, `RSqrt`, `RExp`, `RPowerI`, and
`RPowerR` were changed to `SUNMIN`, `SUNMAX`, `SUNSQR`, `SUNRabs`,
`SUNRsqrt`, `SUNRexp`, `SRpowerI`, and `SUNRpowerR`, respectively. These
names occur in both the solver and example programs.

In the LAPACK banded linear solver interfaces, the line `smu = MIN(N-1,mu+ml)`
was changed to `smu = mu + ml` to correct an illegal input error for to
`DGBTRF` and `DGBTRS`.

In all Fortran examples, integer declarations were revised so that those which
must match a C type `long int` are declared `INTEGER*8`, and a comment was
added about the type match. All other integer declarations are just
`INTEGER`. Corresponding minor corrections were made to the user guide.

#### CVODE and CVODES

In `cvRootFind`, a minor bug was corrected, where the input array was ignored,
and a line was added to break out of root-search loop if the initial interval
size is below the tolerance `ttol`.

Two minor bugs were fixed regarding the testing of input on the first call to
`CVode` -- one involving `tstop` and one involving the initialization of
`*tret`.

The example program `cvAdvDiff_diag_p` was added to illustrate the use of in
parallel.

In the FCVODE optional input routines `FCVSETIIN` and `FCVSETRIN`, the
optional fourth argument `key_length` was removed, with hardcoded key string
lengths passed to all tests.

In order to eliminate or minimize the differences between the sources for
private functions in CVODE and CVODES, the names of many private functions were
changed from `CV*` to `cv*` and a few other names were also changed.

An option was added in the case of Adjoint Sensitivity Analysis with dense or
banded Jacobian. With a call to `CVDlsSetDenseJacFnBS` or
`CVDlsSetBandJacFnBS`, the user can specify a user-supplied Jacobian function
of type `CVDls***JacFnBS`, for the case where the backward problem depends on
the forward sensitivities.

In `CVodeQuadSensInit`, the line `cv_mem->cv_fQS_data = ...` was corrected
(missing `Q`).

In the CVODES User Guide, a paragraph was added in Section 6.2.1 on
`CVodeAdjReInit`, and a paragraph was added in Section 6.2.9 on
`CVodeGetAdjY`. In the example `cvsRoberts_ASAi_dns`, the output was revised
to include the use of `CVodeGetAdjY`.

For the Adjoint Sensitivity Analysis case in which the backward problem depends
on the forward sensitivities, options have been added to allow for user-supplied
`pset`, `psolve`, and `jtimes` functions.

In the example `cvsHessian_ASA_FSA`, an error was corrected in the function
`fB2`, `y2` in place of `y3` in the third term of `Ith(yBdot,6)`.

#### IDA and IDAS

In `IDARootfind`, a minor bug was corrected, where the input array `rootdir`
was ignored, and a line was added to break out of root-search loop if the
initial interval size is below the tolerance `ttol`.

A minor bug was fixed regarding the testing of the input `tstop` on the first
call to `IDASolve`.

In the FIDA optional input routines `FIDASETIIN`, `FIDASETRIN`, and
`FIDASETVIN`, the optional fourth argument `key_length` was removed, with
hardcoded key string lengths passed to all `strncmp` tests.

An option was added in the case of Adjoint Sensitivity Analysis with dense or
banded Jacobian. With a call to `IDADlsSetDenseJacFnBS` or
`IDADlsSetBandJacFnBS`, the user can specify a user-supplied Jacobian function
of type `IDADls***JacFnBS`, for the case where the backward problem depends on
the forward sensitivities.

#### KINSOL

In function `KINStop`, two return values were corrected to make the values of
`uu` and `fval` consistent.

A bug involving initialization of `mxnewtstep` was fixed. The error affects
the case of repeated user calls to `KINSol` with no intervening call to
`KINSetMaxNewtonStep`.

A bug in the increments for difference quotient Jacobian approximations was
fixed in function `kinDlsBandDQJac`.

In the FKINSOL module, an incorrect return value `ier` in `FKINfunc` was
fixed.

In the FKINSOL optional input routines `FKINSETIIN`, `FKINSETRIN`, and
`FKINSETVIN`, the optional fourth argument `key_length` was removed, with
hardcoded key string lengths passed to all `strncmp` tests.

## Changes to SUNDIALS in release 2.5.0

### Integer Type Change

One significant design change was made with this release, the problem size and
its relatives, bandwidth parameters, related internal indices, pivot arrays, and
the optional output `lsflag` have all been changed from type `int` to type
`long int`, except for the problem size and bandwidths in user calls to
routines specifying BLAS/LAPACK routines for the dense/band linear solvers. The
function `NewIntArray` is replaced by a pair `NewIntArray` /
`NewLintArray`, for `int` and `long int` arrays, respectively.

### Bug Fixes

In the installation files, we modified the treatment of the macro
`SUNDIALS_USE_GENERIC_MATH`, so that the parameter `GENERIC_MATH_LIB` is
either defined (with no value) or not defined.

In all packages, after the solver memory is created, it is set to zero before
being filled.

In each linear solver interface function, the linear solver memory is freed on
an error return, and the function now includes a line setting to `NULL` the
main memory pointer to the linear solver memory.

#### Rootfinding

In CVODE(S) and IDA(S), in the functions `Rcheck1` and `Rcheck2`, when an
exact zero is found, the array `glo` of `g` values at the left endpoint
is adjusted, instead of shifting the `t` location `tlo` slightly.

#### CVODE and CVODES

In `CVSetTqBDF`, the logic was changed to avoid a divide by zero.

In a minor change to the CVODES user interface, the type of the index `which`
was changed from `long int` to `int`.

Errors in the logic for the integration of backward problems in CVODES were
identified and fixed.

#### IDA and IDAS

To be consistent with IDAS, IDA uses the function `IDAGetDky` for optional
output retrieval.

A memory leak was fixed in two of the `IDASp***Free` functions.

A missing vector pointer setting was added in `IDASensLineSrch`.

In `IDACompleteStep`, conditionals around lines loading a new column of three
auxiliary divided difference arrays, for a possible order increase, were fixed.

#### KINSOL

Three major logic bugs were fixed - involving updating the solution vector,
updating the linesearch parameter, and a missing error return.

Three minor errors were fixed - involving setting `etachoice` in the
Matlab/KINSOL interface, a missing error case in `KINPrintInfo`, and avoiding
an exponential overflow in the evaluation of `omega`.

## Changes to SUNDIALS in release 2.4.0

Added a CMake-based build option in addition to the one based on autotools.

The user interface has been further refined. Some of the API changes involve:

(a) a reorganization of all linear solver modules into two families (besides the
    existing family of scaled preconditioned iterative linear solvers, the
    direct solvers, including new LAPACK-based ones, were also organized into a
    *direct* family);

(b) maintaining a single pointer to user data, optionally specified through a
    `Set`-type function; and

(c) a general streamlining of the preconditioner modules distributed with the
    solvers.

Added interfaces to LAPACK linear solvers for dense and banded matrices to all
packages.

An option was added to specify which direction of zero-crossing is to be
monitored while performing rootfinding in CVODE(S) and IDA(S).

CVODES includes several new features related to sensitivity analysis, among
which are:

(a) support for integration of quadrature equations depending on both the states
    and forward sensitivity (and thus support for forward sensitivity analysis
    of quadrature equations),

(b) support for simultaneous integration of multiple backward problems based on
    the same underlying ODE (e.g., for use in an *forward-over-adjoint* method
    for computing second order derivative information),

(c) support for backward integration of ODEs and quadratures depending on both
    forward states and sensitivities (e.g., for use in computing second-order
    derivative information), and

(d) support for reinitialization of the adjoint module.

Moreover, the prototypes of all functions related to integration of backward
problems were modified to support the simultaneous integration of multiple
problems.

All backward problems defined by the user are internally managed through a
linked list and identified in the user interface through a unique identifier.

## Changes to SUNDIALS in release 2.3.0

### New Features and Enhancements

The main changes in this release involve a rearrangement of the entire
SUNDIALS source tree. At the user interface level, the main impact is in the
mechanism of including SUNDIALS header files which must now include the relative
path e.g., `#include <cvode/cvode.h>` as all exported header files are now
installed in separate subdirectories of the installation *include* directory.

The functions in the generic dense linear solver (`sundials_dense` and
`sundials_smalldense`) were modified to work for rectangular `m x n` (`m <= n`),
while the factorization and solution functions were renamed to `DenseGETRF` /
`denGETRF` and `DenseGETRS` / `denGETRS`, respectively. The factorization and
solution functions in the generic band linear solver were renamed `BandGBTRF`
and `BandGBTRS`, respectively.

In IDA, the user interface to the consistent initial conditions calculations was
modified. The `IDACalcIC` arguments `t0`, `yy0`, and `yp0` were
removed and a new function, `IDAGetConsistentIC` is provided.

### Bug Fixes

In the CVODES adjoint solver module, the following two bugs were fixed:

* In `CVodeF` the solver was sometimes incorrectly taking an additional step
  before returning control to the user (in `CV_NORMAL` mode) thus leading to
  a failure in the interpolated output function.

* In `CVodeB`, while searching for the current check point, the solver was
  sometimes reaching outside the integration interval resulting in a
  segmentation fault.

In IDA, a bug was fixed in the internal difference-quotient dense and banded
Jacobian approximations, related to the estimation of the perturbation (which
could have led to a failure of the linear solver when zero components with
sufficiently small absolute tolerances were present).

## Changes to SUNDIALS in release 2.2.0

### New Header Files Names

To reduce the possibility of conflicts, the names of all header files have been
changed by adding unique prefixes (e.g., `cvode_` and `sundials_`). When
using the default installation procedure, the header files are exported under
various subdirectories of the target `include` directory. For more details see
Appendix the installation chapter in the user guide.

### Build System Changes

Updated configure script and Makefiles for Fortran examples to avoid C++
compiler errors (now use `CC` and `MPICC` to link only if necessary).

The shared object files are now linked into each SUNDIALS library rater than
into a separate `libsundials_shared` library.

### New Features and Enhancements

Deallocation functions now take the address of the respective memory block
pointer as the input argument.

Interfaces to the Scaled Preconditioned Bi-CGstab (SPBCG) and Scaled
Preconditioned Transpose-Free Quasi-Minimal Residual (SPTFQMR) linear solver
modules have been added to all packages. At the same time, function type names
for Scaled Preconditioned Iterative Linear Solvers were added for the
user-supplied Jacobian-times-vector and preconditioner setup and solve
functions. Additionally, in KINSOL interfaces have been added to the SUNDIALS
DENSE, and BAND linear solvers and include support for nonlinear residual
monitoring which can be used to control Jacobian updating.

A new interpolation method was added to the CVODES adjoint module. The function
`CVadjMalloc` has an additional argument which can be used to select the
desired interpolation scheme.

FIDA, a Fortran-C interface module, was added.

The rootfinding feature was added to IDA, whereby the roots of a set of given
functions may be computed during the integration of the DAE system.

In IDA a user-callable routine was added to access the estimated local error
vector.

In the KINSOL Fortran interface module, FKINSOL, optional inputs are now set
using `FKINSETIIN` (integer inputs), `FKINSETRIN` (real inputs), and
`FKINSETVIN` (vector inputs). Optional outputs are still obtained from the
`IOUT` and `ROUT` arrays which are owned by the user and passed as arguments
to `FKINMALLOC`.

## Changes to SUNDIALS in release 2.1.1

The function `N_VCloneEmpty` was added to the global vector operations table.

A minor bug was fixed in the interpolation functions of the adjoint CVODES
module.

## Changes to SUNDIALS in release 2.1.0

The user interface has been further refined. Several functions used for setting
optional inputs were combined into a single one.

In CVODE(S) and IDA, an optional user-supplied routine for setting the error
weight vector was added.

Additionally, to resolve potential variable scope issues, all SUNDIALS solvers
release user data right after its use.

The build systems has been further improved to make it more robust.

## Changes to SUNDIALS in release 2.0.2

Fixed autoconf-related bug to allow configuration with the PGI Fortran compiler.

Modified the build system to use customized detection of the Fortran name
mangling scheme (autoconf's `AC_F77_WRAPPERS` routine is problematic on some
platforms).

A bug was fixed in the `CVode` function that was potentially leading to
erroneous behavior of the rootfinding procedure on the integration first step.

A new chapter in the User Guide was added - with constants that appear in the
user interface.

## Changes to SUNDIALS in release 2.0.1

### Build System

Changed the order of compiler directives in header files to avoid compilation
errors when using a C++ compiler.

Changed the method of generating `sundials_config.h` to avoid potential
warnings of redefinition of preprocessor symbols.

### New Features

In CVODES the option of activating and deactivating forward sensitivity
calculations on successive runs without memory allocation and deallocation.

### Bug Fixes

In CVODES bug fixes related to forward sensitivity computations (possible loss
of accuracy on a BDF order increase and incorrect logic in testing user-supplied
absolute tolerances) were made.

## Changes to SUNDIALS in release 2.0.0

Installation of all of SUNDIALS packages has been completely redesigned and is
now based on configure scripts.

The major changes from the previous version involve a redesign of the user
interface across the entire SUNDIALS suite. We have eliminated the mechanism of
providing optional inputs and extracting optional statistics from the solver
through the `iopt` and `ropt` arrays. Instead, packages now provide `Set`
functions to change the default values for various quantities controlling the
solver and `Get` functions to extract statistics after return from the main
solver routine.

Additionally, the interfaces to several user-supplied routines (such as those
providing Jacobians and preconditioner information) were simplified by reducing
the number of arguments. The same information that was previously accessible
through such arguments can now be obtained through `Get`-type functions.

In CVODE and CVODES a rootfinding feature was added, whereby the roots of a set
of given functions may be computed during the integration of the ODE system.

Changes to the NVector:

* Removed `machEnv`, redefined table of vector operations (now contained in
  the `N_Vector` structure itself).

* All SUNDIALS functions create new `N_Vector` variables through
  cloning, using an `N_Vector` passed by the user as a template.

* A particular vector implementation is supposed to provide user-callable
  constructor and destructor functions.

* Removed the following functions from the structure of vector operations:
  `N_VNew`, `N_VNew_S`, `N_VFree`, `N_VFree_S`, `N_VMake`,
  `N_VDispose`, `N_VGetData`, `N_VSetData`, `N_VConstrProdPos`, and
  `N_VOneMask`.

* Added the following functions to the structure of vector operations:
  `N_VClone`, `N_VDestroy`, `N_VSpace`, `N_VGetArrayPointer`,
  `N_VSetArrayPointer`, and `N_VWrmsNormMask`.

* Note that `nvec_ser` and `nvec_par` are now separate modules outside the
  shared SUNDIALS module.

Changes to the linear solvers:

* In SPGMR, added a dummy `N_Vector` argument to be used as a template for
  cloning.

* In SPGMR, removed `N` (problem dimension) from the argument list of
  `SpgmrMalloc`.

* Replaced `iterativ.{c,h}` with `iterative.{c,h}`.

* Modified constant names in `iterative.h` (preconditioner types are prefixed
  with `PREC_`).

* Changed numerical values for `MODIFIED_GS` (from `0` to `1`) and
  `CLASSICAL_GS` (from `1` to `2`).

Changes to `sundialsmath` submodule:

* Replaced the internal routine for estimating unit roundoff with definition of
  unit roundoff from `float.h`.

* Modified functions to call the appropriate math routines given the precision
  level specified by the user.

Changes to `sundialstypes` submodule:

* Removed `integertype`.

* Added definitions for `BIG_REAL`, `SMALL_REAL`, and `UNIT_ROUNDOFF`
  using values from `float.h` based on the precision.

* Changed definition of macro `RCONST` to depend on the precision level
  specified by the user.<|MERGE_RESOLUTION|>--- conflicted
+++ resolved
@@ -2,15 +2,13 @@
 
 ## Changes to SUNDIALS in release X.Y.Z
 
-<<<<<<< HEAD
 Fixed the runtime library installation path for windows systems. This fix changes the
 default library installation path from `CMAKE_INSTALL_PREFIX/CMAKE_INSTALL_LIBDIR` to
 `CMAKE_INSTALL_PREFIX/CMAKE_INSTALL_BINDIR`.
-=======
-Fixed conflicting `.lib` files between shared and static libs when using `MSVC` on Windows
-
-Fixed invalid `SUNDIALS_EXPORT` generated macro when building both shared and static libs
->>>>>>> 83c3e66c
+
+Fixed conflicting `.lib` files between shared and static libs when using `MSVC` on Windows.
+
+Fixed invalid `SUNDIALS_EXPORT` generated macro when building both shared and static libs.
 
 Created shared user interface for ARKODE user-callable routines, to allow more
 uniform control over time-stepping algorithms, improved extensibility, and
