--- conflicted
+++ resolved
@@ -27,16 +27,14 @@
 
 ### Bug Fixes
 
-<<<<<<< HEAD
 Removed error floors from the `SUNAdaptController` implementations which could
 unnecessarily limit the time size growth, particularly after the first step.
 
 On the first two time steps, the Soderlind controller uses an I controller
 instead of omitting unavailable terms.
-=======
+
 Fixed bug in `ARKodeSetFixedStep` where it could return `ARK_SUCCESS` despite
 an error occurring.
->>>>>>> 6cb302c9
 
 Fixed the behavior of `SUNDIALS_ENABLE_ERROR_CHECKS` so additional runtime error
 checks are disabled by default with all release build types. Previously,
