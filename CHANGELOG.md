# SUNDIALS Changelog


## Changes to SUNDIALS in release X.X.X

Fixed a bug in `ARKStepSetTableNum` wherein it did not recognize `ARKODE_ARK2_ERK_3_1_2` and
`ARKODE_ARK2_DIRK_3_1_2` as a valid additive Runge--Kutta Butcher table pair.

Renamed some internal types in CVODES and IDAS to allow both packages to be built together in the same binary.

Improved computational complexity of `SUNMatScaleAddI_Sparse` from `O(M*N)` to
`O(NNZ)`.

Fixed scaling bug in `SUNMatScaleAddI_Sparse` for non-square matrices.

<<<<<<< HEAD
Changed the default fourth order DIRK method to `ARKODE_ARK436L2SA_DIRK_6_3_4`
for improved accuracy and embedded stability. To revert to the previous default,
use `ARKStepSetTableNum(arkode_mem, ARKODE_SDIRK_5_3_4, ARKODE_ERK_NONE)`.

Added the ERK method `ARKODE_SOFRONIOU_SPALETTA_5_3_4` which is now the default
fourth order ERK method. To revert to the previous default, use
`ERKStepSetTableNum(arkode_mem, ARKODE_ZONNEVELD_5_3_4)`.
=======
Fixed missing soversions in some `SUNLinearSolver` CMake targets.
>>>>>>> b557eea5

## Changes to SUNDIALS in release 6.6.1

Updated the Tpetra NVector interface to support Trilinos 14.

Fixed a memory leak when destroying a CUDA, HIP, SYCL, or system SUNMemoryHelper
object.

Fixed a bug in ARKODE, CVODE, CVODES, IDA, and IDAS where the stop time may not
be cleared when using normal mode if the requested output time is the same as
the stop time. Additionally, with ARKODE, CVODE, and CVODES an unnecessary
interpolation of the solution at the stop time may occur in this case.

## Changes to SUNDIALS in release 6.6.0

A new time-stepping module, `SPRKStep`, was added to ARKODE. This time-stepper
provides explicit symplectic partitioned Runge-Kutta methods up to order 10
for separable Hamiltonian systems.

Added support for relaxation Runge-Kutta methods to ERKStep and ARKStep in
ARKODE.

Added the second order IMEX method from Giraldo, Kelly, and Constantinescu 2013
as the default second order IMEX method in ARKStep. The explicit table is given
by `ARKODE_ARK2_ERK_3_1_2` and the implicit table by `ARKODE_ARK2_DIRK_3_1_2`.

Updated CVODE, CVODES and ARKODE default behavior when returning the solution when
the internal time has reached a user-specified stop time.  Previously, the output
solution was interpolated to the value of `tstop`; the default is now to copy the
internal solution vector.  Users who wish to revert to interpolation may call a new
routine `CVodeSetInterpolateStopTime`, `ARKStepSetInterpolateStopTime`,
`ERKStepSetInterpolateStopTime`, or `MRIStepSetInterpolateStopTime`.

A potential bug was fixed when using inequality constraint handling and
calling `ARKStepGetEstLocalErrors` or `ERKStepGetEstLocalErrors` after a failed
step in which an inequality constraint violation occurred. In this case, the
values returned by `ARKStepGetEstLocalErrors` or `ERKStepGetEstLocalErrors` may
have been invalid.

Updated the F2003 utility routines `SUNDIALSFileOpen` and `SUNDIALSFileClose`
to support user specification of `stdout` and `stderr` strings for the output
file names.

## Changes to SUNDIALS in release 6.5.1

Added the functions `ARKStepClearStopTime`, `ERKStepClearStopTime`,
`MRIStepClearStopTime`, `CVodeClearStopTime`, and `IDAClearStopTime` to
disable a previously set stop time.

Fixed build errors when using SuperLU_DIST with ROCM enabled to target AMD GPUs.

Fixed compilation errors in some SYCL examples when using the `icx` compiler.

The default interpolant in ARKODE when using a first order method has been
updated to a linear interpolant to ensure values obtained by the integrator are
returned at the ends of the time interval. To restore the previous behavior of
using a constant interpolant call `ARKStepSetInterpolantDegree`,
`ERKStepSetInterpolantDegree`, or `MRIStepSetInterpolantDegree` and set the
interpolant degree to zero before evolving the problem.

## Changes to SUNDIALS in release 6.5.0

Added the functions `ARKStepGetJac`, `ARKStepGetJacTime`,
`ARKStepGetJacNumSteps`, `MRIStepGetJac`, `MRIStepGetJacTime`,
`MRIStepGetJacNumSteps`, `CVodeGetJac`, `CVodeGetJacTime`,
`CVodeGetJacNumSteps`, `IDAGetJac`, `IDAGetJacCj`, `IDAGetJacTime`,
`IDAGetJacNumSteps`, `KINGetJac`, `KINGetJacNumIters` to assist in
debugging simulations utilizing a matrix-based linear solver.

Added support for the SYCL backend with RAJA 2022.x.y.

Fixed an underflow bug during root finding in ARKODE, CVODE, CVODES, IDA and
IDAS.

Fixed an issue with finding oneMKL when using the `icpx` compiler with the
`-fsycl` flag as the C++ compiler instead of `dpcpp`.

Fixed the shape of the arrays returned by `FN_VGetArrayPointer` functions as well
as the `FSUNDenseMatrix_Data`, `FSUNBandMatrix_Data`, `FSUNSparseMatrix_Data`,
`FSUNSparseMatrix_IndexValues`, and `FSUNSparseMatrix_IndexPointers` functions.
Compiling and running code that uses the SUNDIALS Fortran interfaces with
bounds checking will now work.

Fixed an implicit conversion error in the Butcher table for ESDIRK5(4)7L[2]SA2.

A new capability to keep track of memory allocations made through the `SUNMemoryHelper`
classes has been added. Memory allocation stats can be accessed through the
`SUNMemoryHelper_GetAllocStats` function. See the documentation for
the `SUNMemoryHelper` classes for more details.

Added support for CUDA 12.

## Changes to SUNDIALS in release 6.4.1

Fixed a bug with the Kokkos interfaces that would arise when using clang.

Fixed a compilation error with the Intel oneAPI 2022.2 Fortran compiler in the
Fortran 2003 interface test for the serial `N_Vector`.

Fixed a bug in the SUNLINSOL_LAPACKBAND and SUNLINSOL_LAPACKDENSE modules
which would cause the tests to fail on some platforms.

## Changes to SUNDIALS in release 6.4.0

CMake 3.18.0 or newer is now required for CUDA support.

A C++14 compliant compiler is now required for C++ based features and examples
e.g., CUDA, HIP, RAJA, Trilinos, SuperLU_DIST, MAGMA, GINKGO, and KOKKOS.

Added support for GPU enabled SuperLU_DIST and SuperLU_DIST v8.x.x. Removed
support for SuperLU_DIST v6.x.x or older. Fix mismatched definition and
declaration bug in SuperLU_DIST matrix constructor.

Added support for the [Ginkgo](https://ginkgo-project.github.io/) linear algebra
library. This support includes new `SUNMatrix` and `SUNLinearSolver`
implementations, see the `SUNMATRIX_GINKGO` and `SUNLINEARSOLVER_GINKGO`
sections in the documentation for more information.

Added new `NVector`, dense `SUNMatrix`, and dense `SUNLinearSolver`
implementations utilizing [Kokkos Ecosystem](https://kokkos.org/) for
performance portability, see the `NVECTOR_KOKKOS`, `SUNMATRIX_KOKKOSDENSE` and
`SUNLINEARSOLVER_KOKKOSDENSE` sections in the documentation for more
information.

Added the functions `ARKStepSetTableName`, `ERKStepSetTableName`,
`MRIStepCoupling_LoadTableByName`, `ARKodeButcherTable_LoadDIRKByName`, and
`ARKodeButcherTable_LoadERKByName` to load a table from a string.

Fixed a bug in the CUDA and HIP vectors where `N_VMaxNorm` would return the
minimum positive floating-point value for the zero vector.

Fixed memory leaks/out of bounds memory accesses in the ARKODE MRIStep module
that could occur when attaching a coupling table after reinitialization with a
different number of stages than originally selected.

Fixed a memory leak in CVODE and CVODES where the projection memory would not be
deallocated when calling `CVodeFree`.

## Changes to SUNDIALS in release 6.3.0

Added `GetUserData` functions in each package to retrieve the user data pointer
provided to `SetUserData` functions. See `ARKStepGetUserData`,
`ERKStepGetUserData`, `MRIStepGetUserData`, `CVodeGetUserData`,
`IDAGetUserData`, or `KINGetUserData` for more information.

Fixed a bug in `ERKStepReset`, `ERKStepReInit`, `ARKStepReset`, `ARKStepReInit`,
`MRIStepReset`, and `MRIStepReInit` where a previously-set value of *tstop* (from
a call to `ERKStepSetStopTime`, `ARKStepSetStopTime`, or `MRIStepSetStopTime`,
respectively) would not be cleared.

Updated `MRIStepReset` to call the corresponding `MRIStepInnerResetFn` with the same
(*tR*,*yR*) arguments for the `MRIStepInnerStepper` object that is used to evolve the
MRI "fast" time scale subproblems.

Added a new [example](examples/cvode/serial/cvRocket_dns.c) which
demonstrates using CVODE with a discontinuous right-hand-side function
and rootfinding.

Added a variety of embedded DIRK methods from [Kennedy & Carpenter,
NASA TM-2016-219173, 2016] and [Kennedy & Carpenter, Appl. Numer. Math., 146, 2019] to
ARKODE.

Fixed the unituitive behavior of the `USE_GENERIC_MATH` CMake option which
caused the double precision math functions to be used regardless of the value of
`SUNDIALS_PRECISION`. Now, SUNDIALS will use precision appropriate math
functions when they are available and the user may provide the math library to
link to via the advanced CMake option `SUNDIALS_MATH_LIBRARY`.

Changed `SUNDIALS_LOGGING_ENABLE_MPI` CMake option default to be 'OFF'.

## Changes to SUNDIALS in release 6.2.0

Added the `SUNLogger` API which provides a SUNDIALS-wide
mechanism for logging of errors, warnings, informational output,
and debugging output.

Deprecated the following functions, it is recommended to use the `SUNLogger` API
instead.

* `ARKStepSetDiagnostics`
* `ERKStepSetDiagnostics`
* `MRIStepSetDiagnostics`
* `KINSetInfoFile`
* `SUNNonlinSolSetPrintLevel_Newton`
* `SUNNonlinSolSetInfoFile_Newton`
* `SUNNonlinSolSetPrintLevel_FixedPoint`
* `SUNNonlinSolSetInfoFile_FixedPoint`
* `SUNLinSolSetInfoFile_PCG`
* `SUNLinSolSetPrintLevel_PCG`
* `SUNLinSolSetInfoFile_SPGMR`
* `SUNLinSolSetPrintLevel_SPGMR`
* `SUNLinSolSetInfoFile_SPFGMR`
* `SUNLinSolSetPrintLevel_SPFGMR`
* `SUNLinSolSetInfoFile_SPTFQM`
* `SUNLinSolSetPrintLevel_SPTFQMR`
* `SUNLinSolSetInfoFile_SPBCGS`
* `SUNLinSolSetPrintLevel_SPBCGS`

The `SUNLinSolSetInfoFile_**` and  `SUNNonlinSolSetInfoFile_*` family of
functions are now enabled by setting the CMake option `SUNDIALS_LOGGING_LEVEL`
to a value `>= 3`.

Added the function `SUNProfiler_Reset` to reset the region timings and counters
to zero.

Added the functions `ARKStepPrintAllStats`, `ERKStepPrintAllStats`,
`MRIStepPrintAll`, `CVodePrintAllStats`, `IDAPrintAllStats`, and
`KINPrintAllStats` to output all of the integrator, nonlinear solver, linear
solver, and other statistics in one call. The file `scripts/sundials_csv.py`
contains functions for parsing the comma-separated value output files.

Added functions to CVODE, CVODES, IDA, and IDAS to change the default step size
adaptivity parameters. For more information see the documentation for:

* `CVodeSetEtaFixedStepBounds`
* `CVodeSetEtaMaxFirstStep`
* `CVodeSetEtaMaxEarlyStep`
* `CVodeSetNumStepsEtaMaxEarlyStep`
* `CVodeSetEtaMax`
* `CVodeSetEtaMin`
* `CVodeSetEtaMinErrFail`
* `CVodeSetEtaMaxErrFail`
* `CVodeSetNumFailsEtaMaxErrFail`
* `CVodeSetEtaConvFail`
* `IDASetEtaFixedStepBounds`
* `IDAsetEtaMax`
* `IDASetEtaMin`
* `IDASetEtaLow`
* `IDASetEtaMinErrFail`
* `IDASetEtaConvFail`

Added the functions `CVodeSetDeltaGammaMaxLSetup` and
`CVodeSetDeltaGammaMaxBadJac` in CVODE and CVODES to adjust the `gamma` change
thresholds to require a linear solver setup or Jacobian/precondition update,
respectively.

Added the function `IDASetDetlaCjLSetup` in IDA and IDAS to adjust the parameter
that determines when a change in `c_j` requires calling the linear solver setup
function.

Added the function `MRIStepSetOrder` to select the default MRI method of a given
order.

Added support to CVODES for integrating IVPs with constraints using BDF methods
and projecting the solution onto the constraint manifold with a user defined
projection function. This implementation is accompanied by additions to the
CVODES user documentation and examples.

The behavior of `N_VSetKernelExecPolicy_Sycl` has been updated to be consistent
with the CUDA and HIP vectors. The input execution policies are now cloned and
may be freed after calling `N_VSetKernelExecPolicy_Sycl`. Additionally, `NULL`
inputs are now allowed and, if provided, will reset the vector execution
policies to the defaults.

Fixed the `SUNContext` convenience class for C++ users to disallow copy
construction and allow move construction.

A memory leak in the SYCL vector was fixed where the execution policies were
not freed when the vector was destroyed.

The include guard in `nvector_mpimanyvector.h` has been corrected to enable
using both the ManyVector and MPIManyVector NVector implementations in the same
simulation.

Changed exported SUNDIALS PETSc CMake targets to be INTERFACE IMPORTED instead
of UNKNOWN IMPORTED.

A bug was fixed in the integrator functions to retrieve the number of nonlinear
solver failures. The failure count returned was the number of failed *steps* due
to a nonlinear solver failure i.e., if a nonlinear solve failed with a stale
Jacobian or preconditioner but succeeded after updating the Jacobian or
preconditioner, the initial failure was not included in the nonlinear solver
failure count. The following functions have been updated to return the total
number of nonlinear solver failures:

* `ARKStepGetNumNonlinSolvConvFails`
* `ARKStepGetNonlinSolvStats`
* `MRIStepGetNumNonlinSolvConvFails`
* `MRIStepGetNonlinSolvStats`
* `CVodeGetNumNonlinSolvConvFails`
* `CVodeGetNonlinSolvStats`
* `CVodeGetSensNumNonlinSolvConvFails`
* `CVodeGetSensNonlinSolvStats`
* `CVodeGetStgrSensNumNonlinSolvConvFails`
* `CVodeGetStgrSensNonlinSolvStats`
* `IDAGetNumNonlinSolvConvFails`
* `IDAGetNonlinSolvStats`
* `IDAGetSensNumNonlinSolvConvFails`
* `IDAGetSensNonlinSolvStats`

As such users may see an increase in the number of failures reported from the
above functions. The following functions have been added to retrieve the number
of failed steps due to a nonlinear solver failure i.e., the counts previously
returned by the above functions:

* `ARKStepGetNumStepSolveFails`
* `MRIStepGetNumStepSolveFails`
* `CVodeGetNumStepSolveFails`
* `CVodeGetNumStepSensSolveFails`
* `CVodeGetNumStepStgrSensSolveFails`
* `IDAGetNumStepSolveFails`
* `IDAGetNumStepSensSolveFails`

## Changes to SUNDIALS in release 6.1.1

Fixed exported `SUNDIALSConfig.cmake`.

Fixed Fortran interface to `MRIStepInnerStepper` and `MRIStepCoupling`
structures and functions.

Added new Fortran example program,
`examples/arkode/F2003_serial/ark_kpr_mri_f2003.f90` demonstrating MRI
capabilities.

## Changes to SUNDIALS in release 6.1.0

Added new reduction implementations for the CUDA and HIP NVECTORs that use
shared memory (local data storage) instead of atomics. These new implementations
are recommended when the target hardware does not provide atomic support for the
floating point precision that SUNDIALS is being built with. The HIP vector uses
these by default, but the `N_VSetKernelExecPolicy_Cuda` and
`N_VSetKernelExecPolicy_Hip` functions can be used to choose between
different reduction implementations.

`SUNDIALS::<lib>` targets with no static/shared suffix have been added for use
within the build directory (this mirrors the targets exported on installation).

`CMAKE_C_STANDARD` is now set to 99 by default.

Fixed exported `SUNDIALSConfig.cmake` when profiling is enabled without Caliper.

Fixed `sundials_export.h` include in `sundials_config.h`.

Fixed memory leaks in the SUNLINSOL_SUPERLUMT linear solver.

## Changes to SUNDIALS in release 6.0.0

### SUNContext

SUNDIALS v6.0.0 introduces a new `SUNContext` object on which all other SUNDIALS
objects depend. As such, the constructors for all SUNDIALS packages, vectors,
matrices, linear solvers, nonlinear solvers, and memory helpers have been
updated to accept a context as the last input. Users upgrading to SUNDIALS
v6.0.0 will need to call `SUNContext_Create` to create a context object with
before calling any other SUNDIALS library function, and then provide this object
to other SUNDIALS constructors. The context object has been introduced to allow
SUNDIALS to provide new features, such as the profiling/instrumentation also
introduced in this release, while maintaining thread-safety. See the
documentation section on the `SUNContext` for more details.

A script `upgrade-to-sundials-6-from-5.sh` has been provided with the release
(obtainable from the GitHub release page) to help ease the transition to
SUNDIALS v6.0.0. The script will add a `SUNCTX_PLACEHOLDER` argument to all of
the calls to SUNDIALS constructors that now require a `SUNContext` object. It
can also update deprecated SUNDIALS constants/types to the new names. It can be
run like this:

```
> ./upgrade-to-sundials-6-from-5.sh <files to update>
```

### SUNProfiler

A capability to profile/instrument SUNDIALS library code has been added. This
can be enabled with the CMake option `SUNDIALS_BUILD_WITH_PROFILING`. A built-in
profiler will be used by default, but the
[Caliper](https://github.com/LLNL/Caliper) library can also be used instead with
the CMake option `ENABLE_CALIPER`. See the documentation section on profiling
for more details.  **WARNING**: Profiling will impact performance, and should be
enabled judiciously.

### SUNMemoryHelper

The `SUNMemoryHelper` functions `Alloc`, `Dealloc`, and `Copy` have been updated
to accept an opaque handle as the last input. At a minimum, existing
`SUNMemoryHelper` implementations will need to update these functions to accept
the additional argument. Typically, this handle is the execution stream (e.g., a
CUDA/HIP stream or SYCL queue) for the operation. The CUDA, HIP, and SYCL
`SUNMemoryHelper` implementations have been updated accordingly. Additionally,
the constructor for the SYCL implementation has been updated to remove the SYCL
queue as an input.

### NVector

Two new optional vector operations, `N_VDotProdMultiLocal` and
`N_VDotProdMultiAllReduce`, have been added to support low-synchronization
methods for Anderson acceleration.

The CUDA, HIP, and SYCL execution policies have been moved from the `sundials`
namespace to the `sundials::cuda`, `sundials::hip`, and `sundials::sycl`
namespaces respectively. Accordingly, the prefixes "Cuda", "Hip", and "Sycl"
have been removed from the execution policy classes and methods.

The `Sundials` namespace used by the Trilinos Tpetra NVector has been replaced
with the `sundials::trilinos::nvector_tpetra` namespace.

The serial, PThreads, PETSc, *hypre*, Parallel, OpenMP_DEV, and OpenMP vector
functions `N_VCloneVectorArray_*` and `N_VDestroyVectorArray_*` have been
deprecated. The generic `N_VCloneVectorArray` and `N_VDestroyVectorArray`
functions should be used instead.

The previously deprecated constructor `N_VMakeWithManagedAllocator_Cuda` and
the function `N_VSetCudaStream_Cuda` have been removed and replaced with
`N_VNewWithMemHelp_Cuda` and `N_VSetKerrnelExecPolicy_Cuda` respectively.

The previously deprecated macros `PVEC_REAL_MPI_TYPE` and
`PVEC_INTEGER_MPI_TYPE` have been removed and replaced with
`MPI_SUNREALTYPE` and `MPI_SUNINDEXTYPE` respectively.

### SUNLinearSolver

The following previously deprecated functions have been removed

| Removed                   | Replaced with                    |
|:--------------------------|:---------------------------------|
| `SUNBandLinearSolver`     | `SUNLinSol_Band`                 |
| `SUNDenseLinearSolver`    | `SUNLinSol_Dense`                |
| `SUNKLU`                  | `SUNLinSol_KLU`                  |
| `SUNKLUReInit`            | `SUNLinSol_KLUReInit`            |
| `SUNKLUSetOrdering`       | `SUNLinSol_KLUSetOrdering`       |
| `SUNLapackBand`           | `SUNLinSol_LapackBand`           |
| `SUNLapackDense`          | `SUNLinSol_LapackDense`          |
| `SUNPCG`                  | `SUNLinSol_PCG`                  |
| `SUNPCGSetPrecType`       | `SUNLinSol_PCGSetPrecType`       |
| `SUNPCGSetMaxl`           | `SUNLinSol_PCGSetMaxl`           |
| `SUNSPBCGS`               | `SUNLinSol_SPBCGS`               |
| `SUNSPBCGSSetPrecType`    | `SUNLinSol_SPBCGSSetPrecType`    |
| `SUNSPBCGSSetMaxl`        | `SUNLinSol_SPBCGSSetMaxl`        |
| `SUNSPFGMR`               | `SUNLinSol_SPFGMR`               |
| `SUNSPFGMRSetPrecType`    | `SUNLinSol_SPFGMRSetPrecType`    |
| `SUNSPFGMRSetGSType`      | `SUNLinSol_SPFGMRSetGSType`      |
| `SUNSPFGMRSetMaxRestarts` | `SUNLinSol_SPFGMRSetMaxRestarts` |
| `SUNSPGMR`                | `SUNLinSol_SPGMR`                |
| `SUNSPGMRSetPrecType`     | `SUNLinSol_SPGMRSetPrecType`     |
| `SUNSPGMRSetGSType`       | `SUNLinSol_SPGMRSetGSType`       |
| `SUNSPGMRSetMaxRestarts`  | `SUNLinSol_SPGMRSetMaxRestarts`  |
| `SUNSPTFQMR`              | `SUNLinSol_SPTFQMR`              |
| `SUNSPTFQMRSetPrecType`   | `SUNLinSol_SPTFQMRSetPrecType`   |
| `SUNSPTFQMRSetMaxl`       | `SUNLinSol_SPTFQMRSetMaxl`       |
| `SUNSuperLUMT`            | `SUNLinSol_SuperLUMT`            |
| `SUNSuperLUMTSetOrdering` | `SUNLinSol_SuperLUMTSetOrdering` |

### Fortran Interfaces

The ARKODE, CVODE, IDA, and KINSOL Fortran 77 interfaces have been removed. See
the "SUNDIALS Fortran Interface" section in the user guides and the F2003
example programs for more details using the SUNDIALS Fortran 2003 module
interfaces.

### ARKODE

The ARKODE MRIStep module has been extended to support implicit-explicit (IMEX)
multirate infinitesimal generalized additive Runge-Kutta (MRI-GARK) methods. As
such, `MRIStepCreate` has been updated to include arguments for the slow
explicit and slow implicit ODE right-hand side functions. `MRIStepCreate` has
also been updated to require attaching an `MRIStepInnerStepper` for evolving the
fast time scale. `MRIStepReInit` has been similarly updated to take explicit
and implicit right-hand side functions as input. Codes using explicit or
implicit MRI methods will need to update `MRIStepCreate` and `MRIStepReInit`
calls to pass `NULL` for either the explicit or implicit right-hand side
function as appropriate. If ARKStep is used as the fast time scale integrator,
codes will need to call `ARKStepCreateMRIStepInnerStepper` to wrap the ARKStep
memory as an `MRIStepInnerStepper` object. Additionally, `MRIStepGetNumRhsEvals`
has been updated to return the number of slow implicit and explicit function
evaluations. The coupling table structure `MRIStepCouplingMem` and the
functions `MRIStepCoupling_Alloc` and `MRIStepCoupling_Create` have also
been updated to support IMEX-MRI-GARK methods.

The deprecated functions `MRIStepGetCurrentButcherTables` and
`MRIStepWriteButcher` and the utility functions `MRIStepSetTable` and
`MRIStepSetTableNum` have been removed. Users wishing to create an MRI-GARK
method from a Butcher table should use `MRIStepCoupling_MIStoMRI` to create
the corresponding MRI coupling table and attach it with `MRIStepSetCoupling`.

The implementation of solve-decoupled implicit MRI-GARK methods has been updated
to remove extraneous slow implicit function calls and reduce the memory
requirements.

Deprecated ARKODE nonlinear solver predictors: specification of the ARKStep
"bootstrap" or "minimum correction" predictors (options 4 and 5 from
`ARKStepSetPredictorMethod`), or MRIStep "bootstrap" predictor (option 4 from
`MRIStepSetPredictorMethod`), will output a deprecation warning message.
These options will be removed in a future release.

The previously deprecated functions `ARKStepSetMaxStepsBetweenLSet` and
`ARKStepSetMaxStepsBetweenJac` have been removed and replaced with
`ARKStepSetLSetupFrequency` and `ARKStepSetMaxStepsBetweenJac` respectively.

### CVODE

The previously deprecated function `CVodeSetMaxStepsBetweenJac` has been removed
and replaced with `CVodeSetJacEvalFrequency`.

### CVODES

Added a new function `CVodeGetLinSolveStats` to get the CVODES linear solver
statistics as a group.

Added a new function, `CVodeSetMonitorFn`, that takes a user-function
to be called by CVODES after every `nst` successfully completed time-steps.
This is intended to provide a way of monitoring the CVODES statistics
throughout the simulation.

The previously deprecated function `CVodeSetMaxStepsBetweenJac` has been removed
and replaced with `CVodeSetJacEvalFrequency`.

### KINSOL

New orthogonalization methods were added for use within Anderson acceleration
in KINSOL. See the "Anderson Acceleration QR Factorization" subsection within
the mathematical considerations chapter of the user guide and the
`KINSetOrthAA` function documentation for more details.

### Deprecations

In addition to the deprecations noted elsewhere, many constants, types, and
functions have been renamed so that they are properly namespaced. The old names
have been deprecated and will be removed in SUNDIALS v7.0.0.

The following constants, macros, and  typedefs are now deprecated:

| Deprecated Name            | New Name                          |
|:---------------------------|:----------------------------------|
| `realtype`                 | `sunrealtype`                     |
| `booleantype`              | `sunbooleantype`                  |
| `RCONST`                   | `SUN_RCONST`                      |
| `BIG_REAL`                 | `SUN_BIG_REAL`                    |
| `SMALL_REAL`               | `SUN_SMALL_REAL`                  |
| `UNIT_ROUNDOFF`            | `SUN_UNIT_ROUNDOFF`               |
| `PREC_NONE`                | `SUN_PREC_NONE`                   |
| `PREC_LEFT`                | `SUN_PREC_LEFT`                   |
| `PREC_RIGHT`               | `SUN_PREC_RIGHT`                  |
| `PREC_BOTH`                | `SUN_PREC_BOTH`                   |
| `MODIFIED_GS`              | `SUN_MODIFIED_GS`                 |
| `CLASSICAL_GS`             | `SUN_CLASSICAL_GS`                |
| `ATimesFn`                 | `SUNATimesFn`                     |
| `PSetupFn`                 | `SUNPSetupFn`                     |
| `PSolveFn`                 | `SUNPSolveFn`                     |
| `DlsMat`                   | `SUNDlsMat`                       |
| `DENSE_COL`                | `SUNDLS_DENSE_COL`                |
| `DENSE_ELEM`               | `SUNDLS_DENSE_ELEM`               |
| `BAND_COL`                 | `SUNDLS_BAND_COL`                 |
| `BAND_COL_ELEM`            | `SUNDLS_BAND_COL_ELEM`            |
| `BAND_ELEM`                | `SUNDLS_BAND_ELEM`                |
| `SDIRK_2_1_2`              | `ARKODE_SDIRK_2_1_2`              |
| `BILLINGTON_3_3_2`         | `ARKODE_BILLINGTON_3_3_2`         |
| `TRBDF2_3_3_2`             | `ARKODE_TRBDF2_3_3_2`             |
| `KVAERNO_4_2_3`            | `ARKODE_KVAERNO_4_2_3`            |
| `ARK324L2SA_DIRK_4_2_3`    | `ARKODE_ARK324L2SA_DIRK_4_2_3`    |
| `CASH_5_2_4`               | `ARKODE_CASH_5_2_4`               |
| `CASH_5_3_4`               | `ARKODE_CASH_5_3_4`               |
| `SDIRK_5_3_4`              | `ARKODE_SDIRK_5_3_4`              |
| `KVAERNO_5_3_4`            | `ARKODE_KVAERNO_5_3_4`            |
| `ARK436L2SA_DIRK_6_3_4`    | `ARKODE_ARK436L2SA_DIRK_6_3_4`    |
| `KVAERNO_7_4_5`            | `ARKODE_KVAERNO_7_4_5`            |
| `ARK548L2SA_DIRK_8_4_5`    | `ARKODE_ARK548L2SA_DIRK_8_4_5`    |
| `ARK437L2SA_DIRK_7_3_4`    | `ARKODE_ARK437L2SA_DIRK_7_3_4`    |
| `ARK548L2SAb_DIRK_8_4_5`   | `ARKODE_ARK548L2SAb_DIRK_8_4_5`   |
| `MIN_DIRK_NUM`             | `ARKODE_MIN_DIRK_NUM`             |
| `MAX_DIRK_NUM`             | `ARKODE_MAX_DIRK_NUM`             |
| `MIS_KW3`                  | `ARKODE_MIS_KW3`                  |
| `MRI_GARK_ERK33a`          | `ARKODE_MRI_GARK_ERK33a`          |
| `MRI_GARK_ERK45a`          | `ARKODE_MRI_GARK_ERK45a`          |
| `MRI_GARK_IRK21a`          | `ARKODE_MRI_GARK_IRK21a`          |
| `MRI_GARK_ESDIRK34a`       | `ARKODE_MRI_GARK_ESDIRK34a`       |
| `MRI_GARK_ESDIRK46a`       | `ARKODE_MRI_GARK_ESDIRK46a`       |
| `IMEX_MRI_GARK3a`          | `ARKODE_IMEX_MRI_GARK3a`          |
| `IMEX_MRI_GARK3b`          | `ARKODE_IMEX_MRI_GARK3b`          |
| `IMEX_MRI_GARK4`           | `ARKODE_IMEX_MRI_GARK4`           |
| `MIN_MRI_NUM`              | `ARKODE_MIN_MRI_NUM`              |
| `MAX_MRI_NUM`              | `ARKODE_MAX_MRI_NUM`              |
| `DEFAULT_MRI_TABLE_3`      | `MRISTEP_DEFAULT_TABLE_3`         |
| `DEFAULT_EXPL_MRI_TABLE_3` | `MRISTEP_DEFAULT_EXPL_TABLE_3`    |
| `DEFAULT_EXPL_MRI_TABLE_4` | `MRISTEP_DEFAULT_EXPL_TABLE_4`    |
| `DEFAULT_IMPL_SD_TABLE_2`  | `MRISTEP_DEFAULT_IMPL_SD_TABLE_2` |
| `DEFAULT_IMPL_SD_TABLE_3`  | `MRISTEP_DEFAULT_IMPL_SD_TABLE_3` |
| `DEFAULT_IMPL_SD_TABLE_4`  | `MRISTEP_DEFAULT_IMPL_SD_TABLE_4` |
| `DEFAULT_IMEX_SD_TABLE_3`  | `MRISTEP_DEFAULT_IMEX_SD_TABLE_3` |
| `DEFAULT_IMEX_SD_TABLE_4`  | `MRISTEP_DEFAULT_IMEX_SD_TABLE_4` |
| `HEUN_EULER_2_1_2`         | `ARKODE_HEUN_EULER_2_1_2`         |
| `BOGACKI_SHAMPINE_4_2_3`   | `ARKODE_BOGACKI_SHAMPINE_4_2_3`   |
| `ARK324L2SA_ERK_4_2_3`     | `ARKODE_ARK324L2SA_ERK_4_2_3`     |
| `ZONNEVELD_5_3_4`          | `ARKODE_ZONNEVELD_5_3_4`          |
| `ARK436L2SA_ERK_6_3_4`     | `ARKODE_ARK436L2SA_ERK_6_3_4`     |
| `SAYFY_ABURUB_6_3_4`       | `ARKODE_SAYFY_ABURUB_6_3_4`       |
| `CASH_KARP_6_4_5`          | `ARKODE_CASH_KARP_6_4_5`          |
| `FEHLBERG_6_4_5`           | `ARKODE_FEHLBERG_6_4_5`           |
| `DORMAND_PRINCE_7_4_5`     | `ARKODE_DORMAND_PRINCE_7_4_5`     |
| `ARK548L2SA_ERK_8_4_5`     | `ARKODE_ARK548L2SA_ERK_8_4_5`     |
| `VERNER_8_5_6`             | `ARKODE_VERNER_8_5_6`             |
| `FEHLBERG_13_7_8`          | `ARKODE_FEHLBERG_13_7_8`          |
| `KNOTH_WOLKE_3_3`          | `ARKODE_KNOTH_WOLKE_3_3`          |
| `ARK437L2SA_ERK_7_3_4`     | `ARKODE_ARK437L2SA_ERK_7_3_4`     |
| `ARK548L2SAb_ERK_8_4_5`    | `ARKODE_ARK548L2SAb_ERK_8_4_5`    |
| `MIN_ERK_NUM`              | `ARKODE_MIN_ERK_NUM`              |
| `MAX_ERK_NUM`              | `ARKODE_MAX_ERK_NUM`              |
| `DEFAULT_ERK_2`            | `ARKSTEP_DEFAULT_ERK_2`           |
| `DEFAULT_ERK_3`            | `ARKSTEP_DEFAULT_ERK_3`           |
| `DEFAULT_ERK_4`            | `ARKSTEP_DEFAULT_ERK_4`           |
| `DEFAULT_ERK_5`            | `ARKSTEP_DEFAULT_ERK_5`           |
| `DEFAULT_ERK_6`            | `ARKSTEP_DEFAULT_ERK_6`           |
| `DEFAULT_ERK_8`            | `ARKSTEP_DEFAULT_ERK_8`           |
| `DEFAULT_DIRK_2`           | `ARKSTEP_DEFAULT_DIRK_2`          |
| `DEFAULT_DIRK_3`           | `ARKSTEP_DEFAULT_DIRK_3`          |
| `DEFAULT_DIRK_4`           | `ARKSTEP_DEFAULT_DIRK_4`          |
| `DEFAULT_DIRK_5`           | `ARKSTEP_DEFAULT_DIRK_5`          |
| `DEFAULT_ARK_ETABLE_3`     | `ARKSTEP_DEFAULT_ARK_ETABLE_3`    |
| `DEFAULT_ARK_ETABLE_4`     | `ARKSTEP_DEFAULT_ARK_ETABLE_4`    |
| `DEFAULT_ARK_ETABLE_5`     | `ARKSTEP_DEFAULT_ARK_ETABLE_4`    |
| `DEFAULT_ARK_ITABLE_3`     | `ARKSTEP_DEFAULT_ARK_ITABLE_3`    |
| `DEFAULT_ARK_ITABLE_4`     | `ARKSTEP_DEFAULT_ARK_ITABLE_4`    |
| `DEFAULT_ARK_ITABLE_5`     | `ARKSTEP_DEFAULT_ARK_ITABLE_5`    |
| `DEFAULT_ERK_2`            | `ERKSTEP_DEFAULT_2`               |
| `DEFAULT_ERK_3`            | `ERKSTEP_DEFAULT_3`               |
| `DEFAULT_ERK_4`            | `ERKSTEP_DEFAULT_4`               |
| `DEFAULT_ERK_5`            | `ERKSTEP_DEFAULT_5`               |
| `DEFAULT_ERK_6`            | `ERKSTEP_DEFAULT_6`               |
| `DEFAULT_ERK_8`            | `ERKSTEP_DEFAULT_8`               |

In addition, the following functions are now deprecated (compile-time warnings
will be thrown if supported by the compiler):

| Deprecated Name               | New Name                     |
|:------------------------------|:-----------------------------|
| `CVSpilsSetLinearSolver`      | `CVodeSetLinearSolver`       |
| `CVSpilsSetEpsLin`            | `CVodeSetEpsLin`             |
| `CVSpilsSetPreconditioner`    | `CVodeSetPreconditioner`     |
| `CVSpilsSetJacTimes`          | `CVodeSetJacTimes`           |
| `CVSpilsGetWorkSpace`         | `CVodeGetLinWorkSpace`       |
| `CVSpilsGetNumPrecEvals`      | `CVodeGetNumPrecEvals`       |
| `CVSpilsGetNumPrecSolves`     | `CVodeGetNumPrecSolves`      |
| `CVSpilsGetNumLinIters`       | `CVodeGetNumLinIters`        |
| `CVSpilsGetNumConvFails`      | `CVodeGetNumConvFails`       |
| `CVSpilsGetNumJTSetupEvals`   | `CVodeGetNumJTSetupEvals`    |
| `CVSpilsGetNumJtimesEvals`    | `CVodeGetNumJtimesEvals`     |
| `CVSpilsGetNumRhsEvals`       | `CVodeGetNumLinRhsEvals`     |
| `CVSpilsGetLastFlag`          | `CVodeGetLastLinFlag`        |
| `CVSpilsGetReturnFlagName`    | `CVodeGetLinReturnFlagName`  |
| `CVSpilsSetLinearSolverB`     | `CVodeSetLinearSolverB`      |
| `CVSpilsSetEpsLinB`           | `CVodeSetEpsLinB`            |
| `CVSpilsSetPreconditionerB`   | `CVodeSetPreconditionerB`    |
| `CVSpilsSetPreconditionerBS`  | `CVodeSetPreconditionerBS`   |
| `CVSpilsSetJacTimesB`         | `CVodeSetJacTimesB`          |
| `CVSpilsSetJacTimesBS`        | `CVodeSetJacTimesBS`         |
| `CVDlsSetLinearSolver`        | `CVodeSetLinearSolver`       |
| `CVDlsSetJacFn`               | `CVodeSetJacFn`              |
| `CVDlsGetWorkSpace`           | `CVodeGetLinWorkSpace`       |
| `CVDlsGetNumJacEvals`         | `CVodeGetNumJacEvals`        |
| `CVDlsGetNumRhsEvals`         | `CVodeGetNumLinRhsEvals`     |
| `CVDlsGetLastFlag`            | `CVodeGetLastLinFlag`        |
| `CVDlsGetReturnFlagName`      | `CVodeGetLinReturnFlagName`  |
| `CVDlsSetLinearSolverB`       | `CVodeSetLinearSolverB`      |
| `CVDlsSetJacFnB`              | `CVodeSetJacFnB`             |
| `CVDlsSetJacFnBS`             | `CVodeSetJacFnBS`            |
| `CVDlsSetLinearSolver`        | `CVodeSetLinearSolver`       |
| `CVDlsSetJacFn`               | `CVodeSetJacFn`              |
| `CVDlsGetWorkSpace`           | `CVodeGetLinWorkSpace`       |
| `CVDlsGetNumJacEvals`         | `CVodeGetNumJacEvals`        |
| `CVDlsGetNumRhsEvals`         | `CVodeGetNumLinRhsEvals`     |
| `CVDlsGetLastFlag`            | `CVodeGetLastLinFlag`        |
| `CVDlsGetReturnFlagName`      | `CVodeGetLinReturnFlagName`  |
| `KINDlsSetLinearSolver`       | `KINSetLinearSolver`         |
| `KINDlsSetJacFn`              | `KINSetJacFn`                |
| `KINDlsGetWorkSpace`          | `KINGetLinWorkSpace`         |
| `KINDlsGetNumJacEvals`        | `KINGetNumJacEvals`          |
| `KINDlsGetNumFuncEvals`       | `KINGetNumLinFuncEvals`      |
| `KINDlsGetLastFlag`           | `KINGetLastLinFlag`          |
| `KINDlsGetReturnFlagName`     | `KINGetLinReturnFlagName`    |
| `KINSpilsSetLinearSolver`     | `KINSetLinearSolver`         |
| `KINSpilsSetPreconditioner`   | `KINSetPreconditioner`       |
| `KINSpilsSetJacTimesVecFn`    | `KINSetJacTimesVecFn`        |
| `KINSpilsGetWorkSpace`        | `KINGetLinWorkSpace`         |
| `KINSpilsGetNumPrecEvals`     | `KINGetNumPrecEvals`         |
| `KINSpilsGetNumPrecSolves`    | `KINGetNumPrecSolves`        |
| `KINSpilsGetNumLinIters`      | `KINGetNumLinIters`          |
| `KINSpilsGetNumConvFails`     | `KINGetNumLinConvFails`      |
| `KINSpilsGetNumJtimesEvals`   | `KINGetNumJtimesEvals`       |
| `KINSpilsGetNumFuncEvals`     | `KINGetNumLinFuncEvals`      |
| `KINSpilsGetLastFlag`         | `KINGetLastLinFlag`          |
| `KINSpilsGetReturnFlagName`   | `KINGetLinReturnFlagName`    |
| `IDASpilsSetLinearSolver`     | `IDASetLinearSolver`         |
| `IDASpilsSetPreconditioner`   | `IDASetPreconditioner`       |
| `IDASpilsSetJacTimes`         | `IDASetJacTimes`             |
| `IDASpilsSetEpsLin`           | `IDASetEpsLin`               |
| `IDASpilsSetIncrementFactor`  | `IDASetIncrementFactor`      |
| `IDASpilsGetWorkSpace`        | `IDAGetLinWorkSpace`         |
| `IDASpilsGetNumPrecEvals`     | `IDAGetNumPrecEvals`         |
| `IDASpilsGetNumPrecSolves`    | `IDAGetNumPrecSolves`        |
| `IDASpilsGetNumLinIters`      | `IDAGetNumLinIters`          |
| `IDASpilsGetNumConvFails`     | `IDAGetNumLinConvFails`      |
| `IDASpilsGetNumJTSetupEvals`  | `IDAGetNumJTSetupEvals`      |
| `IDASpilsGetNumJtimesEvals`   | `IDAGetNumJtimesEvals`       |
| `IDASpilsGetNumResEvals`      | `IDAGetNumLinResEvals`       |
| `IDASpilsGetLastFlag`         | `IDAGetLastLinFlag`          |
| `IDASpilsGetReturnFlagName`   | `IDAGetLinReturnFlagName`    |
| `IDASpilsSetLinearSolverB`    | `IDASetLinearSolverB`        |
| `IDASpilsSetEpsLinB`          | `IDASetEpsLinB`              |
| `IDASpilsSetIncrementFactorB` | `IDASetIncrementFactorB`     |
| `IDASpilsSetPreconditionerB`  | `IDASetPreconditionerB`      |
| `IDASpilsSetPreconditionerBS` | `IDASetPreconditionerBS`     |
| `IDASpilsSetJacTimesB`        | `IDASetJacTimesB`            |
| `IDASpilsSetJacTimesBS`       | `IDASetJacTimesBS`           |
| `IDADlsSetLinearSolver`       | `IDASetLinearSolver`         |
| `IDADlsSetJacFn`              | `IDASetJacFn`                |
| `IDADlsGetWorkSpace`          | `IDAGetLinWorkSpace`         |
| `IDADlsGetNumJacEvals`        | `IDAGetNumJacEvals`          |
| `IDADlsGetNumResEvals`        | `IDAGetNumLinResEvals`       |
| `IDADlsGetLastFlag`           | `IDAGetLastLinFlag`          |
| `IDADlsGetReturnFlagName`     | `IDAGetLinReturnFlagName`    |
| `IDADlsSetLinearSolverB`      | `IDASetLinearSolverB`        |
| `IDADlsSetJacFnB`             | `IDASetJacFnB`               |
| `IDADlsSetJacFnBS`            | `IDASetJacFnBS`              |
| `DenseGETRF`                  | `SUNDlsMat_DenseGETRF`       |
| `DenseGETRS`                  | `SUNDlsMat_DenseGETRS`       |
| `denseGETRF`                  | `SUNDlsMat_denseGETRF`       |
| `denseGETRS`                  | `SUNDlsMat_denseGETRS`       |
| `DensePOTRF`                  | `SUNDlsMat_DensePOTRF`       |
| `DensePOTRS`                  | `SUNDlsMat_DensePOTRS`       |
| `densePOTRF`                  | `SUNDlsMat_densePOTRF`       |
| `densePOTRS`                  | `SUNDlsMat_densePOTRS`       |
| `DenseGEQRF`                  | `SUNDlsMat_DenseGEQRF`       |
| `DenseORMQR`                  | `SUNDlsMat_DenseORMQR`       |
| `denseGEQRF`                  | `SUNDlsMat_denseGEQRF`       |
| `denseORMQR`                  | `SUNDlsMat_denseORMQR`       |
| `DenseCopy`                   | `SUNDlsMat_DenseCopy`        |
| `denseCopy`                   | `SUNDlsMat_denseCopy`        |
| `DenseScale`                  | `SUNDlsMat_DenseScale`       |
| `denseScale`                  | `SUNDlsMat_denseScale`       |
| `denseAddIdentity`            | `SUNDlsMat_denseAddIdentity` |
| `DenseMatvec`                 | `SUNDlsMat_DenseMatvec`      |
| `denseMatvec`                 | `SUNDlsMat_denseMatvec`      |
| `BandGBTRF`                   | `SUNDlsMat_BandGBTRF`        |
| `bandGBTRF`                   | `SUNDlsMat_bandGBTRF`        |
| `BandGBTRS`                   | `SUNDlsMat_BandGBTRS`        |
| `bandGBTRS`                   | `SUNDlsMat_bandGBTRS`        |
| `BandCopy`                    | `SUNDlsMat_BandCopy`         |
| `bandCopy`                    | `SUNDlsMat_bandCopy`         |
| `BandScale`                   | `SUNDlsMat_BandScale`        |
| `bandScale`                   | `SUNDlsMat_bandScale`        |
| `bandAddIdentity`             | `SUNDlsMat_bandAddIdentity`  |
| `BandMatvec`                  | `SUNDlsMat_BandMatvec`       |
| `bandMatvec`                  | `SUNDlsMat_bandMatvec`       |
| `ModifiedGS`                  | `SUNModifiedGS`              |
| `ClassicalGS`                 | `SUNClassicalGS`             |
| `QRfact`                      | `SUNQRFact`                  |
| `QRsol`                       | `SUNQRsol`                   |
| `DlsMat_NewDenseMat`          | `SUNDlsMat_NewDenseMat`      |
| `DlsMat_NewBandMat`           | `SUNDlsMat_NewBandMat`       |
| `DestroyMat`                  | `SUNDlsMat_DestroyMat`       |
| `NewIntArray`                 | `SUNDlsMat_NewIntArray`      |
| `NewIndexArray`               | `SUNDlsMat_NewIndexArray`    |
| `NewRealArray`                | `SUNDlsMat_NewRealArray`     |
| `DestroyArray`                | `SUNDlsMat_DestroyArray`     |
| `AddIdentity`                 | `SUNDlsMat_AddIdentity`      |
| `SetToZero`                   | `SUNDlsMat_SetToZero`        |
| `PrintMat`                    | `SUNDlsMat_PrintMat`         |
| `newDenseMat`                 | `SUNDlsMat_newDenseMat`      |
| `newBandMat`                  | `SUNDlsMat_newBandMat`       |
| `destroyMat`                  | `SUNDlsMat_destroyMat`       |
| `newIntArray`                 | `SUNDlsMat_newIntArray`      |
| `newIndexArray`               | `SUNDlsMat_newIndexArray`    |
| `newRealArray`                | `SUNDlsMat_newRealArray`     |
| `destroyArray`                | `SUNDlsMat_destroyArray`     |

In addition, the entire `sundials_lapack.h` header file is now deprecated for
removal in SUNDIALS v7.0.0. Note, this header file is not needed to use the
SUNDIALS LAPACK linear solvers.

## Changes to SUNDIALS in release 5.8.0

The RAJA NVECTOR implementation has been updated to support the SYCL backend
in addition to the CUDA and HIP backend. Users can choose the backend when
configuring SUNDIALS by using the `SUNDIALS_RAJA_BACKENDS` CMake variable. This
module remains experimental and is subject to change from version to version.

A new SUNMatrix and SUNLinearSolver implementation were added to interface
with the Intel oneAPI Math Kernel Library (oneMKL). Both the matrix and the
linear solver support general dense linear systems as well as block diagonal
linear systems. This module is experimental and is subject to change from
version to version.

Added a new *optional* function to the SUNLinearSolver API,
`SUNLinSolSetZeroGuess`, to indicate that the next call to `SUNlinSolSolve` will
be made with a zero initial guess. SUNLinearSolver implementations that do not
use the `SUNLinSolNewEmpty` constructor will, at a minimum, need set the
`setzeroguess` function pointer in the linear solver `ops` structure to
`NULL`. The SUNDIALS iterative linear solver implementations have been updated
to leverage this new set function to remove one dot product per solve.

The time integrator packages (ARKODE, CVODE(S), and IDA(S)) all now support a
new "matrix-embedded" SUNLinearSolver type.  This type supports user-supplied
SUNLinearSolver implementations that set up and solve the specified linear
system at each linear solve call.  Any matrix-related data structures are held
internally to the linear solver itself, and are not provided by the SUNDIALS
package.

Added functions to ARKODE and CVODE(S) for supplying an alternative right-hand
side function and to IDA(S) for supplying an alternative residual for use within
nonlinear system function evaluations.

Support for user-defined inner (fast) integrators has been to the MRIStep module
in ARKODE. See the "MRIStep Custom Inner Steppers" section in the user guide for
more information on providing a user-defined integration method.

Added specialized fused HIP kernels to CVODE which may offer better
performance on smaller problems when using CVODE with the `NVECTOR_HIP`
module. See the optional input function `CVodeSetUseIntegratorFusedKernels`
for more information. As with other SUNDIALS HIP features, this is
feature is experimental and may change from version to version.

New KINSOL options have been added to apply a constant damping factor in the
fixed point and Picard iterations (see `KINSetDamping`), to delay the start of
Anderson acceleration with the fixed point and Picard iterations (see
`KINSetDelayAA`), and to return the newest solution with the fixed point
iteration (see `KINSetReturnNewest`).

The installed SUNDIALSConfig.cmake file now supports the `COMPONENTS` option
to `find_package`. The exported targets no longer have IMPORTED_GLOBAL set.

A bug was fixed in `SUNMatCopyOps` where the matrix-vector product setup
function pointer was not copied.

A bug was fixed in the SPBCGS and SPTFQMR solvers for the case where a non-zero
initial guess and a solution scaling vector are provided. This fix only impacts
codes using SPBCGS or SPTFQMR as standalone solvers as all SUNDIALS packages
utilize a zero initial guess.

A bug was fixed in the ARKODE stepper modules where the stop time may be passed
after resetting the integrator.

A bug was fixed in `IDASetJacTimesResFn` in IDAS where the supplied function was
used in the dense finite difference Jacobian computation rather than the finite
difference Jacobian-vector product approximation.

A bug was fixed in the KINSOL Picard iteration where the value of
`KINSetMaxSetupCalls` would be ignored.

## Changes to SUNDIALS in release 5.7.0

A new NVECTOR implementation based on the SYCL abstraction layer has been added
targeting Intel GPUs. At present the only SYCL compiler supported is the DPC++
(Intel oneAPI) compiler. See the SYCL NVECTOR section in the user guide for more
details. This module is considered experimental and is subject to major changes
even in minor releases.

A new SUNMatrix and SUNLinearSolver implementation were added to interface
with the MAGMA linear algebra library. Both the matrix and the linear solver
support general dense linear systems as well as block diagonal linear systems,
and both are targeted at GPUs (AMD or NVIDIA).

## Changes to SUNDIALS in release 5.6.1

Fixed a bug in the SUNDIALS CMake which caused an error if the
`CMAKE_CXX_STANDARD` and `SUNDIALS_RAJA_BACKENDS` options were not provided.

Fixed some compiler warnings when using the IBM XL compilers.

## Changes to SUNDIALS in release 5.6.0

A new NVECTOR implementation based on the AMD ROCm HIP platform has been added.
This vector can target NVIDIA or AMD GPUs. See HIP NVECTOR section in the user
guide for more details. This module is considered experimental and is subject to
change from version to version.

The RAJA NVECTOR implementation has been updated to support the HIP backend
in addition to the CUDA backend. Users can choose the backend when configuring
SUNDIALS by using the `SUNDIALS_RAJA_BACKENDS` CMake variable. This module
remains experimental and is subject to change from version to version.

A new optional operation, `N_VGetDeviceArrayPointer`, was added to the N_Vector
API. This operation is useful for N_Vectors that utilize dual memory spaces,
e.g. the native SUNDIALS CUDA N_Vector.

The SUNMATRIX_CUSPARSE and SUNLINEARSOLVER_CUSOLVERSP_BATCHQR implementations
no longer require the SUNDIALS CUDA N_Vector. Instead, they require that the
vector utilized provides the `N_VGetDeviceArrayPointer` operation, and that the
pointer returned by `N_VGetDeviceArrayPointer` is a valid CUDA device pointer.

## Changes to SUNDIALS in release 5.5.0

Refactored the SUNDIALS build system. CMake 3.12.0 or newer is now required.
Users will likely see deprecation warnings, but otherwise the changes
should be fully backwards compatible for almost all users. SUNDIALS
now exports CMake targets and installs a `SUNDIALSConfig.cmake` file.

Added support for SuperLU DIST 6.3.0 or newer.

## Changes to SUNDIALS in release 5.4.0

Added full support for time-dependent mass matrices in ARKStep, and expanded
existing non-identity mass matrix infrastructure to support use of the
fixed point nonlinear solver.  Fixed bug for ERK method integration with
static mass matrices.

An interface between ARKStep and the XBraid multigrid reduction in time (MGRIT)
library has been added to enable parallel-in-time integration. See the ARKStep
documentation and examples for more details. This interface required the
addition of three new N_Vector operations to exchange vector data between
computational nodes, see `N_VBufSize`, `N_VBufPack`, and `N_VBufUnpack`. These
N_Vector operations are only used within the XBraid interface and need not be
implemented for any other context.

Updated the MRIStep time-stepping module in ARKODE to support higher-order
MRI-GARK methods [Sandu, SIAM J. Numer. Anal., 57, 2019], including methods that
involve solve-decoupled, diagonally-implicit treatment of the slow time scale.

A new API, `SUNMemoryHelper`, was added to support **GPU users** who have
complex memory management needs such as using memory pools. This is paired with
new constructors for the `NVECTOR_CUDA` and `NVECTOR_RAJA` modules that accept a
`SUNMemoryHelper` object. Refer to "The SUNMemoryHelper API", "NVECTOR CUDA" and
"NVECTOR RAJA" sections in the documentation for more information.

The `NVECTOR_RAJA` module has been updated to mirror the `NVECTOR_CUDA` module.
Notably, the update adds managed memory support to the `NVECTOR_RAJA` module.
Users of the module will need to update any calls to the `N_VMake_Raja` function
because that signature was changed. This module remains experimental and is
subject to change from version to version.

Added new `SetLSNormFactor` functions to CVODE(S), ARKODE, and IDA(S) to
to specify the factor for converting between integrator tolerances (WRMS norm)
and linear solver tolerances (L2 norm) i.e., `tol_L2 = nrmfac * tol_WRMS`.

Added new reset functions `ARKStepReset`, `ERKStepReset`, and
`MRIStepReset` to reset the stepper time and state vector to user-provided
values for continuing the integration from that point while retaining the
integration history. These function complement the reinitialization functions
`ARKStepReInit`, `ERKStepReInit`, and `MRIStepReInit` which reinitialize
the stepper so that the problem integration should resume as if started from
scratch.

Added new functions for advanced users providing a custom `SUNNonlinSolSysFn`.

The expected behavior of `SUNNonlinSolGetNumIters` and
`SUNNonlinSolGetNumConvFails` in the SUNNonlinearSolver API have been updated to
specify that they should return the number of nonlinear solver iterations and
convergence failures in the most recent solve respectively rather than the
cumulative number of iterations and failures across all solves respectively. The
API documentation and SUNDIALS provided SUNNonlinearSolver implementations and
have been updated accordingly. As before, the cumulative number of nonlinear
iterations and failures may be retrieved by calling the integrator provided get
functions.

**This change may cause a runtime error in existing user code**.
In IDAS and CVODES, the functions for forward integration with checkpointing
(`IDASolveF`, `CVodeF`) are now subject to a restriction on the number of time
steps allowed to reach the output time. This is the same restriction applied to
the `IDASolve` and `CVode` functions. The default maximum number of steps is
500, but this may be changed using the `<IDA|CVode>SetMaxNumSteps` function.
This change fixes a bug that could cause an infinite loop in the `IDASolveF`
and `CVodeF` and functions.

A minor inconsistency in CVODE(S) and a bug ARKODE when checking the Jacobian
evaluation frequency has been fixed. As a result codes using using a
non-default Jacobian update frequency through a call to
`CVodeSetMaxStepsBetweenJac` or `ARKStepSetMaxStepsBetweenJac` will need to
increase the provided value by 1 to achieve the same behavior as before. For
greater clarity the functions `CVodeSetMaxStepsBetweenJac`,
`ARKStepSetMaxStepsBetweenJac`, and `ARKStepSetMaxStepsBetweenLSet` have been
deprecated and replaced with `CVodeSetJacEvalFrequency`,
`ARKStepSetJacEvalFrequency`, and `ARKStepSetLSetupFrequency` respectively.
Additionally, the function `CVodeSetLSetupFrequency` has been added to CVODE(S)
to set the frequency of calls to the linear solver setup function.

The `NVECTOR_TRILINOS` module has been updated to work with Trilinos 12.18+.
This update changes the local ordinal type to always be an `int`.

Added support for CUDA v11.

## Changes to SUNDIALS in release 5.3.0

Fixed a bug in ARKODE where the prototypes for `ERKStepSetMinReduction` and
`ARKStepSetMinReduction` were not included in `arkode_erkstep.h` and
`arkode_arkstep.h` respectively.

Fixed a bug in ARKODE where inequality constraint checking would need to be
disabled and then re-enabled to update the inequality constraint values after
resizing a problem. Resizing a problem will now disable constraints and a call
to `ARKStepSetConstraints` or `ERKStepSetConstraints` is required to re-enable
constraint checking for the new problem size.

Fixed a bug in the iterative linear solver modules where an error is not
returned if the Atimes function is `NULL` or, if preconditioning is enabled, the
PSolve function is `NULL`.

Added specialized fused CUDA kernels to CVODE which may offer better
performance on smaller problems when using CVODE with the `NVECTOR_CUDA`
module. See the optional input function `CVodeSetUseIntegratorFusedKernels`
for more information. As with other SUNDIALS CUDA features, this is
feature is experimental and may change from version to version.

Added the ability to control the CUDA kernel launch parameters for the
`NVECTOR_CUDA` and `SUNMATRIX_CUSPARSE` modules. These modules remain
experimental and are subject to change from version to version.
In addition, the `NVECTOR_CUDA` kernels were rewritten to be more flexible.
Most users should see equivalent performance or some improvement, but a select
few may observe minor performance degradation with the default settings. Users
are encouraged to contact the SUNDIALS team about any performance changes
that they notice.

Added new capabilities for monitoring the solve phase in the
`SUNNONLINSOL_NEWTON` and `SUNNONLINSOL_FIXEDPOINT` modules, and the SUNDIALS
iterative linear solver modules. SUNDIALS must be built with the CMake option
`SUNDIALS_BUILD_WITH_MONITORING` to use these capabilities.

Added a new function, `CVodeSetMonitorFn`, that takes a user-function
to be called by CVODE after every `nst` successfully completed time-steps.
This is intended to provide a way of monitoring the CVODE statistics
throughout the simulation.

Added a new function `CVodeGetLinSolveStats` to get the CVODE linear solver
statistics as a group.

Added optional set functions to provide an alternative ODE right-hand side
function (ARKODE and CVODE(S)), DAE residual function (IDA(S)), or nonlinear
system function (KINSOL) for use when computing Jacobian-vector products with
the internal difference quotient approximation.

Added support to CVODE for integrating IVPs with constraints using BDF methods
and projecting the solution onto the constraint manifold with a user defined
projection function. This implementation is accompanied by additions to the
CVODE user documentation and examples.

## Changes to SUNDIALS in release 5.2.0

Fixed a build system bug related to the Fortran 2003 interfaces when using the
IBM XL compiler. When building the Fortran 2003 interfaces with an XL compiler
it is recommended to set `CMAKE_Fortran_COMPILER` to `f2003`, `xlf2003`, or
`xlf2003_r`.

Fixed a bug in how ARKODE interfaces with a user-supplied, iterative, unscaled
linear solver. In this case, ARKODE adjusts the linear solver tolerance in an
attempt to account for the lack of support for left/right scaling matrices.
Previously, ARKODE computed this scaling factor using the error weight vector,
`ewt`; this fix changes that to the residual weight vector, `rwt`, that can
differ from `ewt` when solving problems with non-identity mass matrix.

Fixed a linkage bug affecting Windows users that stemmed from
dllimport/dllexport attribute missing on some SUNDIALS API functions.

Fixed a memory leak in CVODES and IDAS from not deallocating the `atolSmin0` and
`atolQSmin0` arrays.

Fixed a bug where a non-default value for the maximum allowed growth factor
after the first step would be ignored.

Functions were added to each of the time integration packages to enable or
disable the scaling applied to linear system solutions with matrix-based linear
solvers to account for lagged matrix information.

Added two new functions, `ARKStepSetMinReduction` and `ERKStepSetMinReduction`
to change the minimum allowed step size reduction factor after an error test
failure.

Added a new `SUNMatrix` implementation, `SUNMATRIX_CUSPARSE`, that interfaces to
the sparse matrix implementation from the NVIDIA cuSPARSE library. In addition,
the `SUNLINSOL_CUSOLVER_BATCHQR` linear solver has been updated to use this
matrix, therefore, users of this module will need to update their code. These
modules are still considered to be experimental, thus they are subject to
breaking changes even in minor releases.

Added a new "stiff" interpolation module to ARKODE, based on Lagrange polynomial
interpolation, that is accessible to each of the ARKStep, ERKStep and MRIStep
time-stepping modules. This module is designed to provide increased
interpolation accuracy when integrating stiff problems, as opposed to the ARKODE
standard Hermite interpolation module that can suffer when the IVP right-hand
side has large Lipschitz constant. While the Hermite module remains the default,
the new Lagrange module may be enabled using one of the routines
`ARKStepSetInterpolantType`, `ERKStepSetInterpolantType`, or
`MRIStepSetInterpolantType`. The serial example problem `ark_brusselator.c` has
been converted to use this Lagrange interpolation module. Created accompanying
routines `ARKStepSetInterpolantDegree`, `ARKStepSetInterpolantDegree` and
`ARKStepSetInterpolantDegree` to provide user control over these interpolating
polynomials. While the routines `ARKStepSetDenseOrder`, `ARKStepSetDenseOrder`
and `ARKStepSetDenseOrder` still exist, these have been deprecated and will be
removed in a future release.

## Changes to SUNDIALS in release 5.1.0

Added support for a user-supplied function to update the prediction for each
implicit stage solution in ARKStep.  If supplied, this routine will be called
*after* any existing ARKStep predictor algorithm completes, so that the
predictor may be modified by the user as desired.  The new user-supplied routine
has type `ARKStepStagePredictFn`, and may be set by calling
`ARKStepSetStagePredictFn`.

The MRIStep module has been updated to support attaching different user data
pointers to the inner and outer integrators. If applicable, user codes will
need to add a call to `ARKStepSetUserData` to attach their user data
pointer to the inner integrator memory as `MRIStepSetUserData` will
not set the pointer for both the inner and outer integrators. The MRIStep
examples have been updated to reflect this change.

Added support for damping when using Anderson acceleration in KINSOL. See the
mathematical considerations section of the user guide and the description of the
`KINSetDampingAA` function for more details.

Added support for damping to the `SUNNonlinearSolver_FixedPoint` module when
using Anderson acceleration. See the `SUNNonlinearSolver_FixedPoint` section in
the user guides and the description of the `SUNNonlinSolSetDamping_FixedPoint`
function for more details.

Fixed a build system bug related to finding LAPACK/BLAS.

Fixed a build system bug related to checking if the KLU library works.

Fixed a build system bug related to finding PETSc when using the CMake
variables `PETSC_INCLUDES` and `PETSC_LIBRARIES` instead of `PETSC_DIR`.

Added a new build system option, `CUDA_ARCH`, to specify the CUDA architecture
to target.

Fixed a bug in the Fortran 2003 interfaces to the ARKODE Butcher table routines
and structure. This includes changing the `ARKodeButcherTable` type to be a
`type(c_ptr)` in Fortran.

Added two utility functions, `SUNDIALSFileOpen` and `SUNDIALSFileClose` for
creating/destroying file pointers. These are useful when using the Fortran 2003
interfaces.

## Changes to SUNDIALS in release 5.0.0

### Build System

Increased the minimum required CMake version to 3.5 for most SUNDIALS
configurations, and 3.10 when CUDA or OpenMP with device offloading are enabled.

The CMake option `BLAS_ENABLE` and the variable `BLAS_LIBRARIES` have been
removed to simplify builds as SUNDIALS packages do not use BLAS directly. For
third party libraries that require linking to BLAS, the path to the BLAS
library should be included in the `_LIBRARIES` variable for the third party
library e.g., `SUPERLUDIST_LIBRARIES` when enabling SuperLU_DIST.

Fixed a bug in the build system that prevented the PThreads NVECTOR module from
being built.

### NVector

Two new functions were added to aid in creating custom NVECTOR objects. The
constructor `N_VNewEmpty` allocates an "empty" generic NVECTOR with the object's
content pointer and the function pointers in the operations structure
initialized to NULL. When used in the constructor for custom objects this
function will ease the introduction of any new optional operations to the
NVECTOR API by ensuring only required operations need to be set. Additionally,
the function `N_VCopyOps(w, v)` has been added to copy the operation function
pointers between vector objects. When used in clone routines for custom vector
objects these functions also will ease the introduction of any new optional
operations to the NVECTOR API by ensuring all operations are copied when cloning
objects.

Two new NVECTOR implementations, NVECTOR_MANYVECTOR and NVECTOR_MPIMANYVECTOR,
have been created to support flexible partitioning of solution data among
different processing elements (e.g., CPU + GPU) or for multi-physics problems
that couple distinct MPI-based simulations together (see the NVECTOR_MANYVECTOR
and NVECTOR_MPIMANYVECTOR sections in the user guides for more details). This
implementation is accompanied by additions to user documentation and SUNDIALS
examples.

An additional NVECTOR implementation, NVECTOR_MPIPLUSX, has been created to
support the MPI+X paradigm where X is a type of on-node parallelism (e.g.,
OpenMP, CUDA). The implementation is accompanied by additions to user
documentation and SUNDIALS examples.

One new required vector operation and ten new optional vector operations have
been added to the NVECTOR API. The new required operation, `N_VGetLength`,
returns the global length of an N_Vector. The optional operations have been
added to support the new NVECTOR_MPIMANYVECTOR implementation. The operation
`N_VGetCommunicator` must be implemented by subvectors that are combined to
create an NVECTOR_MPIMANYVECTOR, but is not used outside of this context. The
remaining nine operations are optional local reduction operations intended to
eliminate unnecessary latency when performing vector reduction operations
(norms, etc.) on distributed memory systems. The optional local reduction vector
operations are `N_VDotProdLocal`, `N_VMaxNormLocal`, `N_VMinLocal`,
`N_VL1NormLocal`, `N_VWSqrSumLocal`, `N_VWSqrSumMaskLocal`, `N_VInvTestLocal`,
`N_VConstrMaskLocal`, and `N_VMinQuotientLocal`. If an NVECTOR implementation
defines any of the local operations as NULL, then the NVECTOR_MPIMANYVECTOR will
call standard NVECTOR operations to complete the computation.

The `*_MPICuda` and `*_MPIRaja` functions have been removed from the
NVECTOR_CUDA and NVECTOR_RAJA implementations respectively. Accordingly, the
`nvector_mpicuda.h`, `nvector_mpiraja.h`, `libsundials_nvecmpicuda.lib`, and
`libsundials_nvecmpicudaraja.lib` files have been removed. Users should use the
NVECTOR_MPIPLUSX module in conjunction with the NVECTOR_CUDA or NVECTOR_RAJA
modules to replace the functionality. The necessary changes are minimal and
should require few code modifications.

Fixed a memory leak in the NVECTOR_PETSC clone function.

Made performance improvements to the CUDA NVECTOR. Users who utilize a
non-default stream should no longer see default stream synchronizations after
memory transfers.

Added a new constructor to the CUDA NVECTOR that allows a user to provide
custom allocate and free functions for the vector data array and internal
reduction buffer.

Added new Fortran 2003 interfaces for most NVECTOR modules. See NEVTOR section
in the user guides for more details on how to use the interfaces.

Added three new NVECTOR utility functions, `FN_VGetVecAtIndexVectorArray`,
`FN_VSetVecAtIndexVectorArray`, and `FN_VNewVectorArray`, for working with
`N_Vector` arrays when using the Fortran 2003 interfaces.

### SUNMatrix

Two new functions were added to aid in creating custom SUNMATRIX objects. The
constructor `SUNMatNewEmpty` allocates an "empty" generic SUNMATRIX with the
object's content pointer and the function pointers in the operations structure
initialized to NULL. When used in the constructor for custom objects this
function will ease the introduction of any new optional operations to the
SUNMATRIX API by ensuring only required operations need to be set. Additionally,
the function `SUNMatCopyOps(A, B)` has been added to copy the operation function
pointers between matrix objects. When used in clone routines for custom matrix
objects these functions also will ease the introduction of any new optional
operations to the SUNMATRIX API by ensuring all operations are copied when
cloning objects.

A new operation, `SUNMatMatvecSetup`, was added to the SUNMatrix API. Users
who have implemented custom SUNMatrix modules will need to at least update
their code to set the corresponding ops structure member, matvecsetup, to NULL.

The generic SUNMatrix API now defines error codes to be returned by SUNMatrix
operations. Operations which return an integer flag indiciating success/failure
may return different values than previously.

A new SUNMatrix (and SUNLinearSolver) implementation was added to facilitate
the use of the SuperLU_DIST library with SUNDIALS.

Added new Fortran 2003 interfaces for most SUNMATRIX modules. See SUNMATRIX
section in the user guides for more details on how to use the interfaces.

### SUNLinearSolver

A new function was added to aid in creating custom SUNLINEARSOLVER objects. The
constructor `SUNLinSolNewEmpty` allocates an "empty" generic SUNLINEARSOLVER
with the object's content pointer and the function pointers in the operations
structure initialized to NULL. When used in the constructor for custom objects
this function will ease the introduction of any new optional operations to the
SUNLINEARSOLVER API by ensuring only required operations need to be set.

The return type of the SUNLinearSolver API function `SUNLinSolLastFlag` has
changed from `long int` to `sunindextype` to be consistent with the type
used to store row indices in dense and banded linear solver modules.

Added a new optional operation to the SUNLINEARSOLVER API, `SUNLinSolGetID`,
that returns a `SUNLinearSolver_ID` for identifying the linear solver module.

The SUNLinearSolver API has been updated to make the initialize and setup
functions optional.

A new SUNLinearSolver (and SUNMatrix) implementation was added to facilitate
the use of the SuperLU_DIST library with SUNDIALS.

Added a new SUNLinearSolver implementation,
`SUNLinearSolver_cuSolverSp_batchQR`, which leverages the NVIDIA cuSOLVER sparse
batched QR method for efficiently solving block diagonal linear systems on
NVIDIA GPUs.

Added three new accessor functions to the SUNLinSol_KLU module,
`SUNLinSol_KLUGetSymbolic`, `SUNLinSol_KLUGetNumeric`, and
`SUNLinSol_KLUGetCommon`, to provide user access to the underlying
KLU solver structures.

Added new Fortran 2003 interfaces for most SUNLINEARSOLVER modules. See
SUNLINEARSOLVER section in the user guides for more details on how to use
the interfaces.

### SUNNonlinearSolver

A new function was added to aid in creating custom SUNNONLINEARSOLVER objects.
The constructor `SUNNonlinSolNewEmpty` allocates an "empty" generic
SUNNONLINEARSOLVER with the object's content pointer and the function pointers
in the operations structure initialized to NULL. When used in the constructor
for custom objects this function will ease the introduction of any new optional
operations to the SUNNONLINEARSOLVER API by ensuring only required operations
need to be set.

To facilitate the use of user supplied nonlinear solver convergence test
functions the `SUNNonlinSolSetConvTestFn` function in the SUNNonlinearSolver API
has been updated to take a `void*` data pointer as input. The supplied data
pointer will be passed to the nonlinear solver convergence test function on each
call.

The inputs values passed to the first two inputs of the `SUNNonlinSolSolve`
function in the SUNNONLINEARSOLVER have been changed to be the predicted
state and the initial guess for the correction to that state. Additionally,
the definitions of `SUNNonlinSolLSetupFn` and `SUNNonlinSolLSolveFn` in the
SUNNonlinearSolver API have been updated to remove unused input parameters.
For more information on the nonlinear system formulation and the API functions
see the SUNNONLINEARSOLVER chapter in the user guides.

Added a new `SUNNonlinearSolver` implementation, `SUNNonlinsol_PetscSNES`,
which interfaces to the PETSc SNES nonlinear solver API.

Added new Fortran 2003 interfaces for most SUNNONLINEARSOLVER modules. See
SUNNONLINEARSOLVER section in the user guides for more details on how to use
the interfaces.

### CVODE and CVODES

Fixed a bug in the CVODE and CVODES constraint handling where the step size
could be set below the minimum step size.

Fixed a bug in the CVODE and CVODES nonlinear solver interfaces where the norm
of the accumulated correction was not updated when using a non-default
convergence test function.

Fixed a bug in the CVODES `cvRescale` function where the loops to compute the
array of scalars for the fused vector scale operation stopped one iteration
early.

Fixed a bug in CVODES where CVodeF would return the wrong flag under certain
cirumstances.

Fixed a bug in CVODES where CVodeF would not return a root in NORMAL_STEP mode
if the root occurred after the desired output time.

Fixed a memeory leak in FCVODE when not using the default nonlinear solver.

Removed extraneous calls to `N_VMin` for simulations where the scalar valued
absolute tolerance, or all entries of the vector-valued absolute tolerance
array, are strictly positive. In this scenario CVODE and CVODES will remove
at least one global reduction per time step.

The CVLS interface has been updated to only zero the Jacobian matrix before
calling a user-supplied Jacobian evaluation function when the attached linear
solver has type `SUNLINEARSOLVER_DIRECT`.

A new linear solver interface function, `CVLsLinSysFn`, was added as an
alternative method for evaluating the linear systems I - gamma J.

Added functions to get the current state and gamma value to CVODE and CVODES.
These functions may be useful to users who chose to provide their own nonlinear
solver implementation.

Added New Fortran 2003 interfaces to CVODE and CVODES were added. These new
interfaces were generated with SWIG-Fortran and provide a user an idiomatic
Fortran 2003 interface to most of the SUNDIALS C API. The existing CVODE F2003
interface, and all module implementations with existing Fortran 2003 interfaces
were updated accordingly. See the section "Using CVODE for Fortran
Applications" and "Using CVODES for Fortran Applications" in the appropriate
user guide for more details on how to use the interfaces.

### ARKODE

The MRIStep module has been updated to support explicit, implicit, or IMEX
methods as the fast integrator using the ARKStep module. As a result some
function signatures have been changed including MRIStepCreate which now
takes an ARKStep memory structure for the fast integration as an input.

Fixed a bug in the ARKStep time-stepping module in ARKODE that would result in
an infinite loop if the nonlinear solver failed to converge more than the
maximum allowed times during a single step.

Fixed a bug in ARKODE that would result in a "too much accuracy requested" error
when using fixed time step sizes with explicit methods in some cases.

Fixed a bug in ARKStep where the mass matrix linear solver setup function was
not called in the Matrix-free case.

Fixed a minor bug in ARKStep where an incorrect flag is reported when an
error occurs in the mass matrix setup or Jacobian-vector product setup
functions.

Fixed a memeory leak in FARKODE when not using the default nonlinear solver.

The reinitialization functions `ERKStepReInit`, `ARKStepReInit`, and
`MRIStepReInit` have been updated to retain the minimum and maxiumum step
size values from before reinitialization rather than resetting them to the
default values.

Removed extraneous calls to `N_VMin` for simulations where the scalar valued
absolute tolerance, or all entries of the vector-valued absolute tolerance
array, are strictly positive. In this scenario ARKODE steppers will remove
at least one global reduction per time step.

The ARKLS interface has been updated to only zero the Jacobian matrix before
calling a user-supplied Jacobian evaluation function when the attached linear
solver has type `SUNLINEARSOLVER_DIRECT`.

A new linear solver interface function, `ARKLsLinSysFn`, was added as an
alternative method for evaluating the linear systems M - gamma J and
I - gamma J.

Added two new embedded ARK methods of orders 4 and 5 to ARKODE (from
Kennedy & Carpenter, Appl. Numer. Math., 136:183--205, 2019).

Support for optional inequality constraints on individual components of the
solution vector has been added the ARKODE ERKStep and ARKStep modules. See
the descriptions of `ERKStepSetConstraints` and `ARKStepSetConstraints` for
more details. Note that enabling constraint handling requires the NVECTOR
operations `N_VMinQuotient`, `N_VConstrMask`, and `N_VCompare` that were not
previously required by ARKODE.

Added functions to get the current state and gamma value to the ARKStep module.
These functions may be useful to users who chose to provide their own nonlinear
solver implementation.

Add two new 'Set' functions to MRIStep, `MRIStepSetPreInnerFn` and
`MRIStepSetPostInnerFn` for performing communication or memory
transfers needed before or after the inner integration.

Added new Fortran 2003 interfaces to all ARKODE stepper modules. These new
interfaces were generated with SWIG-Fortran and provide a user an idiomatic
Fortran 2003 interface to most of the SUNDIALS C API. See the section "Using
ARKODE for Fortran Applications" in the user guide for more details on how
to use the interfaces.

### IDA and IDAS

A bug was fixed in the IDA and IDAS linear solver interfaces where an incorrect
Jacobian-vector product increment was used with iterative solvers other than
SPGMR and SPFGMR.

Fixed a bug in IDAS where IDASolveF would return the wrong flag under certain
cirumstances.

Fixed a bug in IDAS where IDASolveF would not return a root in NORMAL_STEP mode
if the root occurred after the desired output time.

Fixed a bug the IDAS IDAQuadReInitB function where an incorrect memory structure
was passed to IDAQuadReInit.

Fixed a memeory leak in FIDA when not using the default nonlinear solver.

Removed extraneous calls to `N_VMin` for simulations where the scalar valued
absolute tolerance, or all entries of the vector-valued absolute tolerance
array, are strictly positive. In this scenario IDA and IDAS will remove
at least one global reduction per time step.

The IDALS interface has been updated to only zero the Jacobian matrix before
calling a user-supplied Jacobian evaluation function when the attached linear
solver has type SUNLINEARSOLVER_DIRECT.

Added new Fortran 2003 interfaces to IDA and IDAS. These new interfaces were
generated with SWIG-Fortran and provide a user an idiomatic Fortran 2003
interface to most of the SUNDIALS C API.  See the section "Using IDA for Fortran
Applications" and "Using IDAS for Fortran Applications" in the appropriate
user guide for more details on how to use the interfaces.

### KINSOL

Fixed a bug in the KINSOL linear solver interface where the auxiliary scalar
`sJpnorm` was not computed when necessary with the Picard iteration and the
auxiliary scalar `sFdotJp` was unnecessarily computed in some cases.

The KINLS interface has been updated to only zero the Jacobian matrix before
calling a user-supplied Jacobian evaluation function when the attached linear
solver has type SUNLINEARSOLVER_DIRECT.

Added new Fortran 2003 interfaces to KINSOL. These new interfaces were
generated with SWIG-Fortran and provide a user an idiomatic Fortran 2003
interface to most of the SUNDIALS C API.  See the section "Using KINSOL for
Fortran Applications" for more details on how to use the interfaces.

## Changes to SUNDIALS in release 4.1.0

An additional N_Vector implementation was added for Tpetra vector from
Trilinos library to facilitate interoperability between SUNDIALS and Trilinos.
This implementation is accompanied by additions to user documentation and
SUNDIALS examples.

A bug was fixed where a nonlinear solver object could be freed twice in some use
cases.

The EXAMPLES_ENABLE_RAJA CMake option has been removed. The option
`EXAMPLES_ENABLE_CUDA` enables all examples that use CUDA including the RAJA
examples with a CUDA back end (if the RAJA NVECTOR is enabled).

The implementation header files (e.g. `arkode_impl.h`) are no longer installed.
This means users who are directly manipulating package memory structures will
need to update their code to use the package's public API.

Python is no longer required to run `make test` and `make test_install`.

Fixed a bug in `ARKodeButcherTable_Write` when printing a Butcher table
without an embedding.

## Changes to SUNDIALS in release 4.0.2

Added information on how to contribute to SUNDIALS and a contributing agreement.

Moved definitions of DLS and SPILS backwards compatibility functions to a source
file. The symbols are now included in the appropriate package library, e.g.
`libsundials_cvode.lib`.

## Changes to SUNDIALS in release 4.0.1

A bug in ARKODE where single precision builds would fail to compile has been
fixed.

## Changes to SUNDIALS in release 4.0.0

The direct and iterative linear solver interfaces in all SUNDIALS packages have
been merged into a single unified linear solver interface to support any valid
SUNLINSOL module. This includes the DIRECT and ITERATIVE types as well as the
new MATRIX_ITERATIVE type. Details regarding how SUNDIALS packages utilize
linear solvers of each type as well as discussion regarding intended use cases
for user-supplied SUNLINSOL implementations are included in the SUNLINSOL
chapter of the user guides. All example programs have been updated to use the
new unified interfaces.

The unified interface is very similar to the previous DLS and SPILS interfaces.
To minimize challenges in user migration to the unified linear solver interface,
the previous DLS and SPILS routines for all packages may still be used; these
will be deprecated in future releases, so we recommend that users migrate to the
new names soon. Additionally, we note that Fortran users will need to enlarge
their iout array of optional integer outputs, and update the indices that they
query for certain linear-solver-related statistics.

The names of all constructor routines for SUNDIALS-provided SUNLinSol
implementations have been updated to follow the naming convention SUNLinSol_*
where * is the name of the linear solver e.g., Dense, KLU, SPGMR, PCG, etc.
Solver-specific "set" routine names have been similarly standardized. To
minimize challenges in user migration to the new names, the previous routine
names may still be used; these will be deprecated in future releases, so we
recommend that users migrate to the new names soon. All example programs have
been updated to used the new naming convention.

The SUNBandMatrix constructor has been simplified to remove the storage upper
bandwidth argument.

SUNDIALS integrators (ARKODE, CVODE, CVODES, IDA, and IDAS) have been updated to
utilize generic nonlinear solver modules through the SUNNONLINSOL API. This API
will ease the addition of new nonlinear solver options and allow for external or
user-supplied nonlinear solvers. The SUNNONLINSOL API and provided SUNNONLINSOL
modules are described in a new user guide chapter and follow the same object
oriented design and implementation used by the NVECTOR, SUNMATRIX, and
SUNLINSOL modules. All integrator example programs have also been updated to
used the new nonlinear solver API.

Three fused vector operations and seven vector array operations have been added
to the NVECTOR API. These optional operations are disabled by default and may be
activated by calling vector specific routines after creating an NVECTOR. See the
NVECTOR chapter in the user guides for more information on the new operations.

Added a new NVECTOR (NVECTOR_OPENMPDEV) which leverages OpenMP 4.5+ device
offloading.

Multiple updates to the CUDA NVECTOR were made:

* Changed the `N_VMake_Cuda` function to take a host data pointer and a device
  data pointer instead of an `N_VectorContent_Cuda` object.

* Changed `N_VGetLength_Cuda` to return the global vector length instead of
  the local vector length.

* Added `N_VGetLocalLength_Cuda` to return the local vector length.

* Added `N_VGetMPIComm_Cuda` to return the MPI communicator used.

* Removed the accessor functions in the namespace suncudavec.

* Added the ability to set the `cudaStream_t` used for execution of the CUDA
  NVECTOR kernels. See the function `N_VSetCudaStreams_Cuda`.

* Added `N_VNewManaged_Cuda`, `N_VMakeManaged_Cuda`, and
  `N_VIsManagedMemory_Cuda` functions to accommodate using managed memory with
  the CUDA NVECTOR.

Multiple updates to the RAJA NVECTOR were made:

* Changed `N_VGetLength_Raja` to return the global vector length instead of
  the local vector length.

* Added `N_VGetLocalLength_Raja` to return the local vector length.

* Added `N_VGetMPIComm_Raja` to return the MPI communicator used.

* Removed the accessor functions in the namespace sunrajavec.

Two changes were made in the CVODE/CVODES/ARKODE initial step size algorithm:

  * Fixed an efficiency bug where an extra call to the RHS function was made.

  * Changed the behavior of the algorithm if the max-iterations case is hit.
    Before the algorithm would exit with the step size calculated on the
    penultimate iteration. Now it will exit with the step size calculated
    on the final iteration.

Fortran 2003 interfaces to CVODE, the fixed-point and Newton nonlinear solvers,
the dense, band, KLU, PCG, SPBCGS, SPFGMR, SPGMR, and SPTFQMR linear solvers,
and the serial, PThreads, and OpenMP NVECTORs have been added.

The ARKODE library has been entirely rewritten to support a modular approach to
one-step methods, which should allow for rapid research and development of novel
integration methods without affecting existing solver functionality.

A new ARKODE stepper, MRIStep, has been added for two rate explicit-explicit
multirate infinitesimal step methods.

ARKODE's dense output infrastructure has been improved to support higher-degree
Hermite polynomial interpolants (up to degree 5) over the last successful time
step.

## Changes to SUNDIALS in release 3.2.1

Fixed a bug in the CUDA NVECTOR where the `N_VInvTest` operation could write
beyond the allocated vector data.

Fixed library installation path for multiarch systems. This fix changes the
default library installation path to `CMAKE_INSTALL_PREFIX/CMAKE_INSTALL_LIBDIR`
from `CMAKE_INSTALL_PREFIX/lib`. `CMAKE_INSTALL_LIBDIR` is automatically set,
but is available as a CMAKE option that can modified.

## Changes to SUNDIALS in release 3.2.0

Fixed problem with index types which would occur with some compilers (e.g.
armclang) that did not define `__STDC_VERSION__`. The fix includes a
depcrecation of the current behavior of the `SUNDIALS_INDEX_TYPE` CMake option.

Fixed a thread-safety issue in CVODES and IDAS when using adjoint sensitivity
analysis.

Added hybrid MPI/CUDA and MPI/RAJA vectors to allow use of more than one MPI
rank when using a GPU system. The vectors assume one GPU device per MPI rank.

Changed the name of the RAJA nvector library to `libsundials_nveccudaraja.lib`
from `libsundials_nvecraja.lib` to better reflect that we only support CUDA as a
backend for RAJA currently.

Increased CMake minimum version to 3.1.3

Add constraint handling feature to CVODE and CVODES.

Fixed a bug in IDAS where the saved residual value used in the nonlinear solve
for consistent initial conditions was passed as temporary workspace and could be
overwritten.

Several changes were made to the build system. If MPI is enabled and MPI
compiler wrappers are not set, the build system will check if
`CMAKE_<language>_COMPILER` can compile MPI programs before trying to locate and
use an MPI installation. The native CMake FindMPI module is now used to locate
an MPI installation. The options for setting MPI compiler wrappers and the
executable for running MPI programs have been updated to align with those in
native CMake FindMPI module. This included changing `MPI_MPICC` to
`MPI_C_COMPILER`, `MPI_MPICXX` to `MPI_CXX_COMPILER` combining `MPI_MPIF77` and
`MPI_MPIF90` to `MPI_Fortran_COMPILER`, and changing `MPI_RUN_COMMAND` to
`MPIEXEC_EXECUTABLE`. When a Fortran name-mangling scheme is needed (e.g.,
`LAPACK_ENABLE` is `ON`) the build system will infer the scheme from the Fortran
compiler. If a Fortran compiler is not available or the inferred or default
scheme needs to be overridden, the advanced options `SUNDIALS_F77_FUNC_CASE` and
`SUNDIALS_F77_FUNC_UNDERSCORES` can be used to manually set the name-mangling
scheme and bypass trying to infer the scheme. Additionally, parts of the main
`CMakeLists.txt` file were moved to new files in the src and example directories
to make the CMake configuration file structure more modular.

## Changes to SUNDIALS in release 3.1.2

Fixed Windows specific problem where `sunindextype` was not correctly defined
when using 64-bit integers. On Windows `sunindextype` is now defined as the MSVC
basic type `__int64`.

Changed LICENSE install path to `instdir/include/sundials`.

Updated the minimum required version of CMake to 2.8.12 and enabled using rpath
by default to locate shared libraries on OSX.

The misnamed function `CVSpilsSetJacTimesSetupFnBS` in cvodes has been
deprecated and replaced by `CVSpilsSetJacTimesBS`. The deprecated function
`CVSpilsSetJacTimesSetupFnBS` will be removed in the next major release.

Added and updated usage-notes examples from the SUNDIALS website to work with
SUNDIALS 3.x. The new examples are `cvode/cvDisc_dns.c`,
`cvode/cvRoberts_dns_negsol.c`, and `cvodes/cvsRoberts_FSA_dns_Switch.c`.

Added sparse SUNMatrix "Reallocate" routine to allow specification of the
nonzero storage.

Updated the KLU SUNLinearSolver module to set constants for the two
reinitialization types, and fixed a bug in the full reinitialization approach
where the sparse SUNMatrix pointer would go out of scope on some architectures.

Updated the "ScaleAdd" and "ScaleAddI" implementations in the sparse SUNMatrix
module to more optimally handle the case where the target matrix contained
sufficient storage for the sum, but had the wrong sparsity pattern. The sum now
occurs in-place, by performing the sum backwards in the existing storage.
However, it is still more efficient if the user-supplied Jacobian routine
allocates storage for the sum I + gamma J or M + gamma J manually (with zero
entries if needed).

## Changes to SUNDIALS in release 3.1.1

Fixed a minor bug in the CVODE and CVODES `cvSLdet` routine, where a return was
missing in the error check for three inconsistent roots.

Fixed a potential memory leak in the SPGMR and SPFGMR linear solvers: if
"Initialize" was called multiple times then the solver memory was reallocated
(without being freed).

Fixed a minor bug in the `ARKReInit` routine, where a flag was incorrectly set
to indicate that the problem had been resized (instead of just re-initialized).

Fixed C++11 compiler errors/warnings about incompatible use of string literals.

Updated KLU SUNLinearSolver module to use a typedef for the precision-specific
solve function to be used (to avoid compiler warnings).

Added missing typecasts for some (`void*`) pointers to avoid compiler warnings.

Bugfix in `sunmatrix_sparse.c` where `int` was used instead of `sunindextype` in
one location.

Fixed a minor bug in `KINPrintInfo` where a case was missing for
`KIN_REPTD_SYSFUNC_ERR` leading to an undefined info message.

Added missing `#include <stdio.h>` in NVECTOR and SUNMATRIX header files.

Added missing prototypes for `ARKSpilsGetNumMTSetups` in ARKODE and
`IDASpilsGetNumJTSetupEvals` in IDA and IDAS.

Fixed an indexing bug in the CUDA NVECTOR implementation of `N_VWrmsNormMask`
and revised the RAJA NVECTOR implementation of `N_VWrmsNormMask` to work with
mask arrays using values other than zero or one. Replaced `double` with
`realtype` in the RAJA vector test functions.

Fixed compilation issue with GCC 7.3.0 and Fortran programs that do not require
a SUNMatrix or SUNLinearSolver module (e.g. iterative linear solvers, explicit
methods in ARKODE, functional iteration in CVODE, etc.).

## Changes to SUNDIALS in release 3.1.0

Added NVECTOR print functions that write vector data to a specified file (e.g.,
`N_VPrintFile_Serial`).

Added `make test` and `make test_install` options to the build system for
testing SUNDIALS after building with `make` and installing with `make install`
respectively.

Added "Changes in ..." (latest version) to all User Guides.

## Changes to SUNDIALS in release 3.0.0

Added new linear solver and matrix interfaces for all SUNDIALS packages and
updated the existing linear solver and matrix modules. The goal of the redesign
is to provide greater encapsulation and ease interfacing custom linear solvers
with linear solver libraries. Specific changes include:

 * Added generic SUNMATRIX module with three provided implementations:
   dense, banded and sparse.  These replicate previous SUNDIALS Dls and
   Sls matrix structures in a single object-oriented API.

 * Added example problems demonstrating use of generic SUNMATRIX modules.

 * Added generic SUNLINEARSOLVER module with eleven provided
   implementations: dense, banded, LAPACK dense, LAPACK band, KLU,
   SuperLU_MT, SPGMR, SPBCGS, SPTFQMR, SPFGMR, PCG.  These replicate
   previous SUNDIALS generic linear solvers in a single object-oriented
   API.

 * Added example problems demonstrating use of generic SUNLINEARSOLVER
   modules.

 * Expanded package-provided direct linear solver (Dls) interfaces and
   scaled, preconditioned, iterative linear solver (Spils) interfaces
   to utilize generic SUNMATRIX and SUNLINEARSOLVER objects.

 * Removed package-specific, linear solver-specific, solver modules
   (e.g. CVDENSE, KINBAND, IDAKLU, ARKSPGMR) since their functionality
   is entirely replicated by the generic Dls/Spils interfaces and
   SUNLINEARSOLVER/SUNMATRIX modules.  The exception is CVDIAG, a
   diagonal approximate Jacobian solver available to CVODE and CVODES.

 * Converted all SUNDIALS example problems to utilize new generic
   SUNMATRIX and SUNLINEARSOLVER objects, along with updated Dls and
   Spils linear solver interfaces.

 * Added Spils interface routines to ARKODE, CVODE, CVODES, IDA and
   IDAS to allow specification of a user-provided "JTSetup" routine.
   This change supports users who wish to set up data structures for
   the user-provided Jacobian-times-vector ("JTimes") routine, and
   where the cost of one JTSetup setup per Newton iteration can be
   amortized between multiple JTimes calls.

Corresponding updates were made to all the example programs.

Two new NVECTOR modules added: for CUDA and RAJA support for GPU systems
(Information on RAJA: <https://software.llnl.gov/RAJA/> )
These vectors are supplied to provide very basic support for running
on GPU architectures.  Users are advised that these vectors both move all data
to the GPU device upon construction, and speedup will only be realized if the
user also conducts the right-hand-side function evaluation on the device.
In addition, these vectors assume the problem fits on one GPU.
For further information about RAJA, users are referred to the web site,
<https://software.llnl.gov/RAJA/.>

Addition of sunindextype option for 32-bit or 64-bit integer data index types
within all SUNDIALS structures

  * sunindextype is defined to be int32_t or int64_t when portable types are
    supported, otherwise it is defined as int or long int.

  * The Fortran interfaces continue to use `long int` for indices, except for
    their sparse matrix interface that now uses the new sunindextype.

  * Includes interfaces to PETSc, hypre, SuperLU_MT, and KLU with either 32-bit
    or 64-bit capabilities depending how the user configures SUNDIALS.

To avoid potential namespace conflicts, the macros defining booleantype
values TRUE and FALSE have been changed to SUNTRUE and SUNFALSE respectively.

Temporary vectors were removed from preconditioner setup and solve
routines for all packages.  It is assumed that all necessary data
for user-provided preconditioner operations will be allocated and
stored in user-provided data structures.

The file include/sundials\_fconfig.h was added.  This file contains
SUNDIALS type information for use in Fortran programs.

Added support for many xSDK-compliant build system keys
(Information on xSDK compliance: <https://xsdk.info/policies/> )
The xSDK is a movement in scientific software to provide a foundation for the
rapid and efficient production of high-quality,
sustainable extreme-scale scientific applications.  More information can
be found at <https://xsdk.info.>

Added functions SUNDIALSGetVersion and SUNDIALSGetVersionNumber to
get SUNDIALS release version information at runtime.

### Build System

Renamed CMake options to enable/disable examples for greater clarity
and added option to enable/disable Fortran 77 examples:

  * Changed `EXAMPLES_ENABLE` to `EXAMPLES_ENABLE_C`
  * Changed `CXX_ENABLE` to `EXAMPLES_ENABLE_CXX`
  * Changed `F90_ENABLE` to `EXAMPLES_ENABLE_F90`
  * Added `EXAMPLES_ENABLE_F77` option

Added separate `BLAS_ENABLE` and `BLAS_LIBRARIES` CMake variables

Fixed minor CMake bugs and included additional error checking during CMake
configuration

Corrections and additions to all User Guides.

Added "Changes in ..." (latest version) section to the introduction to in all
User Guides.

### ARKODE

Added comments to `arkode_butcher.c` regarding which methods should have
coefficients accurate enough for use in quad precision.

Fixed `RCONST` usage in `arkode_butcher.c`.

Fixed bug in `arkInitialSetup` to ensure the mass matrix vector product is
set up before the "msetup" routine is called.

Fixed ARKODE printf-related compiler warnings when building SUNDIALS
with extended precision.

### CVODE and CVODES

In `CVodeFree`, now call `lfree` unconditionally (if non-NULL).

### IDA and IDAS

Added missing prototype for `IDASetMaxBacksIC` in `ida.h` and `idas.h`.

### KINSOL

Corrected KINSOL fcmix name translation for `FKIN_SPFGMR`.

Renamed `KINLocalFn` and `KINCommFn` to `KINBBDLocalFn` and `KINBBDCommFn`
respectively in the BBD preconditioner module for consistency with other
SUNDIALS solvers.<|MERGE_RESOLUTION|>--- conflicted
+++ resolved
@@ -13,7 +13,6 @@
 
 Fixed scaling bug in `SUNMatScaleAddI_Sparse` for non-square matrices.
 
-<<<<<<< HEAD
 Changed the default fourth order DIRK method to `ARKODE_ARK436L2SA_DIRK_6_3_4`
 for improved accuracy and embedded stability. To revert to the previous default,
 use `ARKStepSetTableNum(arkode_mem, ARKODE_SDIRK_5_3_4, ARKODE_ERK_NONE)`.
@@ -21,9 +20,8 @@
 Added the ERK method `ARKODE_SOFRONIOU_SPALETTA_5_3_4` which is now the default
 fourth order ERK method. To revert to the previous default, use
 `ERKStepSetTableNum(arkode_mem, ARKODE_ZONNEVELD_5_3_4)`.
-=======
+
 Fixed missing soversions in some `SUNLinearSolver` CMake targets.
->>>>>>> b557eea5
 
 ## Changes to SUNDIALS in release 6.6.1
 
