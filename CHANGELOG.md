# SUNDIALS Changelog


## Changes to SUNDIALS in release X.X.X

Fixed a regression introduced by the stop time bug fix in v6.6.1 where ARKODE,
CVODE, CVODES, IDA, and IDAS would return at the stop time rather than the
requested output time if the stop time was reached in the same step in which the
output time was passed.

Fixed a bug in ARKODE where `ARKStepSetInterpolateStopTime` would return an
interpolated solution at the stop time in some cases when interpolation was
disabled.

Fixed a bug in `ARKStepSetTableNum` wherein it did not recognize
`ARKODE_ARK2_ERK_3_1_2` and `ARKODE_ARK2_DIRK_3_1_2` as a valid additive
Runge--Kutta Butcher table pair.

Renamed some internal types in CVODES and IDAS to allow both packages to be
built together in the same binary.

Improved computational complexity of `SUNMatScaleAddI_Sparse` from `O(M*N)` to
`O(NNZ)`.

Fixed scaling bug in `SUNMatScaleAddI_Sparse` for non-square matrices.

Fixed missing soversions in some `SUNLinearSolver` and `SUNNonlinearSolver`
CMake targets.

<<<<<<< HEAD
Added the third order ERK method `ARKODE_SHU_OSHER_3_2_3` the fourth order
ERK method `ARKODE_SOFRONIOU_SPALETTA_5_3_4`, the sixth order ERK method
`ARKODE_VERNER_9_5_6`, the seventh order ERK method `ARKODE_VERNER_10_6_7`,
the eighth order ERK method `ARKODE_VERNER_13_7_8`, and the ninth order ERK
method `ARKODE_VERNER_16_8_9`.
=======
Fixed the build system support for MAGMA when using a NVIDIA HPC SDK installation of CUDA
and fixed the targets used for rocBLAS and rocSPARSE.

Added the fourth order ERK method `ARKODE_SOFRONIOU_SPALETTA_5_3_4`.
>>>>>>> b84b3302

## Changes to SUNDIALS in release 6.6.1

Updated the Tpetra NVector interface to support Trilinos 14.

Fixed a memory leak when destroying a CUDA, HIP, SYCL, or system SUNMemoryHelper
object.

Fixed a bug in ARKODE, CVODE, CVODES, IDA, and IDAS where the stop time may not
be cleared when using normal mode if the requested output time is the same as
the stop time. Additionally, with ARKODE, CVODE, and CVODES this fix removes an
unnecessary interpolation of the solution at the stop time that could occur in
this case.

## Changes to SUNDIALS in release 6.6.0

A new time-stepping module, `SPRKStep`, was added to ARKODE. This time-stepper
provides explicit symplectic partitioned Runge-Kutta methods up to order 10
for separable Hamiltonian systems.

Added support for relaxation Runge-Kutta methods to ERKStep and ARKStep in
ARKODE.

Added the second order IMEX method from Giraldo, Kelly, and Constantinescu 2013
as the default second order IMEX method in ARKStep. The explicit table is given
by `ARKODE_ARK2_ERK_3_1_2` and the implicit table by `ARKODE_ARK2_DIRK_3_1_2`.

Updated CVODE, CVODES and ARKODE default behavior when returning the solution when
the internal time has reached a user-specified stop time.  Previously, the output
solution was interpolated to the value of `tstop`; the default is now to copy the
internal solution vector.  Users who wish to revert to interpolation may call a new
routine `CVodeSetInterpolateStopTime`, `ARKStepSetInterpolateStopTime`,
`ERKStepSetInterpolateStopTime`, or `MRIStepSetInterpolateStopTime`.

A potential bug was fixed when using inequality constraint handling and
calling `ARKStepGetEstLocalErrors` or `ERKStepGetEstLocalErrors` after a failed
step in which an inequality constraint violation occurred. In this case, the
values returned by `ARKStepGetEstLocalErrors` or `ERKStepGetEstLocalErrors` may
have been invalid.

Updated the F2003 utility routines `SUNDIALSFileOpen` and `SUNDIALSFileClose`
to support user specification of `stdout` and `stderr` strings for the output
file names.

## Changes to SUNDIALS in release 6.5.1

Added the functions `ARKStepClearStopTime`, `ERKStepClearStopTime`,
`MRIStepClearStopTime`, `CVodeClearStopTime`, and `IDAClearStopTime` to
disable a previously set stop time.

Fixed build errors when using SuperLU_DIST with ROCM enabled to target AMD GPUs.

Fixed compilation errors in some SYCL examples when using the `icx` compiler.

The default interpolant in ARKODE when using a first order method has been
updated to a linear interpolant to ensure values obtained by the integrator are
returned at the ends of the time interval. To restore the previous behavior of
using a constant interpolant call `ARKStepSetInterpolantDegree`,
`ERKStepSetInterpolantDegree`, or `MRIStepSetInterpolantDegree` and set the
interpolant degree to zero before evolving the problem.

## Changes to SUNDIALS in release 6.5.0

Added the functions `ARKStepGetJac`, `ARKStepGetJacTime`,
`ARKStepGetJacNumSteps`, `MRIStepGetJac`, `MRIStepGetJacTime`,
`MRIStepGetJacNumSteps`, `CVodeGetJac`, `CVodeGetJacTime`,
`CVodeGetJacNumSteps`, `IDAGetJac`, `IDAGetJacCj`, `IDAGetJacTime`,
`IDAGetJacNumSteps`, `KINGetJac`, `KINGetJacNumIters` to assist in
debugging simulations utilizing a matrix-based linear solver.

Added support for the SYCL backend with RAJA 2022.x.y.

Fixed an underflow bug during root finding in ARKODE, CVODE, CVODES, IDA and
IDAS.

Fixed an issue with finding oneMKL when using the `icpx` compiler with the
`-fsycl` flag as the C++ compiler instead of `dpcpp`.

Fixed the shape of the arrays returned by `FN_VGetArrayPointer` functions as well
as the `FSUNDenseMatrix_Data`, `FSUNBandMatrix_Data`, `FSUNSparseMatrix_Data`,
`FSUNSparseMatrix_IndexValues`, and `FSUNSparseMatrix_IndexPointers` functions.
Compiling and running code that uses the SUNDIALS Fortran interfaces with
bounds checking will now work.

Fixed an implicit conversion error in the Butcher table for ESDIRK5(4)7L[2]SA2.

A new capability to keep track of memory allocations made through the `SUNMemoryHelper`
classes has been added. Memory allocation stats can be accessed through the
`SUNMemoryHelper_GetAllocStats` function. See the documentation for
the `SUNMemoryHelper` classes for more details.

Added support for CUDA 12.

## Changes to SUNDIALS in release 6.4.1

Fixed a bug with the Kokkos interfaces that would arise when using clang.

Fixed a compilation error with the Intel oneAPI 2022.2 Fortran compiler in the
Fortran 2003 interface test for the serial `N_Vector`.

Fixed a bug in the SUNLINSOL_LAPACKBAND and SUNLINSOL_LAPACKDENSE modules
which would cause the tests to fail on some platforms.

## Changes to SUNDIALS in release 6.4.0

CMake 3.18.0 or newer is now required for CUDA support.

A C++14 compliant compiler is now required for C++ based features and examples
e.g., CUDA, HIP, RAJA, Trilinos, SuperLU_DIST, MAGMA, GINKGO, and KOKKOS.

Added support for GPU enabled SuperLU_DIST and SuperLU_DIST v8.x.x. Removed
support for SuperLU_DIST v6.x.x or older. Fix mismatched definition and
declaration bug in SuperLU_DIST matrix constructor.

Added support for the [Ginkgo](https://ginkgo-project.github.io/) linear algebra
library. This support includes new `SUNMatrix` and `SUNLinearSolver`
implementations, see the `SUNMATRIX_GINKGO` and `SUNLINEARSOLVER_GINKGO`
sections in the documentation for more information.

Added new `NVector`, dense `SUNMatrix`, and dense `SUNLinearSolver`
implementations utilizing [Kokkos Ecosystem](https://kokkos.org/) for
performance portability, see the `NVECTOR_KOKKOS`, `SUNMATRIX_KOKKOSDENSE` and
`SUNLINEARSOLVER_KOKKOSDENSE` sections in the documentation for more
information.

Added the functions `ARKStepSetTableName`, `ERKStepSetTableName`,
`MRIStepCoupling_LoadTableByName`, `ARKodeButcherTable_LoadDIRKByName`, and
`ARKodeButcherTable_LoadERKByName` to load a table from a string.

Fixed a bug in the CUDA and HIP vectors where `N_VMaxNorm` would return the
minimum positive floating-point value for the zero vector.

Fixed memory leaks/out of bounds memory accesses in the ARKODE MRIStep module
that could occur when attaching a coupling table after reinitialization with a
different number of stages than originally selected.

Fixed a memory leak in CVODE and CVODES where the projection memory would not be
deallocated when calling `CVodeFree`.

## Changes to SUNDIALS in release 6.3.0

Added `GetUserData` functions in each package to retrieve the user data pointer
provided to `SetUserData` functions. See `ARKStepGetUserData`,
`ERKStepGetUserData`, `MRIStepGetUserData`, `CVodeGetUserData`,
`IDAGetUserData`, or `KINGetUserData` for more information.

Fixed a bug in `ERKStepReset`, `ERKStepReInit`, `ARKStepReset`, `ARKStepReInit`,
`MRIStepReset`, and `MRIStepReInit` where a previously-set value of *tstop* (from
a call to `ERKStepSetStopTime`, `ARKStepSetStopTime`, or `MRIStepSetStopTime`,
respectively) would not be cleared.

Updated `MRIStepReset` to call the corresponding `MRIStepInnerResetFn` with the same
(*tR*,*yR*) arguments for the `MRIStepInnerStepper` object that is used to evolve the
MRI "fast" time scale subproblems.

Added a new [example](examples/cvode/serial/cvRocket_dns.c) which
demonstrates using CVODE with a discontinuous right-hand-side function
and rootfinding.

Added a variety of embedded DIRK methods from [Kennedy & Carpenter,
NASA TM-2016-219173, 2016] and [Kennedy & Carpenter, Appl. Numer. Math., 146, 2019] to
ARKODE.

Fixed the unituitive behavior of the `USE_GENERIC_MATH` CMake option which
caused the double precision math functions to be used regardless of the value of
`SUNDIALS_PRECISION`. Now, SUNDIALS will use precision appropriate math
functions when they are available and the user may provide the math library to
link to via the advanced CMake option `SUNDIALS_MATH_LIBRARY`.

Changed `SUNDIALS_LOGGING_ENABLE_MPI` CMake option default to be 'OFF'.

## Changes to SUNDIALS in release 6.2.0

Added the `SUNLogger` API which provides a SUNDIALS-wide
mechanism for logging of errors, warnings, informational output,
and debugging output.

Deprecated the following functions, it is recommended to use the `SUNLogger` API
instead.

* `ARKStepSetDiagnostics`
* `ERKStepSetDiagnostics`
* `MRIStepSetDiagnostics`
* `KINSetInfoFile`
* `SUNNonlinSolSetPrintLevel_Newton`
* `SUNNonlinSolSetInfoFile_Newton`
* `SUNNonlinSolSetPrintLevel_FixedPoint`
* `SUNNonlinSolSetInfoFile_FixedPoint`
* `SUNLinSolSetInfoFile_PCG`
* `SUNLinSolSetPrintLevel_PCG`
* `SUNLinSolSetInfoFile_SPGMR`
* `SUNLinSolSetPrintLevel_SPGMR`
* `SUNLinSolSetInfoFile_SPFGMR`
* `SUNLinSolSetPrintLevel_SPFGMR`
* `SUNLinSolSetInfoFile_SPTFQM`
* `SUNLinSolSetPrintLevel_SPTFQMR`
* `SUNLinSolSetInfoFile_SPBCGS`
* `SUNLinSolSetPrintLevel_SPBCGS`

The `SUNLinSolSetInfoFile_**` and  `SUNNonlinSolSetInfoFile_*` family of
functions are now enabled by setting the CMake option `SUNDIALS_LOGGING_LEVEL`
to a value `>= 3`.

Added the function `SUNProfiler_Reset` to reset the region timings and counters
to zero.

Added the functions `ARKStepPrintAllStats`, `ERKStepPrintAllStats`,
`MRIStepPrintAll`, `CVodePrintAllStats`, `IDAPrintAllStats`, and
`KINPrintAllStats` to output all of the integrator, nonlinear solver, linear
solver, and other statistics in one call. The file `scripts/sundials_csv.py`
contains functions for parsing the comma-separated value output files.

Added functions to CVODE, CVODES, IDA, and IDAS to change the default step size
adaptivity parameters. For more information see the documentation for:

* `CVodeSetEtaFixedStepBounds`
* `CVodeSetEtaMaxFirstStep`
* `CVodeSetEtaMaxEarlyStep`
* `CVodeSetNumStepsEtaMaxEarlyStep`
* `CVodeSetEtaMax`
* `CVodeSetEtaMin`
* `CVodeSetEtaMinErrFail`
* `CVodeSetEtaMaxErrFail`
* `CVodeSetNumFailsEtaMaxErrFail`
* `CVodeSetEtaConvFail`
* `IDASetEtaFixedStepBounds`
* `IDAsetEtaMax`
* `IDASetEtaMin`
* `IDASetEtaLow`
* `IDASetEtaMinErrFail`
* `IDASetEtaConvFail`

Added the functions `CVodeSetDeltaGammaMaxLSetup` and
`CVodeSetDeltaGammaMaxBadJac` in CVODE and CVODES to adjust the `gamma` change
thresholds to require a linear solver setup or Jacobian/precondition update,
respectively.

Added the function `IDASetDetlaCjLSetup` in IDA and IDAS to adjust the parameter
that determines when a change in `c_j` requires calling the linear solver setup
function.

Added the function `MRIStepSetOrder` to select the default MRI method of a given
order.

Added support to CVODES for integrating IVPs with constraints using BDF methods
and projecting the solution onto the constraint manifold with a user defined
projection function. This implementation is accompanied by additions to the
CVODES user documentation and examples.

The behavior of `N_VSetKernelExecPolicy_Sycl` has been updated to be consistent
with the CUDA and HIP vectors. The input execution policies are now cloned and
may be freed after calling `N_VSetKernelExecPolicy_Sycl`. Additionally, `NULL`
inputs are now allowed and, if provided, will reset the vector execution
policies to the defaults.

Fixed the `SUNContext` convenience class for C++ users to disallow copy
construction and allow move construction.

A memory leak in the SYCL vector was fixed where the execution policies were
not freed when the vector was destroyed.

The include guard in `nvector_mpimanyvector.h` has been corrected to enable
using both the ManyVector and MPIManyVector NVector implementations in the same
simulation.

Changed exported SUNDIALS PETSc CMake targets to be INTERFACE IMPORTED instead
of UNKNOWN IMPORTED.

A bug was fixed in the integrator functions to retrieve the number of nonlinear
solver failures. The failure count returned was the number of failed *steps* due
to a nonlinear solver failure i.e., if a nonlinear solve failed with a stale
Jacobian or preconditioner but succeeded after updating the Jacobian or
preconditioner, the initial failure was not included in the nonlinear solver
failure count. The following functions have been updated to return the total
number of nonlinear solver failures:

* `ARKStepGetNumNonlinSolvConvFails`
* `ARKStepGetNonlinSolvStats`
* `MRIStepGetNumNonlinSolvConvFails`
* `MRIStepGetNonlinSolvStats`
* `CVodeGetNumNonlinSolvConvFails`
* `CVodeGetNonlinSolvStats`
* `CVodeGetSensNumNonlinSolvConvFails`
* `CVodeGetSensNonlinSolvStats`
* `CVodeGetStgrSensNumNonlinSolvConvFails`
* `CVodeGetStgrSensNonlinSolvStats`
* `IDAGetNumNonlinSolvConvFails`
* `IDAGetNonlinSolvStats`
* `IDAGetSensNumNonlinSolvConvFails`
* `IDAGetSensNonlinSolvStats`

As such users may see an increase in the number of failures reported from the
above functions. The following functions have been added to retrieve the number
of failed steps due to a nonlinear solver failure i.e., the counts previously
returned by the above functions:

* `ARKStepGetNumStepSolveFails`
* `MRIStepGetNumStepSolveFails`
* `CVodeGetNumStepSolveFails`
* `CVodeGetNumStepSensSolveFails`
* `CVodeGetNumStepStgrSensSolveFails`
* `IDAGetNumStepSolveFails`
* `IDAGetNumStepSensSolveFails`

## Changes to SUNDIALS in release 6.1.1

Fixed exported `SUNDIALSConfig.cmake`.

Fixed Fortran interface to `MRIStepInnerStepper` and `MRIStepCoupling`
structures and functions.

Added new Fortran example program,
`examples/arkode/F2003_serial/ark_kpr_mri_f2003.f90` demonstrating MRI
capabilities.

## Changes to SUNDIALS in release 6.1.0

Added new reduction implementations for the CUDA and HIP NVECTORs that use
shared memory (local data storage) instead of atomics. These new implementations
are recommended when the target hardware does not provide atomic support for the
floating point precision that SUNDIALS is being built with. The HIP vector uses
these by default, but the `N_VSetKernelExecPolicy_Cuda` and
`N_VSetKernelExecPolicy_Hip` functions can be used to choose between
different reduction implementations.

`SUNDIALS::<lib>` targets with no static/shared suffix have been added for use
within the build directory (this mirrors the targets exported on installation).

`CMAKE_C_STANDARD` is now set to 99 by default.

Fixed exported `SUNDIALSConfig.cmake` when profiling is enabled without Caliper.

Fixed `sundials_export.h` include in `sundials_config.h`.

Fixed memory leaks in the SUNLINSOL_SUPERLUMT linear solver.

## Changes to SUNDIALS in release 6.0.0

### SUNContext

SUNDIALS v6.0.0 introduces a new `SUNContext` object on which all other SUNDIALS
objects depend. As such, the constructors for all SUNDIALS packages, vectors,
matrices, linear solvers, nonlinear solvers, and memory helpers have been
updated to accept a context as the last input. Users upgrading to SUNDIALS
v6.0.0 will need to call `SUNContext_Create` to create a context object with
before calling any other SUNDIALS library function, and then provide this object
to other SUNDIALS constructors. The context object has been introduced to allow
SUNDIALS to provide new features, such as the profiling/instrumentation also
introduced in this release, while maintaining thread-safety. See the
documentation section on the `SUNContext` for more details.

A script `upgrade-to-sundials-6-from-5.sh` has been provided with the release
(obtainable from the GitHub release page) to help ease the transition to
SUNDIALS v6.0.0. The script will add a `SUNCTX_PLACEHOLDER` argument to all of
the calls to SUNDIALS constructors that now require a `SUNContext` object. It
can also update deprecated SUNDIALS constants/types to the new names. It can be
run like this:

```
> ./upgrade-to-sundials-6-from-5.sh <files to update>
```

### SUNProfiler

A capability to profile/instrument SUNDIALS library code has been added. This
can be enabled with the CMake option `SUNDIALS_BUILD_WITH_PROFILING`. A built-in
profiler will be used by default, but the
[Caliper](https://github.com/LLNL/Caliper) library can also be used instead with
the CMake option `ENABLE_CALIPER`. See the documentation section on profiling
for more details.  **WARNING**: Profiling will impact performance, and should be
enabled judiciously.

### SUNMemoryHelper

The `SUNMemoryHelper` functions `Alloc`, `Dealloc`, and `Copy` have been updated
to accept an opaque handle as the last input. At a minimum, existing
`SUNMemoryHelper` implementations will need to update these functions to accept
the additional argument. Typically, this handle is the execution stream (e.g., a
CUDA/HIP stream or SYCL queue) for the operation. The CUDA, HIP, and SYCL
`SUNMemoryHelper` implementations have been updated accordingly. Additionally,
the constructor for the SYCL implementation has been updated to remove the SYCL
queue as an input.

### NVector

Two new optional vector operations, `N_VDotProdMultiLocal` and
`N_VDotProdMultiAllReduce`, have been added to support low-synchronization
methods for Anderson acceleration.

The CUDA, HIP, and SYCL execution policies have been moved from the `sundials`
namespace to the `sundials::cuda`, `sundials::hip`, and `sundials::sycl`
namespaces respectively. Accordingly, the prefixes "Cuda", "Hip", and "Sycl"
have been removed from the execution policy classes and methods.

The `Sundials` namespace used by the Trilinos Tpetra NVector has been replaced
with the `sundials::trilinos::nvector_tpetra` namespace.

The serial, PThreads, PETSc, *hypre*, Parallel, OpenMP_DEV, and OpenMP vector
functions `N_VCloneVectorArray_*` and `N_VDestroyVectorArray_*` have been
deprecated. The generic `N_VCloneVectorArray` and `N_VDestroyVectorArray`
functions should be used instead.

The previously deprecated constructor `N_VMakeWithManagedAllocator_Cuda` and
the function `N_VSetCudaStream_Cuda` have been removed and replaced with
`N_VNewWithMemHelp_Cuda` and `N_VSetKerrnelExecPolicy_Cuda` respectively.

The previously deprecated macros `PVEC_REAL_MPI_TYPE` and
`PVEC_INTEGER_MPI_TYPE` have been removed and replaced with
`MPI_SUNREALTYPE` and `MPI_SUNINDEXTYPE` respectively.

### SUNLinearSolver

The following previously deprecated functions have been removed

| Removed                   | Replaced with                    |
|:--------------------------|:---------------------------------|
| `SUNBandLinearSolver`     | `SUNLinSol_Band`                 |
| `SUNDenseLinearSolver`    | `SUNLinSol_Dense`                |
| `SUNKLU`                  | `SUNLinSol_KLU`                  |
| `SUNKLUReInit`            | `SUNLinSol_KLUReInit`            |
| `SUNKLUSetOrdering`       | `SUNLinSol_KLUSetOrdering`       |
| `SUNLapackBand`           | `SUNLinSol_LapackBand`           |
| `SUNLapackDense`          | `SUNLinSol_LapackDense`          |
| `SUNPCG`                  | `SUNLinSol_PCG`                  |
| `SUNPCGSetPrecType`       | `SUNLinSol_PCGSetPrecType`       |
| `SUNPCGSetMaxl`           | `SUNLinSol_PCGSetMaxl`           |
| `SUNSPBCGS`               | `SUNLinSol_SPBCGS`               |
| `SUNSPBCGSSetPrecType`    | `SUNLinSol_SPBCGSSetPrecType`    |
| `SUNSPBCGSSetMaxl`        | `SUNLinSol_SPBCGSSetMaxl`        |
| `SUNSPFGMR`               | `SUNLinSol_SPFGMR`               |
| `SUNSPFGMRSetPrecType`    | `SUNLinSol_SPFGMRSetPrecType`    |
| `SUNSPFGMRSetGSType`      | `SUNLinSol_SPFGMRSetGSType`      |
| `SUNSPFGMRSetMaxRestarts` | `SUNLinSol_SPFGMRSetMaxRestarts` |
| `SUNSPGMR`                | `SUNLinSol_SPGMR`                |
| `SUNSPGMRSetPrecType`     | `SUNLinSol_SPGMRSetPrecType`     |
| `SUNSPGMRSetGSType`       | `SUNLinSol_SPGMRSetGSType`       |
| `SUNSPGMRSetMaxRestarts`  | `SUNLinSol_SPGMRSetMaxRestarts`  |
| `SUNSPTFQMR`              | `SUNLinSol_SPTFQMR`              |
| `SUNSPTFQMRSetPrecType`   | `SUNLinSol_SPTFQMRSetPrecType`   |
| `SUNSPTFQMRSetMaxl`       | `SUNLinSol_SPTFQMRSetMaxl`       |
| `SUNSuperLUMT`            | `SUNLinSol_SuperLUMT`            |
| `SUNSuperLUMTSetOrdering` | `SUNLinSol_SuperLUMTSetOrdering` |

### Fortran Interfaces

The ARKODE, CVODE, IDA, and KINSOL Fortran 77 interfaces have been removed. See
the "SUNDIALS Fortran Interface" section in the user guides and the F2003
example programs for more details using the SUNDIALS Fortran 2003 module
interfaces.

### ARKODE

The ARKODE MRIStep module has been extended to support implicit-explicit (IMEX)
multirate infinitesimal generalized additive Runge-Kutta (MRI-GARK) methods. As
such, `MRIStepCreate` has been updated to include arguments for the slow
explicit and slow implicit ODE right-hand side functions. `MRIStepCreate` has
also been updated to require attaching an `MRIStepInnerStepper` for evolving the
fast time scale. `MRIStepReInit` has been similarly updated to take explicit
and implicit right-hand side functions as input. Codes using explicit or
implicit MRI methods will need to update `MRIStepCreate` and `MRIStepReInit`
calls to pass `NULL` for either the explicit or implicit right-hand side
function as appropriate. If ARKStep is used as the fast time scale integrator,
codes will need to call `ARKStepCreateMRIStepInnerStepper` to wrap the ARKStep
memory as an `MRIStepInnerStepper` object. Additionally, `MRIStepGetNumRhsEvals`
has been updated to return the number of slow implicit and explicit function
evaluations. The coupling table structure `MRIStepCouplingMem` and the
functions `MRIStepCoupling_Alloc` and `MRIStepCoupling_Create` have also
been updated to support IMEX-MRI-GARK methods.

The deprecated functions `MRIStepGetCurrentButcherTables` and
`MRIStepWriteButcher` and the utility functions `MRIStepSetTable` and
`MRIStepSetTableNum` have been removed. Users wishing to create an MRI-GARK
method from a Butcher table should use `MRIStepCoupling_MIStoMRI` to create
the corresponding MRI coupling table and attach it with `MRIStepSetCoupling`.

The implementation of solve-decoupled implicit MRI-GARK methods has been updated
to remove extraneous slow implicit function calls and reduce the memory
requirements.

Deprecated ARKODE nonlinear solver predictors: specification of the ARKStep
"bootstrap" or "minimum correction" predictors (options 4 and 5 from
`ARKStepSetPredictorMethod`), or MRIStep "bootstrap" predictor (option 4 from
`MRIStepSetPredictorMethod`), will output a deprecation warning message.
These options will be removed in a future release.

The previously deprecated functions `ARKStepSetMaxStepsBetweenLSet` and
`ARKStepSetMaxStepsBetweenJac` have been removed and replaced with
`ARKStepSetLSetupFrequency` and `ARKStepSetMaxStepsBetweenJac` respectively.

### CVODE

The previously deprecated function `CVodeSetMaxStepsBetweenJac` has been removed
and replaced with `CVodeSetJacEvalFrequency`.

### CVODES

Added a new function `CVodeGetLinSolveStats` to get the CVODES linear solver
statistics as a group.

Added a new function, `CVodeSetMonitorFn`, that takes a user-function
to be called by CVODES after every `nst` successfully completed time-steps.
This is intended to provide a way of monitoring the CVODES statistics
throughout the simulation.

The previously deprecated function `CVodeSetMaxStepsBetweenJac` has been removed
and replaced with `CVodeSetJacEvalFrequency`.

### KINSOL

New orthogonalization methods were added for use within Anderson acceleration
in KINSOL. See the "Anderson Acceleration QR Factorization" subsection within
the mathematical considerations chapter of the user guide and the
`KINSetOrthAA` function documentation for more details.

### Deprecations

In addition to the deprecations noted elsewhere, many constants, types, and
functions have been renamed so that they are properly namespaced. The old names
have been deprecated and will be removed in SUNDIALS v7.0.0.

The following constants, macros, and  typedefs are now deprecated:

| Deprecated Name            | New Name                          |
|:---------------------------|:----------------------------------|
| `realtype`                 | `sunrealtype`                     |
| `booleantype`              | `sunbooleantype`                  |
| `RCONST`                   | `SUN_RCONST`                      |
| `BIG_REAL`                 | `SUN_BIG_REAL`                    |
| `SMALL_REAL`               | `SUN_SMALL_REAL`                  |
| `UNIT_ROUNDOFF`            | `SUN_UNIT_ROUNDOFF`               |
| `PREC_NONE`                | `SUN_PREC_NONE`                   |
| `PREC_LEFT`                | `SUN_PREC_LEFT`                   |
| `PREC_RIGHT`               | `SUN_PREC_RIGHT`                  |
| `PREC_BOTH`                | `SUN_PREC_BOTH`                   |
| `MODIFIED_GS`              | `SUN_MODIFIED_GS`                 |
| `CLASSICAL_GS`             | `SUN_CLASSICAL_GS`                |
| `ATimesFn`                 | `SUNATimesFn`                     |
| `PSetupFn`                 | `SUNPSetupFn`                     |
| `PSolveFn`                 | `SUNPSolveFn`                     |
| `DlsMat`                   | `SUNDlsMat`                       |
| `DENSE_COL`                | `SUNDLS_DENSE_COL`                |
| `DENSE_ELEM`               | `SUNDLS_DENSE_ELEM`               |
| `BAND_COL`                 | `SUNDLS_BAND_COL`                 |
| `BAND_COL_ELEM`            | `SUNDLS_BAND_COL_ELEM`            |
| `BAND_ELEM`                | `SUNDLS_BAND_ELEM`                |
| `SDIRK_2_1_2`              | `ARKODE_SDIRK_2_1_2`              |
| `BILLINGTON_3_3_2`         | `ARKODE_BILLINGTON_3_3_2`         |
| `TRBDF2_3_3_2`             | `ARKODE_TRBDF2_3_3_2`             |
| `KVAERNO_4_2_3`            | `ARKODE_KVAERNO_4_2_3`            |
| `ARK324L2SA_DIRK_4_2_3`    | `ARKODE_ARK324L2SA_DIRK_4_2_3`    |
| `CASH_5_2_4`               | `ARKODE_CASH_5_2_4`               |
| `CASH_5_3_4`               | `ARKODE_CASH_5_3_4`               |
| `SDIRK_5_3_4`              | `ARKODE_SDIRK_5_3_4`              |
| `KVAERNO_5_3_4`            | `ARKODE_KVAERNO_5_3_4`            |
| `ARK436L2SA_DIRK_6_3_4`    | `ARKODE_ARK436L2SA_DIRK_6_3_4`    |
| `KVAERNO_7_4_5`            | `ARKODE_KVAERNO_7_4_5`            |
| `ARK548L2SA_DIRK_8_4_5`    | `ARKODE_ARK548L2SA_DIRK_8_4_5`    |
| `ARK437L2SA_DIRK_7_3_4`    | `ARKODE_ARK437L2SA_DIRK_7_3_4`    |
| `ARK548L2SAb_DIRK_8_4_5`   | `ARKODE_ARK548L2SAb_DIRK_8_4_5`   |
| `MIN_DIRK_NUM`             | `ARKODE_MIN_DIRK_NUM`             |
| `MAX_DIRK_NUM`             | `ARKODE_MAX_DIRK_NUM`             |
| `MIS_KW3`                  | `ARKODE_MIS_KW3`                  |
| `MRI_GARK_ERK33a`          | `ARKODE_MRI_GARK_ERK33a`          |
| `MRI_GARK_ERK45a`          | `ARKODE_MRI_GARK_ERK45a`          |
| `MRI_GARK_IRK21a`          | `ARKODE_MRI_GARK_IRK21a`          |
| `MRI_GARK_ESDIRK34a`       | `ARKODE_MRI_GARK_ESDIRK34a`       |
| `MRI_GARK_ESDIRK46a`       | `ARKODE_MRI_GARK_ESDIRK46a`       |
| `IMEX_MRI_GARK3a`          | `ARKODE_IMEX_MRI_GARK3a`          |
| `IMEX_MRI_GARK3b`          | `ARKODE_IMEX_MRI_GARK3b`          |
| `IMEX_MRI_GARK4`           | `ARKODE_IMEX_MRI_GARK4`           |
| `MIN_MRI_NUM`              | `ARKODE_MIN_MRI_NUM`              |
| `MAX_MRI_NUM`              | `ARKODE_MAX_MRI_NUM`              |
| `DEFAULT_MRI_TABLE_3`      | `MRISTEP_DEFAULT_TABLE_3`         |
| `DEFAULT_EXPL_MRI_TABLE_3` | `MRISTEP_DEFAULT_EXPL_TABLE_3`    |
| `DEFAULT_EXPL_MRI_TABLE_4` | `MRISTEP_DEFAULT_EXPL_TABLE_4`    |
| `DEFAULT_IMPL_SD_TABLE_2`  | `MRISTEP_DEFAULT_IMPL_SD_TABLE_2` |
| `DEFAULT_IMPL_SD_TABLE_3`  | `MRISTEP_DEFAULT_IMPL_SD_TABLE_3` |
| `DEFAULT_IMPL_SD_TABLE_4`  | `MRISTEP_DEFAULT_IMPL_SD_TABLE_4` |
| `DEFAULT_IMEX_SD_TABLE_3`  | `MRISTEP_DEFAULT_IMEX_SD_TABLE_3` |
| `DEFAULT_IMEX_SD_TABLE_4`  | `MRISTEP_DEFAULT_IMEX_SD_TABLE_4` |
| `HEUN_EULER_2_1_2`         | `ARKODE_HEUN_EULER_2_1_2`         |
| `BOGACKI_SHAMPINE_4_2_3`   | `ARKODE_BOGACKI_SHAMPINE_4_2_3`   |
| `ARK324L2SA_ERK_4_2_3`     | `ARKODE_ARK324L2SA_ERK_4_2_3`     |
| `ZONNEVELD_5_3_4`          | `ARKODE_ZONNEVELD_5_3_4`          |
| `ARK436L2SA_ERK_6_3_4`     | `ARKODE_ARK436L2SA_ERK_6_3_4`     |
| `SAYFY_ABURUB_6_3_4`       | `ARKODE_SAYFY_ABURUB_6_3_4`       |
| `CASH_KARP_6_4_5`          | `ARKODE_CASH_KARP_6_4_5`          |
| `FEHLBERG_6_4_5`           | `ARKODE_FEHLBERG_6_4_5`           |
| `DORMAND_PRINCE_7_4_5`     | `ARKODE_DORMAND_PRINCE_7_4_5`     |
| `ARK548L2SA_ERK_8_4_5`     | `ARKODE_ARK548L2SA_ERK_8_4_5`     |
| `VERNER_8_5_6`             | `ARKODE_VERNER_8_5_6`             |
| `FEHLBERG_13_7_8`          | `ARKODE_FEHLBERG_13_7_8`          |
| `KNOTH_WOLKE_3_3`          | `ARKODE_KNOTH_WOLKE_3_3`          |
| `ARK437L2SA_ERK_7_3_4`     | `ARKODE_ARK437L2SA_ERK_7_3_4`     |
| `ARK548L2SAb_ERK_8_4_5`    | `ARKODE_ARK548L2SAb_ERK_8_4_5`    |
| `MIN_ERK_NUM`              | `ARKODE_MIN_ERK_NUM`              |
| `MAX_ERK_NUM`              | `ARKODE_MAX_ERK_NUM`              |
| `DEFAULT_ERK_2`            | `ARKSTEP_DEFAULT_ERK_2`           |
| `DEFAULT_ERK_3`            | `ARKSTEP_DEFAULT_ERK_3`           |
| `DEFAULT_ERK_4`            | `ARKSTEP_DEFAULT_ERK_4`           |
| `DEFAULT_ERK_5`            | `ARKSTEP_DEFAULT_ERK_5`           |
| `DEFAULT_ERK_6`            | `ARKSTEP_DEFAULT_ERK_6`           |
| `DEFAULT_ERK_8`            | `ARKSTEP_DEFAULT_ERK_8`           |
| `DEFAULT_DIRK_2`           | `ARKSTEP_DEFAULT_DIRK_2`          |
| `DEFAULT_DIRK_3`           | `ARKSTEP_DEFAULT_DIRK_3`          |
| `DEFAULT_DIRK_4`           | `ARKSTEP_DEFAULT_DIRK_4`          |
| `DEFAULT_DIRK_5`           | `ARKSTEP_DEFAULT_DIRK_5`          |
| `DEFAULT_ARK_ETABLE_3`     | `ARKSTEP_DEFAULT_ARK_ETABLE_3`    |
| `DEFAULT_ARK_ETABLE_4`     | `ARKSTEP_DEFAULT_ARK_ETABLE_4`    |
| `DEFAULT_ARK_ETABLE_5`     | `ARKSTEP_DEFAULT_ARK_ETABLE_4`    |
| `DEFAULT_ARK_ITABLE_3`     | `ARKSTEP_DEFAULT_ARK_ITABLE_3`    |
| `DEFAULT_ARK_ITABLE_4`     | `ARKSTEP_DEFAULT_ARK_ITABLE_4`    |
| `DEFAULT_ARK_ITABLE_5`     | `ARKSTEP_DEFAULT_ARK_ITABLE_5`    |
| `DEFAULT_ERK_2`            | `ERKSTEP_DEFAULT_2`               |
| `DEFAULT_ERK_3`            | `ERKSTEP_DEFAULT_3`               |
| `DEFAULT_ERK_4`            | `ERKSTEP_DEFAULT_4`               |
| `DEFAULT_ERK_5`            | `ERKSTEP_DEFAULT_5`               |
| `DEFAULT_ERK_6`            | `ERKSTEP_DEFAULT_6`               |
| `DEFAULT_ERK_8`            | `ERKSTEP_DEFAULT_8`               |

In addition, the following functions are now deprecated (compile-time warnings
will be thrown if supported by the compiler):

| Deprecated Name               | New Name                     |
|:------------------------------|:-----------------------------|
| `CVSpilsSetLinearSolver`      | `CVodeSetLinearSolver`       |
| `CVSpilsSetEpsLin`            | `CVodeSetEpsLin`             |
| `CVSpilsSetPreconditioner`    | `CVodeSetPreconditioner`     |
| `CVSpilsSetJacTimes`          | `CVodeSetJacTimes`           |
| `CVSpilsGetWorkSpace`         | `CVodeGetLinWorkSpace`       |
| `CVSpilsGetNumPrecEvals`      | `CVodeGetNumPrecEvals`       |
| `CVSpilsGetNumPrecSolves`     | `CVodeGetNumPrecSolves`      |
| `CVSpilsGetNumLinIters`       | `CVodeGetNumLinIters`        |
| `CVSpilsGetNumConvFails`      | `CVodeGetNumConvFails`       |
| `CVSpilsGetNumJTSetupEvals`   | `CVodeGetNumJTSetupEvals`    |
| `CVSpilsGetNumJtimesEvals`    | `CVodeGetNumJtimesEvals`     |
| `CVSpilsGetNumRhsEvals`       | `CVodeGetNumLinRhsEvals`     |
| `CVSpilsGetLastFlag`          | `CVodeGetLastLinFlag`        |
| `CVSpilsGetReturnFlagName`    | `CVodeGetLinReturnFlagName`  |
| `CVSpilsSetLinearSolverB`     | `CVodeSetLinearSolverB`      |
| `CVSpilsSetEpsLinB`           | `CVodeSetEpsLinB`            |
| `CVSpilsSetPreconditionerB`   | `CVodeSetPreconditionerB`    |
| `CVSpilsSetPreconditionerBS`  | `CVodeSetPreconditionerBS`   |
| `CVSpilsSetJacTimesB`         | `CVodeSetJacTimesB`          |
| `CVSpilsSetJacTimesBS`        | `CVodeSetJacTimesBS`         |
| `CVDlsSetLinearSolver`        | `CVodeSetLinearSolver`       |
| `CVDlsSetJacFn`               | `CVodeSetJacFn`              |
| `CVDlsGetWorkSpace`           | `CVodeGetLinWorkSpace`       |
| `CVDlsGetNumJacEvals`         | `CVodeGetNumJacEvals`        |
| `CVDlsGetNumRhsEvals`         | `CVodeGetNumLinRhsEvals`     |
| `CVDlsGetLastFlag`            | `CVodeGetLastLinFlag`        |
| `CVDlsGetReturnFlagName`      | `CVodeGetLinReturnFlagName`  |
| `CVDlsSetLinearSolverB`       | `CVodeSetLinearSolverB`      |
| `CVDlsSetJacFnB`              | `CVodeSetJacFnB`             |
| `CVDlsSetJacFnBS`             | `CVodeSetJacFnBS`            |
| `CVDlsSetLinearSolver`        | `CVodeSetLinearSolver`       |
| `CVDlsSetJacFn`               | `CVodeSetJacFn`              |
| `CVDlsGetWorkSpace`           | `CVodeGetLinWorkSpace`       |
| `CVDlsGetNumJacEvals`         | `CVodeGetNumJacEvals`        |
| `CVDlsGetNumRhsEvals`         | `CVodeGetNumLinRhsEvals`     |
| `CVDlsGetLastFlag`            | `CVodeGetLastLinFlag`        |
| `CVDlsGetReturnFlagName`      | `CVodeGetLinReturnFlagName`  |
| `KINDlsSetLinearSolver`       | `KINSetLinearSolver`         |
| `KINDlsSetJacFn`              | `KINSetJacFn`                |
| `KINDlsGetWorkSpace`          | `KINGetLinWorkSpace`         |
| `KINDlsGetNumJacEvals`        | `KINGetNumJacEvals`          |
| `KINDlsGetNumFuncEvals`       | `KINGetNumLinFuncEvals`      |
| `KINDlsGetLastFlag`           | `KINGetLastLinFlag`          |
| `KINDlsGetReturnFlagName`     | `KINGetLinReturnFlagName`    |
| `KINSpilsSetLinearSolver`     | `KINSetLinearSolver`         |
| `KINSpilsSetPreconditioner`   | `KINSetPreconditioner`       |
| `KINSpilsSetJacTimesVecFn`    | `KINSetJacTimesVecFn`        |
| `KINSpilsGetWorkSpace`        | `KINGetLinWorkSpace`         |
| `KINSpilsGetNumPrecEvals`     | `KINGetNumPrecEvals`         |
| `KINSpilsGetNumPrecSolves`    | `KINGetNumPrecSolves`        |
| `KINSpilsGetNumLinIters`      | `KINGetNumLinIters`          |
| `KINSpilsGetNumConvFails`     | `KINGetNumLinConvFails`      |
| `KINSpilsGetNumJtimesEvals`   | `KINGetNumJtimesEvals`       |
| `KINSpilsGetNumFuncEvals`     | `KINGetNumLinFuncEvals`      |
| `KINSpilsGetLastFlag`         | `KINGetLastLinFlag`          |
| `KINSpilsGetReturnFlagName`   | `KINGetLinReturnFlagName`    |
| `IDASpilsSetLinearSolver`     | `IDASetLinearSolver`         |
| `IDASpilsSetPreconditioner`   | `IDASetPreconditioner`       |
| `IDASpilsSetJacTimes`         | `IDASetJacTimes`             |
| `IDASpilsSetEpsLin`           | `IDASetEpsLin`               |
| `IDASpilsSetIncrementFactor`  | `IDASetIncrementFactor`      |
| `IDASpilsGetWorkSpace`        | `IDAGetLinWorkSpace`         |
| `IDASpilsGetNumPrecEvals`     | `IDAGetNumPrecEvals`         |
| `IDASpilsGetNumPrecSolves`    | `IDAGetNumPrecSolves`        |
| `IDASpilsGetNumLinIters`      | `IDAGetNumLinIters`          |
| `IDASpilsGetNumConvFails`     | `IDAGetNumLinConvFails`      |
| `IDASpilsGetNumJTSetupEvals`  | `IDAGetNumJTSetupEvals`      |
| `IDASpilsGetNumJtimesEvals`   | `IDAGetNumJtimesEvals`       |
| `IDASpilsGetNumResEvals`      | `IDAGetNumLinResEvals`       |
| `IDASpilsGetLastFlag`         | `IDAGetLastLinFlag`          |
| `IDASpilsGetReturnFlagName`   | `IDAGetLinReturnFlagName`    |
| `IDASpilsSetLinearSolverB`    | `IDASetLinearSolverB`        |
| `IDASpilsSetEpsLinB`          | `IDASetEpsLinB`              |
| `IDASpilsSetIncrementFactorB` | `IDASetIncrementFactorB`     |
| `IDASpilsSetPreconditionerB`  | `IDASetPreconditionerB`      |
| `IDASpilsSetPreconditionerBS` | `IDASetPreconditionerBS`     |
| `IDASpilsSetJacTimesB`        | `IDASetJacTimesB`            |
| `IDASpilsSetJacTimesBS`       | `IDASetJacTimesBS`           |
| `IDADlsSetLinearSolver`       | `IDASetLinearSolver`         |
| `IDADlsSetJacFn`              | `IDASetJacFn`                |
| `IDADlsGetWorkSpace`          | `IDAGetLinWorkSpace`         |
| `IDADlsGetNumJacEvals`        | `IDAGetNumJacEvals`          |
| `IDADlsGetNumResEvals`        | `IDAGetNumLinResEvals`       |
| `IDADlsGetLastFlag`           | `IDAGetLastLinFlag`          |
| `IDADlsGetReturnFlagName`     | `IDAGetLinReturnFlagName`    |
| `IDADlsSetLinearSolverB`      | `IDASetLinearSolverB`        |
| `IDADlsSetJacFnB`             | `IDASetJacFnB`               |
| `IDADlsSetJacFnBS`            | `IDASetJacFnBS`              |
| `DenseGETRF`                  | `SUNDlsMat_DenseGETRF`       |
| `DenseGETRS`                  | `SUNDlsMat_DenseGETRS`       |
| `denseGETRF`                  | `SUNDlsMat_denseGETRF`       |
| `denseGETRS`                  | `SUNDlsMat_denseGETRS`       |
| `DensePOTRF`                  | `SUNDlsMat_DensePOTRF`       |
| `DensePOTRS`                  | `SUNDlsMat_DensePOTRS`       |
| `densePOTRF`                  | `SUNDlsMat_densePOTRF`       |
| `densePOTRS`                  | `SUNDlsMat_densePOTRS`       |
| `DenseGEQRF`                  | `SUNDlsMat_DenseGEQRF`       |
| `DenseORMQR`                  | `SUNDlsMat_DenseORMQR`       |
| `denseGEQRF`                  | `SUNDlsMat_denseGEQRF`       |
| `denseORMQR`                  | `SUNDlsMat_denseORMQR`       |
| `DenseCopy`                   | `SUNDlsMat_DenseCopy`        |
| `denseCopy`                   | `SUNDlsMat_denseCopy`        |
| `DenseScale`                  | `SUNDlsMat_DenseScale`       |
| `denseScale`                  | `SUNDlsMat_denseScale`       |
| `denseAddIdentity`            | `SUNDlsMat_denseAddIdentity` |
| `DenseMatvec`                 | `SUNDlsMat_DenseMatvec`      |
| `denseMatvec`                 | `SUNDlsMat_denseMatvec`      |
| `BandGBTRF`                   | `SUNDlsMat_BandGBTRF`        |
| `bandGBTRF`                   | `SUNDlsMat_bandGBTRF`        |
| `BandGBTRS`                   | `SUNDlsMat_BandGBTRS`        |
| `bandGBTRS`                   | `SUNDlsMat_bandGBTRS`        |
| `BandCopy`                    | `SUNDlsMat_BandCopy`         |
| `bandCopy`                    | `SUNDlsMat_bandCopy`         |
| `BandScale`                   | `SUNDlsMat_BandScale`        |
| `bandScale`                   | `SUNDlsMat_bandScale`        |
| `bandAddIdentity`             | `SUNDlsMat_bandAddIdentity`  |
| `BandMatvec`                  | `SUNDlsMat_BandMatvec`       |
| `bandMatvec`                  | `SUNDlsMat_bandMatvec`       |
| `ModifiedGS`                  | `SUNModifiedGS`              |
| `ClassicalGS`                 | `SUNClassicalGS`             |
| `QRfact`                      | `SUNQRFact`                  |
| `QRsol`                       | `SUNQRsol`                   |
| `DlsMat_NewDenseMat`          | `SUNDlsMat_NewDenseMat`      |
| `DlsMat_NewBandMat`           | `SUNDlsMat_NewBandMat`       |
| `DestroyMat`                  | `SUNDlsMat_DestroyMat`       |
| `NewIntArray`                 | `SUNDlsMat_NewIntArray`      |
| `NewIndexArray`               | `SUNDlsMat_NewIndexArray`    |
| `NewRealArray`                | `SUNDlsMat_NewRealArray`     |
| `DestroyArray`                | `SUNDlsMat_DestroyArray`     |
| `AddIdentity`                 | `SUNDlsMat_AddIdentity`      |
| `SetToZero`                   | `SUNDlsMat_SetToZero`        |
| `PrintMat`                    | `SUNDlsMat_PrintMat`         |
| `newDenseMat`                 | `SUNDlsMat_newDenseMat`      |
| `newBandMat`                  | `SUNDlsMat_newBandMat`       |
| `destroyMat`                  | `SUNDlsMat_destroyMat`       |
| `newIntArray`                 | `SUNDlsMat_newIntArray`      |
| `newIndexArray`               | `SUNDlsMat_newIndexArray`    |
| `newRealArray`                | `SUNDlsMat_newRealArray`     |
| `destroyArray`                | `SUNDlsMat_destroyArray`     |

In addition, the entire `sundials_lapack.h` header file is now deprecated for
removal in SUNDIALS v7.0.0. Note, this header file is not needed to use the
SUNDIALS LAPACK linear solvers.

## Changes to SUNDIALS in release 5.8.0

The RAJA NVECTOR implementation has been updated to support the SYCL backend
in addition to the CUDA and HIP backend. Users can choose the backend when
configuring SUNDIALS by using the `SUNDIALS_RAJA_BACKENDS` CMake variable. This
module remains experimental and is subject to change from version to version.

A new SUNMatrix and SUNLinearSolver implementation were added to interface
with the Intel oneAPI Math Kernel Library (oneMKL). Both the matrix and the
linear solver support general dense linear systems as well as block diagonal
linear systems. This module is experimental and is subject to change from
version to version.

Added a new *optional* function to the SUNLinearSolver API,
`SUNLinSolSetZeroGuess`, to indicate that the next call to `SUNlinSolSolve` will
be made with a zero initial guess. SUNLinearSolver implementations that do not
use the `SUNLinSolNewEmpty` constructor will, at a minimum, need set the
`setzeroguess` function pointer in the linear solver `ops` structure to
`NULL`. The SUNDIALS iterative linear solver implementations have been updated
to leverage this new set function to remove one dot product per solve.

The time integrator packages (ARKODE, CVODE(S), and IDA(S)) all now support a
new "matrix-embedded" SUNLinearSolver type.  This type supports user-supplied
SUNLinearSolver implementations that set up and solve the specified linear
system at each linear solve call.  Any matrix-related data structures are held
internally to the linear solver itself, and are not provided by the SUNDIALS
package.

Added functions to ARKODE and CVODE(S) for supplying an alternative right-hand
side function and to IDA(S) for supplying an alternative residual for use within
nonlinear system function evaluations.

Support for user-defined inner (fast) integrators has been to the MRIStep module
in ARKODE. See the "MRIStep Custom Inner Steppers" section in the user guide for
more information on providing a user-defined integration method.

Added specialized fused HIP kernels to CVODE which may offer better
performance on smaller problems when using CVODE with the `NVECTOR_HIP`
module. See the optional input function `CVodeSetUseIntegratorFusedKernels`
for more information. As with other SUNDIALS HIP features, this is
feature is experimental and may change from version to version.

New KINSOL options have been added to apply a constant damping factor in the
fixed point and Picard iterations (see `KINSetDamping`), to delay the start of
Anderson acceleration with the fixed point and Picard iterations (see
`KINSetDelayAA`), and to return the newest solution with the fixed point
iteration (see `KINSetReturnNewest`).

The installed SUNDIALSConfig.cmake file now supports the `COMPONENTS` option
to `find_package`. The exported targets no longer have IMPORTED_GLOBAL set.

A bug was fixed in `SUNMatCopyOps` where the matrix-vector product setup
function pointer was not copied.

A bug was fixed in the SPBCGS and SPTFQMR solvers for the case where a non-zero
initial guess and a solution scaling vector are provided. This fix only impacts
codes using SPBCGS or SPTFQMR as standalone solvers as all SUNDIALS packages
utilize a zero initial guess.

A bug was fixed in the ARKODE stepper modules where the stop time may be passed
after resetting the integrator.

A bug was fixed in `IDASetJacTimesResFn` in IDAS where the supplied function was
used in the dense finite difference Jacobian computation rather than the finite
difference Jacobian-vector product approximation.

A bug was fixed in the KINSOL Picard iteration where the value of
`KINSetMaxSetupCalls` would be ignored.

## Changes to SUNDIALS in release 5.7.0

A new NVECTOR implementation based on the SYCL abstraction layer has been added
targeting Intel GPUs. At present the only SYCL compiler supported is the DPC++
(Intel oneAPI) compiler. See the SYCL NVECTOR section in the user guide for more
details. This module is considered experimental and is subject to major changes
even in minor releases.

A new SUNMatrix and SUNLinearSolver implementation were added to interface
with the MAGMA linear algebra library. Both the matrix and the linear solver
support general dense linear systems as well as block diagonal linear systems,
and both are targeted at GPUs (AMD or NVIDIA).

## Changes to SUNDIALS in release 5.6.1

Fixed a bug in the SUNDIALS CMake which caused an error if the
`CMAKE_CXX_STANDARD` and `SUNDIALS_RAJA_BACKENDS` options were not provided.

Fixed some compiler warnings when using the IBM XL compilers.

## Changes to SUNDIALS in release 5.6.0

A new NVECTOR implementation based on the AMD ROCm HIP platform has been added.
This vector can target NVIDIA or AMD GPUs. See HIP NVECTOR section in the user
guide for more details. This module is considered experimental and is subject to
change from version to version.

The RAJA NVECTOR implementation has been updated to support the HIP backend
in addition to the CUDA backend. Users can choose the backend when configuring
SUNDIALS by using the `SUNDIALS_RAJA_BACKENDS` CMake variable. This module
remains experimental and is subject to change from version to version.

A new optional operation, `N_VGetDeviceArrayPointer`, was added to the N_Vector
API. This operation is useful for N_Vectors that utilize dual memory spaces,
e.g. the native SUNDIALS CUDA N_Vector.

The SUNMATRIX_CUSPARSE and SUNLINEARSOLVER_CUSOLVERSP_BATCHQR implementations
no longer require the SUNDIALS CUDA N_Vector. Instead, they require that the
vector utilized provides the `N_VGetDeviceArrayPointer` operation, and that the
pointer returned by `N_VGetDeviceArrayPointer` is a valid CUDA device pointer.

## Changes to SUNDIALS in release 5.5.0

Refactored the SUNDIALS build system. CMake 3.12.0 or newer is now required.
Users will likely see deprecation warnings, but otherwise the changes
should be fully backwards compatible for almost all users. SUNDIALS
now exports CMake targets and installs a `SUNDIALSConfig.cmake` file.

Added support for SuperLU DIST 6.3.0 or newer.

## Changes to SUNDIALS in release 5.4.0

Added full support for time-dependent mass matrices in ARKStep, and expanded
existing non-identity mass matrix infrastructure to support use of the
fixed point nonlinear solver.  Fixed bug for ERK method integration with
static mass matrices.

An interface between ARKStep and the XBraid multigrid reduction in time (MGRIT)
library has been added to enable parallel-in-time integration. See the ARKStep
documentation and examples for more details. This interface required the
addition of three new N_Vector operations to exchange vector data between
computational nodes, see `N_VBufSize`, `N_VBufPack`, and `N_VBufUnpack`. These
N_Vector operations are only used within the XBraid interface and need not be
implemented for any other context.

Updated the MRIStep time-stepping module in ARKODE to support higher-order
MRI-GARK methods [Sandu, SIAM J. Numer. Anal., 57, 2019], including methods that
involve solve-decoupled, diagonally-implicit treatment of the slow time scale.

A new API, `SUNMemoryHelper`, was added to support **GPU users** who have
complex memory management needs such as using memory pools. This is paired with
new constructors for the `NVECTOR_CUDA` and `NVECTOR_RAJA` modules that accept a
`SUNMemoryHelper` object. Refer to "The SUNMemoryHelper API", "NVECTOR CUDA" and
"NVECTOR RAJA" sections in the documentation for more information.

The `NVECTOR_RAJA` module has been updated to mirror the `NVECTOR_CUDA` module.
Notably, the update adds managed memory support to the `NVECTOR_RAJA` module.
Users of the module will need to update any calls to the `N_VMake_Raja` function
because that signature was changed. This module remains experimental and is
subject to change from version to version.

Added new `SetLSNormFactor` functions to CVODE(S), ARKODE, and IDA(S) to
to specify the factor for converting between integrator tolerances (WRMS norm)
and linear solver tolerances (L2 norm) i.e., `tol_L2 = nrmfac * tol_WRMS`.

Added new reset functions `ARKStepReset`, `ERKStepReset`, and
`MRIStepReset` to reset the stepper time and state vector to user-provided
values for continuing the integration from that point while retaining the
integration history. These function complement the reinitialization functions
`ARKStepReInit`, `ERKStepReInit`, and `MRIStepReInit` which reinitialize
the stepper so that the problem integration should resume as if started from
scratch.

Added new functions for advanced users providing a custom `SUNNonlinSolSysFn`.

The expected behavior of `SUNNonlinSolGetNumIters` and
`SUNNonlinSolGetNumConvFails` in the SUNNonlinearSolver API have been updated to
specify that they should return the number of nonlinear solver iterations and
convergence failures in the most recent solve respectively rather than the
cumulative number of iterations and failures across all solves respectively. The
API documentation and SUNDIALS provided SUNNonlinearSolver implementations and
have been updated accordingly. As before, the cumulative number of nonlinear
iterations and failures may be retrieved by calling the integrator provided get
functions.

**This change may cause a runtime error in existing user code**.
In IDAS and CVODES, the functions for forward integration with checkpointing
(`IDASolveF`, `CVodeF`) are now subject to a restriction on the number of time
steps allowed to reach the output time. This is the same restriction applied to
the `IDASolve` and `CVode` functions. The default maximum number of steps is
500, but this may be changed using the `<IDA|CVode>SetMaxNumSteps` function.
This change fixes a bug that could cause an infinite loop in the `IDASolveF`
and `CVodeF` and functions.

A minor inconsistency in CVODE(S) and a bug ARKODE when checking the Jacobian
evaluation frequency has been fixed. As a result codes using using a
non-default Jacobian update frequency through a call to
`CVodeSetMaxStepsBetweenJac` or `ARKStepSetMaxStepsBetweenJac` will need to
increase the provided value by 1 to achieve the same behavior as before. For
greater clarity the functions `CVodeSetMaxStepsBetweenJac`,
`ARKStepSetMaxStepsBetweenJac`, and `ARKStepSetMaxStepsBetweenLSet` have been
deprecated and replaced with `CVodeSetJacEvalFrequency`,
`ARKStepSetJacEvalFrequency`, and `ARKStepSetLSetupFrequency` respectively.
Additionally, the function `CVodeSetLSetupFrequency` has been added to CVODE(S)
to set the frequency of calls to the linear solver setup function.

The `NVECTOR_TRILINOS` module has been updated to work with Trilinos 12.18+.
This update changes the local ordinal type to always be an `int`.

Added support for CUDA v11.

## Changes to SUNDIALS in release 5.3.0

Fixed a bug in ARKODE where the prototypes for `ERKStepSetMinReduction` and
`ARKStepSetMinReduction` were not included in `arkode_erkstep.h` and
`arkode_arkstep.h` respectively.

Fixed a bug in ARKODE where inequality constraint checking would need to be
disabled and then re-enabled to update the inequality constraint values after
resizing a problem. Resizing a problem will now disable constraints and a call
to `ARKStepSetConstraints` or `ERKStepSetConstraints` is required to re-enable
constraint checking for the new problem size.

Fixed a bug in the iterative linear solver modules where an error is not
returned if the Atimes function is `NULL` or, if preconditioning is enabled, the
PSolve function is `NULL`.

Added specialized fused CUDA kernels to CVODE which may offer better
performance on smaller problems when using CVODE with the `NVECTOR_CUDA`
module. See the optional input function `CVodeSetUseIntegratorFusedKernels`
for more information. As with other SUNDIALS CUDA features, this is
feature is experimental and may change from version to version.

Added the ability to control the CUDA kernel launch parameters for the
`NVECTOR_CUDA` and `SUNMATRIX_CUSPARSE` modules. These modules remain
experimental and are subject to change from version to version.
In addition, the `NVECTOR_CUDA` kernels were rewritten to be more flexible.
Most users should see equivalent performance or some improvement, but a select
few may observe minor performance degradation with the default settings. Users
are encouraged to contact the SUNDIALS team about any performance changes
that they notice.

Added new capabilities for monitoring the solve phase in the
`SUNNONLINSOL_NEWTON` and `SUNNONLINSOL_FIXEDPOINT` modules, and the SUNDIALS
iterative linear solver modules. SUNDIALS must be built with the CMake option
`SUNDIALS_BUILD_WITH_MONITORING` to use these capabilities.

Added a new function, `CVodeSetMonitorFn`, that takes a user-function
to be called by CVODE after every `nst` successfully completed time-steps.
This is intended to provide a way of monitoring the CVODE statistics
throughout the simulation.

Added a new function `CVodeGetLinSolveStats` to get the CVODE linear solver
statistics as a group.

Added optional set functions to provide an alternative ODE right-hand side
function (ARKODE and CVODE(S)), DAE residual function (IDA(S)), or nonlinear
system function (KINSOL) for use when computing Jacobian-vector products with
the internal difference quotient approximation.

Added support to CVODE for integrating IVPs with constraints using BDF methods
and projecting the solution onto the constraint manifold with a user defined
projection function. This implementation is accompanied by additions to the
CVODE user documentation and examples.

## Changes to SUNDIALS in release 5.2.0

Fixed a build system bug related to the Fortran 2003 interfaces when using the
IBM XL compiler. When building the Fortran 2003 interfaces with an XL compiler
it is recommended to set `CMAKE_Fortran_COMPILER` to `f2003`, `xlf2003`, or
`xlf2003_r`.

Fixed a bug in how ARKODE interfaces with a user-supplied, iterative, unscaled
linear solver. In this case, ARKODE adjusts the linear solver tolerance in an
attempt to account for the lack of support for left/right scaling matrices.
Previously, ARKODE computed this scaling factor using the error weight vector,
`ewt`; this fix changes that to the residual weight vector, `rwt`, that can
differ from `ewt` when solving problems with non-identity mass matrix.

Fixed a linkage bug affecting Windows users that stemmed from
dllimport/dllexport attribute missing on some SUNDIALS API functions.

Fixed a memory leak in CVODES and IDAS from not deallocating the `atolSmin0` and
`atolQSmin0` arrays.

Fixed a bug where a non-default value for the maximum allowed growth factor
after the first step would be ignored.

Functions were added to each of the time integration packages to enable or
disable the scaling applied to linear system solutions with matrix-based linear
solvers to account for lagged matrix information.

Added two new functions, `ARKStepSetMinReduction` and `ERKStepSetMinReduction`
to change the minimum allowed step size reduction factor after an error test
failure.

Added a new `SUNMatrix` implementation, `SUNMATRIX_CUSPARSE`, that interfaces to
the sparse matrix implementation from the NVIDIA cuSPARSE library. In addition,
the `SUNLINSOL_CUSOLVER_BATCHQR` linear solver has been updated to use this
matrix, therefore, users of this module will need to update their code. These
modules are still considered to be experimental, thus they are subject to
breaking changes even in minor releases.

Added a new "stiff" interpolation module to ARKODE, based on Lagrange polynomial
interpolation, that is accessible to each of the ARKStep, ERKStep and MRIStep
time-stepping modules. This module is designed to provide increased
interpolation accuracy when integrating stiff problems, as opposed to the ARKODE
standard Hermite interpolation module that can suffer when the IVP right-hand
side has large Lipschitz constant. While the Hermite module remains the default,
the new Lagrange module may be enabled using one of the routines
`ARKStepSetInterpolantType`, `ERKStepSetInterpolantType`, or
`MRIStepSetInterpolantType`. The serial example problem `ark_brusselator.c` has
been converted to use this Lagrange interpolation module. Created accompanying
routines `ARKStepSetInterpolantDegree`, `ARKStepSetInterpolantDegree` and
`ARKStepSetInterpolantDegree` to provide user control over these interpolating
polynomials. While the routines `ARKStepSetDenseOrder`, `ARKStepSetDenseOrder`
and `ARKStepSetDenseOrder` still exist, these have been deprecated and will be
removed in a future release.

## Changes to SUNDIALS in release 5.1.0

Added support for a user-supplied function to update the prediction for each
implicit stage solution in ARKStep.  If supplied, this routine will be called
*after* any existing ARKStep predictor algorithm completes, so that the
predictor may be modified by the user as desired.  The new user-supplied routine
has type `ARKStepStagePredictFn`, and may be set by calling
`ARKStepSetStagePredictFn`.

The MRIStep module has been updated to support attaching different user data
pointers to the inner and outer integrators. If applicable, user codes will
need to add a call to `ARKStepSetUserData` to attach their user data
pointer to the inner integrator memory as `MRIStepSetUserData` will
not set the pointer for both the inner and outer integrators. The MRIStep
examples have been updated to reflect this change.

Added support for damping when using Anderson acceleration in KINSOL. See the
mathematical considerations section of the user guide and the description of the
`KINSetDampingAA` function for more details.

Added support for damping to the `SUNNonlinearSolver_FixedPoint` module when
using Anderson acceleration. See the `SUNNonlinearSolver_FixedPoint` section in
the user guides and the description of the `SUNNonlinSolSetDamping_FixedPoint`
function for more details.

Fixed a build system bug related to finding LAPACK/BLAS.

Fixed a build system bug related to checking if the KLU library works.

Fixed a build system bug related to finding PETSc when using the CMake
variables `PETSC_INCLUDES` and `PETSC_LIBRARIES` instead of `PETSC_DIR`.

Added a new build system option, `CUDA_ARCH`, to specify the CUDA architecture
to target.

Fixed a bug in the Fortran 2003 interfaces to the ARKODE Butcher table routines
and structure. This includes changing the `ARKodeButcherTable` type to be a
`type(c_ptr)` in Fortran.

Added two utility functions, `SUNDIALSFileOpen` and `SUNDIALSFileClose` for
creating/destroying file pointers. These are useful when using the Fortran 2003
interfaces.

## Changes to SUNDIALS in release 5.0.0

### Build System

Increased the minimum required CMake version to 3.5 for most SUNDIALS
configurations, and 3.10 when CUDA or OpenMP with device offloading are enabled.

The CMake option `BLAS_ENABLE` and the variable `BLAS_LIBRARIES` have been
removed to simplify builds as SUNDIALS packages do not use BLAS directly. For
third party libraries that require linking to BLAS, the path to the BLAS
library should be included in the `_LIBRARIES` variable for the third party
library e.g., `SUPERLUDIST_LIBRARIES` when enabling SuperLU_DIST.

Fixed a bug in the build system that prevented the PThreads NVECTOR module from
being built.

### NVector

Two new functions were added to aid in creating custom NVECTOR objects. The
constructor `N_VNewEmpty` allocates an "empty" generic NVECTOR with the object's
content pointer and the function pointers in the operations structure
initialized to NULL. When used in the constructor for custom objects this
function will ease the introduction of any new optional operations to the
NVECTOR API by ensuring only required operations need to be set. Additionally,
the function `N_VCopyOps(w, v)` has been added to copy the operation function
pointers between vector objects. When used in clone routines for custom vector
objects these functions also will ease the introduction of any new optional
operations to the NVECTOR API by ensuring all operations are copied when cloning
objects.

Two new NVECTOR implementations, NVECTOR_MANYVECTOR and NVECTOR_MPIMANYVECTOR,
have been created to support flexible partitioning of solution data among
different processing elements (e.g., CPU + GPU) or for multi-physics problems
that couple distinct MPI-based simulations together (see the NVECTOR_MANYVECTOR
and NVECTOR_MPIMANYVECTOR sections in the user guides for more details). This
implementation is accompanied by additions to user documentation and SUNDIALS
examples.

An additional NVECTOR implementation, NVECTOR_MPIPLUSX, has been created to
support the MPI+X paradigm where X is a type of on-node parallelism (e.g.,
OpenMP, CUDA). The implementation is accompanied by additions to user
documentation and SUNDIALS examples.

One new required vector operation and ten new optional vector operations have
been added to the NVECTOR API. The new required operation, `N_VGetLength`,
returns the global length of an N_Vector. The optional operations have been
added to support the new NVECTOR_MPIMANYVECTOR implementation. The operation
`N_VGetCommunicator` must be implemented by subvectors that are combined to
create an NVECTOR_MPIMANYVECTOR, but is not used outside of this context. The
remaining nine operations are optional local reduction operations intended to
eliminate unnecessary latency when performing vector reduction operations
(norms, etc.) on distributed memory systems. The optional local reduction vector
operations are `N_VDotProdLocal`, `N_VMaxNormLocal`, `N_VMinLocal`,
`N_VL1NormLocal`, `N_VWSqrSumLocal`, `N_VWSqrSumMaskLocal`, `N_VInvTestLocal`,
`N_VConstrMaskLocal`, and `N_VMinQuotientLocal`. If an NVECTOR implementation
defines any of the local operations as NULL, then the NVECTOR_MPIMANYVECTOR will
call standard NVECTOR operations to complete the computation.

The `*_MPICuda` and `*_MPIRaja` functions have been removed from the
NVECTOR_CUDA and NVECTOR_RAJA implementations respectively. Accordingly, the
`nvector_mpicuda.h`, `nvector_mpiraja.h`, `libsundials_nvecmpicuda.lib`, and
`libsundials_nvecmpicudaraja.lib` files have been removed. Users should use the
NVECTOR_MPIPLUSX module in conjunction with the NVECTOR_CUDA or NVECTOR_RAJA
modules to replace the functionality. The necessary changes are minimal and
should require few code modifications.

Fixed a memory leak in the NVECTOR_PETSC clone function.

Made performance improvements to the CUDA NVECTOR. Users who utilize a
non-default stream should no longer see default stream synchronizations after
memory transfers.

Added a new constructor to the CUDA NVECTOR that allows a user to provide
custom allocate and free functions for the vector data array and internal
reduction buffer.

Added new Fortran 2003 interfaces for most NVECTOR modules. See NEVTOR section
in the user guides for more details on how to use the interfaces.

Added three new NVECTOR utility functions, `FN_VGetVecAtIndexVectorArray`,
`FN_VSetVecAtIndexVectorArray`, and `FN_VNewVectorArray`, for working with
`N_Vector` arrays when using the Fortran 2003 interfaces.

### SUNMatrix

Two new functions were added to aid in creating custom SUNMATRIX objects. The
constructor `SUNMatNewEmpty` allocates an "empty" generic SUNMATRIX with the
object's content pointer and the function pointers in the operations structure
initialized to NULL. When used in the constructor for custom objects this
function will ease the introduction of any new optional operations to the
SUNMATRIX API by ensuring only required operations need to be set. Additionally,
the function `SUNMatCopyOps(A, B)` has been added to copy the operation function
pointers between matrix objects. When used in clone routines for custom matrix
objects these functions also will ease the introduction of any new optional
operations to the SUNMATRIX API by ensuring all operations are copied when
cloning objects.

A new operation, `SUNMatMatvecSetup`, was added to the SUNMatrix API. Users
who have implemented custom SUNMatrix modules will need to at least update
their code to set the corresponding ops structure member, matvecsetup, to NULL.

The generic SUNMatrix API now defines error codes to be returned by SUNMatrix
operations. Operations which return an integer flag indiciating success/failure
may return different values than previously.

A new SUNMatrix (and SUNLinearSolver) implementation was added to facilitate
the use of the SuperLU_DIST library with SUNDIALS.

Added new Fortran 2003 interfaces for most SUNMATRIX modules. See SUNMATRIX
section in the user guides for more details on how to use the interfaces.

### SUNLinearSolver

A new function was added to aid in creating custom SUNLINEARSOLVER objects. The
constructor `SUNLinSolNewEmpty` allocates an "empty" generic SUNLINEARSOLVER
with the object's content pointer and the function pointers in the operations
structure initialized to NULL. When used in the constructor for custom objects
this function will ease the introduction of any new optional operations to the
SUNLINEARSOLVER API by ensuring only required operations need to be set.

The return type of the SUNLinearSolver API function `SUNLinSolLastFlag` has
changed from `long int` to `sunindextype` to be consistent with the type
used to store row indices in dense and banded linear solver modules.

Added a new optional operation to the SUNLINEARSOLVER API, `SUNLinSolGetID`,
that returns a `SUNLinearSolver_ID` for identifying the linear solver module.

The SUNLinearSolver API has been updated to make the initialize and setup
functions optional.

A new SUNLinearSolver (and SUNMatrix) implementation was added to facilitate
the use of the SuperLU_DIST library with SUNDIALS.

Added a new SUNLinearSolver implementation,
`SUNLinearSolver_cuSolverSp_batchQR`, which leverages the NVIDIA cuSOLVER sparse
batched QR method for efficiently solving block diagonal linear systems on
NVIDIA GPUs.

Added three new accessor functions to the SUNLinSol_KLU module,
`SUNLinSol_KLUGetSymbolic`, `SUNLinSol_KLUGetNumeric`, and
`SUNLinSol_KLUGetCommon`, to provide user access to the underlying
KLU solver structures.

Added new Fortran 2003 interfaces for most SUNLINEARSOLVER modules. See
SUNLINEARSOLVER section in the user guides for more details on how to use
the interfaces.

### SUNNonlinearSolver

A new function was added to aid in creating custom SUNNONLINEARSOLVER objects.
The constructor `SUNNonlinSolNewEmpty` allocates an "empty" generic
SUNNONLINEARSOLVER with the object's content pointer and the function pointers
in the operations structure initialized to NULL. When used in the constructor
for custom objects this function will ease the introduction of any new optional
operations to the SUNNONLINEARSOLVER API by ensuring only required operations
need to be set.

To facilitate the use of user supplied nonlinear solver convergence test
functions the `SUNNonlinSolSetConvTestFn` function in the SUNNonlinearSolver API
has been updated to take a `void*` data pointer as input. The supplied data
pointer will be passed to the nonlinear solver convergence test function on each
call.

The inputs values passed to the first two inputs of the `SUNNonlinSolSolve`
function in the SUNNONLINEARSOLVER have been changed to be the predicted
state and the initial guess for the correction to that state. Additionally,
the definitions of `SUNNonlinSolLSetupFn` and `SUNNonlinSolLSolveFn` in the
SUNNonlinearSolver API have been updated to remove unused input parameters.
For more information on the nonlinear system formulation and the API functions
see the SUNNONLINEARSOLVER chapter in the user guides.

Added a new `SUNNonlinearSolver` implementation, `SUNNonlinsol_PetscSNES`,
which interfaces to the PETSc SNES nonlinear solver API.

Added new Fortran 2003 interfaces for most SUNNONLINEARSOLVER modules. See
SUNNONLINEARSOLVER section in the user guides for more details on how to use
the interfaces.

### CVODE and CVODES

Fixed a bug in the CVODE and CVODES constraint handling where the step size
could be set below the minimum step size.

Fixed a bug in the CVODE and CVODES nonlinear solver interfaces where the norm
of the accumulated correction was not updated when using a non-default
convergence test function.

Fixed a bug in the CVODES `cvRescale` function where the loops to compute the
array of scalars for the fused vector scale operation stopped one iteration
early.

Fixed a bug in CVODES where CVodeF would return the wrong flag under certain
cirumstances.

Fixed a bug in CVODES where CVodeF would not return a root in NORMAL_STEP mode
if the root occurred after the desired output time.

Fixed a memeory leak in FCVODE when not using the default nonlinear solver.

Removed extraneous calls to `N_VMin` for simulations where the scalar valued
absolute tolerance, or all entries of the vector-valued absolute tolerance
array, are strictly positive. In this scenario CVODE and CVODES will remove
at least one global reduction per time step.

The CVLS interface has been updated to only zero the Jacobian matrix before
calling a user-supplied Jacobian evaluation function when the attached linear
solver has type `SUNLINEARSOLVER_DIRECT`.

A new linear solver interface function, `CVLsLinSysFn`, was added as an
alternative method for evaluating the linear systems I - gamma J.

Added functions to get the current state and gamma value to CVODE and CVODES.
These functions may be useful to users who chose to provide their own nonlinear
solver implementation.

Added New Fortran 2003 interfaces to CVODE and CVODES were added. These new
interfaces were generated with SWIG-Fortran and provide a user an idiomatic
Fortran 2003 interface to most of the SUNDIALS C API. The existing CVODE F2003
interface, and all module implementations with existing Fortran 2003 interfaces
were updated accordingly. See the section "Using CVODE for Fortran
Applications" and "Using CVODES for Fortran Applications" in the appropriate
user guide for more details on how to use the interfaces.

### ARKODE

The MRIStep module has been updated to support explicit, implicit, or IMEX
methods as the fast integrator using the ARKStep module. As a result some
function signatures have been changed including MRIStepCreate which now
takes an ARKStep memory structure for the fast integration as an input.

Fixed a bug in the ARKStep time-stepping module in ARKODE that would result in
an infinite loop if the nonlinear solver failed to converge more than the
maximum allowed times during a single step.

Fixed a bug in ARKODE that would result in a "too much accuracy requested" error
when using fixed time step sizes with explicit methods in some cases.

Fixed a bug in ARKStep where the mass matrix linear solver setup function was
not called in the Matrix-free case.

Fixed a minor bug in ARKStep where an incorrect flag is reported when an
error occurs in the mass matrix setup or Jacobian-vector product setup
functions.

Fixed a memeory leak in FARKODE when not using the default nonlinear solver.

The reinitialization functions `ERKStepReInit`, `ARKStepReInit`, and
`MRIStepReInit` have been updated to retain the minimum and maxiumum step
size values from before reinitialization rather than resetting them to the
default values.

Removed extraneous calls to `N_VMin` for simulations where the scalar valued
absolute tolerance, or all entries of the vector-valued absolute tolerance
array, are strictly positive. In this scenario ARKODE steppers will remove
at least one global reduction per time step.

The ARKLS interface has been updated to only zero the Jacobian matrix before
calling a user-supplied Jacobian evaluation function when the attached linear
solver has type `SUNLINEARSOLVER_DIRECT`.

A new linear solver interface function, `ARKLsLinSysFn`, was added as an
alternative method for evaluating the linear systems M - gamma J and
I - gamma J.

Added two new embedded ARK methods of orders 4 and 5 to ARKODE (from
Kennedy & Carpenter, Appl. Numer. Math., 136:183--205, 2019).

Support for optional inequality constraints on individual components of the
solution vector has been added the ARKODE ERKStep and ARKStep modules. See
the descriptions of `ERKStepSetConstraints` and `ARKStepSetConstraints` for
more details. Note that enabling constraint handling requires the NVECTOR
operations `N_VMinQuotient`, `N_VConstrMask`, and `N_VCompare` that were not
previously required by ARKODE.

Added functions to get the current state and gamma value to the ARKStep module.
These functions may be useful to users who chose to provide their own nonlinear
solver implementation.

Add two new 'Set' functions to MRIStep, `MRIStepSetPreInnerFn` and
`MRIStepSetPostInnerFn` for performing communication or memory
transfers needed before or after the inner integration.

Added new Fortran 2003 interfaces to all ARKODE stepper modules. These new
interfaces were generated with SWIG-Fortran and provide a user an idiomatic
Fortran 2003 interface to most of the SUNDIALS C API. See the section "Using
ARKODE for Fortran Applications" in the user guide for more details on how
to use the interfaces.

### IDA and IDAS

A bug was fixed in the IDA and IDAS linear solver interfaces where an incorrect
Jacobian-vector product increment was used with iterative solvers other than
SPGMR and SPFGMR.

Fixed a bug in IDAS where IDASolveF would return the wrong flag under certain
cirumstances.

Fixed a bug in IDAS where IDASolveF would not return a root in NORMAL_STEP mode
if the root occurred after the desired output time.

Fixed a bug the IDAS IDAQuadReInitB function where an incorrect memory structure
was passed to IDAQuadReInit.

Fixed a memeory leak in FIDA when not using the default nonlinear solver.

Removed extraneous calls to `N_VMin` for simulations where the scalar valued
absolute tolerance, or all entries of the vector-valued absolute tolerance
array, are strictly positive. In this scenario IDA and IDAS will remove
at least one global reduction per time step.

The IDALS interface has been updated to only zero the Jacobian matrix before
calling a user-supplied Jacobian evaluation function when the attached linear
solver has type SUNLINEARSOLVER_DIRECT.

Added new Fortran 2003 interfaces to IDA and IDAS. These new interfaces were
generated with SWIG-Fortran and provide a user an idiomatic Fortran 2003
interface to most of the SUNDIALS C API.  See the section "Using IDA for Fortran
Applications" and "Using IDAS for Fortran Applications" in the appropriate
user guide for more details on how to use the interfaces.

### KINSOL

Fixed a bug in the KINSOL linear solver interface where the auxiliary scalar
`sJpnorm` was not computed when necessary with the Picard iteration and the
auxiliary scalar `sFdotJp` was unnecessarily computed in some cases.

The KINLS interface has been updated to only zero the Jacobian matrix before
calling a user-supplied Jacobian evaluation function when the attached linear
solver has type SUNLINEARSOLVER_DIRECT.

Added new Fortran 2003 interfaces to KINSOL. These new interfaces were
generated with SWIG-Fortran and provide a user an idiomatic Fortran 2003
interface to most of the SUNDIALS C API.  See the section "Using KINSOL for
Fortran Applications" for more details on how to use the interfaces.

## Changes to SUNDIALS in release 4.1.0

An additional N_Vector implementation was added for Tpetra vector from
Trilinos library to facilitate interoperability between SUNDIALS and Trilinos.
This implementation is accompanied by additions to user documentation and
SUNDIALS examples.

A bug was fixed where a nonlinear solver object could be freed twice in some use
cases.

The EXAMPLES_ENABLE_RAJA CMake option has been removed. The option
`EXAMPLES_ENABLE_CUDA` enables all examples that use CUDA including the RAJA
examples with a CUDA back end (if the RAJA NVECTOR is enabled).

The implementation header files (e.g. `arkode_impl.h`) are no longer installed.
This means users who are directly manipulating package memory structures will
need to update their code to use the package's public API.

Python is no longer required to run `make test` and `make test_install`.

Fixed a bug in `ARKodeButcherTable_Write` when printing a Butcher table
without an embedding.

## Changes to SUNDIALS in release 4.0.2

Added information on how to contribute to SUNDIALS and a contributing agreement.

Moved definitions of DLS and SPILS backwards compatibility functions to a source
file. The symbols are now included in the appropriate package library, e.g.
`libsundials_cvode.lib`.

## Changes to SUNDIALS in release 4.0.1

A bug in ARKODE where single precision builds would fail to compile has been
fixed.

## Changes to SUNDIALS in release 4.0.0

The direct and iterative linear solver interfaces in all SUNDIALS packages have
been merged into a single unified linear solver interface to support any valid
SUNLINSOL module. This includes the DIRECT and ITERATIVE types as well as the
new MATRIX_ITERATIVE type. Details regarding how SUNDIALS packages utilize
linear solvers of each type as well as discussion regarding intended use cases
for user-supplied SUNLINSOL implementations are included in the SUNLINSOL
chapter of the user guides. All example programs have been updated to use the
new unified interfaces.

The unified interface is very similar to the previous DLS and SPILS interfaces.
To minimize challenges in user migration to the unified linear solver interface,
the previous DLS and SPILS routines for all packages may still be used; these
will be deprecated in future releases, so we recommend that users migrate to the
new names soon. Additionally, we note that Fortran users will need to enlarge
their iout array of optional integer outputs, and update the indices that they
query for certain linear-solver-related statistics.

The names of all constructor routines for SUNDIALS-provided SUNLinSol
implementations have been updated to follow the naming convention SUNLinSol_*
where * is the name of the linear solver e.g., Dense, KLU, SPGMR, PCG, etc.
Solver-specific "set" routine names have been similarly standardized. To
minimize challenges in user migration to the new names, the previous routine
names may still be used; these will be deprecated in future releases, so we
recommend that users migrate to the new names soon. All example programs have
been updated to used the new naming convention.

The SUNBandMatrix constructor has been simplified to remove the storage upper
bandwidth argument.

SUNDIALS integrators (ARKODE, CVODE, CVODES, IDA, and IDAS) have been updated to
utilize generic nonlinear solver modules through the SUNNONLINSOL API. This API
will ease the addition of new nonlinear solver options and allow for external or
user-supplied nonlinear solvers. The SUNNONLINSOL API and provided SUNNONLINSOL
modules are described in a new user guide chapter and follow the same object
oriented design and implementation used by the NVECTOR, SUNMATRIX, and
SUNLINSOL modules. All integrator example programs have also been updated to
used the new nonlinear solver API.

Three fused vector operations and seven vector array operations have been added
to the NVECTOR API. These optional operations are disabled by default and may be
activated by calling vector specific routines after creating an NVECTOR. See the
NVECTOR chapter in the user guides for more information on the new operations.

Added a new NVECTOR (NVECTOR_OPENMPDEV) which leverages OpenMP 4.5+ device
offloading.

Multiple updates to the CUDA NVECTOR were made:

* Changed the `N_VMake_Cuda` function to take a host data pointer and a device
  data pointer instead of an `N_VectorContent_Cuda` object.

* Changed `N_VGetLength_Cuda` to return the global vector length instead of
  the local vector length.

* Added `N_VGetLocalLength_Cuda` to return the local vector length.

* Added `N_VGetMPIComm_Cuda` to return the MPI communicator used.

* Removed the accessor functions in the namespace suncudavec.

* Added the ability to set the `cudaStream_t` used for execution of the CUDA
  NVECTOR kernels. See the function `N_VSetCudaStreams_Cuda`.

* Added `N_VNewManaged_Cuda`, `N_VMakeManaged_Cuda`, and
  `N_VIsManagedMemory_Cuda` functions to accommodate using managed memory with
  the CUDA NVECTOR.

Multiple updates to the RAJA NVECTOR were made:

* Changed `N_VGetLength_Raja` to return the global vector length instead of
  the local vector length.

* Added `N_VGetLocalLength_Raja` to return the local vector length.

* Added `N_VGetMPIComm_Raja` to return the MPI communicator used.

* Removed the accessor functions in the namespace sunrajavec.

Two changes were made in the CVODE/CVODES/ARKODE initial step size algorithm:

  * Fixed an efficiency bug where an extra call to the RHS function was made.

  * Changed the behavior of the algorithm if the max-iterations case is hit.
    Before the algorithm would exit with the step size calculated on the
    penultimate iteration. Now it will exit with the step size calculated
    on the final iteration.

Fortran 2003 interfaces to CVODE, the fixed-point and Newton nonlinear solvers,
the dense, band, KLU, PCG, SPBCGS, SPFGMR, SPGMR, and SPTFQMR linear solvers,
and the serial, PThreads, and OpenMP NVECTORs have been added.

The ARKODE library has been entirely rewritten to support a modular approach to
one-step methods, which should allow for rapid research and development of novel
integration methods without affecting existing solver functionality.

A new ARKODE stepper, MRIStep, has been added for two rate explicit-explicit
multirate infinitesimal step methods.

ARKODE's dense output infrastructure has been improved to support higher-degree
Hermite polynomial interpolants (up to degree 5) over the last successful time
step.

## Changes to SUNDIALS in release 3.2.1

Fixed a bug in the CUDA NVECTOR where the `N_VInvTest` operation could write
beyond the allocated vector data.

Fixed library installation path for multiarch systems. This fix changes the
default library installation path to `CMAKE_INSTALL_PREFIX/CMAKE_INSTALL_LIBDIR`
from `CMAKE_INSTALL_PREFIX/lib`. `CMAKE_INSTALL_LIBDIR` is automatically set,
but is available as a CMAKE option that can modified.

## Changes to SUNDIALS in release 3.2.0

Fixed problem with index types which would occur with some compilers (e.g.
armclang) that did not define `__STDC_VERSION__`. The fix includes a
depcrecation of the current behavior of the `SUNDIALS_INDEX_TYPE` CMake option.

Fixed a thread-safety issue in CVODES and IDAS when using adjoint sensitivity
analysis.

Added hybrid MPI/CUDA and MPI/RAJA vectors to allow use of more than one MPI
rank when using a GPU system. The vectors assume one GPU device per MPI rank.

Changed the name of the RAJA nvector library to `libsundials_nveccudaraja.lib`
from `libsundials_nvecraja.lib` to better reflect that we only support CUDA as a
backend for RAJA currently.

Increased CMake minimum version to 3.1.3

Add constraint handling feature to CVODE and CVODES.

Fixed a bug in IDAS where the saved residual value used in the nonlinear solve
for consistent initial conditions was passed as temporary workspace and could be
overwritten.

Several changes were made to the build system. If MPI is enabled and MPI
compiler wrappers are not set, the build system will check if
`CMAKE_<language>_COMPILER` can compile MPI programs before trying to locate and
use an MPI installation. The native CMake FindMPI module is now used to locate
an MPI installation. The options for setting MPI compiler wrappers and the
executable for running MPI programs have been updated to align with those in
native CMake FindMPI module. This included changing `MPI_MPICC` to
`MPI_C_COMPILER`, `MPI_MPICXX` to `MPI_CXX_COMPILER` combining `MPI_MPIF77` and
`MPI_MPIF90` to `MPI_Fortran_COMPILER`, and changing `MPI_RUN_COMMAND` to
`MPIEXEC_EXECUTABLE`. When a Fortran name-mangling scheme is needed (e.g.,
`LAPACK_ENABLE` is `ON`) the build system will infer the scheme from the Fortran
compiler. If a Fortran compiler is not available or the inferred or default
scheme needs to be overridden, the advanced options `SUNDIALS_F77_FUNC_CASE` and
`SUNDIALS_F77_FUNC_UNDERSCORES` can be used to manually set the name-mangling
scheme and bypass trying to infer the scheme. Additionally, parts of the main
`CMakeLists.txt` file were moved to new files in the src and example directories
to make the CMake configuration file structure more modular.

## Changes to SUNDIALS in release 3.1.2

Fixed Windows specific problem where `sunindextype` was not correctly defined
when using 64-bit integers. On Windows `sunindextype` is now defined as the MSVC
basic type `__int64`.

Changed LICENSE install path to `instdir/include/sundials`.

Updated the minimum required version of CMake to 2.8.12 and enabled using rpath
by default to locate shared libraries on OSX.

The misnamed function `CVSpilsSetJacTimesSetupFnBS` in cvodes has been
deprecated and replaced by `CVSpilsSetJacTimesBS`. The deprecated function
`CVSpilsSetJacTimesSetupFnBS` will be removed in the next major release.

Added and updated usage-notes examples from the SUNDIALS website to work with
SUNDIALS 3.x. The new examples are `cvode/cvDisc_dns.c`,
`cvode/cvRoberts_dns_negsol.c`, and `cvodes/cvsRoberts_FSA_dns_Switch.c`.

Added sparse SUNMatrix "Reallocate" routine to allow specification of the
nonzero storage.

Updated the KLU SUNLinearSolver module to set constants for the two
reinitialization types, and fixed a bug in the full reinitialization approach
where the sparse SUNMatrix pointer would go out of scope on some architectures.

Updated the "ScaleAdd" and "ScaleAddI" implementations in the sparse SUNMatrix
module to more optimally handle the case where the target matrix contained
sufficient storage for the sum, but had the wrong sparsity pattern. The sum now
occurs in-place, by performing the sum backwards in the existing storage.
However, it is still more efficient if the user-supplied Jacobian routine
allocates storage for the sum I + gamma J or M + gamma J manually (with zero
entries if needed).

## Changes to SUNDIALS in release 3.1.1

Fixed a minor bug in the CVODE and CVODES `cvSLdet` routine, where a return was
missing in the error check for three inconsistent roots.

Fixed a potential memory leak in the SPGMR and SPFGMR linear solvers: if
"Initialize" was called multiple times then the solver memory was reallocated
(without being freed).

Fixed a minor bug in the `ARKReInit` routine, where a flag was incorrectly set
to indicate that the problem had been resized (instead of just re-initialized).

Fixed C++11 compiler errors/warnings about incompatible use of string literals.

Updated KLU SUNLinearSolver module to use a typedef for the precision-specific
solve function to be used (to avoid compiler warnings).

Added missing typecasts for some (`void*`) pointers to avoid compiler warnings.

Bugfix in `sunmatrix_sparse.c` where `int` was used instead of `sunindextype` in
one location.

Fixed a minor bug in `KINPrintInfo` where a case was missing for
`KIN_REPTD_SYSFUNC_ERR` leading to an undefined info message.

Added missing `#include <stdio.h>` in NVECTOR and SUNMATRIX header files.

Added missing prototypes for `ARKSpilsGetNumMTSetups` in ARKODE and
`IDASpilsGetNumJTSetupEvals` in IDA and IDAS.

Fixed an indexing bug in the CUDA NVECTOR implementation of `N_VWrmsNormMask`
and revised the RAJA NVECTOR implementation of `N_VWrmsNormMask` to work with
mask arrays using values other than zero or one. Replaced `double` with
`realtype` in the RAJA vector test functions.

Fixed compilation issue with GCC 7.3.0 and Fortran programs that do not require
a SUNMatrix or SUNLinearSolver module (e.g. iterative linear solvers, explicit
methods in ARKODE, functional iteration in CVODE, etc.).

## Changes to SUNDIALS in release 3.1.0

Added NVECTOR print functions that write vector data to a specified file (e.g.,
`N_VPrintFile_Serial`).

Added `make test` and `make test_install` options to the build system for
testing SUNDIALS after building with `make` and installing with `make install`
respectively.

Added "Changes in ..." (latest version) to all User Guides.

## Changes to SUNDIALS in release 3.0.0

Added new linear solver and matrix interfaces for all SUNDIALS packages and
updated the existing linear solver and matrix modules. The goal of the redesign
is to provide greater encapsulation and ease interfacing custom linear solvers
with linear solver libraries. Specific changes include:

 * Added generic SUNMATRIX module with three provided implementations:
   dense, banded and sparse.  These replicate previous SUNDIALS Dls and
   Sls matrix structures in a single object-oriented API.

 * Added example problems demonstrating use of generic SUNMATRIX modules.

 * Added generic SUNLINEARSOLVER module with eleven provided
   implementations: dense, banded, LAPACK dense, LAPACK band, KLU,
   SuperLU_MT, SPGMR, SPBCGS, SPTFQMR, SPFGMR, PCG.  These replicate
   previous SUNDIALS generic linear solvers in a single object-oriented
   API.

 * Added example problems demonstrating use of generic SUNLINEARSOLVER
   modules.

 * Expanded package-provided direct linear solver (Dls) interfaces and
   scaled, preconditioned, iterative linear solver (Spils) interfaces
   to utilize generic SUNMATRIX and SUNLINEARSOLVER objects.

 * Removed package-specific, linear solver-specific, solver modules
   (e.g. CVDENSE, KINBAND, IDAKLU, ARKSPGMR) since their functionality
   is entirely replicated by the generic Dls/Spils interfaces and
   SUNLINEARSOLVER/SUNMATRIX modules.  The exception is CVDIAG, a
   diagonal approximate Jacobian solver available to CVODE and CVODES.

 * Converted all SUNDIALS example problems to utilize new generic
   SUNMATRIX and SUNLINEARSOLVER objects, along with updated Dls and
   Spils linear solver interfaces.

 * Added Spils interface routines to ARKODE, CVODE, CVODES, IDA and
   IDAS to allow specification of a user-provided "JTSetup" routine.
   This change supports users who wish to set up data structures for
   the user-provided Jacobian-times-vector ("JTimes") routine, and
   where the cost of one JTSetup setup per Newton iteration can be
   amortized between multiple JTimes calls.

Corresponding updates were made to all the example programs.

Two new NVECTOR modules added: for CUDA and RAJA support for GPU systems
(Information on RAJA: <https://software.llnl.gov/RAJA/> )
These vectors are supplied to provide very basic support for running
on GPU architectures.  Users are advised that these vectors both move all data
to the GPU device upon construction, and speedup will only be realized if the
user also conducts the right-hand-side function evaluation on the device.
In addition, these vectors assume the problem fits on one GPU.
For further information about RAJA, users are referred to the web site,
<https://software.llnl.gov/RAJA/.>

Addition of sunindextype option for 32-bit or 64-bit integer data index types
within all SUNDIALS structures

  * sunindextype is defined to be int32_t or int64_t when portable types are
    supported, otherwise it is defined as int or long int.

  * The Fortran interfaces continue to use `long int` for indices, except for
    their sparse matrix interface that now uses the new sunindextype.

  * Includes interfaces to PETSc, hypre, SuperLU_MT, and KLU with either 32-bit
    or 64-bit capabilities depending how the user configures SUNDIALS.

To avoid potential namespace conflicts, the macros defining booleantype
values TRUE and FALSE have been changed to SUNTRUE and SUNFALSE respectively.

Temporary vectors were removed from preconditioner setup and solve
routines for all packages.  It is assumed that all necessary data
for user-provided preconditioner operations will be allocated and
stored in user-provided data structures.

The file include/sundials\_fconfig.h was added.  This file contains
SUNDIALS type information for use in Fortran programs.

Added support for many xSDK-compliant build system keys
(Information on xSDK compliance: <https://xsdk.info/policies/> )
The xSDK is a movement in scientific software to provide a foundation for the
rapid and efficient production of high-quality,
sustainable extreme-scale scientific applications.  More information can
be found at <https://xsdk.info.>

Added functions SUNDIALSGetVersion and SUNDIALSGetVersionNumber to
get SUNDIALS release version information at runtime.

### Build System

Renamed CMake options to enable/disable examples for greater clarity
and added option to enable/disable Fortran 77 examples:

  * Changed `EXAMPLES_ENABLE` to `EXAMPLES_ENABLE_C`
  * Changed `CXX_ENABLE` to `EXAMPLES_ENABLE_CXX`
  * Changed `F90_ENABLE` to `EXAMPLES_ENABLE_F90`
  * Added `EXAMPLES_ENABLE_F77` option

Added separate `BLAS_ENABLE` and `BLAS_LIBRARIES` CMake variables

Fixed minor CMake bugs and included additional error checking during CMake
configuration

Corrections and additions to all User Guides.

Added "Changes in ..." (latest version) section to the introduction to in all
User Guides.

### ARKODE

Added comments to `arkode_butcher.c` regarding which methods should have
coefficients accurate enough for use in quad precision.

Fixed `RCONST` usage in `arkode_butcher.c`.

Fixed bug in `arkInitialSetup` to ensure the mass matrix vector product is
set up before the "msetup" routine is called.

Fixed ARKODE printf-related compiler warnings when building SUNDIALS
with extended precision.

### CVODE and CVODES

In `CVodeFree`, now call `lfree` unconditionally (if non-NULL).

### IDA and IDAS

Added missing prototype for `IDASetMaxBacksIC` in `ida.h` and `idas.h`.

### KINSOL

Corrected KINSOL fcmix name translation for `FKIN_SPFGMR`.

Renamed `KINLocalFn` and `KINCommFn` to `KINBBDLocalFn` and `KINBBDCommFn`
respectively in the BBD preconditioner module for consistency with other
SUNDIALS solvers.<|MERGE_RESOLUTION|>--- conflicted
+++ resolved
@@ -27,18 +27,14 @@
 Fixed missing soversions in some `SUNLinearSolver` and `SUNNonlinearSolver`
 CMake targets.
 
-<<<<<<< HEAD
+Fixed the build system support for MAGMA when using a NVIDIA HPC SDK installation of CUDA
+and fixed the targets used for rocBLAS and rocSPARSE.
+
 Added the third order ERK method `ARKODE_SHU_OSHER_3_2_3` the fourth order
 ERK method `ARKODE_SOFRONIOU_SPALETTA_5_3_4`, the sixth order ERK method
 `ARKODE_VERNER_9_5_6`, the seventh order ERK method `ARKODE_VERNER_10_6_7`,
 the eighth order ERK method `ARKODE_VERNER_13_7_8`, and the ninth order ERK
 method `ARKODE_VERNER_16_8_9`.
-=======
-Fixed the build system support for MAGMA when using a NVIDIA HPC SDK installation of CUDA
-and fixed the targets used for rocBLAS and rocSPARSE.
-
-Added the fourth order ERK method `ARKODE_SOFRONIOU_SPALETTA_5_3_4`.
->>>>>>> b84b3302
 
 ## Changes to SUNDIALS in release 6.6.1
 
