# SUNDIALS Changelog

## Changes to SUNDIALS in release X.Y.Z

### Major Features

### New Features and Enhancements

Users may now disable interpolated output in ARKODE steppers by passing
`ARK_INTERP_NONE` to the `SetInterpolantType` functions:

* `ARKStepSetInterpolantType`,
* `ERKStepSetInterpolantType`,
* `MRIStepSetInterpolantType`, and
* `SPRKStepSetInterpolantType`.

When interpolation is disabled, rootfinding is not supported, implicit methods
must use the trivial predictor (the default option), and interpolation at stop
times cannot be used (interpolating at stop times is disabled by default). With
interpolation disabled, `Evolve` functions called in `ARK_NORMAL` mode will
return at or past the requested output time (setting a stop time may still be
used to halt the integrator at a specific time). Disabling interpolation will
reduce the memory footprint of an integrator by two or more state vectors
(depending on the interpolant type and degree) which can be beneficial when
interpolation is not needed e.g., when integrating to a final time without
output in between or using an explicit fast time scale integrator with MRIStep.

### Bug Fixes

Updated the CMake variable `HIP_PLATFORM` default to `amd` as the previous
default, `hcc`, is no longer recognized in ROCm 5.7.0 or newer. The new default
is also valid in older version of ROCm (at least back to version 4.3.1).

Fixed a bug in the HIP execution policies where `WARP_SIZE` would not be set
with ROCm 6.0.0 or newer.

Changed the CMake version compatibility mode for SUNDIALS to `AnyNewerVersion`
instead of `SameMajorVersion`. This fixes the issue seen
[here](https://github.com/AMReX-Codes/amrex/pull/3835).

Fixed a bug in some Fortran examples where `c_null_ptr` was passed as an argument
to a function pointer instead of `c_null_funptr`. This caused compilation issues
with the Cray Fortran compiler.

<<<<<<< HEAD
### Deprecation Notices
=======
Added CMake infrastructure that enables externally maintained addons/plugins
to be *optionally* built with SUNDIALS. See the [Contributing Guide](./CONTRIBUTING.md)
for more details.
>>>>>>> 8abf0005

## Changes to SUNDIALS in release v7.0.0

### Major Feature

SUNDIALS now has more robust and uniform error handling. Non-release builds will
be built with additional error checking by default. See the
[Error Checking](https://sundials.readthedocs.io/en/latest/sundials/Errors_link.html)
section in the user guide for details.

### Breaking Changes

#### Minimum C Standard

SUNDIALS now requires using a compiler that supports a subset of the C99
standard. Note with the Microsoft C/C++ compiler the subset of C99 features
utilized by SUNDIALS are available starting with [Visual Studio 2015](https://learn.microsoft.com/en-us/cpp/overview/visual-cpp-language-conformance?view=msvc-170#c-standard-library-features-1).

#### Minimum CMake Version

CMake 3.18 or newer is now required when building SUNDIALS.

#### Deprecated Types and Functions Removed

The previously deprecated types `realtype` and `booleantype` were removed from
`sundials_types.h` and replaced with `sunrealtype` and `sunbooleantype`. The
deprecated names for these types can be used by including the header file
`sundials_types_deprecated.h` but will be fully removed in the next major
release. Functions, types and header files that were previously deprecated have
also been removed.

#### Error Handling Changes

With the addition of the new error handling capability, the `*SetErrHandlerFn`
and `*SetErrFile` functions in CVODE(S), IDA(S), ARKODE, and KINSOL have been
removed. Users of these functions can use the functions
`SUNContext_PushErrHandler`, and `SUNLogger_SetErrorFilename` instead. For
further details see the
[Error Checking](https://sundials.readthedocs.io/en/latest/sundials/Errors_link.html)
and
[Logging](https://sundials.readthedocs.io/en/latest/sundials/Logging_link.html)
sections in the documentation.

In addition the following names/symbols were replaced by `SUN_ERR_*` codes:

| Removed                        | Replaced with `SUNErrCode`        |
|:-------------------------------|:----------------------------------|
| `SUNLS_SUCCESS`                | `SUN_SUCCESS`                     |
| `SUNLS_UNRECOV_FAILURE`        | no replacement (value was unused) |
| `SUNLS_MEM_NULL`               | `SUN_ERR_ARG_CORRUPT`             |
| `SUNLS_ILL_INPUT`              | `SUN_ERR_ARG_*`                   |
| `SUNLS_MEM_FAIL`               | `SUN_ERR_MEM_FAIL`                |
| `SUNLS_PACKAGE_FAIL_UNREC`     | `SUN_ERR_EXT_FAIL`                |
| `SUNLS_VECTOROP_ERR`           | `SUN_ERR_OP_FAIL`                 |
| `SUN_NLS_SUCCESS`              | `SUN_SUCCESS`                     |
| `SUN_NLS_MEM_NULL`             | `SUN_ERR_ARG_CORRUPT`             |
| `SUN_NLS_MEM_FAIL`             | `SUN_ERR_MEM_FAIL`                |
| `SUN_NLS_ILL_INPUT`            | `SUN_ERR_ARG_*`                   |
| `SUN_NLS_VECTOROP_ERR`         | `SUN_ERR_OP_FAIL`                 |
| `SUN_NLS_EXT_FAIL`             | `SUN_ERR_EXT_FAIL`                |
| `SUNMAT_SUCCESS`               | `SUN_SUCCESS`                     |
| `SUNMAT_ILL_INPUT`             | `SUN_ERR_ARG_*`                   |
| `SUNMAT_MEM_FAIL`              | `SUN_ERR_MEM_FAIL`                |
| `SUNMAT_OPERATION_FAIL`        | `SUN_ERR_OP_FAIL`                 |
| `SUNMAT_MATVEC_SETUP_REQUIRED` | `SUN_ERR_OP_FAIL`                 |

The following functions have had their signature updated to ensure they can
leverage the new SUNDIALS error handling capabilities.

```c
// From sundials_futils.h
SUNDIALSFileOpen
SUNDIALSFileClose

// From sundials_memory.h
SUNMemoryNewEmpty
SUNMemoryHelper_Alias
SUNMemoryHelper_Wrap

// From sundials_nvector.h
N_VNewVectorArray
```

#### SUNComm Type Added

We have replaced the use of a type-erased (i.e., `void*`) pointer to a
communicator in place of `MPI_Comm` throughout the SUNDIALS API with a
`SUNComm`, which is just a typedef to an `int` in builds without MPI
and a typedef to a `MPI_Comm` in builds with MPI. As a result:

- When MPI is enabled, all SUNDIALS libraries will include MPI symbols and
  applications will need to include the path for MPI headers and link against
  the corresponding MPI library.

- All users will need to update their codes because the call to
  `SUNContext_Create` now takes a `SUNComm` instead
  of type-erased pointer to a communicator. For non-MPI codes,
  pass `SUN_COMM_NULL` to the `comm` argument instead of
  `NULL`. For MPI codes, pass the `MPI_Comm` directly.

- The same change must be made for calls to
  `SUNLogger_Create` or `SUNProfiler_Create`.

- Some users will need to update their calls to `N_VGetCommunicator`, and
  update any custom `N_Vector` implementations that provide
  `N_VGetCommunicator`, since it now returns a `SUNComm`.

The change away from type-erased pointers for `SUNComm` fixes problems like the
one described in [GitHub Issue #275](https://github.com/LLNL/sundials/issues/275).

The SUNLogger is now always MPI-aware if MPI is enabled in SUNDIALS and the
`SUNDIALS_LOGGING_ENABLE_MPI` CMake option and macro definition were removed
accordingly.

#### SUNDIALS Core Library

Users now need to link to `sundials_core` in addition to the libraries already
linked to. This will be picked up automatically in projects that use the
SUNDIALS CMake target. The library `sundials_generic` has been superseded by
`sundials_core` and is no longer available. This fixes some duplicate symbol
errors on Windows when linking to multiple SUNDIALS libraries.

#### Fortran Interface Modules Streamlined

We have streamlined the Fortran modules that need to be included by users by combining
the SUNDIALS core into one Fortran module, `fsundials_core_mod`. Modules for
implementations of the core APIs still exist (e.g., for the Dense linear solver there
is `fsunlinsol_dense_mod`) as do the modules for the SUNDIALS packages (e.g., `fcvode_mod`).
The following modules are the ones that have been consolidated into `fsundials_core_mod`:

```
fsundials_adaptcontroller_mod
fsundials_context_mod
fsundials_futils_mod
fsundials_linearsolver_mod
fsundials_logger_mod
fsundials_matrix_mod
fsundials_nonlinearsolver_mod
fsundials_nvector_mod
fsundials_profiler_mod
fsundials_types_mod
```

### Minor Changes

The `CMAKE_BUILD_TYPE` defaults to `RelWithDebInfo` mode now i.e., SUNDIALS
will be built with optimizations and debugging symbols enabled by default.
Previously the build type was unset by default so no optimization or debugging
flags were set.

The advanced CMake options to override the inferred LAPACK name-mangling scheme
have been updated from `SUNDIALS_F77_FUNC_CASE` and
`SUNDIALS_F77_FUNC_UNDERSCORES` to `SUNDIALS_LAPACK_CASE` and
`SUNDIALS_LAPACK_UNDERSCORES`, respectively.

As a subset of C99 is now required the CMake option `USE_GENERIC_MATH` as been
removed.

The C++ convenience classes (e.g., `sundials::Context`) have been moved to
from SUNDIALS `.h` headers to corresponding `.hpp` headers (e.g.,
`sundials/sundials_context.hpp`) so C++ codes do not need to compile with
C++14 support when using the C API.

Converted most previous Fortran 77 and 90 examples to use SUNDIALS' Fortran 2003
interface.

### Bug Fixes

Fixed [#329](https://github.com/LLNL/sundials/issues/329) so that C++20 aggregate initialization can be used.

Fixed integer overflow in the internal SUNDIALS hashmap. This resolves
[#409](https://github.com/LLNL/sundials/issues/409) and
[#249](https://github.com/LLNL/sundials/issues/249).

### Deprecation Notice

The functions in `sundials_math.h` will be deprecated in the next release.

```c
  sunrealtype SUNRpowerI(sunrealtype base, int exponent);
  sunrealtype SUNRpowerR(sunrealtype base, sunrealtype exponent);
  sunbooleantype SUNRCompare(sunrealtype a, sunrealtype b);
  sunbooleantype SUNRCompareTol(sunrealtype a, sunrealtype b, sunrealtype tol);
  sunrealtype SUNStrToReal(const char* str);
```

Additionally, the following header files (and everything in them) will be
deprecated -- users who rely on these are recommended to transition to the
corresponding `SUNMatrix` and `SUNLinearSolver` modules:

```c
sundials_direct.h
sundials_dense.h
sundials_band.h
```

## Changes to SUNDIALS in release 6.7.0

### Major Feature

Added the `SUNAdaptController` base class, ported ARKODE's internal
implementations of time step controllers into implementations of this class,
and updated ARKODE to use these objects instead of its own implementations.
Added `ARKStepSetAdaptController` and `ERKStepSetAdaptController` routines
so that users can modify controller parameters, or even provide custom
implementations.

### New Features

Improved computational complexity of `SUNMatScaleAddI_Sparse` from `O(M*N)` to
`O(NNZ)`.

Added Fortran support for the LAPACK dense `SUNLinearSolver` implementation.

Added the routines `ARKStepSetAdaptivityAdjustment` and
`ERKStepSetAdaptivityAdjustment`, that allow users to adjust the
value for the method order supplied to the temporal adaptivity controllers.
The ARKODE default for this adjustment has been -1 since its initial
release, but for some applications a value of 0 is more appropriate.
Users who notice that their simulations encounter a large number of
temporal error test failures may want to experiment with adjusting this value.

Added the third order ERK method `ARKODE_SHU_OSHER_3_2_3`, the fourth order
ERK method `ARKODE_SOFRONIOU_SPALETTA_5_3_4`, the sixth order ERK method
`ARKODE_VERNER_9_5_6`, the seventh order ERK method `ARKODE_VERNER_10_6_7`,
the eighth order ERK method `ARKODE_VERNER_13_7_8`, and the ninth order ERK
method `ARKODE_VERNER_16_8_9`.

ARKStep, ERKStep, MRIStep, and SPRKStep were updated to remove a potentially
unnecessary right-hand side evaluation at the end of an integration. ARKStep was
additionally updated to remove extra right-hand side evaluations when using an
explicit method or an implicit method with an explicit first stage.

The `MRIStepInnerStepper` class in MRIStep was updated to make supplying an
`MRIStepInnerFullRhsFn` optional.

### Bug Fixes

Changed the `SUNProfiler` so that it does not rely on `MPI_WTime` in any case.
This fixes [GitHub Issue #312](https://github.com/LLNL/sundials/issues/312).

Fixed scaling bug in `SUNMatScaleAddI_Sparse` for non-square matrices.

Fixed a regression introduced by the stop time bug fix in v6.6.1 where ARKODE,
CVODE, CVODES, IDA, and IDAS would return at the stop time rather than the
requested output time if the stop time was reached in the same step in which the
output time was passed.

Fixed a bug in ERKStep where methods with `c[s-1] = 1` but `a[s-1,j] != b[j]`
were incorrectly treated as having the first same as last (FSAL) property.

Fixed a bug in ARKODE where `ARKStepSetInterpolateStopTime` would return an
interpolated solution at the stop time in some cases when interpolation was
disabled.

Fixed a bug in `ARKStepSetTableNum` wherein it did not recognize
`ARKODE_ARK2_ERK_3_1_2` and `ARKODE_ARK2_DIRK_3_1_2` as a valid additive
Runge--Kutta Butcher table pair.

Fixed a bug in `MRIStepCoupling_Write` where explicit coupling tables were not
written to the output file pointer.

Fixed missing soversions in some `SUNLinearSolver` and `SUNNonlinearSolver`
CMake targets.

Renamed some internal types in CVODES and IDAS to allow both packages to be
built together in the same binary.

## Changes to SUNDIALS in release 6.6.2

Fixed the build system support for MAGMA when using a NVIDIA HPC SDK
installation of CUDA and fixed the targets used for rocBLAS and rocSPARSE.

## Changes to SUNDIALS in release 6.6.1

### New Features

Updated the Tpetra NVector interface to support Trilinos 14.

### Bug Fixes

Fixed a memory leak when destroying a CUDA, HIP, SYCL, or system SUNMemoryHelper
object.

Fixed a bug in ARKODE, CVODE, CVODES, IDA, and IDAS where the stop time may not
be cleared when using normal mode if the requested output time is the same as
the stop time. Additionally, with ARKODE, CVODE, and CVODES this fix removes an
unnecessary interpolation of the solution at the stop time that could occur in
this case.

## Changes to SUNDIALS in release 6.6.0

### Major Features

A new time-stepping module, `SPRKStep`, was added to ARKODE. This time-stepper
provides explicit symplectic partitioned Runge-Kutta methods up to order 10
for separable Hamiltonian systems.

Added support for relaxation Runge-Kutta methods in ERKStep and ARKStep in
ARKODE.

### New Features

Updated CVODE, CVODES and ARKODE default behavior when returning the solution when
the internal time has reached a user-specified stop time.  Previously, the output
solution was interpolated to the value of `tstop`; the default is now to copy the
internal solution vector.  Users who wish to revert to interpolation may call a new
routine `CVodeSetInterpolateStopTime`, `ARKStepSetInterpolateStopTime`,
`ERKStepSetInterpolateStopTime`, or `MRIStepSetInterpolateStopTime`.

Added the second order IMEX method from Giraldo, Kelly, and Constantinescu 2013
as the default second order IMEX method in ARKStep. The explicit table is given
by `ARKODE_ARK2_ERK_3_1_2` and the implicit table by `ARKODE_ARK2_DIRK_3_1_2`.

Updated the F2003 utility routines `SUNDIALSFileOpen` and `SUNDIALSFileClose`
to support user specification of `stdout` and `stderr` strings for the output
file names.

## Bug Fixes

A potential bug was fixed when using inequality constraint handling and
calling `ARKStepGetEstLocalErrors` or `ERKStepGetEstLocalErrors` after a failed
step in which an inequality constraint violation occurred. In this case, the
values returned by `ARKStepGetEstLocalErrors` or `ERKStepGetEstLocalErrors` may
have been invalid.

## Changes to SUNDIALS in release 6.5.1

### New Features

Added the functions `ARKStepClearStopTime`, `ERKStepClearStopTime`,
`MRIStepClearStopTime`, `CVodeClearStopTime`, and `IDAClearStopTime` to
disable a previously set stop time.

The default interpolant in ARKODE when using a first order method has been
updated to a linear interpolant to ensure values obtained by the integrator are
returned at the ends of the time interval. To restore the previous behavior of
using a constant interpolant call `ARKStepSetInterpolantDegree`,
`ERKStepSetInterpolantDegree`, or `MRIStepSetInterpolantDegree` and set the
interpolant degree to zero before evolving the problem.

### Bug Fixes

Fixed build errors when using SuperLU_DIST with ROCM enabled to target AMD GPUs.

Fixed compilation errors in some SYCL examples when using the `icx` compiler.

## Changes to SUNDIALS in release 6.5.0

### New Features

A new capability to keep track of memory allocations made through the `SUNMemoryHelper`
classes has been added. Memory allocation stats can be accessed through the
`SUNMemoryHelper_GetAllocStats` function. See the documentation for
the `SUNMemoryHelper` classes for more details.

Added the functions `ARKStepGetJac`, `ARKStepGetJacTime`,
`ARKStepGetJacNumSteps`, `MRIStepGetJac`, `MRIStepGetJacTime`,
`MRIStepGetJacNumSteps`, `CVodeGetJac`, `CVodeGetJacTime`,
`CVodeGetJacNumSteps`, `IDAGetJac`, `IDAGetJacCj`, `IDAGetJacTime`,
`IDAGetJacNumSteps`, `KINGetJac`, `KINGetJacNumIters` to assist in
debugging simulations utilizing a matrix-based linear solver.

Added support for CUDA 12.

Added support for the SYCL backend with RAJA 2022.x.y.

### Bug Fixes

Fixed an underflow bug during root finding in ARKODE, CVODE, CVODES, IDA and
IDAS. This fixes [GitHub Issue #57](https://github.com/LLNL/sundials/issues/57>).

Fixed an issue with finding oneMKL when using the `icpx` compiler with the
`-fsycl` flag as the C++ compiler instead of `dpcpp`.

Fixed the shape of the arrays returned by `FN_VGetArrayPointer` functions as well
as the `FSUNDenseMatrix_Data`, `FSUNBandMatrix_Data`, `FSUNSparseMatrix_Data`,
`FSUNSparseMatrix_IndexValues`, and `FSUNSparseMatrix_IndexPointers` functions.
Compiling and running code that uses the SUNDIALS Fortran interfaces with
bounds checking will now work.

Fixed an implicit conversion error in the Butcher table for ESDIRK5(4)7L[2]SA2.

## Changes to SUNDIALS in release 6.4.1

Fixed a bug with the Kokkos interfaces that would arise when using clang.

Fixed a compilation error with the Intel oneAPI 2022.2 Fortran compiler in the
Fortran 2003 interface test for the serial `N_Vector`.

Fixed a bug in the SUNLINSOL_LAPACKBAND and SUNLINSOL_LAPACKDENSE modules
which would cause the tests to fail on some platforms.

## Changes to SUNDIALS in release 6.4.0

### New Requirements

CMake 3.18.0 or newer is now required for CUDA support.

A C++14 compliant compiler is now required for C++ based features and examples
e.g., CUDA, HIP, RAJA, Trilinos, SuperLU_DIST, MAGMA, Ginkgo, and Kokkos.

### Major Features

Added support for the [Ginkgo](https://ginkgo-project.github.io/) linear algebra
library. This support includes new `SUNMatrix` and `SUNLinearSolver`
implementations, see the `SUNMATRIX_GINKGO` and `SUNLINEARSOLVER_GINKGO`
sections in the documentation for more information.

Added new `NVector`, dense `SUNMatrix`, and dense `SUNLinearSolver`
implementations utilizing [Kokkos Ecosystem](https://kokkos.org/) for
performance portability, see the `NVECTOR_KOKKOS`, `SUNMATRIX_KOKKOSDENSE` and
`SUNLINEARSOLVER_KOKKOSDENSE` sections in the documentation for more
information.

### New Features

Added support for GPU enabled SuperLU_DIST and SuperLU_DIST v8.x.x. Removed
support for SuperLU_DIST v6.x.x or older. Fix mismatched definition and
declaration bug in SuperLU_DIST matrix constructor.

Added the functions `ARKStepSetTableName`, `ERKStepSetTableName`,
`MRIStepCoupling_LoadTableByName`, `ARKodeButcherTable_LoadDIRKByName`, and
`ARKodeButcherTable_LoadERKByName` to load a table from a string.

### Bug Fixes

Fixed a bug in the CUDA and HIP vectors where `N_VMaxNorm` would return the
minimum positive floating-point value for the zero vector.

Fixed memory leaks/out of bounds memory accesses in the ARKODE MRIStep module
that could occur when attaching a coupling table after reinitialization with a
different number of stages than originally selected.

Fixed a memory leak in CVODE and CVODES where the projection memory would not be
deallocated when calling `CVodeFree`.

## Changes to SUNDIALS in release 6.3.0

### New Features

Added `GetUserData` functions in each package to retrieve the user data pointer
provided to `SetUserData` functions. See `ARKStepGetUserData`,
`ERKStepGetUserData`, `MRIStepGetUserData`, `CVodeGetUserData`,
`IDAGetUserData`, or `KINGetUserData` for more information.

Added a variety of embedded DIRK methods from [Kennedy & Carpenter,
NASA TM-2016-219173, 2016] and [Kennedy & Carpenter, Appl. Numer. Math., 146, 2019] to
ARKODE.

Updated `MRIStepReset` to call the corresponding `MRIStepInnerResetFn` with the same
(*tR*,*yR*) arguments for the `MRIStepInnerStepper` object that is used to evolve the
MRI "fast" time scale subproblems.

Added a new [example](examples/cvode/serial/cvRocket_dns.c) which
demonstrates using CVODE with a discontinuous right-hand-side function
and rootfinding.

### Bug Fixes

Fixed a bug in `ERKStepReset`, `ERKStepReInit`, `ARKStepReset`, `ARKStepReInit`,
`MRIStepReset`, and `MRIStepReInit` where a previously-set value of *tstop* (from
a call to `ERKStepSetStopTime`, `ARKStepSetStopTime`, or `MRIStepSetStopTime`,
respectively) would not be cleared.

Fixed the unituitive behavior of the `USE_GENERIC_MATH` CMake option which
caused the double precision math functions to be used regardless of the value of
`SUNDIALS_PRECISION`. Now, SUNDIALS will use precision appropriate math
functions when they are available and the user may provide the math library to
link to via the advanced CMake option `SUNDIALS_MATH_LIBRARY`.

Changed `SUNDIALS_LOGGING_ENABLE_MPI` CMake option default to be 'OFF'. This
fixes [GitHub Issue #177](https://github.com/LLNL/sundials/issues/177).

## Changes to SUNDIALS in release 6.2.0

### Major Features

Added the `SUNLogger` API which provides a SUNDIALS-wide
mechanism for logging of errors, warnings, informational output,
and debugging output.

Added support to CVODES for integrating IVPs with constraints using BDF methods
and projecting the solution onto the constraint manifold with a user defined
projection function. This implementation is accompanied by additions to the
CVODES user documentation and examples.

### New Features

Added the function `SUNProfiler_Reset` to reset the region timings and counters
to zero.

Added the following functions to output all of the integrator, nonlinear solver,
linear solver, and other statistics in one call:

* `ARKStepPrintAllStats`
* `ERKStepPrintAllStats`
* `MRIStepPrintAllStats`
* `CVodePrintAllStats`
* `IDAPrintAllStats`
* `KINPrintAllStats`

The file `scripts/sundials_csv.py` contains functions for parsing the
comma-separated value (CSV) output files when using the CSV output format.

Added functions to CVODE, CVODES, IDA, and IDAS to change the default step size
adaptivity parameters. For more information see the documentation for:

* `CVodeSetEtaFixedStepBounds`
* `CVodeSetEtaMaxFirstStep`
* `CVodeSetEtaMaxEarlyStep`
* `CVodeSetNumStepsEtaMaxEarlyStep`
* `CVodeSetEtaMax`
* `CVodeSetEtaMin`
* `CVodeSetEtaMinErrFail`
* `CVodeSetEtaMaxErrFail`
* `CVodeSetNumFailsEtaMaxErrFail`
* `CVodeSetEtaConvFail`
* `IDASetEtaFixedStepBounds`
* `IDAsetEtaMax`
* `IDASetEtaMin`
* `IDASetEtaLow`
* `IDASetEtaMinErrFail`
* `IDASetEtaConvFail`

Added the functions `ARKStepSetDeduceImplicitRhs` and
`MRIStepSetDeduceImplicitRhs` to optionally remove an evaluation of the implicit
right-hand side function after nonlinear solves. See the mathematical
considerations section of the user guide for information on using this
optimization.

Added the function `MRIStepSetOrder` to select the default MRI method of a given
order.

Added the functions `CVodeSetDeltaGammaMaxLSetup` and
`CVodeSetDeltaGammaMaxBadJac` in CVODE and CVODES to adjust the `gamma` change
thresholds to require a linear solver setup or Jacobian/precondition update,
respectively.

Added the function `IDASetDetlaCjLSetup` in IDA and IDAS to adjust the parameter
that determines when a change in `c_j` requires calling the linear solver setup
function.

Added the function `IDASetMinStep` to set a minimum step size.

### Bug Fixes

Fixed the `SUNContext` convenience class for C++ users to disallow copy
construction and allow move construction.

The behavior of `N_VSetKernelExecPolicy_Sycl` has been updated to be consistent
with the CUDA and HIP vectors. The input execution policies are now cloned and
may be freed after calling `N_VSetKernelExecPolicy_Sycl`. Additionally, `NULL`
inputs are now allowed and, if provided, will reset the vector execution
policies to the defaults.

A memory leak in the SYCL vector was fixed where the execution policies were not
freed when the vector was destroyed.

The include guard in `nvector_mpimanyvector.h` has been corrected to enable
using both the ManyVector and MPIManyVector vector implementations in the same
simulation.

A bug was fixed in the ARKODE, CVODE(S), and IDA(S) functions to retrieve the
number of nonlinear solver failures. The failure count returned was the number
of failed *steps* due to a nonlinear solver failure i.e., if a nonlinear solve
failed with a stale Jacobian or preconditioner but succeeded after updating the
Jacobian or preconditioner, the initial failure was not included in the
nonlinear solver failure count. The following functions have been updated to
return the total number of nonlinear solver failures:

* `ARKStepGetNumNonlinSolvConvFails`
* `ARKStepGetNonlinSolvStats`
* `MRIStepGetNumNonlinSolvConvFails`
* `MRIStepGetNonlinSolvStats`
* `CVodeGetNumNonlinSolvConvFails`
* `CVodeGetNonlinSolvStats`
* `CVodeGetSensNumNonlinSolvConvFails`
* `CVodeGetSensNonlinSolvStats`
* `CVodeGetStgrSensNumNonlinSolvConvFails`
* `CVodeGetStgrSensNonlinSolvStats`
* `IDAGetNumNonlinSolvConvFails`
* `IDAGetNonlinSolvStats`
* `IDAGetSensNumNonlinSolvConvFails`
* `IDAGetSensNonlinSolvStats`

As a result of this change users may see an increase in the number of failures
reported from the above functions. The following functions have been added to
retrieve the number of failed steps due to a nonlinear solver failure i.e., the
counts previously returned by the above functions:

* `ARKStepGetNumStepSolveFails`
* `MRIStepGetNumStepSolveFails`
* `CVodeGetNumStepSolveFails`
* `CVodeGetNumStepSensSolveFails`
* `CVodeGetNumStepStgrSensSolveFails`
* `IDAGetNumStepSolveFails`
* `IDAGetNumStepSensSolveFails`

Changed exported SUNDIALS PETSc CMake targets to be INTERFACE IMPORTED instead
of UNKNOWN IMPORTED.

### Deprecation Notice

Deprecated the following functions, it is recommended to use the `SUNLogger` API
instead.

* `ARKStepSetDiagnostics`
* `ERKStepSetDiagnostics`
* `MRIStepSetDiagnostics`
* `KINSetInfoFile`
* `SUNNonlinSolSetPrintLevel_Newton`
* `SUNNonlinSolSetInfoFile_Newton`
* `SUNNonlinSolSetPrintLevel_FixedPoint`
* `SUNNonlinSolSetInfoFile_FixedPoint`
* `SUNLinSolSetInfoFile_PCG`
* `SUNLinSolSetPrintLevel_PCG`
* `SUNLinSolSetInfoFile_SPGMR`
* `SUNLinSolSetPrintLevel_SPGMR`
* `SUNLinSolSetInfoFile_SPFGMR`
* `SUNLinSolSetPrintLevel_SPFGMR`
* `SUNLinSolSetInfoFile_SPTFQM`
* `SUNLinSolSetPrintLevel_SPTFQMR`
* `SUNLinSolSetInfoFile_SPBCGS`
* `SUNLinSolSetPrintLevel_SPBCGS`

The `SUNLinSolSetInfoFile_*` and  `SUNNonlinSolSetInfoFile_*` family of
functions are now enabled by setting the CMake option `SUNDIALS_LOGGING_LEVEL`
to a value `>= 3`.

## Changes to SUNDIALS in release 6.1.1

### New Features

Added new Fortran example program,
`examples/arkode/F2003_serial/ark_kpr_mri_f2003.f90` demonstrating MRI
capabilities.

### Bug Fixes

Fixed exported `SUNDIALSConfig.cmake`.

Fixed Fortran interface to `MRIStepInnerStepper` and `MRIStepCoupling`
structures and functions.

## Changes to SUNDIALS in release 6.1.0

### New Features

Added new reduction implementations for the CUDA and HIP vectors that use
shared memory (local data storage) instead of atomics. These new implementations
are recommended when the target hardware does not provide atomic support for the
floating point precision that SUNDIALS is being built with. The HIP vector uses
these by default, but the `N_VSetKernelExecPolicy_Cuda` and
`N_VSetKernelExecPolicy_Hip` functions can be used to choose between
different reduction implementations.

`SUNDIALS::<lib>` targets with no static/shared suffix have been added for use
within the build directory (this mirrors the targets exported on installation).

`CMAKE_C_STANDARD` is now set to 99 by default.

### Bug Fixes

Fixed exported `SUNDIALSConfig.cmake` when profiling is enabled without Caliper.

Fixed `sundials_export.h` include in `sundials_config.h`.

Fixed memory leaks in the SuperLU_MT linear solver interface.

## Changes to SUNDIALS in release 6.0.0

### Breaking Changes

#### SUNContext Object Added

SUNDIALS v6.0.0 introduces a new `SUNContext` object on which all other SUNDIALS
objects depend. As such, the constructors for all SUNDIALS packages, vectors,
matrices, linear solvers, nonlinear solvers, and memory helpers have been
updated to accept a context as the last input. Users upgrading to SUNDIALS
v6.0.0 will need to call `SUNContext_Create` to create a context object with
before calling any other SUNDIALS library function, and then provide this object
to other SUNDIALS constructors. The context object has been introduced to allow
SUNDIALS to provide new features, such as the profiling/instrumentation also
introduced in this release, while maintaining thread-safety. See the
documentation section on the `SUNContext` for more details.

The script `upgrade-to-sundials-6-from-5.sh` has been provided with this release
(and obtainable from the GitHub release page) to help ease the transition to
SUNDIALS v6.0.0. The script will add a `SUNCTX_PLACEHOLDER` argument to all of
the calls to SUNDIALS constructors that now require a `SUNContext` object. It
can also update deprecated SUNDIALS constants/types to the new names. It can be
run like this:

```
> ./upgrade-to-sundials-6-from-5.sh <files to update>
```

#### Updated SUNMemoryHelper Function Signatures

The `SUNMemoryHelper` functions `Alloc`, `Dealloc`, and `Copy` have been updated
to accept an opaque handle as the last input. At a minimum, existing
`SUNMemoryHelper` implementations will need to update these functions to accept
the additional argument. Typically, this handle is the execution stream (e.g., a
CUDA/HIP stream or SYCL queue) for the operation. The CUDA, HIP, and SYCL
`SUNMemoryHelper` implementations have been updated accordingly. Additionally,
the constructor for the SYCL implementation has been updated to remove the SYCL
queue as an input.

#### Deprecated Functions Removed

The previously deprecated constructor `N_VMakeWithManagedAllocator_Cuda` and
the function `N_VSetCudaStream_Cuda` have been removed and replaced with
`N_VNewWithMemHelp_Cuda` and `N_VSetKernelExecPolicy_Cuda` respectively.

The previously deprecated macros `PVEC_REAL_MPI_TYPE` and
`PVEC_INTEGER_MPI_TYPE` have been removed and replaced with
`MPI_SUNREALTYPE` and `MPI_SUNINDEXTYPE` respectively.

The following previously deprecated functions have been removed

| Removed                   | Replaced with                    |
|:--------------------------|:---------------------------------|
| `SUNBandLinearSolver`     | `SUNLinSol_Band`                 |
| `SUNDenseLinearSolver`    | `SUNLinSol_Dense`                |
| `SUNKLU`                  | `SUNLinSol_KLU`                  |
| `SUNKLUReInit`            | `SUNLinSol_KLUReInit`            |
| `SUNKLUSetOrdering`       | `SUNLinSol_KLUSetOrdering`       |
| `SUNLapackBand`           | `SUNLinSol_LapackBand`           |
| `SUNLapackDense`          | `SUNLinSol_LapackDense`          |
| `SUNPCG`                  | `SUNLinSol_PCG`                  |
| `SUNPCGSetPrecType`       | `SUNLinSol_PCGSetPrecType`       |
| `SUNPCGSetMaxl`           | `SUNLinSol_PCGSetMaxl`           |
| `SUNSPBCGS`               | `SUNLinSol_SPBCGS`               |
| `SUNSPBCGSSetPrecType`    | `SUNLinSol_SPBCGSSetPrecType`    |
| `SUNSPBCGSSetMaxl`        | `SUNLinSol_SPBCGSSetMaxl`        |
| `SUNSPFGMR`               | `SUNLinSol_SPFGMR`               |
| `SUNSPFGMRSetPrecType`    | `SUNLinSol_SPFGMRSetPrecType`    |
| `SUNSPFGMRSetGSType`      | `SUNLinSol_SPFGMRSetGSType`      |
| `SUNSPFGMRSetMaxRestarts` | `SUNLinSol_SPFGMRSetMaxRestarts` |
| `SUNSPGMR`                | `SUNLinSol_SPGMR`                |
| `SUNSPGMRSetPrecType`     | `SUNLinSol_SPGMRSetPrecType`     |
| `SUNSPGMRSetGSType`       | `SUNLinSol_SPGMRSetGSType`       |
| `SUNSPGMRSetMaxRestarts`  | `SUNLinSol_SPGMRSetMaxRestarts`  |
| `SUNSPTFQMR`              | `SUNLinSol_SPTFQMR`              |
| `SUNSPTFQMRSetPrecType`   | `SUNLinSol_SPTFQMRSetPrecType`   |
| `SUNSPTFQMRSetMaxl`       | `SUNLinSol_SPTFQMRSetMaxl`       |
| `SUNSuperLUMT`            | `SUNLinSol_SuperLUMT`            |
| `SUNSuperLUMTSetOrdering` | `SUNLinSol_SuperLUMTSetOrdering` |

The deprecated functions `MRIStepGetCurrentButcherTables` and
`MRIStepWriteButcher` and the utility functions `MRIStepSetTable` and
`MRIStepSetTableNum` have been removed. Users wishing to create an MRI-GARK
method from a Butcher table should use `MRIStepCoupling_MIStoMRI` to create
the corresponding MRI coupling table and attach it with `MRIStepSetCoupling`.

The previously deprecated functions `ARKStepSetMaxStepsBetweenLSet` and
`ARKStepSetMaxStepsBetweenJac` have been removed and replaced with
`ARKStepSetLSetupFrequency` and `ARKStepSetMaxStepsBetweenJac` respectively.

The previously deprecated function `CVodeSetMaxStepsBetweenJac` has been removed
and replaced with `CVodeSetJacEvalFrequency`.

The ARKODE, CVODE, IDA, and KINSOL Fortran 77 interfaces have been removed. See
the "SUNDIALS Fortran Interface" section in the user guides and the F2003
example programs for more details using the SUNDIALS Fortran 2003 module
interfaces.

#### Namespace Changes

The CUDA, HIP, and SYCL execution policies have been moved from the `sundials`
namespace to the `sundials::cuda`, `sundials::hip`, and `sundials::sycl`
namespaces respectively. Accordingly, the prefixes "Cuda", "Hip", and "Sycl"
have been removed from the execution policy classes and methods.

The `Sundials` namespace used by the Trilinos Tpetra NVector has been replaced
with the `sundials::trilinos::nvector_tpetra` namespace.

### Major Features

#### SUNProfiler

A capability to profile/instrument SUNDIALS library code has been added. This
can be enabled with the CMake option `SUNDIALS_BUILD_WITH_PROFILING`. A built-in
profiler will be used by default, but the
[Caliper](https://github.com/LLNL/Caliper) library can also be used instead with
the CMake option `ENABLE_CALIPER`. See the documentation section on profiling
for more details.  **WARNING**: Profiling will impact performance, and should be
enabled judiciously.

#### IMEX MRI Methods and MRIStepInnerStepper Object

The ARKODE MRIStep module has been extended to support implicit-explicit (IMEX)
multirate infinitesimal generalized additive Runge-Kutta (MRI-GARK) methods. As
such, `MRIStepCreate` has been updated to include arguments for the slow
explicit and slow implicit ODE right-hand side functions. `MRIStepCreate` has
also been updated to require attaching an `MRIStepInnerStepper` for evolving the
fast time scale. `MRIStepReInit` has been similarly updated to take explicit
and implicit right-hand side functions as input. Codes using explicit or
implicit MRI methods will need to update `MRIStepCreate` and `MRIStepReInit`
calls to pass `NULL` for either the explicit or implicit right-hand side
function as appropriate. If ARKStep is used as the fast time scale integrator,
codes will need to call `ARKStepCreateMRIStepInnerStepper` to wrap the ARKStep
memory as an `MRIStepInnerStepper` object. Additionally, `MRIStepGetNumRhsEvals`
has been updated to return the number of slow implicit and explicit function
evaluations. The coupling table structure `MRIStepCouplingMem` and the
functions `MRIStepCoupling_Alloc` and `MRIStepCoupling_Create` have also
been updated to support IMEX-MRI-GARK methods.

### New Features

Two new optional vector operations, `N_VDotProdMultiLocal` and
`N_VDotProdMultiAllReduce`, have been added to support low-synchronization
methods for Anderson acceleration.

The implementation of solve-decoupled implicit MRI-GARK methods has been updated
to remove extraneous slow implicit function calls and reduce the memory
requirements.

Added a new function `CVodeGetLinSolveStats` to get the CVODES linear solver
statistics as a group.

Added a new function, `CVodeSetMonitorFn`, that takes a user-function
to be called by CVODES after every `nst` successfully completed time-steps.
This is intended to provide a way of monitoring the CVODES statistics
throughout the simulation.

New orthogonalization methods were added for use within Anderson acceleration
in KINSOL. See the "Anderson Acceleration QR Factorization" subsection within
the mathematical considerations chapter of the user guide and the
`KINSetOrthAA` function documentation for more details.

### Deprecation Notice

The serial, PThreads, PETSc, *hypre*, Parallel, OpenMP_DEV, and OpenMP vector
functions `N_VCloneVectorArray_*` and `N_VDestroyVectorArray_*` have been
deprecated. The generic `N_VCloneVectorArray` and `N_VDestroyVectorArray`
functions should be used instead.

Many constants, types, and functions have been renamed so that they are properly
namespaced. The old names have been deprecated and will be removed in SUNDIALS
v7.0.0.

The following constants, macros, and typedefs are now deprecated:

| Deprecated Name            | New Name                          |
|:---------------------------|:----------------------------------|
| `realtype`                 | `sunrealtype`                     |
| `booleantype`              | `sunbooleantype`                  |
| `RCONST`                   | `SUN_RCONST`                      |
| `BIG_REAL`                 | `SUN_BIG_REAL`                    |
| `SMALL_REAL`               | `SUN_SMALL_REAL`                  |
| `UNIT_ROUNDOFF`            | `SUN_UNIT_ROUNDOFF`               |
| `PREC_NONE`                | `SUN_PREC_NONE`                   |
| `PREC_LEFT`                | `SUN_PREC_LEFT`                   |
| `PREC_RIGHT`               | `SUN_PREC_RIGHT`                  |
| `PREC_BOTH`                | `SUN_PREC_BOTH`                   |
| `MODIFIED_GS`              | `SUN_MODIFIED_GS`                 |
| `CLASSICAL_GS`             | `SUN_CLASSICAL_GS`                |
| `ATimesFn`                 | `SUNATimesFn`                     |
| `PSetupFn`                 | `SUNPSetupFn`                     |
| `PSolveFn`                 | `SUNPSolveFn`                     |
| `DlsMat`                   | `SUNDlsMat`                       |
| `DENSE_COL`                | `SUNDLS_DENSE_COL`                |
| `DENSE_ELEM`               | `SUNDLS_DENSE_ELEM`               |
| `BAND_COL`                 | `SUNDLS_BAND_COL`                 |
| `BAND_COL_ELEM`            | `SUNDLS_BAND_COL_ELEM`            |
| `BAND_ELEM`                | `SUNDLS_BAND_ELEM`                |
| `SDIRK_2_1_2`              | `ARKODE_SDIRK_2_1_2`              |
| `BILLINGTON_3_3_2`         | `ARKODE_BILLINGTON_3_3_2`         |
| `TRBDF2_3_3_2`             | `ARKODE_TRBDF2_3_3_2`             |
| `KVAERNO_4_2_3`            | `ARKODE_KVAERNO_4_2_3`            |
| `ARK324L2SA_DIRK_4_2_3`    | `ARKODE_ARK324L2SA_DIRK_4_2_3`    |
| `CASH_5_2_4`               | `ARKODE_CASH_5_2_4`               |
| `CASH_5_3_4`               | `ARKODE_CASH_5_3_4`               |
| `SDIRK_5_3_4`              | `ARKODE_SDIRK_5_3_4`              |
| `KVAERNO_5_3_4`            | `ARKODE_KVAERNO_5_3_4`            |
| `ARK436L2SA_DIRK_6_3_4`    | `ARKODE_ARK436L2SA_DIRK_6_3_4`    |
| `KVAERNO_7_4_5`            | `ARKODE_KVAERNO_7_4_5`            |
| `ARK548L2SA_DIRK_8_4_5`    | `ARKODE_ARK548L2SA_DIRK_8_4_5`    |
| `ARK437L2SA_DIRK_7_3_4`    | `ARKODE_ARK437L2SA_DIRK_7_3_4`    |
| `ARK548L2SAb_DIRK_8_4_5`   | `ARKODE_ARK548L2SAb_DIRK_8_4_5`   |
| `MIN_DIRK_NUM`             | `ARKODE_MIN_DIRK_NUM`             |
| `MAX_DIRK_NUM`             | `ARKODE_MAX_DIRK_NUM`             |
| `MIS_KW3`                  | `ARKODE_MIS_KW3`                  |
| `MRI_GARK_ERK33a`          | `ARKODE_MRI_GARK_ERK33a`          |
| `MRI_GARK_ERK45a`          | `ARKODE_MRI_GARK_ERK45a`          |
| `MRI_GARK_IRK21a`          | `ARKODE_MRI_GARK_IRK21a`          |
| `MRI_GARK_ESDIRK34a`       | `ARKODE_MRI_GARK_ESDIRK34a`       |
| `MRI_GARK_ESDIRK46a`       | `ARKODE_MRI_GARK_ESDIRK46a`       |
| `IMEX_MRI_GARK3a`          | `ARKODE_IMEX_MRI_GARK3a`          |
| `IMEX_MRI_GARK3b`          | `ARKODE_IMEX_MRI_GARK3b`          |
| `IMEX_MRI_GARK4`           | `ARKODE_IMEX_MRI_GARK4`           |
| `MIN_MRI_NUM`              | `ARKODE_MIN_MRI_NUM`              |
| `MAX_MRI_NUM`              | `ARKODE_MAX_MRI_NUM`              |
| `DEFAULT_MRI_TABLE_3`      | `MRISTEP_DEFAULT_TABLE_3`         |
| `DEFAULT_EXPL_MRI_TABLE_3` | `MRISTEP_DEFAULT_EXPL_TABLE_3`    |
| `DEFAULT_EXPL_MRI_TABLE_4` | `MRISTEP_DEFAULT_EXPL_TABLE_4`    |
| `DEFAULT_IMPL_SD_TABLE_2`  | `MRISTEP_DEFAULT_IMPL_SD_TABLE_2` |
| `DEFAULT_IMPL_SD_TABLE_3`  | `MRISTEP_DEFAULT_IMPL_SD_TABLE_3` |
| `DEFAULT_IMPL_SD_TABLE_4`  | `MRISTEP_DEFAULT_IMPL_SD_TABLE_4` |
| `DEFAULT_IMEX_SD_TABLE_3`  | `MRISTEP_DEFAULT_IMEX_SD_TABLE_3` |
| `DEFAULT_IMEX_SD_TABLE_4`  | `MRISTEP_DEFAULT_IMEX_SD_TABLE_4` |
| `HEUN_EULER_2_1_2`         | `ARKODE_HEUN_EULER_2_1_2`         |
| `BOGACKI_SHAMPINE_4_2_3`   | `ARKODE_BOGACKI_SHAMPINE_4_2_3`   |
| `ARK324L2SA_ERK_4_2_3`     | `ARKODE_ARK324L2SA_ERK_4_2_3`     |
| `ZONNEVELD_5_3_4`          | `ARKODE_ZONNEVELD_5_3_4`          |
| `ARK436L2SA_ERK_6_3_4`     | `ARKODE_ARK436L2SA_ERK_6_3_4`     |
| `SAYFY_ABURUB_6_3_4`       | `ARKODE_SAYFY_ABURUB_6_3_4`       |
| `CASH_KARP_6_4_5`          | `ARKODE_CASH_KARP_6_4_5`          |
| `FEHLBERG_6_4_5`           | `ARKODE_FEHLBERG_6_4_5`           |
| `DORMAND_PRINCE_7_4_5`     | `ARKODE_DORMAND_PRINCE_7_4_5`     |
| `ARK548L2SA_ERK_8_4_5`     | `ARKODE_ARK548L2SA_ERK_8_4_5`     |
| `VERNER_8_5_6`             | `ARKODE_VERNER_8_5_6`             |
| `FEHLBERG_13_7_8`          | `ARKODE_FEHLBERG_13_7_8`          |
| `KNOTH_WOLKE_3_3`          | `ARKODE_KNOTH_WOLKE_3_3`          |
| `ARK437L2SA_ERK_7_3_4`     | `ARKODE_ARK437L2SA_ERK_7_3_4`     |
| `ARK548L2SAb_ERK_8_4_5`    | `ARKODE_ARK548L2SAb_ERK_8_4_5`    |
| `MIN_ERK_NUM`              | `ARKODE_MIN_ERK_NUM`              |
| `MAX_ERK_NUM`              | `ARKODE_MAX_ERK_NUM`              |
| `DEFAULT_ERK_2`            | `ARKSTEP_DEFAULT_ERK_2`           |
| `DEFAULT_ERK_3`            | `ARKSTEP_DEFAULT_ERK_3`           |
| `DEFAULT_ERK_4`            | `ARKSTEP_DEFAULT_ERK_4`           |
| `DEFAULT_ERK_5`            | `ARKSTEP_DEFAULT_ERK_5`           |
| `DEFAULT_ERK_6`            | `ARKSTEP_DEFAULT_ERK_6`           |
| `DEFAULT_ERK_8`            | `ARKSTEP_DEFAULT_ERK_8`           |
| `DEFAULT_DIRK_2`           | `ARKSTEP_DEFAULT_DIRK_2`          |
| `DEFAULT_DIRK_3`           | `ARKSTEP_DEFAULT_DIRK_3`          |
| `DEFAULT_DIRK_4`           | `ARKSTEP_DEFAULT_DIRK_4`          |
| `DEFAULT_DIRK_5`           | `ARKSTEP_DEFAULT_DIRK_5`          |
| `DEFAULT_ARK_ETABLE_3`     | `ARKSTEP_DEFAULT_ARK_ETABLE_3`    |
| `DEFAULT_ARK_ETABLE_4`     | `ARKSTEP_DEFAULT_ARK_ETABLE_4`    |
| `DEFAULT_ARK_ETABLE_5`     | `ARKSTEP_DEFAULT_ARK_ETABLE_4`    |
| `DEFAULT_ARK_ITABLE_3`     | `ARKSTEP_DEFAULT_ARK_ITABLE_3`    |
| `DEFAULT_ARK_ITABLE_4`     | `ARKSTEP_DEFAULT_ARK_ITABLE_4`    |
| `DEFAULT_ARK_ITABLE_5`     | `ARKSTEP_DEFAULT_ARK_ITABLE_5`    |
| `DEFAULT_ERK_2`            | `ERKSTEP_DEFAULT_2`               |
| `DEFAULT_ERK_3`            | `ERKSTEP_DEFAULT_3`               |
| `DEFAULT_ERK_4`            | `ERKSTEP_DEFAULT_4`               |
| `DEFAULT_ERK_5`            | `ERKSTEP_DEFAULT_5`               |
| `DEFAULT_ERK_6`            | `ERKSTEP_DEFAULT_6`               |
| `DEFAULT_ERK_8`            | `ERKSTEP_DEFAULT_8`               |

In addition, the following functions are now deprecated (compile-time warnings
will be printed if supported by the compiler):

| Deprecated Name               | New Name                     |
|:------------------------------|:-----------------------------|
| `CVSpilsSetLinearSolver`      | `CVodeSetLinearSolver`       |
| `CVSpilsSetEpsLin`            | `CVodeSetEpsLin`             |
| `CVSpilsSetPreconditioner`    | `CVodeSetPreconditioner`     |
| `CVSpilsSetJacTimes`          | `CVodeSetJacTimes`           |
| `CVSpilsGetWorkSpace`         | `CVodeGetLinWorkSpace`       |
| `CVSpilsGetNumPrecEvals`      | `CVodeGetNumPrecEvals`       |
| `CVSpilsGetNumPrecSolves`     | `CVodeGetNumPrecSolves`      |
| `CVSpilsGetNumLinIters`       | `CVodeGetNumLinIters`        |
| `CVSpilsGetNumConvFails`      | `CVodeGetNumConvFails`       |
| `CVSpilsGetNumJTSetupEvals`   | `CVodeGetNumJTSetupEvals`    |
| `CVSpilsGetNumJtimesEvals`    | `CVodeGetNumJtimesEvals`     |
| `CVSpilsGetNumRhsEvals`       | `CVodeGetNumLinRhsEvals`     |
| `CVSpilsGetLastFlag`          | `CVodeGetLastLinFlag`        |
| `CVSpilsGetReturnFlagName`    | `CVodeGetLinReturnFlagName`  |
| `CVSpilsSetLinearSolverB`     | `CVodeSetLinearSolverB`      |
| `CVSpilsSetEpsLinB`           | `CVodeSetEpsLinB`            |
| `CVSpilsSetPreconditionerB`   | `CVodeSetPreconditionerB`    |
| `CVSpilsSetPreconditionerBS`  | `CVodeSetPreconditionerBS`   |
| `CVSpilsSetJacTimesB`         | `CVodeSetJacTimesB`          |
| `CVSpilsSetJacTimesBS`        | `CVodeSetJacTimesBS`         |
| `CVDlsSetLinearSolver`        | `CVodeSetLinearSolver`       |
| `CVDlsSetJacFn`               | `CVodeSetJacFn`              |
| `CVDlsGetWorkSpace`           | `CVodeGetLinWorkSpace`       |
| `CVDlsGetNumJacEvals`         | `CVodeGetNumJacEvals`        |
| `CVDlsGetNumRhsEvals`         | `CVodeGetNumLinRhsEvals`     |
| `CVDlsGetLastFlag`            | `CVodeGetLastLinFlag`        |
| `CVDlsGetReturnFlagName`      | `CVodeGetLinReturnFlagName`  |
| `CVDlsSetLinearSolverB`       | `CVodeSetLinearSolverB`      |
| `CVDlsSetJacFnB`              | `CVodeSetJacFnB`             |
| `CVDlsSetJacFnBS`             | `CVodeSetJacFnBS`            |
| `CVDlsSetLinearSolver`        | `CVodeSetLinearSolver`       |
| `CVDlsSetJacFn`               | `CVodeSetJacFn`              |
| `CVDlsGetWorkSpace`           | `CVodeGetLinWorkSpace`       |
| `CVDlsGetNumJacEvals`         | `CVodeGetNumJacEvals`        |
| `CVDlsGetNumRhsEvals`         | `CVodeGetNumLinRhsEvals`     |
| `CVDlsGetLastFlag`            | `CVodeGetLastLinFlag`        |
| `CVDlsGetReturnFlagName`      | `CVodeGetLinReturnFlagName`  |
| `KINDlsSetLinearSolver`       | `KINSetLinearSolver`         |
| `KINDlsSetJacFn`              | `KINSetJacFn`                |
| `KINDlsGetWorkSpace`          | `KINGetLinWorkSpace`         |
| `KINDlsGetNumJacEvals`        | `KINGetNumJacEvals`          |
| `KINDlsGetNumFuncEvals`       | `KINGetNumLinFuncEvals`      |
| `KINDlsGetLastFlag`           | `KINGetLastLinFlag`          |
| `KINDlsGetReturnFlagName`     | `KINGetLinReturnFlagName`    |
| `KINSpilsSetLinearSolver`     | `KINSetLinearSolver`         |
| `KINSpilsSetPreconditioner`   | `KINSetPreconditioner`       |
| `KINSpilsSetJacTimesVecFn`    | `KINSetJacTimesVecFn`        |
| `KINSpilsGetWorkSpace`        | `KINGetLinWorkSpace`         |
| `KINSpilsGetNumPrecEvals`     | `KINGetNumPrecEvals`         |
| `KINSpilsGetNumPrecSolves`    | `KINGetNumPrecSolves`        |
| `KINSpilsGetNumLinIters`      | `KINGetNumLinIters`          |
| `KINSpilsGetNumConvFails`     | `KINGetNumLinConvFails`      |
| `KINSpilsGetNumJtimesEvals`   | `KINGetNumJtimesEvals`       |
| `KINSpilsGetNumFuncEvals`     | `KINGetNumLinFuncEvals`      |
| `KINSpilsGetLastFlag`         | `KINGetLastLinFlag`          |
| `KINSpilsGetReturnFlagName`   | `KINGetLinReturnFlagName`    |
| `IDASpilsSetLinearSolver`     | `IDASetLinearSolver`         |
| `IDASpilsSetPreconditioner`   | `IDASetPreconditioner`       |
| `IDASpilsSetJacTimes`         | `IDASetJacTimes`             |
| `IDASpilsSetEpsLin`           | `IDASetEpsLin`               |
| `IDASpilsSetIncrementFactor`  | `IDASetIncrementFactor`      |
| `IDASpilsGetWorkSpace`        | `IDAGetLinWorkSpace`         |
| `IDASpilsGetNumPrecEvals`     | `IDAGetNumPrecEvals`         |
| `IDASpilsGetNumPrecSolves`    | `IDAGetNumPrecSolves`        |
| `IDASpilsGetNumLinIters`      | `IDAGetNumLinIters`          |
| `IDASpilsGetNumConvFails`     | `IDAGetNumLinConvFails`      |
| `IDASpilsGetNumJTSetupEvals`  | `IDAGetNumJTSetupEvals`      |
| `IDASpilsGetNumJtimesEvals`   | `IDAGetNumJtimesEvals`       |
| `IDASpilsGetNumResEvals`      | `IDAGetNumLinResEvals`       |
| `IDASpilsGetLastFlag`         | `IDAGetLastLinFlag`          |
| `IDASpilsGetReturnFlagName`   | `IDAGetLinReturnFlagName`    |
| `IDASpilsSetLinearSolverB`    | `IDASetLinearSolverB`        |
| `IDASpilsSetEpsLinB`          | `IDASetEpsLinB`              |
| `IDASpilsSetIncrementFactorB` | `IDASetIncrementFactorB`     |
| `IDASpilsSetPreconditionerB`  | `IDASetPreconditionerB`      |
| `IDASpilsSetPreconditionerBS` | `IDASetPreconditionerBS`     |
| `IDASpilsSetJacTimesB`        | `IDASetJacTimesB`            |
| `IDASpilsSetJacTimesBS`       | `IDASetJacTimesBS`           |
| `IDADlsSetLinearSolver`       | `IDASetLinearSolver`         |
| `IDADlsSetJacFn`              | `IDASetJacFn`                |
| `IDADlsGetWorkSpace`          | `IDAGetLinWorkSpace`         |
| `IDADlsGetNumJacEvals`        | `IDAGetNumJacEvals`          |
| `IDADlsGetNumResEvals`        | `IDAGetNumLinResEvals`       |
| `IDADlsGetLastFlag`           | `IDAGetLastLinFlag`          |
| `IDADlsGetReturnFlagName`     | `IDAGetLinReturnFlagName`    |
| `IDADlsSetLinearSolverB`      | `IDASetLinearSolverB`        |
| `IDADlsSetJacFnB`             | `IDASetJacFnB`               |
| `IDADlsSetJacFnBS`            | `IDASetJacFnBS`              |
| `DenseGETRF`                  | `SUNDlsMat_DenseGETRF`       |
| `DenseGETRS`                  | `SUNDlsMat_DenseGETRS`       |
| `denseGETRF`                  | `SUNDlsMat_denseGETRF`       |
| `denseGETRS`                  | `SUNDlsMat_denseGETRS`       |
| `DensePOTRF`                  | `SUNDlsMat_DensePOTRF`       |
| `DensePOTRS`                  | `SUNDlsMat_DensePOTRS`       |
| `densePOTRF`                  | `SUNDlsMat_densePOTRF`       |
| `densePOTRS`                  | `SUNDlsMat_densePOTRS`       |
| `DenseGEQRF`                  | `SUNDlsMat_DenseGEQRF`       |
| `DenseORMQR`                  | `SUNDlsMat_DenseORMQR`       |
| `denseGEQRF`                  | `SUNDlsMat_denseGEQRF`       |
| `denseORMQR`                  | `SUNDlsMat_denseORMQR`       |
| `DenseCopy`                   | `SUNDlsMat_DenseCopy`        |
| `denseCopy`                   | `SUNDlsMat_denseCopy`        |
| `DenseScale`                  | `SUNDlsMat_DenseScale`       |
| `denseScale`                  | `SUNDlsMat_denseScale`       |
| `denseAddIdentity`            | `SUNDlsMat_denseAddIdentity` |
| `DenseMatvec`                 | `SUNDlsMat_DenseMatvec`      |
| `denseMatvec`                 | `SUNDlsMat_denseMatvec`      |
| `BandGBTRF`                   | `SUNDlsMat_BandGBTRF`        |
| `bandGBTRF`                   | `SUNDlsMat_bandGBTRF`        |
| `BandGBTRS`                   | `SUNDlsMat_BandGBTRS`        |
| `bandGBTRS`                   | `SUNDlsMat_bandGBTRS`        |
| `BandCopy`                    | `SUNDlsMat_BandCopy`         |
| `bandCopy`                    | `SUNDlsMat_bandCopy`         |
| `BandScale`                   | `SUNDlsMat_BandScale`        |
| `bandScale`                   | `SUNDlsMat_bandScale`        |
| `bandAddIdentity`             | `SUNDlsMat_bandAddIdentity`  |
| `BandMatvec`                  | `SUNDlsMat_BandMatvec`       |
| `bandMatvec`                  | `SUNDlsMat_bandMatvec`       |
| `ModifiedGS`                  | `SUNModifiedGS`              |
| `ClassicalGS`                 | `SUNClassicalGS`             |
| `QRfact`                      | `SUNQRFact`                  |
| `QRsol`                       | `SUNQRsol`                   |
| `DlsMat_NewDenseMat`          | `SUNDlsMat_NewDenseMat`      |
| `DlsMat_NewBandMat`           | `SUNDlsMat_NewBandMat`       |
| `DestroyMat`                  | `SUNDlsMat_DestroyMat`       |
| `NewIntArray`                 | `SUNDlsMat_NewIntArray`      |
| `NewIndexArray`               | `SUNDlsMat_NewIndexArray`    |
| `NewRealArray`                | `SUNDlsMat_NewRealArray`     |
| `DestroyArray`                | `SUNDlsMat_DestroyArray`     |
| `AddIdentity`                 | `SUNDlsMat_AddIdentity`      |
| `SetToZero`                   | `SUNDlsMat_SetToZero`        |
| `PrintMat`                    | `SUNDlsMat_PrintMat`         |
| `newDenseMat`                 | `SUNDlsMat_newDenseMat`      |
| `newBandMat`                  | `SUNDlsMat_newBandMat`       |
| `destroyMat`                  | `SUNDlsMat_destroyMat`       |
| `newIntArray`                 | `SUNDlsMat_newIntArray`      |
| `newIndexArray`               | `SUNDlsMat_newIndexArray`    |
| `newRealArray`                | `SUNDlsMat_newRealArray`     |
| `destroyArray`                | `SUNDlsMat_destroyArray`     |

In addition, the entire `sundials_lapack.h` header file is now deprecated for
removal in SUNDIALS v7.0.0. Note, this header file is not needed to use the
SUNDIALS LAPACK linear solvers.

Deprecated ARKODE nonlinear solver predictors: specification of the ARKStep
"bootstrap" or "minimum correction" predictors (options 4 and 5 from
`ARKStepSetPredictorMethod`), or MRIStep "bootstrap" predictor (option 4 from
`MRIStepSetPredictorMethod`), will output a deprecation warning message.
These options will be removed in a future release.

## Changes to SUNDIALS in release 5.8.0

### New Features

The RAJA vector implementation has been updated to support the SYCL backend in
addition to the CUDA and HIP backend. Users can choose the backend when
configuring SUNDIALS by using the `SUNDIALS_RAJA_BACKENDS` CMake variable. This
module remains experimental and is subject to change from version to version.

A new SUNMatrix and SUNLinearSolver implementation were added to interface
with the Intel oneAPI Math Kernel Library (oneMKL). Both the matrix and the
linear solver support general dense linear systems as well as block diagonal
linear systems. This matrix is experimental and is subject to change from
version to version.

Added a new *optional* function to the SUNLinearSolver API,
`SUNLinSolSetZeroGuess`, to indicate that the next call to `SUNLinSolSolve` will
be made with a zero initial guess. SUNLinearSolver implementations that do not
use the `SUNLinSolNewEmpty` constructor will, at a minimum, need set the
`setzeroguess` function pointer in the linear solver `ops` structure to
`NULL`. The SUNDIALS iterative linear solver implementations have been updated
to leverage this new set function to remove one dot product per solve.

The time integrator packages (ARKODE, CVODE(S), and IDA(S)) all now support a
new "matrix-embedded" SUNLinearSolver type.  This type supports user-supplied
SUNLinearSolver implementations that set up and solve the specified linear
system at each linear solve call.  Any matrix-related data structures are held
internally to the linear solver itself, and are not provided by the SUNDIALS
package.

Added functions to ARKODE and CVODE(S) for supplying an alternative right-hand
side function and to IDA(S) for supplying an alternative residual for use within
nonlinear system function evaluations:

* `ARKStepSetNlsRhsFn`
* `MRIStepSetNlsRhsFn`
* `CVodeSetNlsRhsFn`
* `IDASetNlsResFn`

Support for user-defined inner (fast) integrators has been to the MRIStep module
in ARKODE. See the "MRIStep Custom Inner Steppers" section in the user guide for
more information on providing a user-defined integration method.

Added specialized fused HIP kernels to CVODE which may offer better
performance on smaller problems when using CVODE with the `NVECTOR_HIP`
module. See the optional input function `CVodeSetUseIntegratorFusedKernels`
for more information. As with other SUNDIALS HIP features, this is
feature is experimental and may change from version to version.

New KINSOL options have been added to apply a constant damping factor in the
fixed point and Picard iterations (see `KINSetDamping`), to delay the start of
Anderson acceleration with the fixed point and Picard iterations (see
`KINSetDelayAA`), and to return the newest solution with the fixed point
iteration (see `KINSetReturnNewest`).

The installed `SUNDIALSConfig.cmake` file now supports the `COMPONENTS` option
to `find_package`. The exported targets no longer have IMPORTED_GLOBAL set.

### Bug Fixes

A bug was fixed in `SUNMatCopyOps` where the matrix-vector product setup
function pointer was not copied.

A bug was fixed in the SPBCGS and SPTFQMR solvers for the case where a non-zero
initial guess and a solution scaling vector are provided. This fix only impacts
codes using SPBCGS or SPTFQMR as standalone solvers as all SUNDIALS packages
utilize a zero initial guess.

A bug was fixed in the ARKODE stepper modules where the stop time may be passed
after resetting the integrator.

A bug was fixed in `IDASetJacTimesResFn` in IDAS where the supplied function was
used in the dense finite difference Jacobian computation rather than the finite
difference Jacobian-vector product approximation.

A bug was fixed in the KINSOL Picard iteration where the value of
`KINSetMaxSetupCalls` would be ignored.

## Changes to SUNDIALS in release 5.7.0

A new NVECTOR implementation based on the SYCL abstraction layer has been added
targeting Intel GPUs. At present the only SYCL compiler supported is the DPC++
(Intel oneAPI) compiler. See the SYCL NVECTOR section in the user guide for more
details. This module is considered experimental and is subject to major changes
even in minor releases.

A new SUNMatrix and SUNLinearSolver implementation were added to interface
with the MAGMA linear algebra library. Both the matrix and the linear solver
support general dense linear systems as well as block diagonal linear systems,
and both are targeted at GPUs (AMD or NVIDIA).

## Changes to SUNDIALS in release 5.6.1

Fixed a bug in the SUNDIALS CMake which caused an error if the
`CMAKE_CXX_STANDARD` and `SUNDIALS_RAJA_BACKENDS` options were not provided.

Fixed some compiler warnings when using the IBM XL compilers.

## Changes to SUNDIALS in release 5.6.0

A new `N_Vector` implementation based on the AMD ROCm HIP platform has been
added. This vector can target NVIDIA or AMD GPUs. See the HIP vector section in
the user guide for more details. This vector is considered experimental and is
subject to change from version to version.

The RAJA `N_Vector` implementation has been updated to support the HIP backend
in addition to the CUDA backend. Users can choose the backend when configuring
SUNDIALS by using the `SUNDIALS_RAJA_BACKENDS` CMake variable. This vector
remains experimental and is subject to change from version to version.

A new optional operation, `N_VGetDeviceArrayPointer`, was added to the N_Vector
API. This operation is useful for vectors that utilize dual memory spaces,
e.g. the native SUNDIALS CUDA N_Vector.

The SUNMATRIX_CUSPARSE and SUNLINEARSOLVER_CUSOLVERSP_BATCHQR implementations
no longer require the SUNDIALS CUDA N_Vector. Instead, they require that the
vector utilized provides the `N_VGetDeviceArrayPointer` operation, and that the
pointer returned by `N_VGetDeviceArrayPointer` is a valid CUDA device pointer.

## Changes to SUNDIALS in release 5.5.0

Refactored the SUNDIALS build system. CMake 3.12.0 or newer is now required.
Users will likely see deprecation warnings, but otherwise the changes
should be fully backwards compatible for almost all users. SUNDIALS
now exports CMake targets and installs a `SUNDIALSConfig.cmake` file.

Added support for SuperLU DIST 6.3.0 or newer.

## Changes to SUNDIALS in release 5.4.0

### Major Features

A new class, `SUNMemoryHelper`, was added to support **GPU users** who have
complex memory management needs such as using memory pools. This is paired with
new constructors for the `NVECTOR_CUDA` and `NVECTOR_RAJA` modules that accept a
`SUNMemoryHelper` object. Refer to "The SUNMemoryHelper API", "NVECTOR CUDA" and
"NVECTOR RAJA" sections in the documentation for more information.

Added full support for time-dependent mass matrices in ARKStep, and expanded
existing non-identity mass matrix infrastructure to support use of the
fixed point nonlinear solver.

An interface between ARKStep and the XBraid multigrid reduction in time (MGRIT)
library has been added to enable parallel-in-time integration. See the ARKStep
documentation and examples for more details. This interface required the
addition of three new N_Vector operations to exchange vector data between
computational nodes, see `N_VBufSize`, `N_VBufPack`, and `N_VBufUnpack`. These
N_Vector operations are only used within the XBraid interface and need not be
implemented for any other context.

### New Features

The `NVECTOR_RAJA` module has been updated to mirror the `NVECTOR_CUDA` module.
Notably, the update adds managed memory support to the `NVECTOR_RAJA` module.
Users of the module will need to update any calls to the `N_VMake_Raja` function
because that signature was changed. This module remains experimental and is
subject to change from version to version.

The expected behavior of `SUNNonlinSolGetNumIters` and
`SUNNonlinSolGetNumConvFails` in the SUNNonlinearSolver API have been updated to
specify that they should return the number of nonlinear solver iterations and
convergence failures in the most recent solve respectively rather than the
cumulative number of iterations and failures across all solves respectively. The
API documentation and SUNDIALS provided SUNNonlinearSolver implementations and
have been updated accordingly. As before, the cumulative number of nonlinear
iterations and failures may be retrieved by calling the integrator provided get
functions:

* `ARKStepGetNumNonlinSolvIters`
* `ARKStepGetNumNonlinSolvConvFails`
* `ARKStepGetNonlinSolvStats`
* `MRIStepGetNumNonlinSolvIters`
* `MRIStepGetNumNonlinSolvConvFails`
* `MRIStepGetNonlinSolvStats`
* `CVodeGetNumNonlinSolvIters`
* `CVodeGetNumNonlinSolvConvFails`
* `CVodeGetNonlinSolvStats`
* `IDAGetNumNonlinSolvIters`
* `IDAGetNumNonlinSolvConvFails`
* `IDAGetNonlinSolvStats`

Added the following the following functions that advanced users might find
useful when providing a custom `SUNNonlinSolSysFn`:

* `ARKStepComputeState`
* `ARKStepGetNonlinearSystemData`
* `MRIStepComputeState`
* `MRIStepGetNonlinearSystemData`
* `CVodeComputeState`
* `CVodeGetNonlinearSystemData`
* `IDAGetNonlinearSystemData`

Added new functions to CVODE(S), ARKODE, and IDA(S) to to specify the factor for
converting between integrator tolerances (WRMS norm) and linear solver tolerances
(L2 norm) i.e., `tol_L2 = nrmfac * tol_WRMS`:

* `ARKStepSetLSNormFactor`
* `ARKStepSetMassLSNormFactor`
* `MRIStepSetLSNormFactor`
* `CVodeSetLSNormFactor`
* `IDASetLSNormFactor`

Added new reset functions `ARKStepReset`, `ERKStepReset`, and
`MRIStepReset` to reset the stepper time and state vector to user-provided
values for continuing the integration from that point while retaining the
integration history. These function complement the reinitialization functions
`ARKStepReInit`, `ERKStepReInit`, and `MRIStepReInit` which reinitialize
the stepper so that the problem integration should resume as if started from
scratch.

Updated the MRIStep time-stepping module in ARKODE to support higher-order
MRI-GARK methods [Sandu, SIAM J. Numer. Anal., 57, 2019], including methods that
involve solve-decoupled, diagonally-implicit treatment of the slow time scale.

The function `CVodeSetLSetupFrequency` has been added to CVODE(S) to set
the frequency of calls to the linear solver setup function.

The Trilinos Tpetra `N_Vector` interface has been updated to work with Trilinos
12.18+. This update changes the local ordinal type to always be an `int`.

Added support for CUDA 11.

### Bug Fixes

A minor inconsistency in CVODE(S) and a bug ARKODE when checking the Jacobian
evaluation frequency has been fixed. As a result codes using using a
non-default Jacobian update frequency through a call to
`CVodeSetMaxStepsBetweenJac` or `ARKStepSetMaxStepsBetweenJac` will need to
increase the provided value by 1 to achieve the same behavior as before.

In IDAS and CVODES, the functions for forward integration with checkpointing
(`IDASolveF`, `CVodeF`) are now subject to a restriction on the number of time
steps allowed to reach the output time. This is the same restriction applied to
the `IDASolve` and `CVode` functions. The default maximum number of steps is
500, but this may be changed using the `<IDA|CVode>SetMaxNumSteps` function.
This change fixes a bug that could cause an infinite loop in the `IDASolveF`
and `CVodeF` and functions. **This change may cause a runtime error in existing user code**.

Fixed bug in using ERK method integration with static mass matrices.

### Deprecation Notice

For greater clarity the following functions have been deprecated:

* `CVodeSetMaxStepsBetweenJac`
* `ARKStepSetMaxStepsBetweenJac`
* `ARKStepSetMaxStepsBetweenLSet`

The following functions should be used instead:

* `CVodeSetJacEvalFrequency`
* `ARKStepSetJacEvalFrequency`
* `ARKStepSetLSetupFrequency`

## Changes to SUNDIALS in release 5.3.0

### Major Feature

Added support to CVODE for integrating IVPs with constraints using BDF methods
and projecting the solution onto the constraint manifold with a user defined
projection function. This implementation is accompanied by additions to user
documentation and CVODE examples. See the `CVodeSetProjFn` function
documentation for more information.

### New Features

Added the ability to control the CUDA kernel launch parameters for the CUDA
vector and spare matrix implementations. These implementations remain
experimental and are subject to change from version to version. In addition, the
CUDA vector kernels were rewritten to be more flexible. Most users should see
equivalent performance or some improvement, but a select few may observe minor
performance degradation with the default settings. Users are encouraged to
contact the SUNDIALS team about any performance changes that they notice.

Added new capabilities for monitoring the solve phase in the Newton and
fixed-point `SUNNonlinearSolver`, and the SUNDIALS iterative linear
solvers. SUNDIALS must be built with the CMake option
`SUNDIALS_BUILD_WITH_MONITORING` to use these capabilities.

Added specialized fused CUDA kernels to CVODE which may offer better performance
on smaller problems when using CVODE with the CUDA vector. See the optional
input function `CVodeSetUseIntegratorFusedKernels` for more
information. As with other SUNDIALS CUDA features, this is feature is
experimental and may change from version to version.

Added a new function, `CVodeSetMonitorFn`, that takes a user-function
to be called by CVODE after every `nst` successfully completed time-steps.
This is intended to provide a way of monitoring the CVODE statistics
throughout the simulation.

Added a new function `CVodeGetLinSolveStats` to get the CVODE linear solver
statistics as a group.

Added the following optional functions to provide an alternative ODE right-hand
side function (ARKODE and CVODE(S)), DAE residual function (IDA(S)), or nonlinear
system function (KINSOL) for use when computing Jacobian-vector products with
the internal difference quotient approximation:

* `ARKStepSetJacTimesRhsFn`
* `CVodeSetJacTimesRhsFn`
* `CVodeSetJacTimesRhsFnB`
* `IDASetJacTimesResFn`
* `IDASetJacTimesResFnB`
* `KINSetJacTimesVecSysFn`

### Bug Fixes

Fixed a bug in the iterative linear solvers where an error is not returned if
the `Atimes` function is `NULL` or, if preconditioning is enabled, the
`PSolve` function is `NULL`.

Fixed a bug in ARKODE where the prototypes for `ERKStepSetMinReduction` and
`ARKStepSetMinReduction` were not included in `arkode_erkstep.h` and
`arkode_arkstep.h` respectively.

Fixed a bug in ARKODE where inequality constraint checking would need to be
disabled and then re-enabled to update the inequality constraint values after
resizing a problem. Resizing a problem will now disable constraints and a call
to `ARKStepSetConstraints` or `ERKStepSetConstraints` is required to re-enable
constraint checking for the new problem size.

## Changes to SUNDIALS in release 5.2.0

### New Features

The following functions were added to each of the time integration packages to
enable or disable the scaling applied to linear system solutions with
matrix-based linear solvers to account for lagged matrix information:

* `ARKStepSetLinearSolutionScaling`
* `CVodeSetLinearSolutionScaling`
* `CVodeSetLinearSolutionScalingB`
* `IDASetLinearSolutionScaling`
* `IDASetLinearSolutionScalingB`

When using a matrix-based linear solver with ARKODE, IDA(S), or BDF methods in
CVODE(S) scaling is enabled by default.

Added a new `SUNMatrix` implementation that interfaces to the sparse matrix
implementation from the NVIDIA cuSPARSE library. In addition, the CUDA Sparse
linear solver has been updated to use the new matrix, as such, users of this
matrix will need to update their code. This implementations are still considered
to be experimental, thus they are subject to breaking changes even in minor
releases.

Added a new "stiff" interpolation module to ARKODE, based on Lagrange polynomial
interpolation, that is accessible to each of the ARKStep, ERKStep and MRIStep
time-stepping modules. This module is designed to provide increased
interpolation accuracy when integrating stiff problems, as opposed to the ARKODE
standard Hermite interpolation module that can suffer when the IVP right-hand
side has large Lipschitz constant. While the Hermite module remains the default,
the new Lagrange module may be enabled using one of the routines
`ARKStepSetInterpolantType`, `ERKStepSetInterpolantType`, or
`MRIStepSetInterpolantType`. The serial example problem `ark_brusselator.c` has
been converted to use this Lagrange interpolation module. Created accompanying
routines `ARKStepSetInterpolantDegree`, `ARKStepSetInterpolantDegree` and
`ARKStepSetInterpolantDegree` to provide user control over these interpolating
polynomials.

Added two new functions, `ARKStepSetMinReduction` and `ERKStepSetMinReduction`
to change the minimum allowed step size reduction factor after an error test
failure.

### Bug Fixes

Fixed a build system bug related to the Fortran 2003 interfaces when using the
IBM XL compiler. When building the Fortran 2003 interfaces with an XL compiler
it is recommended to set `CMAKE_Fortran_COMPILER` to `f2003`, `xlf2003`, or
`xlf2003_r`.

Fixed a bug in how ARKODE interfaces with a user-supplied, iterative, unscaled
linear solver. In this case, ARKODE adjusts the linear solver tolerance in an
attempt to account for the lack of support for left/right scaling matrices.
Previously, ARKODE computed this scaling factor using the error weight vector,
`ewt`; this fix changes that to the residual weight vector, `rwt`, that can
differ from `ewt` when solving problems with non-identity mass matrix.

Fixed a linkage bug affecting Windows users that stemmed from
dllimport/dllexport attribute missing on some SUNDIALS API functions.

Fixed a memory leak in CVODES and IDAS from not deallocating the `atolSmin0` and
`atolQSmin0` arrays.

Fixed a bug where a non-default value for the maximum allowed growth factor
after the first step would be ignored.

### Deprecation Notice

The routines `ARKStepSetDenseOrder`, `ARKStepSetDenseOrder` and
`ARKStepSetDenseOrder` have been deprecated and will be removed in a
future release. The new functions `ARKStepSetInterpolantDegree`,
`ARKStepSetInterpolantDegree`, and `ARKStepSetInterpolantDegree`
should be used instead.

## Changes to SUNDIALS in release 5.1.0

### New Features

Added support for a user-supplied function to update the prediction for each
implicit stage solution in ARKStep. If supplied, this routine will be called
*after* any existing ARKStep predictor algorithm completes, so that the
predictor may be modified by the user as desired.  The new user-supplied routine
has type `ARKStepStagePredictFn`, and may be set by calling
`ARKStepSetStagePredictFn`.

The MRIStep module has been updated to support attaching different user data
pointers to the inner and outer integrators. If applicable, user codes will
need to add a call to `ARKStepSetUserData` to attach their user data
pointer to the inner integrator memory as `MRIStepSetUserData` will
not set the pointer for both the inner and outer integrators. The MRIStep
examples have been updated to reflect this change.

Added support for damping when using Anderson acceleration in KINSOL. See the
mathematical considerations section of the user guide and the description of the
`KINSetDampingAA` function for more details.

Added support for constant damping to the `SUNNonlinearSolver_FixedPoint` module
when using Anderson acceleration. See the `SUNNonlinearSolver_FixedPoint`
section in the user guides and the description of the
`SUNNonlinSolSetDamping_FixedPoint` function for more details.

Added two utility functions, `SUNDIALSFileOpen` and `SUNDIALSFileClose` for
creating/destroying file pointers. These are useful when using the Fortran 2003
interfaces.

Added a new build system option, `CUDA_ARCH`, to specify the CUDA architecture
to target.

### Bug Fixes

Fixed a build system bug related to finding LAPACK/BLAS.

Fixed a build system bug related to checking if the KLU library works.

Fixed a build system bug related to finding PETSc when using the CMake
variables `PETSC_INCLUDES` and `PETSC_LIBRARIES` instead of `PETSC_DIR`.

Fixed a bug in the Fortran 2003 interfaces to the ARKODE Butcher table routines
and structure. This includes changing the `ARKodeButcherTable` type to be a
`type(c_ptr)` in Fortran.

## Changes to SUNDIALS in release 5.0.0

### Build System

Increased the minimum required CMake version to 3.5 for most SUNDIALS
configurations, and 3.10 when CUDA or OpenMP with device offloading are enabled.

The CMake option `BLAS_ENABLE` and the variable `BLAS_LIBRARIES` have been
removed to simplify builds as SUNDIALS packages do not use BLAS directly. For
third party libraries that require linking to BLAS, the path to the BLAS
library should be included in the `_LIBRARIES` variable for the third party
library e.g., `SUPERLUDIST_LIBRARIES` when enabling SuperLU_DIST.

### NVector

Two new functions were added to aid in creating custom `N_Vector`
objects. The constructor `N_VNewEmpty` allocates an "empty" generic
`N_Vector` with the object's content pointer and the function pointers
in the operations structure initialized to `NULL`. When used in the
constructor for custom objects this function will ease the introduction of any
new optional operations to the `N_Vector` API by ensuring only required
operations need to be set. Additionally, the function `N_VCopyOps` has
been added to copy the operation function pointers between vector objects. When
used in clone routines for custom vector objects these functions also will ease
the introduction of any new optional operations to the `N_Vector` API by
ensuring all operations are copied when cloning objects.

Added new `N_Vector` implementations, `ManyVector` and `MPIManyVector`, to
support flexible partitioning of solution data among different processing
elements (e.g., CPU + GPU) or for multi-physics problems that couple distinct
MPI-based simulations together (see the the `ManyVector` and `MPIManyVector`
section in the user guide for more details). This implementation is accompanied
by additions to user documentation and SUNDIALS examples.

Additionally, an `MPIPlusX` vector implementation has been created to support
the MPI+X paradigm where X is a type of on-node parallelism (e.g., OpenMP, CUDA,
etc.). The implementation is accompanied by additions to user documentation and
SUNDIALS examples.

One new required vector operation and ten new optional vector operations have
been added to the `N_Vector` API. The new required operation, `N_VGetLength`,
returns the global vector length. The optional operations have been added to
support the new MPIManyVector implementation. The operation `N_VGetCommunicator`
must be implemented by subvectors that are combined to create an MPIManyVector,
but is not used outside of this context. The remaining nine operations are
optional local reduction operations intended to eliminate unnecessary latency
when performing vector reduction operations (norms, etc.) on distributed memory
systems. The optional local reduction vector operations are `N_VDotProdLocal`,
`N_VMaxNormLocal`, `N_VMinLocal`, `N_VL1NormLocal`, `N_VWSqrSumLocal`,
`N_VWSqrSumMaskLocal`, `N_VInvTestLocal`, `N_VConstrMaskLocal`, and
`N_VMinQuotientLocal`. If an `N_Vector` implementation defines any of the local
operations as `NULL`, then the MPIManyVector will call standard `N_Vector`
operations to complete the computation.

The `*_MPICuda` and `*_MPIRaja` functions have been removed from the CUDA
and RAJA vector implementations respectively. Accordingly, the
`nvector_mpicuda.h`, `nvector_mpiraja.h`, `libsundials_nvecmpicuda.lib`,
and `libsundials_nvecmpicudaraja.lib` files have been removed. Users should
use the MPI+X vector in conjunction with the CUDA and RAJA vectors to replace
the functionality. The necessary changes are minimal and should require few code
modifications. See the example programs in `examples/ida/mpicuda` and
`examples/ida/mpiraja` for examples of how to use the MPI+X vector with the
CUDA and RAJA vectors, respectively.

Made performance improvements to the CUDA vector. Users who utilize a
non-default stream should no longer see default stream synchronizations after
memory transfers.

Added a new constructor to the CUDA vector that allows a user to provide custom
allocate and free functions for the vector data array and internal reduction
buffer.

Added three new `N_Vector` utility functions, `N_VGetVecAtIndexVectorArray`,
`N_VSetVecAtIndexVectorArray`, and `N_VNewVectorArray`, for working with
`N_Vector` arrays when using the Fortran 2003 interfaces.

### SUNMatrix

Two new functions were added to aid in creating custom SUNMatrix objects. The
constructor `SUNMatNewEmpty` allocates an "empty" generic SUNMatrix with the
object's content pointer and the function pointers in the operations structure
initialized to `NULL`. When used in the constructor for custom objects this
function will ease the introduction of any new optional operations to the
SUNMatrix API by ensuring only required operations need to be set. Additionally,
the function `SUNMatCopyOps(A, B)` has been added to copy the operation function
pointers between matrix objects. When used in clone routines for custom matrix
objects these functions also will ease the introduction of any new optional
operations to the SUNMatrix API by ensuring all operations are copied when
cloning objects.

A new operation, `SUNMatMatvecSetup`, was added to the `SUNMatrix` API to
perform any setup necessary for computing a matrix-vector product. This
operation is useful for `SUNMatrix` implementations which need to prepare the
matrix itself, or communication structures before performing the matrix-vector
product. Users who have implemented a custom `SUNMatrix` will need to at least
update their code to set the corresponding `ops` structure member,
`matvecsetup`, to `NULL`.

The generic SUNMatrix API now defines error codes to be returned by SUNMatrix
operations. Operations which return an integer flag indiciating success/failure
may return different values than previously.

A new SUNMatrix (and SUNLinearSolver) implementation was added to facilitate
the use of the SuperLU_DIST library with SUNDIALS.

### SUNLinearSolver

A new function was added to aid in creating custom `SUNLinearSolver`
objects. The constructor `SUNLinSolNewEmpty` allocates an "empty" generic
`SUNLinearSolver` with the object's content pointer and the function pointers in
the operations structure initialized to `NULL`. When used in the constructor for
custom objects this function will ease the introduction of any new optional
operations to the `SUNLinearSolver` API by ensuring only required operations
need to be set.

The return type of the `SUNLinSolLastFlag` in the `SUNLinearSolver` has changed
from `long int` to `sunindextype` to be consistent with the type used to store
row indices in dense and banded linear solver modules.

Added a new optional operation to the SUNLINEARSOLVER API, `SUNLinSolGetID`,
that returns a `SUNLinearSolver_ID` for identifying the linear solver module.

The SUNLinearSolver API has been updated to make the initialize and setup
functions optional.

A new SUNLinearSolver (and SUNMatrix) implementation was added to facilitate
the use of the SuperLU_DIST library with SUNDIALS.

Added a new SUNLinearSolver implementation,
`SUNLinearSolver_cuSolverSp_batchQR`, which leverages the NVIDIA cuSOLVER sparse
batched QR method for efficiently solving block diagonal linear systems on
NVIDIA GPUs.

Added three new accessor functions to the SUNLinSol_KLU module,
`SUNLinSol_KLUGetSymbolic`, `SUNLinSol_KLUGetNumeric`, and
`SUNLinSol_KLUGetCommon`, to provide user access to the underlying
KLU solver structures.

### SUNNonlinearSolver

A new function was added to aid in creating custom `SUNNonlinearSolver`
objects. The constructor `SUNNonlinSolNewEmpty` allocates an "empty" generic
`SUNNonlinearSolver` with the object's content pointer and the function pointers
in the operations structure initialized to `NULL`. When used in the constructor
for custom objects this function will ease the introduction of any new optional
operations to the `SUNNonlinearSolver` API by ensuring only required operations
need to be set.

To facilitate the use of user supplied nonlinear solver convergence test
functions the `SUNNonlinSolSetConvTestFn` function in the SUNNonlinearSolver API
has been updated to take a `void*` data pointer as input. The supplied data
pointer will be passed to the nonlinear solver convergence test function on each
call.

The inputs values passed to the first two inputs of the `SUNNonlinSolSolve`
function in the `SUNNonlinearSolver` have been changed to be the predicted state
and the initial guess for the correction to that state. Additionally, the
definitions of `SUNNonlinSolLSetupFn` and `SUNNonlinSolLSolveFn` in the
SUNNonlinearSolver API have been updated to remove unused input parameters.  For
more information on the nonlinear system formulation and the API functions see
the `SUNNonlinearSolver` chapter in the user guides.

Added a new `SUNNonlinearSolver` implementation for interfaces to the PETSc SNES
nonlinear solver.

### New Features

A new linear solver interface functions, `ARKLsLinSysFn` and `CVLsLinSysFn`, as
added as an alternative method for evaluating the linear systems `M - \gamma J`
or `I - \gamma J`.

Added the following functions to get the current state and gamma value to
ARKStep, CVODE and CVODES that may be useful to users who choose to provide
their own nonlinear solver implementation:

* `ARKStepGetCurrentState`
* `ARKStepGetCurrentGamma`
* `CVodeGetCurrentGamma`
* `CVodeGetCurrentState`
* `CVodeGetCurrentGamma`
* `CVodeGetCurrentStateSens`
* `CVodeGetCurrentSensSolveIndex`
* `IDAGetCurrentCj`
* `IDAGetCurrentY`
* `IDAGetCurrentYp`
* `IDAComputeY`
* `IDAComputeYp`

Removed extraneous calls to `N_VMin` for simulations where the scalar
valued absolute tolerance, or all entries of the vector-valued absolute
tolerance array, are strictly positive. In this scenario ARKODE, CVODE(S), and
IDA(S) steppers will remove at least one global reduction per time step.

The ARKODE, CVODE(S), IDA(S), and KINSOL linear solver interfaces have been
updated to only zero the Jacobian matrix before calling a user-supplied Jacobian
evaluation function when the attached linear solver has type
`SUNLINEARSOLVER_DIRECT`.

Added new Fortran 2003 interfaces to all of the SUNDIALS packages (ARKODE,
CVODE(S), IDA(S), and KINSOL as well as most of the `N_Vector`, `SUNMatrix`,
`SUNLinearSolver`, and `SUNNonlinearSolver` implementations. See "Fortran"
section for more details. These new interfaces were generated with SWIG-Fortran
and provide a user an idiomatic Fortran 2003 interface to most of the SUNDIALS C
API.

The MRIStep module has been updated to support explicit, implicit, or IMEX
methods as the fast integrator using the ARKStep module. As a result some
function signatures have been changed including MRIStepCreate which now
takes an ARKStep memory structure for the fast integration as an input.

The reinitialization functions `ERKStepReInit`, `ARKStepReInit`, and
`MRIStepReInit` have been updated to retain the minimum and maxiumum step
size values from before reinitialization rather than resetting them to the
default values.

Added two new embedded ARK methods of orders 4 and 5 to ARKODE (from
Kennedy & Carpenter, Appl. Numer. Math., 136:183--205, 2019).

Support for optional inequality constraints on individual components of the
solution vector has been added the ARKODE ERKStep and ARKStep modules. See
the descriptions of `ERKStepSetConstraints` and `ARKStepSetConstraints` for
more details. Note that enabling constraint handling requires the `N_Vector`
operations `N_VMinQuotient`, `N_VConstrMask`, and `N_VCompare` that were not
previously required by ARKODE.

Add two new 'Set' functions to MRIStep, `MRIStepSetPreInnerFn` and
`MRIStepSetPostInnerFn`, for performing communication or memory
transfers needed before or after the inner integration.

### Bug Fixes

Fixed a bug in the build system that prevented the PThreads NVECTOR module from
being built.

Fixed a memory leak in the PETSc `N_Vector` clone function.

Fixed a memeory leak in the ARKODE, CVODE, and IDA F77 interfaces when not using
the default nonlinear solver.

Fixed a bug in the ARKStep time-stepping module in ARKODE that would result in
an infinite loop if the nonlinear solver failed to converge more than the
maximum allowed times during a single step.

Fixed a bug in ARKODE that would result in a "too much accuracy requested" error
when using fixed time step sizes with explicit methods in some cases.

Fixed a bug in ARKStep where the mass matrix linear solver setup function was
not called in the Matrix-free case.

Fixed a minor bug in ARKStep where an incorrect flag is reported when an
error occurs in the mass matrix setup or Jacobian-vector product setup
functions.

Fixed a bug in the CVODE and CVODES constraint handling where the step size
could be set below the minimum step size.

Fixed a bug in the CVODE and CVODES nonlinear solver interfaces where the norm
of the accumulated correction was not updated when using a non-default
convergence test function.

Fixed a bug in the CVODES `cvRescale` function where the loops to compute the
array of scalars for the fused vector scale operation stopped one iteration
early.

Fixed a bug in CVODES and IDAS where `CVodeF` and `IDASolveF` would return the
wrong flag under certain  circumstances.

Fixed a bug in CVODES and IDAS where `CVodeF` and `IDASolveF` would not return a
root in `NORMAL_STEP` mode if the root occurred after the desired output time.

Fixed a bug in the IDA and IDAS linear solver interfaces where an incorrect
Jacobian-vector product increment was used with iterative solvers other than
SPGMR and SPFGMR.

Fixed a bug the IDAS `IDAQuadReInitB` function where an incorrect memory
structure was passed to `IDAQuadReInit`.

Fixed a bug in the KINSOL linear solver interface where the auxiliary scalar
`sJpnorm` was not computed when necessary with the Picard iteration and the
auxiliary scalar `sFdotJp` was unnecessarily computed in some cases.

## Changes to SUNDIALS in release 4.1.0

### Removed Implementation Headers

The implementation header files (`*_impl.h`) are no longer installed. This
means users who are directly accessing or manipulating package memory structures
will need to update their code to use the package's public API.

### New Features

An additional `N_Vector` implementation was added for interfacing with
the Tpetra vector from Trilinos library to facilitate interoperability between
SUNDIALS and Trilinos. This implementation is accompanied by additions to user
documentation and SUNDIALS examples.

### Bug Fixes

The `EXAMPLES_ENABLE_RAJA` CMake option has been removed. The option
`EXAMPLES_ENABLE_CUDA` enables all examples that use CUDA including the RAJA
examples with a CUDA back end (if RAJA is enabled).

Python is no longer required to run `make test` and `make test_install`.

A bug was fixed where a nonlinear solver object could be freed twice in some use
cases.

Fixed a bug in `ARKodeButcherTable_Write` when printing a Butcher table without
an embedding.

## Changes to SUNDIALS in release 4.0.2

Added information on how to contribute to SUNDIALS and a contributing agreement.

Moved the definitions of backwards compatibility functions for the prior direct
linear solver (DLS) and scaled preconditioned iterarive linear solvers (SPILS)
to a source file. The symbols are now included in the appropriate package
library, e.g. `libsundials_cvode.lib`.

## Changes to SUNDIALS in release 4.0.1

A bug in ARKODE where single precision builds would fail to compile has been
fixed.

## Changes to SUNDIALS in release 4.0.0

The direct and iterative linear solver interfaces in all SUNDIALS packages have
been merged into a single unified linear solver interface to support any valid
`SUNLinearSolver`. This includes the `DIRECT` and `ITERATIVE` types
as well as the new `MATRIX_ITERATIVE` type. Details regarding how SUNDIALS
packages utilize linear solvers of each type as well as a discussion regarding
the intended use cases for user-supplied linear solver implementations are
included the user guide. All example programs have been updated to use
the new unified linear solver interfaces.

The unified linear solver interface is very similar to the previous DLS (direct
linear solver) and SPILS (scaled preconditioned iterative linear solver)
interface in each package. To minimize challenges in user migration to the
unified linear solver interfaces, the previous DLS and SPILS functions may still
be used however, these are now deprecated and will be removed in a future
release. Additionally, that Fortran users will need to enlarge their array of
optional integer outputs, and update the indices that they query for certain
linear solver related statistics.

The names of all SUNDIALS-provided `SUNLinearSolver` constructors have have been
updated to follow the naming convention `SUNLinSol_*` where `*` is the name
of the linear solver. The new constructor names are:

* `SUNLinSol_Band`
* `SUNLinSol_Dense`
* `SUNLinSol_KLU`
* `SUNLinSol_LapackBand`
* `SUNLinSol_LapackDense`
* `SUNLinSol_PCG`
* `SUNLinSol_SPBCGS`
* `SUNLinSol_SPFGMR`
* `SUNLinSol_SPGMR`
* `SUNLinSol_SPTFQMR`
* `SUNLinSol_SuperLUMT`

Linear solver-specific "set" routine names have been similarly standardized. To
minimize challenges in user migration to the new names, the previous function
names may still be used however, these are now deprecated and will be removed in
a future release. All example programs and the standalone linear solver examples
have been updated to use the new naming convention.

The `SUNLinSol_Band` constructor has been simplified to remove the
storage upper bandwidth argument.

SUNDIALS integrators (ARKODE, CVODE(S), and IDA(S)) have been updated to utilize
generic nonlinear solvers defined by the `SUNNonlinearSolver` API. This enables
the addition of new nonlinear solver options and allows for external or
user-supplied nonlinear solvers. The nonlinear solver API and SUNDIALS provided
implementations are described in the user guide and follow the same object
oriented design used by the `N_Vector`, `SUNMatrix`, and `SUNLinearSolver`
classes. Currently two nonlinear solver implementations are provided, Newton and
fixed-point. These replicate the previous integrator-specific implementations of
Newton's method and a fixed-point iteration (previously referred to as a
functional iteration), respectively. Note the new fixed-point implementation can
optionally utilize Anderson's method to accelerate convergence. Example programs
using each of these nonlinear solvers in a standalone manner have been added and
all example programs have been updated accordingly.

The SUNDIALS integrators (ARKODE, CVODE(S), and IDA(S)) all now use the Newton
`SUNNonlinearSolver` by default. Users that wish to use the fixed-point
`SUNNonlinearSolver` will need to create the corresponding nonlinear solver
object and attach it to the integrator with the appropriate set function:

* `ARKStepSetNonlinearSolver`
* `CVodeSetNonlinearSolver`
* `IDASetNonlinearSolver`

Functions for setting the nonlinear solver options or getting nonlinear solver
statistics remain unchanged and internally call generic `SUNNonlinearSolver`
functions as needed.

With the introduction of the `SUNNonlinearSolver` class, the input parameter
`iter` to `CVodeCreate` has been removed along with the function
`CVodeSetIterType` and the constants `CV_NEWTON` and `CV_FUNCTIONAL`. While
SUNDIALS includes a fixed-point nonlinear solver, it is not currently supported
in IDA.

Three fused vector operations and seven vector array operations have been added
to the `N_Vector` API. These *optional* operations are disabled by default and
may be activated by calling vector specific routines after creating a vector
(see the `N_Vector` chapter for more details). The new operations are intended
to increase data reuse in vector operations, reduce parallel communication on
distributed memory systems, and lower the number of kernel launches on systems
with accelerators. The fused operations are:

* `N_VLinearCombination`
* `N_VScaleAddMulti`
* `N_VDotProdMulti`

and the vector array operations are:

* `N_VLinearCombinationVectorArray`
* `N_VScaleVectorArray`
* `N_VConstVectorArray`
* `N_VWrmsNormVectorArray`
* `N_VWrmsNormMaskVectorArray`
* `N_VScaleAddMultiVectorArray`
* `N_VLinearCombinationVectorArray`

If an `N_Vector` implementation defines the implementation any of these
operations as `NULL`, then standard vector operations will automatically be
called as necessary to complete the computation.

A new `N_Vector` implementation, `OpenMPDEV`, leveraging OpenMP device
offloading has been added.

Multiple updates to the CUDA vector were made:

* Changed the `N_VMake_Cuda` function to take a host data pointer and a device
  data pointer instead of an `N_VectorContent_Cuda` object.

* Changed `N_VGetLength_Cuda` to return the global vector length instead of
  the local vector length.

* Added `N_VGetLocalLength_Cuda` to return the local vector length.

* Added `N_VGetMPIComm_Cuda` to return the MPI communicator used.

* Removed the accessor functions in the `suncudavec` namespace.

* Added the ability to set the `cudaStream_t` used for execution of the CUDA
  vector kernels. See the function `N_VSetCudaStreams_Cuda`.

* Added `N_VNewManaged_Cuda`, `N_VMakeManaged_Cuda`, and
  `N_VIsManagedMemory_Cuda` functions to accommodate using managed memory with
  the CUDA vector.

Multiple updates to the RAJA vector were made:

* Changed `N_VGetLength_Raja` to return the global vector length instead of
  the local vector length.

* Added `N_VGetLocalLength_Raja` to return the local vector length.

* Added `N_VGetMPIComm_Raja` to return the MPI communicator used.

* Removed the accessor functions in the `sunrajavec` namespace.

Two changes were made in the ARKODE and CVODE(S) initial step size algorithm:

* Fixed an efficiency bug where an extra call to the RHS function was made.

* Changed the behavior of the algorithm if the max-iterations case is hit.
  Before the algorithm would exit with the step size calculated on the
  penultimate iteration. Now it will exit with the step size calculated
  on the final iteration.

Fortran 2003 interfaces to CVODE, the fixed-point and Newton nonlinear solvers,
the dense, band, KLU, PCG, SPBCGS, SPFGMR, SPGMR, and SPTFQMR linear solvers,
and the serial, PThreads, and OpenMP vectors have been added.

The ARKODE library has been entirely rewritten to support a modular approach to
one-step methods, which should allow rapid research and development of novel
integration methods without affecting existing solver functionality. To support
this, the existing ARK-based methods have been encapsulated inside the new
`ARKStep` time-stepping module. Two new time-stepping modules have been added:

* The `ERKStep` module provides an optimized implementation for explicit
  Runge--Kutta methods with reduced storage and number of calls to the ODE
  right-hand side function.

* The `MRIStep` module implements two-rate explicit-explicit multirate
  infinitesimal step methods utilizing different step sizes for slow and fast
  processes in an additive splitting.

This restructure has resulted in numerous small changes to the user interface,
particularly the suite of "Set" routines for user-provided solver parameters and
"Get" routines to access solver statistics, that are now prefixed with the name
of time-stepping module (e.g., `ARKStep` or `ERKStep`) instead of
`ARKODE`. Aside from affecting the names of these routines, user-level changes
have been kept to a minimum. However, we recommend that users consult both this
documentation and the ARKODE example programs for further details on the updated
infrastructure.

As part of the ARKODE restructuring an `ARKodeButcherTable` structure
has been added for storing Butcher tables. Functions for creating new Butcher
tables and checking their analytic order are provided along with other utility
routines. For more details see the Butcher Table section in the user guide.

ARKODE's dense output infrastructure has been improved to support higher-degree
Hermite polynomial interpolants (up to degree 5) over the last successful time
step.

## Changes to SUNDIALS in release 3.2.1

Fixed a bug in the CUDA vector where the `N_VInvTest` operation could write
beyond the allocated vector data.

Fixed the library installation path for multiarch systems. This fix changes the
default library installation path from `CMAKE_INSTALL_PREFIX/lib` to
`CMAKE_INSTALL_PREFIX/CMAKE_INSTALL_LIBDIR`. The default value library directory
name is automatically set to `lib`, `lib64`, or `lib/<multiarch-tuple>`
depending on the system, but maybe be overridden by setting
`CMAKE_INSTALL_LIBDIR`.

## Changes to SUNDIALS in release 3.2.0

### Library Name Change

Changed the name of the RAJA nvector library to `libsundials_nveccudaraja.lib`
from `libsundials_nvecraja.lib` to better reflect that we only support CUDA as a
backend for RAJA currently.

### New Features

Added hybrid MPI+CUDA and MPI+RAJA vectors to allow use of more than one MPI
rank when using a GPU system. The vectors assume one GPU device per MPI rank.

Support for optional inequality constraints on individual components of the
solution vector has been added to CVODE and CVODES. For more details see the
Mathematical Considerations and Optional Input sections of the user guide. Use
of `CVodeSetConstraints` requires the `N_Vector` operations `N_VMinQuotient`,
`N_VConstrMask`, and `N_VCompare` that were not previously required by CVODE and
CVODES.

### CMake Updates

CMake 3.1.3 is now the minimum required CMake version.

Deprecated the behavior of the `SUNDIALS_INDEX_TYPE` CMake option and added the
`SUNDIALS_INDEX_SIZE` CMake option to select the `sunindextype` integer size.

The native CMake FindMPI module is now used to locate an MPI installation.

If MPI is enabled and MPI compiler wrappers are not set, the build system will
check if `CMAKE_<language>_COMPILER` can compile MPI programs before trying to
locate and use an MPI installation.

The previous options for setting MPI compiler wrappers and the executable for
running MPI programs have been have been deprecated. The new options that align
with those used in native CMake FindMPI module are `MPI_C_COMPILER`,
`MPI_CXX_COMPILER`, `MPI_Fortran_COMPILER`, and `MPIEXEC_EXECUTABLE`.

When a Fortran name-mangling scheme is needed (e.g., `ENABLE_LAPACK` is `ON`)
the build system will infer the scheme from the Fortran compiler. If a Fortran
compiler is not available or the inferred or default scheme needs to be
overridden, the advanced options `SUNDIALS_F77_FUNC_CASE` and
`SUNDIALS_F77_FUNC_UNDERSCORES` can be used to manually set the name-mangling
scheme and bypass trying to infer the scheme.

Parts of the main `CMakeLists.txt` file were moved to new files in the `src` and
`example` directories to make the CMake configuration file structure more
modular.

### Bug Fixes

Fixed a problem with setting `sunindextype` which would occur with some
compilers (e.g. `armclang`) that do not define `__STDC_VERSION__`.

Fixed a thread-safety issue in CVODES and IDAS when using adjoint sensitivity
analysis.

Fixed a bug in IDAS where the saved residual value used in the nonlinear solve
for consistent initial conditions was passed as temporary workspace and could be
overwritten.

## Changes to SUNDIALS in release 3.1.2

### CMake Updates

Updated the minimum required version of CMake to 2.8.12 and enabled using rpath
by default to locate shared libraries on OSX.

### New Features

Added the function `SUNSparseMatrix_Reallocate` to allow specification of the
matrix nonzero storage.

Added named constants for the two reinitialization types for the KLU
SUNLinearSolver.

Updated the `SUNMatScaleAdd` and `SUNMatScaleAddI` implementations in the sparse
SUNMatrix to more optimally handle the case where the target matrix contained
sufficient storage for the sum, but had the wrong sparsity pattern. The sum now
occurs in-place, by performing the sum backwards in the existing
storage. However, it is still more efficient if the user-supplied Jacobian
routine allocates storage for the sum `M + gamma J` or `M + gamma J` manually
(with zero entries if needed).

The following examples from the usage notes page of the SUNDIALS website, and
updated them to work with SUNDIALS 3.x:

* `cvDisc_dns.c` demonstrates using CVODE with discontinuous solutions or RHS.

* `cvRoberts_dns_negsol.c` illustrates the use of the RHS function return
  value to control unphysical negative concentrations.

* `cvRoberts_FSA_dns_Switch.c` demonstrates switching on/off forward
  sensitivity computations. This example came from the usage notes page of the
  SUNDIALS website.

### Bug Fixes

Fixed a Windows specific problem where `sunindextype` was not correctly defined
when using 64-bit integers. On Windows `sunindextype` is now defined as the MSVC
basic type `__int64`.

Fixed a bug in the full KLU SUNLinearSolver reinitialization approach where the
sparse SUNMatrix pointer would go out of scope on some architectures.

The misnamed function `CVSpilsSetJacTimesSetupFnBS` has been deprecated and
replaced by `CVSpilsSetJacTimesBS`. The deprecated function
`CVSpilsSetJacTimesSetupFnBS` will be removed in the next major release.

Changed LICENSE install path to `instdir/include/sundials`.

## Changes to SUNDIALS in release 3.1.1

### Bug Fixes

Fixed a minor bug in the CVODE and CVODES `cvSLdet` routine, where a return was
missing in the error check for three inconsistent roots.

Fixed a potential memory leak in the SPGMR and SPFGMR linear solvers: if
"Initialize" was called multiple times then the solver memory was reallocated
(without being freed).

Fixed a minor bug in `ARKReInit`, where a flag was incorrectly set to indicate
that the problem had been resized (instead of just re-initialized).

Fixed C++11 compiler errors/warnings about incompatible use of string literals.

Updated the KLU SUNLinearSolver to use a typedef for the precision-specific
solve functions to avoid compiler warnings.

Added missing typecasts for some (`void*`) pointers to avoid compiler warnings.

Fixed bug in the sparse SUNMatrix where `int` was used instead of
`sunindextype` in one location.

Fixed a minor bug in `KINPrintInfo` where a case was missing for
`KIN_REPTD_SYSFUNC_ERR` leading to an undefined info message.

Added missing `#include <stdio.h>` in `N_Vector` and `SUNMatrix` header files.

Added missing prototypes for `ARKSpilsGetNumMTSetups` in ARKODE and
`IDASpilsGetNumJTSetupEvals` in IDA and IDAS.

Fixed an indexing bug in the CUDA vector implementation of `N_VWrmsNormMask` and
revised the RAJA vector implementation of `N_VWrmsNormMask` to work with mask
arrays using values other than zero or one. Replaced `double` with `realtype` in
the RAJA vector test functions.

Fixed compilation issue with GCC 7.3.0 and Fortran programs that do not require
a `SUNMatrix` or `SUNLinearSolver` e.g., iterative linear solvers, explicit
methods in ARKODE, functional iteration in CVODE, etc.

## Changes to SUNDIALS in release 3.1.0

Added `N_Vector` print functions that write vector data to a specified file
(e.g., `N_VPrintFile_Serial`).

Added `make test` and `make test_install` options to the build system for
testing SUNDIALS after building with `make` and installing with `make install`
respectively.

## Changes to SUNDIALS in release 3.0.0

### Major Feature

Added new linear solver and matrix interfaces for all SUNDIALS packages and
updated the existing linear solver and matrix implementations. The goal of the
redesign is to provide greater encapsulation and ease interfacing custom linear
solvers with linear solver libraries. Specific changes include:

* Added a `SUNMatrix` interface with three provided implementations:
  dense, banded, and sparse. These replicate previous SUNDIALS direct (Dls) and
  sparse (Sls) matrix structures.

* Added example problems demonstrating use of the matrices.

* Added a `SUNLinearSolver` interface with eleven provided implementations:
  dense, banded, LAPACK dense, LAPACK band, KLU, SuperLU_MT, SPGMR, SPBCGS,
  SPTFQMR, SPFGMR, PCG. These replicate previous SUNDIALS generic linear
  solvers.

* Added example problems demonstrating use of the linear solvers.

* Expanded package-provided direct linear solver (Dls) interfaces and scaled,
  preconditioned, iterative linear solver (Spils) interfaces to utilize
  `SUNMatrix` and `SUNLinearSolver` objects.

* Removed package-specific, linear solver-specific, solver modules (e.g.,
  CVDENSE, KINBAND, IDAKLU, ARKSPGMR) since their functionality is entirely
  replicated by the generic Dls/Spils interfaces and `SUNLinearSolver` /
  `SUNMatrix` classes. The exception is `CVDIAG`, a diagonal
  approximate Jacobian solver available to CVODE and CVODES.

* Converted all SUNDIALS example problems to utilize new the new matrix and
  linear solver objects, along with updated Dls and Spils linear solver
  interfaces.

* Added Spils interface routines to ARKODE, CVODE, CVODES, IDA and IDAS to allow
  specification of a user-provided `JTSetup` routine. This change supports
  users who wish to set up data structures for the user-provided
  Jacobian-times-vector (`JTimes`) routine, and where the cost of one
  `JTSetup` setup per Newton iteration can be amortized between multiple
  `JTimes` calls.

Corresponding updates were made to all the example programs.

### New Features

CUDA and RAJA `N_Vector` implementations to support GPU systems. These vectors
are supplied to provide very basic support for running on GPU architectures.
Users are advised that these vectors both move all data to the GPU device upon
construction, and speedup will only be realized if the user also conducts the
right-hand-side function evaluation on the device. In addition, these vectors
assume the problem fits on one GPU. For further information about RAJA, users
are referred to the [RAJA web site](https://software.llnl.gov/RAJA/).

Added the type `sunindextype` to support using 32-bit or 64-bit integer types
for indexing arrays within all SUNDIALS structures. `sunindextype` is defined to
`int32_t` or `int64_t` when portable types are supported, otherwise it is
defined as `int` or `long int`. The Fortran interfaces continue to use `long
int` for indices, except for the sparse matrix interface that now uses
`sunindextype`. Interfaces to PETSc, hypre, SuperLU_MT, and KLU have been
updated with 32-bit or 64-bit capabilities depending how the user configures
SUNDIALS.

To avoid potential namespace conflicts, the macros defining `booleantype` values
`TRUE` and `FALSE` have been changed to `SUNTRUE` and `SUNFALSE` respectively.

Temporary vectors were removed from preconditioner setup and solve routines for
all packages. It is assumed that all necessary data for user-provided
preconditioner operations will be allocated and stored in user-provided data
structures.

The file `include/sundials_fconfig.h` was added. This file contains SUNDIALS
type information for use in Fortran programs.

Added support for many xSDK-compliant build system keys. For more information on
on xSDK compliance the [xSDK policies](https://xsdk.info/policies/). The xSDK
is a movement in scientific software to provide a foundation for the rapid and
efficient production of high-quality, sustainable extreme-scale scientific
applications. For more information visit the
[xSDK web site](https://xsdk.info).

Added functions `SUNDIALSGetVersion` and `SUNDIALSGetVersionNumber` to get
SUNDIALS release version information at runtime.

Added comments to `arkode_butcher.c` regarding which methods should have
coefficients accurate enough for use in quad precision.

### Build System

Renamed CMake options to enable/disable examples for greater clarity and added
option to enable/disable Fortran 77 examples:

* Changed `EXAMPLES_ENABLE` to `EXAMPLES_ENABLE_C`
* Changed `CXX_ENABLE` to `EXAMPLES_ENABLE_CXX`
* Changed `F90_ENABLE` to `EXAMPLES_ENABLE_F90`
* Added `EXAMPLES_ENABLE_F77` option

Added separate `BLAS_ENABLE` and `BLAS_LIBRARIES` CMake variables.

Fixed minor CMake bugs and included additional error checking during CMake
configuration.

### Bug Fixes

#### ARKODE

Fixed `RCONST` usage in `arkode_butcher.c`.

Fixed bug in `arkInitialSetup` to ensure the mass matrix vector product is
set up before the "msetup" routine is called.

Fixed ARKODE `printf`-related compiler warnings when building SUNDIALS
with extended precision.

#### CVODE and CVODES

In `CVodeFree` now calls `lfree` unconditionally (if non-NULL).

#### IDA and IDAS

Added missing prototype for `IDASetMaxBacksIC` in `ida.h` and `idas.h`.

#### KINSOL

Corrected KINSOL Fortran name translation for `FKIN_SPFGMR`.

Renamed `KINLocalFn` and `KINCommFn` to `KINBBDLocalFn` and `KINBBDCommFn`
respectively in the BBD preconditioner module for consistency with other
SUNDIALS solvers.

## Changes to SUNDIALS in release 2.7.0

### New Features and Enhancements

Two additional `N_Vector` implementations were added -- one for hypre parallel
vectors and one for PETSc vectors. These additions are accompanied by additions
to various interface functions and to user documentation.

Added a new `N_Vector` function, `N_VGetVectorID`, that returns
an identifier for the vector.

The sparse matrix structure was enhanced to support both CSR and CSC matrix
storage formats.

Various additions were made to the KLU and SuperLU_MT sparse linear solver
interfaces, including support for the CSR matrix format when using KLU.

In all packages, the linear solver and preconditioner `free` routines were
updated to return an integer.

In all packages, example codes were updated to use `N_VGetArrayPointer_*`
rather than the `NV_DATA` macro when using the native vectors shipped with
SUNDIALS.

Additional example programs were added throughout including new examples
utilizing the OpenMP vector.

#### ARKODE

The ARKODE implicit predictor algorithms were updated: methods 2 and 3 were
improved slightly, a new predictor approach was added, and the default choice
was modified.

The handling of integer codes for specifying built-in ARKODE Butcher tables was
enhanced. While a global numbering system is still used, methods now have
`#defined` names to simplify the user interface and to streamline
incorporation of new Butcher tables into ARKODE.

The maximum number of Butcher table stages was increased from 8 to 15 to
accommodate very high order methods, and an 8th-order adaptive ERK method was
added.

Support was added for the explicit and implicit methods in an additive
Runge--Kutta method with different stage times to support new SSP-ARK methods.

The FARKODE interface was extended to include a routine to set
scalar/array-valued residual tolerances, to support Fortran applications with
non-identity mass-matrices.

#### IDA and IDAS

The optional input function `IDASetMaxBacksIC` was added to set the
maximum number of linesearch backtracks in the initial condition calculation.

### Bug Fixes

Various minor fixes to installation-related files.

Fixed some examples with respect to the change to use new macro/function names
e.g.,  `SUNRexp`, etc.

In all packages, a memory leak was fixed in the banded preconditioner and
banded-block-diagonal preconditioner interfaces.

Corrected name `N_VCloneEmptyVectorArray` to `N_VCloneVectorArrayEmpty` in
all documentation files.

Various corrections were made to the interfaces to the sparse solvers KLU and
SuperLU_MT.

For each linear solver, the various solver performance counters are now
initialized to 0 in both the solver specification function and in the solver
`linit` function. This ensures that these solver counters are initialized upon
linear solver instantiation as well as at the beginning of the problem solution.

#### ARKODE

The missing `ARKSpilsGetNumMtimesEvals` function was added -- this had been
included in the previous documentation but had not been implemented.

The choice of the method vs embedding the Billington and TRBDF2 explicit
Runge--Kutta methods were swapped, since in those the lower-order coefficients
result in an A-stable method, while the higher-order coefficients do not. This
change results in significantly improved robustness when using those methods.

A bug was fixed for the situation where a user supplies a vector of absolute
tolerances, and also uses the vector Resize functionality.

A bug was fixed wherein a user-supplied Butcher table without an embedding is
supplied, and the user is running with either fixed time steps (or they do
adaptivity manually); previously this had resulted in an error since the
embedding order was below 1.

#### CVODE

Corrections were made to three Fortran interface functions.

In FCVODE, fixed argument order bugs in the `FCVKLU` and `FCVSUPERLUMT`
linear solver interfaces.

Added missing Fortran interface routines for supplying a sparse Jacobian routine
with sparse direct solvers.

#### CVODES

A bug was fixed in the interpolation functions used in solving backward problems
for adjoint sensitivity analysis.

In the interpolation routines for backward problems, added logic to bypass
sensitivity interpolation if input sensitivity argument is `NULL`.

Changed each the return type of `*FreeB` functions to `int` and added
`return(0)` to each.

#### IDA

Corrections were made to three Fortran interface functions.

Corrected the output from the `idaFoodWeb_bnd.c` example, the wrong component
was printed in `PrintOutput`.

#### IDAS

In the interpolation routines for backward problems, added logic to bypass
sensitivity interpolation if input sensitivity argument is `NULL`.

Changed each the return type of `*FreeB` functions to `int` and added
`return(0)` to each.

Corrections were made to three Fortran interface functions.

Added missing Fortran interface routines for supplying a sparse Jacobian routine
with sparse direct solvers.

#### KINSOL

The Picard iteration return was chanegd to always return the newest iterate upon
success.

A minor bug in the line search was fixed to prevent an infinite loop when the
beta condition fails and lambda is below the minimum size.

Corrections were made to three Fortran interface functions.

The functions `FKINCREATE` and `FKININIT` were added to split the
`FKINMALLOC` routine into two pieces. `FKINMALLOC` remains for backward
compatibility, but documentation for it has been removed.

Added missing Fortran interface routines for supplying a sparse Jacobian routine
with sparse direct solvers.

### Matlab Interfaces Removed

Removed the Matlab interface from distribution as it has not been updated since
2009.

## Changes to SUNDIALS in release 2.6.2

### New Features and Enhancements

Various minor fixes to installation-related files

In KINSOL and ARKODE, updated the Anderson acceleration implementation with QR
updating.

In CVODES and IDAS, added `ReInit` and `SetOrdering` wrappers for backward
problems.

In IDAS, fixed for-loop bugs in `IDAAckpntAllocVectors` that could lead to a
memory leak.

### Bug Fixes

Updated the BiCGStab linear solver to remove a redundant dot product call.

Fixed potential memory leak in KLU `ReInit` functions in all solvers.

In ARKODE, fixed a bug in the Cash-Karp Butcher table where the method and
embedding coefficient were swapped.

In ARKODE, fixed error in `arkDoErrorTest` in recovery after failure.

In CVODES, added `CVKLUB` prototype and corrected `CVSuperLUMTB` prototype.

In the CVODES and IDAS header files, corrected documentation of backward
integration functions, especially the `which` argument.

In IDAS, added missing backward problem support functions `IDALapackDenseB`,
`IDALapackDenseFreeB`, `IDALapackBandB`, and `IDALapackBandFreeB`.

In IDAS, made SuperLUMT call for backward problem consistent with CVODES.

In CVODE, IDA, and ARKODE, fixed Fortran interfaces to enable calls to
`GetErrWeights`, `GetEstLocalErrors`, and `GetDky` within a time step.

## Changes to SUNDIALS in release 2.6.1

Fixed loop limit bug in `SlsAddMat` function.

In all six solver interfaces to KLU and SuperLUMT, added `#include` lines, and
removed redundant KLU structure allocations.

Minor bug fixes in ARKODE.

## Changes to SUNDIALS in release 2.6.0

### Autotools Build Option Removed

With this version of SUNDIALS, support and documentation of the Autotools mode
of installation is being dropped, in favor of the CMake mode, which is
considered more widely portable.

### New Package: ARKODE

Addition of ARKODE package of explicit, implicit, and additive Runge-Kutta
methods for ODEs. This package API is close to CVODE so switching between the
two should be straightforward. Thanks go to Daniel Reynolds for the addition
of this package.

### New Features and Enhancements

Added OpenMP and Pthreads `N_Vector` implementations for thread-parallel
computing environments.

Two major additions were made to the linear system solvers available in all
packages. First, in the serial case, an interface to the sparse direct solver
KLU was added. Second, an interface to SuperLU_MT, the multi-threaded version
of SuperLU, was added as a thread-parallel sparse direct solver option, to be
used with the serial version of the `N_Vector` module. As part of these
additions, a sparse matrix (CSC format) structure was added to CVODE.

#### KINSOL

Two major additions were made to the globalization strategy options (`KINSol`
argument `strategy`). One is fixed-point iteration, and the other is Picard
iteration. Both can be accelerated by use of the Anderson acceleration
method. See the relevant paragraphs in the Mathematical Considerations chapter
is the user guide.

An interface to the Flexible GMRES iterative linear solver was added.

### Bug Fixes

In order to avoid possible name conflicts, the mathematical macro and function
names `MIN`, `MAX`, `SQR`, `RAbs`, `RSqrt`, `RExp`, `RPowerI`, and
`RPowerR` were changed to `SUNMIN`, `SUNMAX`, `SUNSQR`, `SUNRabs`,
`SUNRsqrt`, `SUNRexp`, `SRpowerI`, and `SUNRpowerR`, respectively. These
names occur in both the solver and example programs.

In the LAPACK banded linear solver interfaces, the line `smu = MIN(N-1,mu+ml)`
was changed to `smu = mu + ml` to correct an illegal input error for to
`DGBTRF` and `DGBTRS`.

In all Fortran examples, integer declarations were revised so that those which
must match a C type `long int` are declared `INTEGER*8`, and a comment was
added about the type match. All other integer declarations are just
`INTEGER`. Corresponding minor corrections were made to the user guide.

#### CVODE and CVODES

In `cvRootFind`, a minor bug was corrected, where the input array was ignored,
and a line was added to break out of root-search loop if the initial interval
size is below the tolerance `ttol`.

Two minor bugs were fixed regarding the testing of input on the first call to
`CVode` -- one involving `tstop` and one involving the initialization of
`*tret`.

The example program `cvAdvDiff_diag_p` was added to illustrate the use of in
parallel.

In the FCVODE optional input routines `FCVSETIIN` and `FCVSETRIN`, the
optional fourth argument `key_length` was removed, with hardcoded key string
lengths passed to all tests.

In order to eliminate or minimize the differences between the sources for
private functions in CVODE and CVODES, the names of many private functions were
changed from `CV*` to `cv*` and a few other names were also changed.

An option was added in the case of Adjoint Sensitivity Analysis with dense or
banded Jacobian. With a call to `CVDlsSetDenseJacFnBS` or
`CVDlsSetBandJacFnBS`, the user can specify a user-supplied Jacobian function
of type `CVDls***JacFnBS`, for the case where the backward problem depends on
the forward sensitivities.

In `CVodeQuadSensInit`, the line `cv_mem->cv_fQS_data = ...` was corrected
(missing `Q`).

In the CVODES User Guide, a paragraph was added in Section 6.2.1 on
`CVodeAdjReInit`, and a paragraph was added in Section 6.2.9 on
`CVodeGetAdjY`. In the example `cvsRoberts_ASAi_dns`, the output was revised
to include the use of `CVodeGetAdjY`.

For the Adjoint Sensitivity Analysis case in which the backward problem depends
on the forward sensitivities, options have been added to allow for user-supplied
`pset`, `psolve`, and `jtimes` functions.

In the example `cvsHessian_ASA_FSA`, an error was corrected in the function
`fB2`, `y2` in place of `y3` in the third term of `Ith(yBdot,6)`.

#### IDA and IDAS

In `IDARootfind`, a minor bug was corrected, where the input array `rootdir`
was ignored, and a line was added to break out of root-search loop if the
initial interval size is below the tolerance `ttol`.

A minor bug was fixed regarding the testing of the input `tstop` on the first
call to `IDASolve`.

In the FIDA optional input routines `FIDASETIIN`, `FIDASETRIN`, and
`FIDASETVIN`, the optional fourth argument `key_length` was removed, with
hardcoded key string lengths passed to all `strncmp` tests.

An option was added in the case of Adjoint Sensitivity Analysis with dense or
banded Jacobian. With a call to `IDADlsSetDenseJacFnBS` or
`IDADlsSetBandJacFnBS`, the user can specify a user-supplied Jacobian function
of type `IDADls***JacFnBS`, for the case where the backward problem depends on
the forward sensitivities.

#### KINSOL

In function `KINStop`, two return values were corrected to make the values of
`uu` and `fval` consistent.

A bug involving initialization of `mxnewtstep` was fixed. The error affects
the case of repeated user calls to `KINSol` with no intervening call to
`KINSetMaxNewtonStep`.

A bug in the increments for difference quotient Jacobian approximations was
fixed in function `kinDlsBandDQJac`.

In the FKINSOL module, an incorrect return value `ier` in `FKINfunc` was
fixed.

In the FKINSOL optional input routines `FKINSETIIN`, `FKINSETRIN`, and
`FKINSETVIN`, the optional fourth argument `key_length` was removed, with
hardcoded key string lengths passed to all `strncmp` tests.

## Changes to SUNDIALS in release 2.5.0

### Integer Type Change

One significant design change was made with this release, the problem size and
its relatives, bandwidth parameters, related internal indices, pivot arrays, and
the optional output `lsflag` have all been changed from type `int` to type
`long int`, except for the problem size and bandwidths in user calls to
routines specifying BLAS/LAPACK routines for the dense/band linear solvers. The
function `NewIntArray` is replaced by a pair `NewIntArray` /
`NewLintArray`, for `int` and `long int` arrays, respectively.

### Bug Fixes

In the installation files, we modified the treatment of the macro
`SUNDIALS_USE_GENERIC_MATH`, so that the parameter `GENERIC_MATH_LIB` is
either defined (with no value) or not defined.

In all packages, after the solver memory is created, it is set to zero before
being filled.

In each linear solver interface function, the linear solver memory is freed on
an error return, and the function now includes a line setting to `NULL` the
main memory pointer to the linear solver memory.

#### Rootfinding

In CVODE(S) and IDA(S), in the functions `Rcheck1` and `Rcheck2`, when an
exact zero is found, the array `glo` of `g` values at the left endpoint
is adjusted, instead of shifting the `t` location `tlo` slightly.

#### CVODE and CVODES

In `CVSetTqBDF`, the logic was changed to avoid a divide by zero.

In a minor change to the CVODES user interface, the type of the index `which`
was changed from `long int` to `int`.

Errors in the logic for the integration of backward problems in CVODES were
identified and fixed.

#### IDA and IDAS

To be consistent with IDAS, IDA uses the function `IDAGetDky` for optional
output retrieval.

A memory leak was fixed in two of the `IDASp***Free` functions.

A missing vector pointer setting was added in `IDASensLineSrch`.

In `IDACompleteStep`, conditionals around lines loading a new column of three
auxiliary divided difference arrays, for a possible order increase, were fixed.

#### KINSOL

Three major logic bugs were fixed - involving updating the solution vector,
updating the linesearch parameter, and a missing error return.

Three minor errors were fixed - involving setting `etachoice` in the
Matlab/KINSOL interface, a missing error case in `KINPrintInfo`, and avoiding
an exponential overflow in the evaluation of `omega`.

## Changes to SUNDIALS in release 2.4.0

Added a CMake-based build option in addition to the one based on autotools.

The user interface has been further refined. Some of the API changes involve:

(a) a reorganization of all linear solver modules into two families (besides the
    existing family of scaled preconditioned iterative linear solvers, the
    direct solvers, including new LAPACK-based ones, were also organized into a
    *direct* family);

(b) maintaining a single pointer to user data, optionally specified through a
    `Set`-type function; and

(c) a general streamlining of the preconditioner modules distributed with the
    solvers.

Added interfaces to LAPACK linear solvers for dense and banded matrices to all
packages.

An option was added to specify which direction of zero-crossing is to be
monitored while performing rootfinding in CVODE(S) and IDA(S).

CVODES includes several new features related to sensitivity analysis, among
which are:

(a) support for integration of quadrature equations depending on both the states
    and forward sensitivity (and thus support for forward sensitivity analysis
    of quadrature equations),

(b) support for simultaneous integration of multiple backward problems based on
    the same underlying ODE (e.g., for use in an *forward-over-adjoint* method
    for computing second order derivative information),

(c) support for backward integration of ODEs and quadratures depending on both
    forward states and sensitivities (e.g., for use in computing second-order
    derivative information), and

(d) support for reinitialization of the adjoint module.

Moreover, the prototypes of all functions related to integration of backward
problems were modified to support the simultaneous integration of multiple
problems.

All backward problems defined by the user are internally managed through a
linked list and identified in the user interface through a unique identifier.

## Changes to SUNDIALS in release 2.3.0

### New Features and Enhancements

The main changes in this release involve a rearrangement of the entire
SUNDIALS source tree. At the user interface level, the main impact is in the
mechanism of including SUNDIALS header files which must now include the relative
path e.g., `#include <cvode/cvode.h>` as all exported header files are now
installed in separate subdirectories of the installation *include* directory.

The functions in the generic dense linear solver (`sundials_dense` and
`sundials_smalldense`) were modified to work for rectangular `m x n` (`m <= n`),
while the factorization and solution functions were renamed to `DenseGETRF` /
`denGETRF` and `DenseGETRS` / `denGETRS`, respectively. The factorization and
solution functions in the generic band linear solver were renamed `BandGBTRF`
and `BandGBTRS`, respectively.

In IDA, the user interface to the consistent initial conditions calculations was
modified. The `IDACalcIC` arguments `t0`, `yy0`, and `yp0` were
removed and a new function, `IDAGetConsistentIC` is provided.

### Bug Fixes

In the CVODES adjoint solver module, the following two bugs were fixed:

* In `CVodeF` the solver was sometimes incorrectly taking an additional step
  before returning control to the user (in `CV_NORMAL` mode) thus leading to
  a failure in the interpolated output function.

* In `CVodeB`, while searching for the current check point, the solver was
  sometimes reaching outside the integration interval resulting in a
  segmentation fault.

In IDA, a bug was fixed in the internal difference-quotient dense and banded
Jacobian approximations, related to the estimation of the perturbation (which
could have led to a failure of the linear solver when zero components with
sufficiently small absolute tolerances were present).

## Changes to SUNDIALS in release 2.2.0

### New Header Files Names

To reduce the possibility of conflicts, the names of all header files have been
changed by adding unique prefixes (e.g., `cvode_` and `sundials_`). When
using the default installation procedure, the header files are exported under
various subdirectories of the target `include` directory. For more details see
Appendix the installation chapter in the user guide.

### Build System Changes

Updated configure script and Makefiles for Fortran examples to avoid C++
compiler errors (now use `CC` and `MPICC` to link only if necessary).

The shared object files are now linked into each SUNDIALS library rater than
into a separate `libsundials_shared` library.

### New Features and Enhancements

Deallocation functions now take the address of the respective memory block
pointer as the input argument.

Interfaces to the Scaled Preconditioned Bi-CGstab (SPBCG) and Scaled
Preconditioned Transpose-Free Quasi-Minimal Residual (SPTFQMR) linear solver
modules have been added to all packages. At the same time, function type names
for Scaled Preconditioned Iterative Linear Solvers were added for the
user-supplied Jacobian-times-vector and preconditioner setup and solve
functions. Additionally, in KINSOL interfaces have been added to the SUNDIALS
DENSE, and BAND linear solvers and include support for nonlinear residual
monitoring which can be used to control Jacobian updating.

A new interpolation method was added to the CVODES adjoint module. The function
`CVadjMalloc` has an additional argument which can be used to select the
desired interpolation scheme.

FIDA, a Fortran-C interface module, was added.

The rootfinding feature was added to IDA, whereby the roots of a set of given
functions may be computed during the integration of the DAE system.

In IDA a user-callable routine was added to access the estimated local error
vector.

In the KINSOL Fortran interface module, FKINSOL, optional inputs are now set
using `FKINSETIIN` (integer inputs), `FKINSETRIN` (real inputs), and
`FKINSETVIN` (vector inputs). Optional outputs are still obtained from the
`IOUT` and `ROUT` arrays which are owned by the user and passed as arguments
to `FKINMALLOC`.

## Changes to SUNDIALS in release 2.1.1

The function `N_VCloneEmpty` was added to the global vector operations table.

A minor bug was fixed in the interpolation functions of the adjoint CVODES
module.

## Changes to SUNDIALS in release 2.1.0

The user interface has been further refined. Several functions used for setting
optional inputs were combined into a single one.

In CVODE(S) and IDA, an optional user-supplied routine for setting the error
weight vector was added.

Additionally, to resolve potential variable scope issues, all SUNDIALS solvers
release user data right after its use.

The build systems has been further improved to make it more robust.

## Changes to SUNDIALS in release 2.0.2

Fixed autoconf-related bug to allow configuration with the PGI Fortran compiler.

Modified the build system to use customized detection of the Fortran name
mangling scheme (autoconf's `AC_F77_WRAPPERS` routine is problematic on some
platforms).

A bug was fixed in the `CVode` function that was potentially leading to
erroneous behavior of the rootfinding procedure on the integration first step.

A new chapter in the User Guide was added - with constants that appear in the
user interface.

## Changes to SUNDIALS in release 2.0.1

### Build System

Changed the order of compiler directives in header files to avoid compilation
errors when using a C++ compiler.

Changed the method of generating `sundials_config.h` to avoid potential
warnings of redefinition of preprocessor symbols.

### New Features

In CVODES the option of activating and deactivating forward sensitivity
calculations on successive runs without memory allocation and deallocation.

### Bug Fixes

In CVODES bug fixes related to forward sensitivity computations (possible loss
of accuracy on a BDF order increase and incorrect logic in testing user-supplied
absolute tolerances) were made.

## Changes to SUNDIALS in release 2.0.0

Installation of all of SUNDIALS packages has been completely redesigned and is
now based on configure scripts.

The major changes from the previous version involve a redesign of the user
interface across the entire SUNDIALS suite. We have eliminated the mechanism of
providing optional inputs and extracting optional statistics from the solver
through the `iopt` and `ropt` arrays. Instead, packages now provide `Set`
functions to change the default values for various quantities controlling the
solver and `Get` functions to extract statistics after return from the main
solver routine.

Additionally, the interfaces to several user-supplied routines (such as those
providing Jacobians and preconditioner information) were simplified by reducing
the number of arguments. The same information that was previously accessible
through such arguments can now be obtained through `Get`-type functions.

In CVODE and CVODES a rootfinding feature was added, whereby the roots of a set
of given functions may be computed during the integration of the ODE system.

Changes to the NVector:

* Removed `machEnv`, redefined table of vector operations (now contained in
  the `N_Vector` structure itself).

* All SUNDIALS functions create new `N_Vector` variables through
  cloning, using an `N_Vector` passed by the user as a template.

* A particular vector implementation is supposed to provide user-callable
  constructor and destructor functions.

* Removed the following functions from the structure of vector operations:
  `N_VNew`, `N_VNew_S`, `N_VFree`, `N_VFree_S`, `N_VMake`,
  `N_VDispose`, `N_VGetData`, `N_VSetData`, `N_VConstrProdPos`, and
  `N_VOneMask`.

* Added the following functions to the structure of vector operations:
  `N_VClone`, `N_VDestroy`, `N_VSpace`, `N_VGetArrayPointer`,
  `N_VSetArrayPointer`, and `N_VWrmsNormMask`.

* Note that `nvec_ser` and `nvec_par` are now separate modules outside the
  shared SUNDIALS module.

Changes to the linear solvers:

* In SPGMR, added a dummy `N_Vector` argument to be used as a template for
  cloning.

* In SPGMR, removed `N` (problem dimension) from the argument list of
  `SpgmrMalloc`.

* Replaced `iterativ.{c,h}` with `iterative.{c,h}`.

* Modified constant names in `iterative.h` (preconditioner types are prefixed
  with `PREC_`).

* Changed numerical values for `MODIFIED_GS` (from `0` to `1`) and
  `CLASSICAL_GS` (from `1` to `2`).

Changes to `sundialsmath` submodule:

* Replaced the internal routine for estimating unit roundoff with definition of
  unit roundoff from `float.h`.

* Modified functions to call the appropriate math routines given the precision
  level specified by the user.

Changes to `sundialstypes` submodule:

* Removed `integertype`.

* Added definitions for `BIG_REAL`, `SMALL_REAL`, and `UNIT_ROUNDOFF`
  using values from `float.h` based on the precision.

* Changed definition of macro `RCONST` to depend on the precision level
  specified by the user.<|MERGE_RESOLUTION|>--- conflicted
+++ resolved
@@ -5,6 +5,10 @@
 ### Major Features
 
 ### New Features and Enhancements
+
+Added CMake infrastructure that enables externally maintained addons/plugins to
+be *optionally* built with SUNDIALS. See the [Contributing
+Guide](./CONTRIBUTING.md) for more details.
 
 Users may now disable interpolated output in ARKODE steppers by passing
 `ARK_INTERP_NONE` to the `SetInterpolantType` functions:
@@ -42,13 +46,7 @@
 to a function pointer instead of `c_null_funptr`. This caused compilation issues
 with the Cray Fortran compiler.
 
-<<<<<<< HEAD
 ### Deprecation Notices
-=======
-Added CMake infrastructure that enables externally maintained addons/plugins
-to be *optionally* built with SUNDIALS. See the [Contributing Guide](./CONTRIBUTING.md)
-for more details.
->>>>>>> 8abf0005
 
 ## Changes to SUNDIALS in release v7.0.0
 
