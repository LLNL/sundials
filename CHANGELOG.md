# SUNDIALS Changelog

## Changes to SUNDIALS in release 7.0.0-rc.1

⚠️ This is a release candidate.

### Major Feature

SUNDIALS now has more robust and uniform error handling. Non-release builds will
be built with additional error checking by default. See the
[Error Checking](https://sundials.readthedocs.io/en/latest/sundials/Errors_link.html)
section in the user guide for details.

### Breaking Changes

#### Minimum C Standard

SUNDIALS now requires using a compiler that supports a subset of the C99
standard. Note with the Microsoft C/C++ compiler the subset of C99 features
utilized by SUNDIALS are available starting with [Visual Studio 2015](https://learn.microsoft.com/en-us/cpp/overview/visual-cpp-language-conformance?view=msvc-170#c-standard-library-features-1).

#### Deprecated Types and Functions Removed

The previously deprecated types `realtype` and `booleantype` were removed from
`sundials_types.h` and replaced with `sunrealtype` and `sunbooleantype`. The
deprecated names for these types can be used by including the header file
`sundials_types_deprecated.h` but will be fully removed in the next major
release. Functions, types and header files that were previously deprecated have
also been removed.

#### Error Handling Changes

With the addition of the new error handling capability, the `*SetErrHandlerFn`
and `*SetErrFile` functions in CVODE(S), IDA(S), ARKODE, and KINSOL have been
removed. Users of these functions can use the functions
`SUNContext_PushErrHandler`, and `SUNLogger_SetErrorFilename` instead. For
further details see the
[Error Checking](https://sundials.readthedocs.io/en/latest/sundials/Errors_link.html)
and
[Logging](https://sundials.readthedocs.io/en/latest/sundials/Logging_link.html)
sections in the documentation.

In addition the following names/symbols were replaced by ``SUN_ERR_*`` codes:

| Removed                        | Replaced with ``SUNErrCode``      |
|:-------------------------------|:----------------------------------|
| `SUNLS_SUCCESS`                | `SUN_SUCCESS`                     |
| `SUNLS_UNRECOV_FAILURE`        | no replacement (value was unused) |
| `SUNLS_MEM_NULL`               | `SUN_ERR_ARG_CORRUPT`             |
| `SUNLS_ILL_INPUT`              | `SUN_ERR_ARG_*`                   |
| `SUNLS_MEM_FAIL`               | `SUN_ERR_MEM_FAIL`                |
| `SUNLS_PACKAGE_FAIL_UNREC`     | `SUN_ERR_EXT_FAIL`                |
| `SUNLS_VECTOROP_ERR`           | `SUN_ERR_OP_FAIL`                 |
| `SUN_NLS_SUCCESS`              | `SUN_SUCCESS`                     |
| `SUN_NLS_MEM_NULL`             | `SUN_ERR_ARG_CORRUPT`             |
| `SUN_NLS_MEM_FAIL`             | `SUN_ERR_MEM_FAIL`                |
| `SUN_NLS_ILL_INPUT`            | `SUN_ERR_ARG_*`                   |
| `SUN_NLS_VECTOROP_ERR`         | `SUN_ERR_OP_FAIL`                 |
| `SUN_NLS_EXT_FAIL`             | `SUN_ERR_EXT_FAIL`                |
| `SUNMAT_SUCCESS`               | `SUN_SUCCESS`                     |
| `SUNMAT_ILL_INPUT`             | `SUN_ERR_ARG_*`                   |
| `SUNMAT_MEM_FAIL`              | `SUN_ERR_MEM_FAIL`                |
| `SUNMAT_OPERATION_FAIL`        | `SUN_ERR_OP_FAIL`                 |
| `SUNMAT_MATVEC_SETUP_REQUIRED` | `SUN_ERR_OP_FAIL`                 |

The following functions have had their signature updated to ensure they can
leverage the new SUNDIALS error handling capabilities.

```c
// From sundials_futils.h
SUNDIALSFileOpen
SUNDIALSFileClose

// From sundials_memory.h
SUNMemorNewEmpty
SUNMemoryHelper_Alias
SUNMemoryHelper_Wrap

// From sundials_nvector.h
N_VNewVectorArray
```

#### SUNComm Type Added

We have replaced the use of a type-erased (i.e., `void*`) pointer to a
communicator in place of `MPI_Comm` throughout the SUNDIALS API with a
`SUNComm`, which is just a typedef to an `int` in builds without MPI
and a typedef to a `MPI_Comm` in builds with MPI. As a result:

- All users will need to update their codes because the call to
  `SUNContext_Create` now takes a `SUNComm` instead
  of type-erased pointer to a communicator. For non-MPI codes,
  pass `SUN_COMM_NULL` to the `comm` argument instead of
  `NULL`. For MPI codes, pass the `MPI_Comm` directly.

- The same change must be made for calls to
  `SUNLogger_Create` or `SUNProfiler_Create`.

- Some users will need to update their calls to `N_VGetCommunicator`, and
  update any custom `N_Vector` implementations tht provide
  `N_VGetCommunicator`, since it now returns a `SUNComm`.

The change away from type-erased pointers for `SUNComm` fixes problems like the
one described in [GitHub Issue #275](https://github.com/LLNL/sundials/issues/275).

The SUNLogger is now always MPI-aware if MPI is enabled in SUNDIALS and the
`SUNDIALS_LOGGING_ENABLE_MPI` CMake option and macro definition were removed
accordingly.

#### SUNDIALS Core Library

Users now need to link to `sundials_core` in addition to the libraries already
linked to. This will be picked up automatically in projects that use the
SUNDIALS CMake target. The library `sundials_generic` has been superseded by
`sundials_core` and is no longer available. This fixes some duplicate symbol
errors on Windows when linking to multiple SUNDIALS libraries.

#### Fortran Interface Modules Streamlined

We have streamlined the Fortran modules that need to be included by users by combining
the SUNDIALS core into one Fortran module, `fsundials_core_mod`. Modules for
implementations of the core APIs still exist (e.g., for the Dense linear solver there
is `fsunlinsol_dense_mod`) as do the modules for the SUNDIALS packages (e.g., `fcvode_mod`).
The following modules are the ones that have been consolidated into `fsundials_core_mod`:

```
fsundials_adaptcontroller_mod
fsundials_context_mod
fsundials_futils_mod
fsundials_linearsolver_mod
fsundials_logger_mod
fsundials_matrix_mod
fsundials_nonlinearsolver_mod
fsundials_nvector_mod
fsundials_profiler_mod
fsundials_types_mod
```


### Deprecation notice

The functions in `sundials_math.h` will be deprecated in the next release.

```c
  sunrealtype SUNRpowerI(sunrealtype base, int exponent);
  sunrealtype SUNRpowerR(sunrealtype base, sunrealtype exponent);
  sunbooleantype SUNRCompare(sunrealtype a, sunrealtype b);
  sunbooleantype SUNRCompareTol(sunrealtype a, sunrealtype b, sunrealtype tol);
  sunrealtype SUNStrToReal(const char* str);
```

Additionally, the following header files (and everything in them) will be
deprecated -- users who rely on these are recommended to transition to the
corresponding `SUNMatrix` and `SUNLinearSolver` modules:

```c
sundials_direct.h
sundials_dense.h
sundials_band.h
```

### Minor Changes

Fixed [#329](https://github.com/LLNL/sundials/issues/329) so that C++20 aggregate initialization can be used.

Fixed integer overflow in the internal SUNDIALS hashmap. This resolves
[#409](https://github.com/LLNL/sundials/issues/409) and
[#249](https://github.com/LLNL/sundials/issues/249)

<<<<<<< HEAD
The advanced CMake options to override the inferred LAPACK name-mangling scheme
have been updated from `SUNDIALS_F77_FUNC_CASE` and
`SUNDIALS_F77_FUNC_UNDERSCORES` to `SUNDIALS_LAPACK_CASE` and
`SUNDIALS_LAPACK_UNDERSCORES`, respectively.
=======
Converted most previous Fortran 77 and 90 examples to use SUNDIALS' Fortran 2003
interface.
>>>>>>> 00e6f898

## Changes to SUNDIALS in release 6.7.0

Added the `SUNAdaptController` base class, ported ARKODE's internal
implementations of time step controllers into implementations of this class,
and updated ARKODE to use these objects instead of its own implementations.
Added `ARKStepSetAdaptController` and `ERKStepSetAdaptController` routines
so that users can modify controller parameters, or even provide custom
implementations.

Added the routines `ARKStepSetAdaptivityAdjustment` and
`ERKStepSetAdaptivityAdjustment`, that allow users to adjust the
value for the method order supplied to the temporal adaptivity controllers.
The ARKODE default for this adjustment has been -1 since its initial
release, but for some applications a value of 0 is more appropriate.
Users who notice that their simulations encounter a large number of
temporal error test failures may want to experiment with adjusting this value.

Added the third order ERK method `ARKODE_SHU_OSHER_3_2_3`, the fourth order
ERK method `ARKODE_SOFRONIOU_SPALETTA_5_3_4`, the sixth order ERK method
`ARKODE_VERNER_9_5_6`, the seventh order ERK method `ARKODE_VERNER_10_6_7`,
the eighth order ERK method `ARKODE_VERNER_13_7_8`, and the ninth order ERK
method `ARKODE_VERNER_16_8_9`.

ARKStep, ERKStep, MRIStep, and SPRKStep were updated to remove a potentially
unnecessary right-hand side evaluation at the end of an integration. ARKStep was
additionally updated to remove extra right-hand side evaluations when using an
explicit method or an implicit method with an explicit first stage.

Improved computational complexity of `SUNMatScaleAddI_Sparse` from `O(M*N)` to
`O(NNZ)`.

Added Fortran support for the LAPACK dense `SUNLinearSolver` implementation.

Fixed a regression introduced by the stop time bug fix in v6.6.1 where ARKODE,
CVODE, CVODES, IDA, and IDAS would return at the stop time rather than the
requested output time if the stop time was reached in the same step in which the
output time was passed.

Fixed a bug in ERKStep where methods with `c[s-1] = 1` but `a[s-1,j] != b[j]`
were incorrectly treated as having the first same as last (FSAL) property.

Fixed a bug in ARKODE where `ARKStepSetInterpolateStopTime` would return an
interpolated solution at the stop time in some cases when interpolation was
disabled.

Fixed a bug in `ARKStepSetTableNum` wherein it did not recognize
`ARKODE_ARK2_ERK_3_1_2` and `ARKODE_ARK2_DIRK_3_1_2` as a valid additive
Runge--Kutta Butcher table pair.

Fixed a bug in `MRIStepCoupling_Write` where explicit coupling tables were not
written to the output file pointer.

The `MRIStepInnerStepper` class in MRIStep was updated to make supplying an
`MRIStepInnerFullRhsFn` optional.

Fixed scaling bug in `SUNMatScaleAddI_Sparse` for non-square matrices.

Changed the `SUNProfiler` so that it does not rely on `MPI_WTime` in any case.
This fixes [GitHub Issue #312](https://github.com/LLNL/sundials/issues/312).

Fixed missing soversions in some `SUNLinearSolver` and `SUNNonlinearSolver`
CMake targets.

Renamed some internal types in CVODES and IDAS to allow both packages to be
built together in the same binary.

## Changes to SUNDIALS in release 6.6.2

Fixed the build system support for MAGMA when using a NVIDIA HPC SDK installation of CUDA
and fixed the targets used for rocBLAS and rocSPARSE.

## Changes to SUNDIALS in release 6.6.1

Updated the Tpetra NVector interface to support Trilinos 14.

Fixed a memory leak when destroying a CUDA, HIP, SYCL, or system SUNMemoryHelper
object.

Fixed a bug in ARKODE, CVODE, CVODES, IDA, and IDAS where the stop time may not
be cleared when using normal mode if the requested output time is the same as
the stop time. Additionally, with ARKODE, CVODE, and CVODES this fix removes an
unnecessary interpolation of the solution at the stop time that could occur in
this case.

## Changes to SUNDIALS in release 6.6.0

A new time-stepping module, `SPRKStep`, was added to ARKODE. This time-stepper
provides explicit symplectic partitioned Runge-Kutta methods up to order 10
for separable Hamiltonian systems.

Added support for relaxation Runge-Kutta methods to ERKStep and ARKStep in
ARKODE.

Added the second order IMEX method from Giraldo, Kelly, and Constantinescu 2013
as the default second order IMEX method in ARKStep. The explicit table is given
by `ARKODE_ARK2_ERK_3_1_2` and the implicit table by `ARKODE_ARK2_DIRK_3_1_2`.

Updated CVODE, CVODES and ARKODE default behavior when returning the solution when
the internal time has reached a user-specified stop time.  Previously, the output
solution was interpolated to the value of `tstop`; the default is now to copy the
internal solution vector.  Users who wish to revert to interpolation may call a new
routine `CVodeSetInterpolateStopTime`, `ARKStepSetInterpolateStopTime`,
`ERKStepSetInterpolateStopTime`, or `MRIStepSetInterpolateStopTime`.

A potential bug was fixed when using inequality constraint handling and
calling `ARKStepGetEstLocalErrors` or `ERKStepGetEstLocalErrors` after a failed
step in which an inequality constraint violation occurred. In this case, the
values returned by `ARKStepGetEstLocalErrors` or `ERKStepGetEstLocalErrors` may
have been invalid.

Updated the F2003 utility routines `SUNDIALSFileOpen` and `SUNDIALSFileClose`
to support user specification of `stdout` and `stderr` strings for the output
file names.

## Changes to SUNDIALS in release 6.5.1

Added the functions `ARKStepClearStopTime`, `ERKStepClearStopTime`,
`MRIStepClearStopTime`, `CVodeClearStopTime`, and `IDAClearStopTime` to
disable a previously set stop time.

Fixed build errors when using SuperLU_DIST with ROCM enabled to target AMD GPUs.

Fixed compilation errors in some SYCL examples when using the `icx` compiler.

The default interpolant in ARKODE when using a first order method has been
updated to a linear interpolant to ensure values obtained by the integrator are
returned at the ends of the time interval. To restore the previous behavior of
using a constant interpolant call `ARKStepSetInterpolantDegree`,
`ERKStepSetInterpolantDegree`, or `MRIStepSetInterpolantDegree` and set the
interpolant degree to zero before evolving the problem.

## Changes to SUNDIALS in release 6.5.0

Added the functions `ARKStepGetJac`, `ARKStepGetJacTime`,
`ARKStepGetJacNumSteps`, `MRIStepGetJac`, `MRIStepGetJacTime`,
`MRIStepGetJacNumSteps`, `CVodeGetJac`, `CVodeGetJacTime`,
`CVodeGetJacNumSteps`, `IDAGetJac`, `IDAGetJacCj`, `IDAGetJacTime`,
`IDAGetJacNumSteps`, `KINGetJac`, `KINGetJacNumIters` to assist in
debugging simulations utilizing a matrix-based linear solver.

Added support for the SYCL backend with RAJA 2022.x.y.

Fixed an underflow bug during root finding in ARKODE, CVODE, CVODES, IDA and
IDAS.

Fixed an issue with finding oneMKL when using the `icpx` compiler with the
`-fsycl` flag as the C++ compiler instead of `dpcpp`.

Fixed the shape of the arrays returned by `FN_VGetArrayPointer` functions as well
as the `FSUNDenseMatrix_Data`, `FSUNBandMatrix_Data`, `FSUNSparseMatrix_Data`,
`FSUNSparseMatrix_IndexValues`, and `FSUNSparseMatrix_IndexPointers` functions.
Compiling and running code that uses the SUNDIALS Fortran interfaces with
bounds checking will now work.

Fixed an implicit conversion error in the Butcher table for ESDIRK5(4)7L[2]SA2.

A new capability to keep track of memory allocations made through the `SUNMemoryHelper`
classes has been added. Memory allocation stats can be accessed through the
`SUNMemoryHelper_GetAllocStats` function. See the documentation for
the `SUNMemoryHelper` classes for more details.

Added support for CUDA 12.

## Changes to SUNDIALS in release 6.4.1

Fixed a bug with the Kokkos interfaces that would arise when using clang.

Fixed a compilation error with the Intel oneAPI 2022.2 Fortran compiler in the
Fortran 2003 interface test for the serial `N_Vector`.

Fixed a bug in the SUNLINSOL_LAPACKBAND and SUNLINSOL_LAPACKDENSE modules
which would cause the tests to fail on some platforms.

## Changes to SUNDIALS in release 6.4.0

CMake 3.18.0 or newer is now required for CUDA support.

A C++14 compliant compiler is now required for C++ based features and examples
e.g., CUDA, HIP, RAJA, Trilinos, SuperLU_DIST, MAGMA, GINKGO, and KOKKOS.

Added support for GPU enabled SuperLU_DIST and SuperLU_DIST v8.x.x. Removed
support for SuperLU_DIST v6.x.x or older. Fix mismatched definition and
declaration bug in SuperLU_DIST matrix constructor.

Added support for the [Ginkgo](https://ginkgo-project.github.io/) linear algebra
library. This support includes new `SUNMatrix` and `SUNLinearSolver`
implementations, see the `SUNMATRIX_GINKGO` and `SUNLINEARSOLVER_GINKGO`
sections in the documentation for more information.

Added new `NVector`, dense `SUNMatrix`, and dense `SUNLinearSolver`
implementations utilizing [Kokkos Ecosystem](https://kokkos.org/) for
performance portability, see the `NVECTOR_KOKKOS`, `SUNMATRIX_KOKKOSDENSE` and
`SUNLINEARSOLVER_KOKKOSDENSE` sections in the documentation for more
information.

Added the functions `ARKStepSetTableName`, `ERKStepSetTableName`,
`MRIStepCoupling_LoadTableByName`, `ARKodeButcherTable_LoadDIRKByName`, and
`ARKodeButcherTable_LoadERKByName` to load a table from a string.

Fixed a bug in the CUDA and HIP vectors where `N_VMaxNorm` would return the
minimum positive floating-point value for the zero vector.

Fixed memory leaks/out of bounds memory accesses in the ARKODE MRIStep module
that could occur when attaching a coupling table after reinitialization with a
different number of stages than originally selected.

Fixed a memory leak in CVODE and CVODES where the projection memory would not be
deallocated when calling `CVodeFree`.

## Changes to SUNDIALS in release 6.3.0

Added `GetUserData` functions in each package to retrieve the user data pointer
provided to `SetUserData` functions. See `ARKStepGetUserData`,
`ERKStepGetUserData`, `MRIStepGetUserData`, `CVodeGetUserData`,
`IDAGetUserData`, or `KINGetUserData` for more information.

Fixed a bug in `ERKStepReset`, `ERKStepReInit`, `ARKStepReset`, `ARKStepReInit`,
`MRIStepReset`, and `MRIStepReInit` where a previously-set value of *tstop* (from
a call to `ERKStepSetStopTime`, `ARKStepSetStopTime`, or `MRIStepSetStopTime`,
respectively) would not be cleared.

Updated `MRIStepReset` to call the corresponding `MRIStepInnerResetFn` with the same
(*tR*,*yR*) arguments for the `MRIStepInnerStepper` object that is used to evolve the
MRI "fast" time scale subproblems.

Added a new [example](examples/cvode/serial/cvRocket_dns.c) which
demonstrates using CVODE with a discontinuous right-hand-side function
and rootfinding.

Added a variety of embedded DIRK methods from [Kennedy & Carpenter,
NASA TM-2016-219173, 2016] and [Kennedy & Carpenter, Appl. Numer. Math., 146, 2019] to
ARKODE.

Fixed the unituitive behavior of the `USE_GENERIC_MATH` CMake option which
caused the double precision math functions to be used regardless of the value of
`SUNDIALS_PRECISION`. Now, SUNDIALS will use precision appropriate math
functions when they are available and the user may provide the math library to
link to via the advanced CMake option `SUNDIALS_MATH_LIBRARY`.

Changed `SUNDIALS_LOGGING_ENABLE_MPI` CMake option default to be 'OFF'.

## Changes to SUNDIALS in release 6.2.0

Added the `SUNLogger` API which provides a SUNDIALS-wide
mechanism for logging of errors, warnings, informational output,
and debugging output.

Deprecated the following functions, it is recommended to use the `SUNLogger` API
instead.

* `ARKStepSetDiagnostics`
* `ERKStepSetDiagnostics`
* `MRIStepSetDiagnostics`
* `KINSetInfoFile`
* `SUNNonlinSolSetPrintLevel_Newton`
* `SUNNonlinSolSetInfoFile_Newton`
* `SUNNonlinSolSetPrintLevel_FixedPoint`
* `SUNNonlinSolSetInfoFile_FixedPoint`
* `SUNLinSolSetInfoFile_PCG`
* `SUNLinSolSetPrintLevel_PCG`
* `SUNLinSolSetInfoFile_SPGMR`
* `SUNLinSolSetPrintLevel_SPGMR`
* `SUNLinSolSetInfoFile_SPFGMR`
* `SUNLinSolSetPrintLevel_SPFGMR`
* `SUNLinSolSetInfoFile_SPTFQM`
* `SUNLinSolSetPrintLevel_SPTFQMR`
* `SUNLinSolSetInfoFile_SPBCGS`
* `SUNLinSolSetPrintLevel_SPBCGS`

The `SUNLinSolSetInfoFile_**` and  `SUNNonlinSolSetInfoFile_*` family of
functions are now enabled by setting the CMake option `SUNDIALS_LOGGING_LEVEL`
to a value `>= 3`.

Added the function `SUNProfiler_Reset` to reset the region timings and counters
to zero.

Added the functions `ARKStepPrintAllStats`, `ERKStepPrintAllStats`,
`MRIStepPrintAll`, `CVodePrintAllStats`, `IDAPrintAllStats`, and
`KINPrintAllStats` to output all of the integrator, nonlinear solver, linear
solver, and other statistics in one call. The file `scripts/sundials_csv.py`
contains functions for parsing the comma-separated value output files.

Added functions to CVODE, CVODES, IDA, and IDAS to change the default step size
adaptivity parameters. For more information see the documentation for:

* `CVodeSetEtaFixedStepBounds`
* `CVodeSetEtaMaxFirstStep`
* `CVodeSetEtaMaxEarlyStep`
* `CVodeSetNumStepsEtaMaxEarlyStep`
* `CVodeSetEtaMax`
* `CVodeSetEtaMin`
* `CVodeSetEtaMinErrFail`
* `CVodeSetEtaMaxErrFail`
* `CVodeSetNumFailsEtaMaxErrFail`
* `CVodeSetEtaConvFail`
* `IDASetEtaFixedStepBounds`
* `IDAsetEtaMax`
* `IDASetEtaMin`
* `IDASetEtaLow`
* `IDASetEtaMinErrFail`
* `IDASetEtaConvFail`

Added the functions `CVodeSetDeltaGammaMaxLSetup` and
`CVodeSetDeltaGammaMaxBadJac` in CVODE and CVODES to adjust the `gamma` change
thresholds to require a linear solver setup or Jacobian/precondition update,
respectively.

Added the function `IDASetDetlaCjLSetup` in IDA and IDAS to adjust the parameter
that determines when a change in `c_j` requires calling the linear solver setup
function.

Added the function `MRIStepSetOrder` to select the default MRI method of a given
order.

Added support to CVODES for integrating IVPs with constraints using BDF methods
and projecting the solution onto the constraint manifold with a user defined
projection function. This implementation is accompanied by additions to the
CVODES user documentation and examples.

The behavior of `N_VSetKernelExecPolicy_Sycl` has been updated to be consistent
with the CUDA and HIP vectors. The input execution policies are now cloned and
may be freed after calling `N_VSetKernelExecPolicy_Sycl`. Additionally, `NULL`
inputs are now allowed and, if provided, will reset the vector execution
policies to the defaults.

Fixed the `SUNContext` convenience class for C++ users to disallow copy
construction and allow move construction.

A memory leak in the SYCL vector was fixed where the execution policies were
not freed when the vector was destroyed.

The include guard in `nvector_mpimanyvector.h` has been corrected to enable
using both the ManyVector and MPIManyVector NVector implementations in the same
simulation.

Changed exported SUNDIALS PETSc CMake targets to be INTERFACE IMPORTED instead
of UNKNOWN IMPORTED.

A bug was fixed in the integrator functions to retrieve the number of nonlinear
solver failures. The failure count returned was the number of failed *steps* due
to a nonlinear solver failure i.e., if a nonlinear solve failed with a stale
Jacobian or preconditioner but succeeded after updating the Jacobian or
preconditioner, the initial failure was not included in the nonlinear solver
failure count. The following functions have been updated to return the total
number of nonlinear solver failures:

* `ARKStepGetNumNonlinSolvConvFails`
* `ARKStepGetNonlinSolvStats`
* `MRIStepGetNumNonlinSolvConvFails`
* `MRIStepGetNonlinSolvStats`
* `CVodeGetNumNonlinSolvConvFails`
* `CVodeGetNonlinSolvStats`
* `CVodeGetSensNumNonlinSolvConvFails`
* `CVodeGetSensNonlinSolvStats`
* `CVodeGetStgrSensNumNonlinSolvConvFails`
* `CVodeGetStgrSensNonlinSolvStats`
* `IDAGetNumNonlinSolvConvFails`
* `IDAGetNonlinSolvStats`
* `IDAGetSensNumNonlinSolvConvFails`
* `IDAGetSensNonlinSolvStats`

As such users may see an increase in the number of failures reported from the
above functions. The following functions have been added to retrieve the number
of failed steps due to a nonlinear solver failure i.e., the counts previously
returned by the above functions:

* `ARKStepGetNumStepSolveFails`
* `MRIStepGetNumStepSolveFails`
* `CVodeGetNumStepSolveFails`
* `CVodeGetNumStepSensSolveFails`
* `CVodeGetNumStepStgrSensSolveFails`
* `IDAGetNumStepSolveFails`
* `IDAGetNumStepSensSolveFails`

## Changes to SUNDIALS in release 6.1.1

Fixed exported `SUNDIALSConfig.cmake`.

Fixed Fortran interface to `MRIStepInnerStepper` and `MRIStepCoupling`
structures and functions.

Added new Fortran example program,
`examples/arkode/F2003_serial/ark_kpr_mri_f2003.f90` demonstrating MRI
capabilities.

## Changes to SUNDIALS in release 6.1.0

Added new reduction implementations for the CUDA and HIP NVECTORs that use
shared memory (local data storage) instead of atomics. These new implementations
are recommended when the target hardware does not provide atomic support for the
floating point precision that SUNDIALS is being built with. The HIP vector uses
these by default, but the `N_VSetKernelExecPolicy_Cuda` and
`N_VSetKernelExecPolicy_Hip` functions can be used to choose between
different reduction implementations.

`SUNDIALS::<lib>` targets with no static/shared suffix have been added for use
within the build directory (this mirrors the targets exported on installation).

`CMAKE_C_STANDARD` is now set to 99 by default.

Fixed exported `SUNDIALSConfig.cmake` when profiling is enabled without Caliper.

Fixed `sundials_export.h` include in `sundials_config.h`.

Fixed memory leaks in the SUNLINSOL_SUPERLUMT linear solver.

## Changes to SUNDIALS in release 6.0.0

### SUNContext

SUNDIALS v6.0.0 introduces a new `SUNContext` object on which all other SUNDIALS
objects depend. As such, the constructors for all SUNDIALS packages, vectors,
matrices, linear solvers, nonlinear solvers, and memory helpers have been
updated to accept a context as the last input. Users upgrading to SUNDIALS
v6.0.0 will need to call `SUNContext_Create` to create a context object with
before calling any other SUNDIALS library function, and then provide this object
to other SUNDIALS constructors. The context object has been introduced to allow
SUNDIALS to provide new features, such as the profiling/instrumentation also
introduced in this release, while maintaining thread-safety. See the
documentation section on the `SUNContext` for more details.

A script `upgrade-to-sundials-6-from-5.sh` has been provided with the release
(obtainable from the GitHub release page) to help ease the transition to
SUNDIALS v6.0.0. The script will add a `SUNCTX_PLACEHOLDER` argument to all of
the calls to SUNDIALS constructors that now require a `SUNContext` object. It
can also update deprecated SUNDIALS constants/types to the new names. It can be
run like this:

```
> ./upgrade-to-sundials-6-from-5.sh <files to update>
```

### SUNProfiler

A capability to profile/instrument SUNDIALS library code has been added. This
can be enabled with the CMake option `SUNDIALS_BUILD_WITH_PROFILING`. A built-in
profiler will be used by default, but the
[Caliper](https://github.com/LLNL/Caliper) library can also be used instead with
the CMake option `ENABLE_CALIPER`. See the documentation section on profiling
for more details.  **WARNING**: Profiling will impact performance, and should be
enabled judiciously.

### SUNMemoryHelper

The `SUNMemoryHelper` functions `Alloc`, `Dealloc`, and `Copy` have been updated
to accept an opaque handle as the last input. At a minimum, existing
`SUNMemoryHelper` implementations will need to update these functions to accept
the additional argument. Typically, this handle is the execution stream (e.g., a
CUDA/HIP stream or SYCL queue) for the operation. The CUDA, HIP, and SYCL
`SUNMemoryHelper` implementations have been updated accordingly. Additionally,
the constructor for the SYCL implementation has been updated to remove the SYCL
queue as an input.

### NVector

Two new optional vector operations, `N_VDotProdMultiLocal` and
`N_VDotProdMultiAllReduce`, have been added to support low-synchronization
methods for Anderson acceleration.

The CUDA, HIP, and SYCL execution policies have been moved from the `sundials`
namespace to the `sundials::cuda`, `sundials::hip`, and `sundials::sycl`
namespaces respectively. Accordingly, the prefixes "Cuda", "Hip", and "Sycl"
have been removed from the execution policy classes and methods.

The `Sundials` namespace used by the Trilinos Tpetra NVector has been replaced
with the `sundials::trilinos::nvector_tpetra` namespace.

The serial, PThreads, PETSc, *hypre*, Parallel, OpenMP_DEV, and OpenMP vector
functions `N_VCloneVectorArray_*` and `N_VDestroyVectorArray_*` have been
deprecated. The generic `N_VCloneVectorArray` and `N_VDestroyVectorArray`
functions should be used instead.

The previously deprecated constructor `N_VMakeWithManagedAllocator_Cuda` and
the function `N_VSetCudaStream_Cuda` have been removed and replaced with
`N_VNewWithMemHelp_Cuda` and `N_VSetKerrnelExecPolicy_Cuda` respectively.

The previously deprecated macros `PVEC_REAL_MPI_TYPE` and
`PVEC_INTEGER_MPI_TYPE` have been removed and replaced with
`MPI_SUNREALTYPE` and `MPI_SUNINDEXTYPE` respectively.

### SUNLinearSolver

The following previously deprecated functions have been removed

| Removed                   | Replaced with                    |
|:--------------------------|:---------------------------------|
| `SUNBandLinearSolver`     | `SUNLinSol_Band`                 |
| `SUNDenseLinearSolver`    | `SUNLinSol_Dense`                |
| `SUNKLU`                  | `SUNLinSol_KLU`                  |
| `SUNKLUReInit`            | `SUNLinSol_KLUReInit`            |
| `SUNKLUSetOrdering`       | `SUNLinSol_KLUSetOrdering`       |
| `SUNLapackBand`           | `SUNLinSol_LapackBand`           |
| `SUNLapackDense`          | `SUNLinSol_LapackDense`          |
| `SUNPCG`                  | `SUNLinSol_PCG`                  |
| `SUNPCGSetPrecType`       | `SUNLinSol_PCGSetPrecType`       |
| `SUNPCGSetMaxl`           | `SUNLinSol_PCGSetMaxl`           |
| `SUNSPBCGS`               | `SUNLinSol_SPBCGS`               |
| `SUNSPBCGSSetPrecType`    | `SUNLinSol_SPBCGSSetPrecType`    |
| `SUNSPBCGSSetMaxl`        | `SUNLinSol_SPBCGSSetMaxl`        |
| `SUNSPFGMR`               | `SUNLinSol_SPFGMR`               |
| `SUNSPFGMRSetPrecType`    | `SUNLinSol_SPFGMRSetPrecType`    |
| `SUNSPFGMRSetGSType`      | `SUNLinSol_SPFGMRSetGSType`      |
| `SUNSPFGMRSetMaxRestarts` | `SUNLinSol_SPFGMRSetMaxRestarts` |
| `SUNSPGMR`                | `SUNLinSol_SPGMR`                |
| `SUNSPGMRSetPrecType`     | `SUNLinSol_SPGMRSetPrecType`     |
| `SUNSPGMRSetGSType`       | `SUNLinSol_SPGMRSetGSType`       |
| `SUNSPGMRSetMaxRestarts`  | `SUNLinSol_SPGMRSetMaxRestarts`  |
| `SUNSPTFQMR`              | `SUNLinSol_SPTFQMR`              |
| `SUNSPTFQMRSetPrecType`   | `SUNLinSol_SPTFQMRSetPrecType`   |
| `SUNSPTFQMRSetMaxl`       | `SUNLinSol_SPTFQMRSetMaxl`       |
| `SUNSuperLUMT`            | `SUNLinSol_SuperLUMT`            |
| `SUNSuperLUMTSetOrdering` | `SUNLinSol_SuperLUMTSetOrdering` |

### Fortran Interfaces

The ARKODE, CVODE, IDA, and KINSOL Fortran 77 interfaces have been removed. See
the "SUNDIALS Fortran Interface" section in the user guides and the F2003
example programs for more details using the SUNDIALS Fortran 2003 module
interfaces.

### ARKODE

The ARKODE MRIStep module has been extended to support implicit-explicit (IMEX)
multirate infinitesimal generalized additive Runge-Kutta (MRI-GARK) methods. As
such, `MRIStepCreate` has been updated to include arguments for the slow
explicit and slow implicit ODE right-hand side functions. `MRIStepCreate` has
also been updated to require attaching an `MRIStepInnerStepper` for evolving the
fast time scale. `MRIStepReInit` has been similarly updated to take explicit
and implicit right-hand side functions as input. Codes using explicit or
implicit MRI methods will need to update `MRIStepCreate` and `MRIStepReInit`
calls to pass `NULL` for either the explicit or implicit right-hand side
function as appropriate. If ARKStep is used as the fast time scale integrator,
codes will need to call `ARKStepCreateMRIStepInnerStepper` to wrap the ARKStep
memory as an `MRIStepInnerStepper` object. Additionally, `MRIStepGetNumRhsEvals`
has been updated to return the number of slow implicit and explicit function
evaluations. The coupling table structure `MRIStepCouplingMem` and the
functions `MRIStepCoupling_Alloc` and `MRIStepCoupling_Create` have also
been updated to support IMEX-MRI-GARK methods.

The deprecated functions `MRIStepGetCurrentButcherTables` and
`MRIStepWriteButcher` and the utility functions `MRIStepSetTable` and
`MRIStepSetTableNum` have been removed. Users wishing to create an MRI-GARK
method from a Butcher table should use `MRIStepCoupling_MIStoMRI` to create
the corresponding MRI coupling table and attach it with `MRIStepSetCoupling`.

The implementation of solve-decoupled implicit MRI-GARK methods has been updated
to remove extraneous slow implicit function calls and reduce the memory
requirements.

Deprecated ARKODE nonlinear solver predictors: specification of the ARKStep
"bootstrap" or "minimum correction" predictors (options 4 and 5 from
`ARKStepSetPredictorMethod`), or MRIStep "bootstrap" predictor (option 4 from
`MRIStepSetPredictorMethod`), will output a deprecation warning message.
These options will be removed in a future release.

The previously deprecated functions `ARKStepSetMaxStepsBetweenLSet` and
`ARKStepSetMaxStepsBetweenJac` have been removed and replaced with
`ARKStepSetLSetupFrequency` and `ARKStepSetMaxStepsBetweenJac` respectively.

### CVODE

The previously deprecated function `CVodeSetMaxStepsBetweenJac` has been removed
and replaced with `CVodeSetJacEvalFrequency`.

### CVODES

Added a new function `CVodeGetLinSolveStats` to get the CVODES linear solver
statistics as a group.

Added a new function, `CVodeSetMonitorFn`, that takes a user-function
to be called by CVODES after every `nst` successfully completed time-steps.
This is intended to provide a way of monitoring the CVODES statistics
throughout the simulation.

The previously deprecated function `CVodeSetMaxStepsBetweenJac` has been removed
and replaced with `CVodeSetJacEvalFrequency`.

### KINSOL

New orthogonalization methods were added for use within Anderson acceleration
in KINSOL. See the "Anderson Acceleration QR Factorization" subsection within
the mathematical considerations chapter of the user guide and the
`KINSetOrthAA` function documentation for more details.

### Deprecations

In addition to the deprecations noted elsewhere, many constants, types, and
functions have been renamed so that they are properly namespaced. The old names
have been deprecated and will be removed in SUNDIALS v7.0.0.

The following constants, macros, and  typedefs are now deprecated:

| Deprecated Name            | New Name                          |
|:---------------------------|:----------------------------------|
| `realtype`                 | `sunrealtype`                     |
| `booleantype`              | `sunbooleantype`                  |
| `RCONST`                   | `SUN_RCONST`                      |
| `BIG_REAL`                 | `SUN_BIG_REAL`                    |
| `SMALL_REAL`               | `SUN_SMALL_REAL`                  |
| `UNIT_ROUNDOFF`            | `SUN_UNIT_ROUNDOFF`               |
| `PREC_NONE`                | `SUN_PREC_NONE`                   |
| `PREC_LEFT`                | `SUN_PREC_LEFT`                   |
| `PREC_RIGHT`               | `SUN_PREC_RIGHT`                  |
| `PREC_BOTH`                | `SUN_PREC_BOTH`                   |
| `MODIFIED_GS`              | `SUN_MODIFIED_GS`                 |
| `CLASSICAL_GS`             | `SUN_CLASSICAL_GS`                |
| `ATimesFn`                 | `SUNATimesFn`                     |
| `PSetupFn`                 | `SUNPSetupFn`                     |
| `PSolveFn`                 | `SUNPSolveFn`                     |
| `DlsMat`                   | `SUNDlsMat`                       |
| `DENSE_COL`                | `SUNDLS_DENSE_COL`                |
| `DENSE_ELEM`               | `SUNDLS_DENSE_ELEM`               |
| `BAND_COL`                 | `SUNDLS_BAND_COL`                 |
| `BAND_COL_ELEM`            | `SUNDLS_BAND_COL_ELEM`            |
| `BAND_ELEM`                | `SUNDLS_BAND_ELEM`                |
| `SDIRK_2_1_2`              | `ARKODE_SDIRK_2_1_2`              |
| `BILLINGTON_3_3_2`         | `ARKODE_BILLINGTON_3_3_2`         |
| `TRBDF2_3_3_2`             | `ARKODE_TRBDF2_3_3_2`             |
| `KVAERNO_4_2_3`            | `ARKODE_KVAERNO_4_2_3`            |
| `ARK324L2SA_DIRK_4_2_3`    | `ARKODE_ARK324L2SA_DIRK_4_2_3`    |
| `CASH_5_2_4`               | `ARKODE_CASH_5_2_4`               |
| `CASH_5_3_4`               | `ARKODE_CASH_5_3_4`               |
| `SDIRK_5_3_4`              | `ARKODE_SDIRK_5_3_4`              |
| `KVAERNO_5_3_4`            | `ARKODE_KVAERNO_5_3_4`            |
| `ARK436L2SA_DIRK_6_3_4`    | `ARKODE_ARK436L2SA_DIRK_6_3_4`    |
| `KVAERNO_7_4_5`            | `ARKODE_KVAERNO_7_4_5`            |
| `ARK548L2SA_DIRK_8_4_5`    | `ARKODE_ARK548L2SA_DIRK_8_4_5`    |
| `ARK437L2SA_DIRK_7_3_4`    | `ARKODE_ARK437L2SA_DIRK_7_3_4`    |
| `ARK548L2SAb_DIRK_8_4_5`   | `ARKODE_ARK548L2SAb_DIRK_8_4_5`   |
| `MIN_DIRK_NUM`             | `ARKODE_MIN_DIRK_NUM`             |
| `MAX_DIRK_NUM`             | `ARKODE_MAX_DIRK_NUM`             |
| `MIS_KW3`                  | `ARKODE_MIS_KW3`                  |
| `MRI_GARK_ERK33a`          | `ARKODE_MRI_GARK_ERK33a`          |
| `MRI_GARK_ERK45a`          | `ARKODE_MRI_GARK_ERK45a`          |
| `MRI_GARK_IRK21a`          | `ARKODE_MRI_GARK_IRK21a`          |
| `MRI_GARK_ESDIRK34a`       | `ARKODE_MRI_GARK_ESDIRK34a`       |
| `MRI_GARK_ESDIRK46a`       | `ARKODE_MRI_GARK_ESDIRK46a`       |
| `IMEX_MRI_GARK3a`          | `ARKODE_IMEX_MRI_GARK3a`          |
| `IMEX_MRI_GARK3b`          | `ARKODE_IMEX_MRI_GARK3b`          |
| `IMEX_MRI_GARK4`           | `ARKODE_IMEX_MRI_GARK4`           |
| `MIN_MRI_NUM`              | `ARKODE_MIN_MRI_NUM`              |
| `MAX_MRI_NUM`              | `ARKODE_MAX_MRI_NUM`              |
| `DEFAULT_MRI_TABLE_3`      | `MRISTEP_DEFAULT_TABLE_3`         |
| `DEFAULT_EXPL_MRI_TABLE_3` | `MRISTEP_DEFAULT_EXPL_TABLE_3`    |
| `DEFAULT_EXPL_MRI_TABLE_4` | `MRISTEP_DEFAULT_EXPL_TABLE_4`    |
| `DEFAULT_IMPL_SD_TABLE_2`  | `MRISTEP_DEFAULT_IMPL_SD_TABLE_2` |
| `DEFAULT_IMPL_SD_TABLE_3`  | `MRISTEP_DEFAULT_IMPL_SD_TABLE_3` |
| `DEFAULT_IMPL_SD_TABLE_4`  | `MRISTEP_DEFAULT_IMPL_SD_TABLE_4` |
| `DEFAULT_IMEX_SD_TABLE_3`  | `MRISTEP_DEFAULT_IMEX_SD_TABLE_3` |
| `DEFAULT_IMEX_SD_TABLE_4`  | `MRISTEP_DEFAULT_IMEX_SD_TABLE_4` |
| `HEUN_EULER_2_1_2`         | `ARKODE_HEUN_EULER_2_1_2`         |
| `BOGACKI_SHAMPINE_4_2_3`   | `ARKODE_BOGACKI_SHAMPINE_4_2_3`   |
| `ARK324L2SA_ERK_4_2_3`     | `ARKODE_ARK324L2SA_ERK_4_2_3`     |
| `ZONNEVELD_5_3_4`          | `ARKODE_ZONNEVELD_5_3_4`          |
| `ARK436L2SA_ERK_6_3_4`     | `ARKODE_ARK436L2SA_ERK_6_3_4`     |
| `SAYFY_ABURUB_6_3_4`       | `ARKODE_SAYFY_ABURUB_6_3_4`       |
| `CASH_KARP_6_4_5`          | `ARKODE_CASH_KARP_6_4_5`          |
| `FEHLBERG_6_4_5`           | `ARKODE_FEHLBERG_6_4_5`           |
| `DORMAND_PRINCE_7_4_5`     | `ARKODE_DORMAND_PRINCE_7_4_5`     |
| `ARK548L2SA_ERK_8_4_5`     | `ARKODE_ARK548L2SA_ERK_8_4_5`     |
| `VERNER_8_5_6`             | `ARKODE_VERNER_8_5_6`             |
| `FEHLBERG_13_7_8`          | `ARKODE_FEHLBERG_13_7_8`          |
| `KNOTH_WOLKE_3_3`          | `ARKODE_KNOTH_WOLKE_3_3`          |
| `ARK437L2SA_ERK_7_3_4`     | `ARKODE_ARK437L2SA_ERK_7_3_4`     |
| `ARK548L2SAb_ERK_8_4_5`    | `ARKODE_ARK548L2SAb_ERK_8_4_5`    |
| `MIN_ERK_NUM`              | `ARKODE_MIN_ERK_NUM`              |
| `MAX_ERK_NUM`              | `ARKODE_MAX_ERK_NUM`              |
| `DEFAULT_ERK_2`            | `ARKSTEP_DEFAULT_ERK_2`           |
| `DEFAULT_ERK_3`            | `ARKSTEP_DEFAULT_ERK_3`           |
| `DEFAULT_ERK_4`            | `ARKSTEP_DEFAULT_ERK_4`           |
| `DEFAULT_ERK_5`            | `ARKSTEP_DEFAULT_ERK_5`           |
| `DEFAULT_ERK_6`            | `ARKSTEP_DEFAULT_ERK_6`           |
| `DEFAULT_ERK_8`            | `ARKSTEP_DEFAULT_ERK_8`           |
| `DEFAULT_DIRK_2`           | `ARKSTEP_DEFAULT_DIRK_2`          |
| `DEFAULT_DIRK_3`           | `ARKSTEP_DEFAULT_DIRK_3`          |
| `DEFAULT_DIRK_4`           | `ARKSTEP_DEFAULT_DIRK_4`          |
| `DEFAULT_DIRK_5`           | `ARKSTEP_DEFAULT_DIRK_5`          |
| `DEFAULT_ARK_ETABLE_3`     | `ARKSTEP_DEFAULT_ARK_ETABLE_3`    |
| `DEFAULT_ARK_ETABLE_4`     | `ARKSTEP_DEFAULT_ARK_ETABLE_4`    |
| `DEFAULT_ARK_ETABLE_5`     | `ARKSTEP_DEFAULT_ARK_ETABLE_4`    |
| `DEFAULT_ARK_ITABLE_3`     | `ARKSTEP_DEFAULT_ARK_ITABLE_3`    |
| `DEFAULT_ARK_ITABLE_4`     | `ARKSTEP_DEFAULT_ARK_ITABLE_4`    |
| `DEFAULT_ARK_ITABLE_5`     | `ARKSTEP_DEFAULT_ARK_ITABLE_5`    |
| `DEFAULT_ERK_2`            | `ERKSTEP_DEFAULT_2`               |
| `DEFAULT_ERK_3`            | `ERKSTEP_DEFAULT_3`               |
| `DEFAULT_ERK_4`            | `ERKSTEP_DEFAULT_4`               |
| `DEFAULT_ERK_5`            | `ERKSTEP_DEFAULT_5`               |
| `DEFAULT_ERK_6`            | `ERKSTEP_DEFAULT_6`               |
| `DEFAULT_ERK_8`            | `ERKSTEP_DEFAULT_8`               |

In addition, the following functions are now deprecated (compile-time warnings
will be thrown if supported by the compiler):

| Deprecated Name               | New Name                     |
|:------------------------------|:-----------------------------|
| `CVSpilsSetLinearSolver`      | `CVodeSetLinearSolver`       |
| `CVSpilsSetEpsLin`            | `CVodeSetEpsLin`             |
| `CVSpilsSetPreconditioner`    | `CVodeSetPreconditioner`     |
| `CVSpilsSetJacTimes`          | `CVodeSetJacTimes`           |
| `CVSpilsGetWorkSpace`         | `CVodeGetLinWorkSpace`       |
| `CVSpilsGetNumPrecEvals`      | `CVodeGetNumPrecEvals`       |
| `CVSpilsGetNumPrecSolves`     | `CVodeGetNumPrecSolves`      |
| `CVSpilsGetNumLinIters`       | `CVodeGetNumLinIters`        |
| `CVSpilsGetNumConvFails`      | `CVodeGetNumConvFails`       |
| `CVSpilsGetNumJTSetupEvals`   | `CVodeGetNumJTSetupEvals`    |
| `CVSpilsGetNumJtimesEvals`    | `CVodeGetNumJtimesEvals`     |
| `CVSpilsGetNumRhsEvals`       | `CVodeGetNumLinRhsEvals`     |
| `CVSpilsGetLastFlag`          | `CVodeGetLastLinFlag`        |
| `CVSpilsGetReturnFlagName`    | `CVodeGetLinReturnFlagName`  |
| `CVSpilsSetLinearSolverB`     | `CVodeSetLinearSolverB`      |
| `CVSpilsSetEpsLinB`           | `CVodeSetEpsLinB`            |
| `CVSpilsSetPreconditionerB`   | `CVodeSetPreconditionerB`    |
| `CVSpilsSetPreconditionerBS`  | `CVodeSetPreconditionerBS`   |
| `CVSpilsSetJacTimesB`         | `CVodeSetJacTimesB`          |
| `CVSpilsSetJacTimesBS`        | `CVodeSetJacTimesBS`         |
| `CVDlsSetLinearSolver`        | `CVodeSetLinearSolver`       |
| `CVDlsSetJacFn`               | `CVodeSetJacFn`              |
| `CVDlsGetWorkSpace`           | `CVodeGetLinWorkSpace`       |
| `CVDlsGetNumJacEvals`         | `CVodeGetNumJacEvals`        |
| `CVDlsGetNumRhsEvals`         | `CVodeGetNumLinRhsEvals`     |
| `CVDlsGetLastFlag`            | `CVodeGetLastLinFlag`        |
| `CVDlsGetReturnFlagName`      | `CVodeGetLinReturnFlagName`  |
| `CVDlsSetLinearSolverB`       | `CVodeSetLinearSolverB`      |
| `CVDlsSetJacFnB`              | `CVodeSetJacFnB`             |
| `CVDlsSetJacFnBS`             | `CVodeSetJacFnBS`            |
| `CVDlsSetLinearSolver`        | `CVodeSetLinearSolver`       |
| `CVDlsSetJacFn`               | `CVodeSetJacFn`              |
| `CVDlsGetWorkSpace`           | `CVodeGetLinWorkSpace`       |
| `CVDlsGetNumJacEvals`         | `CVodeGetNumJacEvals`        |
| `CVDlsGetNumRhsEvals`         | `CVodeGetNumLinRhsEvals`     |
| `CVDlsGetLastFlag`            | `CVodeGetLastLinFlag`        |
| `CVDlsGetReturnFlagName`      | `CVodeGetLinReturnFlagName`  |
| `KINDlsSetLinearSolver`       | `KINSetLinearSolver`         |
| `KINDlsSetJacFn`              | `KINSetJacFn`                |
| `KINDlsGetWorkSpace`          | `KINGetLinWorkSpace`         |
| `KINDlsGetNumJacEvals`        | `KINGetNumJacEvals`          |
| `KINDlsGetNumFuncEvals`       | `KINGetNumLinFuncEvals`      |
| `KINDlsGetLastFlag`           | `KINGetLastLinFlag`          |
| `KINDlsGetReturnFlagName`     | `KINGetLinReturnFlagName`    |
| `KINSpilsSetLinearSolver`     | `KINSetLinearSolver`         |
| `KINSpilsSetPreconditioner`   | `KINSetPreconditioner`       |
| `KINSpilsSetJacTimesVecFn`    | `KINSetJacTimesVecFn`        |
| `KINSpilsGetWorkSpace`        | `KINGetLinWorkSpace`         |
| `KINSpilsGetNumPrecEvals`     | `KINGetNumPrecEvals`         |
| `KINSpilsGetNumPrecSolves`    | `KINGetNumPrecSolves`        |
| `KINSpilsGetNumLinIters`      | `KINGetNumLinIters`          |
| `KINSpilsGetNumConvFails`     | `KINGetNumLinConvFails`      |
| `KINSpilsGetNumJtimesEvals`   | `KINGetNumJtimesEvals`       |
| `KINSpilsGetNumFuncEvals`     | `KINGetNumLinFuncEvals`      |
| `KINSpilsGetLastFlag`         | `KINGetLastLinFlag`          |
| `KINSpilsGetReturnFlagName`   | `KINGetLinReturnFlagName`    |
| `IDASpilsSetLinearSolver`     | `IDASetLinearSolver`         |
| `IDASpilsSetPreconditioner`   | `IDASetPreconditioner`       |
| `IDASpilsSetJacTimes`         | `IDASetJacTimes`             |
| `IDASpilsSetEpsLin`           | `IDASetEpsLin`               |
| `IDASpilsSetIncrementFactor`  | `IDASetIncrementFactor`      |
| `IDASpilsGetWorkSpace`        | `IDAGetLinWorkSpace`         |
| `IDASpilsGetNumPrecEvals`     | `IDAGetNumPrecEvals`         |
| `IDASpilsGetNumPrecSolves`    | `IDAGetNumPrecSolves`        |
| `IDASpilsGetNumLinIters`      | `IDAGetNumLinIters`          |
| `IDASpilsGetNumConvFails`     | `IDAGetNumLinConvFails`      |
| `IDASpilsGetNumJTSetupEvals`  | `IDAGetNumJTSetupEvals`      |
| `IDASpilsGetNumJtimesEvals`   | `IDAGetNumJtimesEvals`       |
| `IDASpilsGetNumResEvals`      | `IDAGetNumLinResEvals`       |
| `IDASpilsGetLastFlag`         | `IDAGetLastLinFlag`          |
| `IDASpilsGetReturnFlagName`   | `IDAGetLinReturnFlagName`    |
| `IDASpilsSetLinearSolverB`    | `IDASetLinearSolverB`        |
| `IDASpilsSetEpsLinB`          | `IDASetEpsLinB`              |
| `IDASpilsSetIncrementFactorB` | `IDASetIncrementFactorB`     |
| `IDASpilsSetPreconditionerB`  | `IDASetPreconditionerB`      |
| `IDASpilsSetPreconditionerBS` | `IDASetPreconditionerBS`     |
| `IDASpilsSetJacTimesB`        | `IDASetJacTimesB`            |
| `IDASpilsSetJacTimesBS`       | `IDASetJacTimesBS`           |
| `IDADlsSetLinearSolver`       | `IDASetLinearSolver`         |
| `IDADlsSetJacFn`              | `IDASetJacFn`                |
| `IDADlsGetWorkSpace`          | `IDAGetLinWorkSpace`         |
| `IDADlsGetNumJacEvals`        | `IDAGetNumJacEvals`          |
| `IDADlsGetNumResEvals`        | `IDAGetNumLinResEvals`       |
| `IDADlsGetLastFlag`           | `IDAGetLastLinFlag`          |
| `IDADlsGetReturnFlagName`     | `IDAGetLinReturnFlagName`    |
| `IDADlsSetLinearSolverB`      | `IDASetLinearSolverB`        |
| `IDADlsSetJacFnB`             | `IDASetJacFnB`               |
| `IDADlsSetJacFnBS`            | `IDASetJacFnBS`              |
| `DenseGETRF`                  | `SUNDlsMat_DenseGETRF`       |
| `DenseGETRS`                  | `SUNDlsMat_DenseGETRS`       |
| `denseGETRF`                  | `SUNDlsMat_denseGETRF`       |
| `denseGETRS`                  | `SUNDlsMat_denseGETRS`       |
| `DensePOTRF`                  | `SUNDlsMat_DensePOTRF`       |
| `DensePOTRS`                  | `SUNDlsMat_DensePOTRS`       |
| `densePOTRF`                  | `SUNDlsMat_densePOTRF`       |
| `densePOTRS`                  | `SUNDlsMat_densePOTRS`       |
| `DenseGEQRF`                  | `SUNDlsMat_DenseGEQRF`       |
| `DenseORMQR`                  | `SUNDlsMat_DenseORMQR`       |
| `denseGEQRF`                  | `SUNDlsMat_denseGEQRF`       |
| `denseORMQR`                  | `SUNDlsMat_denseORMQR`       |
| `DenseCopy`                   | `SUNDlsMat_DenseCopy`        |
| `denseCopy`                   | `SUNDlsMat_denseCopy`        |
| `DenseScale`                  | `SUNDlsMat_DenseScale`       |
| `denseScale`                  | `SUNDlsMat_denseScale`       |
| `denseAddIdentity`            | `SUNDlsMat_denseAddIdentity` |
| `DenseMatvec`                 | `SUNDlsMat_DenseMatvec`      |
| `denseMatvec`                 | `SUNDlsMat_denseMatvec`      |
| `BandGBTRF`                   | `SUNDlsMat_BandGBTRF`        |
| `bandGBTRF`                   | `SUNDlsMat_bandGBTRF`        |
| `BandGBTRS`                   | `SUNDlsMat_BandGBTRS`        |
| `bandGBTRS`                   | `SUNDlsMat_bandGBTRS`        |
| `BandCopy`                    | `SUNDlsMat_BandCopy`         |
| `bandCopy`                    | `SUNDlsMat_bandCopy`         |
| `BandScale`                   | `SUNDlsMat_BandScale`        |
| `bandScale`                   | `SUNDlsMat_bandScale`        |
| `bandAddIdentity`             | `SUNDlsMat_bandAddIdentity`  |
| `BandMatvec`                  | `SUNDlsMat_BandMatvec`       |
| `bandMatvec`                  | `SUNDlsMat_bandMatvec`       |
| `ModifiedGS`                  | `SUNModifiedGS`              |
| `ClassicalGS`                 | `SUNClassicalGS`             |
| `QRfact`                      | `SUNQRFact`                  |
| `QRsol`                       | `SUNQRsol`                   |
| `DlsMat_NewDenseMat`          | `SUNDlsMat_NewDenseMat`      |
| `DlsMat_NewBandMat`           | `SUNDlsMat_NewBandMat`       |
| `DestroyMat`                  | `SUNDlsMat_DestroyMat`       |
| `NewIntArray`                 | `SUNDlsMat_NewIntArray`      |
| `NewIndexArray`               | `SUNDlsMat_NewIndexArray`    |
| `NewRealArray`                | `SUNDlsMat_NewRealArray`     |
| `DestroyArray`                | `SUNDlsMat_DestroyArray`     |
| `AddIdentity`                 | `SUNDlsMat_AddIdentity`      |
| `SetToZero`                   | `SUNDlsMat_SetToZero`        |
| `PrintMat`                    | `SUNDlsMat_PrintMat`         |
| `newDenseMat`                 | `SUNDlsMat_newDenseMat`      |
| `newBandMat`                  | `SUNDlsMat_newBandMat`       |
| `destroyMat`                  | `SUNDlsMat_destroyMat`       |
| `newIntArray`                 | `SUNDlsMat_newIntArray`      |
| `newIndexArray`               | `SUNDlsMat_newIndexArray`    |
| `newRealArray`                | `SUNDlsMat_newRealArray`     |
| `destroyArray`                | `SUNDlsMat_destroyArray`     |

In addition, the entire `sundials_lapack.h` header file is now deprecated for
removal in SUNDIALS v7.0.0. Note, this header file is not needed to use the
SUNDIALS LAPACK linear solvers.

## Changes to SUNDIALS in release 5.8.0

The RAJA NVECTOR implementation has been updated to support the SYCL backend
in addition to the CUDA and HIP backend. Users can choose the backend when
configuring SUNDIALS by using the `SUNDIALS_RAJA_BACKENDS` CMake variable. This
module remains experimental and is subject to change from version to version.

A new SUNMatrix and SUNLinearSolver implementation were added to interface
with the Intel oneAPI Math Kernel Library (oneMKL). Both the matrix and the
linear solver support general dense linear systems as well as block diagonal
linear systems. This module is experimental and is subject to change from
version to version.

Added a new *optional* function to the SUNLinearSolver API,
`SUNLinSolSetZeroGuess`, to indicate that the next call to `SUNlinSolSolve` will
be made with a zero initial guess. SUNLinearSolver implementations that do not
use the `SUNLinSolNewEmpty` constructor will, at a minimum, need set the
`setzeroguess` function pointer in the linear solver `ops` structure to
`NULL`. The SUNDIALS iterative linear solver implementations have been updated
to leverage this new set function to remove one dot product per solve.

The time integrator packages (ARKODE, CVODE(S), and IDA(S)) all now support a
new "matrix-embedded" SUNLinearSolver type.  This type supports user-supplied
SUNLinearSolver implementations that set up and solve the specified linear
system at each linear solve call.  Any matrix-related data structures are held
internally to the linear solver itself, and are not provided by the SUNDIALS
package.

Added functions to ARKODE and CVODE(S) for supplying an alternative right-hand
side function and to IDA(S) for supplying an alternative residual for use within
nonlinear system function evaluations.

Support for user-defined inner (fast) integrators has been to the MRIStep module
in ARKODE. See the "MRIStep Custom Inner Steppers" section in the user guide for
more information on providing a user-defined integration method.

Added specialized fused HIP kernels to CVODE which may offer better
performance on smaller problems when using CVODE with the `NVECTOR_HIP`
module. See the optional input function `CVodeSetUseIntegratorFusedKernels`
for more information. As with other SUNDIALS HIP features, this is
feature is experimental and may change from version to version.

New KINSOL options have been added to apply a constant damping factor in the
fixed point and Picard iterations (see `KINSetDamping`), to delay the start of
Anderson acceleration with the fixed point and Picard iterations (see
`KINSetDelayAA`), and to return the newest solution with the fixed point
iteration (see `KINSetReturnNewest`).

The installed SUNDIALSConfig.cmake file now supports the `COMPONENTS` option
to `find_package`. The exported targets no longer have IMPORTED_GLOBAL set.

A bug was fixed in `SUNMatCopyOps` where the matrix-vector product setup
function pointer was not copied.

A bug was fixed in the SPBCGS and SPTFQMR solvers for the case where a non-zero
initial guess and a solution scaling vector are provided. This fix only impacts
codes using SPBCGS or SPTFQMR as standalone solvers as all SUNDIALS packages
utilize a zero initial guess.

A bug was fixed in the ARKODE stepper modules where the stop time may be passed
after resetting the integrator.

A bug was fixed in `IDASetJacTimesResFn` in IDAS where the supplied function was
used in the dense finite difference Jacobian computation rather than the finite
difference Jacobian-vector product approximation.

A bug was fixed in the KINSOL Picard iteration where the value of
`KINSetMaxSetupCalls` would be ignored.

## Changes to SUNDIALS in release 5.7.0

A new NVECTOR implementation based on the SYCL abstraction layer has been added
targeting Intel GPUs. At present the only SYCL compiler supported is the DPC++
(Intel oneAPI) compiler. See the SYCL NVECTOR section in the user guide for more
details. This module is considered experimental and is subject to major changes
even in minor releases.

A new SUNMatrix and SUNLinearSolver implementation were added to interface
with the MAGMA linear algebra library. Both the matrix and the linear solver
support general dense linear systems as well as block diagonal linear systems,
and both are targeted at GPUs (AMD or NVIDIA).

## Changes to SUNDIALS in release 5.6.1

Fixed a bug in the SUNDIALS CMake which caused an error if the
`CMAKE_CXX_STANDARD` and `SUNDIALS_RAJA_BACKENDS` options were not provided.

Fixed some compiler warnings when using the IBM XL compilers.

## Changes to SUNDIALS in release 5.6.0

A new NVECTOR implementation based on the AMD ROCm HIP platform has been added.
This vector can target NVIDIA or AMD GPUs. See HIP NVECTOR section in the user
guide for more details. This module is considered experimental and is subject to
change from version to version.

The RAJA NVECTOR implementation has been updated to support the HIP backend
in addition to the CUDA backend. Users can choose the backend when configuring
SUNDIALS by using the `SUNDIALS_RAJA_BACKENDS` CMake variable. This module
remains experimental and is subject to change from version to version.

A new optional operation, `N_VGetDeviceArrayPointer`, was added to the N_Vector
API. This operation is useful for N_Vectors that utilize dual memory spaces,
e.g. the native SUNDIALS CUDA N_Vector.

The SUNMATRIX_CUSPARSE and SUNLINEARSOLVER_CUSOLVERSP_BATCHQR implementations
no longer require the SUNDIALS CUDA N_Vector. Instead, they require that the
vector utilized provides the `N_VGetDeviceArrayPointer` operation, and that the
pointer returned by `N_VGetDeviceArrayPointer` is a valid CUDA device pointer.

## Changes to SUNDIALS in release 5.5.0

Refactored the SUNDIALS build system. CMake 3.12.0 or newer is now required.
Users will likely see deprecation warnings, but otherwise the changes
should be fully backwards compatible for almost all users. SUNDIALS
now exports CMake targets and installs a `SUNDIALSConfig.cmake` file.

Added support for SuperLU DIST 6.3.0 or newer.

## Changes to SUNDIALS in release 5.4.0

Added full support for time-dependent mass matrices in ARKStep, and expanded
existing non-identity mass matrix infrastructure to support use of the
fixed point nonlinear solver.  Fixed bug for ERK method integration with
static mass matrices.

An interface between ARKStep and the XBraid multigrid reduction in time (MGRIT)
library has been added to enable parallel-in-time integration. See the ARKStep
documentation and examples for more details. This interface required the
addition of three new N_Vector operations to exchange vector data between
computational nodes, see `N_VBufSize`, `N_VBufPack`, and `N_VBufUnpack`. These
N_Vector operations are only used within the XBraid interface and need not be
implemented for any other context.

Updated the MRIStep time-stepping module in ARKODE to support higher-order
MRI-GARK methods [Sandu, SIAM J. Numer. Anal., 57, 2019], including methods that
involve solve-decoupled, diagonally-implicit treatment of the slow time scale.

A new API, `SUNMemoryHelper`, was added to support **GPU users** who have
complex memory management needs such as using memory pools. This is paired with
new constructors for the `NVECTOR_CUDA` and `NVECTOR_RAJA` modules that accept a
`SUNMemoryHelper` object. Refer to "The SUNMemoryHelper API", "NVECTOR CUDA" and
"NVECTOR RAJA" sections in the documentation for more information.

The `NVECTOR_RAJA` module has been updated to mirror the `NVECTOR_CUDA` module.
Notably, the update adds managed memory support to the `NVECTOR_RAJA` module.
Users of the module will need to update any calls to the `N_VMake_Raja` function
because that signature was changed. This module remains experimental and is
subject to change from version to version.

Added new `SetLSNormFactor` functions to CVODE(S), ARKODE, and IDA(S) to
to specify the factor for converting between integrator tolerances (WRMS norm)
and linear solver tolerances (L2 norm) i.e., `tol_L2 = nrmfac * tol_WRMS`.

Added new reset functions `ARKStepReset`, `ERKStepReset`, and
`MRIStepReset` to reset the stepper time and state vector to user-provided
values for continuing the integration from that point while retaining the
integration history. These function complement the reinitialization functions
`ARKStepReInit`, `ERKStepReInit`, and `MRIStepReInit` which reinitialize
the stepper so that the problem integration should resume as if started from
scratch.

Added new functions for advanced users providing a custom `SUNNonlinSolSysFn`.

The expected behavior of `SUNNonlinSolGetNumIters` and
`SUNNonlinSolGetNumConvFails` in the SUNNonlinearSolver API have been updated to
specify that they should return the number of nonlinear solver iterations and
convergence failures in the most recent solve respectively rather than the
cumulative number of iterations and failures across all solves respectively. The
API documentation and SUNDIALS provided SUNNonlinearSolver implementations and
have been updated accordingly. As before, the cumulative number of nonlinear
iterations and failures may be retrieved by calling the integrator provided get
functions.

**This change may cause a runtime error in existing user code**.
In IDAS and CVODES, the functions for forward integration with checkpointing
(`IDASolveF`, `CVodeF`) are now subject to a restriction on the number of time
steps allowed to reach the output time. This is the same restriction applied to
the `IDASolve` and `CVode` functions. The default maximum number of steps is
500, but this may be changed using the `<IDA|CVode>SetMaxNumSteps` function.
This change fixes a bug that could cause an infinite loop in the `IDASolveF`
and `CVodeF` and functions.

A minor inconsistency in CVODE(S) and a bug ARKODE when checking the Jacobian
evaluation frequency has been fixed. As a result codes using using a
non-default Jacobian update frequency through a call to
`CVodeSetMaxStepsBetweenJac` or `ARKStepSetMaxStepsBetweenJac` will need to
increase the provided value by 1 to achieve the same behavior as before. For
greater clarity the functions `CVodeSetMaxStepsBetweenJac`,
`ARKStepSetMaxStepsBetweenJac`, and `ARKStepSetMaxStepsBetweenLSet` have been
deprecated and replaced with `CVodeSetJacEvalFrequency`,
`ARKStepSetJacEvalFrequency`, and `ARKStepSetLSetupFrequency` respectively.
Additionally, the function `CVodeSetLSetupFrequency` has been added to CVODE(S)
to set the frequency of calls to the linear solver setup function.

The `NVECTOR_TRILINOS` module has been updated to work with Trilinos 12.18+.
This update changes the local ordinal type to always be an `int`.

Added support for CUDA v11.

## Changes to SUNDIALS in release 5.3.0

Fixed a bug in ARKODE where the prototypes for `ERKStepSetMinReduction` and
`ARKStepSetMinReduction` were not included in `arkode_erkstep.h` and
`arkode_arkstep.h` respectively.

Fixed a bug in ARKODE where inequality constraint checking would need to be
disabled and then re-enabled to update the inequality constraint values after
resizing a problem. Resizing a problem will now disable constraints and a call
to `ARKStepSetConstraints` or `ERKStepSetConstraints` is required to re-enable
constraint checking for the new problem size.

Fixed a bug in the iterative linear solver modules where an error is not
returned if the Atimes function is `NULL` or, if preconditioning is enabled, the
PSolve function is `NULL`.

Added specialized fused CUDA kernels to CVODE which may offer better
performance on smaller problems when using CVODE with the `NVECTOR_CUDA`
module. See the optional input function `CVodeSetUseIntegratorFusedKernels`
for more information. As with other SUNDIALS CUDA features, this is
feature is experimental and may change from version to version.

Added the ability to control the CUDA kernel launch parameters for the
`NVECTOR_CUDA` and `SUNMATRIX_CUSPARSE` modules. These modules remain
experimental and are subject to change from version to version.
In addition, the `NVECTOR_CUDA` kernels were rewritten to be more flexible.
Most users should see equivalent performance or some improvement, but a select
few may observe minor performance degradation with the default settings. Users
are encouraged to contact the SUNDIALS team about any performance changes
that they notice.

Added new capabilities for monitoring the solve phase in the
`SUNNONLINSOL_NEWTON` and `SUNNONLINSOL_FIXEDPOINT` modules, and the SUNDIALS
iterative linear solver modules. SUNDIALS must be built with the CMake option
`SUNDIALS_BUILD_WITH_MONITORING` to use these capabilities.

Added a new function, `CVodeSetMonitorFn`, that takes a user-function
to be called by CVODE after every `nst` successfully completed time-steps.
This is intended to provide a way of monitoring the CVODE statistics
throughout the simulation.

Added a new function `CVodeGetLinSolveStats` to get the CVODE linear solver
statistics as a group.

Added optional set functions to provide an alternative ODE right-hand side
function (ARKODE and CVODE(S)), DAE residual function (IDA(S)), or nonlinear
system function (KINSOL) for use when computing Jacobian-vector products with
the internal difference quotient approximation.

Added support to CVODE for integrating IVPs with constraints using BDF methods
and projecting the solution onto the constraint manifold with a user defined
projection function. This implementation is accompanied by additions to the
CVODE user documentation and examples.

## Changes to SUNDIALS in release 5.2.0

Fixed a build system bug related to the Fortran 2003 interfaces when using the
IBM XL compiler. When building the Fortran 2003 interfaces with an XL compiler
it is recommended to set `CMAKE_Fortran_COMPILER` to `f2003`, `xlf2003`, or
`xlf2003_r`.

Fixed a bug in how ARKODE interfaces with a user-supplied, iterative, unscaled
linear solver. In this case, ARKODE adjusts the linear solver tolerance in an
attempt to account for the lack of support for left/right scaling matrices.
Previously, ARKODE computed this scaling factor using the error weight vector,
`ewt`; this fix changes that to the residual weight vector, `rwt`, that can
differ from `ewt` when solving problems with non-identity mass matrix.

Fixed a linkage bug affecting Windows users that stemmed from
dllimport/dllexport attribute missing on some SUNDIALS API functions.

Fixed a memory leak in CVODES and IDAS from not deallocating the `atolSmin0` and
`atolQSmin0` arrays.

Fixed a bug where a non-default value for the maximum allowed growth factor
after the first step would be ignored.

Functions were added to each of the time integration packages to enable or
disable the scaling applied to linear system solutions with matrix-based linear
solvers to account for lagged matrix information.

Added two new functions, `ARKStepSetMinReduction` and `ERKStepSetMinReduction`
to change the minimum allowed step size reduction factor after an error test
failure.

Added a new `SUNMatrix` implementation, `SUNMATRIX_CUSPARSE`, that interfaces to
the sparse matrix implementation from the NVIDIA cuSPARSE library. In addition,
the `SUNLINSOL_CUSOLVER_BATCHQR` linear solver has been updated to use this
matrix, therefore, users of this module will need to update their code. These
modules are still considered to be experimental, thus they are subject to
breaking changes even in minor releases.

Added a new "stiff" interpolation module to ARKODE, based on Lagrange polynomial
interpolation, that is accessible to each of the ARKStep, ERKStep and MRIStep
time-stepping modules. This module is designed to provide increased
interpolation accuracy when integrating stiff problems, as opposed to the ARKODE
standard Hermite interpolation module that can suffer when the IVP right-hand
side has large Lipschitz constant. While the Hermite module remains the default,
the new Lagrange module may be enabled using one of the routines
`ARKStepSetInterpolantType`, `ERKStepSetInterpolantType`, or
`MRIStepSetInterpolantType`. The serial example problem `ark_brusselator.c` has
been converted to use this Lagrange interpolation module. Created accompanying
routines `ARKStepSetInterpolantDegree`, `ARKStepSetInterpolantDegree` and
`ARKStepSetInterpolantDegree` to provide user control over these interpolating
polynomials. While the routines `ARKStepSetDenseOrder`, `ARKStepSetDenseOrder`
and `ARKStepSetDenseOrder` still exist, these have been deprecated and will be
removed in a future release.

## Changes to SUNDIALS in release 5.1.0

Added support for a user-supplied function to update the prediction for each
implicit stage solution in ARKStep.  If supplied, this routine will be called
*after* any existing ARKStep predictor algorithm completes, so that the
predictor may be modified by the user as desired.  The new user-supplied routine
has type `ARKStepStagePredictFn`, and may be set by calling
`ARKStepSetStagePredictFn`.

The MRIStep module has been updated to support attaching different user data
pointers to the inner and outer integrators. If applicable, user codes will
need to add a call to `ARKStepSetUserData` to attach their user data
pointer to the inner integrator memory as `MRIStepSetUserData` will
not set the pointer for both the inner and outer integrators. The MRIStep
examples have been updated to reflect this change.

Added support for damping when using Anderson acceleration in KINSOL. See the
mathematical considerations section of the user guide and the description of the
`KINSetDampingAA` function for more details.

Added support for damping to the `SUNNonlinearSolver_FixedPoint` module when
using Anderson acceleration. See the `SUNNonlinearSolver_FixedPoint` section in
the user guides and the description of the `SUNNonlinSolSetDamping_FixedPoint`
function for more details.

Fixed a build system bug related to finding LAPACK/BLAS.

Fixed a build system bug related to checking if the KLU library works.

Fixed a build system bug related to finding PETSc when using the CMake
variables `PETSC_INCLUDES` and `PETSC_LIBRARIES` instead of `PETSC_DIR`.

Added a new build system option, `CUDA_ARCH`, to specify the CUDA architecture
to target.

Fixed a bug in the Fortran 2003 interfaces to the ARKODE Butcher table routines
and structure. This includes changing the `ARKodeButcherTable` type to be a
`type(c_ptr)` in Fortran.

Added two utility functions, `SUNDIALSFileOpen` and `SUNDIALSFileClose` for
creating/destroying file pointers. These are useful when using the Fortran 2003
interfaces.

## Changes to SUNDIALS in release 5.0.0

### Build System

Increased the minimum required CMake version to 3.5 for most SUNDIALS
configurations, and 3.10 when CUDA or OpenMP with device offloading are enabled.

The CMake option `BLAS_ENABLE` and the variable `BLAS_LIBRARIES` have been
removed to simplify builds as SUNDIALS packages do not use BLAS directly. For
third party libraries that require linking to BLAS, the path to the BLAS
library should be included in the `_LIBRARIES` variable for the third party
library e.g., `SUPERLUDIST_LIBRARIES` when enabling SuperLU_DIST.

Fixed a bug in the build system that prevented the PThreads NVECTOR module from
being built.

### NVector

Two new functions were added to aid in creating custom NVECTOR objects. The
constructor `N_VNewEmpty` allocates an "empty" generic NVECTOR with the object's
content pointer and the function pointers in the operations structure
initialized to NULL. When used in the constructor for custom objects this
function will ease the introduction of any new optional operations to the
NVECTOR API by ensuring only required operations need to be set. Additionally,
the function `N_VCopyOps(w, v)` has been added to copy the operation function
pointers between vector objects. When used in clone routines for custom vector
objects these functions also will ease the introduction of any new optional
operations to the NVECTOR API by ensuring all operations are copied when cloning
objects.

Two new NVECTOR implementations, NVECTOR_MANYVECTOR and NVECTOR_MPIMANYVECTOR,
have been created to support flexible partitioning of solution data among
different processing elements (e.g., CPU + GPU) or for multi-physics problems
that couple distinct MPI-based simulations together (see the NVECTOR_MANYVECTOR
and NVECTOR_MPIMANYVECTOR sections in the user guides for more details). This
implementation is accompanied by additions to user documentation and SUNDIALS
examples.

An additional NVECTOR implementation, NVECTOR_MPIPLUSX, has been created to
support the MPI+X paradigm where X is a type of on-node parallelism (e.g.,
OpenMP, CUDA). The implementation is accompanied by additions to user
documentation and SUNDIALS examples.

One new required vector operation and ten new optional vector operations have
been added to the NVECTOR API. The new required operation, `N_VGetLength`,
returns the global length of an N_Vector. The optional operations have been
added to support the new NVECTOR_MPIMANYVECTOR implementation. The operation
`N_VGetCommunicator` must be implemented by subvectors that are combined to
create an NVECTOR_MPIMANYVECTOR, but is not used outside of this context. The
remaining nine operations are optional local reduction operations intended to
eliminate unnecessary latency when performing vector reduction operations
(norms, etc.) on distributed memory systems. The optional local reduction vector
operations are `N_VDotProdLocal`, `N_VMaxNormLocal`, `N_VMinLocal`,
`N_VL1NormLocal`, `N_VWSqrSumLocal`, `N_VWSqrSumMaskLocal`, `N_VInvTestLocal`,
`N_VConstrMaskLocal`, and `N_VMinQuotientLocal`. If an NVECTOR implementation
defines any of the local operations as NULL, then the NVECTOR_MPIMANYVECTOR will
call standard NVECTOR operations to complete the computation.

The `*_MPICuda` and `*_MPIRaja` functions have been removed from the
NVECTOR_CUDA and NVECTOR_RAJA implementations respectively. Accordingly, the
`nvector_mpicuda.h`, `nvector_mpiraja.h`, `libsundials_nvecmpicuda.lib`, and
`libsundials_nvecmpicudaraja.lib` files have been removed. Users should use the
NVECTOR_MPIPLUSX module in conjunction with the NVECTOR_CUDA or NVECTOR_RAJA
modules to replace the functionality. The necessary changes are minimal and
should require few code modifications.

Fixed a memory leak in the NVECTOR_PETSC clone function.

Made performance improvements to the CUDA NVECTOR. Users who utilize a
non-default stream should no longer see default stream synchronizations after
memory transfers.

Added a new constructor to the CUDA NVECTOR that allows a user to provide
custom allocate and free functions for the vector data array and internal
reduction buffer.

Added new Fortran 2003 interfaces for most NVECTOR modules. See NEVTOR section
in the user guides for more details on how to use the interfaces.

Added three new NVECTOR utility functions, `FN_VGetVecAtIndexVectorArray`,
`FN_VSetVecAtIndexVectorArray`, and `FN_VNewVectorArray`, for working with
`N_Vector` arrays when using the Fortran 2003 interfaces.

### SUNMatrix

Two new functions were added to aid in creating custom SUNMATRIX objects. The
constructor `SUNMatNewEmpty` allocates an "empty" generic SUNMATRIX with the
object's content pointer and the function pointers in the operations structure
initialized to NULL. When used in the constructor for custom objects this
function will ease the introduction of any new optional operations to the
SUNMATRIX API by ensuring only required operations need to be set. Additionally,
the function `SUNMatCopyOps(A, B)` has been added to copy the operation function
pointers between matrix objects. When used in clone routines for custom matrix
objects these functions also will ease the introduction of any new optional
operations to the SUNMATRIX API by ensuring all operations are copied when
cloning objects.

A new operation, `SUNMatMatvecSetup`, was added to the SUNMatrix API. Users
who have implemented custom SUNMatrix modules will need to at least update
their code to set the corresponding ops structure member, matvecsetup, to NULL.

The generic SUNMatrix API now defines error codes to be returned by SUNMatrix
operations. Operations which return an integer flag indiciating success/failure
may return different values than previously.

A new SUNMatrix (and SUNLinearSolver) implementation was added to facilitate
the use of the SuperLU_DIST library with SUNDIALS.

Added new Fortran 2003 interfaces for most SUNMATRIX modules. See SUNMATRIX
section in the user guides for more details on how to use the interfaces.

### SUNLinearSolver

A new function was added to aid in creating custom SUNLINEARSOLVER objects. The
constructor `SUNLinSolNewEmpty` allocates an "empty" generic SUNLINEARSOLVER
with the object's content pointer and the function pointers in the operations
structure initialized to NULL. When used in the constructor for custom objects
this function will ease the introduction of any new optional operations to the
SUNLINEARSOLVER API by ensuring only required operations need to be set.

The return type of the SUNLinearSolver API function `SUNLinSolLastFlag` has
changed from `long int` to `sunindextype` to be consistent with the type
used to store row indices in dense and banded linear solver modules.

Added a new optional operation to the SUNLINEARSOLVER API, `SUNLinSolGetID`,
that returns a `SUNLinearSolver_ID` for identifying the linear solver module.

The SUNLinearSolver API has been updated to make the initialize and setup
functions optional.

A new SUNLinearSolver (and SUNMatrix) implementation was added to facilitate
the use of the SuperLU_DIST library with SUNDIALS.

Added a new SUNLinearSolver implementation,
`SUNLinearSolver_cuSolverSp_batchQR`, which leverages the NVIDIA cuSOLVER sparse
batched QR method for efficiently solving block diagonal linear systems on
NVIDIA GPUs.

Added three new accessor functions to the SUNLinSol_KLU module,
`SUNLinSol_KLUGetSymbolic`, `SUNLinSol_KLUGetNumeric`, and
`SUNLinSol_KLUGetCommon`, to provide user access to the underlying
KLU solver structures.

Added new Fortran 2003 interfaces for most SUNLINEARSOLVER modules. See
SUNLINEARSOLVER section in the user guides for more details on how to use
the interfaces.

### SUNNonlinearSolver

A new function was added to aid in creating custom SUNNONLINEARSOLVER objects.
The constructor `SUNNonlinSolNewEmpty` allocates an "empty" generic
SUNNONLINEARSOLVER with the object's content pointer and the function pointers
in the operations structure initialized to NULL. When used in the constructor
for custom objects this function will ease the introduction of any new optional
operations to the SUNNONLINEARSOLVER API by ensuring only required operations
need to be set.

To facilitate the use of user supplied nonlinear solver convergence test
functions the `SUNNonlinSolSetConvTestFn` function in the SUNNonlinearSolver API
has been updated to take a `void*` data pointer as input. The supplied data
pointer will be passed to the nonlinear solver convergence test function on each
call.

The inputs values passed to the first two inputs of the `SUNNonlinSolSolve`
function in the SUNNONLINEARSOLVER have been changed to be the predicted
state and the initial guess for the correction to that state. Additionally,
the definitions of `SUNNonlinSolLSetupFn` and `SUNNonlinSolLSolveFn` in the
SUNNonlinearSolver API have been updated to remove unused input parameters.
For more information on the nonlinear system formulation and the API functions
see the SUNNONLINEARSOLVER chapter in the user guides.

Added a new `SUNNonlinearSolver` implementation, `SUNNonlinsol_PetscSNES`,
which interfaces to the PETSc SNES nonlinear solver API.

Added new Fortran 2003 interfaces for most SUNNONLINEARSOLVER modules. See
SUNNONLINEARSOLVER section in the user guides for more details on how to use
the interfaces.

### CVODE and CVODES

Fixed a bug in the CVODE and CVODES constraint handling where the step size
could be set below the minimum step size.

Fixed a bug in the CVODE and CVODES nonlinear solver interfaces where the norm
of the accumulated correction was not updated when using a non-default
convergence test function.

Fixed a bug in the CVODES `cvRescale` function where the loops to compute the
array of scalars for the fused vector scale operation stopped one iteration
early.

Fixed a bug in CVODES where CVodeF would return the wrong flag under certain
cirumstances.

Fixed a bug in CVODES where CVodeF would not return a root in NORMAL_STEP mode
if the root occurred after the desired output time.

Fixed a memeory leak in FCVODE when not using the default nonlinear solver.

Removed extraneous calls to `N_VMin` for simulations where the scalar valued
absolute tolerance, or all entries of the vector-valued absolute tolerance
array, are strictly positive. In this scenario CVODE and CVODES will remove
at least one global reduction per time step.

The CVLS interface has been updated to only zero the Jacobian matrix before
calling a user-supplied Jacobian evaluation function when the attached linear
solver has type `SUNLINEARSOLVER_DIRECT`.

A new linear solver interface function, `CVLsLinSysFn`, was added as an
alternative method for evaluating the linear systems I - gamma J.

Added functions to get the current state and gamma value to CVODE and CVODES.
These functions may be useful to users who chose to provide their own nonlinear
solver implementation.

Added New Fortran 2003 interfaces to CVODE and CVODES were added. These new
interfaces were generated with SWIG-Fortran and provide a user an idiomatic
Fortran 2003 interface to most of the SUNDIALS C API. The existing CVODE F2003
interface, and all module implementations with existing Fortran 2003 interfaces
were updated accordingly. See the section "Using CVODE for Fortran
Applications" and "Using CVODES for Fortran Applications" in the appropriate
user guide for more details on how to use the interfaces.

### ARKODE

The MRIStep module has been updated to support explicit, implicit, or IMEX
methods as the fast integrator using the ARKStep module. As a result some
function signatures have been changed including MRIStepCreate which now
takes an ARKStep memory structure for the fast integration as an input.

Fixed a bug in the ARKStep time-stepping module in ARKODE that would result in
an infinite loop if the nonlinear solver failed to converge more than the
maximum allowed times during a single step.

Fixed a bug in ARKODE that would result in a "too much accuracy requested" error
when using fixed time step sizes with explicit methods in some cases.

Fixed a bug in ARKStep where the mass matrix linear solver setup function was
not called in the Matrix-free case.

Fixed a minor bug in ARKStep where an incorrect flag is reported when an
error occurs in the mass matrix setup or Jacobian-vector product setup
functions.

Fixed a memeory leak in FARKODE when not using the default nonlinear solver.

The reinitialization functions `ERKStepReInit`, `ARKStepReInit`, and
`MRIStepReInit` have been updated to retain the minimum and maxiumum step
size values from before reinitialization rather than resetting them to the
default values.

Removed extraneous calls to `N_VMin` for simulations where the scalar valued
absolute tolerance, or all entries of the vector-valued absolute tolerance
array, are strictly positive. In this scenario ARKODE steppers will remove
at least one global reduction per time step.

The ARKLS interface has been updated to only zero the Jacobian matrix before
calling a user-supplied Jacobian evaluation function when the attached linear
solver has type `SUNLINEARSOLVER_DIRECT`.

A new linear solver interface function, `ARKLsLinSysFn`, was added as an
alternative method for evaluating the linear systems M - gamma J and
I - gamma J.

Added two new embedded ARK methods of orders 4 and 5 to ARKODE (from
Kennedy & Carpenter, Appl. Numer. Math., 136:183--205, 2019).

Support for optional inequality constraints on individual components of the
solution vector has been added the ARKODE ERKStep and ARKStep modules. See
the descriptions of `ERKStepSetConstraints` and `ARKStepSetConstraints` for
more details. Note that enabling constraint handling requires the NVECTOR
operations `N_VMinQuotient`, `N_VConstrMask`, and `N_VCompare` that were not
previously required by ARKODE.

Added functions to get the current state and gamma value to the ARKStep module.
These functions may be useful to users who chose to provide their own nonlinear
solver implementation.

Add two new 'Set' functions to MRIStep, `MRIStepSetPreInnerFn` and
`MRIStepSetPostInnerFn` for performing communication or memory
transfers needed before or after the inner integration.

Added new Fortran 2003 interfaces to all ARKODE stepper modules. These new
interfaces were generated with SWIG-Fortran and provide a user an idiomatic
Fortran 2003 interface to most of the SUNDIALS C API. See the section "Using
ARKODE for Fortran Applications" in the user guide for more details on how
to use the interfaces.

### IDA and IDAS

A bug was fixed in the IDA and IDAS linear solver interfaces where an incorrect
Jacobian-vector product increment was used with iterative solvers other than
SPGMR and SPFGMR.

Fixed a bug in IDAS where IDASolveF would return the wrong flag under certain
cirumstances.

Fixed a bug in IDAS where IDASolveF would not return a root in NORMAL_STEP mode
if the root occurred after the desired output time.

Fixed a bug the IDAS IDAQuadReInitB function where an incorrect memory structure
was passed to IDAQuadReInit.

Fixed a memeory leak in FIDA when not using the default nonlinear solver.

Removed extraneous calls to `N_VMin` for simulations where the scalar valued
absolute tolerance, or all entries of the vector-valued absolute tolerance
array, are strictly positive. In this scenario IDA and IDAS will remove
at least one global reduction per time step.

The IDALS interface has been updated to only zero the Jacobian matrix before
calling a user-supplied Jacobian evaluation function when the attached linear
solver has type SUNLINEARSOLVER_DIRECT.

Added new Fortran 2003 interfaces to IDA and IDAS. These new interfaces were
generated with SWIG-Fortran and provide a user an idiomatic Fortran 2003
interface to most of the SUNDIALS C API.  See the section "Using IDA for Fortran
Applications" and "Using IDAS for Fortran Applications" in the appropriate
user guide for more details on how to use the interfaces.

### KINSOL

Fixed a bug in the KINSOL linear solver interface where the auxiliary scalar
`sJpnorm` was not computed when necessary with the Picard iteration and the
auxiliary scalar `sFdotJp` was unnecessarily computed in some cases.

The KINLS interface has been updated to only zero the Jacobian matrix before
calling a user-supplied Jacobian evaluation function when the attached linear
solver has type SUNLINEARSOLVER_DIRECT.

Added new Fortran 2003 interfaces to KINSOL. These new interfaces were
generated with SWIG-Fortran and provide a user an idiomatic Fortran 2003
interface to most of the SUNDIALS C API.  See the section "Using KINSOL for
Fortran Applications" for more details on how to use the interfaces.

## Changes to SUNDIALS in release 4.1.0

An additional N_Vector implementation was added for Tpetra vector from
Trilinos library to facilitate interoperability between SUNDIALS and Trilinos.
This implementation is accompanied by additions to user documentation and
SUNDIALS examples.

A bug was fixed where a nonlinear solver object could be freed twice in some use
cases.

The EXAMPLES_ENABLE_RAJA CMake option has been removed. The option
`EXAMPLES_ENABLE_CUDA` enables all examples that use CUDA including the RAJA
examples with a CUDA back end (if the RAJA NVECTOR is enabled).

The implementation header files (e.g. `arkode_impl.h`) are no longer installed.
This means users who are directly manipulating package memory structures will
need to update their code to use the package's public API.

Python is no longer required to run `make test` and `make test_install`.

Fixed a bug in `ARKodeButcherTable_Write` when printing a Butcher table
without an embedding.

## Changes to SUNDIALS in release 4.0.2

Added information on how to contribute to SUNDIALS and a contributing agreement.

Moved definitions of DLS and SPILS backwards compatibility functions to a source
file. The symbols are now included in the appropriate package library, e.g.
`libsundials_cvode.lib`.

## Changes to SUNDIALS in release 4.0.1

A bug in ARKODE where single precision builds would fail to compile has been
fixed.

## Changes to SUNDIALS in release 4.0.0

The direct and iterative linear solver interfaces in all SUNDIALS packages have
been merged into a single unified linear solver interface to support any valid
SUNLINSOL module. This includes the DIRECT and ITERATIVE types as well as the
new MATRIX_ITERATIVE type. Details regarding how SUNDIALS packages utilize
linear solvers of each type as well as discussion regarding intended use cases
for user-supplied SUNLINSOL implementations are included in the SUNLINSOL
chapter of the user guides. All example programs have been updated to use the
new unified interfaces.

The unified interface is very similar to the previous DLS and SPILS interfaces.
To minimize challenges in user migration to the unified linear solver interface,
the previous DLS and SPILS routines for all packages may still be used; these
will be deprecated in future releases, so we recommend that users migrate to the
new names soon. Additionally, we note that Fortran users will need to enlarge
their iout array of optional integer outputs, and update the indices that they
query for certain linear-solver-related statistics.

The names of all constructor routines for SUNDIALS-provided SUNLinSol
implementations have been updated to follow the naming convention SUNLinSol_*
where * is the name of the linear solver e.g., Dense, KLU, SPGMR, PCG, etc.
Solver-specific "set" routine names have been similarly standardized. To
minimize challenges in user migration to the new names, the previous routine
names may still be used; these will be deprecated in future releases, so we
recommend that users migrate to the new names soon. All example programs have
been updated to used the new naming convention.

The SUNBandMatrix constructor has been simplified to remove the storage upper
bandwidth argument.

SUNDIALS integrators (ARKODE, CVODE, CVODES, IDA, and IDAS) have been updated to
utilize generic nonlinear solver modules through the SUNNONLINSOL API. This API
will ease the addition of new nonlinear solver options and allow for external or
user-supplied nonlinear solvers. The SUNNONLINSOL API and provided SUNNONLINSOL
modules are described in a new user guide chapter and follow the same object
oriented design and implementation used by the NVECTOR, SUNMATRIX, and
SUNLINSOL modules. All integrator example programs have also been updated to
used the new nonlinear solver API.

Three fused vector operations and seven vector array operations have been added
to the NVECTOR API. These optional operations are disabled by default and may be
activated by calling vector specific routines after creating an NVECTOR. See the
NVECTOR chapter in the user guides for more information on the new operations.

Added a new NVECTOR (NVECTOR_OPENMPDEV) which leverages OpenMP 4.5+ device
offloading.

Multiple updates to the CUDA NVECTOR were made:

* Changed the `N_VMake_Cuda` function to take a host data pointer and a device
  data pointer instead of an `N_VectorContent_Cuda` object.

* Changed `N_VGetLength_Cuda` to return the global vector length instead of
  the local vector length.

* Added `N_VGetLocalLength_Cuda` to return the local vector length.

* Added `N_VGetMPIComm_Cuda` to return the MPI communicator used.

* Removed the accessor functions in the namespace suncudavec.

* Added the ability to set the `cudaStream_t` used for execution of the CUDA
  NVECTOR kernels. See the function `N_VSetCudaStreams_Cuda`.

* Added `N_VNewManaged_Cuda`, `N_VMakeManaged_Cuda`, and
  `N_VIsManagedMemory_Cuda` functions to accommodate using managed memory with
  the CUDA NVECTOR.

Multiple updates to the RAJA NVECTOR were made:

* Changed `N_VGetLength_Raja` to return the global vector length instead of
  the local vector length.

* Added `N_VGetLocalLength_Raja` to return the local vector length.

* Added `N_VGetMPIComm_Raja` to return the MPI communicator used.

* Removed the accessor functions in the namespace sunrajavec.

Two changes were made in the CVODE/CVODES/ARKODE initial step size algorithm:

  * Fixed an efficiency bug where an extra call to the RHS function was made.

  * Changed the behavior of the algorithm if the max-iterations case is hit.
    Before the algorithm would exit with the step size calculated on the
    penultimate iteration. Now it will exit with the step size calculated
    on the final iteration.

Fortran 2003 interfaces to CVODE, the fixed-point and Newton nonlinear solvers,
the dense, band, KLU, PCG, SPBCGS, SPFGMR, SPGMR, and SPTFQMR linear solvers,
and the serial, PThreads, and OpenMP NVECTORs have been added.

The ARKODE library has been entirely rewritten to support a modular approach to
one-step methods, which should allow for rapid research and development of novel
integration methods without affecting existing solver functionality.

A new ARKODE stepper, MRIStep, has been added for two rate explicit-explicit
multirate infinitesimal step methods.

ARKODE's dense output infrastructure has been improved to support higher-degree
Hermite polynomial interpolants (up to degree 5) over the last successful time
step.

## Changes to SUNDIALS in release 3.2.1

Fixed a bug in the CUDA NVECTOR where the `N_VInvTest` operation could write
beyond the allocated vector data.

Fixed library installation path for multiarch systems. This fix changes the
default library installation path to `CMAKE_INSTALL_PREFIX/CMAKE_INSTALL_LIBDIR`
from `CMAKE_INSTALL_PREFIX/lib`. `CMAKE_INSTALL_LIBDIR` is automatically set,
but is available as a CMAKE option that can modified.

## Changes to SUNDIALS in release 3.2.0

Fixed problem with index types which would occur with some compilers (e.g.
armclang) that did not define `__STDC_VERSION__`. The fix includes a
depcrecation of the current behavior of the `SUNDIALS_INDEX_TYPE` CMake option.

Fixed a thread-safety issue in CVODES and IDAS when using adjoint sensitivity
analysis.

Added hybrid MPI/CUDA and MPI/RAJA vectors to allow use of more than one MPI
rank when using a GPU system. The vectors assume one GPU device per MPI rank.

Changed the name of the RAJA nvector library to `libsundials_nveccudaraja.lib`
from `libsundials_nvecraja.lib` to better reflect that we only support CUDA as a
backend for RAJA currently.

Increased CMake minimum version to 3.1.3

Add constraint handling feature to CVODE and CVODES.

Fixed a bug in IDAS where the saved residual value used in the nonlinear solve
for consistent initial conditions was passed as temporary workspace and could be
overwritten.

Several changes were made to the build system. If MPI is enabled and MPI
compiler wrappers are not set, the build system will check if
`CMAKE_<language>_COMPILER` can compile MPI programs before trying to locate and
use an MPI installation. The native CMake FindMPI module is now used to locate
an MPI installation. The options for setting MPI compiler wrappers and the
executable for running MPI programs have been updated to align with those in
native CMake FindMPI module. This included changing `MPI_MPICC` to
`MPI_C_COMPILER`, `MPI_MPICXX` to `MPI_CXX_COMPILER` combining `MPI_MPIF77` and
`MPI_MPIF90` to `MPI_Fortran_COMPILER`, and changing `MPI_RUN_COMMAND` to
`MPIEXEC_EXECUTABLE`. When a Fortran name-mangling scheme is needed (e.g.,
`LAPACK_ENABLE` is `ON`) the build system will infer the scheme from the Fortran
compiler. If a Fortran compiler is not available or the inferred or default
scheme needs to be overridden, the advanced options `SUNDIALS_F77_FUNC_CASE` and
`SUNDIALS_F77_FUNC_UNDERSCORES` can be used to manually set the name-mangling
scheme and bypass trying to infer the scheme. Additionally, parts of the main
`CMakeLists.txt` file were moved to new files in the src and example directories
to make the CMake configuration file structure more modular.

## Changes to SUNDIALS in release 3.1.2

Fixed Windows specific problem where `sunindextype` was not correctly defined
when using 64-bit integers. On Windows `sunindextype` is now defined as the MSVC
basic type `__int64`.

Changed LICENSE install path to `instdir/include/sundials`.

Updated the minimum required version of CMake to 2.8.12 and enabled using rpath
by default to locate shared libraries on OSX.

The misnamed function `CVSpilsSetJacTimesSetupFnBS` in cvodes has been
deprecated and replaced by `CVSpilsSetJacTimesBS`. The deprecated function
`CVSpilsSetJacTimesSetupFnBS` will be removed in the next major release.

Added and updated usage-notes examples from the SUNDIALS website to work with
SUNDIALS 3.x. The new examples are `cvode/cvDisc_dns.c`,
`cvode/cvRoberts_dns_negsol.c`, and `cvodes/cvsRoberts_FSA_dns_Switch.c`.

Added sparse SUNMatrix "Reallocate" routine to allow specification of the
nonzero storage.

Updated the KLU SUNLinearSolver module to set constants for the two
reinitialization types, and fixed a bug in the full reinitialization approach
where the sparse SUNMatrix pointer would go out of scope on some architectures.

Updated the "ScaleAdd" and "ScaleAddI" implementations in the sparse SUNMatrix
module to more optimally handle the case where the target matrix contained
sufficient storage for the sum, but had the wrong sparsity pattern. The sum now
occurs in-place, by performing the sum backwards in the existing storage.
However, it is still more efficient if the user-supplied Jacobian routine
allocates storage for the sum I + gamma J or M + gamma J manually (with zero
entries if needed).

## Changes to SUNDIALS in release 3.1.1

Fixed a minor bug in the CVODE and CVODES `cvSLdet` routine, where a return was
missing in the error check for three inconsistent roots.

Fixed a potential memory leak in the SPGMR and SPFGMR linear solvers: if
"Initialize" was called multiple times then the solver memory was reallocated
(without being freed).

Fixed a minor bug in the `ARKReInit` routine, where a flag was incorrectly set
to indicate that the problem had been resized (instead of just re-initialized).

Fixed C++11 compiler errors/warnings about incompatible use of string literals.

Updated KLU SUNLinearSolver module to use a typedef for the precision-specific
solve function to be used (to avoid compiler warnings).

Added missing typecasts for some (`void*`) pointers to avoid compiler warnings.

Bugfix in `sunmatrix_sparse.c` where `int` was used instead of `sunindextype` in
one location.

Fixed a minor bug in `KINPrintInfo` where a case was missing for
`KIN_REPTD_SYSFUNC_ERR` leading to an undefined info message.

Added missing `#include <stdio.h>` in NVECTOR and SUNMATRIX header files.

Added missing prototypes for `ARKSpilsGetNumMTSetups` in ARKODE and
`IDASpilsGetNumJTSetupEvals` in IDA and IDAS.

Fixed an indexing bug in the CUDA NVECTOR implementation of `N_VWrmsNormMask`
and revised the RAJA NVECTOR implementation of `N_VWrmsNormMask` to work with
mask arrays using values other than zero or one. Replaced `double` with
`realtype` in the RAJA vector test functions.

Fixed compilation issue with GCC 7.3.0 and Fortran programs that do not require
a SUNMatrix or SUNLinearSolver module (e.g. iterative linear solvers, explicit
methods in ARKODE, functional iteration in CVODE, etc.).

## Changes to SUNDIALS in release 3.1.0

Added NVECTOR print functions that write vector data to a specified file (e.g.,
`N_VPrintFile_Serial`).

Added `make test` and `make test_install` options to the build system for
testing SUNDIALS after building with `make` and installing with `make install`
respectively.

Added "Changes in ..." (latest version) to all User Guides.

## Changes to SUNDIALS in release 3.0.0

Added new linear solver and matrix interfaces for all SUNDIALS packages and
updated the existing linear solver and matrix modules. The goal of the redesign
is to provide greater encapsulation and ease interfacing custom linear solvers
with linear solver libraries. Specific changes include:

 * Added generic SUNMATRIX module with three provided implementations:
   dense, banded and sparse.  These replicate previous SUNDIALS Dls and
   Sls matrix structures in a single object-oriented API.

 * Added example problems demonstrating use of generic SUNMATRIX modules.

 * Added generic SUNLINEARSOLVER module with eleven provided
   implementations: dense, banded, LAPACK dense, LAPACK band, KLU,
   SuperLU_MT, SPGMR, SPBCGS, SPTFQMR, SPFGMR, PCG.  These replicate
   previous SUNDIALS generic linear solvers in a single object-oriented
   API.

 * Added example problems demonstrating use of generic SUNLINEARSOLVER
   modules.

 * Expanded package-provided direct linear solver (Dls) interfaces and
   scaled, preconditioned, iterative linear solver (Spils) interfaces
   to utilize generic SUNMATRIX and SUNLINEARSOLVER objects.

 * Removed package-specific, linear solver-specific, solver modules
   (e.g. CVDENSE, KINBAND, IDAKLU, ARKSPGMR) since their functionality
   is entirely replicated by the generic Dls/Spils interfaces and
   SUNLINEARSOLVER/SUNMATRIX modules.  The exception is CVDIAG, a
   diagonal approximate Jacobian solver available to CVODE and CVODES.

 * Converted all SUNDIALS example problems to utilize new generic
   SUNMATRIX and SUNLINEARSOLVER objects, along with updated Dls and
   Spils linear solver interfaces.

 * Added Spils interface routines to ARKODE, CVODE, CVODES, IDA and
   IDAS to allow specification of a user-provided "JTSetup" routine.
   This change supports users who wish to set up data structures for
   the user-provided Jacobian-times-vector ("JTimes") routine, and
   where the cost of one JTSetup setup per Newton iteration can be
   amortized between multiple JTimes calls.

Corresponding updates were made to all the example programs.

Two new NVECTOR modules added: for CUDA and RAJA support for GPU systems
(Information on RAJA: <https://software.llnl.gov/RAJA/> )
These vectors are supplied to provide very basic support for running
on GPU architectures.  Users are advised that these vectors both move all data
to the GPU device upon construction, and speedup will only be realized if the
user also conducts the right-hand-side function evaluation on the device.
In addition, these vectors assume the problem fits on one GPU.
For further information about RAJA, users are referred to the web site,
<https://software.llnl.gov/RAJA/.>

Addition of sunindextype option for 32-bit or 64-bit integer data index types
within all SUNDIALS structures

  * sunindextype is defined to be int32_t or int64_t when portable types are
    supported, otherwise it is defined as int or long int.

  * The Fortran interfaces continue to use `long int` for indices, except for
    their sparse matrix interface that now uses the new sunindextype.

  * Includes interfaces to PETSc, hypre, SuperLU_MT, and KLU with either 32-bit
    or 64-bit capabilities depending how the user configures SUNDIALS.

To avoid potential namespace conflicts, the macros defining booleantype
values TRUE and FALSE have been changed to SUNTRUE and SUNFALSE respectively.

Temporary vectors were removed from preconditioner setup and solve
routines for all packages.  It is assumed that all necessary data
for user-provided preconditioner operations will be allocated and
stored in user-provided data structures.

The file include/sundials\_fconfig.h was added.  This file contains
SUNDIALS type information for use in Fortran programs.

Added support for many xSDK-compliant build system keys
(Information on xSDK compliance: <https://xsdk.info/policies/> )
The xSDK is a movement in scientific software to provide a foundation for the
rapid and efficient production of high-quality,
sustainable extreme-scale scientific applications.  More information can
be found at <https://xsdk.info.>

Added functions SUNDIALSGetVersion and SUNDIALSGetVersionNumber to
get SUNDIALS release version information at runtime.

### Build System

Renamed CMake options to enable/disable examples for greater clarity
and added option to enable/disable Fortran 77 examples:

  * Changed `EXAMPLES_ENABLE` to `EXAMPLES_ENABLE_C`
  * Changed `CXX_ENABLE` to `EXAMPLES_ENABLE_CXX`
  * Changed `F90_ENABLE` to `EXAMPLES_ENABLE_F90`
  * Added `EXAMPLES_ENABLE_F77` option

Added separate `BLAS_ENABLE` and `BLAS_LIBRARIES` CMake variables

Fixed minor CMake bugs and included additional error checking during CMake
configuration

Corrections and additions to all User Guides.

Added "Changes in ..." (latest version) section to the introduction to in all
User Guides.

### ARKODE

Added comments to `arkode_butcher.c` regarding which methods should have
coefficients accurate enough for use in quad precision.

Fixed `RCONST` usage in `arkode_butcher.c`.

Fixed bug in `arkInitialSetup` to ensure the mass matrix vector product is
set up before the "msetup" routine is called.

Fixed ARKODE printf-related compiler warnings when building SUNDIALS
with extended precision.

### CVODE and CVODES

In `CVodeFree`, now call `lfree` unconditionally (if non-NULL).

### IDA and IDAS

Added missing prototype for `IDASetMaxBacksIC` in `ida.h` and `idas.h`.

### KINSOL

Corrected KINSOL fcmix name translation for `FKIN_SPFGMR`.

Renamed `KINLocalFn` and `KINCommFn` to `KINBBDLocalFn` and `KINBBDCommFn`
respectively in the BBD preconditioner module for consistency with other
SUNDIALS solvers.

## Changes to SUNDIALS in release v2.7.0

- Two new NVECTOR modules added: for _hypre_ ParVector and PETSC.
- In vector API, added new required function, N\_VGetVectorID.
- Upgrades to sparse solver interfaces; now support CSR matrix type with KLU solver.
- In all packages, example codes were changed from using NV\_DATA macro to using N\_VGetArrayPointer\_\* when using the native vectors shipped with SUNDIALS
- In all packages, fixed memory leak in banded preconditioner interface.
- Fixed some examples w.r.t. switch to new macro/function names SUNRexp etc.
- Various minor fixes to installation-related files.
- Corrected name N\_VCloneEmptyVectorArray to N\_VCloneVectorArrayEmpty in all documentation files.
- Updated all packages to return integers from linear solver and preconditioner 'free' functions.
- Removed Matlab interface from distribution as it has not been updated since 2009. We expect to update this interface soon.
- In FKINSOL, FCVODE, and FIDA, added missing Fortran interface routines so that users can supply the sparse Jacobian routine.
- Minor corrections and additions to all User Guides, including removal of references to specific NVECTOR names in usage skeletons.
- Additional example programs added throughout.
- In CVODE
  - in FCVODE, fixed argument order bugs in FCVKLU and FCVSUPERLUMT linear solver interfaces.
- In CVODES
  - changed each \*\*FreeB() to type int; added return(0) to each.
  - in interpolation routines for backward problems, added logic to bypass sensitivity interpolation if input sensitivity argument is NULL.
- In ARKODE
  - updated linear and mass matrix solvers so that 'free' routines return integer instead of void; updated documentation accordingly.
  - fixed initialization of linear solver performance counters.
  - method and embedding for Billington and TRBDF2 explicit Runge-Kutta methods were swapped.
  - fix for user specification of absolute tolerance array along with vector Resize() functionality.
  - fix for user-supplied Butcher tables without embeddings (if fixed time steps or manual adaptivity are employed).
  - multiple documentation updates.
  - added missing ARKSpilsGetNumMtimesEvals() function.
  - implicit predictor algorithms were updated: methods 2 and 3 were improved, a new predictor approach was added, and the default choice was modified.
  - revised handling of integer codes for specifying built-in Butcher tables: a global numbering system is still used, but methods now have #defined names to simplify the user interface.
  - maximum number of Butcher table stages was increased from 8 to 15 to accommodate very high-order methods, and an 8th-order adaptive ERK method was added.
  - added support for the explicit and implicit methods in an additive Runge-Kutta method to utilize different stage times, solution and embedding coefficients, to support new SSP-ARK methods.
  - extended FARKODE interface to include a routine to set scalar/array-valued residual tolerances, to support Fortran applications with non-identity mass-matrices.
- In IDA
  - corrected example idaFoodWeb\_bnd.c in PrintOutput (wrong component printed).
  - added optional input function IDASetMaxBacksIC to limit number of linesearch backtrack operations in IDACalcIC. User guides amended accordingly.
- In IDAS
  - added optional input function IDASetMaxBacksIC to limit number of linesearch backtrack operations in IDACalcIC. User guides amended accordingly.
  - changed each \*\*FreeB() to type int; added return(0) to each.
  - in interpolation routines for backward problems, added logic to bypass sensitivity interpolation if input sensitivity argument is NULL.
- In KINSOL
  - minor bug fix in Picard iteration.
  - minor bug fix in line search to prevent infinite loop when beta condition fails and lambda is below minimum size.

## Changes to SUNDIALS in release v2.6.2

- In IDAS, added missing backward problem support functions: IDALapackDenseB, IDALapackDenseFreeB, IDALapackBandB, IDALapackBandFreeB
- In KINSOL and ARKode, updated Anderson acceleration implementation with QR updating.
- Updated BiCGStab solver to remove redundant dot product call.
- Minor corrections and additions to all User Guides.
- In CVODES and IDAS header files, corrected documentation of backward integration functions, especially the 'which' argument.
- In CVODES, added DVKLUB prototype and corrected CVSuperLUMTB prototype.
- In IDAS, made SuperLUMT call for backward problem consistent with CVODES.
- In CVODES and IDAS, added ReInit and SetOrdering wrappers for backward problems. Fixed potential memory leak in KLU ReInit functions in all solvers.
- In CVODE, IDA, and ARKode, fixed Fortran interfaces to enable calls to \*GetErrWeights, \*GetEstLocalErrors, and \*GetDky within a time step. In ARKode, fixed a bug in one Butcher table.
- In ARKode, fixed error in arkDoErrorTest in recovery after failure.
- In IDAS, fixed for-loop bugs in IDAAckpntAllocVectors Various minor fixes to installation-related files.

## Changes to SUNDIALS in release v2.6.1

- Fixed loop limit bug in SlsAddMat function.
- In all six solver interfaces to KLU and SuperLUMT, added #include lines, and removed redundant KLU structure allocations.
- Numerous minor documentation improvements
- Minor bug fixes in ARKode

## Changes to SUNDIALS in release v2.6.0

- Addition of ARKode package of explicit, implicit, and additive Runge-Kutta methods for ODES. This package API is close to CVODE so switching between the two should be straightforward. Thanks go to Daniel Reynolds for the addition of this package.
- Addition of support for two sparse direct solver packages when using the serial vector structure, KLU and SuperLU\_MT. exploits highly sparse systems. SuperLU\_MT supports multithreading in the factorization.
- Addition of openMP and PThreads vector kernels.
- Addition of fixed point and Picard iterative solvers within KINSOL. These are both optionally accelerated with Anderson acceleration.
- Addition of FGMRES support for KINSOL.
- Removal of autotools configuration support. We now exclusively use CMake.
- Numerous bug fixes throughout.

## Changes to SUNDIALS in release v2.5.0

- Changes to user interface
  - Problem size and related integers (bandwidth parameters etc.) all have type long int, except in BLAS and LAPACK routines. Function NewIntArray is replaced by a pair NewIntArray/NewLintArray, for int and long int arrays, respectively.

## Changes to SUNDIALS in release v2.4.0

- New features
  - new linear solver module, based on Blas and Lapack for both dense and banded matrices.
- Changes to user interface
  - reorganization of all linear solver modules into two families (besides the existing family of scaled preconditioned iterative linear solvers, the direct solvers, including the new Lapack-based ones, were also organized into a direct family).
- Changes related to the build system
  - provide CMake-based build option, in addition to that based on autotools.

## Changes to SUNDIALS in release v2.3.0

- Changes to the user interface
  - modified the functions in the generic dense linear solver (sundials\_dense and sundials\_smalldense) to work for rectangular m by n matrices (m ≤ n).
  - renamed the factorization and solution functions in the generic dense linear solver to DenseGETRF/denGETRF and DenseGETRS/denGETRS, respectively.
  - renamed the factorization and solution functions in the generic band linear solver to BandGBTRF and BandGBTRS, respectively.
- Changes related to the build system
  - rearranged the entire SUNDIALS source tree
  - all exported header files are now installed in separate subdirectories of the installation include directory
  - header files are included now by specifying the relative path (e.g., #include \<sundials/sundials\_types.h\>)

## Changes to SUNDIALS in release v2.2.0

- New features
  - added SPBCG (scaled preconditioned Bi-CGStab) linear solver module
  - added SPTFQMR (scaled preconditioned TFQMR) linear solver module
- Changes related to the build system
  - updated configure script and Makefiles for Fortran examples to avoid C++ compiler errors (now use CC and MPICC to link only if necessary)
  - SUNDIALS shared header files are installed under a sundials subdirectory of the installation include directory
  - the shared object files are now linked into each SUNDIALS library rather than into a separate libsundials\_shared library
- Changes to the user interface
  - added prefix sundials\_ to all shared header files

## Changes to SUNDIALS in release v2.1.1

- Changes to the generic NVECTOR module
  - N\_VCloneEmpty was added to the global vector operations table

## Changes to SUNDIALS in release v2.0.2

- Changes related to the build system
  - fixed autoconf-related bug to allow configuration with the PGI Fortran compiler
  - modified to use customized detection of the Fortran name mangling scheme (autoconf's AC\_F77\_WRAPPERS routine is problematic on some platforms)

## Changes to SUNDIALS in release v2.0.1

- Changes related to the build system
  - changed order of compiler directives in header files to avoid compilation errors when using a C++ compiler.
  - changed method of generating sundials\_config.h to avoid potential warnings of redefinition of preprocessor symbols.

## Changes to SUNDIALS in release v2.0.0

- Changes to the generic NVECTOR module
  - removed machEnv, redefined table of vector operations (now contained in the N\_Vector structure itself).
  - all SUNDIALS functions create new N\_Vector variables through cloning, using an N\_Vector passed by the user as a template.
  - a particular NVECTOR implementation is supposed to provide user-callable constructor and destructor functions.
  - removed from structure of vector operations the following functions: N\_VNew, N\_VNew\_S, N\_VFree, N\_VFree\_S, N\_VMake, N\_VDispose, N\_VGetData, N\_VSetData, N\_VConstrProdPos, and N\_VOneMask.
  - added in structure of vector operations the following functions: N\_VClone, N\_VDestroy, N\_VSpace, N\_VGetArrayPointer, N\_VSetArrayPointer, and N\_VWrmsNormMask.
  - Note that nvec\_ser and nvec\_par are now separate modules outside the shared SUNDIALS module.
- Changes to the generic linear solvers
  - in SPGMR, added a dummy N\_Vector argument to be used as a template for cloning.
  - in SPGMR, removed N (problem dimension) from argument list of SpgmrMalloc.
  - iterative.{c,h} replace iterativ.{c,h}
  - modified constant names in iterative.h (preconditioner types are prefixed with 'PREC\_').
  - changed numerical values for MODIFIED\_GS (from 0 to 1) and CLASSICAL\_GS (from 1 to 2).
- Changes to sundialsmath submodule
  - replaced internal routine for estimation of unit roundoff with definition of unit roundoff from float.h
  - modified functions to call appropriate math routines given the precision level specified by the user.
- Changes to sundialstypes submodule
  - removed type 'integertype'.
  - added definitions for 'BIG\_REAL', 'SMALL\_REAL', and 'UNIT\_ROUNDOFF' using values from float.h based on the precision.
  - changed definition of macro RCONST to depend on precision.

# sundialsTB

sundialsTB is no longer distributed as of sundials v. 2.7.0 as it has not been updated in many years.

## What's new in v2.5.0?

- Bug fixes
  - fixed lines setting etachoice in kimOpts.c
  - in cvm.c and idm.c, fixed size of rootsfound array; added lines to free rootsfound and ckpnt arrays when done using each
- What's new in v2.4.0?
- New Features
  - the Matlab interface to IDAS was extended to provide sensitivity analysis capabilities.
- Changes to user interface
  - the API for adjoint sensitivity analysis (cvodes and idas) was modified to support simultaneous integration of multiple backward problems.

## What's new in v2.3.0?

- New features
  - added Matlab interface to IDA (named idas)
  - on platforms which support configure scripts, installation of sundialsTB can now be enabled while configuring SUNDIALS and installed through make and make install (provided a working MEX compiler is found).
- Bug fixes
  - the installation script install\_STB.m was modified to increase robustness on various platforms (related to path and file names).
- Changes to user interface
  - (cvodes) for improved legibility, some of the keys for forward sensitivity optional inputs were renamed.
  - (cvodes) removed xaxis type option for the internal monitoring function CVodeMonitor.

## What's new in v2.2.0?

- New features
  - modified installation procedure to use a Matlab script
  - added sample Matlab startup file
  - (cvodes) expanded CVodeMonitor
  - (kinsol) added interface to KINSOL's performance monitoring function ('Verbose' option to KINSetOptions)
- Bug fixes
  - (cvodes) fixed bug in interface to quadrature integration which was causing a segmentation violation when monitoring was turned on.
- Changes to user interface
  - updated to reflect changes to the SUNDIALS libraries in v.2.2.0
  - (cvodes) changed the interface for sensitivity analysis (both forward and adjoint) to follow more closely the CVODES calling sequence
  - (cvodes) optional inputs for forward sensitivity analysis are now provided through a separate function, CVodeSensSetOptions
  - removed NVM mex interface<|MERGE_RESOLUTION|>--- conflicted
+++ resolved
@@ -167,15 +167,13 @@
 [#409](https://github.com/LLNL/sundials/issues/409) and
 [#249](https://github.com/LLNL/sundials/issues/249)
 
-<<<<<<< HEAD
 The advanced CMake options to override the inferred LAPACK name-mangling scheme
 have been updated from `SUNDIALS_F77_FUNC_CASE` and
 `SUNDIALS_F77_FUNC_UNDERSCORES` to `SUNDIALS_LAPACK_CASE` and
 `SUNDIALS_LAPACK_UNDERSCORES`, respectively.
-=======
+
 Converted most previous Fortran 77 and 90 examples to use SUNDIALS' Fortran 2003
 interface.
->>>>>>> 00e6f898
 
 ## Changes to SUNDIALS in release 6.7.0
 
