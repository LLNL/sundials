--- conflicted
+++ resolved
@@ -24,15 +24,13 @@
 NASA TM-2016-219173, 2016] and [Kennedy & Carpenter, Appl. Numer. Math., 146, 2019] to
 ARKODE.
 
-<<<<<<< HEAD
-Changed `SUNDIALS_LOGGING_ENABLE_MPI` CMake option default to be 'OFF'.
-=======
 Fixed the unituitive behavior of the `USE_GENERIC_MATH` CMake option which
 caused the double precision math functions to be used regardless of the value of
 `SUNDIALS_PRECISION`. Now, SUNDIALS will use precision appropriate math
 functions when they are available and the user may provide the math library to
 link to via the advanced CMake option `SUNDIALS_MATH_LIBRARY`.
->>>>>>> 10d127c6
+
+Changed `SUNDIALS_LOGGING_ENABLE_MPI` CMake option default to be 'OFF'.
 
 ## Changes to SUNDIALS in release 6.2.0
 
