--- conflicted
+++ resolved
@@ -19,12 +19,9 @@
 
 Fixed a CMake bug that would cause the Caliper compile test to fail at configure
 time.
-<<<<<<< HEAD
 
 Fixed a bug in the CVODE/CVODES `CVodeSetEtaFixedStepBounds` function which
 disallowed setting `eta_min_fx` or `eta_max_fx` to 1.
-=======
->>>>>>> 838669cf
 
 `SUNAdjointStepper_PrintAllStats` was reporting the wrong quantity for the
 number of "recompute passes" and has been fixed.
