# SUNDIALS Changelog

## Changes to SUNDIALS in release 6.4.0

CMake 3.18.0 or newer is now required for CUDA support.

A C++14 compliant compiler is now required for C++ based features and examples
e.g., CUDA, HIP, RAJA, Trilinos, SuperLU_DIST, MAGMA, GINKGO, and KOKKOS.

Added support for GPU enabled SuperLU_DIST and SuperLU_DIST v8.x.x. Removed
support for SuperLU_DIST v6.x.x or older. Fix mismatched definition and
declaration bug in SuperLU_DIST matrix constructor.

Added support for the [Ginkgo](https://ginkgo-project.github.io/) linear algebra
library. This support includes new `SUNMatrix` and `SUNLinearSolver`
implementations, see the `SUNMATRIX_GINKGO` and `SUNLINEARSOLVER_GINKGO`
sections in the documentation for more information.

Added new `NVector`, dense `SUNMatrix`, and dense `SUNLinearSolver`
implementations utilizing [Kokkos Ecosystem](https://kokkos.org/) for
performance portability, see the `NVECTOR_KOKKOS`, `SUNMATRIX_KOKKOSDENSE` and
`SUNLINEARSOLVER_KOKKOSDENSE` sections in the documentation for more
information.

Fixed a bug in the CUDA and HIP vectors where `N_VMaxNorm` would return the
minimum positive floating-point value for the zero vector.

Fixed memory leaks/out of bounds memory accesses in the ARKODE MRIStep module
that could occur when attaching a coupling table after reinitialization with a
different number of stages than originally selected.

Fixed a memory leak in CVODE and CVODES where the projection memory would not be
deallocated when calling `CVodeFree`.

<<<<<<< HEAD
=======
Added support for the [Ginkgo](https://ginkgo-project.github.io/)  linear
algebra library. This support includes new `SUNMatrix` and `SUNLinearSolver`
implementations, see the `SUNMATRIX_GINKGO` and `SUNLINEARSOLVER_GINKGO`
sections in the documentation for more info.

Added the functions `ARKStepSetTableName`, `ERKStepSetTableName`,
`MRIStepCoupling_LoadTableByName`, `ARKodeButcherTable_LoadDIRKByName`, and
`ARKodeButcherTable_LoadERKByName` to load a table from a string.

>>>>>>> 363bc986
## Changes to SUNDIALS in release 6.3.0

Added `GetUserData` functions in each package to retrieve the user data pointer
provided to `SetUserData` functions. See `ARKStepGetUserData`,
`ERKStepGetUserData`, `MRIStepGetUserData`, `CVodeGetUserData`,
`IDAGetUserData`, or `KINGetUserData` for more information.

Fixed a bug in `ERKStepReset`, `ERKStepReInit`, `ARKStepReset`, `ARKStepReInit`,
`MRIStepReset`, and `MRIStepReInit` where a previously-set value of *tstop* (from
a call to `ERKStepSetStopTime`, `ARKStepSetStopTime`, or `MRIStepSetStopTime`,
respectively) would not be cleared.

Updated `MRIStepReset` to call the corresponding `MRIStepInnerResetFn` with the same
(*tR*,*yR*) arguments for the `MRIStepInnerStepper` object that is used to evolve the
MRI "fast" time scale subproblems.

Added a new [example](examples/cvode/serial/cvRocket_dns.c) which
demonstrates using CVODE with a discontinuous right-hand-side function
and rootfinding.

Added a variety of embedded DIRK methods from [Kennedy & Carpenter,
NASA TM-2016-219173, 2016] and [Kennedy & Carpenter, Appl. Numer. Math., 146, 2019] to
ARKODE.

Fixed the unituitive behavior of the `USE_GENERIC_MATH` CMake option which
caused the double precision math functions to be used regardless of the value of
`SUNDIALS_PRECISION`. Now, SUNDIALS will use precision appropriate math
functions when they are available and the user may provide the math library to
link to via the advanced CMake option `SUNDIALS_MATH_LIBRARY`.

Changed `SUNDIALS_LOGGING_ENABLE_MPI` CMake option default to be 'OFF'.

## Changes to SUNDIALS in release 6.2.0

Added the `SUNLogger` API which provides a SUNDIALS-wide
mechanism for logging of errors, warnings, informational output,
and debugging output.

Deprecated the following functions, it is recommended to use the `SUNLogger` API
instead.

* `ARKStepSetDiagnostics`
* `ERKStepSetDiagnostics`
* `MRIStepSetDiagnostics`
* `KINSetInfoFile`
* `SUNNonlinSolSetPrintLevel_Newton`
* `SUNNonlinSolSetInfoFile_Newton`
* `SUNNonlinSolSetPrintLevel_FixedPoint`
* `SUNNonlinSolSetInfoFile_FixedPoint`
* `SUNLinSolSetInfoFile_PCG`
* `SUNLinSolSetPrintLevel_PCG`
* `SUNLinSolSetInfoFile_SPGMR`
* `SUNLinSolSetPrintLevel_SPGMR`
* `SUNLinSolSetInfoFile_SPFGMR`
* `SUNLinSolSetPrintLevel_SPFGMR`
* `SUNLinSolSetInfoFile_SPTFQM`
* `SUNLinSolSetPrintLevel_SPTFQMR`
* `SUNLinSolSetInfoFile_SPBCGS`
* `SUNLinSolSetPrintLevel_SPBCGS`

The `SUNLinSolSetInfoFile_**` and  `SUNNonlinSolSetInfoFile_*` family of
functions are now enabled by setting the CMake option `SUNDIALS_LOGGING_LEVEL`
to a value `>= 3`.

Added the function `SUNProfiler_Reset` to reset the region timings and counters
to zero.

Added the functions `ARKStepPrintAllStats`, `ERKStepPrintAllStats`,
`MRIStepPrintAll`, `CVodePrintAllStats`, `IDAPrintAllStats`, and
`KINPrintAllStats` to output all of the integrator, nonlinear solver, linear
solver, and other statistics in one call. The file `scripts/sundials_csv.py`
contains functions for parsing the comma-separated value output files.

Added functions to CVODE, CVODES, IDA, and IDAS to change the default step size
adaptivity parameters. For more information see the documentation for:

* `CVodeSetEtaFixedStepBounds`
* `CVodeSetEtaMaxFirstStep`
* `CVodeSetEtaMaxEarlyStep`
* `CVodeSetNumStepsEtaMaxEarlyStep`
* `CVodeSetEtaMax`
* `CVodeSetEtaMin`
* `CVodeSetEtaMinErrFail`
* `CVodeSetEtaMaxErrFail`
* `CVodeSetNumFailsEtaMaxErrFail`
* `CVodeSetEtaConvFail`
* `IDASetEtaFixedStepBounds`
* `IDAsetEtaMax`
* `IDASetEtaMin`
* `IDASetEtaLow`
* `IDASetEtaMinErrFail`
* `IDASetEtaConvFail`

Added the functions `CVodeSetDeltaGammaMaxLSetup` and
`CVodeSetDeltaGammaMaxBadJac` in CVODE and CVODES to adjust the `gamma` change
thresholds to require a linear solver setup or Jacobian/precondition update,
respectively.

Added the function `IDASetDetlaCjLSetup` in IDA and IDAS to adjust the parameter
that determines when a change in `c_j` requires calling the linear solver setup
function.

Added the function `MRIStepSetOrder` to select the default MRI method of a given
order.

Added support to CVODES for integrating IVPs with constraints using BDF methods
and projecting the solution onto the constraint manifold with a user defined
projection function. This implementation is accompanied by additions to the
CVODES user documentation and examples.

The behavior of `N_VSetKernelExecPolicy_Sycl` has been updated to be consistent
with the CUDA and HIP vectors. The input execution policies are now cloned and
may be freed after calling `N_VSetKernelExecPolicy_Sycl`. Additionally, `NULL`
inputs are now allowed and, if provided, will reset the vector execution
policies to the defaults.

Fixed the `SUNContext` convenience class for C++ users to disallow copy
construction and allow move construction.

A memory leak in the SYCL vector was fixed where the execution policies were
not freed when the vector was destroyed.

The include guard in `nvector_mpimanyvector.h` has been corrected to enable
using both the ManyVector and MPIManyVector NVector implementations in the same
simulation.

Changed exported SUNDIALS PETSc CMake targets to be INTERFACE IMPORTED instead
of UNKNOWN IMPORTED.

A bug was fixed in the integrator functions to retrieve the number of nonlinear
solver failures. The failure count returned was the number of failed *steps* due
to a nonlinear solver failure i.e., if a nonlinear solve failed with a stale
Jacobian or preconditioner but succeeded after updating the Jacobian or
preconditioner, the initial failure was not included in the nonlinear solver
failure count. The following functions have been updated to return the total
number of nonlinear solver failures:

* `ARKStepGetNumNonlinSolvConvFails`
* `ARKStepGetNonlinSolvStats`
* `MRIStepGetNumNonlinSolvConvFails`
* `MRIStepGetNonlinSolvStats`
* `CVodeGetNumNonlinSolvConvFails`
* `CVodeGetNonlinSolvStats`
* `CVodeGetSensNumNonlinSolvConvFails`
* `CVodeGetSensNonlinSolvStats`
* `CVodeGetStgrSensNumNonlinSolvConvFails`
* `CVodeGetStgrSensNonlinSolvStats`
* `IDAGetNumNonlinSolvConvFails`
* `IDAGetNonlinSolvStats`
* `IDAGetSensNumNonlinSolvConvFails`
* `IDAGetSensNonlinSolvStats`

As such users may see an increase in the number of failures reported from the
above functions. The following functions have been added to retrieve the number
of failed steps due to a nonlinear solver failure i.e., the counts previously
returned by the above functions:

* `ARKStepGetNumStepSolveFails`
* `MRIStepGetNumStepSolveFails`
* `CVodeGetNumStepSolveFails`
* `CVodeGetNumStepSensSolveFails`
* `CVodeGetNumStepStgrSensSolveFails`
* `IDAGetNumStepSolveFails`
* `IDAGetNumStepSensSolveFails`

## Changes to SUNDIALS in release 6.1.1

Fixed exported `SUNDIALSConfig.cmake`.

Fixed Fortran interface to `MRIStepInnerStepper` and `MRIStepCoupling`
structures and functions.

Added new Fortran example program,
`examples/arkode/F2003_serial/ark_kpr_mri_f2003.f90` demonstrating MRI
capabilities.

## Changes to SUNDIALS in release 6.1.0

Added new reduction implementations for the CUDA and HIP NVECTORs that use
shared memory (local data storage) instead of atomics. These new implementations
are recommended when the target hardware does not provide atomic support for the
floating point precision that SUNDIALS is being built with. The HIP vector uses
these by default, but the `N_VSetKernelExecPolicy_Cuda` and
`N_VSetKernelExecPolicy_Hip` functions can be used to choose between
different reduction implementations.

`SUNDIALS::<lib>` targets with no static/shared suffix have been added for use
within the build directory (this mirrors the targets exported on installation).

``CMAKE_C_STANDARD`` is now set to 99 by default.

Fixed exported `SUNDIALSConfig.cmake` when profiling is enabled without Caliper.

Fixed `sundials_export.h` include in `sundials_config.h`.

Fixed memory leaks in the SUNLINSOL_SUPERLUMT linear solver.

## Changes to SUNDIALS in release 6.0.0

### SUNContext

SUNDIALS v6.0.0 introduces a new `SUNContext` object on which all other SUNDIALS
objects depend. As such, the constructors for all SUNDIALS packages, vectors,
matrices, linear solvers, nonlinear solvers, and memory helpers have been
updated to accept a context as the last input. Users upgrading to SUNDIALS
v6.0.0 will need to call `SUNContext_Create` to create a context object with
before calling any other SUNDIALS library function, and then provide this object
to other SUNDIALS constructors. The context object has been introduced to allow
SUNDIALS to provide new features, such as the profiling/instrumentation also
introduced in this release, while maintaining thread-safety. See the
documentation section on the `SUNContext` for more details.

A script `upgrade-to-sundials-6-from-5.sh` has been provided with the release
(obtainable from the GitHub release page) to help ease the transition to
SUNDIALS v6.0.0. The script will add a `SUNCTX_PLACEHOLDER` argument to all of
the calls to SUNDIALS constructors that now require a `SUNContext` object. It
can also update deprecated SUNDIALS constants/types to the new names. It can be
run like this:

```
> ./upgrade-to-sundials-6-from-5.sh <files to update>
```

### SUNProfiler

A capability to profile/instrument SUNDIALS library code has been added. This
can be enabled with the CMake option `SUNDIALS_BUILD_WITH_PROFILING`. A built-in
profiler will be used by default, but the
[Caliper](https://github.com/LLNL/Caliper) library can also be used instead with
the CMake option `ENABLE_CALIPER`. See the documentation section on profiling
for more details.  **WARNING**: Profiling will impact performance, and should be
enabled judiciously.

### SUNMemoryHelper

The `SUNMemoryHelper` functions `Alloc`, `Dealloc`, and `Copy` have been updated
to accept an opaque handle as the last input. At a minimum, existing
`SUNMemoryHelper` implementations will need to update these functions to accept
the additional argument. Typically, this handle is the execution stream (e.g., a
CUDA/HIP stream or SYCL queue) for the operation. The CUDA, HIP, and SYCL
`SUNMemoryHelper` implementations have been updated accordingly. Additionally,
the constructor for the SYCL implementation has been updated to remove the SYCL
queue as an input.

### NVector

Two new optional vector operations, `N_VDotProdMultiLocal` and
`N_VDotProdMultiAllReduce`, have been added to support low-synchronization
methods for Anderson acceleration.

The CUDA, HIP, and SYCL execution policies have been moved from the `sundials`
namespace to the `sundials::cuda`, `sundials::hip`, and `sundials::sycl`
namespaces respectively. Accordingly, the prefixes "Cuda", "Hip", and "Sycl"
have been removed from the execution policy classes and methods.

The `Sundials` namespace used by the Trilinos Tpetra NVector has been replaced
with the `sundials::trilinos::nvector_tpetra` namespace.

The serial, PThreads, PETSc, *hypre*, Parallel, OpenMP_DEV, and OpenMP vector
functions `N_VCloneVectorArray_*` and `N_VDestroyVectorArray_*` have been
deprecated. The generic `N_VCloneVectorArray` and `N_VDestroyVectorArray`
functions should be used instead.

The previously deprecated constructor `N_VMakeWithManagedAllocator_Cuda` and
the function `N_VSetCudaStream_Cuda` have been removed and replaced with
`N_VNewWithMemHelp_Cuda` and `N_VSetKerrnelExecPolicy_Cuda` respectively.

The previously deprecated macros `PVEC_REAL_MPI_TYPE` and
`PVEC_INTEGER_MPI_TYPE` have been removed and replaced with
`MPI_SUNREALTYPE` and `MPI_SUNINDEXTYPE` respectively.

### SUNLinearSolver

The following previously deprecated functions have been removed

| Removed                   | Replaced with                    |
|:--------------------------|:---------------------------------|
| `SUNBandLinearSolver`     | `SUNLinSol_Band`                 |
| `SUNDenseLinearSolver`    | `SUNLinSol_Dense`                |
| `SUNKLU`                  | `SUNLinSol_KLU`                  |
| `SUNKLUReInit`            | `SUNLinSol_KLUReInit`            |
| `SUNKLUSetOrdering`       | `SUNLinSol_KLUSetOrdering`       |
| `SUNLapackBand`           | `SUNLinSol_LapackBand`           |
| `SUNLapackDense`          | `SUNLinSol_LapackDense`          |
| `SUNPCG`                  | `SUNLinSol_PCG`                  |
| `SUNPCGSetPrecType`       | `SUNLinSol_PCGSetPrecType`       |
| `SUNPCGSetMaxl`           | `SUNLinSol_PCGSetMaxl`           |
| `SUNSPBCGS`               | `SUNLinSol_SPBCGS`               |
| `SUNSPBCGSSetPrecType`    | `SUNLinSol_SPBCGSSetPrecType`    |
| `SUNSPBCGSSetMaxl`        | `SUNLinSol_SPBCGSSetMaxl`        |
| `SUNSPFGMR`               | `SUNLinSol_SPFGMR`               |
| `SUNSPFGMRSetPrecType`    | `SUNLinSol_SPFGMRSetPrecType`    |
| `SUNSPFGMRSetGSType`      | `SUNLinSol_SPFGMRSetGSType`      |
| `SUNSPFGMRSetMaxRestarts` | `SUNLinSol_SPFGMRSetMaxRestarts` |
| `SUNSPGMR`                | `SUNLinSol_SPGMR`                |
| `SUNSPGMRSetPrecType`     | `SUNLinSol_SPGMRSetPrecType`     |
| `SUNSPGMRSetGSType`       | `SUNLinSol_SPGMRSetGSType`       |
| `SUNSPGMRSetMaxRestarts`  | `SUNLinSol_SPGMRSetMaxRestarts`  |
| `SUNSPTFQMR`              | `SUNLinSol_SPTFQMR`              |
| `SUNSPTFQMRSetPrecType`   | `SUNLinSol_SPTFQMRSetPrecType`   |
| `SUNSPTFQMRSetMaxl`       | `SUNLinSol_SPTFQMRSetMaxl`       |
| `SUNSuperLUMT`            | `SUNLinSol_SuperLUMT`            |
| `SUNSuperLUMTSetOrdering` | `SUNLinSol_SuperLUMTSetOrdering` |

### Fortran Interfaces

The ARKODE, CVODE, IDA, and KINSOL Fortran 77 interfaces have been removed. See
the "SUNDIALS Fortran Interface" section in the user guides and the F2003
example programs for more details using the SUNDIALS Fortran 2003 module
interfaces.

### ARKODE

The ARKODE MRIStep module has been extended to support implicit-explicit (IMEX)
multirate infinitesimal generalized additive Runge-Kutta (MRI-GARK) methods. As
such, `MRIStepCreate` has been updated to include arguments for the slow
explicit and slow implicit ODE right-hand side functions. `MRIStepCreate` has
also been updated to require attaching an `MRIStepInnerStepper` for evolving the
fast time scale. `MRIStepReInit` has been similarly updated to take explicit
and implicit right-hand side functions as input. Codes using explicit or
implicit MRI methods will need to update `MRIStepCreate` and `MRIStepReInit`
calls to pass `NULL` for either the explicit or implicit right-hand side
function as appropriate. If ARKStep is used as the fast time scale integrator,
codes will need to call `ARKStepCreateMRIStepInnerStepper` to wrap the ARKStep
memory as an `MRIStepInnerStepper` object. Additionally, `MRIStepGetNumRhsEvals`
has been updated to return the number of slow implicit and explicit function
evaluations. The coupling table structure `MRIStepCouplingMem` and the
functions `MRIStepCoupling_Alloc` and `MRIStepCoupling_Create` have also
been updated to support IMEX-MRI-GARK methods.

The deprecated functions `MRIStepGetCurrentButcherTables` and
`MRIStepWriteButcher` and the utility functions `MRIStepSetTable` and
`MRIStepSetTableNum` have been removed. Users wishing to create an MRI-GARK
method from a Butcher table should use `MRIStepCoupling_MIStoMRI` to create
the corresponding MRI coupling table and attach it with `MRIStepSetCoupling`.

The implementation of solve-decoupled implicit MRI-GARK methods has been updated
to remove extraneous slow implicit function calls and reduce the memory
requirements.

Deprecated ARKODE nonlinear solver predictors: specification of the ARKStep
"bootstrap" or "minimum correction" predictors (options 4 and 5 from
`ARKStepSetPredictorMethod`), or MRIStep "bootstrap" predictor (option 4 from
`MRIStepSetPredictorMethod`), will output a deprecation warning message.
These options will be removed in a future release.

The previously deprecated functions `ARKStepSetMaxStepsBetweenLSet` and
`ARKStepSetMaxStepsBetweenJac` have been removed and replaced with
`ARKStepSetLSetupFrequency` and `ARKStepSetMaxStepsBetweenJac` respectively.

### CVODE

The previously deprecated function `CVodeSetMaxStepsBetweenJac` has been removed
and replaced with `CVodeSetJacEvalFrequency`.

### CVODES

Added a new function `CVodeGetLinSolveStats` to get the CVODES linear solver
statistics as a group.

Added a new function, `CVodeSetMonitorFn`, that takes a user-function
to be called by CVODES after every `nst` successfully completed time-steps.
This is intended to provide a way of monitoring the CVODES statistics
throughout the simulation.

The previously deprecated function `CVodeSetMaxStepsBetweenJac` has been removed
and replaced with `CVodeSetJacEvalFrequency`.

### KINSOL

New orthogonalization methods were added for use within Anderson acceleration
in KINSOL. See the "Anderson Acceleration QR Factorization" subsection within
the mathematical considerations chapter of the user guide and the
`KINSetOrthAA` function documentation for more details.

### Deprecations

In addition to the deprecations noted elsewhere, many constants, types, and
functions have been renamed so that they are properly namespaced. The old names
have been deprecated and will be removed in SUNDIALS v7.0.0.

The following constants, macros, and  typedefs are now deprecated:

| Deprecated Name            | New Name                          |
|:---------------------------|:----------------------------------|
| `realtype`                 | `sunrealtype`                     |
| `booleantype`              | `sunbooleantype`                  |
| `RCONST`                   | `SUN_RCONST`                      |
| `BIG_REAL`                 | `SUN_BIG_REAL`                    |
| `SMALL_REAL`               | `SUN_SMALL_REAL`                  |
| `UNIT_ROUNDOFF`            | `SUN_UNIT_ROUNDOFF`               |
| `PREC_NONE`                | `SUN_PREC_NONE`                   |
| `PREC_LEFT`                | `SUN_PREC_LEFT`                   |
| `PREC_RIGHT`               | `SUN_PREC_RIGHT`                  |
| `PREC_BOTH`                | `SUN_PREC_BOTH`                   |
| `MODIFIED_GS`              | `SUN_MODIFIED_GS`                 |
| `CLASSICAL_GS`             | `SUN_CLASSICAL_GS`                |
| `ATimesFn`                 | `SUNATimesFn`                     |
| `PSetupFn`                 | `SUNPSetupFn`                     |
| `PSolveFn`                 | `SUNPSolveFn`                     |
| `DlsMat`                   | `SUNDlsMat`                       |
| `DENSE_COL`                | `SUNDLS_DENSE_COL`                |
| `DENSE_ELEM`               | `SUNDLS_DENSE_ELEM`               |
| `BAND_COL`                 | `SUNDLS_BAND_COL`                 |
| `BAND_COL_ELEM`            | `SUNDLS_BAND_COL_ELEM`            |
| `BAND_ELEM`                | `SUNDLS_BAND_ELEM`                |
| `SDIRK_2_1_2`              | `ARKODE_SDIRK_2_1_2`              |
| `BILLINGTON_3_3_2`         | `ARKODE_BILLINGTON_3_3_2`         |
| `TRBDF2_3_3_2`             | `ARKODE_TRBDF2_3_3_2`             |
| `KVAERNO_4_2_3`            | `ARKODE_KVAERNO_4_2_3`            |
| `ARK324L2SA_DIRK_4_2_3`    | `ARKODE_ARK324L2SA_DIRK_4_2_3`    |
| `CASH_5_2_4`               | `ARKODE_CASH_5_2_4`               |
| `CASH_5_3_4`               | `ARKODE_CASH_5_3_4`               |
| `SDIRK_5_3_4`              | `ARKODE_SDIRK_5_3_4`              |
| `KVAERNO_5_3_4`            | `ARKODE_KVAERNO_5_3_4`            |
| `ARK436L2SA_DIRK_6_3_4`    | `ARKODE_ARK436L2SA_DIRK_6_3_4`    |
| `KVAERNO_7_4_5`            | `ARKODE_KVAERNO_7_4_5`            |
| `ARK548L2SA_DIRK_8_4_5`    | `ARKODE_ARK548L2SA_DIRK_8_4_5`    |
| `ARK437L2SA_DIRK_7_3_4`    | `ARKODE_ARK437L2SA_DIRK_7_3_4`    |
| `ARK548L2SAb_DIRK_8_4_5`   | `ARKODE_ARK548L2SAb_DIRK_8_4_5`   |
| `MIN_DIRK_NUM`             | `ARKODE_MIN_DIRK_NUM`             |
| `MAX_DIRK_NUM`             | `ARKODE_MAX_DIRK_NUM`             |
| `MIS_KW3`                  | `ARKODE_MIS_KW3`                  |
| `MRI_GARK_ERK33a`          | `ARKODE_MRI_GARK_ERK33a`          |
| `MRI_GARK_ERK45a`          | `ARKODE_MRI_GARK_ERK45a`          |
| `MRI_GARK_IRK21a`          | `ARKODE_MRI_GARK_IRK21a`          |
| `MRI_GARK_ESDIRK34a`       | `ARKODE_MRI_GARK_ESDIRK34a`       |
| `MRI_GARK_ESDIRK46a`       | `ARKODE_MRI_GARK_ESDIRK46a`       |
| `IMEX_MRI_GARK3a`          | `ARKODE_IMEX_MRI_GARK3a`          |
| `IMEX_MRI_GARK3b`          | `ARKODE_IMEX_MRI_GARK3b`          |
| `IMEX_MRI_GARK4`           | `ARKODE_IMEX_MRI_GARK4`           |
| `MIN_MRI_NUM`              | `ARKODE_MIN_MRI_NUM`              |
| `MAX_MRI_NUM`              | `ARKODE_MAX_MRI_NUM`              |
| `DEFAULT_MRI_TABLE_3`      | `MRISTEP_DEFAULT_TABLE_3`         |
| `DEFAULT_EXPL_MRI_TABLE_3` | `MRISTEP_DEFAULT_EXPL_TABLE_3`    |
| `DEFAULT_EXPL_MRI_TABLE_4` | `MRISTEP_DEFAULT_EXPL_TABLE_4`    |
| `DEFAULT_IMPL_SD_TABLE_2`  | `MRISTEP_DEFAULT_IMPL_SD_TABLE_2` |
| `DEFAULT_IMPL_SD_TABLE_3`  | `MRISTEP_DEFAULT_IMPL_SD_TABLE_3` |
| `DEFAULT_IMPL_SD_TABLE_4`  | `MRISTEP_DEFAULT_IMPL_SD_TABLE_4` |
| `DEFAULT_IMEX_SD_TABLE_3`  | `MRISTEP_DEFAULT_IMEX_SD_TABLE_3` |
| `DEFAULT_IMEX_SD_TABLE_4`  | `MRISTEP_DEFAULT_IMEX_SD_TABLE_4` |
| `HEUN_EULER_2_1_2`         | `ARKODE_HEUN_EULER_2_1_2`         |
| `BOGACKI_SHAMPINE_4_2_3`   | `ARKODE_BOGACKI_SHAMPINE_4_2_3`   |
| `ARK324L2SA_ERK_4_2_3`     | `ARKODE_ARK324L2SA_ERK_4_2_3`     |
| `ZONNEVELD_5_3_4`          | `ARKODE_ZONNEVELD_5_3_4`          |
| `ARK436L2SA_ERK_6_3_4`     | `ARKODE_ARK436L2SA_ERK_6_3_4`     |
| `SAYFY_ABURUB_6_3_4`       | `ARKODE_SAYFY_ABURUB_6_3_4`       |
| `CASH_KARP_6_4_5`          | `ARKODE_CASH_KARP_6_4_5`          |
| `FEHLBERG_6_4_5`           | `ARKODE_FEHLBERG_6_4_5`           |
| `DORMAND_PRINCE_7_4_5`     | `ARKODE_DORMAND_PRINCE_7_4_5`     |
| `ARK548L2SA_ERK_8_4_5`     | `ARKODE_ARK548L2SA_ERK_8_4_5`     |
| `VERNER_8_5_6`             | `ARKODE_VERNER_8_5_6`             |
| `FEHLBERG_13_7_8`          | `ARKODE_FEHLBERG_13_7_8`          |
| `KNOTH_WOLKE_3_3`          | `ARKODE_KNOTH_WOLKE_3_3`          |
| `ARK437L2SA_ERK_7_3_4`     | `ARKODE_ARK437L2SA_ERK_7_3_4`     |
| `ARK548L2SAb_ERK_8_4_5`    | `ARKODE_ARK548L2SAb_ERK_8_4_5`    |
| `MIN_ERK_NUM`              | `ARKODE_MIN_ERK_NUM`              |
| `MAX_ERK_NUM`              | `ARKODE_MAX_ERK_NUM`              |
| `DEFAULT_ERK_2`            | `ARKSTEP_DEFAULT_ERK_2`           |
| `DEFAULT_ERK_3`            | `ARKSTEP_DEFAULT_ERK_3`           |
| `DEFAULT_ERK_4`            | `ARKSTEP_DEFAULT_ERK_4`           |
| `DEFAULT_ERK_5`            | `ARKSTEP_DEFAULT_ERK_5`           |
| `DEFAULT_ERK_6`            | `ARKSTEP_DEFAULT_ERK_6`           |
| `DEFAULT_ERK_8`            | `ARKSTEP_DEFAULT_ERK_8`           |
| `DEFAULT_DIRK_2`           | `ARKSTEP_DEFAULT_DIRK_2`          |
| `DEFAULT_DIRK_3`           | `ARKSTEP_DEFAULT_DIRK_3`          |
| `DEFAULT_DIRK_4`           | `ARKSTEP_DEFAULT_DIRK_4`          |
| `DEFAULT_DIRK_5`           | `ARKSTEP_DEFAULT_DIRK_5`          |
| `DEFAULT_ARK_ETABLE_3`     | `ARKSTEP_DEFAULT_ARK_ETABLE_3`    |
| `DEFAULT_ARK_ETABLE_4`     | `ARKSTEP_DEFAULT_ARK_ETABLE_4`    |
| `DEFAULT_ARK_ETABLE_5`     | `ARKSTEP_DEFAULT_ARK_ETABLE_4`    |
| `DEFAULT_ARK_ITABLE_3`     | `ARKSTEP_DEFAULT_ARK_ITABLE_3`    |
| `DEFAULT_ARK_ITABLE_4`     | `ARKSTEP_DEFAULT_ARK_ITABLE_4`    |
| `DEFAULT_ARK_ITABLE_5`     | `ARKSTEP_DEFAULT_ARK_ITABLE_5`    |
| `DEFAULT_ERK_2`            | `ERKSTEP_DEFAULT_2`               |
| `DEFAULT_ERK_3`            | `ERKSTEP_DEFAULT_3`               |
| `DEFAULT_ERK_4`            | `ERKSTEP_DEFAULT_4`               |
| `DEFAULT_ERK_5`            | `ERKSTEP_DEFAULT_5`               |
| `DEFAULT_ERK_6`            | `ERKSTEP_DEFAULT_6`               |
| `DEFAULT_ERK_8`            | `ERKSTEP_DEFAULT_8`               |

In addition, the following functions are now deprecated (compile-time warnings
will be thrown if supported by the compiler):

| Deprecated Name               | New Name                     |
|:------------------------------|:-----------------------------|
| `CVSpilsSetLinearSolver`      | `CVodeSetLinearSolver`       |
| `CVSpilsSetEpsLin`            | `CVodeSetEpsLin`             |
| `CVSpilsSetPreconditioner`    | `CVodeSetPreconditioner`     |
| `CVSpilsSetJacTimes`          | `CVodeSetJacTimes`           |
| `CVSpilsGetWorkSpace`         | `CVodeGetLinWorkSpace`       |
| `CVSpilsGetNumPrecEvals`      | `CVodeGetNumPrecEvals`       |
| `CVSpilsGetNumPrecSolves`     | `CVodeGetNumPrecSolves`      |
| `CVSpilsGetNumLinIters`       | `CVodeGetNumLinIters`        |
| `CVSpilsGetNumConvFails`      | `CVodeGetNumConvFails`       |
| `CVSpilsGetNumJTSetupEvals`   | `CVodeGetNumJTSetupEvals`    |
| `CVSpilsGetNumJtimesEvals`    | `CVodeGetNumJtimesEvals`     |
| `CVSpilsGetNumRhsEvals`       | `CVodeGetNumLinRhsEvals`     |
| `CVSpilsGetLastFlag`          | `CVodeGetLastLinFlag`        |
| `CVSpilsGetReturnFlagName`    | `CVodeGetLinReturnFlagName`  |
| `CVSpilsSetLinearSolverB`     | `CVodeSetLinearSolverB`      |
| `CVSpilsSetEpsLinB`           | `CVodeSetEpsLinB`            |
| `CVSpilsSetPreconditionerB`   | `CVodeSetPreconditionerB`    |
| `CVSpilsSetPreconditionerBS`  | `CVodeSetPreconditionerBS`   |
| `CVSpilsSetJacTimesB`         | `CVodeSetJacTimesB`          |
| `CVSpilsSetJacTimesBS`        | `CVodeSetJacTimesBS`         |
| `CVDlsSetLinearSolver`        | `CVodeSetLinearSolver`       |
| `CVDlsSetJacFn`               | `CVodeSetJacFn`              |
| `CVDlsGetWorkSpace`           | `CVodeGetLinWorkSpace`       |
| `CVDlsGetNumJacEvals`         | `CVodeGetNumJacEvals`        |
| `CVDlsGetNumRhsEvals`         | `CVodeGetNumLinRhsEvals`     |
| `CVDlsGetLastFlag`            | `CVodeGetLastLinFlag`        |
| `CVDlsGetReturnFlagName`      | `CVodeGetLinReturnFlagName`  |
| `CVDlsSetLinearSolverB`       | `CVodeSetLinearSolverB`      |
| `CVDlsSetJacFnB`              | `CVodeSetJacFnB`             |
| `CVDlsSetJacFnBS`             | `CVodeSetJacFnBS`            |
| `CVDlsSetLinearSolver`        | `CVodeSetLinearSolver`       |
| `CVDlsSetJacFn`               | `CVodeSetJacFn`              |
| `CVDlsGetWorkSpace`           | `CVodeGetLinWorkSpace`       |
| `CVDlsGetNumJacEvals`         | `CVodeGetNumJacEvals`        |
| `CVDlsGetNumRhsEvals`         | `CVodeGetNumLinRhsEvals`     |
| `CVDlsGetLastFlag`            | `CVodeGetLastLinFlag`        |
| `CVDlsGetReturnFlagName`      | `CVodeGetLinReturnFlagName`  |
| `KINDlsSetLinearSolver`       | `KINSetLinearSolver`         |
| `KINDlsSetJacFn`              | `KINSetJacFn`                |
| `KINDlsGetWorkSpace`          | `KINGetLinWorkSpace`         |
| `KINDlsGetNumJacEvals`        | `KINGetNumJacEvals`          |
| `KINDlsGetNumFuncEvals`       | `KINGetNumLinFuncEvals`      |
| `KINDlsGetLastFlag`           | `KINGetLastLinFlag`          |
| `KINDlsGetReturnFlagName`     | `KINGetLinReturnFlagName`    |
| `KINSpilsSetLinearSolver`     | `KINSetLinearSolver`         |
| `KINSpilsSetPreconditioner`   | `KINSetPreconditioner`       |
| `KINSpilsSetJacTimesVecFn`    | `KINSetJacTimesVecFn`        |
| `KINSpilsGetWorkSpace`        | `KINGetLinWorkSpace`         |
| `KINSpilsGetNumPrecEvals`     | `KINGetNumPrecEvals`         |
| `KINSpilsGetNumPrecSolves`    | `KINGetNumPrecSolves`        |
| `KINSpilsGetNumLinIters`      | `KINGetNumLinIters`          |
| `KINSpilsGetNumConvFails`     | `KINGetNumLinConvFails`      |
| `KINSpilsGetNumJtimesEvals`   | `KINGetNumJtimesEvals`       |
| `KINSpilsGetNumFuncEvals`     | `KINGetNumLinFuncEvals`      |
| `KINSpilsGetLastFlag`         | `KINGetLastLinFlag`          |
| `KINSpilsGetReturnFlagName`   | `KINGetLinReturnFlagName`    |
| `IDASpilsSetLinearSolver`     | `IDASetLinearSolver`         |
| `IDASpilsSetPreconditioner`   | `IDASetPreconditioner`       |
| `IDASpilsSetJacTimes`         | `IDASetJacTimes`             |
| `IDASpilsSetEpsLin`           | `IDASetEpsLin`               |
| `IDASpilsSetIncrementFactor`  | `IDASetIncrementFactor`      |
| `IDASpilsGetWorkSpace`        | `IDAGetLinWorkSpace`         |
| `IDASpilsGetNumPrecEvals`     | `IDAGetNumPrecEvals`         |
| `IDASpilsGetNumPrecSolves`    | `IDAGetNumPrecSolves`        |
| `IDASpilsGetNumLinIters`      | `IDAGetNumLinIters`          |
| `IDASpilsGetNumConvFails`     | `IDAGetNumLinConvFails`      |
| `IDASpilsGetNumJTSetupEvals`  | `IDAGetNumJTSetupEvals`      |
| `IDASpilsGetNumJtimesEvals`   | `IDAGetNumJtimesEvals`       |
| `IDASpilsGetNumResEvals`      | `IDAGetNumLinResEvals`       |
| `IDASpilsGetLastFlag`         | `IDAGetLastLinFlag`          |
| `IDASpilsGetReturnFlagName`   | `IDAGetLinReturnFlagName`    |
| `IDASpilsSetLinearSolverB`    | `IDASetLinearSolverB`        |
| `IDASpilsSetEpsLinB`          | `IDASetEpsLinB`              |
| `IDASpilsSetIncrementFactorB` | `IDASetIncrementFactorB`     |
| `IDASpilsSetPreconditionerB`  | `IDASetPreconditionerB`      |
| `IDASpilsSetPreconditionerBS` | `IDASetPreconditionerBS`     |
| `IDASpilsSetJacTimesB`        | `IDASetJacTimesB`            |
| `IDASpilsSetJacTimesBS`       | `IDASetJacTimesBS`           |
| `IDADlsSetLinearSolver`       | `IDASetLinearSolver`         |
| `IDADlsSetJacFn`              | `IDASetJacFn`                |
| `IDADlsGetWorkSpace`          | `IDAGetLinWorkSpace`         |
| `IDADlsGetNumJacEvals`        | `IDAGetNumJacEvals`          |
| `IDADlsGetNumResEvals`        | `IDAGetNumLinResEvals`       |
| `IDADlsGetLastFlag`           | `IDAGetLastLinFlag`          |
| `IDADlsGetReturnFlagName`     | `IDAGetLinReturnFlagName`    |
| `IDADlsSetLinearSolverB`      | `IDASetLinearSolverB`        |
| `IDADlsSetJacFnB`             | `IDASetJacFnB`               |
| `IDADlsSetJacFnBS`            | `IDASetJacFnBS`              |
| `DenseGETRF`                  | `SUNDlsMat_DenseGETRF`       |
| `DenseGETRS`                  | `SUNDlsMat_DenseGETRS`       |
| `denseGETRF`                  | `SUNDlsMat_denseGETRF`       |
| `denseGETRS`                  | `SUNDlsMat_denseGETRS`       |
| `DensePOTRF`                  | `SUNDlsMat_DensePOTRF`       |
| `DensePOTRS`                  | `SUNDlsMat_DensePOTRS`       |
| `densePOTRF`                  | `SUNDlsMat_densePOTRF`       |
| `densePOTRS`                  | `SUNDlsMat_densePOTRS`       |
| `DenseGEQRF`                  | `SUNDlsMat_DenseGEQRF`       |
| `DenseORMQR`                  | `SUNDlsMat_DenseORMQR`       |
| `denseGEQRF`                  | `SUNDlsMat_denseGEQRF`       |
| `denseORMQR`                  | `SUNDlsMat_denseORMQR`       |
| `DenseCopy`                   | `SUNDlsMat_DenseCopy`        |
| `denseCopy`                   | `SUNDlsMat_denseCopy`        |
| `DenseScale`                  | `SUNDlsMat_DenseScale`       |
| `denseScale`                  | `SUNDlsMat_denseScale`       |
| `denseAddIdentity`            | `SUNDlsMat_denseAddIdentity` |
| `DenseMatvec`                 | `SUNDlsMat_DenseMatvec`      |
| `denseMatvec`                 | `SUNDlsMat_denseMatvec`      |
| `BandGBTRF`                   | `SUNDlsMat_BandGBTRF`        |
| `bandGBTRF`                   | `SUNDlsMat_bandGBTRF`        |
| `BandGBTRS`                   | `SUNDlsMat_BandGBTRS`        |
| `bandGBTRS`                   | `SUNDlsMat_bandGBTRS`        |
| `BandCopy`                    | `SUNDlsMat_BandCopy`         |
| `bandCopy`                    | `SUNDlsMat_bandCopy`         |
| `BandScale`                   | `SUNDlsMat_BandScale`        |
| `bandScale`                   | `SUNDlsMat_bandScale`        |
| `bandAddIdentity`             | `SUNDlsMat_bandAddIdentity`  |
| `BandMatvec`                  | `SUNDlsMat_BandMatvec`       |
| `bandMatvec`                  | `SUNDlsMat_bandMatvec`       |
| `ModifiedGS`                  | `SUNModifiedGS`              |
| `ClassicalGS`                 | `SUNClassicalGS`             |
| `QRfact`                      | `SUNQRFact`                  |
| `QRsol`                       | `SUNQRsol`                   |
| `DlsMat_NewDenseMat`          | `SUNDlsMat_NewDenseMat`      |
| `DlsMat_NewBandMat`           | `SUNDlsMat_NewBandMat`       |
| `DestroyMat`                  | `SUNDlsMat_DestroyMat`       |
| `NewIntArray`                 | `SUNDlsMat_NewIntArray`      |
| `NewIndexArray`               | `SUNDlsMat_NewIndexArray`    |
| `NewRealArray`                | `SUNDlsMat_NewRealArray`     |
| `DestroyArray`                | `SUNDlsMat_DestroyArray`     |
| `AddIdentity`                 | `SUNDlsMat_AddIdentity`      |
| `SetToZero`                   | `SUNDlsMat_SetToZero`        |
| `PrintMat`                    | `SUNDlsMat_PrintMat`         |
| `newDenseMat`                 | `SUNDlsMat_newDenseMat`      |
| `newBandMat`                  | `SUNDlsMat_newBandMat`       |
| `destroyMat`                  | `SUNDlsMat_destroyMat`       |
| `newIntArray`                 | `SUNDlsMat_newIntArray`      |
| `newIndexArray`               | `SUNDlsMat_newIndexArray`    |
| `newRealArray`                | `SUNDlsMat_newRealArray`     |
| `destroyArray`                | `SUNDlsMat_destroyArray`     |

In addition, the entire `sundials_lapack.h` header file is now deprecated for
removal in SUNDIALS v7.0.0. Note, this header file is not needed to use the
SUNDIALS LAPACK linear solvers.

## Changes to SUNDIALS in release 5.8.0

The RAJA NVECTOR implementation has been updated to support the SYCL backend
in addition to the CUDA and HIP backend. Users can choose the backend when
configuring SUNDIALS by using the `SUNDIALS_RAJA_BACKENDS` CMake variable. This
module remains experimental and is subject to change from version to version.

A new SUNMatrix and SUNLinearSolver implementation were added to interface
with the Intel oneAPI Math Kernel Library (oneMKL). Both the matrix and the
linear solver support general dense linear systems as well as block diagonal
linear systems. This module is experimental and is subject to change from
version to version.

Added a new *optional* function to the SUNLinearSolver API,
`SUNLinSolSetZeroGuess`, to indicate that the next call to `SUNlinSolSolve` will
be made with a zero initial guess. SUNLinearSolver implementations that do not
use the `SUNLinSolNewEmpty` constructor will, at a minimum, need set the
`setzeroguess` function pointer in the linear solver `ops` structure to
`NULL`. The SUNDIALS iterative linear solver implementations have been updated
to leverage this new set function to remove one dot product per solve.

The time integrator packages (ARKODE, CVODE(S), and IDA(S)) all now support a
new "matrix-embedded" SUNLinearSolver type.  This type supports user-supplied
SUNLinearSolver implementations that set up and solve the specified linear
system at each linear solve call.  Any matrix-related data structures are held
internally to the linear solver itself, and are not provided by the SUNDIALS
package.

Added functions to ARKODE and CVODE(S) for supplying an alternative right-hand
side function and to IDA(S) for supplying an alternative residual for use within
nonlinear system function evaluations.

Support for user-defined inner (fast) integrators has been to the MRIStep module
in ARKODE. See the "MRIStep Custom Inner Steppers" section in the user guide for
more information on providing a user-defined integration method.

Added specialized fused HIP kernels to CVODE which may offer better
performance on smaller problems when using CVODE with the `NVECTOR_HIP`
module. See the optional input function `CVodeSetUseIntegratorFusedKernels`
for more information. As with other SUNDIALS HIP features, this is
feature is experimental and may change from version to version.

New KINSOL options have been added to apply a constant damping factor in the
fixed point and Picard iterations (see `KINSetDamping`), to delay the start of
Anderson acceleration with the fixed point and Picard iterations (see
`KINSetDelayAA`), and to return the newest solution with the fixed point
iteration (see `KINSetReturnNewest`).

The installed SUNDIALSConfig.cmake file now supports the `COMPONENTS` option
to `find_package`. The exported targets no longer have IMPORTED_GLOBAL set.

A bug was fixed in `SUNMatCopyOps` where the matrix-vector product setup
function pointer was not copied.

A bug was fixed in the SPBCGS and SPTFQMR solvers for the case where a non-zero
initial guess and a solution scaling vector are provided. This fix only impacts
codes using SPBCGS or SPTFQMR as standalone solvers as all SUNDIALS packages
utilize a zero initial guess.

A bug was fixed in the ARKODE stepper modules where the stop time may be passed
after resetting the integrator.

A bug was fixed in `IDASetJacTimesResFn` in IDAS where the supplied function was
used in the dense finite difference Jacobian computation rather than the finite
difference Jacobian-vector product approximation.

A bug was fixed in the KINSOL Picard iteration where the value of
`KINSetMaxSetupCalls` would be ignored.

## Changes to SUNDIALS in release 5.7.0

A new NVECTOR implementation based on the SYCL abstraction layer has been added
targeting Intel GPUs. At present the only SYCL compiler supported is the DPC++
(Intel oneAPI) compiler. See the SYCL NVECTOR section in the user guide for more
details. This module is considered experimental and is subject to major changes
even in minor releases.

A new SUNMatrix and SUNLinearSolver implementation were added to interface
with the MAGMA linear algebra library. Both the matrix and the linear solver
support general dense linear systems as well as block diagonal linear systems,
and both are targeted at GPUs (AMD or NVIDIA).

## Changes to SUNDIALS in release 5.6.1

Fixed a bug in the SUNDIALS CMake which caused an error if the
`CMAKE_CXX_STANDARD` and `SUNDIALS_RAJA_BACKENDS` options were not provided.

Fixed some compiler warnings when using the IBM XL compilers.

## Changes to SUNDIALS in release 5.6.0

A new NVECTOR implementation based on the AMD ROCm HIP platform has been added.
This vector can target NVIDIA or AMD GPUs. See HIP NVECTOR section in the user
guide for more details. This module is considered experimental and is subject to
change from version to version.

The RAJA NVECTOR implementation has been updated to support the HIP backend
in addition to the CUDA backend. Users can choose the backend when configuring
SUNDIALS by using the `SUNDIALS_RAJA_BACKENDS` CMake variable. This module
remains experimental and is subject to change from version to version.

A new optional operation, `N_VGetDeviceArrayPointer`, was added to the N_Vector
API. This operation is useful for N_Vectors that utilize dual memory spaces,
e.g. the native SUNDIALS CUDA N_Vector.

The SUNMATRIX_CUSPARSE and SUNLINEARSOLVER_CUSOLVERSP_BATCHQR implementations
no longer require the SUNDIALS CUDA N_Vector. Instead, they require that the
vector utilized provides the `N_VGetDeviceArrayPointer` operation, and that the
pointer returned by `N_VGetDeviceArrayPointer` is a valid CUDA device pointer.

## Changes to SUNDIALS in release 5.5.0

Refactored the SUNDIALS build system. CMake 3.12.0 or newer is now required.
Users will likely see deprecation warnings, but otherwise the changes
should be fully backwards compatible for almost all users. SUNDIALS
now exports CMake targets and installs a `SUNDIALSConfig.cmake` file.

Added support for SuperLU DIST 6.3.0 or newer.

## Changes to SUNDIALS in release 5.4.0

Added full support for time-dependent mass matrices in ARKStep, and expanded
existing non-identity mass matrix infrastructure to support use of the
fixed point nonlinear solver.  Fixed bug for ERK method integration with
static mass matrices.

An interface between ARKStep and the XBraid multigrid reduction in time (MGRIT)
library has been added to enable parallel-in-time integration. See the ARKStep
documentation and examples for more details. This interface required the
addition of three new N_Vector operations to exchange vector data between
computational nodes, see `N_VBufSize`, `N_VBufPack`, and `N_VBufUnpack`. These
N_Vector operations are only used within the XBraid interface and need not be
implemented for any other context.

Updated the MRIStep time-stepping module in ARKODE to support higher-order
MRI-GARK methods [Sandu, SIAM J. Numer. Anal., 57, 2019], including methods that
involve solve-decoupled, diagonally-implicit treatment of the slow time scale.

A new API, `SUNMemoryHelper`, was added to support **GPU users** who have
complex memory management needs such as using memory pools. This is paired with
new constructors for the `NVECTOR_CUDA` and `NVECTOR_RAJA` modules that accept a
`SUNMemoryHelper` object. Refer to "The SUNMemoryHelper API", "NVECTOR CUDA" and
"NVECTOR RAJA" sections in the documentation for more information.

The `NVECTOR_RAJA` module has been updated to mirror the `NVECTOR_CUDA` module.
Notably, the update adds managed memory support to the `NVECTOR_RAJA` module.
Users of the module will need to update any calls to the `N_VMake_Raja` function
because that signature was changed. This module remains experimental and is
subject to change from version to version.

Added new `SetLSNormFactor` functions to CVODE(S), ARKODE, and IDA(S) to
to specify the factor for converting between integrator tolerances (WRMS norm)
and linear solver tolerances (L2 norm) i.e., `tol_L2 = nrmfac * tol_WRMS`.

Added new reset functions `ARKStepReset`, `ERKStepReset`, and
`MRIStepReset` to reset the stepper time and state vector to user-provided
values for continuing the integration from that point while retaining the
integration history. These function complement the reinitialization functions
`ARKStepReInit`, `ERKStepReInit`, and `MRIStepReInit` which reinitialize
the stepper so that the problem integration should resume as if started from
scratch.

Added new functions for advanced users providing a custom `SUNNonlinSolSysFn`.

The expected behavior of `SUNNonlinSolGetNumIters` and
`SUNNonlinSolGetNumConvFails` in the SUNNonlinearSolver API have been updated to
specify that they should return the number of nonlinear solver iterations and
convergence failures in the most recent solve respectively rather than the
cumulative number of iterations and failures across all solves respectively. The
API documentation and SUNDIALS provided SUNNonlinearSolver implementations and
have been updated accordingly. As before, the cumulative number of nonlinear
iterations and failures may be retrieved by calling the integrator provided get
functions.

**This change may cause a runtime error in existing user code**.
In IDAS and CVODES, the functions for forward integration with checkpointing
(`IDASolveF`, `CVodeF`) are now subject to a restriction on the number of time
steps allowed to reach the output time. This is the same restriction applied to
the `IDASolve` and `CVode` functions. The default maximum number of steps is
500, but this may be changed using the `<IDA|CVode>SetMaxNumSteps` function.
This change fixes a bug that could cause an infinite loop in the `IDASolveF`
and `CVodeF` and functions.

A minor inconsistency in CVODE(S) and a bug ARKODE when checking the Jacobian
evaluation frequency has been fixed. As a result codes using using a
non-default Jacobian update frequency through a call to
`CVodeSetMaxStepsBetweenJac` or `ARKStepSetMaxStepsBetweenJac` will need to
increase the provided value by 1 to achieve the same behavior as before. For
greater clarity the functions `CVodeSetMaxStepsBetweenJac`,
`ARKStepSetMaxStepsBetweenJac`, and `ARKStepSetMaxStepsBetweenLSet` have been
deprecated and replaced with `CVodeSetJacEvalFrequency`,
`ARKStepSetJacEvalFrequency`, and `ARKStepSetLSetupFrequency` respectively.
Additionally, the function `CVodeSetLSetupFrequency` has been added to CVODE(S)
to set the frequency of calls to the linear solver setup function.

The `NVECTOR_TRILINOS` module has been updated to work with Trilinos 12.18+.
This update changes the local ordinal type to always be an `int`.

Added support for CUDA v11.

## Changes to SUNDIALS in release 5.3.0

Fixed a bug in ARKODE where the prototypes for `ERKStepSetMinReduction` and
`ARKStepSetMinReduction` were not included in `arkode_erkstep.h` and
`arkode_arkstep.h` respectively.

Fixed a bug in ARKODE where inequality constraint checking would need to be
disabled and then re-enabled to update the inequality constraint values after
resizing a problem. Resizing a problem will now disable constraints and a call
to `ARKStepSetConstraints` or `ERKStepSetConstraints` is required to re-enable
constraint checking for the new problem size.

Fixed a bug in the iterative linear solver modules where an error is not
returned if the Atimes function is `NULL` or, if preconditioning is enabled, the
PSolve function is `NULL`.

Added specialized fused CUDA kernels to CVODE which may offer better
performance on smaller problems when using CVODE with the `NVECTOR_CUDA`
module. See the optional input function `CVodeSetUseIntegratorFusedKernels`
for more information. As with other SUNDIALS CUDA features, this is
feature is experimental and may change from version to version.

Added the ability to control the CUDA kernel launch parameters for the
`NVECTOR_CUDA` and `SUNMATRIX_CUSPARSE` modules. These modules remain
experimental and are subject to change from version to version.
In addition, the `NVECTOR_CUDA` kernels were rewritten to be more flexible.
Most users should see equivalent performance or some improvement, but a select
few may observe minor performance degradation with the default settings. Users
are encouraged to contact the SUNDIALS team about any performance changes
that they notice.

Added new capabilities for monitoring the solve phase in the
`SUNNONLINSOL_NEWTON` and `SUNNONLINSOL_FIXEDPOINT` modules, and the SUNDIALS
iterative linear solver modules. SUNDIALS must be built with the CMake option
`SUNDIALS_BUILD_WITH_MONITORING` to use these capabilities.

Added a new function, `CVodeSetMonitorFn`, that takes a user-function
to be called by CVODE after every `nst` successfully completed time-steps.
This is intended to provide a way of monitoring the CVODE statistics
throughout the simulation.

Added a new function `CVodeGetLinSolveStats` to get the CVODE linear solver
statistics as a group.

Added optional set functions to provide an alternative ODE right-hand side
function (ARKODE and CVODE(S)), DAE residual function (IDA(S)), or nonlinear
system function (KINSOL) for use when computing Jacobian-vector products with
the internal difference quotient approximation.

Added support to CVODE for integrating IVPs with constraints using BDF methods
and projecting the solution onto the constraint manifold with a user defined
projection function. This implementation is accompanied by additions to the
CVODE user documentation and examples.

## Changes to SUNDIALS in release 5.2.0

Fixed a build system bug related to the Fortran 2003 interfaces when using the
IBM XL compiler. When building the Fortran 2003 interfaces with an XL compiler
it is recommended to set `CMAKE_Fortran_COMPILER` to `f2003`, `xlf2003`, or
`xlf2003_r`.

Fixed a bug in how ARKODE interfaces with a user-supplied, iterative, unscaled
linear solver. In this case, ARKODE adjusts the linear solver tolerance in an
attempt to account for the lack of support for left/right scaling matrices.
Previously, ARKODE computed this scaling factor using the error weight vector,
`ewt`; this fix changes that to the residual weight vector, `rwt`, that can
differ from `ewt` when solving problems with non-identity mass matrix.

Fixed a linkage bug affecting Windows users that stemmed from
dllimport/dllexport attribute missing on some SUNDIALS API functions.

Fixed a memory leak in CVODES and IDAS from not deallocating the `atolSmin0` and
`atolQSmin0` arrays.

Fixed a bug where a non-default value for the maximum allowed growth factor
after the first step would be ignored.

Functions were added to each of the time integration packages to enable or
disable the scaling applied to linear system solutions with matrix-based linear
solvers to account for lagged matrix information.

Added two new functions, `ARKStepSetMinReduction` and `ERKStepSetMinReduction`
to change the minimum allowed step size reduction factor after an error test
failure.

Added a new `SUNMatrix` implementation, `SUNMATRIX_CUSPARSE`, that interfaces to
the sparse matrix implementation from the NVIDIA cuSPARSE library. In addition,
the `SUNLINSOL_CUSOLVER_BATCHQR` linear solver has been updated to use this
matrix, therefore, users of this module will need to update their code. These
modules are still considered to be experimental, thus they are subject to
breaking changes even in minor releases.

Added a new "stiff" interpolation module to ARKODE, based on Lagrange polynomial
interpolation, that is accessible to each of the ARKStep, ERKStep and MRIStep
time-stepping modules. This module is designed to provide increased
interpolation accuracy when integrating stiff problems, as opposed to the ARKODE
standard Hermite interpolation module that can suffer when the IVP right-hand
side has large Lipschitz constant. While the Hermite module remains the default,
the new Lagrange module may be enabled using one of the routines
`ARKStepSetInterpolantType`, `ERKStepSetInterpolantType`, or
`MRIStepSetInterpolantType`. The serial example problem `ark_brusselator.c` has
been converted to use this Lagrange interpolation module. Created accompanying
routines `ARKStepSetInterpolantDegree`, `ARKStepSetInterpolantDegree` and
`ARKStepSetInterpolantDegree` to provide user control over these interpolating
polynomials. While the routines `ARKStepSetDenseOrder`, `ARKStepSetDenseOrder`
and `ARKStepSetDenseOrder` still exist, these have been deprecated and will be
removed in a future release.

## Changes to SUNDIALS in release 5.1.0

Added support for a user-supplied function to update the prediction for each
implicit stage solution in ARKStep.  If supplied, this routine will be called
*after* any existing ARKStep predictor algorithm completes, so that the
predictor may be modified by the user as desired.  The new user-supplied routine
has type `ARKStepStagePredictFn`, and may be set by calling
`ARKStepSetStagePredictFn`.

The MRIStep module has been updated to support attaching different user data
pointers to the inner and outer integrators. If applicable, user codes will
need to add a call to `ARKStepSetUserData` to attach their user data
pointer to the inner integrator memory as `MRIStepSetUserData` will
not set the pointer for both the inner and outer integrators. The MRIStep
examples have been updated to reflect this change.

Added support for damping when using Anderson acceleration in KINSOL. See the
mathematical considerations section of the user guide and the description of the
`KINSetDampingAA` function for more details.

Added support for damping to the `SUNNonlinearSolver_FixedPoint` module when
using Anderson acceleration. See the `SUNNonlinearSolver_FixedPoint` section in
the user guides and the description of the `SUNNonlinSolSetDamping_FixedPoint`
function for more details.

Fixed a build system bug related to finding LAPACK/BLAS.

Fixed a build system bug related to checking if the KLU library works.

Fixed a build system bug related to finding PETSc when using the CMake
variables `PETSC_INCLUDES` and `PETSC_LIBRARIES` instead of `PETSC_DIR`.

Added a new build system option, `CUDA_ARCH`, to specify the CUDA architecture
to target.

Fixed a bug in the Fortran 2003 interfaces to the ARKODE Butcher table routines
and structure. This includes changing the `ARKodeButcherTable` type to be a
`type(c_ptr)` in Fortran.

Added two utility functions, `SUNDIALSFileOpen` and `SUNDIALSFileClose` for
creating/destroying file pointers. These are useful when using the Fortran 2003
interfaces.

## Changes to SUNDIALS in release 5.0.0

### Build System

Increased the minimum required CMake version to 3.5 for most SUNDIALS
configurations, and 3.10 when CUDA or OpenMP with device offloading are enabled.

The CMake option `BLAS_ENABLE` and the variable `BLAS_LIBRARIES` have been
removed to simplify builds as SUNDIALS packages do not use BLAS directly. For
third party libraries that require linking to BLAS, the path to the BLAS
library should be included in the `_LIBRARIES` variable for the third party
library e.g., `SUPERLUDIST_LIBRARIES` when enabling SuperLU_DIST.

Fixed a bug in the build system that prevented the PThreads NVECTOR module from
being built.

### NVector

Two new functions were added to aid in creating custom NVECTOR objects. The
constructor `N_VNewEmpty` allocates an "empty" generic NVECTOR with the object's
content pointer and the function pointers in the operations structure
initialized to NULL. When used in the constructor for custom objects this
function will ease the introduction of any new optional operations to the
NVECTOR API by ensuring only required operations need to be set. Additionally,
the function `N_VCopyOps(w, v)` has been added to copy the operation function
pointers between vector objects. When used in clone routines for custom vector
objects these functions also will ease the introduction of any new optional
operations to the NVECTOR API by ensuring all operations are copied when cloning
objects.

Two new NVECTOR implementations, NVECTOR_MANYVECTOR and NVECTOR_MPIMANYVECTOR,
have been created to support flexible partitioning of solution data among
different processing elements (e.g., CPU + GPU) or for multi-physics problems
that couple distinct MPI-based simulations together (see the NVECTOR_MANYVECTOR
and NVECTOR_MPIMANYVECTOR sections in the user guides for more details). This
implementation is accompanied by additions to user documentation and SUNDIALS
examples.

An additional NVECTOR implementation, NVECTOR_MPIPLUSX, has been created to
support the MPI+X paradigm where X is a type of on-node parallelism (e.g.,
OpenMP, CUDA). The implementation is accompanied by additions to user
documentation and SUNDIALS examples.

One new required vector operation and ten new optional vector operations have
been added to the NVECTOR API. The new required operation, `N_VGetLength`,
returns the global length of an N_Vector. The optional operations have been
added to support the new NVECTOR_MPIMANYVECTOR implementation. The operation
`N_VGetCommunicator` must be implemented by subvectors that are combined to
create an NVECTOR_MPIMANYVECTOR, but is not used outside of this context. The
remaining nine operations are optional local reduction operations intended to
eliminate unnecessary latency when performing vector reduction operations
(norms, etc.) on distributed memory systems. The optional local reduction vector
operations are `N_VDotProdLocal`, `N_VMaxNormLocal`, `N_VMinLocal`,
`N_VL1NormLocal`, `N_VWSqrSumLocal`, `N_VWSqrSumMaskLocal`, `N_VInvTestLocal`,
`N_VConstrMaskLocal`, and `N_VMinQuotientLocal`. If an NVECTOR implementation
defines any of the local operations as NULL, then the NVECTOR_MPIMANYVECTOR will
call standard NVECTOR operations to complete the computation.

The `*_MPICuda` and `*_MPIRaja` functions have been removed from the
NVECTOR_CUDA and NVECTOR_RAJA implementations respectively. Accordingly, the
`nvector_mpicuda.h`, `nvector_mpiraja.h`, `libsundials_nvecmpicuda.lib`, and
`libsundials_nvecmpicudaraja.lib` files have been removed. Users should use the
NVECTOR_MPIPLUSX module in conjunction with the NVECTOR_CUDA or NVECTOR_RAJA
modules to replace the functionality. The necessary changes are minimal and
should require few code modifications.

Fixed a memory leak in the NVECTOR_PETSC clone function.

Made performance improvements to the CUDA NVECTOR. Users who utilize a
non-default stream should no longer see default stream synchronizations after
memory transfers.

Added a new constructor to the CUDA NVECTOR that allows a user to provide
custom allocate and free functions for the vector data array and internal
reduction buffer.

Added new Fortran 2003 interfaces for most NVECTOR modules. See NEVTOR section
in the user guides for more details on how to use the interfaces.

Added three new NVECTOR utility functions, `FN_VGetVecAtIndexVectorArray`,
`FN_VSetVecAtIndexVectorArray`, and `FN_VNewVectorArray`, for working with
`N_Vector` arrays when using the Fortran 2003 interfaces.

### SUNMatrix

Two new functions were added to aid in creating custom SUNMATRIX objects. The
constructor `SUNMatNewEmpty` allocates an "empty" generic SUNMATRIX with the
object's content pointer and the function pointers in the operations structure
initialized to NULL. When used in the constructor for custom objects this
function will ease the introduction of any new optional operations to the
SUNMATRIX API by ensuring only required operations need to be set. Additionally,
the function `SUNMatCopyOps(A, B)` has been added to copy the operation function
pointers between matrix objects. When used in clone routines for custom matrix
objects these functions also will ease the introduction of any new optional
operations to the SUNMATRIX API by ensuring all operations are copied when
cloning objects.

A new operation, `SUNMatMatvecSetup`, was added to the SUNMatrix API. Users
who have implemented custom SUNMatrix modules will need to at least update
their code to set the corresponding ops structure member, matvecsetup, to NULL.

The generic SUNMatrix API now defines error codes to be returned by SUNMatrix
operations. Operations which return an integer flag indiciating success/failure
may return different values than previously.

A new SUNMatrix (and SUNLinearSolver) implementation was added to facilitate
the use of the SuperLU_DIST library with SUNDIALS.

Added new Fortran 2003 interfaces for most SUNMATRIX modules. See SUNMATRIX
section in the user guides for more details on how to use the interfaces.

### SUNLinearSolver

A new function was added to aid in creating custom SUNLINEARSOLVER objects. The
constructor `SUNLinSolNewEmpty` allocates an "empty" generic SUNLINEARSOLVER
with the object's content pointer and the function pointers in the operations
structure initialized to NULL. When used in the constructor for custom objects
this function will ease the introduction of any new optional operations to the
SUNLINEARSOLVER API by ensuring only required operations need to be set.

The return type of the SUNLinearSolver API function `SUNLinSolLastFlag` has
changed from `long int` to `sunindextype` to be consistent with the type
used to store row indices in dense and banded linear solver modules.

Added a new optional operation to the SUNLINEARSOLVER API, `SUNLinSolGetID`,
that returns a `SUNLinearSolver_ID` for identifying the linear solver module.

The SUNLinearSolver API has been updated to make the initialize and setup
functions optional.

A new SUNLinearSolver (and SUNMatrix) implementation was added to facilitate
the use of the SuperLU_DIST library with SUNDIALS.

Added a new SUNLinearSolver implementation,
`SUNLinearSolver_cuSolverSp_batchQR`, which leverages the NVIDIA cuSOLVER sparse
batched QR method for efficiently solving block diagonal linear systems on
NVIDIA GPUs.

Added three new accessor functions to the SUNLinSol_KLU module,
`SUNLinSol_KLUGetSymbolic`, `SUNLinSol_KLUGetNumeric`, and
`SUNLinSol_KLUGetCommon`, to provide user access to the underlying
KLU solver structures.

Added new Fortran 2003 interfaces for most SUNLINEARSOLVER modules. See
SUNLINEARSOLVER section in the user guides for more details on how to use
the interfaces.

### SUNNonlinearSolver

A new function was added to aid in creating custom SUNNONLINEARSOLVER objects.
The constructor `SUNNonlinSolNewEmpty` allocates an "empty" generic
SUNNONLINEARSOLVER with the object's content pointer and the function pointers
in the operations structure initialized to NULL. When used in the constructor
for custom objects this function will ease the introduction of any new optional
operations to the SUNNONLINEARSOLVER API by ensuring only required operations
need to be set.

To facilitate the use of user supplied nonlinear solver convergence test
functions the `SUNNonlinSolSetConvTestFn` function in the SUNNonlinearSolver API
has been updated to take a `void*` data pointer as input. The supplied data
pointer will be passed to the nonlinear solver convergence test function on each
call.

The inputs values passed to the first two inputs of the `SUNNonlinSolSolve`
function in the SUNNONLINEARSOLVER have been changed to be the predicted
state and the initial guess for the correction to that state. Additionally,
the definitions of `SUNNonlinSolLSetupFn` and `SUNNonlinSolLSolveFn` in the
SUNNonlinearSolver API have been updated to remove unused input parameters.
For more information on the nonlinear system formulation and the API functions
see the SUNNONLINEARSOLVER chapter in the user guides.

Added a new `SUNNonlinearSolver` implementation, `SUNNonlinsol_PetscSNES`,
which interfaces to the PETSc SNES nonlinear solver API.

Added new Fortran 2003 interfaces for most SUNNONLINEARSOLVER modules. See
SUNNONLINEARSOLVER section in the user guides for more details on how to use
the interfaces.

### CVODE and CVODES

Fixed a bug in the CVODE and CVODES constraint handling where the step size
could be set below the minimum step size.

Fixed a bug in the CVODE and CVODES nonlinear solver interfaces where the norm
of the accumulated correction was not updated when using a non-default
convergence test function.

Fixed a bug in the CVODES `cvRescale` function where the loops to compute the
array of scalars for the fused vector scale operation stopped one iteration
early.

Fixed a bug in CVODES where CVodeF would return the wrong flag under certain
cirumstances.

Fixed a bug in CVODES where CVodeF would not return a root in NORMAL_STEP mode
if the root occurred after the desired output time.

Fixed a memeory leak in FCVODE when not using the default nonlinear solver.

Removed extraneous calls to `N_VMin` for simulations where the scalar valued
absolute tolerance, or all entries of the vector-valued absolute tolerance
array, are strictly positive. In this scenario CVODE and CVODES will remove
at least one global reduction per time step.

The CVLS interface has been updated to only zero the Jacobian matrix before
calling a user-supplied Jacobian evaluation function when the attached linear
solver has type `SUNLINEARSOLVER_DIRECT`.

A new linear solver interface function, `CVLsLinSysFn`, was added as an
alternative method for evaluating the linear systems I - gamma J.

Added functions to get the current state and gamma value to CVODE and CVODES.
These functions may be useful to users who chose to provide their own nonlinear
solver implementation.

Added New Fortran 2003 interfaces to CVODE and CVODES were added. These new
interfaces were generated with SWIG-Fortran and provide a user an idiomatic
Fortran 2003 interface to most of the SUNDIALS C API. The existing CVODE F2003
interface, and all module implementations with existing Fortran 2003 interfaces
were updated accordingly. See the section "Using CVODE for Fortran
Applications" and "Using CVODES for Fortran Applications" in the appropriate
user guide for more details on how to use the interfaces.

### ARKODE

The MRIStep module has been updated to support explicit, implicit, or IMEX
methods as the fast integrator using the ARKStep module. As a result some
function signatures have been changed including MRIStepCreate which now
takes an ARKStep memory structure for the fast integration as an input.

Fixed a bug in the ARKStep time-stepping module in ARKODE that would result in
an infinite loop if the nonlinear solver failed to converge more than the
maximum allowed times during a single step.

Fixed a bug in ARKODE that would result in a "too much accuracy requested" error
when using fixed time step sizes with explicit methods in some cases.

Fixed a bug in ARKStep where the mass matrix linear solver setup function was
not called in the Matrix-free case.

Fixed a minor bug in ARKStep where an incorrect flag is reported when an
error occurs in the mass matrix setup or Jacobian-vector product setup
functions.

Fixed a memeory leak in FARKODE when not using the default nonlinear solver.

The reinitialization functions `ERKStepReInit`, `ARKStepReInit`, and
`MRIStepReInit` have been updated to retain the minimum and maxiumum step
size values from before reinitialization rather than resetting them to the
default values.

Removed extraneous calls to `N_VMin` for simulations where the scalar valued
absolute tolerance, or all entries of the vector-valued absolute tolerance
array, are strictly positive. In this scenario ARKODE steppers will remove
at least one global reduction per time step.

The ARKLS interface has been updated to only zero the Jacobian matrix before
calling a user-supplied Jacobian evaluation function when the attached linear
solver has type `SUNLINEARSOLVER_DIRECT`.

A new linear solver interface function, `ARKLsLinSysFn`, was added as an
alternative method for evaluating the linear systems M - gamma J and
I - gamma J.

Added two new embedded ARK methods of orders 4 and 5 to ARKODE (from
Kennedy & Carpenter, Appl. Numer. Math., 136:183--205, 2019).

Support for optional inequality constraints on individual components of the
solution vector has been added the ARKODE ERKStep and ARKStep modules. See
the descriptions of `ERKStepSetConstraints` and `ARKStepSetConstraints` for
more details. Note that enabling constraint handling requires the NVECTOR
operations `N_VMinQuotient`, `N_VConstrMask`, and `N_VCompare` that were not
previously required by ARKODE.

Added functions to get the current state and gamma value to the ARKStep module.
These functions may be useful to users who chose to provide their own nonlinear
solver implementation.

Add two new 'Set' functions to MRIStep, `MRIStepSetPreInnerFn` and
`MRIStepSetPostInnerFn` for performing communication or memory
transfers needed before or after the inner integration.

Added new Fortran 2003 interfaces to all ARKODE stepper modules. These new
interfaces were generated with SWIG-Fortran and provide a user an idiomatic
Fortran 2003 interface to most of the SUNDIALS C API. See the section "Using
ARKODE for Fortran Applications" in the user guide for more details on how
to use the interfaces.

### IDA and IDAS

A bug was fixed in the IDA and IDAS linear solver interfaces where an incorrect
Jacobian-vector product increment was used with iterative solvers other than
SPGMR and SPFGMR.

Fixed a bug in IDAS where IDASolveF would return the wrong flag under certain
cirumstances.

Fixed a bug in IDAS where IDASolveF would not return a root in NORMAL_STEP mode
if the root occurred after the desired output time.

Fixed a bug the IDAS IDAQuadReInitB function where an incorrect memory structure
was passed to IDAQuadReInit.

Fixed a memeory leak in FIDA when not using the default nonlinear solver.

Removed extraneous calls to `N_VMin` for simulations where the scalar valued
absolute tolerance, or all entries of the vector-valued absolute tolerance
array, are strictly positive. In this scenario IDA and IDAS will remove
at least one global reduction per time step.

The IDALS interface has been updated to only zero the Jacobian matrix before
calling a user-supplied Jacobian evaluation function when the attached linear
solver has type SUNLINEARSOLVER_DIRECT.

Added new Fortran 2003 interfaces to IDA and IDAS. These new interfaces were
generated with SWIG-Fortran and provide a user an idiomatic Fortran 2003
interface to most of the SUNDIALS C API.  See the section "Using IDA for Fortran
Applications" and "Using IDAS for Fortran Applications" in the appropriate
user guide for more details on how to use the interfaces.

### KINSOL

Fixed a bug in the KINSOL linear solver interface where the auxiliary scalar
`sJpnorm` was not computed when necessary with the Picard iteration and the
auxiliary scalar `sFdotJp` was unnecessarily computed in some cases.

The KINLS interface has been updated to only zero the Jacobian matrix before
calling a user-supplied Jacobian evaluation function when the attached linear
solver has type SUNLINEARSOLVER_DIRECT.

Added new Fortran 2003 interfaces to KINSOL. These new interfaces were
generated with SWIG-Fortran and provide a user an idiomatic Fortran 2003
interface to most of the SUNDIALS C API.  See the section "Using KINSOL for
Fortran Applications" for more details on how to use the interfaces.

## Changes to SUNDIALS in release 4.1.0

An additional N_Vector implementation was added for Tpetra vector from
Trilinos library to facilitate interoperability between SUNDIALS and Trilinos.
This implementation is accompanied by additions to user documentation and
SUNDIALS examples.

A bug was fixed where a nonlinear solver object could be freed twice in some use
cases.

The EXAMPLES_ENABLE_RAJA CMake option has been removed. The option
`EXAMPLES_ENABLE_CUDA` enables all examples that use CUDA including the RAJA
examples with a CUDA back end (if the RAJA NVECTOR is enabled).

The implementation header files (e.g. `arkode_impl.h`) are no longer installed.
This means users who are directly manipulating package memory structures will
need to update their code to use the package's public API.

Python is no longer required to run `make test` and `make test_install`.

Fixed a bug in `ARKodeButcherTable_Write` when printing a Butcher table
without an embedding.

## Changes to SUNDIALS in release 4.0.2

Added information on how to contribute to SUNDIALS and a contributing agreement.

Moved definitions of DLS and SPILS backwards compatibility functions to a source
file. The symbols are now included in the appropriate package library, e.g.
`libsundials_cvode.lib`.

## Changes to SUNDIALS in release 4.0.1

A bug in ARKODE where single precision builds would fail to compile has been
fixed.

## Changes to SUNDIALS in release 4.0.0

The direct and iterative linear solver interfaces in all SUNDIALS packages have
been merged into a single unified linear solver interface to support any valid
SUNLINSOL module. This includes the DIRECT and ITERATIVE types as well as the
new MATRIX_ITERATIVE type. Details regarding how SUNDIALS packages utilize
linear solvers of each type as well as discussion regarding intended use cases
for user-supplied SUNLINSOL implementations are included in the SUNLINSOL
chapter of the user guides. All example programs have been updated to use the
new unified interfaces.

The unified interface is very similar to the previous DLS and SPILS interfaces.
To minimize challenges in user migration to the unified linear solver interface,
the previous DLS and SPILS routines for all packages may still be used; these
will be deprecated in future releases, so we recommend that users migrate to the
new names soon. Additionally, we note that Fortran users will need to enlarge
their iout array of optional integer outputs, and update the indices that they
query for certain linear-solver-related statistics.

The names of all constructor routines for SUNDIALS-provided SUNLinSol
implementations have been updated to follow the naming convention SUNLinSol_*
where * is the name of the linear solver e.g., Dense, KLU, SPGMR, PCG, etc.
Solver-specific "set" routine names have been similarly standardized. To
minimize challenges in user migration to the new names, the previous routine
names may still be used; these will be deprecated in future releases, so we
recommend that users migrate to the new names soon. All example programs have
been updated to used the new naming convention.

The SUNBandMatrix constructor has been simplified to remove the storage upper
bandwidth argument.

SUNDIALS integrators (ARKODE, CVODE, CVODES, IDA, and IDAS) have been updated to
utilize generic nonlinear solver modules through the SUNNONLINSOL API. This API
will ease the addition of new nonlinear solver options and allow for external or
user-supplied nonlinear solvers. The SUNNONLINSOL API and provided SUNNONLINSOL
modules are described in a new user guide chapter and follow the same object
oriented design and implementation used by the NVECTOR, SUNMATRIX, and
SUNLINSOL modules. All integrator example programs have also been updated to
used the new nonlinear solver API.

Three fused vector operations and seven vector array operations have been added
to the NVECTOR API. These optional operations are disabled by default and may be
activated by calling vector specific routines after creating an NVECTOR. See the
NVECTOR chapter in the user guides for more information on the new operations.

Added a new NVECTOR (NVECTOR_OPENMPDEV) which leverages OpenMP 4.5+ device
offloading.

Multiple updates to the CUDA NVECTOR were made:

* Changed the `N_VMake_Cuda` function to take a host data pointer and a device
  data pointer instead of an `N_VectorContent_Cuda` object.

* Changed `N_VGetLength_Cuda` to return the global vector length instead of
  the local vector length.

* Added `N_VGetLocalLength_Cuda` to return the local vector length.

* Added `N_VGetMPIComm_Cuda` to return the MPI communicator used.

* Removed the accessor functions in the namespace suncudavec.

* Added the ability to set the `cudaStream_t` used for execution of the CUDA
  NVECTOR kernels. See the function `N_VSetCudaStreams_Cuda`.

* Added `N_VNewManaged_Cuda`, `N_VMakeManaged_Cuda`, and
  `N_VIsManagedMemory_Cuda` functions to accommodate using managed memory with
  the CUDA NVECTOR.

Multiple updates to the RAJA NVECTOR were made:

* Changed `N_VGetLength_Raja` to return the global vector length instead of
  the local vector length.

* Added `N_VGetLocalLength_Raja` to return the local vector length.

* Added `N_VGetMPIComm_Raja` to return the MPI communicator used.

* Removed the accessor functions in the namespace sunrajavec.

Two changes were made in the CVODE/CVODES/ARKODE initial step size algorithm:

  * Fixed an efficiency bug where an extra call to the RHS function was made.

  * Changed the behavior of the algorithm if the max-iterations case is hit.
    Before the algorithm would exit with the step size calculated on the
    penultimate iteration. Now it will exit with the step size calculated
    on the final iteration.

Fortran 2003 interfaces to CVODE, the fixed-point and Newton nonlinear solvers,
the dense, band, KLU, PCG, SPBCGS, SPFGMR, SPGMR, and SPTFQMR linear solvers,
and the serial, PThreads, and OpenMP NVECTORs have been added.

The ARKODE library has been entirely rewritten to support a modular approach to
one-step methods, which should allow for rapid research and development of novel
integration methods without affecting existing solver functionality.

A new ARKODE stepper, MRIStep, has been added for two rate explicit-explicit
multirate infinitesimal step methods.

ARKODE's dense output infrastructure has been improved to support higher-degree
Hermite polynomial interpolants (up to degree 5) over the last successful time
step.

## Changes to SUNDIALS in release 3.2.1

Fixed a bug in the CUDA NVECTOR where the `N_VInvTest` operation could write
beyond the allocated vector data.

Fixed library installation path for multiarch systems. This fix changes the
default library installation path to `CMAKE_INSTALL_PREFIX/CMAKE_INSTALL_LIBDIR`
from `CMAKE_INSTALL_PREFIX/lib`. `CMAKE_INSTALL_LIBDIR` is automatically set,
but is available as a CMAKE option that can modified.

## Changes to SUNDIALS in release 3.2.0

Fixed problem with index types which would occur with some compilers (e.g.
armclang) that did not define `__STDC_VERSION__`. The fix includes a
depcrecation of the current behavior of the `SUNDIALS_INDEX_TYPE` CMake option.

Fixed a thread-safety issue in CVODES and IDAS when using adjoint sensitivity
analysis.

Added hybrid MPI/CUDA and MPI/RAJA vectors to allow use of more than one MPI
rank when using a GPU system. The vectors assume one GPU device per MPI rank.

Changed the name of the RAJA nvector library to `libsundials_nveccudaraja.lib`
from `libsundials_nvecraja.lib` to better reflect that we only support CUDA as a
backend for RAJA currently.

Increased CMake minimum version to 3.1.3

Add constraint handling feature to CVODE and CVODES.

Fixed a bug in IDAS where the saved residual value used in the nonlinear solve
for consistent initial conditions was passed as temporary workspace and could be
overwritten.

Several changes were made to the build system. If MPI is enabled and MPI
compiler wrappers are not set, the build system will check if
`CMAKE_<language>_COMPILER` can compile MPI programs before trying to locate and
use an MPI installation. The native CMake FindMPI module is now used to locate
an MPI installation. The options for setting MPI compiler wrappers and the
executable for running MPI programs have been updated to align with those in
native CMake FindMPI module. This included changing `MPI_MPICC` to
`MPI_C_COMPILER`, `MPI_MPICXX` to `MPI_CXX_COMPILER` combining `MPI_MPIF77` and
`MPI_MPIF90` to `MPI_Fortran_COMPILER`, and changing `MPI_RUN_COMMAND` to
`MPIEXEC_EXECUTABLE`. When a Fortran name-mangling scheme is needed (e.g.,
`LAPACK_ENABLE` is `ON`) the build system will infer the scheme from the Fortran
compiler. If a Fortran compiler is not available or the inferred or default
scheme needs to be overridden, the advanced options `SUNDIALS_F77_FUNC_CASE` and
`SUNDIALS_F77_FUNC_UNDERSCORES` can be used to manually set the name-mangling
scheme and bypass trying to infer the scheme. Additionally, parts of the main
`CMakeLists.txt` file were moved to new files in the src and example directories
to make the CMake configuration file structure more modular.

## Changes to SUNDIALS in release 3.1.2

Fixed Windows specific problem where `sunindextype` was not correctly defined
when using 64-bit integers. On Windows `sunindextype` is now defined as the MSVC
basic type `__int64`.

Changed LICENSE install path to `instdir/include/sundials`.

Updated the minimum required version of CMake to 2.8.12 and enabled using rpath
by default to locate shared libraries on OSX.

The misnamed function `CVSpilsSetJacTimesSetupFnBS` in cvodes has been
deprecated and replaced by `CVSpilsSetJacTimesBS`. The deprecated function
`CVSpilsSetJacTimesSetupFnBS` will be removed in the next major release.

Added and updated usage-notes examples from the SUNDIALS website to work with
SUNDIALS 3.x. The new examples are `cvode/cvDisc_dns.c`,
`cvode/cvRoberts_dns_negsol.c`, and `cvodes/cvsRoberts_FSA_dns_Switch.c`.

Added sparse SUNMatrix "Reallocate" routine to allow specification of the
nonzero storage.

Updated the KLU SUNLinearSolver module to set constants for the two
reinitialization types, and fixed a bug in the full reinitialization approach
where the sparse SUNMatrix pointer would go out of scope on some architectures.

Updated the "ScaleAdd" and "ScaleAddI" implementations in the sparse SUNMatrix
module to more optimally handle the case where the target matrix contained
sufficient storage for the sum, but had the wrong sparsity pattern. The sum now
occurs in-place, by performing the sum backwards in the existing storage.
However, it is still more efficient if the user-supplied Jacobian routine
allocates storage for the sum I + gamma J or M + gamma J manually (with zero
entries if needed).

## Changes to SUNDIALS in release 3.1.1

Fixed a minor bug in the CVODE and CVODES `cvSLdet` routine, where a return was
missing in the error check for three inconsistent roots.

Fixed a potential memory leak in the SPGMR and SPFGMR linear solvers: if
"Initialize" was called multiple times then the solver memory was reallocated
(without being freed).

Fixed a minor bug in the `ARKReInit` routine, where a flag was incorrectly set
to indicate that the problem had been resized (instead of just re-initialized).

Fixed C++11 compiler errors/warnings about incompatible use of string literals.

Updated KLU SUNLinearSolver module to use a typedef for the precision-specific
solve function to be used (to avoid compiler warnings).

Added missing typecasts for some (`void*`) pointers to avoid compiler warnings.

Bugfix in `sunmatrix_sparse.c` where `int` was used instead of `sunindextype` in
one location.

Fixed a minor bug in `KINPrintInfo` where a case was missing for
`KIN_REPTD_SYSFUNC_ERR` leading to an undefined info message.

Added missing `#include <stdio.h>` in NVECTOR and SUNMATRIX header files.

Added missing prototypes for `ARKSpilsGetNumMTSetups` in ARKODE and
`IDASpilsGetNumJTSetupEvals` in IDA and IDAS.

Fixed an indexing bug in the CUDA NVECTOR implementation of `N_VWrmsNormMask`
and revised the RAJA NVECTOR implementation of `N_VWrmsNormMask` to work with
mask arrays using values other than zero or one. Replaced `double` with
`realtype` in the RAJA vector test functions.

Fixed compilation issue with GCC 7.3.0 and Fortran programs that do not require
a SUNMatrix or SUNLinearSolver module (e.g. iterative linear solvers, explicit
methods in ARKODE, functional iteration in CVODE, etc.).

## Changes to SUNDIALS in release 3.1.0

Added NVECTOR print functions that write vector data to a specified file (e.g.,
`N_VPrintFile_Serial`).

Added `make test` and `make test_install` options to the build system for
testing SUNDIALS after building with `make` and installing with `make install`
respectively.

Added "Changes in ..." (latest version) to all User Guides.

## Changes to SUNDIALS in release 3.0.0

Added new linear solver and matrix interfaces for all SUNDIALS packages and
updated the existing linear solver and matrix modules. The goal of the redesign
is to provide greater encapsulation and ease interfacing custom linear solvers
with linear solver libraries. Specific changes include:

 * Added generic SUNMATRIX module with three provided implementations:
   dense, banded and sparse.  These replicate previous SUNDIALS Dls and
   Sls matrix structures in a single object-oriented API.

 * Added example problems demonstrating use of generic SUNMATRIX modules.

 * Added generic SUNLINEARSOLVER module with eleven provided
   implementations: dense, banded, LAPACK dense, LAPACK band, KLU,
   SuperLU_MT, SPGMR, SPBCGS, SPTFQMR, SPFGMR, PCG.  These replicate
   previous SUNDIALS generic linear solvers in a single object-oriented
   API.

 * Added example problems demonstrating use of generic SUNLINEARSOLVER
   modules.

 * Expanded package-provided direct linear solver (Dls) interfaces and
   scaled, preconditioned, iterative linear solver (Spils) interfaces
   to utilize generic SUNMATRIX and SUNLINEARSOLVER objects.

 * Removed package-specific, linear solver-specific, solver modules
   (e.g. CVDENSE, KINBAND, IDAKLU, ARKSPGMR) since their functionality
   is entirely replicated by the generic Dls/Spils interfaces and
   SUNLINEARSOLVER/SUNMATRIX modules.  The exception is CVDIAG, a
   diagonal approximate Jacobian solver available to CVODE and CVODES.

 * Converted all SUNDIALS example problems to utilize new generic
   SUNMATRIX and SUNLINEARSOLVER objects, along with updated Dls and
   Spils linear solver interfaces.

 * Added Spils interface routines to ARKODE, CVODE, CVODES, IDA and
   IDAS to allow specification of a user-provided "JTSetup" routine.
   This change supports users who wish to set up data structures for
   the user-provided Jacobian-times-vector ("JTimes") routine, and
   where the cost of one JTSetup setup per Newton iteration can be
   amortized between multiple JTimes calls.

Corresponding updates were made to all the example programs.

Two new NVECTOR modules added: for CUDA and RAJA support for GPU systems
(Information on RAJA: <https://software.llnl.gov/RAJA/> )
These vectors are supplied to provide very basic support for running
on GPU architectures.  Users are advised that these vectors both move all data
to the GPU device upon construction, and speedup will only be realized if the
user also conducts the right-hand-side function evaluation on the device.
In addition, these vectors assume the problem fits on one GPU.
For further information about RAJA, users are referred to the web site,
<https://software.llnl.gov/RAJA/.>

Addition of sunindextype option for 32-bit or 64-bit integer data index types
within all SUNDIALS structures

  * sunindextype is defined to be int32_t or int64_t when portable types are
    supported, otherwise it is defined as int or long int.

  * The Fortran interfaces continue to use `long int` for indices, except for
    their sparse matrix interface that now uses the new sunindextype.

  * Includes interfaces to PETSc, hypre, SuperLU_MT, and KLU with either 32-bit
    or 64-bit capabilities depending how the user configures SUNDIALS.

To avoid potential namespace conflicts, the macros defining booleantype
values TRUE and FALSE have been changed to SUNTRUE and SUNFALSE respectively.

Temporary vectors were removed from preconditioner setup and solve
routines for all packages.  It is assumed that all necessary data
for user-provided preconditioner operations will be allocated and
stored in user-provided data structures.

The file include/sundials\_fconfig.h was added.  This file contains
SUNDIALS type information for use in Fortran programs.

Added support for many xSDK-compliant build system keys
(Information on xSDK compliance: <https://xsdk.info/policies/> )
The xSDK is a movement in scientific software to provide a foundation for the
rapid and efficient production of high-quality,
sustainable extreme-scale scientific applications.  More information can
be found at <https://xsdk.info.>

Added functions SUNDIALSGetVersion and SUNDIALSGetVersionNumber to
get SUNDIALS release version information at runtime.

### Build System

Renamed CMake options to enable/disable examples for greater clarity
and added option to enable/disable Fortran 77 examples:

  * Changed `EXAMPLES_ENABLE` to `EXAMPLES_ENABLE_C`
  * Changed `CXX_ENABLE` to `EXAMPLES_ENABLE_CXX`
  * Changed `F90_ENABLE` to `EXAMPLES_ENABLE_F90`
  * Added `EXAMPLES_ENABLE_F77` option

Added separate `BLAS_ENABLE` and `BLAS_LIBRARIES` CMake variables

Fixed minor CMake bugs and included additional error checking during CMake
configuration

Corrections and additions to all User Guides.

Added "Changes in ..." (latest version) section to the introduction to in all
User Guides.

### ARKODE

Added comments to `arkode_butcher.c` regarding which methods should have
coefficients accurate enough for use in quad precision.

Fixed `RCONST` usage in `arkode_butcher.c`.

Fixed bug in `arkInitialSetup` to ensure the mass matrix vector product is
set up before the "msetup" routine is called.

Fixed ARKODE printf-related compiler warnings when building SUNDIALS
with extended precision.

### CVODE and CVODES

In `CVodeFree`, now call `lfree` unconditionally (if non-NULL).

### IDA and IDAS

Added missing prototype for `IDASetMaxBacksIC` in `ida.h` and `idas.h`.

### KINSOL

Corrected KINSOL fcmix name translation for `FKIN_SPFGMR`.

Renamed `KINLocalFn` and `KINCommFn` to `KINBBDLocalFn` and `KINBBDCommFn`
respectively in the BBD preconditioner module for consistency with other
SUNDIALS solvers.<|MERGE_RESOLUTION|>--- conflicted
+++ resolved
@@ -22,6 +22,10 @@
 `SUNLINEARSOLVER_KOKKOSDENSE` sections in the documentation for more
 information.
 
+Added the functions `ARKStepSetTableName`, `ERKStepSetTableName`,
+`MRIStepCoupling_LoadTableByName`, `ARKodeButcherTable_LoadDIRKByName`, and
+`ARKodeButcherTable_LoadERKByName` to load a table from a string.
+
 Fixed a bug in the CUDA and HIP vectors where `N_VMaxNorm` would return the
 minimum positive floating-point value for the zero vector.
 
@@ -32,18 +36,6 @@
 Fixed a memory leak in CVODE and CVODES where the projection memory would not be
 deallocated when calling `CVodeFree`.
 
-<<<<<<< HEAD
-=======
-Added support for the [Ginkgo](https://ginkgo-project.github.io/)  linear
-algebra library. This support includes new `SUNMatrix` and `SUNLinearSolver`
-implementations, see the `SUNMATRIX_GINKGO` and `SUNLINEARSOLVER_GINKGO`
-sections in the documentation for more info.
-
-Added the functions `ARKStepSetTableName`, `ERKStepSetTableName`,
-`MRIStepCoupling_LoadTableByName`, `ARKodeButcherTable_LoadDIRKByName`, and
-`ARKodeButcherTable_LoadERKByName` to load a table from a string.
-
->>>>>>> 363bc986
 ## Changes to SUNDIALS in release 6.3.0
 
 Added `GetUserData` functions in each package to retrieve the user data pointer
