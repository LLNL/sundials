--- conflicted
+++ resolved
@@ -2,7 +2,6 @@
 
 ## Changes to SUNDIALS in release X.Y.Z
 
-<<<<<<< HEAD
 Added Multirate time step adaptivity controllers, based on the recently introduced
 `SUNAdaptController` base class, to ARKODE's MRIStep module.
 
@@ -11,7 +10,7 @@
 `ARKStepResetAccumulatedError`, `ARKStepGetAccumulatedError`,
 `ERKStepSetAccumulatedErrorType`, `ERKStepResetAccumulatedError`,
 and `ERKStepGetAccumulatedError` for details.
-=======
+
 Created shared user interface for ARKODE user-callable routines, to allow more
 uniform control over time-stepping algorithms, improved extensibility, and
 simplified code maintenance.  Marked the corresponding stepper-specific
@@ -23,7 +22,6 @@
 
 Deprecated `ARKStepSetOptimalParams` function; added instructions to user guide
 for users who wish to retain the current functionality.
->>>>>>> d10ca84d
 
 Updated the CMake variable `HIP_PLATFORM` default to `amd` as the previous
 default, `hcc`, is no longer recognized in ROCm 5.7.0 or newer. The new default
