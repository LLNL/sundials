--- conflicted
+++ resolved
@@ -12,7 +12,6 @@
 
 ### New Features and Enhancements
 
-<<<<<<< HEAD
 The following changes have been made to the default time step adaptivity
 parameters in ARKODE:
 
@@ -54,12 +53,6 @@
 Added `ARKodeSetAdaptControllerByName` to set a time step adaptivity controller
 with a string. There are also three new controllers: `SUNAdaptController_H0211`,
 `SUNAdaptController_H211`, and `SUNAdaptController_H312`.
-=======
-Added support for resizing CVODE and CVODES when solving initial value problems
-where the number of equations and unknowns changes over time. Resizing requires
-a user supplied history of solution and right-hand side values at the new
-problem size, see `CVodeResizeHistory` for more information.
->>>>>>> 2a817e70
 
 Improved the precision of the coefficients for `ARKODE_ARK324L2SA_ERK_4_2_3`,
 `ARKODE_VERNER_9_5_6`, `ARKODE_VERNER_10_6_7`, `ARKODE_VERNER_13_7_8`,
@@ -86,6 +79,11 @@
 | 5th Order Implicit | `ARKODE_ARK548L2SA_DIRK_8_4_5`                                   | `ARKODE_ESDIRK547L2SA2_7_4_5`                                      |
 | 4th Order ARK      | `ARKODE_ARK436L2SA_ERK_6_3_4` and `ARKODE_ARK436L2SA_DIRK_6_3_4` | `ARKODE_ARK437L2SA_ERK_7_3_4` and `ARKODE_ARK437L2SA_DIRK_7_3_4`   |
 | 5th Order ARK      | `ARKODE_ARK548L2SA_ERK_8_4_5` and `ARKODE_ARK548L2SA_DIRK_8_4_5` | `ARKODE_ARK548L2SAb_ERK_8_4_5` and `ARKODE_ARK548L2SAb_DIRK_8_4_5` |
+
+Added support for resizing CVODE and CVODES when solving initial value problems
+where the number of equations and unknowns changes over time. Resizing requires
+a user supplied history of solution and right-hand side values at the new
+problem size, see `CVodeResizeHistory` for more information.
 
 Added support in KINSOL for setting user-supplied functions to compute the
 damping factor and, when using Anderson acceleration, the depth in fixed-point
