--- conflicted
+++ resolved
@@ -2,10 +2,9 @@
 
 ## Changes to SUNDIALS in release 6.6.0
 
-<<<<<<< HEAD
 Added support for relaxation Runge-Kutta methods to ERKStep and ARKStep in
 ARKODE.
-=======
+
 Added the second order IMEX method from Giraldo, Kelly, and Constantinescu 2013
 as the default second order IMEX method in ARKStep. The explicit table is given
 by `ARKODE_ARK2_ERK_3_1_2` and the implicit table by `ARKODE_ARK2_DIRK_3_1_2`.
@@ -13,7 +12,6 @@
 Updated the F2003 utility routines `SUNDIALSFileOpen` and `SUNDIALSFileClose`
 to support user specification of `stdout` and `stderr` strings for the output
 file names.
->>>>>>> 008d69c6
 
 ## Changes to SUNDIALS in release 6.5.1
 
