# SUNDIALS Changelog

## Changes to SUNDIALS in release X.Y.Z

### Major Features

Created shared user interface functions for ARKODE to allow more uniform control
over time-stepping algorithms, improved extensibility, and simplified code
maintenance. The corresponding stepper-specific user-callable functions are now
deprecated and will be removed in a future major release.

Added CMake infrastructure that enables externally maintained addons/plugins to
be *optionally* built with SUNDIALS. See the [Contributing
Guide](./CONTRIBUTING.md) for more details.

### New Features and Enhancements

Added support for Kokkos Kernels v4.

Added the following Runge-Kutta Butcher tables
* `ARKODE_FORWARD_EULER_1_1`
* `ARKODE_RALSTON_EULER_2_1_2`
* `ARKODE_EXPLICIT_MIDPOINT_EULER_2_1_2`
* `ARKODE_BACKWARD_EULER_1_1`
* `ARKODE_IMPLICIT_MIDPOINT_1_2`
* `ARKODE_IMPLICIT_TRAPEZOIDAL_2_2`

Added the following MRI coupling tables
* `ARKODE_MRI_GARK_FORWARD_EULER`
* `ARKODE_MRI_GARK_RALSTON2`
* `ARKODE_MRI_GARK_RALSTON3`
* `ARKODE_MRI_GARK_BACKWARD_EULER`
* `ARKODE_MRI_GARK_IMPLICIT_MIDPOINT`
* `ARKODE_IMEX_MRI_GARK_EULER`
* `ARKODE_IMEX_MRI_GARK_TRAPEZOIDAL`
* `ARKODE_IMEX_MRI_GARK_MIDPOINT`

Users may now disable interpolated output in ARKODE by passing `ARK_INTERP_NONE`
to `ARKodeSetInterpolantType`. When interpolation is disabled, rootfinding is
not supported, implicit methods must use the trivial predictor (the default
option), and interpolation at stop times cannot be used (interpolating at stop
times is disabled by default). With interpolation disabled, calling
`ARKodeEvolve` in `ARK_NORMAL` mode will return at or past the requested output
time (setting a stop time may still be used to halt the integrator at a specific
time). Disabling interpolation will reduce the memory footprint of an integrator
by two or more state vectors (depending on the interpolant type and degree)
which can be beneficial when interpolation is not needed e.g., when integrating
to a final time without output in between or using an explicit fast time scale
integrator with an MRI method.

Added "Resize" capability to ARKODE's SPRKStep time-stepping module.

### Bug Fixes

Updated the CMake variable `HIP_PLATFORM` default to `amd` as the previous
default, `hcc`, is no longer recognized in ROCm 5.7.0 or newer. The new default
is also valid in older version of ROCm (at least back to version 4.3.1).

Changed the CMake version compatibility mode for SUNDIALS to `AnyNewerVersion`
instead of `SameMajorVersion`. This fixes the issue seen
[here](https://github.com/AMReX-Codes/amrex/pull/3835).

Fixed a CMake bug that caused an MPI linking error for our C++ examples in some
instances. Fixes [GitHub Issue
#464](https://github.com/LLNL/sundials/issues/464).

Fixed a bug in some Fortran examples where `c_null_ptr` was passed as an
argument to a function pointer instead of `c_null_funptr`. This caused
compilation issues with the Cray Fortran compiler.

Fixed a bug in the HIP execution policies where `WARP_SIZE` would not be set
with ROCm 6.0.0 or newer.

Fixed a bug that caused error messages to be cut off in some cases. Fixes
[GitHub Issue #461](https://github.com/LLNL/sundials/issues/461).

Fixed a memory leak when an error handler was added to a `SUNContext`. Fixes
[GitHub Issue #466](https://github.com/LLNL/sundials/issues/466).

Fixed a bug where `MRIStepEvolve` would not handle a recoverable error produced
from evolving the inner stepper.

Added missing `SetRootDirection` and `SetNoInactiveRootWarn` functions to
ARKODE's SPRKStep time-stepping module.

Fixed a bug in `ARKodeSPRKTable_Create` where the coefficient arrays were not
allocated.

<<<<<<< HEAD
### Deprecation Notices

Numerous ARKODE stepper-specific functions are now deprecated in favor of
ARKODE-wide functions.

Deprecated `ARKStepSetOptimalParams` function. This functions does not have an
ARKODE-wide equivalent, instructions have been added to the user guide for how
to retain the current functionality using other user-callable functions.
=======
Fix bug on LLP64 platforms (like Windows 64-bit) where `KLU_INDEXTYPE` could be
32 bits wide even if `SUNDIALS_INT64_T` is defined.
>>>>>>> c0318842

## Changes to SUNDIALS in release v7.0.0

### Major Feature

SUNDIALS now has more robust and uniform error handling. Non-release builds will
be built with additional error checking by default. See the
[Error Checking](https://sundials.readthedocs.io/en/latest/sundials/Errors_link.html)
section in the user guide for details.

### Breaking Changes

#### Minimum C Standard

SUNDIALS now requires using a compiler that supports a subset of the C99
standard. Note with the Microsoft C/C++ compiler the subset of C99 features
utilized by SUNDIALS are available starting with [Visual Studio 2015](https://learn.microsoft.com/en-us/cpp/overview/visual-cpp-language-conformance?view=msvc-170#c-standard-library-features-1).

#### Minimum CMake Version

CMake 3.18 or newer is now required when building SUNDIALS.

#### Deprecated Types and Functions Removed

The previously deprecated types `realtype` and `booleantype` were removed from
`sundials_types.h` and replaced with `sunrealtype` and `sunbooleantype`. The
deprecated names for these types can be used by including the header file
`sundials_types_deprecated.h` but will be fully removed in the next major
release. Functions, types and header files that were previously deprecated have
also been removed.

#### Error Handling Changes

With the addition of the new error handling capability, the `*SetErrHandlerFn`
and `*SetErrFile` functions in CVODE(S), IDA(S), ARKODE, and KINSOL have been
removed. Users of these functions can use the functions
`SUNContext_PushErrHandler`, and `SUNLogger_SetErrorFilename` instead. For
further details see the
[Error Checking](https://sundials.readthedocs.io/en/latest/sundials/Errors_link.html)
and
[Logging](https://sundials.readthedocs.io/en/latest/sundials/Logging_link.html)
sections in the documentation.

In addition the following names/symbols were replaced by `SUN_ERR_*` codes:

| Removed                        | Replaced with `SUNErrCode`        |
|:-------------------------------|:----------------------------------|
| `SUNLS_SUCCESS`                | `SUN_SUCCESS`                     |
| `SUNLS_UNRECOV_FAILURE`        | no replacement (value was unused) |
| `SUNLS_MEM_NULL`               | `SUN_ERR_ARG_CORRUPT`             |
| `SUNLS_ILL_INPUT`              | `SUN_ERR_ARG_*`                   |
| `SUNLS_MEM_FAIL`               | `SUN_ERR_MEM_FAIL`                |
| `SUNLS_PACKAGE_FAIL_UNREC`     | `SUN_ERR_EXT_FAIL`                |
| `SUNLS_VECTOROP_ERR`           | `SUN_ERR_OP_FAIL`                 |
| `SUN_NLS_SUCCESS`              | `SUN_SUCCESS`                     |
| `SUN_NLS_MEM_NULL`             | `SUN_ERR_ARG_CORRUPT`             |
| `SUN_NLS_MEM_FAIL`             | `SUN_ERR_MEM_FAIL`                |
| `SUN_NLS_ILL_INPUT`            | `SUN_ERR_ARG_*`                   |
| `SUN_NLS_VECTOROP_ERR`         | `SUN_ERR_OP_FAIL`                 |
| `SUN_NLS_EXT_FAIL`             | `SUN_ERR_EXT_FAIL`                |
| `SUNMAT_SUCCESS`               | `SUN_SUCCESS`                     |
| `SUNMAT_ILL_INPUT`             | `SUN_ERR_ARG_*`                   |
| `SUNMAT_MEM_FAIL`              | `SUN_ERR_MEM_FAIL`                |
| `SUNMAT_OPERATION_FAIL`        | `SUN_ERR_OP_FAIL`                 |
| `SUNMAT_MATVEC_SETUP_REQUIRED` | `SUN_ERR_OP_FAIL`                 |

The following functions have had their signature updated to ensure they can
leverage the new SUNDIALS error handling capabilities.

```c
// From sundials_futils.h
SUNDIALSFileOpen
SUNDIALSFileClose

// From sundials_memory.h
SUNMemoryNewEmpty
SUNMemoryHelper_Alias
SUNMemoryHelper_Wrap

// From sundials_nvector.h
N_VNewVectorArray
```

#### SUNComm Type Added

We have replaced the use of a type-erased (i.e., `void*`) pointer to a
communicator in place of `MPI_Comm` throughout the SUNDIALS API with a
`SUNComm`, which is just a typedef to an `int` in builds without MPI
and a typedef to a `MPI_Comm` in builds with MPI. As a result:

- When MPI is enabled, all SUNDIALS libraries will include MPI symbols and
  applications will need to include the path for MPI headers and link against
  the corresponding MPI library.

- All users will need to update their codes because the call to
  `SUNContext_Create` now takes a `SUNComm` instead
  of type-erased pointer to a communicator. For non-MPI codes,
  pass `SUN_COMM_NULL` to the `comm` argument instead of
  `NULL`. For MPI codes, pass the `MPI_Comm` directly.

- The same change must be made for calls to
  `SUNLogger_Create` or `SUNProfiler_Create`.

- Some users will need to update their calls to `N_VGetCommunicator`, and
  update any custom `N_Vector` implementations that provide
  `N_VGetCommunicator`, since it now returns a `SUNComm`.

The change away from type-erased pointers for `SUNComm` fixes problems like the
one described in [GitHub Issue #275](https://github.com/LLNL/sundials/issues/275).

The SUNLogger is now always MPI-aware if MPI is enabled in SUNDIALS and the
`SUNDIALS_LOGGING_ENABLE_MPI` CMake option and macro definition were removed
accordingly.

#### SUNDIALS Core Library

Users now need to link to `sundials_core` in addition to the libraries already
linked to. This will be picked up automatically in projects that use the
SUNDIALS CMake target. The library `sundials_generic` has been superseded by
`sundials_core` and is no longer available. This fixes some duplicate symbol
errors on Windows when linking to multiple SUNDIALS libraries.

#### Fortran Interface Modules Streamlined

We have streamlined the Fortran modules that need to be included by users by combining
the SUNDIALS core into one Fortran module, `fsundials_core_mod`. Modules for
implementations of the core APIs still exist (e.g., for the Dense linear solver there
is `fsunlinsol_dense_mod`) as do the modules for the SUNDIALS packages (e.g., `fcvode_mod`).
The following modules are the ones that have been consolidated into `fsundials_core_mod`:

```
fsundials_adaptcontroller_mod
fsundials_context_mod
fsundials_futils_mod
fsundials_linearsolver_mod
fsundials_logger_mod
fsundials_matrix_mod
fsundials_nonlinearsolver_mod
fsundials_nvector_mod
fsundials_profiler_mod
fsundials_types_mod
```

### Minor Changes

The `CMAKE_BUILD_TYPE` defaults to `RelWithDebInfo` mode now i.e., SUNDIALS
will be built with optimizations and debugging symbols enabled by default.
Previously the build type was unset by default so no optimization or debugging
flags were set.

The advanced CMake options to override the inferred LAPACK name-mangling scheme
have been updated from `SUNDIALS_F77_FUNC_CASE` and
`SUNDIALS_F77_FUNC_UNDERSCORES` to `SUNDIALS_LAPACK_CASE` and
`SUNDIALS_LAPACK_UNDERSCORES`, respectively.

As a subset of C99 is now required the CMake option `USE_GENERIC_MATH` as been
removed.

The C++ convenience classes (e.g., `sundials::Context`) have been moved to
from SUNDIALS `.h` headers to corresponding `.hpp` headers (e.g.,
`sundials/sundials_context.hpp`) so C++ codes do not need to compile with
C++14 support when using the C API.

Converted most previous Fortran 77 and 90 examples to use SUNDIALS' Fortran 2003
interface.

### Bug Fixes

Fixed [#329](https://github.com/LLNL/sundials/issues/329) so that C++20 aggregate initialization can be used.

Fixed integer overflow in the internal SUNDIALS hashmap. This resolves
[#409](https://github.com/LLNL/sundials/issues/409) and
[#249](https://github.com/LLNL/sundials/issues/249).

### Deprecation Notice

The functions in `sundials_math.h` will be deprecated in the next release.

```c
  sunrealtype SUNRpowerI(sunrealtype base, int exponent);
  sunrealtype SUNRpowerR(sunrealtype base, sunrealtype exponent);
  sunbooleantype SUNRCompare(sunrealtype a, sunrealtype b);
  sunbooleantype SUNRCompareTol(sunrealtype a, sunrealtype b, sunrealtype tol);
  sunrealtype SUNStrToReal(const char* str);
```

Additionally, the following header files (and everything in them) will be
deprecated -- users who rely on these are recommended to transition to the
corresponding `SUNMatrix` and `SUNLinearSolver` modules:

```c
sundials_direct.h
sundials_dense.h
sundials_band.h
```

## Changes to SUNDIALS in release 6.7.0

### Major Feature

Added the `SUNAdaptController` base class, ported ARKODE's internal
implementations of time step controllers into implementations of this class,
and updated ARKODE to use these objects instead of its own implementations.
Added `ARKStepSetAdaptController` and `ERKStepSetAdaptController` routines
so that users can modify controller parameters, or even provide custom
implementations.

### New Features

Improved computational complexity of `SUNMatScaleAddI_Sparse` from `O(M*N)` to
`O(NNZ)`.

Added Fortran support for the LAPACK dense `SUNLinearSolver` implementation.

Added the routines `ARKStepSetAdaptivityAdjustment` and
`ERKStepSetAdaptivityAdjustment`, that allow users to adjust the
value for the method order supplied to the temporal adaptivity controllers.
The ARKODE default for this adjustment has been -1 since its initial
release, but for some applications a value of 0 is more appropriate.
Users who notice that their simulations encounter a large number of
temporal error test failures may want to experiment with adjusting this value.

Added the third order ERK method `ARKODE_SHU_OSHER_3_2_3`, the fourth order
ERK method `ARKODE_SOFRONIOU_SPALETTA_5_3_4`, the sixth order ERK method
`ARKODE_VERNER_9_5_6`, the seventh order ERK method `ARKODE_VERNER_10_6_7`,
the eighth order ERK method `ARKODE_VERNER_13_7_8`, and the ninth order ERK
method `ARKODE_VERNER_16_8_9`.

ARKStep, ERKStep, MRIStep, and SPRKStep were updated to remove a potentially
unnecessary right-hand side evaluation at the end of an integration. ARKStep was
additionally updated to remove extra right-hand side evaluations when using an
explicit method or an implicit method with an explicit first stage.

The `MRIStepInnerStepper` class in MRIStep was updated to make supplying an
`MRIStepInnerFullRhsFn` optional.

### Bug Fixes

Changed the `SUNProfiler` so that it does not rely on `MPI_WTime` in any case.
This fixes [GitHub Issue #312](https://github.com/LLNL/sundials/issues/312).

Fixed scaling bug in `SUNMatScaleAddI_Sparse` for non-square matrices.

Fixed a regression introduced by the stop time bug fix in v6.6.1 where ARKODE,
CVODE, CVODES, IDA, and IDAS would return at the stop time rather than the
requested output time if the stop time was reached in the same step in which the
output time was passed.

Fixed a bug in ERKStep where methods with `c[s-1] = 1` but `a[s-1,j] != b[j]`
were incorrectly treated as having the first same as last (FSAL) property.

Fixed a bug in ARKODE where `ARKStepSetInterpolateStopTime` would return an
interpolated solution at the stop time in some cases when interpolation was
disabled.

Fixed a bug in `ARKStepSetTableNum` wherein it did not recognize
`ARKODE_ARK2_ERK_3_1_2` and `ARKODE_ARK2_DIRK_3_1_2` as a valid additive
Runge--Kutta Butcher table pair.

Fixed a bug in `MRIStepCoupling_Write` where explicit coupling tables were not
written to the output file pointer.

Fixed missing soversions in some `SUNLinearSolver` and `SUNNonlinearSolver`
CMake targets.

Renamed some internal types in CVODES and IDAS to allow both packages to be
built together in the same binary.

## Changes to SUNDIALS in release 6.6.2

Fixed the build system support for MAGMA when using a NVIDIA HPC SDK
installation of CUDA and fixed the targets used for rocBLAS and rocSPARSE.

## Changes to SUNDIALS in release 6.6.1

### New Features

Updated the Tpetra NVector interface to support Trilinos 14.

### Bug Fixes

Fixed a memory leak when destroying a CUDA, HIP, SYCL, or system SUNMemoryHelper
object.

Fixed a bug in ARKODE, CVODE, CVODES, IDA, and IDAS where the stop time may not
be cleared when using normal mode if the requested output time is the same as
the stop time. Additionally, with ARKODE, CVODE, and CVODES this fix removes an
unnecessary interpolation of the solution at the stop time that could occur in
this case.

## Changes to SUNDIALS in release 6.6.0

### Major Features

A new time-stepping module, `SPRKStep`, was added to ARKODE. This time-stepper
provides explicit symplectic partitioned Runge-Kutta methods up to order 10
for separable Hamiltonian systems.

Added support for relaxation Runge-Kutta methods in ERKStep and ARKStep in
ARKODE.

### New Features

Updated CVODE, CVODES and ARKODE default behavior when returning the solution when
the internal time has reached a user-specified stop time.  Previously, the output
solution was interpolated to the value of `tstop`; the default is now to copy the
internal solution vector.  Users who wish to revert to interpolation may call a new
routine `CVodeSetInterpolateStopTime`, `ARKStepSetInterpolateStopTime`,
`ERKStepSetInterpolateStopTime`, or `MRIStepSetInterpolateStopTime`.

Added the second order IMEX method from Giraldo, Kelly, and Constantinescu 2013
as the default second order IMEX method in ARKStep. The explicit table is given
by `ARKODE_ARK2_ERK_3_1_2` and the implicit table by `ARKODE_ARK2_DIRK_3_1_2`.

Updated the F2003 utility routines `SUNDIALSFileOpen` and `SUNDIALSFileClose`
to support user specification of `stdout` and `stderr` strings for the output
file names.

## Bug Fixes

A potential bug was fixed when using inequality constraint handling and
calling `ARKStepGetEstLocalErrors` or `ERKStepGetEstLocalErrors` after a failed
step in which an inequality constraint violation occurred. In this case, the
values returned by `ARKStepGetEstLocalErrors` or `ERKStepGetEstLocalErrors` may
have been invalid.

## Changes to SUNDIALS in release 6.5.1

### New Features

Added the functions `ARKStepClearStopTime`, `ERKStepClearStopTime`,
`MRIStepClearStopTime`, `CVodeClearStopTime`, and `IDAClearStopTime` to
disable a previously set stop time.

The default interpolant in ARKODE when using a first order method has been
updated to a linear interpolant to ensure values obtained by the integrator are
returned at the ends of the time interval. To restore the previous behavior of
using a constant interpolant call `ARKStepSetInterpolantDegree`,
`ERKStepSetInterpolantDegree`, or `MRIStepSetInterpolantDegree` and set the
interpolant degree to zero before evolving the problem.

### Bug Fixes

Fixed build errors when using SuperLU_DIST with ROCM enabled to target AMD GPUs.

Fixed compilation errors in some SYCL examples when using the `icx` compiler.

## Changes to SUNDIALS in release 6.5.0

### New Features

A new capability to keep track of memory allocations made through the `SUNMemoryHelper`
classes has been added. Memory allocation stats can be accessed through the
`SUNMemoryHelper_GetAllocStats` function. See the documentation for
the `SUNMemoryHelper` classes for more details.

Added the functions `ARKStepGetJac`, `ARKStepGetJacTime`,
`ARKStepGetJacNumSteps`, `MRIStepGetJac`, `MRIStepGetJacTime`,
`MRIStepGetJacNumSteps`, `CVodeGetJac`, `CVodeGetJacTime`,
`CVodeGetJacNumSteps`, `IDAGetJac`, `IDAGetJacCj`, `IDAGetJacTime`,
`IDAGetJacNumSteps`, `KINGetJac`, `KINGetJacNumIters` to assist in
debugging simulations utilizing a matrix-based linear solver.

Added support for CUDA 12.

Added support for the SYCL backend with RAJA 2022.x.y.

### Bug Fixes

Fixed an underflow bug during root finding in ARKODE, CVODE, CVODES, IDA and
IDAS. This fixes [GitHub Issue #57](https://github.com/LLNL/sundials/issues/57>).

Fixed an issue with finding oneMKL when using the `icpx` compiler with the
`-fsycl` flag as the C++ compiler instead of `dpcpp`.

Fixed the shape of the arrays returned by `FN_VGetArrayPointer` functions as well
as the `FSUNDenseMatrix_Data`, `FSUNBandMatrix_Data`, `FSUNSparseMatrix_Data`,
`FSUNSparseMatrix_IndexValues`, and `FSUNSparseMatrix_IndexPointers` functions.
Compiling and running code that uses the SUNDIALS Fortran interfaces with
bounds checking will now work.

Fixed an implicit conversion error in the Butcher table for ESDIRK5(4)7L[2]SA2.

## Changes to SUNDIALS in release 6.4.1

Fixed a bug with the Kokkos interfaces that would arise when using clang.

Fixed a compilation error with the Intel oneAPI 2022.2 Fortran compiler in the
Fortran 2003 interface test for the serial `N_Vector`.

Fixed a bug in the SUNLINSOL_LAPACKBAND and SUNLINSOL_LAPACKDENSE modules
which would cause the tests to fail on some platforms.

## Changes to SUNDIALS in release 6.4.0

### New Requirements

CMake 3.18.0 or newer is now required for CUDA support.

A C++14 compliant compiler is now required for C++ based features and examples
e.g., CUDA, HIP, RAJA, Trilinos, SuperLU_DIST, MAGMA, Ginkgo, and Kokkos.

### Major Features

Added support for the [Ginkgo](https://ginkgo-project.github.io/) linear algebra
library. This support includes new `SUNMatrix` and `SUNLinearSolver`
implementations, see the `SUNMATRIX_GINKGO` and `SUNLINEARSOLVER_GINKGO`
sections in the documentation for more information.

Added new `NVector`, dense `SUNMatrix`, and dense `SUNLinearSolver`
implementations utilizing [Kokkos Ecosystem](https://kokkos.org/) for
performance portability, see the `NVECTOR_KOKKOS`, `SUNMATRIX_KOKKOSDENSE` and
`SUNLINEARSOLVER_KOKKOSDENSE` sections in the documentation for more
information.

### New Features

Added support for GPU enabled SuperLU_DIST and SuperLU_DIST v8.x.x. Removed
support for SuperLU_DIST v6.x.x or older. Fix mismatched definition and
declaration bug in SuperLU_DIST matrix constructor.

Added the functions `ARKStepSetTableName`, `ERKStepSetTableName`,
`MRIStepCoupling_LoadTableByName`, `ARKodeButcherTable_LoadDIRKByName`, and
`ARKodeButcherTable_LoadERKByName` to load a table from a string.

### Bug Fixes

Fixed a bug in the CUDA and HIP vectors where `N_VMaxNorm` would return the
minimum positive floating-point value for the zero vector.

Fixed memory leaks/out of bounds memory accesses in the ARKODE MRIStep module
that could occur when attaching a coupling table after reinitialization with a
different number of stages than originally selected.

Fixed a memory leak in CVODE and CVODES where the projection memory would not be
deallocated when calling `CVodeFree`.

## Changes to SUNDIALS in release 6.3.0

### New Features

Added `GetUserData` functions in each package to retrieve the user data pointer
provided to `SetUserData` functions. See `ARKStepGetUserData`,
`ERKStepGetUserData`, `MRIStepGetUserData`, `CVodeGetUserData`,
`IDAGetUserData`, or `KINGetUserData` for more information.

Added a variety of embedded DIRK methods from [Kennedy & Carpenter,
NASA TM-2016-219173, 2016] and [Kennedy & Carpenter, Appl. Numer. Math., 146, 2019] to
ARKODE.

Updated `MRIStepReset` to call the corresponding `MRIStepInnerResetFn` with the same
(*tR*,*yR*) arguments for the `MRIStepInnerStepper` object that is used to evolve the
MRI "fast" time scale subproblems.

Added a new [example](examples/cvode/serial/cvRocket_dns.c) which
demonstrates using CVODE with a discontinuous right-hand-side function
and rootfinding.

### Bug Fixes

Fixed a bug in `ERKStepReset`, `ERKStepReInit`, `ARKStepReset`, `ARKStepReInit`,
`MRIStepReset`, and `MRIStepReInit` where a previously-set value of *tstop* (from
a call to `ERKStepSetStopTime`, `ARKStepSetStopTime`, or `MRIStepSetStopTime`,
respectively) would not be cleared.

Fixed the unituitive behavior of the `USE_GENERIC_MATH` CMake option which
caused the double precision math functions to be used regardless of the value of
`SUNDIALS_PRECISION`. Now, SUNDIALS will use precision appropriate math
functions when they are available and the user may provide the math library to
link to via the advanced CMake option `SUNDIALS_MATH_LIBRARY`.

Changed `SUNDIALS_LOGGING_ENABLE_MPI` CMake option default to be 'OFF'. This
fixes [GitHub Issue #177](https://github.com/LLNL/sundials/issues/177).

## Changes to SUNDIALS in release 6.2.0

### Major Features

Added the `SUNLogger` API which provides a SUNDIALS-wide
mechanism for logging of errors, warnings, informational output,
and debugging output.

Added support to CVODES for integrating IVPs with constraints using BDF methods
and projecting the solution onto the constraint manifold with a user defined
projection function. This implementation is accompanied by additions to the
CVODES user documentation and examples.

### New Features

Added the function `SUNProfiler_Reset` to reset the region timings and counters
to zero.

Added the following functions to output all of the integrator, nonlinear solver,
linear solver, and other statistics in one call:

* `ARKStepPrintAllStats`
* `ERKStepPrintAllStats`
* `MRIStepPrintAllStats`
* `CVodePrintAllStats`
* `IDAPrintAllStats`
* `KINPrintAllStats`

The file `scripts/sundials_csv.py` contains functions for parsing the
comma-separated value (CSV) output files when using the CSV output format.

Added functions to CVODE, CVODES, IDA, and IDAS to change the default step size
adaptivity parameters. For more information see the documentation for:

* `CVodeSetEtaFixedStepBounds`
* `CVodeSetEtaMaxFirstStep`
* `CVodeSetEtaMaxEarlyStep`
* `CVodeSetNumStepsEtaMaxEarlyStep`
* `CVodeSetEtaMax`
* `CVodeSetEtaMin`
* `CVodeSetEtaMinErrFail`
* `CVodeSetEtaMaxErrFail`
* `CVodeSetNumFailsEtaMaxErrFail`
* `CVodeSetEtaConvFail`
* `IDASetEtaFixedStepBounds`
* `IDAsetEtaMax`
* `IDASetEtaMin`
* `IDASetEtaLow`
* `IDASetEtaMinErrFail`
* `IDASetEtaConvFail`

Added the functions `ARKStepSetDeduceImplicitRhs` and
`MRIStepSetDeduceImplicitRhs` to optionally remove an evaluation of the implicit
right-hand side function after nonlinear solves. See the mathematical
considerations section of the user guide for information on using this
optimization.

Added the function `MRIStepSetOrder` to select the default MRI method of a given
order.

Added the functions `CVodeSetDeltaGammaMaxLSetup` and
`CVodeSetDeltaGammaMaxBadJac` in CVODE and CVODES to adjust the `gamma` change
thresholds to require a linear solver setup or Jacobian/precondition update,
respectively.

Added the function `IDASetDetlaCjLSetup` in IDA and IDAS to adjust the parameter
that determines when a change in `c_j` requires calling the linear solver setup
function.

Added the function `IDASetMinStep` to set a minimum step size.

### Bug Fixes

Fixed the `SUNContext` convenience class for C++ users to disallow copy
construction and allow move construction.

The behavior of `N_VSetKernelExecPolicy_Sycl` has been updated to be consistent
with the CUDA and HIP vectors. The input execution policies are now cloned and
may be freed after calling `N_VSetKernelExecPolicy_Sycl`. Additionally, `NULL`
inputs are now allowed and, if provided, will reset the vector execution
policies to the defaults.

A memory leak in the SYCL vector was fixed where the execution policies were not
freed when the vector was destroyed.

The include guard in `nvector_mpimanyvector.h` has been corrected to enable
using both the ManyVector and MPIManyVector vector implementations in the same
simulation.

A bug was fixed in the ARKODE, CVODE(S), and IDA(S) functions to retrieve the
number of nonlinear solver failures. The failure count returned was the number
of failed *steps* due to a nonlinear solver failure i.e., if a nonlinear solve
failed with a stale Jacobian or preconditioner but succeeded after updating the
Jacobian or preconditioner, the initial failure was not included in the
nonlinear solver failure count. The following functions have been updated to
return the total number of nonlinear solver failures:

* `ARKStepGetNumNonlinSolvConvFails`
* `ARKStepGetNonlinSolvStats`
* `MRIStepGetNumNonlinSolvConvFails`
* `MRIStepGetNonlinSolvStats`
* `CVodeGetNumNonlinSolvConvFails`
* `CVodeGetNonlinSolvStats`
* `CVodeGetSensNumNonlinSolvConvFails`
* `CVodeGetSensNonlinSolvStats`
* `CVodeGetStgrSensNumNonlinSolvConvFails`
* `CVodeGetStgrSensNonlinSolvStats`
* `IDAGetNumNonlinSolvConvFails`
* `IDAGetNonlinSolvStats`
* `IDAGetSensNumNonlinSolvConvFails`
* `IDAGetSensNonlinSolvStats`

As a result of this change users may see an increase in the number of failures
reported from the above functions. The following functions have been added to
retrieve the number of failed steps due to a nonlinear solver failure i.e., the
counts previously returned by the above functions:

* `ARKStepGetNumStepSolveFails`
* `MRIStepGetNumStepSolveFails`
* `CVodeGetNumStepSolveFails`
* `CVodeGetNumStepSensSolveFails`
* `CVodeGetNumStepStgrSensSolveFails`
* `IDAGetNumStepSolveFails`
* `IDAGetNumStepSensSolveFails`

Changed exported SUNDIALS PETSc CMake targets to be INTERFACE IMPORTED instead
of UNKNOWN IMPORTED.

### Deprecation Notice

Deprecated the following functions, it is recommended to use the `SUNLogger` API
instead.

* `ARKStepSetDiagnostics`
* `ERKStepSetDiagnostics`
* `MRIStepSetDiagnostics`
* `KINSetInfoFile`
* `SUNNonlinSolSetPrintLevel_Newton`
* `SUNNonlinSolSetInfoFile_Newton`
* `SUNNonlinSolSetPrintLevel_FixedPoint`
* `SUNNonlinSolSetInfoFile_FixedPoint`
* `SUNLinSolSetInfoFile_PCG`
* `SUNLinSolSetPrintLevel_PCG`
* `SUNLinSolSetInfoFile_SPGMR`
* `SUNLinSolSetPrintLevel_SPGMR`
* `SUNLinSolSetInfoFile_SPFGMR`
* `SUNLinSolSetPrintLevel_SPFGMR`
* `SUNLinSolSetInfoFile_SPTFQM`
* `SUNLinSolSetPrintLevel_SPTFQMR`
* `SUNLinSolSetInfoFile_SPBCGS`
* `SUNLinSolSetPrintLevel_SPBCGS`

The `SUNLinSolSetInfoFile_*` and  `SUNNonlinSolSetInfoFile_*` family of
functions are now enabled by setting the CMake option `SUNDIALS_LOGGING_LEVEL`
to a value `>= 3`.

## Changes to SUNDIALS in release 6.1.1

### New Features

Added new Fortran example program,
`examples/arkode/F2003_serial/ark_kpr_mri_f2003.f90` demonstrating MRI
capabilities.

### Bug Fixes

Fixed exported `SUNDIALSConfig.cmake`.

Fixed Fortran interface to `MRIStepInnerStepper` and `MRIStepCoupling`
structures and functions.

## Changes to SUNDIALS in release 6.1.0

### New Features

Added new reduction implementations for the CUDA and HIP vectors that use
shared memory (local data storage) instead of atomics. These new implementations
are recommended when the target hardware does not provide atomic support for the
floating point precision that SUNDIALS is being built with. The HIP vector uses
these by default, but the `N_VSetKernelExecPolicy_Cuda` and
`N_VSetKernelExecPolicy_Hip` functions can be used to choose between
different reduction implementations.

`SUNDIALS::<lib>` targets with no static/shared suffix have been added for use
within the build directory (this mirrors the targets exported on installation).

`CMAKE_C_STANDARD` is now set to 99 by default.

### Bug Fixes

Fixed exported `SUNDIALSConfig.cmake` when profiling is enabled without Caliper.

Fixed `sundials_export.h` include in `sundials_config.h`.

Fixed memory leaks in the SuperLU_MT linear solver interface.

## Changes to SUNDIALS in release 6.0.0

### Breaking Changes

#### SUNContext Object Added

SUNDIALS v6.0.0 introduces a new `SUNContext` object on which all other SUNDIALS
objects depend. As such, the constructors for all SUNDIALS packages, vectors,
matrices, linear solvers, nonlinear solvers, and memory helpers have been
updated to accept a context as the last input. Users upgrading to SUNDIALS
v6.0.0 will need to call `SUNContext_Create` to create a context object with
before calling any other SUNDIALS library function, and then provide this object
to other SUNDIALS constructors. The context object has been introduced to allow
SUNDIALS to provide new features, such as the profiling/instrumentation also
introduced in this release, while maintaining thread-safety. See the
documentation section on the `SUNContext` for more details.

The script `upgrade-to-sundials-6-from-5.sh` has been provided with this release
(and obtainable from the GitHub release page) to help ease the transition to
SUNDIALS v6.0.0. The script will add a `SUNCTX_PLACEHOLDER` argument to all of
the calls to SUNDIALS constructors that now require a `SUNContext` object. It
can also update deprecated SUNDIALS constants/types to the new names. It can be
run like this:

```
> ./upgrade-to-sundials-6-from-5.sh <files to update>
```

#### Updated SUNMemoryHelper Function Signatures

The `SUNMemoryHelper` functions `Alloc`, `Dealloc`, and `Copy` have been updated
to accept an opaque handle as the last input. At a minimum, existing
`SUNMemoryHelper` implementations will need to update these functions to accept
the additional argument. Typically, this handle is the execution stream (e.g., a
CUDA/HIP stream or SYCL queue) for the operation. The CUDA, HIP, and SYCL
`SUNMemoryHelper` implementations have been updated accordingly. Additionally,
the constructor for the SYCL implementation has been updated to remove the SYCL
queue as an input.

#### Deprecated Functions Removed

The previously deprecated constructor `N_VMakeWithManagedAllocator_Cuda` and
the function `N_VSetCudaStream_Cuda` have been removed and replaced with
`N_VNewWithMemHelp_Cuda` and `N_VSetKernelExecPolicy_Cuda` respectively.

The previously deprecated macros `PVEC_REAL_MPI_TYPE` and
`PVEC_INTEGER_MPI_TYPE` have been removed and replaced with
`MPI_SUNREALTYPE` and `MPI_SUNINDEXTYPE` respectively.

The following previously deprecated functions have been removed

| Removed                   | Replaced with                    |
|:--------------------------|:---------------------------------|
| `SUNBandLinearSolver`     | `SUNLinSol_Band`                 |
| `SUNDenseLinearSolver`    | `SUNLinSol_Dense`                |
| `SUNKLU`                  | `SUNLinSol_KLU`                  |
| `SUNKLUReInit`            | `SUNLinSol_KLUReInit`            |
| `SUNKLUSetOrdering`       | `SUNLinSol_KLUSetOrdering`       |
| `SUNLapackBand`           | `SUNLinSol_LapackBand`           |
| `SUNLapackDense`          | `SUNLinSol_LapackDense`          |
| `SUNPCG`                  | `SUNLinSol_PCG`                  |
| `SUNPCGSetPrecType`       | `SUNLinSol_PCGSetPrecType`       |
| `SUNPCGSetMaxl`           | `SUNLinSol_PCGSetMaxl`           |
| `SUNSPBCGS`               | `SUNLinSol_SPBCGS`               |
| `SUNSPBCGSSetPrecType`    | `SUNLinSol_SPBCGSSetPrecType`    |
| `SUNSPBCGSSetMaxl`        | `SUNLinSol_SPBCGSSetMaxl`        |
| `SUNSPFGMR`               | `SUNLinSol_SPFGMR`               |
| `SUNSPFGMRSetPrecType`    | `SUNLinSol_SPFGMRSetPrecType`    |
| `SUNSPFGMRSetGSType`      | `SUNLinSol_SPFGMRSetGSType`      |
| `SUNSPFGMRSetMaxRestarts` | `SUNLinSol_SPFGMRSetMaxRestarts` |
| `SUNSPGMR`                | `SUNLinSol_SPGMR`                |
| `SUNSPGMRSetPrecType`     | `SUNLinSol_SPGMRSetPrecType`     |
| `SUNSPGMRSetGSType`       | `SUNLinSol_SPGMRSetGSType`       |
| `SUNSPGMRSetMaxRestarts`  | `SUNLinSol_SPGMRSetMaxRestarts`  |
| `SUNSPTFQMR`              | `SUNLinSol_SPTFQMR`              |
| `SUNSPTFQMRSetPrecType`   | `SUNLinSol_SPTFQMRSetPrecType`   |
| `SUNSPTFQMRSetMaxl`       | `SUNLinSol_SPTFQMRSetMaxl`       |
| `SUNSuperLUMT`            | `SUNLinSol_SuperLUMT`            |
| `SUNSuperLUMTSetOrdering` | `SUNLinSol_SuperLUMTSetOrdering` |

The deprecated functions `MRIStepGetCurrentButcherTables` and
`MRIStepWriteButcher` and the utility functions `MRIStepSetTable` and
`MRIStepSetTableNum` have been removed. Users wishing to create an MRI-GARK
method from a Butcher table should use `MRIStepCoupling_MIStoMRI` to create
the corresponding MRI coupling table and attach it with `MRIStepSetCoupling`.

The previously deprecated functions `ARKStepSetMaxStepsBetweenLSet` and
`ARKStepSetMaxStepsBetweenJac` have been removed and replaced with
`ARKStepSetLSetupFrequency` and `ARKStepSetMaxStepsBetweenJac` respectively.

The previously deprecated function `CVodeSetMaxStepsBetweenJac` has been removed
and replaced with `CVodeSetJacEvalFrequency`.

The ARKODE, CVODE, IDA, and KINSOL Fortran 77 interfaces have been removed. See
the "SUNDIALS Fortran Interface" section in the user guides and the F2003
example programs for more details using the SUNDIALS Fortran 2003 module
interfaces.

#### Namespace Changes

The CUDA, HIP, and SYCL execution policies have been moved from the `sundials`
namespace to the `sundials::cuda`, `sundials::hip`, and `sundials::sycl`
namespaces respectively. Accordingly, the prefixes "Cuda", "Hip", and "Sycl"
have been removed from the execution policy classes and methods.

The `Sundials` namespace used by the Trilinos Tpetra NVector has been replaced
with the `sundials::trilinos::nvector_tpetra` namespace.

### Major Features

#### SUNProfiler

A capability to profile/instrument SUNDIALS library code has been added. This
can be enabled with the CMake option `SUNDIALS_BUILD_WITH_PROFILING`. A built-in
profiler will be used by default, but the
[Caliper](https://github.com/LLNL/Caliper) library can also be used instead with
the CMake option `ENABLE_CALIPER`. See the documentation section on profiling
for more details.  **WARNING**: Profiling will impact performance, and should be
enabled judiciously.

#### IMEX MRI Methods and MRIStepInnerStepper Object

The ARKODE MRIStep module has been extended to support implicit-explicit (IMEX)
multirate infinitesimal generalized additive Runge-Kutta (MRI-GARK) methods. As
such, `MRIStepCreate` has been updated to include arguments for the slow
explicit and slow implicit ODE right-hand side functions. `MRIStepCreate` has
also been updated to require attaching an `MRIStepInnerStepper` for evolving the
fast time scale. `MRIStepReInit` has been similarly updated to take explicit
and implicit right-hand side functions as input. Codes using explicit or
implicit MRI methods will need to update `MRIStepCreate` and `MRIStepReInit`
calls to pass `NULL` for either the explicit or implicit right-hand side
function as appropriate. If ARKStep is used as the fast time scale integrator,
codes will need to call `ARKStepCreateMRIStepInnerStepper` to wrap the ARKStep
memory as an `MRIStepInnerStepper` object. Additionally, `MRIStepGetNumRhsEvals`
has been updated to return the number of slow implicit and explicit function
evaluations. The coupling table structure `MRIStepCouplingMem` and the
functions `MRIStepCoupling_Alloc` and `MRIStepCoupling_Create` have also
been updated to support IMEX-MRI-GARK methods.

### New Features

Two new optional vector operations, `N_VDotProdMultiLocal` and
`N_VDotProdMultiAllReduce`, have been added to support low-synchronization
methods for Anderson acceleration.

The implementation of solve-decoupled implicit MRI-GARK methods has been updated
to remove extraneous slow implicit function calls and reduce the memory
requirements.

Added a new function `CVodeGetLinSolveStats` to get the CVODES linear solver
statistics as a group.

Added a new function, `CVodeSetMonitorFn`, that takes a user-function
to be called by CVODES after every `nst` successfully completed time-steps.
This is intended to provide a way of monitoring the CVODES statistics
throughout the simulation.

New orthogonalization methods were added for use within Anderson acceleration
in KINSOL. See the "Anderson Acceleration QR Factorization" subsection within
the mathematical considerations chapter of the user guide and the
`KINSetOrthAA` function documentation for more details.

### Deprecation Notice

The serial, PThreads, PETSc, *hypre*, Parallel, OpenMP_DEV, and OpenMP vector
functions `N_VCloneVectorArray_*` and `N_VDestroyVectorArray_*` have been
deprecated. The generic `N_VCloneVectorArray` and `N_VDestroyVectorArray`
functions should be used instead.

Many constants, types, and functions have been renamed so that they are properly
namespaced. The old names have been deprecated and will be removed in SUNDIALS
v7.0.0.

The following constants, macros, and typedefs are now deprecated:

| Deprecated Name            | New Name                          |
|:---------------------------|:----------------------------------|
| `realtype`                 | `sunrealtype`                     |
| `booleantype`              | `sunbooleantype`                  |
| `RCONST`                   | `SUN_RCONST`                      |
| `BIG_REAL`                 | `SUN_BIG_REAL`                    |
| `SMALL_REAL`               | `SUN_SMALL_REAL`                  |
| `UNIT_ROUNDOFF`            | `SUN_UNIT_ROUNDOFF`               |
| `PREC_NONE`                | `SUN_PREC_NONE`                   |
| `PREC_LEFT`                | `SUN_PREC_LEFT`                   |
| `PREC_RIGHT`               | `SUN_PREC_RIGHT`                  |
| `PREC_BOTH`                | `SUN_PREC_BOTH`                   |
| `MODIFIED_GS`              | `SUN_MODIFIED_GS`                 |
| `CLASSICAL_GS`             | `SUN_CLASSICAL_GS`                |
| `ATimesFn`                 | `SUNATimesFn`                     |
| `PSetupFn`                 | `SUNPSetupFn`                     |
| `PSolveFn`                 | `SUNPSolveFn`                     |
| `DlsMat`                   | `SUNDlsMat`                       |
| `DENSE_COL`                | `SUNDLS_DENSE_COL`                |
| `DENSE_ELEM`               | `SUNDLS_DENSE_ELEM`               |
| `BAND_COL`                 | `SUNDLS_BAND_COL`                 |
| `BAND_COL_ELEM`            | `SUNDLS_BAND_COL_ELEM`            |
| `BAND_ELEM`                | `SUNDLS_BAND_ELEM`                |
| `SDIRK_2_1_2`              | `ARKODE_SDIRK_2_1_2`              |
| `BILLINGTON_3_3_2`         | `ARKODE_BILLINGTON_3_3_2`         |
| `TRBDF2_3_3_2`             | `ARKODE_TRBDF2_3_3_2`             |
| `KVAERNO_4_2_3`            | `ARKODE_KVAERNO_4_2_3`            |
| `ARK324L2SA_DIRK_4_2_3`    | `ARKODE_ARK324L2SA_DIRK_4_2_3`    |
| `CASH_5_2_4`               | `ARKODE_CASH_5_2_4`               |
| `CASH_5_3_4`               | `ARKODE_CASH_5_3_4`               |
| `SDIRK_5_3_4`              | `ARKODE_SDIRK_5_3_4`              |
| `KVAERNO_5_3_4`            | `ARKODE_KVAERNO_5_3_4`            |
| `ARK436L2SA_DIRK_6_3_4`    | `ARKODE_ARK436L2SA_DIRK_6_3_4`    |
| `KVAERNO_7_4_5`            | `ARKODE_KVAERNO_7_4_5`            |
| `ARK548L2SA_DIRK_8_4_5`    | `ARKODE_ARK548L2SA_DIRK_8_4_5`    |
| `ARK437L2SA_DIRK_7_3_4`    | `ARKODE_ARK437L2SA_DIRK_7_3_4`    |
| `ARK548L2SAb_DIRK_8_4_5`   | `ARKODE_ARK548L2SAb_DIRK_8_4_5`   |
| `MIN_DIRK_NUM`             | `ARKODE_MIN_DIRK_NUM`             |
| `MAX_DIRK_NUM`             | `ARKODE_MAX_DIRK_NUM`             |
| `MIS_KW3`                  | `ARKODE_MIS_KW3`                  |
| `MRI_GARK_ERK33a`          | `ARKODE_MRI_GARK_ERK33a`          |
| `MRI_GARK_ERK45a`          | `ARKODE_MRI_GARK_ERK45a`          |
| `MRI_GARK_IRK21a`          | `ARKODE_MRI_GARK_IRK21a`          |
| `MRI_GARK_ESDIRK34a`       | `ARKODE_MRI_GARK_ESDIRK34a`       |
| `MRI_GARK_ESDIRK46a`       | `ARKODE_MRI_GARK_ESDIRK46a`       |
| `IMEX_MRI_GARK3a`          | `ARKODE_IMEX_MRI_GARK3a`          |
| `IMEX_MRI_GARK3b`          | `ARKODE_IMEX_MRI_GARK3b`          |
| `IMEX_MRI_GARK4`           | `ARKODE_IMEX_MRI_GARK4`           |
| `MIN_MRI_NUM`              | `ARKODE_MIN_MRI_NUM`              |
| `MAX_MRI_NUM`              | `ARKODE_MAX_MRI_NUM`              |
| `DEFAULT_MRI_TABLE_3`      | `MRISTEP_DEFAULT_TABLE_3`         |
| `DEFAULT_EXPL_MRI_TABLE_3` | `MRISTEP_DEFAULT_EXPL_TABLE_3`    |
| `DEFAULT_EXPL_MRI_TABLE_4` | `MRISTEP_DEFAULT_EXPL_TABLE_4`    |
| `DEFAULT_IMPL_SD_TABLE_2`  | `MRISTEP_DEFAULT_IMPL_SD_TABLE_2` |
| `DEFAULT_IMPL_SD_TABLE_3`  | `MRISTEP_DEFAULT_IMPL_SD_TABLE_3` |
| `DEFAULT_IMPL_SD_TABLE_4`  | `MRISTEP_DEFAULT_IMPL_SD_TABLE_4` |
| `DEFAULT_IMEX_SD_TABLE_3`  | `MRISTEP_DEFAULT_IMEX_SD_TABLE_3` |
| `DEFAULT_IMEX_SD_TABLE_4`  | `MRISTEP_DEFAULT_IMEX_SD_TABLE_4` |
| `HEUN_EULER_2_1_2`         | `ARKODE_HEUN_EULER_2_1_2`         |
| `BOGACKI_SHAMPINE_4_2_3`   | `ARKODE_BOGACKI_SHAMPINE_4_2_3`   |
| `ARK324L2SA_ERK_4_2_3`     | `ARKODE_ARK324L2SA_ERK_4_2_3`     |
| `ZONNEVELD_5_3_4`          | `ARKODE_ZONNEVELD_5_3_4`          |
| `ARK436L2SA_ERK_6_3_4`     | `ARKODE_ARK436L2SA_ERK_6_3_4`     |
| `SAYFY_ABURUB_6_3_4`       | `ARKODE_SAYFY_ABURUB_6_3_4`       |
| `CASH_KARP_6_4_5`          | `ARKODE_CASH_KARP_6_4_5`          |
| `FEHLBERG_6_4_5`           | `ARKODE_FEHLBERG_6_4_5`           |
| `DORMAND_PRINCE_7_4_5`     | `ARKODE_DORMAND_PRINCE_7_4_5`     |
| `ARK548L2SA_ERK_8_4_5`     | `ARKODE_ARK548L2SA_ERK_8_4_5`     |
| `VERNER_8_5_6`             | `ARKODE_VERNER_8_5_6`             |
| `FEHLBERG_13_7_8`          | `ARKODE_FEHLBERG_13_7_8`          |
| `KNOTH_WOLKE_3_3`          | `ARKODE_KNOTH_WOLKE_3_3`          |
| `ARK437L2SA_ERK_7_3_4`     | `ARKODE_ARK437L2SA_ERK_7_3_4`     |
| `ARK548L2SAb_ERK_8_4_5`    | `ARKODE_ARK548L2SAb_ERK_8_4_5`    |
| `MIN_ERK_NUM`              | `ARKODE_MIN_ERK_NUM`              |
| `MAX_ERK_NUM`              | `ARKODE_MAX_ERK_NUM`              |
| `DEFAULT_ERK_2`            | `ARKSTEP_DEFAULT_ERK_2`           |
| `DEFAULT_ERK_3`            | `ARKSTEP_DEFAULT_ERK_3`           |
| `DEFAULT_ERK_4`            | `ARKSTEP_DEFAULT_ERK_4`           |
| `DEFAULT_ERK_5`            | `ARKSTEP_DEFAULT_ERK_5`           |
| `DEFAULT_ERK_6`            | `ARKSTEP_DEFAULT_ERK_6`           |
| `DEFAULT_ERK_8`            | `ARKSTEP_DEFAULT_ERK_8`           |
| `DEFAULT_DIRK_2`           | `ARKSTEP_DEFAULT_DIRK_2`          |
| `DEFAULT_DIRK_3`           | `ARKSTEP_DEFAULT_DIRK_3`          |
| `DEFAULT_DIRK_4`           | `ARKSTEP_DEFAULT_DIRK_4`          |
| `DEFAULT_DIRK_5`           | `ARKSTEP_DEFAULT_DIRK_5`          |
| `DEFAULT_ARK_ETABLE_3`     | `ARKSTEP_DEFAULT_ARK_ETABLE_3`    |
| `DEFAULT_ARK_ETABLE_4`     | `ARKSTEP_DEFAULT_ARK_ETABLE_4`    |
| `DEFAULT_ARK_ETABLE_5`     | `ARKSTEP_DEFAULT_ARK_ETABLE_4`    |
| `DEFAULT_ARK_ITABLE_3`     | `ARKSTEP_DEFAULT_ARK_ITABLE_3`    |
| `DEFAULT_ARK_ITABLE_4`     | `ARKSTEP_DEFAULT_ARK_ITABLE_4`    |
| `DEFAULT_ARK_ITABLE_5`     | `ARKSTEP_DEFAULT_ARK_ITABLE_5`    |
| `DEFAULT_ERK_2`            | `ERKSTEP_DEFAULT_2`               |
| `DEFAULT_ERK_3`            | `ERKSTEP_DEFAULT_3`               |
| `DEFAULT_ERK_4`            | `ERKSTEP_DEFAULT_4`               |
| `DEFAULT_ERK_5`            | `ERKSTEP_DEFAULT_5`               |
| `DEFAULT_ERK_6`            | `ERKSTEP_DEFAULT_6`               |
| `DEFAULT_ERK_8`            | `ERKSTEP_DEFAULT_8`               |

In addition, the following functions are now deprecated (compile-time warnings
will be printed if supported by the compiler):

| Deprecated Name               | New Name                     |
|:------------------------------|:-----------------------------|
| `CVSpilsSetLinearSolver`      | `CVodeSetLinearSolver`       |
| `CVSpilsSetEpsLin`            | `CVodeSetEpsLin`             |
| `CVSpilsSetPreconditioner`    | `CVodeSetPreconditioner`     |
| `CVSpilsSetJacTimes`          | `CVodeSetJacTimes`           |
| `CVSpilsGetWorkSpace`         | `CVodeGetLinWorkSpace`       |
| `CVSpilsGetNumPrecEvals`      | `CVodeGetNumPrecEvals`       |
| `CVSpilsGetNumPrecSolves`     | `CVodeGetNumPrecSolves`      |
| `CVSpilsGetNumLinIters`       | `CVodeGetNumLinIters`        |
| `CVSpilsGetNumConvFails`      | `CVodeGetNumConvFails`       |
| `CVSpilsGetNumJTSetupEvals`   | `CVodeGetNumJTSetupEvals`    |
| `CVSpilsGetNumJtimesEvals`    | `CVodeGetNumJtimesEvals`     |
| `CVSpilsGetNumRhsEvals`       | `CVodeGetNumLinRhsEvals`     |
| `CVSpilsGetLastFlag`          | `CVodeGetLastLinFlag`        |
| `CVSpilsGetReturnFlagName`    | `CVodeGetLinReturnFlagName`  |
| `CVSpilsSetLinearSolverB`     | `CVodeSetLinearSolverB`      |
| `CVSpilsSetEpsLinB`           | `CVodeSetEpsLinB`            |
| `CVSpilsSetPreconditionerB`   | `CVodeSetPreconditionerB`    |
| `CVSpilsSetPreconditionerBS`  | `CVodeSetPreconditionerBS`   |
| `CVSpilsSetJacTimesB`         | `CVodeSetJacTimesB`          |
| `CVSpilsSetJacTimesBS`        | `CVodeSetJacTimesBS`         |
| `CVDlsSetLinearSolver`        | `CVodeSetLinearSolver`       |
| `CVDlsSetJacFn`               | `CVodeSetJacFn`              |
| `CVDlsGetWorkSpace`           | `CVodeGetLinWorkSpace`       |
| `CVDlsGetNumJacEvals`         | `CVodeGetNumJacEvals`        |
| `CVDlsGetNumRhsEvals`         | `CVodeGetNumLinRhsEvals`     |
| `CVDlsGetLastFlag`            | `CVodeGetLastLinFlag`        |
| `CVDlsGetReturnFlagName`      | `CVodeGetLinReturnFlagName`  |
| `CVDlsSetLinearSolverB`       | `CVodeSetLinearSolverB`      |
| `CVDlsSetJacFnB`              | `CVodeSetJacFnB`             |
| `CVDlsSetJacFnBS`             | `CVodeSetJacFnBS`            |
| `CVDlsSetLinearSolver`        | `CVodeSetLinearSolver`       |
| `CVDlsSetJacFn`               | `CVodeSetJacFn`              |
| `CVDlsGetWorkSpace`           | `CVodeGetLinWorkSpace`       |
| `CVDlsGetNumJacEvals`         | `CVodeGetNumJacEvals`        |
| `CVDlsGetNumRhsEvals`         | `CVodeGetNumLinRhsEvals`     |
| `CVDlsGetLastFlag`            | `CVodeGetLastLinFlag`        |
| `CVDlsGetReturnFlagName`      | `CVodeGetLinReturnFlagName`  |
| `KINDlsSetLinearSolver`       | `KINSetLinearSolver`         |
| `KINDlsSetJacFn`              | `KINSetJacFn`                |
| `KINDlsGetWorkSpace`          | `KINGetLinWorkSpace`         |
| `KINDlsGetNumJacEvals`        | `KINGetNumJacEvals`          |
| `KINDlsGetNumFuncEvals`       | `KINGetNumLinFuncEvals`      |
| `KINDlsGetLastFlag`           | `KINGetLastLinFlag`          |
| `KINDlsGetReturnFlagName`     | `KINGetLinReturnFlagName`    |
| `KINSpilsSetLinearSolver`     | `KINSetLinearSolver`         |
| `KINSpilsSetPreconditioner`   | `KINSetPreconditioner`       |
| `KINSpilsSetJacTimesVecFn`    | `KINSetJacTimesVecFn`        |
| `KINSpilsGetWorkSpace`        | `KINGetLinWorkSpace`         |
| `KINSpilsGetNumPrecEvals`     | `KINGetNumPrecEvals`         |
| `KINSpilsGetNumPrecSolves`    | `KINGetNumPrecSolves`        |
| `KINSpilsGetNumLinIters`      | `KINGetNumLinIters`          |
| `KINSpilsGetNumConvFails`     | `KINGetNumLinConvFails`      |
| `KINSpilsGetNumJtimesEvals`   | `KINGetNumJtimesEvals`       |
| `KINSpilsGetNumFuncEvals`     | `KINGetNumLinFuncEvals`      |
| `KINSpilsGetLastFlag`         | `KINGetLastLinFlag`          |
| `KINSpilsGetReturnFlagName`   | `KINGetLinReturnFlagName`    |
| `IDASpilsSetLinearSolver`     | `IDASetLinearSolver`         |
| `IDASpilsSetPreconditioner`   | `IDASetPreconditioner`       |
| `IDASpilsSetJacTimes`         | `IDASetJacTimes`             |
| `IDASpilsSetEpsLin`           | `IDASetEpsLin`               |
| `IDASpilsSetIncrementFactor`  | `IDASetIncrementFactor`      |
| `IDASpilsGetWorkSpace`        | `IDAGetLinWorkSpace`         |
| `IDASpilsGetNumPrecEvals`     | `IDAGetNumPrecEvals`         |
| `IDASpilsGetNumPrecSolves`    | `IDAGetNumPrecSolves`        |
| `IDASpilsGetNumLinIters`      | `IDAGetNumLinIters`          |
| `IDASpilsGetNumConvFails`     | `IDAGetNumLinConvFails`      |
| `IDASpilsGetNumJTSetupEvals`  | `IDAGetNumJTSetupEvals`      |
| `IDASpilsGetNumJtimesEvals`   | `IDAGetNumJtimesEvals`       |
| `IDASpilsGetNumResEvals`      | `IDAGetNumLinResEvals`       |
| `IDASpilsGetLastFlag`         | `IDAGetLastLinFlag`          |
| `IDASpilsGetReturnFlagName`   | `IDAGetLinReturnFlagName`    |
| `IDASpilsSetLinearSolverB`    | `IDASetLinearSolverB`        |
| `IDASpilsSetEpsLinB`          | `IDASetEpsLinB`              |
| `IDASpilsSetIncrementFactorB` | `IDASetIncrementFactorB`     |
| `IDASpilsSetPreconditionerB`  | `IDASetPreconditionerB`      |
| `IDASpilsSetPreconditionerBS` | `IDASetPreconditionerBS`     |
| `IDASpilsSetJacTimesB`        | `IDASetJacTimesB`            |
| `IDASpilsSetJacTimesBS`       | `IDASetJacTimesBS`           |
| `IDADlsSetLinearSolver`       | `IDASetLinearSolver`         |
| `IDADlsSetJacFn`              | `IDASetJacFn`                |
| `IDADlsGetWorkSpace`          | `IDAGetLinWorkSpace`         |
| `IDADlsGetNumJacEvals`        | `IDAGetNumJacEvals`          |
| `IDADlsGetNumResEvals`        | `IDAGetNumLinResEvals`       |
| `IDADlsGetLastFlag`           | `IDAGetLastLinFlag`          |
| `IDADlsGetReturnFlagName`     | `IDAGetLinReturnFlagName`    |
| `IDADlsSetLinearSolverB`      | `IDASetLinearSolverB`        |
| `IDADlsSetJacFnB`             | `IDASetJacFnB`               |
| `IDADlsSetJacFnBS`            | `IDASetJacFnBS`              |
| `DenseGETRF`                  | `SUNDlsMat_DenseGETRF`       |
| `DenseGETRS`                  | `SUNDlsMat_DenseGETRS`       |
| `denseGETRF`                  | `SUNDlsMat_denseGETRF`       |
| `denseGETRS`                  | `SUNDlsMat_denseGETRS`       |
| `DensePOTRF`                  | `SUNDlsMat_DensePOTRF`       |
| `DensePOTRS`                  | `SUNDlsMat_DensePOTRS`       |
| `densePOTRF`                  | `SUNDlsMat_densePOTRF`       |
| `densePOTRS`                  | `SUNDlsMat_densePOTRS`       |
| `DenseGEQRF`                  | `SUNDlsMat_DenseGEQRF`       |
| `DenseORMQR`                  | `SUNDlsMat_DenseORMQR`       |
| `denseGEQRF`                  | `SUNDlsMat_denseGEQRF`       |
| `denseORMQR`                  | `SUNDlsMat_denseORMQR`       |
| `DenseCopy`                   | `SUNDlsMat_DenseCopy`        |
| `denseCopy`                   | `SUNDlsMat_denseCopy`        |
| `DenseScale`                  | `SUNDlsMat_DenseScale`       |
| `denseScale`                  | `SUNDlsMat_denseScale`       |
| `denseAddIdentity`            | `SUNDlsMat_denseAddIdentity` |
| `DenseMatvec`                 | `SUNDlsMat_DenseMatvec`      |
| `denseMatvec`                 | `SUNDlsMat_denseMatvec`      |
| `BandGBTRF`                   | `SUNDlsMat_BandGBTRF`        |
| `bandGBTRF`                   | `SUNDlsMat_bandGBTRF`        |
| `BandGBTRS`                   | `SUNDlsMat_BandGBTRS`        |
| `bandGBTRS`                   | `SUNDlsMat_bandGBTRS`        |
| `BandCopy`                    | `SUNDlsMat_BandCopy`         |
| `bandCopy`                    | `SUNDlsMat_bandCopy`         |
| `BandScale`                   | `SUNDlsMat_BandScale`        |
| `bandScale`                   | `SUNDlsMat_bandScale`        |
| `bandAddIdentity`             | `SUNDlsMat_bandAddIdentity`  |
| `BandMatvec`                  | `SUNDlsMat_BandMatvec`       |
| `bandMatvec`                  | `SUNDlsMat_bandMatvec`       |
| `ModifiedGS`                  | `SUNModifiedGS`              |
| `ClassicalGS`                 | `SUNClassicalGS`             |
| `QRfact`                      | `SUNQRFact`                  |
| `QRsol`                       | `SUNQRsol`                   |
| `DlsMat_NewDenseMat`          | `SUNDlsMat_NewDenseMat`      |
| `DlsMat_NewBandMat`           | `SUNDlsMat_NewBandMat`       |
| `DestroyMat`                  | `SUNDlsMat_DestroyMat`       |
| `NewIntArray`                 | `SUNDlsMat_NewIntArray`      |
| `NewIndexArray`               | `SUNDlsMat_NewIndexArray`    |
| `NewRealArray`                | `SUNDlsMat_NewRealArray`     |
| `DestroyArray`                | `SUNDlsMat_DestroyArray`     |
| `AddIdentity`                 | `SUNDlsMat_AddIdentity`      |
| `SetToZero`                   | `SUNDlsMat_SetToZero`        |
| `PrintMat`                    | `SUNDlsMat_PrintMat`         |
| `newDenseMat`                 | `SUNDlsMat_newDenseMat`      |
| `newBandMat`                  | `SUNDlsMat_newBandMat`       |
| `destroyMat`                  | `SUNDlsMat_destroyMat`       |
| `newIntArray`                 | `SUNDlsMat_newIntArray`      |
| `newIndexArray`               | `SUNDlsMat_newIndexArray`    |
| `newRealArray`                | `SUNDlsMat_newRealArray`     |
| `destroyArray`                | `SUNDlsMat_destroyArray`     |

In addition, the entire `sundials_lapack.h` header file is now deprecated for
removal in SUNDIALS v7.0.0. Note, this header file is not needed to use the
SUNDIALS LAPACK linear solvers.

Deprecated ARKODE nonlinear solver predictors: specification of the ARKStep
"bootstrap" or "minimum correction" predictors (options 4 and 5 from
`ARKStepSetPredictorMethod`), or MRIStep "bootstrap" predictor (option 4 from
`MRIStepSetPredictorMethod`), will output a deprecation warning message.
These options will be removed in a future release.

## Changes to SUNDIALS in release 5.8.0

### New Features

The RAJA vector implementation has been updated to support the SYCL backend in
addition to the CUDA and HIP backend. Users can choose the backend when
configuring SUNDIALS by using the `SUNDIALS_RAJA_BACKENDS` CMake variable. This
module remains experimental and is subject to change from version to version.

A new SUNMatrix and SUNLinearSolver implementation were added to interface
with the Intel oneAPI Math Kernel Library (oneMKL). Both the matrix and the
linear solver support general dense linear systems as well as block diagonal
linear systems. This matrix is experimental and is subject to change from
version to version.

Added a new *optional* function to the SUNLinearSolver API,
`SUNLinSolSetZeroGuess`, to indicate that the next call to `SUNLinSolSolve` will
be made with a zero initial guess. SUNLinearSolver implementations that do not
use the `SUNLinSolNewEmpty` constructor will, at a minimum, need set the
`setzeroguess` function pointer in the linear solver `ops` structure to
`NULL`. The SUNDIALS iterative linear solver implementations have been updated
to leverage this new set function to remove one dot product per solve.

The time integrator packages (ARKODE, CVODE(S), and IDA(S)) all now support a
new "matrix-embedded" SUNLinearSolver type.  This type supports user-supplied
SUNLinearSolver implementations that set up and solve the specified linear
system at each linear solve call.  Any matrix-related data structures are held
internally to the linear solver itself, and are not provided by the SUNDIALS
package.

Added functions to ARKODE and CVODE(S) for supplying an alternative right-hand
side function and to IDA(S) for supplying an alternative residual for use within
nonlinear system function evaluations:

* `ARKStepSetNlsRhsFn`
* `MRIStepSetNlsRhsFn`
* `CVodeSetNlsRhsFn`
* `IDASetNlsResFn`

Support for user-defined inner (fast) integrators has been to the MRIStep module
in ARKODE. See the "MRIStep Custom Inner Steppers" section in the user guide for
more information on providing a user-defined integration method.

Added specialized fused HIP kernels to CVODE which may offer better
performance on smaller problems when using CVODE with the `NVECTOR_HIP`
module. See the optional input function `CVodeSetUseIntegratorFusedKernels`
for more information. As with other SUNDIALS HIP features, this is
feature is experimental and may change from version to version.

New KINSOL options have been added to apply a constant damping factor in the
fixed point and Picard iterations (see `KINSetDamping`), to delay the start of
Anderson acceleration with the fixed point and Picard iterations (see
`KINSetDelayAA`), and to return the newest solution with the fixed point
iteration (see `KINSetReturnNewest`).

The installed `SUNDIALSConfig.cmake` file now supports the `COMPONENTS` option
to `find_package`. The exported targets no longer have IMPORTED_GLOBAL set.

### Bug Fixes

A bug was fixed in `SUNMatCopyOps` where the matrix-vector product setup
function pointer was not copied.

A bug was fixed in the SPBCGS and SPTFQMR solvers for the case where a non-zero
initial guess and a solution scaling vector are provided. This fix only impacts
codes using SPBCGS or SPTFQMR as standalone solvers as all SUNDIALS packages
utilize a zero initial guess.

A bug was fixed in the ARKODE stepper modules where the stop time may be passed
after resetting the integrator.

A bug was fixed in `IDASetJacTimesResFn` in IDAS where the supplied function was
used in the dense finite difference Jacobian computation rather than the finite
difference Jacobian-vector product approximation.

A bug was fixed in the KINSOL Picard iteration where the value of
`KINSetMaxSetupCalls` would be ignored.

## Changes to SUNDIALS in release 5.7.0

A new NVECTOR implementation based on the SYCL abstraction layer has been added
targeting Intel GPUs. At present the only SYCL compiler supported is the DPC++
(Intel oneAPI) compiler. See the SYCL NVECTOR section in the user guide for more
details. This module is considered experimental and is subject to major changes
even in minor releases.

A new SUNMatrix and SUNLinearSolver implementation were added to interface
with the MAGMA linear algebra library. Both the matrix and the linear solver
support general dense linear systems as well as block diagonal linear systems,
and both are targeted at GPUs (AMD or NVIDIA).

## Changes to SUNDIALS in release 5.6.1

Fixed a bug in the SUNDIALS CMake which caused an error if the
`CMAKE_CXX_STANDARD` and `SUNDIALS_RAJA_BACKENDS` options were not provided.

Fixed some compiler warnings when using the IBM XL compilers.

## Changes to SUNDIALS in release 5.6.0

A new `N_Vector` implementation based on the AMD ROCm HIP platform has been
added. This vector can target NVIDIA or AMD GPUs. See the HIP vector section in
the user guide for more details. This vector is considered experimental and is
subject to change from version to version.

The RAJA `N_Vector` implementation has been updated to support the HIP backend
in addition to the CUDA backend. Users can choose the backend when configuring
SUNDIALS by using the `SUNDIALS_RAJA_BACKENDS` CMake variable. This vector
remains experimental and is subject to change from version to version.

A new optional operation, `N_VGetDeviceArrayPointer`, was added to the N_Vector
API. This operation is useful for vectors that utilize dual memory spaces,
e.g. the native SUNDIALS CUDA N_Vector.

The SUNMATRIX_CUSPARSE and SUNLINEARSOLVER_CUSOLVERSP_BATCHQR implementations
no longer require the SUNDIALS CUDA N_Vector. Instead, they require that the
vector utilized provides the `N_VGetDeviceArrayPointer` operation, and that the
pointer returned by `N_VGetDeviceArrayPointer` is a valid CUDA device pointer.

## Changes to SUNDIALS in release 5.5.0

Refactored the SUNDIALS build system. CMake 3.12.0 or newer is now required.
Users will likely see deprecation warnings, but otherwise the changes
should be fully backwards compatible for almost all users. SUNDIALS
now exports CMake targets and installs a `SUNDIALSConfig.cmake` file.

Added support for SuperLU DIST 6.3.0 or newer.

## Changes to SUNDIALS in release 5.4.0

### Major Features

A new class, `SUNMemoryHelper`, was added to support **GPU users** who have
complex memory management needs such as using memory pools. This is paired with
new constructors for the `NVECTOR_CUDA` and `NVECTOR_RAJA` modules that accept a
`SUNMemoryHelper` object. Refer to "The SUNMemoryHelper API", "NVECTOR CUDA" and
"NVECTOR RAJA" sections in the documentation for more information.

Added full support for time-dependent mass matrices in ARKStep, and expanded
existing non-identity mass matrix infrastructure to support use of the
fixed point nonlinear solver.

An interface between ARKStep and the XBraid multigrid reduction in time (MGRIT)
library has been added to enable parallel-in-time integration. See the ARKStep
documentation and examples for more details. This interface required the
addition of three new N_Vector operations to exchange vector data between
computational nodes, see `N_VBufSize`, `N_VBufPack`, and `N_VBufUnpack`. These
N_Vector operations are only used within the XBraid interface and need not be
implemented for any other context.

### New Features

The `NVECTOR_RAJA` module has been updated to mirror the `NVECTOR_CUDA` module.
Notably, the update adds managed memory support to the `NVECTOR_RAJA` module.
Users of the module will need to update any calls to the `N_VMake_Raja` function
because that signature was changed. This module remains experimental and is
subject to change from version to version.

The expected behavior of `SUNNonlinSolGetNumIters` and
`SUNNonlinSolGetNumConvFails` in the SUNNonlinearSolver API have been updated to
specify that they should return the number of nonlinear solver iterations and
convergence failures in the most recent solve respectively rather than the
cumulative number of iterations and failures across all solves respectively. The
API documentation and SUNDIALS provided SUNNonlinearSolver implementations and
have been updated accordingly. As before, the cumulative number of nonlinear
iterations and failures may be retrieved by calling the integrator provided get
functions:

* `ARKStepGetNumNonlinSolvIters`
* `ARKStepGetNumNonlinSolvConvFails`
* `ARKStepGetNonlinSolvStats`
* `MRIStepGetNumNonlinSolvIters`
* `MRIStepGetNumNonlinSolvConvFails`
* `MRIStepGetNonlinSolvStats`
* `CVodeGetNumNonlinSolvIters`
* `CVodeGetNumNonlinSolvConvFails`
* `CVodeGetNonlinSolvStats`
* `IDAGetNumNonlinSolvIters`
* `IDAGetNumNonlinSolvConvFails`
* `IDAGetNonlinSolvStats`

Added the following the following functions that advanced users might find
useful when providing a custom `SUNNonlinSolSysFn`:

* `ARKStepComputeState`
* `ARKStepGetNonlinearSystemData`
* `MRIStepComputeState`
* `MRIStepGetNonlinearSystemData`
* `CVodeComputeState`
* `CVodeGetNonlinearSystemData`
* `IDAGetNonlinearSystemData`

Added new functions to CVODE(S), ARKODE, and IDA(S) to to specify the factor for
converting between integrator tolerances (WRMS norm) and linear solver tolerances
(L2 norm) i.e., `tol_L2 = nrmfac * tol_WRMS`:

* `ARKStepSetLSNormFactor`
* `ARKStepSetMassLSNormFactor`
* `MRIStepSetLSNormFactor`
* `CVodeSetLSNormFactor`
* `IDASetLSNormFactor`

Added new reset functions `ARKStepReset`, `ERKStepReset`, and
`MRIStepReset` to reset the stepper time and state vector to user-provided
values for continuing the integration from that point while retaining the
integration history. These function complement the reinitialization functions
`ARKStepReInit`, `ERKStepReInit`, and `MRIStepReInit` which reinitialize
the stepper so that the problem integration should resume as if started from
scratch.

Updated the MRIStep time-stepping module in ARKODE to support higher-order
MRI-GARK methods [Sandu, SIAM J. Numer. Anal., 57, 2019], including methods that
involve solve-decoupled, diagonally-implicit treatment of the slow time scale.

The function `CVodeSetLSetupFrequency` has been added to CVODE(S) to set
the frequency of calls to the linear solver setup function.

The Trilinos Tpetra `N_Vector` interface has been updated to work with Trilinos
12.18+. This update changes the local ordinal type to always be an `int`.

Added support for CUDA 11.

### Bug Fixes

A minor inconsistency in CVODE(S) and a bug ARKODE when checking the Jacobian
evaluation frequency has been fixed. As a result codes using using a
non-default Jacobian update frequency through a call to
`CVodeSetMaxStepsBetweenJac` or `ARKStepSetMaxStepsBetweenJac` will need to
increase the provided value by 1 to achieve the same behavior as before.

In IDAS and CVODES, the functions for forward integration with checkpointing
(`IDASolveF`, `CVodeF`) are now subject to a restriction on the number of time
steps allowed to reach the output time. This is the same restriction applied to
the `IDASolve` and `CVode` functions. The default maximum number of steps is
500, but this may be changed using the `<IDA|CVode>SetMaxNumSteps` function.
This change fixes a bug that could cause an infinite loop in the `IDASolveF`
and `CVodeF` and functions. **This change may cause a runtime error in existing user code**.

Fixed bug in using ERK method integration with static mass matrices.

### Deprecation Notice

For greater clarity the following functions have been deprecated:

* `CVodeSetMaxStepsBetweenJac`
* `ARKStepSetMaxStepsBetweenJac`
* `ARKStepSetMaxStepsBetweenLSet`

The following functions should be used instead:

* `CVodeSetJacEvalFrequency`
* `ARKStepSetJacEvalFrequency`
* `ARKStepSetLSetupFrequency`

## Changes to SUNDIALS in release 5.3.0

### Major Feature

Added support to CVODE for integrating IVPs with constraints using BDF methods
and projecting the solution onto the constraint manifold with a user defined
projection function. This implementation is accompanied by additions to user
documentation and CVODE examples. See the `CVodeSetProjFn` function
documentation for more information.

### New Features

Added the ability to control the CUDA kernel launch parameters for the CUDA
vector and spare matrix implementations. These implementations remain
experimental and are subject to change from version to version. In addition, the
CUDA vector kernels were rewritten to be more flexible. Most users should see
equivalent performance or some improvement, but a select few may observe minor
performance degradation with the default settings. Users are encouraged to
contact the SUNDIALS team about any performance changes that they notice.

Added new capabilities for monitoring the solve phase in the Newton and
fixed-point `SUNNonlinearSolver`, and the SUNDIALS iterative linear
solvers. SUNDIALS must be built with the CMake option
`SUNDIALS_BUILD_WITH_MONITORING` to use these capabilities.

Added specialized fused CUDA kernels to CVODE which may offer better performance
on smaller problems when using CVODE with the CUDA vector. See the optional
input function `CVodeSetUseIntegratorFusedKernels` for more
information. As with other SUNDIALS CUDA features, this is feature is
experimental and may change from version to version.

Added a new function, `CVodeSetMonitorFn`, that takes a user-function
to be called by CVODE after every `nst` successfully completed time-steps.
This is intended to provide a way of monitoring the CVODE statistics
throughout the simulation.

Added a new function `CVodeGetLinSolveStats` to get the CVODE linear solver
statistics as a group.

Added the following optional functions to provide an alternative ODE right-hand
side function (ARKODE and CVODE(S)), DAE residual function (IDA(S)), or nonlinear
system function (KINSOL) for use when computing Jacobian-vector products with
the internal difference quotient approximation:

* `ARKStepSetJacTimesRhsFn`
* `CVodeSetJacTimesRhsFn`
* `CVodeSetJacTimesRhsFnB`
* `IDASetJacTimesResFn`
* `IDASetJacTimesResFnB`
* `KINSetJacTimesVecSysFn`

### Bug Fixes

Fixed a bug in the iterative linear solvers where an error is not returned if
the `Atimes` function is `NULL` or, if preconditioning is enabled, the
`PSolve` function is `NULL`.

Fixed a bug in ARKODE where the prototypes for `ERKStepSetMinReduction` and
`ARKStepSetMinReduction` were not included in `arkode_erkstep.h` and
`arkode_arkstep.h` respectively.

Fixed a bug in ARKODE where inequality constraint checking would need to be
disabled and then re-enabled to update the inequality constraint values after
resizing a problem. Resizing a problem will now disable constraints and a call
to `ARKStepSetConstraints` or `ERKStepSetConstraints` is required to re-enable
constraint checking for the new problem size.

## Changes to SUNDIALS in release 5.2.0

### New Features

The following functions were added to each of the time integration packages to
enable or disable the scaling applied to linear system solutions with
matrix-based linear solvers to account for lagged matrix information:

* `ARKStepSetLinearSolutionScaling`
* `CVodeSetLinearSolutionScaling`
* `CVodeSetLinearSolutionScalingB`
* `IDASetLinearSolutionScaling`
* `IDASetLinearSolutionScalingB`

When using a matrix-based linear solver with ARKODE, IDA(S), or BDF methods in
CVODE(S) scaling is enabled by default.

Added a new `SUNMatrix` implementation that interfaces to the sparse matrix
implementation from the NVIDIA cuSPARSE library. In addition, the CUDA Sparse
linear solver has been updated to use the new matrix, as such, users of this
matrix will need to update their code. This implementations are still considered
to be experimental, thus they are subject to breaking changes even in minor
releases.

Added a new "stiff" interpolation module to ARKODE, based on Lagrange polynomial
interpolation, that is accessible to each of the ARKStep, ERKStep and MRIStep
time-stepping modules. This module is designed to provide increased
interpolation accuracy when integrating stiff problems, as opposed to the ARKODE
standard Hermite interpolation module that can suffer when the IVP right-hand
side has large Lipschitz constant. While the Hermite module remains the default,
the new Lagrange module may be enabled using one of the routines
`ARKStepSetInterpolantType`, `ERKStepSetInterpolantType`, or
`MRIStepSetInterpolantType`. The serial example problem `ark_brusselator.c` has
been converted to use this Lagrange interpolation module. Created accompanying
routines `ARKStepSetInterpolantDegree`, `ARKStepSetInterpolantDegree` and
`ARKStepSetInterpolantDegree` to provide user control over these interpolating
polynomials.

Added two new functions, `ARKStepSetMinReduction` and `ERKStepSetMinReduction`
to change the minimum allowed step size reduction factor after an error test
failure.

### Bug Fixes

Fixed a build system bug related to the Fortran 2003 interfaces when using the
IBM XL compiler. When building the Fortran 2003 interfaces with an XL compiler
it is recommended to set `CMAKE_Fortran_COMPILER` to `f2003`, `xlf2003`, or
`xlf2003_r`.

Fixed a bug in how ARKODE interfaces with a user-supplied, iterative, unscaled
linear solver. In this case, ARKODE adjusts the linear solver tolerance in an
attempt to account for the lack of support for left/right scaling matrices.
Previously, ARKODE computed this scaling factor using the error weight vector,
`ewt`; this fix changes that to the residual weight vector, `rwt`, that can
differ from `ewt` when solving problems with non-identity mass matrix.

Fixed a linkage bug affecting Windows users that stemmed from
dllimport/dllexport attribute missing on some SUNDIALS API functions.

Fixed a memory leak in CVODES and IDAS from not deallocating the `atolSmin0` and
`atolQSmin0` arrays.

Fixed a bug where a non-default value for the maximum allowed growth factor
after the first step would be ignored.

### Deprecation Notice

The routines `ARKStepSetDenseOrder`, `ARKStepSetDenseOrder` and
`ARKStepSetDenseOrder` have been deprecated and will be removed in a
future release. The new functions `ARKStepSetInterpolantDegree`,
`ARKStepSetInterpolantDegree`, and `ARKStepSetInterpolantDegree`
should be used instead.

## Changes to SUNDIALS in release 5.1.0

### New Features

Added support for a user-supplied function to update the prediction for each
implicit stage solution in ARKStep. If supplied, this routine will be called
*after* any existing ARKStep predictor algorithm completes, so that the
predictor may be modified by the user as desired.  The new user-supplied routine
has type `ARKStepStagePredictFn`, and may be set by calling
`ARKStepSetStagePredictFn`.

The MRIStep module has been updated to support attaching different user data
pointers to the inner and outer integrators. If applicable, user codes will
need to add a call to `ARKStepSetUserData` to attach their user data
pointer to the inner integrator memory as `MRIStepSetUserData` will
not set the pointer for both the inner and outer integrators. The MRIStep
examples have been updated to reflect this change.

Added support for damping when using Anderson acceleration in KINSOL. See the
mathematical considerations section of the user guide and the description of the
`KINSetDampingAA` function for more details.

Added support for constant damping to the `SUNNonlinearSolver_FixedPoint` module
when using Anderson acceleration. See the `SUNNonlinearSolver_FixedPoint`
section in the user guides and the description of the
`SUNNonlinSolSetDamping_FixedPoint` function for more details.

Added two utility functions, `SUNDIALSFileOpen` and `SUNDIALSFileClose` for
creating/destroying file pointers. These are useful when using the Fortran 2003
interfaces.

Added a new build system option, `CUDA_ARCH`, to specify the CUDA architecture
to target.

### Bug Fixes

Fixed a build system bug related to finding LAPACK/BLAS.

Fixed a build system bug related to checking if the KLU library works.

Fixed a build system bug related to finding PETSc when using the CMake
variables `PETSC_INCLUDES` and `PETSC_LIBRARIES` instead of `PETSC_DIR`.

Fixed a bug in the Fortran 2003 interfaces to the ARKODE Butcher table routines
and structure. This includes changing the `ARKodeButcherTable` type to be a
`type(c_ptr)` in Fortran.

## Changes to SUNDIALS in release 5.0.0

### Build System

Increased the minimum required CMake version to 3.5 for most SUNDIALS
configurations, and 3.10 when CUDA or OpenMP with device offloading are enabled.

The CMake option `BLAS_ENABLE` and the variable `BLAS_LIBRARIES` have been
removed to simplify builds as SUNDIALS packages do not use BLAS directly. For
third party libraries that require linking to BLAS, the path to the BLAS
library should be included in the `_LIBRARIES` variable for the third party
library e.g., `SUPERLUDIST_LIBRARIES` when enabling SuperLU_DIST.

### NVector

Two new functions were added to aid in creating custom `N_Vector`
objects. The constructor `N_VNewEmpty` allocates an "empty" generic
`N_Vector` with the object's content pointer and the function pointers
in the operations structure initialized to `NULL`. When used in the
constructor for custom objects this function will ease the introduction of any
new optional operations to the `N_Vector` API by ensuring only required
operations need to be set. Additionally, the function `N_VCopyOps` has
been added to copy the operation function pointers between vector objects. When
used in clone routines for custom vector objects these functions also will ease
the introduction of any new optional operations to the `N_Vector` API by
ensuring all operations are copied when cloning objects.

Added new `N_Vector` implementations, `ManyVector` and `MPIManyVector`, to
support flexible partitioning of solution data among different processing
elements (e.g., CPU + GPU) or for multi-physics problems that couple distinct
MPI-based simulations together (see the the `ManyVector` and `MPIManyVector`
section in the user guide for more details). This implementation is accompanied
by additions to user documentation and SUNDIALS examples.

Additionally, an `MPIPlusX` vector implementation has been created to support
the MPI+X paradigm where X is a type of on-node parallelism (e.g., OpenMP, CUDA,
etc.). The implementation is accompanied by additions to user documentation and
SUNDIALS examples.

One new required vector operation and ten new optional vector operations have
been added to the `N_Vector` API. The new required operation, `N_VGetLength`,
returns the global vector length. The optional operations have been added to
support the new MPIManyVector implementation. The operation `N_VGetCommunicator`
must be implemented by subvectors that are combined to create an MPIManyVector,
but is not used outside of this context. The remaining nine operations are
optional local reduction operations intended to eliminate unnecessary latency
when performing vector reduction operations (norms, etc.) on distributed memory
systems. The optional local reduction vector operations are `N_VDotProdLocal`,
`N_VMaxNormLocal`, `N_VMinLocal`, `N_VL1NormLocal`, `N_VWSqrSumLocal`,
`N_VWSqrSumMaskLocal`, `N_VInvTestLocal`, `N_VConstrMaskLocal`, and
`N_VMinQuotientLocal`. If an `N_Vector` implementation defines any of the local
operations as `NULL`, then the MPIManyVector will call standard `N_Vector`
operations to complete the computation.

The `*_MPICuda` and `*_MPIRaja` functions have been removed from the CUDA
and RAJA vector implementations respectively. Accordingly, the
`nvector_mpicuda.h`, `nvector_mpiraja.h`, `libsundials_nvecmpicuda.lib`,
and `libsundials_nvecmpicudaraja.lib` files have been removed. Users should
use the MPI+X vector in conjunction with the CUDA and RAJA vectors to replace
the functionality. The necessary changes are minimal and should require few code
modifications. See the example programs in `examples/ida/mpicuda` and
`examples/ida/mpiraja` for examples of how to use the MPI+X vector with the
CUDA and RAJA vectors, respectively.

Made performance improvements to the CUDA vector. Users who utilize a
non-default stream should no longer see default stream synchronizations after
memory transfers.

Added a new constructor to the CUDA vector that allows a user to provide custom
allocate and free functions for the vector data array and internal reduction
buffer.

Added three new `N_Vector` utility functions, `N_VGetVecAtIndexVectorArray`,
`N_VSetVecAtIndexVectorArray`, and `N_VNewVectorArray`, for working with
`N_Vector` arrays when using the Fortran 2003 interfaces.

### SUNMatrix

Two new functions were added to aid in creating custom SUNMatrix objects. The
constructor `SUNMatNewEmpty` allocates an "empty" generic SUNMatrix with the
object's content pointer and the function pointers in the operations structure
initialized to `NULL`. When used in the constructor for custom objects this
function will ease the introduction of any new optional operations to the
SUNMatrix API by ensuring only required operations need to be set. Additionally,
the function `SUNMatCopyOps(A, B)` has been added to copy the operation function
pointers between matrix objects. When used in clone routines for custom matrix
objects these functions also will ease the introduction of any new optional
operations to the SUNMatrix API by ensuring all operations are copied when
cloning objects.

A new operation, `SUNMatMatvecSetup`, was added to the `SUNMatrix` API to
perform any setup necessary for computing a matrix-vector product. This
operation is useful for `SUNMatrix` implementations which need to prepare the
matrix itself, or communication structures before performing the matrix-vector
product. Users who have implemented a custom `SUNMatrix` will need to at least
update their code to set the corresponding `ops` structure member,
`matvecsetup`, to `NULL`.

The generic SUNMatrix API now defines error codes to be returned by SUNMatrix
operations. Operations which return an integer flag indiciating success/failure
may return different values than previously.

A new SUNMatrix (and SUNLinearSolver) implementation was added to facilitate
the use of the SuperLU_DIST library with SUNDIALS.

### SUNLinearSolver

A new function was added to aid in creating custom `SUNLinearSolver`
objects. The constructor `SUNLinSolNewEmpty` allocates an "empty" generic
`SUNLinearSolver` with the object's content pointer and the function pointers in
the operations structure initialized to `NULL`. When used in the constructor for
custom objects this function will ease the introduction of any new optional
operations to the `SUNLinearSolver` API by ensuring only required operations
need to be set.

The return type of the `SUNLinSolLastFlag` in the `SUNLinearSolver` has changed
from `long int` to `sunindextype` to be consistent with the type used to store
row indices in dense and banded linear solver modules.

Added a new optional operation to the SUNLINEARSOLVER API, `SUNLinSolGetID`,
that returns a `SUNLinearSolver_ID` for identifying the linear solver module.

The SUNLinearSolver API has been updated to make the initialize and setup
functions optional.

A new SUNLinearSolver (and SUNMatrix) implementation was added to facilitate
the use of the SuperLU_DIST library with SUNDIALS.

Added a new SUNLinearSolver implementation,
`SUNLinearSolver_cuSolverSp_batchQR`, which leverages the NVIDIA cuSOLVER sparse
batched QR method for efficiently solving block diagonal linear systems on
NVIDIA GPUs.

Added three new accessor functions to the SUNLinSol_KLU module,
`SUNLinSol_KLUGetSymbolic`, `SUNLinSol_KLUGetNumeric`, and
`SUNLinSol_KLUGetCommon`, to provide user access to the underlying
KLU solver structures.

### SUNNonlinearSolver

A new function was added to aid in creating custom `SUNNonlinearSolver`
objects. The constructor `SUNNonlinSolNewEmpty` allocates an "empty" generic
`SUNNonlinearSolver` with the object's content pointer and the function pointers
in the operations structure initialized to `NULL`. When used in the constructor
for custom objects this function will ease the introduction of any new optional
operations to the `SUNNonlinearSolver` API by ensuring only required operations
need to be set.

To facilitate the use of user supplied nonlinear solver convergence test
functions the `SUNNonlinSolSetConvTestFn` function in the SUNNonlinearSolver API
has been updated to take a `void*` data pointer as input. The supplied data
pointer will be passed to the nonlinear solver convergence test function on each
call.

The inputs values passed to the first two inputs of the `SUNNonlinSolSolve`
function in the `SUNNonlinearSolver` have been changed to be the predicted state
and the initial guess for the correction to that state. Additionally, the
definitions of `SUNNonlinSolLSetupFn` and `SUNNonlinSolLSolveFn` in the
SUNNonlinearSolver API have been updated to remove unused input parameters.  For
more information on the nonlinear system formulation and the API functions see
the `SUNNonlinearSolver` chapter in the user guides.

Added a new `SUNNonlinearSolver` implementation for interfaces to the PETSc SNES
nonlinear solver.

### New Features

A new linear solver interface functions, `ARKLsLinSysFn` and `CVLsLinSysFn`, as
added as an alternative method for evaluating the linear systems `M - \gamma J`
or `I - \gamma J`.

Added the following functions to get the current state and gamma value to
ARKStep, CVODE and CVODES that may be useful to users who choose to provide
their own nonlinear solver implementation:

* `ARKStepGetCurrentState`
* `ARKStepGetCurrentGamma`
* `CVodeGetCurrentGamma`
* `CVodeGetCurrentState`
* `CVodeGetCurrentGamma`
* `CVodeGetCurrentStateSens`
* `CVodeGetCurrentSensSolveIndex`
* `IDAGetCurrentCj`
* `IDAGetCurrentY`
* `IDAGetCurrentYp`
* `IDAComputeY`
* `IDAComputeYp`

Removed extraneous calls to `N_VMin` for simulations where the scalar
valued absolute tolerance, or all entries of the vector-valued absolute
tolerance array, are strictly positive. In this scenario ARKODE, CVODE(S), and
IDA(S) steppers will remove at least one global reduction per time step.

The ARKODE, CVODE(S), IDA(S), and KINSOL linear solver interfaces have been
updated to only zero the Jacobian matrix before calling a user-supplied Jacobian
evaluation function when the attached linear solver has type
`SUNLINEARSOLVER_DIRECT`.

Added new Fortran 2003 interfaces to all of the SUNDIALS packages (ARKODE,
CVODE(S), IDA(S), and KINSOL as well as most of the `N_Vector`, `SUNMatrix`,
`SUNLinearSolver`, and `SUNNonlinearSolver` implementations. See "Fortran"
section for more details. These new interfaces were generated with SWIG-Fortran
and provide a user an idiomatic Fortran 2003 interface to most of the SUNDIALS C
API.

The MRIStep module has been updated to support explicit, implicit, or IMEX
methods as the fast integrator using the ARKStep module. As a result some
function signatures have been changed including MRIStepCreate which now
takes an ARKStep memory structure for the fast integration as an input.

The reinitialization functions `ERKStepReInit`, `ARKStepReInit`, and
`MRIStepReInit` have been updated to retain the minimum and maxiumum step
size values from before reinitialization rather than resetting them to the
default values.

Added two new embedded ARK methods of orders 4 and 5 to ARKODE (from
Kennedy & Carpenter, Appl. Numer. Math., 136:183--205, 2019).

Support for optional inequality constraints on individual components of the
solution vector has been added the ARKODE ERKStep and ARKStep modules. See
the descriptions of `ERKStepSetConstraints` and `ARKStepSetConstraints` for
more details. Note that enabling constraint handling requires the `N_Vector`
operations `N_VMinQuotient`, `N_VConstrMask`, and `N_VCompare` that were not
previously required by ARKODE.

Add two new 'Set' functions to MRIStep, `MRIStepSetPreInnerFn` and
`MRIStepSetPostInnerFn`, for performing communication or memory
transfers needed before or after the inner integration.

### Bug Fixes

Fixed a bug in the build system that prevented the PThreads NVECTOR module from
being built.

Fixed a memory leak in the PETSc `N_Vector` clone function.

Fixed a memeory leak in the ARKODE, CVODE, and IDA F77 interfaces when not using
the default nonlinear solver.

Fixed a bug in the ARKStep time-stepping module in ARKODE that would result in
an infinite loop if the nonlinear solver failed to converge more than the
maximum allowed times during a single step.

Fixed a bug in ARKODE that would result in a "too much accuracy requested" error
when using fixed time step sizes with explicit methods in some cases.

Fixed a bug in ARKStep where the mass matrix linear solver setup function was
not called in the Matrix-free case.

Fixed a minor bug in ARKStep where an incorrect flag is reported when an
error occurs in the mass matrix setup or Jacobian-vector product setup
functions.

Fixed a bug in the CVODE and CVODES constraint handling where the step size
could be set below the minimum step size.

Fixed a bug in the CVODE and CVODES nonlinear solver interfaces where the norm
of the accumulated correction was not updated when using a non-default
convergence test function.

Fixed a bug in the CVODES `cvRescale` function where the loops to compute the
array of scalars for the fused vector scale operation stopped one iteration
early.

Fixed a bug in CVODES and IDAS where `CVodeF` and `IDASolveF` would return the
wrong flag under certain  circumstances.

Fixed a bug in CVODES and IDAS where `CVodeF` and `IDASolveF` would not return a
root in `NORMAL_STEP` mode if the root occurred after the desired output time.

Fixed a bug in the IDA and IDAS linear solver interfaces where an incorrect
Jacobian-vector product increment was used with iterative solvers other than
SPGMR and SPFGMR.

Fixed a bug the IDAS `IDAQuadReInitB` function where an incorrect memory
structure was passed to `IDAQuadReInit`.

Fixed a bug in the KINSOL linear solver interface where the auxiliary scalar
`sJpnorm` was not computed when necessary with the Picard iteration and the
auxiliary scalar `sFdotJp` was unnecessarily computed in some cases.

## Changes to SUNDIALS in release 4.1.0

### Removed Implementation Headers

The implementation header files (`*_impl.h`) are no longer installed. This
means users who are directly accessing or manipulating package memory structures
will need to update their code to use the package's public API.

### New Features

An additional `N_Vector` implementation was added for interfacing with
the Tpetra vector from Trilinos library to facilitate interoperability between
SUNDIALS and Trilinos. This implementation is accompanied by additions to user
documentation and SUNDIALS examples.

### Bug Fixes

The `EXAMPLES_ENABLE_RAJA` CMake option has been removed. The option
`EXAMPLES_ENABLE_CUDA` enables all examples that use CUDA including the RAJA
examples with a CUDA back end (if RAJA is enabled).

Python is no longer required to run `make test` and `make test_install`.

A bug was fixed where a nonlinear solver object could be freed twice in some use
cases.

Fixed a bug in `ARKodeButcherTable_Write` when printing a Butcher table without
an embedding.

## Changes to SUNDIALS in release 4.0.2

Added information on how to contribute to SUNDIALS and a contributing agreement.

Moved the definitions of backwards compatibility functions for the prior direct
linear solver (DLS) and scaled preconditioned iterarive linear solvers (SPILS)
to a source file. The symbols are now included in the appropriate package
library, e.g. `libsundials_cvode.lib`.

## Changes to SUNDIALS in release 4.0.1

A bug in ARKODE where single precision builds would fail to compile has been
fixed.

## Changes to SUNDIALS in release 4.0.0

The direct and iterative linear solver interfaces in all SUNDIALS packages have
been merged into a single unified linear solver interface to support any valid
`SUNLinearSolver`. This includes the `DIRECT` and `ITERATIVE` types
as well as the new `MATRIX_ITERATIVE` type. Details regarding how SUNDIALS
packages utilize linear solvers of each type as well as a discussion regarding
the intended use cases for user-supplied linear solver implementations are
included the user guide. All example programs have been updated to use
the new unified linear solver interfaces.

The unified linear solver interface is very similar to the previous DLS (direct
linear solver) and SPILS (scaled preconditioned iterative linear solver)
interface in each package. To minimize challenges in user migration to the
unified linear solver interfaces, the previous DLS and SPILS functions may still
be used however, these are now deprecated and will be removed in a future
release. Additionally, that Fortran users will need to enlarge their array of
optional integer outputs, and update the indices that they query for certain
linear solver related statistics.

The names of all SUNDIALS-provided `SUNLinearSolver` constructors have have been
updated to follow the naming convention `SUNLinSol_*` where `*` is the name
of the linear solver. The new constructor names are:

* `SUNLinSol_Band`
* `SUNLinSol_Dense`
* `SUNLinSol_KLU`
* `SUNLinSol_LapackBand`
* `SUNLinSol_LapackDense`
* `SUNLinSol_PCG`
* `SUNLinSol_SPBCGS`
* `SUNLinSol_SPFGMR`
* `SUNLinSol_SPGMR`
* `SUNLinSol_SPTFQMR`
* `SUNLinSol_SuperLUMT`

Linear solver-specific "set" routine names have been similarly standardized. To
minimize challenges in user migration to the new names, the previous function
names may still be used however, these are now deprecated and will be removed in
a future release. All example programs and the standalone linear solver examples
have been updated to use the new naming convention.

The `SUNLinSol_Band` constructor has been simplified to remove the
storage upper bandwidth argument.

SUNDIALS integrators (ARKODE, CVODE(S), and IDA(S)) have been updated to utilize
generic nonlinear solvers defined by the `SUNNonlinearSolver` API. This enables
the addition of new nonlinear solver options and allows for external or
user-supplied nonlinear solvers. The nonlinear solver API and SUNDIALS provided
implementations are described in the user guide and follow the same object
oriented design used by the `N_Vector`, `SUNMatrix`, and `SUNLinearSolver`
classes. Currently two nonlinear solver implementations are provided, Newton and
fixed-point. These replicate the previous integrator-specific implementations of
Newton's method and a fixed-point iteration (previously referred to as a
functional iteration), respectively. Note the new fixed-point implementation can
optionally utilize Anderson's method to accelerate convergence. Example programs
using each of these nonlinear solvers in a standalone manner have been added and
all example programs have been updated accordingly.

The SUNDIALS integrators (ARKODE, CVODE(S), and IDA(S)) all now use the Newton
`SUNNonlinearSolver` by default. Users that wish to use the fixed-point
`SUNNonlinearSolver` will need to create the corresponding nonlinear solver
object and attach it to the integrator with the appropriate set function:

* `ARKStepSetNonlinearSolver`
* `CVodeSetNonlinearSolver`
* `IDASetNonlinearSolver`

Functions for setting the nonlinear solver options or getting nonlinear solver
statistics remain unchanged and internally call generic `SUNNonlinearSolver`
functions as needed.

With the introduction of the `SUNNonlinearSolver` class, the input parameter
`iter` to `CVodeCreate` has been removed along with the function
`CVodeSetIterType` and the constants `CV_NEWTON` and `CV_FUNCTIONAL`. While
SUNDIALS includes a fixed-point nonlinear solver, it is not currently supported
in IDA.

Three fused vector operations and seven vector array operations have been added
to the `N_Vector` API. These *optional* operations are disabled by default and
may be activated by calling vector specific routines after creating a vector
(see the `N_Vector` chapter for more details). The new operations are intended
to increase data reuse in vector operations, reduce parallel communication on
distributed memory systems, and lower the number of kernel launches on systems
with accelerators. The fused operations are:

* `N_VLinearCombination`
* `N_VScaleAddMulti`
* `N_VDotProdMulti`

and the vector array operations are:

* `N_VLinearCombinationVectorArray`
* `N_VScaleVectorArray`
* `N_VConstVectorArray`
* `N_VWrmsNormVectorArray`
* `N_VWrmsNormMaskVectorArray`
* `N_VScaleAddMultiVectorArray`
* `N_VLinearCombinationVectorArray`

If an `N_Vector` implementation defines the implementation any of these
operations as `NULL`, then standard vector operations will automatically be
called as necessary to complete the computation.

A new `N_Vector` implementation, `OpenMPDEV`, leveraging OpenMP device
offloading has been added.

Multiple updates to the CUDA vector were made:

* Changed the `N_VMake_Cuda` function to take a host data pointer and a device
  data pointer instead of an `N_VectorContent_Cuda` object.

* Changed `N_VGetLength_Cuda` to return the global vector length instead of
  the local vector length.

* Added `N_VGetLocalLength_Cuda` to return the local vector length.

* Added `N_VGetMPIComm_Cuda` to return the MPI communicator used.

* Removed the accessor functions in the `suncudavec` namespace.

* Added the ability to set the `cudaStream_t` used for execution of the CUDA
  vector kernels. See the function `N_VSetCudaStreams_Cuda`.

* Added `N_VNewManaged_Cuda`, `N_VMakeManaged_Cuda`, and
  `N_VIsManagedMemory_Cuda` functions to accommodate using managed memory with
  the CUDA vector.

Multiple updates to the RAJA vector were made:

* Changed `N_VGetLength_Raja` to return the global vector length instead of
  the local vector length.

* Added `N_VGetLocalLength_Raja` to return the local vector length.

* Added `N_VGetMPIComm_Raja` to return the MPI communicator used.

* Removed the accessor functions in the `sunrajavec` namespace.

Two changes were made in the ARKODE and CVODE(S) initial step size algorithm:

* Fixed an efficiency bug where an extra call to the RHS function was made.

* Changed the behavior of the algorithm if the max-iterations case is hit.
  Before the algorithm would exit with the step size calculated on the
  penultimate iteration. Now it will exit with the step size calculated
  on the final iteration.

Fortran 2003 interfaces to CVODE, the fixed-point and Newton nonlinear solvers,
the dense, band, KLU, PCG, SPBCGS, SPFGMR, SPGMR, and SPTFQMR linear solvers,
and the serial, PThreads, and OpenMP vectors have been added.

The ARKODE library has been entirely rewritten to support a modular approach to
one-step methods, which should allow rapid research and development of novel
integration methods without affecting existing solver functionality. To support
this, the existing ARK-based methods have been encapsulated inside the new
`ARKStep` time-stepping module. Two new time-stepping modules have been added:

* The `ERKStep` module provides an optimized implementation for explicit
  Runge--Kutta methods with reduced storage and number of calls to the ODE
  right-hand side function.

* The `MRIStep` module implements two-rate explicit-explicit multirate
  infinitesimal step methods utilizing different step sizes for slow and fast
  processes in an additive splitting.

This restructure has resulted in numerous small changes to the user interface,
particularly the suite of "Set" routines for user-provided solver parameters and
"Get" routines to access solver statistics, that are now prefixed with the name
of time-stepping module (e.g., `ARKStep` or `ERKStep`) instead of
`ARKODE`. Aside from affecting the names of these routines, user-level changes
have been kept to a minimum. However, we recommend that users consult both this
documentation and the ARKODE example programs for further details on the updated
infrastructure.

As part of the ARKODE restructuring an `ARKodeButcherTable` structure
has been added for storing Butcher tables. Functions for creating new Butcher
tables and checking their analytic order are provided along with other utility
routines. For more details see the Butcher Table section in the user guide.

ARKODE's dense output infrastructure has been improved to support higher-degree
Hermite polynomial interpolants (up to degree 5) over the last successful time
step.

## Changes to SUNDIALS in release 3.2.1

Fixed a bug in the CUDA vector where the `N_VInvTest` operation could write
beyond the allocated vector data.

Fixed the library installation path for multiarch systems. This fix changes the
default library installation path from `CMAKE_INSTALL_PREFIX/lib` to
`CMAKE_INSTALL_PREFIX/CMAKE_INSTALL_LIBDIR`. The default value library directory
name is automatically set to `lib`, `lib64`, or `lib/<multiarch-tuple>`
depending on the system, but maybe be overridden by setting
`CMAKE_INSTALL_LIBDIR`.

## Changes to SUNDIALS in release 3.2.0

### Library Name Change

Changed the name of the RAJA nvector library to `libsundials_nveccudaraja.lib`
from `libsundials_nvecraja.lib` to better reflect that we only support CUDA as a
backend for RAJA currently.

### New Features

Added hybrid MPI+CUDA and MPI+RAJA vectors to allow use of more than one MPI
rank when using a GPU system. The vectors assume one GPU device per MPI rank.

Support for optional inequality constraints on individual components of the
solution vector has been added to CVODE and CVODES. For more details see the
Mathematical Considerations and Optional Input sections of the user guide. Use
of `CVodeSetConstraints` requires the `N_Vector` operations `N_VMinQuotient`,
`N_VConstrMask`, and `N_VCompare` that were not previously required by CVODE and
CVODES.

### CMake Updates

CMake 3.1.3 is now the minimum required CMake version.

Deprecated the behavior of the `SUNDIALS_INDEX_TYPE` CMake option and added the
`SUNDIALS_INDEX_SIZE` CMake option to select the `sunindextype` integer size.

The native CMake FindMPI module is now used to locate an MPI installation.

If MPI is enabled and MPI compiler wrappers are not set, the build system will
check if `CMAKE_<language>_COMPILER` can compile MPI programs before trying to
locate and use an MPI installation.

The previous options for setting MPI compiler wrappers and the executable for
running MPI programs have been have been deprecated. The new options that align
with those used in native CMake FindMPI module are `MPI_C_COMPILER`,
`MPI_CXX_COMPILER`, `MPI_Fortran_COMPILER`, and `MPIEXEC_EXECUTABLE`.

When a Fortran name-mangling scheme is needed (e.g., `ENABLE_LAPACK` is `ON`)
the build system will infer the scheme from the Fortran compiler. If a Fortran
compiler is not available or the inferred or default scheme needs to be
overridden, the advanced options `SUNDIALS_F77_FUNC_CASE` and
`SUNDIALS_F77_FUNC_UNDERSCORES` can be used to manually set the name-mangling
scheme and bypass trying to infer the scheme.

Parts of the main `CMakeLists.txt` file were moved to new files in the `src` and
`example` directories to make the CMake configuration file structure more
modular.

### Bug Fixes

Fixed a problem with setting `sunindextype` which would occur with some
compilers (e.g. `armclang`) that do not define `__STDC_VERSION__`.

Fixed a thread-safety issue in CVODES and IDAS when using adjoint sensitivity
analysis.

Fixed a bug in IDAS where the saved residual value used in the nonlinear solve
for consistent initial conditions was passed as temporary workspace and could be
overwritten.

## Changes to SUNDIALS in release 3.1.2

### CMake Updates

Updated the minimum required version of CMake to 2.8.12 and enabled using rpath
by default to locate shared libraries on OSX.

### New Features

Added the function `SUNSparseMatrix_Reallocate` to allow specification of the
matrix nonzero storage.

Added named constants for the two reinitialization types for the KLU
SUNLinearSolver.

Updated the `SUNMatScaleAdd` and `SUNMatScaleAddI` implementations in the sparse
SUNMatrix to more optimally handle the case where the target matrix contained
sufficient storage for the sum, but had the wrong sparsity pattern. The sum now
occurs in-place, by performing the sum backwards in the existing
storage. However, it is still more efficient if the user-supplied Jacobian
routine allocates storage for the sum `M + gamma J` or `M + gamma J` manually
(with zero entries if needed).

The following examples from the usage notes page of the SUNDIALS website, and
updated them to work with SUNDIALS 3.x:

* `cvDisc_dns.c` demonstrates using CVODE with discontinuous solutions or RHS.

* `cvRoberts_dns_negsol.c` illustrates the use of the RHS function return
  value to control unphysical negative concentrations.

* `cvRoberts_FSA_dns_Switch.c` demonstrates switching on/off forward
  sensitivity computations. This example came from the usage notes page of the
  SUNDIALS website.

### Bug Fixes

Fixed a Windows specific problem where `sunindextype` was not correctly defined
when using 64-bit integers. On Windows `sunindextype` is now defined as the MSVC
basic type `__int64`.

Fixed a bug in the full KLU SUNLinearSolver reinitialization approach where the
sparse SUNMatrix pointer would go out of scope on some architectures.

The misnamed function `CVSpilsSetJacTimesSetupFnBS` has been deprecated and
replaced by `CVSpilsSetJacTimesBS`. The deprecated function
`CVSpilsSetJacTimesSetupFnBS` will be removed in the next major release.

Changed LICENSE install path to `instdir/include/sundials`.

## Changes to SUNDIALS in release 3.1.1

### Bug Fixes

Fixed a minor bug in the CVODE and CVODES `cvSLdet` routine, where a return was
missing in the error check for three inconsistent roots.

Fixed a potential memory leak in the SPGMR and SPFGMR linear solvers: if
"Initialize" was called multiple times then the solver memory was reallocated
(without being freed).

Fixed a minor bug in `ARKReInit`, where a flag was incorrectly set to indicate
that the problem had been resized (instead of just re-initialized).

Fixed C++11 compiler errors/warnings about incompatible use of string literals.

Updated the KLU SUNLinearSolver to use a typedef for the precision-specific
solve functions to avoid compiler warnings.

Added missing typecasts for some (`void*`) pointers to avoid compiler warnings.

Fixed bug in the sparse SUNMatrix where `int` was used instead of
`sunindextype` in one location.

Fixed a minor bug in `KINPrintInfo` where a case was missing for
`KIN_REPTD_SYSFUNC_ERR` leading to an undefined info message.

Added missing `#include <stdio.h>` in `N_Vector` and `SUNMatrix` header files.

Added missing prototypes for `ARKSpilsGetNumMTSetups` in ARKODE and
`IDASpilsGetNumJTSetupEvals` in IDA and IDAS.

Fixed an indexing bug in the CUDA vector implementation of `N_VWrmsNormMask` and
revised the RAJA vector implementation of `N_VWrmsNormMask` to work with mask
arrays using values other than zero or one. Replaced `double` with `realtype` in
the RAJA vector test functions.

Fixed compilation issue with GCC 7.3.0 and Fortran programs that do not require
a `SUNMatrix` or `SUNLinearSolver` e.g., iterative linear solvers, explicit
methods in ARKODE, functional iteration in CVODE, etc.

## Changes to SUNDIALS in release 3.1.0

Added `N_Vector` print functions that write vector data to a specified file
(e.g., `N_VPrintFile_Serial`).

Added `make test` and `make test_install` options to the build system for
testing SUNDIALS after building with `make` and installing with `make install`
respectively.

## Changes to SUNDIALS in release 3.0.0

### Major Feature

Added new linear solver and matrix interfaces for all SUNDIALS packages and
updated the existing linear solver and matrix implementations. The goal of the
redesign is to provide greater encapsulation and ease interfacing custom linear
solvers with linear solver libraries. Specific changes include:

* Added a `SUNMatrix` interface with three provided implementations:
  dense, banded, and sparse. These replicate previous SUNDIALS direct (Dls) and
  sparse (Sls) matrix structures.

* Added example problems demonstrating use of the matrices.

* Added a `SUNLinearSolver` interface with eleven provided implementations:
  dense, banded, LAPACK dense, LAPACK band, KLU, SuperLU_MT, SPGMR, SPBCGS,
  SPTFQMR, SPFGMR, PCG. These replicate previous SUNDIALS generic linear
  solvers.

* Added example problems demonstrating use of the linear solvers.

* Expanded package-provided direct linear solver (Dls) interfaces and scaled,
  preconditioned, iterative linear solver (Spils) interfaces to utilize
  `SUNMatrix` and `SUNLinearSolver` objects.

* Removed package-specific, linear solver-specific, solver modules (e.g.,
  CVDENSE, KINBAND, IDAKLU, ARKSPGMR) since their functionality is entirely
  replicated by the generic Dls/Spils interfaces and `SUNLinearSolver` /
  `SUNMatrix` classes. The exception is `CVDIAG`, a diagonal
  approximate Jacobian solver available to CVODE and CVODES.

* Converted all SUNDIALS example problems to utilize new the new matrix and
  linear solver objects, along with updated Dls and Spils linear solver
  interfaces.

* Added Spils interface routines to ARKODE, CVODE, CVODES, IDA and IDAS to allow
  specification of a user-provided `JTSetup` routine. This change supports
  users who wish to set up data structures for the user-provided
  Jacobian-times-vector (`JTimes`) routine, and where the cost of one
  `JTSetup` setup per Newton iteration can be amortized between multiple
  `JTimes` calls.

Corresponding updates were made to all the example programs.

### New Features

CUDA and RAJA `N_Vector` implementations to support GPU systems. These vectors
are supplied to provide very basic support for running on GPU architectures.
Users are advised that these vectors both move all data to the GPU device upon
construction, and speedup will only be realized if the user also conducts the
right-hand-side function evaluation on the device. In addition, these vectors
assume the problem fits on one GPU. For further information about RAJA, users
are referred to the [RAJA web site](https://software.llnl.gov/RAJA/).

Added the type `sunindextype` to support using 32-bit or 64-bit integer types
for indexing arrays within all SUNDIALS structures. `sunindextype` is defined to
`int32_t` or `int64_t` when portable types are supported, otherwise it is
defined as `int` or `long int`. The Fortran interfaces continue to use `long
int` for indices, except for the sparse matrix interface that now uses
`sunindextype`. Interfaces to PETSc, hypre, SuperLU_MT, and KLU have been
updated with 32-bit or 64-bit capabilities depending how the user configures
SUNDIALS.

To avoid potential namespace conflicts, the macros defining `booleantype` values
`TRUE` and `FALSE` have been changed to `SUNTRUE` and `SUNFALSE` respectively.

Temporary vectors were removed from preconditioner setup and solve routines for
all packages. It is assumed that all necessary data for user-provided
preconditioner operations will be allocated and stored in user-provided data
structures.

The file `include/sundials_fconfig.h` was added. This file contains SUNDIALS
type information for use in Fortran programs.

Added support for many xSDK-compliant build system keys. For more information on
on xSDK compliance the [xSDK policies](https://xsdk.info/policies/). The xSDK
is a movement in scientific software to provide a foundation for the rapid and
efficient production of high-quality, sustainable extreme-scale scientific
applications. For more information visit the
[xSDK web site](https://xsdk.info).

Added functions `SUNDIALSGetVersion` and `SUNDIALSGetVersionNumber` to get
SUNDIALS release version information at runtime.

Added comments to `arkode_butcher.c` regarding which methods should have
coefficients accurate enough for use in quad precision.

### Build System

Renamed CMake options to enable/disable examples for greater clarity and added
option to enable/disable Fortran 77 examples:

* Changed `EXAMPLES_ENABLE` to `EXAMPLES_ENABLE_C`
* Changed `CXX_ENABLE` to `EXAMPLES_ENABLE_CXX`
* Changed `F90_ENABLE` to `EXAMPLES_ENABLE_F90`
* Added `EXAMPLES_ENABLE_F77` option

Added separate `BLAS_ENABLE` and `BLAS_LIBRARIES` CMake variables.

Fixed minor CMake bugs and included additional error checking during CMake
configuration.

### Bug Fixes

#### ARKODE

Fixed `RCONST` usage in `arkode_butcher.c`.

Fixed bug in `arkInitialSetup` to ensure the mass matrix vector product is
set up before the "msetup" routine is called.

Fixed ARKODE `printf`-related compiler warnings when building SUNDIALS
with extended precision.

#### CVODE and CVODES

In `CVodeFree` now calls `lfree` unconditionally (if non-NULL).

#### IDA and IDAS

Added missing prototype for `IDASetMaxBacksIC` in `ida.h` and `idas.h`.

#### KINSOL

Corrected KINSOL Fortran name translation for `FKIN_SPFGMR`.

Renamed `KINLocalFn` and `KINCommFn` to `KINBBDLocalFn` and `KINBBDCommFn`
respectively in the BBD preconditioner module for consistency with other
SUNDIALS solvers.

## Changes to SUNDIALS in release 2.7.0

### New Features and Enhancements

Two additional `N_Vector` implementations were added -- one for hypre parallel
vectors and one for PETSc vectors. These additions are accompanied by additions
to various interface functions and to user documentation.

Added a new `N_Vector` function, `N_VGetVectorID`, that returns
an identifier for the vector.

The sparse matrix structure was enhanced to support both CSR and CSC matrix
storage formats.

Various additions were made to the KLU and SuperLU_MT sparse linear solver
interfaces, including support for the CSR matrix format when using KLU.

In all packages, the linear solver and preconditioner `free` routines were
updated to return an integer.

In all packages, example codes were updated to use `N_VGetArrayPointer_*`
rather than the `NV_DATA` macro when using the native vectors shipped with
SUNDIALS.

Additional example programs were added throughout including new examples
utilizing the OpenMP vector.

#### ARKODE

The ARKODE implicit predictor algorithms were updated: methods 2 and 3 were
improved slightly, a new predictor approach was added, and the default choice
was modified.

The handling of integer codes for specifying built-in ARKODE Butcher tables was
enhanced. While a global numbering system is still used, methods now have
`#defined` names to simplify the user interface and to streamline
incorporation of new Butcher tables into ARKODE.

The maximum number of Butcher table stages was increased from 8 to 15 to
accommodate very high order methods, and an 8th-order adaptive ERK method was
added.

Support was added for the explicit and implicit methods in an additive
Runge--Kutta method with different stage times to support new SSP-ARK methods.

The FARKODE interface was extended to include a routine to set
scalar/array-valued residual tolerances, to support Fortran applications with
non-identity mass-matrices.

#### IDA and IDAS

The optional input function `IDASetMaxBacksIC` was added to set the
maximum number of linesearch backtracks in the initial condition calculation.

### Bug Fixes

Various minor fixes to installation-related files.

Fixed some examples with respect to the change to use new macro/function names
e.g.,  `SUNRexp`, etc.

In all packages, a memory leak was fixed in the banded preconditioner and
banded-block-diagonal preconditioner interfaces.

Corrected name `N_VCloneEmptyVectorArray` to `N_VCloneVectorArrayEmpty` in
all documentation files.

Various corrections were made to the interfaces to the sparse solvers KLU and
SuperLU_MT.

For each linear solver, the various solver performance counters are now
initialized to 0 in both the solver specification function and in the solver
`linit` function. This ensures that these solver counters are initialized upon
linear solver instantiation as well as at the beginning of the problem solution.

#### ARKODE

The missing `ARKSpilsGetNumMtimesEvals` function was added -- this had been
included in the previous documentation but had not been implemented.

The choice of the method vs embedding the Billington and TRBDF2 explicit
Runge--Kutta methods were swapped, since in those the lower-order coefficients
result in an A-stable method, while the higher-order coefficients do not. This
change results in significantly improved robustness when using those methods.

A bug was fixed for the situation where a user supplies a vector of absolute
tolerances, and also uses the vector Resize functionality.

A bug was fixed wherein a user-supplied Butcher table without an embedding is
supplied, and the user is running with either fixed time steps (or they do
adaptivity manually); previously this had resulted in an error since the
embedding order was below 1.

#### CVODE

Corrections were made to three Fortran interface functions.

In FCVODE, fixed argument order bugs in the `FCVKLU` and `FCVSUPERLUMT`
linear solver interfaces.

Added missing Fortran interface routines for supplying a sparse Jacobian routine
with sparse direct solvers.

#### CVODES

A bug was fixed in the interpolation functions used in solving backward problems
for adjoint sensitivity analysis.

In the interpolation routines for backward problems, added logic to bypass
sensitivity interpolation if input sensitivity argument is `NULL`.

Changed each the return type of `*FreeB` functions to `int` and added
`return(0)` to each.

#### IDA

Corrections were made to three Fortran interface functions.

Corrected the output from the `idaFoodWeb_bnd.c` example, the wrong component
was printed in `PrintOutput`.

#### IDAS

In the interpolation routines for backward problems, added logic to bypass
sensitivity interpolation if input sensitivity argument is `NULL`.

Changed each the return type of `*FreeB` functions to `int` and added
`return(0)` to each.

Corrections were made to three Fortran interface functions.

Added missing Fortran interface routines for supplying a sparse Jacobian routine
with sparse direct solvers.

#### KINSOL

The Picard iteration return was chanegd to always return the newest iterate upon
success.

A minor bug in the line search was fixed to prevent an infinite loop when the
beta condition fails and lambda is below the minimum size.

Corrections were made to three Fortran interface functions.

The functions `FKINCREATE` and `FKININIT` were added to split the
`FKINMALLOC` routine into two pieces. `FKINMALLOC` remains for backward
compatibility, but documentation for it has been removed.

Added missing Fortran interface routines for supplying a sparse Jacobian routine
with sparse direct solvers.

### Matlab Interfaces Removed

Removed the Matlab interface from distribution as it has not been updated since
2009.

## Changes to SUNDIALS in release 2.6.2

### New Features and Enhancements

Various minor fixes to installation-related files

In KINSOL and ARKODE, updated the Anderson acceleration implementation with QR
updating.

In CVODES and IDAS, added `ReInit` and `SetOrdering` wrappers for backward
problems.

In IDAS, fixed for-loop bugs in `IDAAckpntAllocVectors` that could lead to a
memory leak.

### Bug Fixes

Updated the BiCGStab linear solver to remove a redundant dot product call.

Fixed potential memory leak in KLU `ReInit` functions in all solvers.

In ARKODE, fixed a bug in the Cash-Karp Butcher table where the method and
embedding coefficient were swapped.

In ARKODE, fixed error in `arkDoErrorTest` in recovery after failure.

In CVODES, added `CVKLUB` prototype and corrected `CVSuperLUMTB` prototype.

In the CVODES and IDAS header files, corrected documentation of backward
integration functions, especially the `which` argument.

In IDAS, added missing backward problem support functions `IDALapackDenseB`,
`IDALapackDenseFreeB`, `IDALapackBandB`, and `IDALapackBandFreeB`.

In IDAS, made SuperLUMT call for backward problem consistent with CVODES.

In CVODE, IDA, and ARKODE, fixed Fortran interfaces to enable calls to
`GetErrWeights`, `GetEstLocalErrors`, and `GetDky` within a time step.

## Changes to SUNDIALS in release 2.6.1

Fixed loop limit bug in `SlsAddMat` function.

In all six solver interfaces to KLU and SuperLUMT, added `#include` lines, and
removed redundant KLU structure allocations.

Minor bug fixes in ARKODE.

## Changes to SUNDIALS in release 2.6.0

### Autotools Build Option Removed

With this version of SUNDIALS, support and documentation of the Autotools mode
of installation is being dropped, in favor of the CMake mode, which is
considered more widely portable.

### New Package: ARKODE

Addition of ARKODE package of explicit, implicit, and additive Runge-Kutta
methods for ODEs. This package API is close to CVODE so switching between the
two should be straightforward. Thanks go to Daniel Reynolds for the addition
of this package.

### New Features and Enhancements

Added OpenMP and Pthreads `N_Vector` implementations for thread-parallel
computing environments.

Two major additions were made to the linear system solvers available in all
packages. First, in the serial case, an interface to the sparse direct solver
KLU was added. Second, an interface to SuperLU_MT, the multi-threaded version
of SuperLU, was added as a thread-parallel sparse direct solver option, to be
used with the serial version of the `N_Vector` module. As part of these
additions, a sparse matrix (CSC format) structure was added to CVODE.

#### KINSOL

Two major additions were made to the globalization strategy options (`KINSol`
argument `strategy`). One is fixed-point iteration, and the other is Picard
iteration. Both can be accelerated by use of the Anderson acceleration
method. See the relevant paragraphs in the Mathematical Considerations chapter
is the user guide.

An interface to the Flexible GMRES iterative linear solver was added.

### Bug Fixes

In order to avoid possible name conflicts, the mathematical macro and function
names `MIN`, `MAX`, `SQR`, `RAbs`, `RSqrt`, `RExp`, `RPowerI`, and
`RPowerR` were changed to `SUNMIN`, `SUNMAX`, `SUNSQR`, `SUNRabs`,
`SUNRsqrt`, `SUNRexp`, `SRpowerI`, and `SUNRpowerR`, respectively. These
names occur in both the solver and example programs.

In the LAPACK banded linear solver interfaces, the line `smu = MIN(N-1,mu+ml)`
was changed to `smu = mu + ml` to correct an illegal input error for to
`DGBTRF` and `DGBTRS`.

In all Fortran examples, integer declarations were revised so that those which
must match a C type `long int` are declared `INTEGER*8`, and a comment was
added about the type match. All other integer declarations are just
`INTEGER`. Corresponding minor corrections were made to the user guide.

#### CVODE and CVODES

In `cvRootFind`, a minor bug was corrected, where the input array was ignored,
and a line was added to break out of root-search loop if the initial interval
size is below the tolerance `ttol`.

Two minor bugs were fixed regarding the testing of input on the first call to
`CVode` -- one involving `tstop` and one involving the initialization of
`*tret`.

The example program `cvAdvDiff_diag_p` was added to illustrate the use of in
parallel.

In the FCVODE optional input routines `FCVSETIIN` and `FCVSETRIN`, the
optional fourth argument `key_length` was removed, with hardcoded key string
lengths passed to all tests.

In order to eliminate or minimize the differences between the sources for
private functions in CVODE and CVODES, the names of many private functions were
changed from `CV*` to `cv*` and a few other names were also changed.

An option was added in the case of Adjoint Sensitivity Analysis with dense or
banded Jacobian. With a call to `CVDlsSetDenseJacFnBS` or
`CVDlsSetBandJacFnBS`, the user can specify a user-supplied Jacobian function
of type `CVDls***JacFnBS`, for the case where the backward problem depends on
the forward sensitivities.

In `CVodeQuadSensInit`, the line `cv_mem->cv_fQS_data = ...` was corrected
(missing `Q`).

In the CVODES User Guide, a paragraph was added in Section 6.2.1 on
`CVodeAdjReInit`, and a paragraph was added in Section 6.2.9 on
`CVodeGetAdjY`. In the example `cvsRoberts_ASAi_dns`, the output was revised
to include the use of `CVodeGetAdjY`.

For the Adjoint Sensitivity Analysis case in which the backward problem depends
on the forward sensitivities, options have been added to allow for user-supplied
`pset`, `psolve`, and `jtimes` functions.

In the example `cvsHessian_ASA_FSA`, an error was corrected in the function
`fB2`, `y2` in place of `y3` in the third term of `Ith(yBdot,6)`.

#### IDA and IDAS

In `IDARootfind`, a minor bug was corrected, where the input array `rootdir`
was ignored, and a line was added to break out of root-search loop if the
initial interval size is below the tolerance `ttol`.

A minor bug was fixed regarding the testing of the input `tstop` on the first
call to `IDASolve`.

In the FIDA optional input routines `FIDASETIIN`, `FIDASETRIN`, and
`FIDASETVIN`, the optional fourth argument `key_length` was removed, with
hardcoded key string lengths passed to all `strncmp` tests.

An option was added in the case of Adjoint Sensitivity Analysis with dense or
banded Jacobian. With a call to `IDADlsSetDenseJacFnBS` or
`IDADlsSetBandJacFnBS`, the user can specify a user-supplied Jacobian function
of type `IDADls***JacFnBS`, for the case where the backward problem depends on
the forward sensitivities.

#### KINSOL

In function `KINStop`, two return values were corrected to make the values of
`uu` and `fval` consistent.

A bug involving initialization of `mxnewtstep` was fixed. The error affects
the case of repeated user calls to `KINSol` with no intervening call to
`KINSetMaxNewtonStep`.

A bug in the increments for difference quotient Jacobian approximations was
fixed in function `kinDlsBandDQJac`.

In the FKINSOL module, an incorrect return value `ier` in `FKINfunc` was
fixed.

In the FKINSOL optional input routines `FKINSETIIN`, `FKINSETRIN`, and
`FKINSETVIN`, the optional fourth argument `key_length` was removed, with
hardcoded key string lengths passed to all `strncmp` tests.

## Changes to SUNDIALS in release 2.5.0

### Integer Type Change

One significant design change was made with this release, the problem size and
its relatives, bandwidth parameters, related internal indices, pivot arrays, and
the optional output `lsflag` have all been changed from type `int` to type
`long int`, except for the problem size and bandwidths in user calls to
routines specifying BLAS/LAPACK routines for the dense/band linear solvers. The
function `NewIntArray` is replaced by a pair `NewIntArray` /
`NewLintArray`, for `int` and `long int` arrays, respectively.

### Bug Fixes

In the installation files, we modified the treatment of the macro
`SUNDIALS_USE_GENERIC_MATH`, so that the parameter `GENERIC_MATH_LIB` is
either defined (with no value) or not defined.

In all packages, after the solver memory is created, it is set to zero before
being filled.

In each linear solver interface function, the linear solver memory is freed on
an error return, and the function now includes a line setting to `NULL` the
main memory pointer to the linear solver memory.

#### Rootfinding

In CVODE(S) and IDA(S), in the functions `Rcheck1` and `Rcheck2`, when an
exact zero is found, the array `glo` of `g` values at the left endpoint
is adjusted, instead of shifting the `t` location `tlo` slightly.

#### CVODE and CVODES

In `CVSetTqBDF`, the logic was changed to avoid a divide by zero.

In a minor change to the CVODES user interface, the type of the index `which`
was changed from `long int` to `int`.

Errors in the logic for the integration of backward problems in CVODES were
identified and fixed.

#### IDA and IDAS

To be consistent with IDAS, IDA uses the function `IDAGetDky` for optional
output retrieval.

A memory leak was fixed in two of the `IDASp***Free` functions.

A missing vector pointer setting was added in `IDASensLineSrch`.

In `IDACompleteStep`, conditionals around lines loading a new column of three
auxiliary divided difference arrays, for a possible order increase, were fixed.

#### KINSOL

Three major logic bugs were fixed - involving updating the solution vector,
updating the linesearch parameter, and a missing error return.

Three minor errors were fixed - involving setting `etachoice` in the
Matlab/KINSOL interface, a missing error case in `KINPrintInfo`, and avoiding
an exponential overflow in the evaluation of `omega`.

## Changes to SUNDIALS in release 2.4.0

Added a CMake-based build option in addition to the one based on autotools.

The user interface has been further refined. Some of the API changes involve:

(a) a reorganization of all linear solver modules into two families (besides the
    existing family of scaled preconditioned iterative linear solvers, the
    direct solvers, including new LAPACK-based ones, were also organized into a
    *direct* family);

(b) maintaining a single pointer to user data, optionally specified through a
    `Set`-type function; and

(c) a general streamlining of the preconditioner modules distributed with the
    solvers.

Added interfaces to LAPACK linear solvers for dense and banded matrices to all
packages.

An option was added to specify which direction of zero-crossing is to be
monitored while performing rootfinding in CVODE(S) and IDA(S).

CVODES includes several new features related to sensitivity analysis, among
which are:

(a) support for integration of quadrature equations depending on both the states
    and forward sensitivity (and thus support for forward sensitivity analysis
    of quadrature equations),

(b) support for simultaneous integration of multiple backward problems based on
    the same underlying ODE (e.g., for use in an *forward-over-adjoint* method
    for computing second order derivative information),

(c) support for backward integration of ODEs and quadratures depending on both
    forward states and sensitivities (e.g., for use in computing second-order
    derivative information), and

(d) support for reinitialization of the adjoint module.

Moreover, the prototypes of all functions related to integration of backward
problems were modified to support the simultaneous integration of multiple
problems.

All backward problems defined by the user are internally managed through a
linked list and identified in the user interface through a unique identifier.

## Changes to SUNDIALS in release 2.3.0

### New Features and Enhancements

The main changes in this release involve a rearrangement of the entire
SUNDIALS source tree. At the user interface level, the main impact is in the
mechanism of including SUNDIALS header files which must now include the relative
path e.g., `#include <cvode/cvode.h>` as all exported header files are now
installed in separate subdirectories of the installation *include* directory.

The functions in the generic dense linear solver (`sundials_dense` and
`sundials_smalldense`) were modified to work for rectangular `m x n` (`m <= n`),
while the factorization and solution functions were renamed to `DenseGETRF` /
`denGETRF` and `DenseGETRS` / `denGETRS`, respectively. The factorization and
solution functions in the generic band linear solver were renamed `BandGBTRF`
and `BandGBTRS`, respectively.

In IDA, the user interface to the consistent initial conditions calculations was
modified. The `IDACalcIC` arguments `t0`, `yy0`, and `yp0` were
removed and a new function, `IDAGetConsistentIC` is provided.

### Bug Fixes

In the CVODES adjoint solver module, the following two bugs were fixed:

* In `CVodeF` the solver was sometimes incorrectly taking an additional step
  before returning control to the user (in `CV_NORMAL` mode) thus leading to
  a failure in the interpolated output function.

* In `CVodeB`, while searching for the current check point, the solver was
  sometimes reaching outside the integration interval resulting in a
  segmentation fault.

In IDA, a bug was fixed in the internal difference-quotient dense and banded
Jacobian approximations, related to the estimation of the perturbation (which
could have led to a failure of the linear solver when zero components with
sufficiently small absolute tolerances were present).

## Changes to SUNDIALS in release 2.2.0

### New Header Files Names

To reduce the possibility of conflicts, the names of all header files have been
changed by adding unique prefixes (e.g., `cvode_` and `sundials_`). When
using the default installation procedure, the header files are exported under
various subdirectories of the target `include` directory. For more details see
Appendix the installation chapter in the user guide.

### Build System Changes

Updated configure script and Makefiles for Fortran examples to avoid C++
compiler errors (now use `CC` and `MPICC` to link only if necessary).

The shared object files are now linked into each SUNDIALS library rater than
into a separate `libsundials_shared` library.

### New Features and Enhancements

Deallocation functions now take the address of the respective memory block
pointer as the input argument.

Interfaces to the Scaled Preconditioned Bi-CGstab (SPBCG) and Scaled
Preconditioned Transpose-Free Quasi-Minimal Residual (SPTFQMR) linear solver
modules have been added to all packages. At the same time, function type names
for Scaled Preconditioned Iterative Linear Solvers were added for the
user-supplied Jacobian-times-vector and preconditioner setup and solve
functions. Additionally, in KINSOL interfaces have been added to the SUNDIALS
DENSE, and BAND linear solvers and include support for nonlinear residual
monitoring which can be used to control Jacobian updating.

A new interpolation method was added to the CVODES adjoint module. The function
`CVadjMalloc` has an additional argument which can be used to select the
desired interpolation scheme.

FIDA, a Fortran-C interface module, was added.

The rootfinding feature was added to IDA, whereby the roots of a set of given
functions may be computed during the integration of the DAE system.

In IDA a user-callable routine was added to access the estimated local error
vector.

In the KINSOL Fortran interface module, FKINSOL, optional inputs are now set
using `FKINSETIIN` (integer inputs), `FKINSETRIN` (real inputs), and
`FKINSETVIN` (vector inputs). Optional outputs are still obtained from the
`IOUT` and `ROUT` arrays which are owned by the user and passed as arguments
to `FKINMALLOC`.

## Changes to SUNDIALS in release 2.1.1

The function `N_VCloneEmpty` was added to the global vector operations table.

A minor bug was fixed in the interpolation functions of the adjoint CVODES
module.

## Changes to SUNDIALS in release 2.1.0

The user interface has been further refined. Several functions used for setting
optional inputs were combined into a single one.

In CVODE(S) and IDA, an optional user-supplied routine for setting the error
weight vector was added.

Additionally, to resolve potential variable scope issues, all SUNDIALS solvers
release user data right after its use.

The build systems has been further improved to make it more robust.

## Changes to SUNDIALS in release 2.0.2

Fixed autoconf-related bug to allow configuration with the PGI Fortran compiler.

Modified the build system to use customized detection of the Fortran name
mangling scheme (autoconf's `AC_F77_WRAPPERS` routine is problematic on some
platforms).

A bug was fixed in the `CVode` function that was potentially leading to
erroneous behavior of the rootfinding procedure on the integration first step.

A new chapter in the User Guide was added - with constants that appear in the
user interface.

## Changes to SUNDIALS in release 2.0.1

### Build System

Changed the order of compiler directives in header files to avoid compilation
errors when using a C++ compiler.

Changed the method of generating `sundials_config.h` to avoid potential
warnings of redefinition of preprocessor symbols.

### New Features

In CVODES the option of activating and deactivating forward sensitivity
calculations on successive runs without memory allocation and deallocation.

### Bug Fixes

In CVODES bug fixes related to forward sensitivity computations (possible loss
of accuracy on a BDF order increase and incorrect logic in testing user-supplied
absolute tolerances) were made.

## Changes to SUNDIALS in release 2.0.0

Installation of all of SUNDIALS packages has been completely redesigned and is
now based on configure scripts.

The major changes from the previous version involve a redesign of the user
interface across the entire SUNDIALS suite. We have eliminated the mechanism of
providing optional inputs and extracting optional statistics from the solver
through the `iopt` and `ropt` arrays. Instead, packages now provide `Set`
functions to change the default values for various quantities controlling the
solver and `Get` functions to extract statistics after return from the main
solver routine.

Additionally, the interfaces to several user-supplied routines (such as those
providing Jacobians and preconditioner information) were simplified by reducing
the number of arguments. The same information that was previously accessible
through such arguments can now be obtained through `Get`-type functions.

In CVODE and CVODES a rootfinding feature was added, whereby the roots of a set
of given functions may be computed during the integration of the ODE system.

Changes to the NVector:

* Removed `machEnv`, redefined table of vector operations (now contained in
  the `N_Vector` structure itself).

* All SUNDIALS functions create new `N_Vector` variables through
  cloning, using an `N_Vector` passed by the user as a template.

* A particular vector implementation is supposed to provide user-callable
  constructor and destructor functions.

* Removed the following functions from the structure of vector operations:
  `N_VNew`, `N_VNew_S`, `N_VFree`, `N_VFree_S`, `N_VMake`,
  `N_VDispose`, `N_VGetData`, `N_VSetData`, `N_VConstrProdPos`, and
  `N_VOneMask`.

* Added the following functions to the structure of vector operations:
  `N_VClone`, `N_VDestroy`, `N_VSpace`, `N_VGetArrayPointer`,
  `N_VSetArrayPointer`, and `N_VWrmsNormMask`.

* Note that `nvec_ser` and `nvec_par` are now separate modules outside the
  shared SUNDIALS module.

Changes to the linear solvers:

* In SPGMR, added a dummy `N_Vector` argument to be used as a template for
  cloning.

* In SPGMR, removed `N` (problem dimension) from the argument list of
  `SpgmrMalloc`.

* Replaced `iterativ.{c,h}` with `iterative.{c,h}`.

* Modified constant names in `iterative.h` (preconditioner types are prefixed
  with `PREC_`).

* Changed numerical values for `MODIFIED_GS` (from `0` to `1`) and
  `CLASSICAL_GS` (from `1` to `2`).

Changes to `sundialsmath` submodule:

* Replaced the internal routine for estimating unit roundoff with definition of
  unit roundoff from `float.h`.

* Modified functions to call the appropriate math routines given the precision
  level specified by the user.

Changes to `sundialstypes` submodule:

* Removed `integertype`.

* Added definitions for `BIG_REAL`, `SMALL_REAL`, and `UNIT_ROUNDOFF`
  using values from `float.h` based on the precision.

* Changed definition of macro `RCONST` to depend on the precision level
  specified by the user.<|MERGE_RESOLUTION|>--- conflicted
+++ resolved
@@ -86,7 +86,9 @@
 Fixed a bug in `ARKodeSPRKTable_Create` where the coefficient arrays were not
 allocated.
 
-<<<<<<< HEAD
+Fix bug on LLP64 platforms (like Windows 64-bit) where `KLU_INDEXTYPE` could be
+32 bits wide even if `SUNDIALS_INT64_T` is defined.
+
 ### Deprecation Notices
 
 Numerous ARKODE stepper-specific functions are now deprecated in favor of
@@ -95,10 +97,6 @@
 Deprecated `ARKStepSetOptimalParams` function. This functions does not have an
 ARKODE-wide equivalent, instructions have been added to the user guide for how
 to retain the current functionality using other user-callable functions.
-=======
-Fix bug on LLP64 platforms (like Windows 64-bit) where `KLU_INDEXTYPE` could be
-32 bits wide even if `SUNDIALS_INT64_T` is defined.
->>>>>>> c0318842
 
 ## Changes to SUNDIALS in release v7.0.0
 
