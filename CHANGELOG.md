# SUNDIALS Changelog

## Changes to SUNDIALS in release 6.5.1

Added the functions `ARKStepClearStopTime`, `ERKStepClearStopTime`,
`MRIStepClearStopTime`, `CVodeClearStopTime`, and `IDAClearStopTime` to
disable a previously set stop time.

Fixed build errors when using SuperLU_DIST with ROCM enabled to target AMD GPUs.

Fixed compilation errors in some SYCL examples when using the `icx` compiler.

<<<<<<< HEAD
Fixed bad time complexity of `SUNMatScaleAddI_Sparse` from `O(M*N)` to `O(NNZ)`.
Fixed multiplication bug in `SUNMatScaleAddI_Sparse`.
=======
The default interpolant in ARKODE when using a first order method has been
updated to a linear interpolant to ensure values obtained by the integrator are
returned at the ends of the time interval. To restore the previous behavior of
using a constant interpolant call `ARKStepSetInterpolantDegree`,
`ERKStepSetInterpolantDegree`, or `MRIStepSetInterpolantDegree` and set the
interpolant degree to zero before evolving the problem.
>>>>>>> 885f2430

## Changes to SUNDIALS in release 6.5.0

Added the functions `ARKStepGetJac`, `ARKStepGetJacTime`,
`ARKStepGetJacNumSteps`, `MRIStepGetJac`, `MRIStepGetJacTime`,
`MRIStepGetJacNumSteps`, `CVodeGetJac`, `CVodeGetJacTime`,
`CVodeGetJacNumSteps`, `IDAGetJac`, `IDAGetJacCj`, `IDAGetJacTime`,
`IDAGetJacNumSteps`, `KINGetJac`, `KINGetJacNumIters` to assist in
debugging simulations utilizing a matrix-based linear solver.

Added support for the SYCL backend with RAJA 2022.x.y.

Fixed an underflow bug during root finding in ARKODE, CVODE, CVODES, IDA and
IDAS.

Fixed an issue with finding oneMKL when using the `icpx` compiler with the
`-fsycl` flag as the C++ compiler instead of `dpcpp`.

Fixed the shape of the arrays returned by `FN_VGetArrayPointer` functions as well
as the `FSUNDenseMatrix_Data`, `FSUNBandMatrix_Data`, `FSUNSparseMatrix_Data`,
`FSUNSparseMatrix_IndexValues`, and `FSUNSparseMatrix_IndexPointers` functions.
Compiling and running code that uses the SUNDIALS Fortran interfaces with
bounds checking will now work.

Fixed an implicit conversion error in the Butcher table for ESDIRK5(4)7L[2]SA2.

A new capability to keep track of memory allocations made through the `SUNMemoryHelper`
classes has been added. Memory allocation stats can be accessed through the
`SUNMemoryHelper_GetAllocStats` function. See the documentation for
the `SUNMemoryHelper` classes for more details.

Added support for CUDA 12.

## Changes to SUNDIALS in release 6.4.1

Fixed a bug with the Kokkos interfaces that would arise when using clang.

Fixed a compilation error with the Intel oneAPI 2022.2 Fortran compiler in the
Fortran 2003 interface test for the serial `N_Vector`.

Fixed a bug in the SUNLINSOL_LAPACKBAND and SUNLINSOL_LAPACKDENSE modules
which would cause the tests to fail on some platforms.

## Changes to SUNDIALS in release 6.4.0

CMake 3.18.0 or newer is now required for CUDA support.

A C++14 compliant compiler is now required for C++ based features and examples
e.g., CUDA, HIP, RAJA, Trilinos, SuperLU_DIST, MAGMA, GINKGO, and KOKKOS.

Added support for GPU enabled SuperLU_DIST and SuperLU_DIST v8.x.x. Removed
support for SuperLU_DIST v6.x.x or older. Fix mismatched definition and
declaration bug in SuperLU_DIST matrix constructor.

Added support for the [Ginkgo](https://ginkgo-project.github.io/) linear algebra
library. This support includes new `SUNMatrix` and `SUNLinearSolver`
implementations, see the `SUNMATRIX_GINKGO` and `SUNLINEARSOLVER_GINKGO`
sections in the documentation for more information.

Added new `NVector`, dense `SUNMatrix`, and dense `SUNLinearSolver`
implementations utilizing [Kokkos Ecosystem](https://kokkos.org/) for
performance portability, see the `NVECTOR_KOKKOS`, `SUNMATRIX_KOKKOSDENSE` and
`SUNLINEARSOLVER_KOKKOSDENSE` sections in the documentation for more
information.

Added the functions `ARKStepSetTableName`, `ERKStepSetTableName`,
`MRIStepCoupling_LoadTableByName`, `ARKodeButcherTable_LoadDIRKByName`, and
`ARKodeButcherTable_LoadERKByName` to load a table from a string.

Fixed a bug in the CUDA and HIP vectors where `N_VMaxNorm` would return the
minimum positive floating-point value for the zero vector.

Fixed memory leaks/out of bounds memory accesses in the ARKODE MRIStep module
that could occur when attaching a coupling table after reinitialization with a
different number of stages than originally selected.

Fixed a memory leak in CVODE and CVODES where the projection memory would not be
deallocated when calling `CVodeFree`.

## Changes to SUNDIALS in release 6.3.0

Added `GetUserData` functions in each package to retrieve the user data pointer
provided to `SetUserData` functions. See `ARKStepGetUserData`,
`ERKStepGetUserData`, `MRIStepGetUserData`, `CVodeGetUserData`,
`IDAGetUserData`, or `KINGetUserData` for more information.

Fixed a bug in `ERKStepReset`, `ERKStepReInit`, `ARKStepReset`, `ARKStepReInit`,
`MRIStepReset`, and `MRIStepReInit` where a previously-set value of *tstop* (from
a call to `ERKStepSetStopTime`, `ARKStepSetStopTime`, or `MRIStepSetStopTime`,
respectively) would not be cleared.

Updated `MRIStepReset` to call the corresponding `MRIStepInnerResetFn` with the same
(*tR*,*yR*) arguments for the `MRIStepInnerStepper` object that is used to evolve the
MRI "fast" time scale subproblems.

Added a new [example](examples/cvode/serial/cvRocket_dns.c) which
demonstrates using CVODE with a discontinuous right-hand-side function
and rootfinding.

Added a variety of embedded DIRK methods from [Kennedy & Carpenter,
NASA TM-2016-219173, 2016] and [Kennedy & Carpenter, Appl. Numer. Math., 146, 2019] to
ARKODE.

Fixed the unituitive behavior of the `USE_GENERIC_MATH` CMake option which
caused the double precision math functions to be used regardless of the value of
`SUNDIALS_PRECISION`. Now, SUNDIALS will use precision appropriate math
functions when they are available and the user may provide the math library to
link to via the advanced CMake option `SUNDIALS_MATH_LIBRARY`.

Changed `SUNDIALS_LOGGING_ENABLE_MPI` CMake option default to be 'OFF'.

## Changes to SUNDIALS in release 6.2.0

Added the `SUNLogger` API which provides a SUNDIALS-wide
mechanism for logging of errors, warnings, informational output,
and debugging output.

Deprecated the following functions, it is recommended to use the `SUNLogger` API
instead.

* `ARKStepSetDiagnostics`
* `ERKStepSetDiagnostics`
* `MRIStepSetDiagnostics`
* `KINSetInfoFile`
* `SUNNonlinSolSetPrintLevel_Newton`
* `SUNNonlinSolSetInfoFile_Newton`
* `SUNNonlinSolSetPrintLevel_FixedPoint`
* `SUNNonlinSolSetInfoFile_FixedPoint`
* `SUNLinSolSetInfoFile_PCG`
* `SUNLinSolSetPrintLevel_PCG`
* `SUNLinSolSetInfoFile_SPGMR`
* `SUNLinSolSetPrintLevel_SPGMR`
* `SUNLinSolSetInfoFile_SPFGMR`
* `SUNLinSolSetPrintLevel_SPFGMR`
* `SUNLinSolSetInfoFile_SPTFQM`
* `SUNLinSolSetPrintLevel_SPTFQMR`
* `SUNLinSolSetInfoFile_SPBCGS`
* `SUNLinSolSetPrintLevel_SPBCGS`

The `SUNLinSolSetInfoFile_**` and  `SUNNonlinSolSetInfoFile_*` family of
functions are now enabled by setting the CMake option `SUNDIALS_LOGGING_LEVEL`
to a value `>= 3`.

Added the function `SUNProfiler_Reset` to reset the region timings and counters
to zero.

Added the functions `ARKStepPrintAllStats`, `ERKStepPrintAllStats`,
`MRIStepPrintAll`, `CVodePrintAllStats`, `IDAPrintAllStats`, and
`KINPrintAllStats` to output all of the integrator, nonlinear solver, linear
solver, and other statistics in one call. The file `scripts/sundials_csv.py`
contains functions for parsing the comma-separated value output files.

Added functions to CVODE, CVODES, IDA, and IDAS to change the default step size
adaptivity parameters. For more information see the documentation for:

* `CVodeSetEtaFixedStepBounds`
* `CVodeSetEtaMaxFirstStep`
* `CVodeSetEtaMaxEarlyStep`
* `CVodeSetNumStepsEtaMaxEarlyStep`
* `CVodeSetEtaMax`
* `CVodeSetEtaMin`
* `CVodeSetEtaMinErrFail`
* `CVodeSetEtaMaxErrFail`
* `CVodeSetNumFailsEtaMaxErrFail`
* `CVodeSetEtaConvFail`
* `IDASetEtaFixedStepBounds`
* `IDAsetEtaMax`
* `IDASetEtaMin`
* `IDASetEtaLow`
* `IDASetEtaMinErrFail`
* `IDASetEtaConvFail`

Added the functions `CVodeSetDeltaGammaMaxLSetup` and
`CVodeSetDeltaGammaMaxBadJac` in CVODE and CVODES to adjust the `gamma` change
thresholds to require a linear solver setup or Jacobian/precondition update,
respectively.

Added the function `IDASetDetlaCjLSetup` in IDA and IDAS to adjust the parameter
that determines when a change in `c_j` requires calling the linear solver setup
function.

Added the function `MRIStepSetOrder` to select the default MRI method of a given
order.

Added support to CVODES for integrating IVPs with constraints using BDF methods
and projecting the solution onto the constraint manifold with a user defined
projection function. This implementation is accompanied by additions to the
CVODES user documentation and examples.

The behavior of `N_VSetKernelExecPolicy_Sycl` has been updated to be consistent
with the CUDA and HIP vectors. The input execution policies are now cloned and
may be freed after calling `N_VSetKernelExecPolicy_Sycl`. Additionally, `NULL`
inputs are now allowed and, if provided, will reset the vector execution
policies to the defaults.

Fixed the `SUNContext` convenience class for C++ users to disallow copy
construction and allow move construction.

A memory leak in the SYCL vector was fixed where the execution policies were
not freed when the vector was destroyed.

The include guard in `nvector_mpimanyvector.h` has been corrected to enable
using both the ManyVector and MPIManyVector NVector implementations in the same
simulation.

Changed exported SUNDIALS PETSc CMake targets to be INTERFACE IMPORTED instead
of UNKNOWN IMPORTED.

A bug was fixed in the integrator functions to retrieve the number of nonlinear
solver failures. The failure count returned was the number of failed *steps* due
to a nonlinear solver failure i.e., if a nonlinear solve failed with a stale
Jacobian or preconditioner but succeeded after updating the Jacobian or
preconditioner, the initial failure was not included in the nonlinear solver
failure count. The following functions have been updated to return the total
number of nonlinear solver failures:

* `ARKStepGetNumNonlinSolvConvFails`
* `ARKStepGetNonlinSolvStats`
* `MRIStepGetNumNonlinSolvConvFails`
* `MRIStepGetNonlinSolvStats`
* `CVodeGetNumNonlinSolvConvFails`
* `CVodeGetNonlinSolvStats`
* `CVodeGetSensNumNonlinSolvConvFails`
* `CVodeGetSensNonlinSolvStats`
* `CVodeGetStgrSensNumNonlinSolvConvFails`
* `CVodeGetStgrSensNonlinSolvStats`
* `IDAGetNumNonlinSolvConvFails`
* `IDAGetNonlinSolvStats`
* `IDAGetSensNumNonlinSolvConvFails`
* `IDAGetSensNonlinSolvStats`

As such users may see an increase in the number of failures reported from the
above functions. The following functions have been added to retrieve the number
of failed steps due to a nonlinear solver failure i.e., the counts previously
returned by the above functions:

* `ARKStepGetNumStepSolveFails`
* `MRIStepGetNumStepSolveFails`
* `CVodeGetNumStepSolveFails`
* `CVodeGetNumStepSensSolveFails`
* `CVodeGetNumStepStgrSensSolveFails`
* `IDAGetNumStepSolveFails`
* `IDAGetNumStepSensSolveFails`

## Changes to SUNDIALS in release 6.1.1

Fixed exported `SUNDIALSConfig.cmake`.

Fixed Fortran interface to `MRIStepInnerStepper` and `MRIStepCoupling`
structures and functions.

Added new Fortran example program,
`examples/arkode/F2003_serial/ark_kpr_mri_f2003.f90` demonstrating MRI
capabilities.

## Changes to SUNDIALS in release 6.1.0

Added new reduction implementations for the CUDA and HIP NVECTORs that use
shared memory (local data storage) instead of atomics. These new implementations
are recommended when the target hardware does not provide atomic support for the
floating point precision that SUNDIALS is being built with. The HIP vector uses
these by default, but the `N_VSetKernelExecPolicy_Cuda` and
`N_VSetKernelExecPolicy_Hip` functions can be used to choose between
different reduction implementations.

`SUNDIALS::<lib>` targets with no static/shared suffix have been added for use
within the build directory (this mirrors the targets exported on installation).

`CMAKE_C_STANDARD` is now set to 99 by default.

Fixed exported `SUNDIALSConfig.cmake` when profiling is enabled without Caliper.

Fixed `sundials_export.h` include in `sundials_config.h`.

Fixed memory leaks in the SUNLINSOL_SUPERLUMT linear solver.

## Changes to SUNDIALS in release 6.0.0

### SUNContext

SUNDIALS v6.0.0 introduces a new `SUNContext` object on which all other SUNDIALS
objects depend. As such, the constructors for all SUNDIALS packages, vectors,
matrices, linear solvers, nonlinear solvers, and memory helpers have been
updated to accept a context as the last input. Users upgrading to SUNDIALS
v6.0.0 will need to call `SUNContext_Create` to create a context object with
before calling any other SUNDIALS library function, and then provide this object
to other SUNDIALS constructors. The context object has been introduced to allow
SUNDIALS to provide new features, such as the profiling/instrumentation also
introduced in this release, while maintaining thread-safety. See the
documentation section on the `SUNContext` for more details.

A script `upgrade-to-sundials-6-from-5.sh` has been provided with the release
(obtainable from the GitHub release page) to help ease the transition to
SUNDIALS v6.0.0. The script will add a `SUNCTX_PLACEHOLDER` argument to all of
the calls to SUNDIALS constructors that now require a `SUNContext` object. It
can also update deprecated SUNDIALS constants/types to the new names. It can be
run like this:

```
> ./upgrade-to-sundials-6-from-5.sh <files to update>
```

### SUNProfiler

A capability to profile/instrument SUNDIALS library code has been added. This
can be enabled with the CMake option `SUNDIALS_BUILD_WITH_PROFILING`. A built-in
profiler will be used by default, but the
[Caliper](https://github.com/LLNL/Caliper) library can also be used instead with
the CMake option `ENABLE_CALIPER`. See the documentation section on profiling
for more details.  **WARNING**: Profiling will impact performance, and should be
enabled judiciously.

### SUNMemoryHelper

The `SUNMemoryHelper` functions `Alloc`, `Dealloc`, and `Copy` have been updated
to accept an opaque handle as the last input. At a minimum, existing
`SUNMemoryHelper` implementations will need to update these functions to accept
the additional argument. Typically, this handle is the execution stream (e.g., a
CUDA/HIP stream or SYCL queue) for the operation. The CUDA, HIP, and SYCL
`SUNMemoryHelper` implementations have been updated accordingly. Additionally,
the constructor for the SYCL implementation has been updated to remove the SYCL
queue as an input.

### NVector

Two new optional vector operations, `N_VDotProdMultiLocal` and
`N_VDotProdMultiAllReduce`, have been added to support low-synchronization
methods for Anderson acceleration.

The CUDA, HIP, and SYCL execution policies have been moved from the `sundials`
namespace to the `sundials::cuda`, `sundials::hip`, and `sundials::sycl`
namespaces respectively. Accordingly, the prefixes "Cuda", "Hip", and "Sycl"
have been removed from the execution policy classes and methods.

The `Sundials` namespace used by the Trilinos Tpetra NVector has been replaced
with the `sundials::trilinos::nvector_tpetra` namespace.

The serial, PThreads, PETSc, *hypre*, Parallel, OpenMP_DEV, and OpenMP vector
functions `N_VCloneVectorArray_*` and `N_VDestroyVectorArray_*` have been
deprecated. The generic `N_VCloneVectorArray` and `N_VDestroyVectorArray`
functions should be used instead.

The previously deprecated constructor `N_VMakeWithManagedAllocator_Cuda` and
the function `N_VSetCudaStream_Cuda` have been removed and replaced with
`N_VNewWithMemHelp_Cuda` and `N_VSetKerrnelExecPolicy_Cuda` respectively.

The previously deprecated macros `PVEC_REAL_MPI_TYPE` and
`PVEC_INTEGER_MPI_TYPE` have been removed and replaced with
`MPI_SUNREALTYPE` and `MPI_SUNINDEXTYPE` respectively.

### SUNLinearSolver

The following previously deprecated functions have been removed

| Removed                   | Replaced with                    |
|:--------------------------|:---------------------------------|
| `SUNBandLinearSolver`     | `SUNLinSol_Band`                 |
| `SUNDenseLinearSolver`    | `SUNLinSol_Dense`                |
| `SUNKLU`                  | `SUNLinSol_KLU`                  |
| `SUNKLUReInit`            | `SUNLinSol_KLUReInit`            |
| `SUNKLUSetOrdering`       | `SUNLinSol_KLUSetOrdering`       |
| `SUNLapackBand`           | `SUNLinSol_LapackBand`           |
| `SUNLapackDense`          | `SUNLinSol_LapackDense`          |
| `SUNPCG`                  | `SUNLinSol_PCG`                  |
| `SUNPCGSetPrecType`       | `SUNLinSol_PCGSetPrecType`       |
| `SUNPCGSetMaxl`           | `SUNLinSol_PCGSetMaxl`           |
| `SUNSPBCGS`               | `SUNLinSol_SPBCGS`               |
| `SUNSPBCGSSetPrecType`    | `SUNLinSol_SPBCGSSetPrecType`    |
| `SUNSPBCGSSetMaxl`        | `SUNLinSol_SPBCGSSetMaxl`        |
| `SUNSPFGMR`               | `SUNLinSol_SPFGMR`               |
| `SUNSPFGMRSetPrecType`    | `SUNLinSol_SPFGMRSetPrecType`    |
| `SUNSPFGMRSetGSType`      | `SUNLinSol_SPFGMRSetGSType`      |
| `SUNSPFGMRSetMaxRestarts` | `SUNLinSol_SPFGMRSetMaxRestarts` |
| `SUNSPGMR`                | `SUNLinSol_SPGMR`                |
| `SUNSPGMRSetPrecType`     | `SUNLinSol_SPGMRSetPrecType`     |
| `SUNSPGMRSetGSType`       | `SUNLinSol_SPGMRSetGSType`       |
| `SUNSPGMRSetMaxRestarts`  | `SUNLinSol_SPGMRSetMaxRestarts`  |
| `SUNSPTFQMR`              | `SUNLinSol_SPTFQMR`              |
| `SUNSPTFQMRSetPrecType`   | `SUNLinSol_SPTFQMRSetPrecType`   |
| `SUNSPTFQMRSetMaxl`       | `SUNLinSol_SPTFQMRSetMaxl`       |
| `SUNSuperLUMT`            | `SUNLinSol_SuperLUMT`            |
| `SUNSuperLUMTSetOrdering` | `SUNLinSol_SuperLUMTSetOrdering` |

### Fortran Interfaces

The ARKODE, CVODE, IDA, and KINSOL Fortran 77 interfaces have been removed. See
the "SUNDIALS Fortran Interface" section in the user guides and the F2003
example programs for more details using the SUNDIALS Fortran 2003 module
interfaces.

### ARKODE

The ARKODE MRIStep module has been extended to support implicit-explicit (IMEX)
multirate infinitesimal generalized additive Runge-Kutta (MRI-GARK) methods. As
such, `MRIStepCreate` has been updated to include arguments for the slow
explicit and slow implicit ODE right-hand side functions. `MRIStepCreate` has
also been updated to require attaching an `MRIStepInnerStepper` for evolving the
fast time scale. `MRIStepReInit` has been similarly updated to take explicit
and implicit right-hand side functions as input. Codes using explicit or
implicit MRI methods will need to update `MRIStepCreate` and `MRIStepReInit`
calls to pass `NULL` for either the explicit or implicit right-hand side
function as appropriate. If ARKStep is used as the fast time scale integrator,
codes will need to call `ARKStepCreateMRIStepInnerStepper` to wrap the ARKStep
memory as an `MRIStepInnerStepper` object. Additionally, `MRIStepGetNumRhsEvals`
has been updated to return the number of slow implicit and explicit function
evaluations. The coupling table structure `MRIStepCouplingMem` and the
functions `MRIStepCoupling_Alloc` and `MRIStepCoupling_Create` have also
been updated to support IMEX-MRI-GARK methods.

The deprecated functions `MRIStepGetCurrentButcherTables` and
`MRIStepWriteButcher` and the utility functions `MRIStepSetTable` and
`MRIStepSetTableNum` have been removed. Users wishing to create an MRI-GARK
method from a Butcher table should use `MRIStepCoupling_MIStoMRI` to create
the corresponding MRI coupling table and attach it with `MRIStepSetCoupling`.

The implementation of solve-decoupled implicit MRI-GARK methods has been updated
to remove extraneous slow implicit function calls and reduce the memory
requirements.

Deprecated ARKODE nonlinear solver predictors: specification of the ARKStep
"bootstrap" or "minimum correction" predictors (options 4 and 5 from
`ARKStepSetPredictorMethod`), or MRIStep "bootstrap" predictor (option 4 from
`MRIStepSetPredictorMethod`), will output a deprecation warning message.
These options will be removed in a future release.

The previously deprecated functions `ARKStepSetMaxStepsBetweenLSet` and
`ARKStepSetMaxStepsBetweenJac` have been removed and replaced with
`ARKStepSetLSetupFrequency` and `ARKStepSetMaxStepsBetweenJac` respectively.

### CVODE

The previously deprecated function `CVodeSetMaxStepsBetweenJac` has been removed
and replaced with `CVodeSetJacEvalFrequency`.

### CVODES

Added a new function `CVodeGetLinSolveStats` to get the CVODES linear solver
statistics as a group.

Added a new function, `CVodeSetMonitorFn`, that takes a user-function
to be called by CVODES after every `nst` successfully completed time-steps.
This is intended to provide a way of monitoring the CVODES statistics
throughout the simulation.

The previously deprecated function `CVodeSetMaxStepsBetweenJac` has been removed
and replaced with `CVodeSetJacEvalFrequency`.

### KINSOL

New orthogonalization methods were added for use within Anderson acceleration
in KINSOL. See the "Anderson Acceleration QR Factorization" subsection within
the mathematical considerations chapter of the user guide and the
`KINSetOrthAA` function documentation for more details.

### Deprecations

In addition to the deprecations noted elsewhere, many constants, types, and
functions have been renamed so that they are properly namespaced. The old names
have been deprecated and will be removed in SUNDIALS v7.0.0.

The following constants, macros, and  typedefs are now deprecated:

| Deprecated Name            | New Name                          |
|:---------------------------|:----------------------------------|
| `realtype`                 | `sunrealtype`                     |
| `booleantype`              | `sunbooleantype`                  |
| `RCONST`                   | `SUN_RCONST`                      |
| `BIG_REAL`                 | `SUN_BIG_REAL`                    |
| `SMALL_REAL`               | `SUN_SMALL_REAL`                  |
| `UNIT_ROUNDOFF`            | `SUN_UNIT_ROUNDOFF`               |
| `PREC_NONE`                | `SUN_PREC_NONE`                   |
| `PREC_LEFT`                | `SUN_PREC_LEFT`                   |
| `PREC_RIGHT`               | `SUN_PREC_RIGHT`                  |
| `PREC_BOTH`                | `SUN_PREC_BOTH`                   |
| `MODIFIED_GS`              | `SUN_MODIFIED_GS`                 |
| `CLASSICAL_GS`             | `SUN_CLASSICAL_GS`                |
| `ATimesFn`                 | `SUNATimesFn`                     |
| `PSetupFn`                 | `SUNPSetupFn`                     |
| `PSolveFn`                 | `SUNPSolveFn`                     |
| `DlsMat`                   | `SUNDlsMat`                       |
| `DENSE_COL`                | `SUNDLS_DENSE_COL`                |
| `DENSE_ELEM`               | `SUNDLS_DENSE_ELEM`               |
| `BAND_COL`                 | `SUNDLS_BAND_COL`                 |
| `BAND_COL_ELEM`            | `SUNDLS_BAND_COL_ELEM`            |
| `BAND_ELEM`                | `SUNDLS_BAND_ELEM`                |
| `SDIRK_2_1_2`              | `ARKODE_SDIRK_2_1_2`              |
| `BILLINGTON_3_3_2`         | `ARKODE_BILLINGTON_3_3_2`         |
| `TRBDF2_3_3_2`             | `ARKODE_TRBDF2_3_3_2`             |
| `KVAERNO_4_2_3`            | `ARKODE_KVAERNO_4_2_3`            |
| `ARK324L2SA_DIRK_4_2_3`    | `ARKODE_ARK324L2SA_DIRK_4_2_3`    |
| `CASH_5_2_4`               | `ARKODE_CASH_5_2_4`               |
| `CASH_5_3_4`               | `ARKODE_CASH_5_3_4`               |
| `SDIRK_5_3_4`              | `ARKODE_SDIRK_5_3_4`              |
| `KVAERNO_5_3_4`            | `ARKODE_KVAERNO_5_3_4`            |
| `ARK436L2SA_DIRK_6_3_4`    | `ARKODE_ARK436L2SA_DIRK_6_3_4`    |
| `KVAERNO_7_4_5`            | `ARKODE_KVAERNO_7_4_5`            |
| `ARK548L2SA_DIRK_8_4_5`    | `ARKODE_ARK548L2SA_DIRK_8_4_5`    |
| `ARK437L2SA_DIRK_7_3_4`    | `ARKODE_ARK437L2SA_DIRK_7_3_4`    |
| `ARK548L2SAb_DIRK_8_4_5`   | `ARKODE_ARK548L2SAb_DIRK_8_4_5`   |
| `MIN_DIRK_NUM`             | `ARKODE_MIN_DIRK_NUM`             |
| `MAX_DIRK_NUM`             | `ARKODE_MAX_DIRK_NUM`             |
| `MIS_KW3`                  | `ARKODE_MIS_KW3`                  |
| `MRI_GARK_ERK33a`          | `ARKODE_MRI_GARK_ERK33a`          |
| `MRI_GARK_ERK45a`          | `ARKODE_MRI_GARK_ERK45a`          |
| `MRI_GARK_IRK21a`          | `ARKODE_MRI_GARK_IRK21a`          |
| `MRI_GARK_ESDIRK34a`       | `ARKODE_MRI_GARK_ESDIRK34a`       |
| `MRI_GARK_ESDIRK46a`       | `ARKODE_MRI_GARK_ESDIRK46a`       |
| `IMEX_MRI_GARK3a`          | `ARKODE_IMEX_MRI_GARK3a`          |
| `IMEX_MRI_GARK3b`          | `ARKODE_IMEX_MRI_GARK3b`          |
| `IMEX_MRI_GARK4`           | `ARKODE_IMEX_MRI_GARK4`           |
| `MIN_MRI_NUM`              | `ARKODE_MIN_MRI_NUM`              |
| `MAX_MRI_NUM`              | `ARKODE_MAX_MRI_NUM`              |
| `DEFAULT_MRI_TABLE_3`      | `MRISTEP_DEFAULT_TABLE_3`         |
| `DEFAULT_EXPL_MRI_TABLE_3` | `MRISTEP_DEFAULT_EXPL_TABLE_3`    |
| `DEFAULT_EXPL_MRI_TABLE_4` | `MRISTEP_DEFAULT_EXPL_TABLE_4`    |
| `DEFAULT_IMPL_SD_TABLE_2`  | `MRISTEP_DEFAULT_IMPL_SD_TABLE_2` |
| `DEFAULT_IMPL_SD_TABLE_3`  | `MRISTEP_DEFAULT_IMPL_SD_TABLE_3` |
| `DEFAULT_IMPL_SD_TABLE_4`  | `MRISTEP_DEFAULT_IMPL_SD_TABLE_4` |
| `DEFAULT_IMEX_SD_TABLE_3`  | `MRISTEP_DEFAULT_IMEX_SD_TABLE_3` |
| `DEFAULT_IMEX_SD_TABLE_4`  | `MRISTEP_DEFAULT_IMEX_SD_TABLE_4` |
| `HEUN_EULER_2_1_2`         | `ARKODE_HEUN_EULER_2_1_2`         |
| `BOGACKI_SHAMPINE_4_2_3`   | `ARKODE_BOGACKI_SHAMPINE_4_2_3`   |
| `ARK324L2SA_ERK_4_2_3`     | `ARKODE_ARK324L2SA_ERK_4_2_3`     |
| `ZONNEVELD_5_3_4`          | `ARKODE_ZONNEVELD_5_3_4`          |
| `ARK436L2SA_ERK_6_3_4`     | `ARKODE_ARK436L2SA_ERK_6_3_4`     |
| `SAYFY_ABURUB_6_3_4`       | `ARKODE_SAYFY_ABURUB_6_3_4`       |
| `CASH_KARP_6_4_5`          | `ARKODE_CASH_KARP_6_4_5`          |
| `FEHLBERG_6_4_5`           | `ARKODE_FEHLBERG_6_4_5`           |
| `DORMAND_PRINCE_7_4_5`     | `ARKODE_DORMAND_PRINCE_7_4_5`     |
| `ARK548L2SA_ERK_8_4_5`     | `ARKODE_ARK548L2SA_ERK_8_4_5`     |
| `VERNER_8_5_6`             | `ARKODE_VERNER_8_5_6`             |
| `FEHLBERG_13_7_8`          | `ARKODE_FEHLBERG_13_7_8`          |
| `KNOTH_WOLKE_3_3`          | `ARKODE_KNOTH_WOLKE_3_3`          |
| `ARK437L2SA_ERK_7_3_4`     | `ARKODE_ARK437L2SA_ERK_7_3_4`     |
| `ARK548L2SAb_ERK_8_4_5`    | `ARKODE_ARK548L2SAb_ERK_8_4_5`    |
| `MIN_ERK_NUM`              | `ARKODE_MIN_ERK_NUM`              |
| `MAX_ERK_NUM`              | `ARKODE_MAX_ERK_NUM`              |
| `DEFAULT_ERK_2`            | `ARKSTEP_DEFAULT_ERK_2`           |
| `DEFAULT_ERK_3`            | `ARKSTEP_DEFAULT_ERK_3`           |
| `DEFAULT_ERK_4`            | `ARKSTEP_DEFAULT_ERK_4`           |
| `DEFAULT_ERK_5`            | `ARKSTEP_DEFAULT_ERK_5`           |
| `DEFAULT_ERK_6`            | `ARKSTEP_DEFAULT_ERK_6`           |
| `DEFAULT_ERK_8`            | `ARKSTEP_DEFAULT_ERK_8`           |
| `DEFAULT_DIRK_2`           | `ARKSTEP_DEFAULT_DIRK_2`          |
| `DEFAULT_DIRK_3`           | `ARKSTEP_DEFAULT_DIRK_3`          |
| `DEFAULT_DIRK_4`           | `ARKSTEP_DEFAULT_DIRK_4`          |
| `DEFAULT_DIRK_5`           | `ARKSTEP_DEFAULT_DIRK_5`          |
| `DEFAULT_ARK_ETABLE_3`     | `ARKSTEP_DEFAULT_ARK_ETABLE_3`    |
| `DEFAULT_ARK_ETABLE_4`     | `ARKSTEP_DEFAULT_ARK_ETABLE_4`    |
| `DEFAULT_ARK_ETABLE_5`     | `ARKSTEP_DEFAULT_ARK_ETABLE_4`    |
| `DEFAULT_ARK_ITABLE_3`     | `ARKSTEP_DEFAULT_ARK_ITABLE_3`    |
| `DEFAULT_ARK_ITABLE_4`     | `ARKSTEP_DEFAULT_ARK_ITABLE_4`    |
| `DEFAULT_ARK_ITABLE_5`     | `ARKSTEP_DEFAULT_ARK_ITABLE_5`    |
| `DEFAULT_ERK_2`            | `ERKSTEP_DEFAULT_2`               |
| `DEFAULT_ERK_3`            | `ERKSTEP_DEFAULT_3`               |
| `DEFAULT_ERK_4`            | `ERKSTEP_DEFAULT_4`               |
| `DEFAULT_ERK_5`            | `ERKSTEP_DEFAULT_5`               |
| `DEFAULT_ERK_6`            | `ERKSTEP_DEFAULT_6`               |
| `DEFAULT_ERK_8`            | `ERKSTEP_DEFAULT_8`               |

In addition, the following functions are now deprecated (compile-time warnings
will be thrown if supported by the compiler):

| Deprecated Name               | New Name                     |
|:------------------------------|:-----------------------------|
| `CVSpilsSetLinearSolver`      | `CVodeSetLinearSolver`       |
| `CVSpilsSetEpsLin`            | `CVodeSetEpsLin`             |
| `CVSpilsSetPreconditioner`    | `CVodeSetPreconditioner`     |
| `CVSpilsSetJacTimes`          | `CVodeSetJacTimes`           |
| `CVSpilsGetWorkSpace`         | `CVodeGetLinWorkSpace`       |
| `CVSpilsGetNumPrecEvals`      | `CVodeGetNumPrecEvals`       |
| `CVSpilsGetNumPrecSolves`     | `CVodeGetNumPrecSolves`      |
| `CVSpilsGetNumLinIters`       | `CVodeGetNumLinIters`        |
| `CVSpilsGetNumConvFails`      | `CVodeGetNumConvFails`       |
| `CVSpilsGetNumJTSetupEvals`   | `CVodeGetNumJTSetupEvals`    |
| `CVSpilsGetNumJtimesEvals`    | `CVodeGetNumJtimesEvals`     |
| `CVSpilsGetNumRhsEvals`       | `CVodeGetNumLinRhsEvals`     |
| `CVSpilsGetLastFlag`          | `CVodeGetLastLinFlag`        |
| `CVSpilsGetReturnFlagName`    | `CVodeGetLinReturnFlagName`  |
| `CVSpilsSetLinearSolverB`     | `CVodeSetLinearSolverB`      |
| `CVSpilsSetEpsLinB`           | `CVodeSetEpsLinB`            |
| `CVSpilsSetPreconditionerB`   | `CVodeSetPreconditionerB`    |
| `CVSpilsSetPreconditionerBS`  | `CVodeSetPreconditionerBS`   |
| `CVSpilsSetJacTimesB`         | `CVodeSetJacTimesB`          |
| `CVSpilsSetJacTimesBS`        | `CVodeSetJacTimesBS`         |
| `CVDlsSetLinearSolver`        | `CVodeSetLinearSolver`       |
| `CVDlsSetJacFn`               | `CVodeSetJacFn`              |
| `CVDlsGetWorkSpace`           | `CVodeGetLinWorkSpace`       |
| `CVDlsGetNumJacEvals`         | `CVodeGetNumJacEvals`        |
| `CVDlsGetNumRhsEvals`         | `CVodeGetNumLinRhsEvals`     |
| `CVDlsGetLastFlag`            | `CVodeGetLastLinFlag`        |
| `CVDlsGetReturnFlagName`      | `CVodeGetLinReturnFlagName`  |
| `CVDlsSetLinearSolverB`       | `CVodeSetLinearSolverB`      |
| `CVDlsSetJacFnB`              | `CVodeSetJacFnB`             |
| `CVDlsSetJacFnBS`             | `CVodeSetJacFnBS`            |
| `CVDlsSetLinearSolver`        | `CVodeSetLinearSolver`       |
| `CVDlsSetJacFn`               | `CVodeSetJacFn`              |
| `CVDlsGetWorkSpace`           | `CVodeGetLinWorkSpace`       |
| `CVDlsGetNumJacEvals`         | `CVodeGetNumJacEvals`        |
| `CVDlsGetNumRhsEvals`         | `CVodeGetNumLinRhsEvals`     |
| `CVDlsGetLastFlag`            | `CVodeGetLastLinFlag`        |
| `CVDlsGetReturnFlagName`      | `CVodeGetLinReturnFlagName`  |
| `KINDlsSetLinearSolver`       | `KINSetLinearSolver`         |
| `KINDlsSetJacFn`              | `KINSetJacFn`                |
| `KINDlsGetWorkSpace`          | `KINGetLinWorkSpace`         |
| `KINDlsGetNumJacEvals`        | `KINGetNumJacEvals`          |
| `KINDlsGetNumFuncEvals`       | `KINGetNumLinFuncEvals`      |
| `KINDlsGetLastFlag`           | `KINGetLastLinFlag`          |
| `KINDlsGetReturnFlagName`     | `KINGetLinReturnFlagName`    |
| `KINSpilsSetLinearSolver`     | `KINSetLinearSolver`         |
| `KINSpilsSetPreconditioner`   | `KINSetPreconditioner`       |
| `KINSpilsSetJacTimesVecFn`    | `KINSetJacTimesVecFn`        |
| `KINSpilsGetWorkSpace`        | `KINGetLinWorkSpace`         |
| `KINSpilsGetNumPrecEvals`     | `KINGetNumPrecEvals`         |
| `KINSpilsGetNumPrecSolves`    | `KINGetNumPrecSolves`        |
| `KINSpilsGetNumLinIters`      | `KINGetNumLinIters`          |
| `KINSpilsGetNumConvFails`     | `KINGetNumLinConvFails`      |
| `KINSpilsGetNumJtimesEvals`   | `KINGetNumJtimesEvals`       |
| `KINSpilsGetNumFuncEvals`     | `KINGetNumLinFuncEvals`      |
| `KINSpilsGetLastFlag`         | `KINGetLastLinFlag`          |
| `KINSpilsGetReturnFlagName`   | `KINGetLinReturnFlagName`    |
| `IDASpilsSetLinearSolver`     | `IDASetLinearSolver`         |
| `IDASpilsSetPreconditioner`   | `IDASetPreconditioner`       |
| `IDASpilsSetJacTimes`         | `IDASetJacTimes`             |
| `IDASpilsSetEpsLin`           | `IDASetEpsLin`               |
| `IDASpilsSetIncrementFactor`  | `IDASetIncrementFactor`      |
| `IDASpilsGetWorkSpace`        | `IDAGetLinWorkSpace`         |
| `IDASpilsGetNumPrecEvals`     | `IDAGetNumPrecEvals`         |
| `IDASpilsGetNumPrecSolves`    | `IDAGetNumPrecSolves`        |
| `IDASpilsGetNumLinIters`      | `IDAGetNumLinIters`          |
| `IDASpilsGetNumConvFails`     | `IDAGetNumLinConvFails`      |
| `IDASpilsGetNumJTSetupEvals`  | `IDAGetNumJTSetupEvals`      |
| `IDASpilsGetNumJtimesEvals`   | `IDAGetNumJtimesEvals`       |
| `IDASpilsGetNumResEvals`      | `IDAGetNumLinResEvals`       |
| `IDASpilsGetLastFlag`         | `IDAGetLastLinFlag`          |
| `IDASpilsGetReturnFlagName`   | `IDAGetLinReturnFlagName`    |
| `IDASpilsSetLinearSolverB`    | `IDASetLinearSolverB`        |
| `IDASpilsSetEpsLinB`          | `IDASetEpsLinB`              |
| `IDASpilsSetIncrementFactorB` | `IDASetIncrementFactorB`     |
| `IDASpilsSetPreconditionerB`  | `IDASetPreconditionerB`      |
| `IDASpilsSetPreconditionerBS` | `IDASetPreconditionerBS`     |
| `IDASpilsSetJacTimesB`        | `IDASetJacTimesB`            |
| `IDASpilsSetJacTimesBS`       | `IDASetJacTimesBS`           |
| `IDADlsSetLinearSolver`       | `IDASetLinearSolver`         |
| `IDADlsSetJacFn`              | `IDASetJacFn`                |
| `IDADlsGetWorkSpace`          | `IDAGetLinWorkSpace`         |
| `IDADlsGetNumJacEvals`        | `IDAGetNumJacEvals`          |
| `IDADlsGetNumResEvals`        | `IDAGetNumLinResEvals`       |
| `IDADlsGetLastFlag`           | `IDAGetLastLinFlag`          |
| `IDADlsGetReturnFlagName`     | `IDAGetLinReturnFlagName`    |
| `IDADlsSetLinearSolverB`      | `IDASetLinearSolverB`        |
| `IDADlsSetJacFnB`             | `IDASetJacFnB`               |
| `IDADlsSetJacFnBS`            | `IDASetJacFnBS`              |
| `DenseGETRF`                  | `SUNDlsMat_DenseGETRF`       |
| `DenseGETRS`                  | `SUNDlsMat_DenseGETRS`       |
| `denseGETRF`                  | `SUNDlsMat_denseGETRF`       |
| `denseGETRS`                  | `SUNDlsMat_denseGETRS`       |
| `DensePOTRF`                  | `SUNDlsMat_DensePOTRF`       |
| `DensePOTRS`                  | `SUNDlsMat_DensePOTRS`       |
| `densePOTRF`                  | `SUNDlsMat_densePOTRF`       |
| `densePOTRS`                  | `SUNDlsMat_densePOTRS`       |
| `DenseGEQRF`                  | `SUNDlsMat_DenseGEQRF`       |
| `DenseORMQR`                  | `SUNDlsMat_DenseORMQR`       |
| `denseGEQRF`                  | `SUNDlsMat_denseGEQRF`       |
| `denseORMQR`                  | `SUNDlsMat_denseORMQR`       |
| `DenseCopy`                   | `SUNDlsMat_DenseCopy`        |
| `denseCopy`                   | `SUNDlsMat_denseCopy`        |
| `DenseScale`                  | `SUNDlsMat_DenseScale`       |
| `denseScale`                  | `SUNDlsMat_denseScale`       |
| `denseAddIdentity`            | `SUNDlsMat_denseAddIdentity` |
| `DenseMatvec`                 | `SUNDlsMat_DenseMatvec`      |
| `denseMatvec`                 | `SUNDlsMat_denseMatvec`      |
| `BandGBTRF`                   | `SUNDlsMat_BandGBTRF`        |
| `bandGBTRF`                   | `SUNDlsMat_bandGBTRF`        |
| `BandGBTRS`                   | `SUNDlsMat_BandGBTRS`        |
| `bandGBTRS`                   | `SUNDlsMat_bandGBTRS`        |
| `BandCopy`                    | `SUNDlsMat_BandCopy`         |
| `bandCopy`                    | `SUNDlsMat_bandCopy`         |
| `BandScale`                   | `SUNDlsMat_BandScale`        |
| `bandScale`                   | `SUNDlsMat_bandScale`        |
| `bandAddIdentity`             | `SUNDlsMat_bandAddIdentity`  |
| `BandMatvec`                  | `SUNDlsMat_BandMatvec`       |
| `bandMatvec`                  | `SUNDlsMat_bandMatvec`       |
| `ModifiedGS`                  | `SUNModifiedGS`              |
| `ClassicalGS`                 | `SUNClassicalGS`             |
| `QRfact`                      | `SUNQRFact`                  |
| `QRsol`                       | `SUNQRsol`                   |
| `DlsMat_NewDenseMat`          | `SUNDlsMat_NewDenseMat`      |
| `DlsMat_NewBandMat`           | `SUNDlsMat_NewBandMat`       |
| `DestroyMat`                  | `SUNDlsMat_DestroyMat`       |
| `NewIntArray`                 | `SUNDlsMat_NewIntArray`      |
| `NewIndexArray`               | `SUNDlsMat_NewIndexArray`    |
| `NewRealArray`                | `SUNDlsMat_NewRealArray`     |
| `DestroyArray`                | `SUNDlsMat_DestroyArray`     |
| `AddIdentity`                 | `SUNDlsMat_AddIdentity`      |
| `SetToZero`                   | `SUNDlsMat_SetToZero`        |
| `PrintMat`                    | `SUNDlsMat_PrintMat`         |
| `newDenseMat`                 | `SUNDlsMat_newDenseMat`      |
| `newBandMat`                  | `SUNDlsMat_newBandMat`       |
| `destroyMat`                  | `SUNDlsMat_destroyMat`       |
| `newIntArray`                 | `SUNDlsMat_newIntArray`      |
| `newIndexArray`               | `SUNDlsMat_newIndexArray`    |
| `newRealArray`                | `SUNDlsMat_newRealArray`     |
| `destroyArray`                | `SUNDlsMat_destroyArray`     |

In addition, the entire `sundials_lapack.h` header file is now deprecated for
removal in SUNDIALS v7.0.0. Note, this header file is not needed to use the
SUNDIALS LAPACK linear solvers.

## Changes to SUNDIALS in release 5.8.0

The RAJA NVECTOR implementation has been updated to support the SYCL backend
in addition to the CUDA and HIP backend. Users can choose the backend when
configuring SUNDIALS by using the `SUNDIALS_RAJA_BACKENDS` CMake variable. This
module remains experimental and is subject to change from version to version.

A new SUNMatrix and SUNLinearSolver implementation were added to interface
with the Intel oneAPI Math Kernel Library (oneMKL). Both the matrix and the
linear solver support general dense linear systems as well as block diagonal
linear systems. This module is experimental and is subject to change from
version to version.

Added a new *optional* function to the SUNLinearSolver API,
`SUNLinSolSetZeroGuess`, to indicate that the next call to `SUNlinSolSolve` will
be made with a zero initial guess. SUNLinearSolver implementations that do not
use the `SUNLinSolNewEmpty` constructor will, at a minimum, need set the
`setzeroguess` function pointer in the linear solver `ops` structure to
`NULL`. The SUNDIALS iterative linear solver implementations have been updated
to leverage this new set function to remove one dot product per solve.

The time integrator packages (ARKODE, CVODE(S), and IDA(S)) all now support a
new "matrix-embedded" SUNLinearSolver type.  This type supports user-supplied
SUNLinearSolver implementations that set up and solve the specified linear
system at each linear solve call.  Any matrix-related data structures are held
internally to the linear solver itself, and are not provided by the SUNDIALS
package.

Added functions to ARKODE and CVODE(S) for supplying an alternative right-hand
side function and to IDA(S) for supplying an alternative residual for use within
nonlinear system function evaluations.

Support for user-defined inner (fast) integrators has been to the MRIStep module
in ARKODE. See the "MRIStep Custom Inner Steppers" section in the user guide for
more information on providing a user-defined integration method.

Added specialized fused HIP kernels to CVODE which may offer better
performance on smaller problems when using CVODE with the `NVECTOR_HIP`
module. See the optional input function `CVodeSetUseIntegratorFusedKernels`
for more information. As with other SUNDIALS HIP features, this is
feature is experimental and may change from version to version.

New KINSOL options have been added to apply a constant damping factor in the
fixed point and Picard iterations (see `KINSetDamping`), to delay the start of
Anderson acceleration with the fixed point and Picard iterations (see
`KINSetDelayAA`), and to return the newest solution with the fixed point
iteration (see `KINSetReturnNewest`).

The installed SUNDIALSConfig.cmake file now supports the `COMPONENTS` option
to `find_package`. The exported targets no longer have IMPORTED_GLOBAL set.

A bug was fixed in `SUNMatCopyOps` where the matrix-vector product setup
function pointer was not copied.

A bug was fixed in the SPBCGS and SPTFQMR solvers for the case where a non-zero
initial guess and a solution scaling vector are provided. This fix only impacts
codes using SPBCGS or SPTFQMR as standalone solvers as all SUNDIALS packages
utilize a zero initial guess.

A bug was fixed in the ARKODE stepper modules where the stop time may be passed
after resetting the integrator.

A bug was fixed in `IDASetJacTimesResFn` in IDAS where the supplied function was
used in the dense finite difference Jacobian computation rather than the finite
difference Jacobian-vector product approximation.

A bug was fixed in the KINSOL Picard iteration where the value of
`KINSetMaxSetupCalls` would be ignored.

## Changes to SUNDIALS in release 5.7.0

A new NVECTOR implementation based on the SYCL abstraction layer has been added
targeting Intel GPUs. At present the only SYCL compiler supported is the DPC++
(Intel oneAPI) compiler. See the SYCL NVECTOR section in the user guide for more
details. This module is considered experimental and is subject to major changes
even in minor releases.

A new SUNMatrix and SUNLinearSolver implementation were added to interface
with the MAGMA linear algebra library. Both the matrix and the linear solver
support general dense linear systems as well as block diagonal linear systems,
and both are targeted at GPUs (AMD or NVIDIA).

## Changes to SUNDIALS in release 5.6.1

Fixed a bug in the SUNDIALS CMake which caused an error if the
`CMAKE_CXX_STANDARD` and `SUNDIALS_RAJA_BACKENDS` options were not provided.

Fixed some compiler warnings when using the IBM XL compilers.

## Changes to SUNDIALS in release 5.6.0

A new NVECTOR implementation based on the AMD ROCm HIP platform has been added.
This vector can target NVIDIA or AMD GPUs. See HIP NVECTOR section in the user
guide for more details. This module is considered experimental and is subject to
change from version to version.

The RAJA NVECTOR implementation has been updated to support the HIP backend
in addition to the CUDA backend. Users can choose the backend when configuring
SUNDIALS by using the `SUNDIALS_RAJA_BACKENDS` CMake variable. This module
remains experimental and is subject to change from version to version.

A new optional operation, `N_VGetDeviceArrayPointer`, was added to the N_Vector
API. This operation is useful for N_Vectors that utilize dual memory spaces,
e.g. the native SUNDIALS CUDA N_Vector.

The SUNMATRIX_CUSPARSE and SUNLINEARSOLVER_CUSOLVERSP_BATCHQR implementations
no longer require the SUNDIALS CUDA N_Vector. Instead, they require that the
vector utilized provides the `N_VGetDeviceArrayPointer` operation, and that the
pointer returned by `N_VGetDeviceArrayPointer` is a valid CUDA device pointer.

## Changes to SUNDIALS in release 5.5.0

Refactored the SUNDIALS build system. CMake 3.12.0 or newer is now required.
Users will likely see deprecation warnings, but otherwise the changes
should be fully backwards compatible for almost all users. SUNDIALS
now exports CMake targets and installs a `SUNDIALSConfig.cmake` file.

Added support for SuperLU DIST 6.3.0 or newer.

## Changes to SUNDIALS in release 5.4.0

Added full support for time-dependent mass matrices in ARKStep, and expanded
existing non-identity mass matrix infrastructure to support use of the
fixed point nonlinear solver.  Fixed bug for ERK method integration with
static mass matrices.

An interface between ARKStep and the XBraid multigrid reduction in time (MGRIT)
library has been added to enable parallel-in-time integration. See the ARKStep
documentation and examples for more details. This interface required the
addition of three new N_Vector operations to exchange vector data between
computational nodes, see `N_VBufSize`, `N_VBufPack`, and `N_VBufUnpack`. These
N_Vector operations are only used within the XBraid interface and need not be
implemented for any other context.

Updated the MRIStep time-stepping module in ARKODE to support higher-order
MRI-GARK methods [Sandu, SIAM J. Numer. Anal., 57, 2019], including methods that
involve solve-decoupled, diagonally-implicit treatment of the slow time scale.

A new API, `SUNMemoryHelper`, was added to support **GPU users** who have
complex memory management needs such as using memory pools. This is paired with
new constructors for the `NVECTOR_CUDA` and `NVECTOR_RAJA` modules that accept a
`SUNMemoryHelper` object. Refer to "The SUNMemoryHelper API", "NVECTOR CUDA" and
"NVECTOR RAJA" sections in the documentation for more information.

The `NVECTOR_RAJA` module has been updated to mirror the `NVECTOR_CUDA` module.
Notably, the update adds managed memory support to the `NVECTOR_RAJA` module.
Users of the module will need to update any calls to the `N_VMake_Raja` function
because that signature was changed. This module remains experimental and is
subject to change from version to version.

Added new `SetLSNormFactor` functions to CVODE(S), ARKODE, and IDA(S) to
to specify the factor for converting between integrator tolerances (WRMS norm)
and linear solver tolerances (L2 norm) i.e., `tol_L2 = nrmfac * tol_WRMS`.

Added new reset functions `ARKStepReset`, `ERKStepReset`, and
`MRIStepReset` to reset the stepper time and state vector to user-provided
values for continuing the integration from that point while retaining the
integration history. These function complement the reinitialization functions
`ARKStepReInit`, `ERKStepReInit`, and `MRIStepReInit` which reinitialize
the stepper so that the problem integration should resume as if started from
scratch.

Added new functions for advanced users providing a custom `SUNNonlinSolSysFn`.

The expected behavior of `SUNNonlinSolGetNumIters` and
`SUNNonlinSolGetNumConvFails` in the SUNNonlinearSolver API have been updated to
specify that they should return the number of nonlinear solver iterations and
convergence failures in the most recent solve respectively rather than the
cumulative number of iterations and failures across all solves respectively. The
API documentation and SUNDIALS provided SUNNonlinearSolver implementations and
have been updated accordingly. As before, the cumulative number of nonlinear
iterations and failures may be retrieved by calling the integrator provided get
functions.

**This change may cause a runtime error in existing user code**.
In IDAS and CVODES, the functions for forward integration with checkpointing
(`IDASolveF`, `CVodeF`) are now subject to a restriction on the number of time
steps allowed to reach the output time. This is the same restriction applied to
the `IDASolve` and `CVode` functions. The default maximum number of steps is
500, but this may be changed using the `<IDA|CVode>SetMaxNumSteps` function.
This change fixes a bug that could cause an infinite loop in the `IDASolveF`
and `CVodeF` and functions.

A minor inconsistency in CVODE(S) and a bug ARKODE when checking the Jacobian
evaluation frequency has been fixed. As a result codes using using a
non-default Jacobian update frequency through a call to
`CVodeSetMaxStepsBetweenJac` or `ARKStepSetMaxStepsBetweenJac` will need to
increase the provided value by 1 to achieve the same behavior as before. For
greater clarity the functions `CVodeSetMaxStepsBetweenJac`,
`ARKStepSetMaxStepsBetweenJac`, and `ARKStepSetMaxStepsBetweenLSet` have been
deprecated and replaced with `CVodeSetJacEvalFrequency`,
`ARKStepSetJacEvalFrequency`, and `ARKStepSetLSetupFrequency` respectively.
Additionally, the function `CVodeSetLSetupFrequency` has been added to CVODE(S)
to set the frequency of calls to the linear solver setup function.

The `NVECTOR_TRILINOS` module has been updated to work with Trilinos 12.18+.
This update changes the local ordinal type to always be an `int`.

Added support for CUDA v11.

## Changes to SUNDIALS in release 5.3.0

Fixed a bug in ARKODE where the prototypes for `ERKStepSetMinReduction` and
`ARKStepSetMinReduction` were not included in `arkode_erkstep.h` and
`arkode_arkstep.h` respectively.

Fixed a bug in ARKODE where inequality constraint checking would need to be
disabled and then re-enabled to update the inequality constraint values after
resizing a problem. Resizing a problem will now disable constraints and a call
to `ARKStepSetConstraints` or `ERKStepSetConstraints` is required to re-enable
constraint checking for the new problem size.

Fixed a bug in the iterative linear solver modules where an error is not
returned if the Atimes function is `NULL` or, if preconditioning is enabled, the
PSolve function is `NULL`.

Added specialized fused CUDA kernels to CVODE which may offer better
performance on smaller problems when using CVODE with the `NVECTOR_CUDA`
module. See the optional input function `CVodeSetUseIntegratorFusedKernels`
for more information. As with other SUNDIALS CUDA features, this is
feature is experimental and may change from version to version.

Added the ability to control the CUDA kernel launch parameters for the
`NVECTOR_CUDA` and `SUNMATRIX_CUSPARSE` modules. These modules remain
experimental and are subject to change from version to version.
In addition, the `NVECTOR_CUDA` kernels were rewritten to be more flexible.
Most users should see equivalent performance or some improvement, but a select
few may observe minor performance degradation with the default settings. Users
are encouraged to contact the SUNDIALS team about any performance changes
that they notice.

Added new capabilities for monitoring the solve phase in the
`SUNNONLINSOL_NEWTON` and `SUNNONLINSOL_FIXEDPOINT` modules, and the SUNDIALS
iterative linear solver modules. SUNDIALS must be built with the CMake option
`SUNDIALS_BUILD_WITH_MONITORING` to use these capabilities.

Added a new function, `CVodeSetMonitorFn`, that takes a user-function
to be called by CVODE after every `nst` successfully completed time-steps.
This is intended to provide a way of monitoring the CVODE statistics
throughout the simulation.

Added a new function `CVodeGetLinSolveStats` to get the CVODE linear solver
statistics as a group.

Added optional set functions to provide an alternative ODE right-hand side
function (ARKODE and CVODE(S)), DAE residual function (IDA(S)), or nonlinear
system function (KINSOL) for use when computing Jacobian-vector products with
the internal difference quotient approximation.

Added support to CVODE for integrating IVPs with constraints using BDF methods
and projecting the solution onto the constraint manifold with a user defined
projection function. This implementation is accompanied by additions to the
CVODE user documentation and examples.

## Changes to SUNDIALS in release 5.2.0

Fixed a build system bug related to the Fortran 2003 interfaces when using the
IBM XL compiler. When building the Fortran 2003 interfaces with an XL compiler
it is recommended to set `CMAKE_Fortran_COMPILER` to `f2003`, `xlf2003`, or
`xlf2003_r`.

Fixed a bug in how ARKODE interfaces with a user-supplied, iterative, unscaled
linear solver. In this case, ARKODE adjusts the linear solver tolerance in an
attempt to account for the lack of support for left/right scaling matrices.
Previously, ARKODE computed this scaling factor using the error weight vector,
`ewt`; this fix changes that to the residual weight vector, `rwt`, that can
differ from `ewt` when solving problems with non-identity mass matrix.

Fixed a linkage bug affecting Windows users that stemmed from
dllimport/dllexport attribute missing on some SUNDIALS API functions.

Fixed a memory leak in CVODES and IDAS from not deallocating the `atolSmin0` and
`atolQSmin0` arrays.

Fixed a bug where a non-default value for the maximum allowed growth factor
after the first step would be ignored.

Functions were added to each of the time integration packages to enable or
disable the scaling applied to linear system solutions with matrix-based linear
solvers to account for lagged matrix information.

Added two new functions, `ARKStepSetMinReduction` and `ERKStepSetMinReduction`
to change the minimum allowed step size reduction factor after an error test
failure.

Added a new `SUNMatrix` implementation, `SUNMATRIX_CUSPARSE`, that interfaces to
the sparse matrix implementation from the NVIDIA cuSPARSE library. In addition,
the `SUNLINSOL_CUSOLVER_BATCHQR` linear solver has been updated to use this
matrix, therefore, users of this module will need to update their code. These
modules are still considered to be experimental, thus they are subject to
breaking changes even in minor releases.

Added a new "stiff" interpolation module to ARKODE, based on Lagrange polynomial
interpolation, that is accessible to each of the ARKStep, ERKStep and MRIStep
time-stepping modules. This module is designed to provide increased
interpolation accuracy when integrating stiff problems, as opposed to the ARKODE
standard Hermite interpolation module that can suffer when the IVP right-hand
side has large Lipschitz constant. While the Hermite module remains the default,
the new Lagrange module may be enabled using one of the routines
`ARKStepSetInterpolantType`, `ERKStepSetInterpolantType`, or
`MRIStepSetInterpolantType`. The serial example problem `ark_brusselator.c` has
been converted to use this Lagrange interpolation module. Created accompanying
routines `ARKStepSetInterpolantDegree`, `ARKStepSetInterpolantDegree` and
`ARKStepSetInterpolantDegree` to provide user control over these interpolating
polynomials. While the routines `ARKStepSetDenseOrder`, `ARKStepSetDenseOrder`
and `ARKStepSetDenseOrder` still exist, these have been deprecated and will be
removed in a future release.

## Changes to SUNDIALS in release 5.1.0

Added support for a user-supplied function to update the prediction for each
implicit stage solution in ARKStep.  If supplied, this routine will be called
*after* any existing ARKStep predictor algorithm completes, so that the
predictor may be modified by the user as desired.  The new user-supplied routine
has type `ARKStepStagePredictFn`, and may be set by calling
`ARKStepSetStagePredictFn`.

The MRIStep module has been updated to support attaching different user data
pointers to the inner and outer integrators. If applicable, user codes will
need to add a call to `ARKStepSetUserData` to attach their user data
pointer to the inner integrator memory as `MRIStepSetUserData` will
not set the pointer for both the inner and outer integrators. The MRIStep
examples have been updated to reflect this change.

Added support for damping when using Anderson acceleration in KINSOL. See the
mathematical considerations section of the user guide and the description of the
`KINSetDampingAA` function for more details.

Added support for damping to the `SUNNonlinearSolver_FixedPoint` module when
using Anderson acceleration. See the `SUNNonlinearSolver_FixedPoint` section in
the user guides and the description of the `SUNNonlinSolSetDamping_FixedPoint`
function for more details.

Fixed a build system bug related to finding LAPACK/BLAS.

Fixed a build system bug related to checking if the KLU library works.

Fixed a build system bug related to finding PETSc when using the CMake
variables `PETSC_INCLUDES` and `PETSC_LIBRARIES` instead of `PETSC_DIR`.

Added a new build system option, `CUDA_ARCH`, to specify the CUDA architecture
to target.

Fixed a bug in the Fortran 2003 interfaces to the ARKODE Butcher table routines
and structure. This includes changing the `ARKodeButcherTable` type to be a
`type(c_ptr)` in Fortran.

Added two utility functions, `SUNDIALSFileOpen` and `SUNDIALSFileClose` for
creating/destroying file pointers. These are useful when using the Fortran 2003
interfaces.

## Changes to SUNDIALS in release 5.0.0

### Build System

Increased the minimum required CMake version to 3.5 for most SUNDIALS
configurations, and 3.10 when CUDA or OpenMP with device offloading are enabled.

The CMake option `BLAS_ENABLE` and the variable `BLAS_LIBRARIES` have been
removed to simplify builds as SUNDIALS packages do not use BLAS directly. For
third party libraries that require linking to BLAS, the path to the BLAS
library should be included in the `_LIBRARIES` variable for the third party
library e.g., `SUPERLUDIST_LIBRARIES` when enabling SuperLU_DIST.

Fixed a bug in the build system that prevented the PThreads NVECTOR module from
being built.

### NVector

Two new functions were added to aid in creating custom NVECTOR objects. The
constructor `N_VNewEmpty` allocates an "empty" generic NVECTOR with the object's
content pointer and the function pointers in the operations structure
initialized to NULL. When used in the constructor for custom objects this
function will ease the introduction of any new optional operations to the
NVECTOR API by ensuring only required operations need to be set. Additionally,
the function `N_VCopyOps(w, v)` has been added to copy the operation function
pointers between vector objects. When used in clone routines for custom vector
objects these functions also will ease the introduction of any new optional
operations to the NVECTOR API by ensuring all operations are copied when cloning
objects.

Two new NVECTOR implementations, NVECTOR_MANYVECTOR and NVECTOR_MPIMANYVECTOR,
have been created to support flexible partitioning of solution data among
different processing elements (e.g., CPU + GPU) or for multi-physics problems
that couple distinct MPI-based simulations together (see the NVECTOR_MANYVECTOR
and NVECTOR_MPIMANYVECTOR sections in the user guides for more details). This
implementation is accompanied by additions to user documentation and SUNDIALS
examples.

An additional NVECTOR implementation, NVECTOR_MPIPLUSX, has been created to
support the MPI+X paradigm where X is a type of on-node parallelism (e.g.,
OpenMP, CUDA). The implementation is accompanied by additions to user
documentation and SUNDIALS examples.

One new required vector operation and ten new optional vector operations have
been added to the NVECTOR API. The new required operation, `N_VGetLength`,
returns the global length of an N_Vector. The optional operations have been
added to support the new NVECTOR_MPIMANYVECTOR implementation. The operation
`N_VGetCommunicator` must be implemented by subvectors that are combined to
create an NVECTOR_MPIMANYVECTOR, but is not used outside of this context. The
remaining nine operations are optional local reduction operations intended to
eliminate unnecessary latency when performing vector reduction operations
(norms, etc.) on distributed memory systems. The optional local reduction vector
operations are `N_VDotProdLocal`, `N_VMaxNormLocal`, `N_VMinLocal`,
`N_VL1NormLocal`, `N_VWSqrSumLocal`, `N_VWSqrSumMaskLocal`, `N_VInvTestLocal`,
`N_VConstrMaskLocal`, and `N_VMinQuotientLocal`. If an NVECTOR implementation
defines any of the local operations as NULL, then the NVECTOR_MPIMANYVECTOR will
call standard NVECTOR operations to complete the computation.

The `*_MPICuda` and `*_MPIRaja` functions have been removed from the
NVECTOR_CUDA and NVECTOR_RAJA implementations respectively. Accordingly, the
`nvector_mpicuda.h`, `nvector_mpiraja.h`, `libsundials_nvecmpicuda.lib`, and
`libsundials_nvecmpicudaraja.lib` files have been removed. Users should use the
NVECTOR_MPIPLUSX module in conjunction with the NVECTOR_CUDA or NVECTOR_RAJA
modules to replace the functionality. The necessary changes are minimal and
should require few code modifications.

Fixed a memory leak in the NVECTOR_PETSC clone function.

Made performance improvements to the CUDA NVECTOR. Users who utilize a
non-default stream should no longer see default stream synchronizations after
memory transfers.

Added a new constructor to the CUDA NVECTOR that allows a user to provide
custom allocate and free functions for the vector data array and internal
reduction buffer.

Added new Fortran 2003 interfaces for most NVECTOR modules. See NEVTOR section
in the user guides for more details on how to use the interfaces.

Added three new NVECTOR utility functions, `FN_VGetVecAtIndexVectorArray`,
`FN_VSetVecAtIndexVectorArray`, and `FN_VNewVectorArray`, for working with
`N_Vector` arrays when using the Fortran 2003 interfaces.

### SUNMatrix

Two new functions were added to aid in creating custom SUNMATRIX objects. The
constructor `SUNMatNewEmpty` allocates an "empty" generic SUNMATRIX with the
object's content pointer and the function pointers in the operations structure
initialized to NULL. When used in the constructor for custom objects this
function will ease the introduction of any new optional operations to the
SUNMATRIX API by ensuring only required operations need to be set. Additionally,
the function `SUNMatCopyOps(A, B)` has been added to copy the operation function
pointers between matrix objects. When used in clone routines for custom matrix
objects these functions also will ease the introduction of any new optional
operations to the SUNMATRIX API by ensuring all operations are copied when
cloning objects.

A new operation, `SUNMatMatvecSetup`, was added to the SUNMatrix API. Users
who have implemented custom SUNMatrix modules will need to at least update
their code to set the corresponding ops structure member, matvecsetup, to NULL.

The generic SUNMatrix API now defines error codes to be returned by SUNMatrix
operations. Operations which return an integer flag indiciating success/failure
may return different values than previously.

A new SUNMatrix (and SUNLinearSolver) implementation was added to facilitate
the use of the SuperLU_DIST library with SUNDIALS.

Added new Fortran 2003 interfaces for most SUNMATRIX modules. See SUNMATRIX
section in the user guides for more details on how to use the interfaces.

### SUNLinearSolver

A new function was added to aid in creating custom SUNLINEARSOLVER objects. The
constructor `SUNLinSolNewEmpty` allocates an "empty" generic SUNLINEARSOLVER
with the object's content pointer and the function pointers in the operations
structure initialized to NULL. When used in the constructor for custom objects
this function will ease the introduction of any new optional operations to the
SUNLINEARSOLVER API by ensuring only required operations need to be set.

The return type of the SUNLinearSolver API function `SUNLinSolLastFlag` has
changed from `long int` to `sunindextype` to be consistent with the type
used to store row indices in dense and banded linear solver modules.

Added a new optional operation to the SUNLINEARSOLVER API, `SUNLinSolGetID`,
that returns a `SUNLinearSolver_ID` for identifying the linear solver module.

The SUNLinearSolver API has been updated to make the initialize and setup
functions optional.

A new SUNLinearSolver (and SUNMatrix) implementation was added to facilitate
the use of the SuperLU_DIST library with SUNDIALS.

Added a new SUNLinearSolver implementation,
`SUNLinearSolver_cuSolverSp_batchQR`, which leverages the NVIDIA cuSOLVER sparse
batched QR method for efficiently solving block diagonal linear systems on
NVIDIA GPUs.

Added three new accessor functions to the SUNLinSol_KLU module,
`SUNLinSol_KLUGetSymbolic`, `SUNLinSol_KLUGetNumeric`, and
`SUNLinSol_KLUGetCommon`, to provide user access to the underlying
KLU solver structures.

Added new Fortran 2003 interfaces for most SUNLINEARSOLVER modules. See
SUNLINEARSOLVER section in the user guides for more details on how to use
the interfaces.

### SUNNonlinearSolver

A new function was added to aid in creating custom SUNNONLINEARSOLVER objects.
The constructor `SUNNonlinSolNewEmpty` allocates an "empty" generic
SUNNONLINEARSOLVER with the object's content pointer and the function pointers
in the operations structure initialized to NULL. When used in the constructor
for custom objects this function will ease the introduction of any new optional
operations to the SUNNONLINEARSOLVER API by ensuring only required operations
need to be set.

To facilitate the use of user supplied nonlinear solver convergence test
functions the `SUNNonlinSolSetConvTestFn` function in the SUNNonlinearSolver API
has been updated to take a `void*` data pointer as input. The supplied data
pointer will be passed to the nonlinear solver convergence test function on each
call.

The inputs values passed to the first two inputs of the `SUNNonlinSolSolve`
function in the SUNNONLINEARSOLVER have been changed to be the predicted
state and the initial guess for the correction to that state. Additionally,
the definitions of `SUNNonlinSolLSetupFn` and `SUNNonlinSolLSolveFn` in the
SUNNonlinearSolver API have been updated to remove unused input parameters.
For more information on the nonlinear system formulation and the API functions
see the SUNNONLINEARSOLVER chapter in the user guides.

Added a new `SUNNonlinearSolver` implementation, `SUNNonlinsol_PetscSNES`,
which interfaces to the PETSc SNES nonlinear solver API.

Added new Fortran 2003 interfaces for most SUNNONLINEARSOLVER modules. See
SUNNONLINEARSOLVER section in the user guides for more details on how to use
the interfaces.

### CVODE and CVODES

Fixed a bug in the CVODE and CVODES constraint handling where the step size
could be set below the minimum step size.

Fixed a bug in the CVODE and CVODES nonlinear solver interfaces where the norm
of the accumulated correction was not updated when using a non-default
convergence test function.

Fixed a bug in the CVODES `cvRescale` function where the loops to compute the
array of scalars for the fused vector scale operation stopped one iteration
early.

Fixed a bug in CVODES where CVodeF would return the wrong flag under certain
cirumstances.

Fixed a bug in CVODES where CVodeF would not return a root in NORMAL_STEP mode
if the root occurred after the desired output time.

Fixed a memeory leak in FCVODE when not using the default nonlinear solver.

Removed extraneous calls to `N_VMin` for simulations where the scalar valued
absolute tolerance, or all entries of the vector-valued absolute tolerance
array, are strictly positive. In this scenario CVODE and CVODES will remove
at least one global reduction per time step.

The CVLS interface has been updated to only zero the Jacobian matrix before
calling a user-supplied Jacobian evaluation function when the attached linear
solver has type `SUNLINEARSOLVER_DIRECT`.

A new linear solver interface function, `CVLsLinSysFn`, was added as an
alternative method for evaluating the linear systems I - gamma J.

Added functions to get the current state and gamma value to CVODE and CVODES.
These functions may be useful to users who chose to provide their own nonlinear
solver implementation.

Added New Fortran 2003 interfaces to CVODE and CVODES were added. These new
interfaces were generated with SWIG-Fortran and provide a user an idiomatic
Fortran 2003 interface to most of the SUNDIALS C API. The existing CVODE F2003
interface, and all module implementations with existing Fortran 2003 interfaces
were updated accordingly. See the section "Using CVODE for Fortran
Applications" and "Using CVODES for Fortran Applications" in the appropriate
user guide for more details on how to use the interfaces.

### ARKODE

The MRIStep module has been updated to support explicit, implicit, or IMEX
methods as the fast integrator using the ARKStep module. As a result some
function signatures have been changed including MRIStepCreate which now
takes an ARKStep memory structure for the fast integration as an input.

Fixed a bug in the ARKStep time-stepping module in ARKODE that would result in
an infinite loop if the nonlinear solver failed to converge more than the
maximum allowed times during a single step.

Fixed a bug in ARKODE that would result in a "too much accuracy requested" error
when using fixed time step sizes with explicit methods in some cases.

Fixed a bug in ARKStep where the mass matrix linear solver setup function was
not called in the Matrix-free case.

Fixed a minor bug in ARKStep where an incorrect flag is reported when an
error occurs in the mass matrix setup or Jacobian-vector product setup
functions.

Fixed a memeory leak in FARKODE when not using the default nonlinear solver.

The reinitialization functions `ERKStepReInit`, `ARKStepReInit`, and
`MRIStepReInit` have been updated to retain the minimum and maxiumum step
size values from before reinitialization rather than resetting them to the
default values.

Removed extraneous calls to `N_VMin` for simulations where the scalar valued
absolute tolerance, or all entries of the vector-valued absolute tolerance
array, are strictly positive. In this scenario ARKODE steppers will remove
at least one global reduction per time step.

The ARKLS interface has been updated to only zero the Jacobian matrix before
calling a user-supplied Jacobian evaluation function when the attached linear
solver has type `SUNLINEARSOLVER_DIRECT`.

A new linear solver interface function, `ARKLsLinSysFn`, was added as an
alternative method for evaluating the linear systems M - gamma J and
I - gamma J.

Added two new embedded ARK methods of orders 4 and 5 to ARKODE (from
Kennedy & Carpenter, Appl. Numer. Math., 136:183--205, 2019).

Support for optional inequality constraints on individual components of the
solution vector has been added the ARKODE ERKStep and ARKStep modules. See
the descriptions of `ERKStepSetConstraints` and `ARKStepSetConstraints` for
more details. Note that enabling constraint handling requires the NVECTOR
operations `N_VMinQuotient`, `N_VConstrMask`, and `N_VCompare` that were not
previously required by ARKODE.

Added functions to get the current state and gamma value to the ARKStep module.
These functions may be useful to users who chose to provide their own nonlinear
solver implementation.

Add two new 'Set' functions to MRIStep, `MRIStepSetPreInnerFn` and
`MRIStepSetPostInnerFn` for performing communication or memory
transfers needed before or after the inner integration.

Added new Fortran 2003 interfaces to all ARKODE stepper modules. These new
interfaces were generated with SWIG-Fortran and provide a user an idiomatic
Fortran 2003 interface to most of the SUNDIALS C API. See the section "Using
ARKODE for Fortran Applications" in the user guide for more details on how
to use the interfaces.

### IDA and IDAS

A bug was fixed in the IDA and IDAS linear solver interfaces where an incorrect
Jacobian-vector product increment was used with iterative solvers other than
SPGMR and SPFGMR.

Fixed a bug in IDAS where IDASolveF would return the wrong flag under certain
cirumstances.

Fixed a bug in IDAS where IDASolveF would not return a root in NORMAL_STEP mode
if the root occurred after the desired output time.

Fixed a bug the IDAS IDAQuadReInitB function where an incorrect memory structure
was passed to IDAQuadReInit.

Fixed a memeory leak in FIDA when not using the default nonlinear solver.

Removed extraneous calls to `N_VMin` for simulations where the scalar valued
absolute tolerance, or all entries of the vector-valued absolute tolerance
array, are strictly positive. In this scenario IDA and IDAS will remove
at least one global reduction per time step.

The IDALS interface has been updated to only zero the Jacobian matrix before
calling a user-supplied Jacobian evaluation function when the attached linear
solver has type SUNLINEARSOLVER_DIRECT.

Added new Fortran 2003 interfaces to IDA and IDAS. These new interfaces were
generated with SWIG-Fortran and provide a user an idiomatic Fortran 2003
interface to most of the SUNDIALS C API.  See the section "Using IDA for Fortran
Applications" and "Using IDAS for Fortran Applications" in the appropriate
user guide for more details on how to use the interfaces.

### KINSOL

Fixed a bug in the KINSOL linear solver interface where the auxiliary scalar
`sJpnorm` was not computed when necessary with the Picard iteration and the
auxiliary scalar `sFdotJp` was unnecessarily computed in some cases.

The KINLS interface has been updated to only zero the Jacobian matrix before
calling a user-supplied Jacobian evaluation function when the attached linear
solver has type SUNLINEARSOLVER_DIRECT.

Added new Fortran 2003 interfaces to KINSOL. These new interfaces were
generated with SWIG-Fortran and provide a user an idiomatic Fortran 2003
interface to most of the SUNDIALS C API.  See the section "Using KINSOL for
Fortran Applications" for more details on how to use the interfaces.

## Changes to SUNDIALS in release 4.1.0

An additional N_Vector implementation was added for Tpetra vector from
Trilinos library to facilitate interoperability between SUNDIALS and Trilinos.
This implementation is accompanied by additions to user documentation and
SUNDIALS examples.

A bug was fixed where a nonlinear solver object could be freed twice in some use
cases.

The EXAMPLES_ENABLE_RAJA CMake option has been removed. The option
`EXAMPLES_ENABLE_CUDA` enables all examples that use CUDA including the RAJA
examples with a CUDA back end (if the RAJA NVECTOR is enabled).

The implementation header files (e.g. `arkode_impl.h`) are no longer installed.
This means users who are directly manipulating package memory structures will
need to update their code to use the package's public API.

Python is no longer required to run `make test` and `make test_install`.

Fixed a bug in `ARKodeButcherTable_Write` when printing a Butcher table
without an embedding.

## Changes to SUNDIALS in release 4.0.2

Added information on how to contribute to SUNDIALS and a contributing agreement.

Moved definitions of DLS and SPILS backwards compatibility functions to a source
file. The symbols are now included in the appropriate package library, e.g.
`libsundials_cvode.lib`.

## Changes to SUNDIALS in release 4.0.1

A bug in ARKODE where single precision builds would fail to compile has been
fixed.

## Changes to SUNDIALS in release 4.0.0

The direct and iterative linear solver interfaces in all SUNDIALS packages have
been merged into a single unified linear solver interface to support any valid
SUNLINSOL module. This includes the DIRECT and ITERATIVE types as well as the
new MATRIX_ITERATIVE type. Details regarding how SUNDIALS packages utilize
linear solvers of each type as well as discussion regarding intended use cases
for user-supplied SUNLINSOL implementations are included in the SUNLINSOL
chapter of the user guides. All example programs have been updated to use the
new unified interfaces.

The unified interface is very similar to the previous DLS and SPILS interfaces.
To minimize challenges in user migration to the unified linear solver interface,
the previous DLS and SPILS routines for all packages may still be used; these
will be deprecated in future releases, so we recommend that users migrate to the
new names soon. Additionally, we note that Fortran users will need to enlarge
their iout array of optional integer outputs, and update the indices that they
query for certain linear-solver-related statistics.

The names of all constructor routines for SUNDIALS-provided SUNLinSol
implementations have been updated to follow the naming convention SUNLinSol_*
where * is the name of the linear solver e.g., Dense, KLU, SPGMR, PCG, etc.
Solver-specific "set" routine names have been similarly standardized. To
minimize challenges in user migration to the new names, the previous routine
names may still be used; these will be deprecated in future releases, so we
recommend that users migrate to the new names soon. All example programs have
been updated to used the new naming convention.

The SUNBandMatrix constructor has been simplified to remove the storage upper
bandwidth argument.

SUNDIALS integrators (ARKODE, CVODE, CVODES, IDA, and IDAS) have been updated to
utilize generic nonlinear solver modules through the SUNNONLINSOL API. This API
will ease the addition of new nonlinear solver options and allow for external or
user-supplied nonlinear solvers. The SUNNONLINSOL API and provided SUNNONLINSOL
modules are described in a new user guide chapter and follow the same object
oriented design and implementation used by the NVECTOR, SUNMATRIX, and
SUNLINSOL modules. All integrator example programs have also been updated to
used the new nonlinear solver API.

Three fused vector operations and seven vector array operations have been added
to the NVECTOR API. These optional operations are disabled by default and may be
activated by calling vector specific routines after creating an NVECTOR. See the
NVECTOR chapter in the user guides for more information on the new operations.

Added a new NVECTOR (NVECTOR_OPENMPDEV) which leverages OpenMP 4.5+ device
offloading.

Multiple updates to the CUDA NVECTOR were made:

* Changed the `N_VMake_Cuda` function to take a host data pointer and a device
  data pointer instead of an `N_VectorContent_Cuda` object.

* Changed `N_VGetLength_Cuda` to return the global vector length instead of
  the local vector length.

* Added `N_VGetLocalLength_Cuda` to return the local vector length.

* Added `N_VGetMPIComm_Cuda` to return the MPI communicator used.

* Removed the accessor functions in the namespace suncudavec.

* Added the ability to set the `cudaStream_t` used for execution of the CUDA
  NVECTOR kernels. See the function `N_VSetCudaStreams_Cuda`.

* Added `N_VNewManaged_Cuda`, `N_VMakeManaged_Cuda`, and
  `N_VIsManagedMemory_Cuda` functions to accommodate using managed memory with
  the CUDA NVECTOR.

Multiple updates to the RAJA NVECTOR were made:

* Changed `N_VGetLength_Raja` to return the global vector length instead of
  the local vector length.

* Added `N_VGetLocalLength_Raja` to return the local vector length.

* Added `N_VGetMPIComm_Raja` to return the MPI communicator used.

* Removed the accessor functions in the namespace sunrajavec.

Two changes were made in the CVODE/CVODES/ARKODE initial step size algorithm:

  * Fixed an efficiency bug where an extra call to the RHS function was made.

  * Changed the behavior of the algorithm if the max-iterations case is hit.
    Before the algorithm would exit with the step size calculated on the
    penultimate iteration. Now it will exit with the step size calculated
    on the final iteration.

Fortran 2003 interfaces to CVODE, the fixed-point and Newton nonlinear solvers,
the dense, band, KLU, PCG, SPBCGS, SPFGMR, SPGMR, and SPTFQMR linear solvers,
and the serial, PThreads, and OpenMP NVECTORs have been added.

The ARKODE library has been entirely rewritten to support a modular approach to
one-step methods, which should allow for rapid research and development of novel
integration methods without affecting existing solver functionality.

A new ARKODE stepper, MRIStep, has been added for two rate explicit-explicit
multirate infinitesimal step methods.

ARKODE's dense output infrastructure has been improved to support higher-degree
Hermite polynomial interpolants (up to degree 5) over the last successful time
step.

## Changes to SUNDIALS in release 3.2.1

Fixed a bug in the CUDA NVECTOR where the `N_VInvTest` operation could write
beyond the allocated vector data.

Fixed library installation path for multiarch systems. This fix changes the
default library installation path to `CMAKE_INSTALL_PREFIX/CMAKE_INSTALL_LIBDIR`
from `CMAKE_INSTALL_PREFIX/lib`. `CMAKE_INSTALL_LIBDIR` is automatically set,
but is available as a CMAKE option that can modified.

## Changes to SUNDIALS in release 3.2.0

Fixed problem with index types which would occur with some compilers (e.g.
armclang) that did not define `__STDC_VERSION__`. The fix includes a
depcrecation of the current behavior of the `SUNDIALS_INDEX_TYPE` CMake option.

Fixed a thread-safety issue in CVODES and IDAS when using adjoint sensitivity
analysis.

Added hybrid MPI/CUDA and MPI/RAJA vectors to allow use of more than one MPI
rank when using a GPU system. The vectors assume one GPU device per MPI rank.

Changed the name of the RAJA nvector library to `libsundials_nveccudaraja.lib`
from `libsundials_nvecraja.lib` to better reflect that we only support CUDA as a
backend for RAJA currently.

Increased CMake minimum version to 3.1.3

Add constraint handling feature to CVODE and CVODES.

Fixed a bug in IDAS where the saved residual value used in the nonlinear solve
for consistent initial conditions was passed as temporary workspace and could be
overwritten.

Several changes were made to the build system. If MPI is enabled and MPI
compiler wrappers are not set, the build system will check if
`CMAKE_<language>_COMPILER` can compile MPI programs before trying to locate and
use an MPI installation. The native CMake FindMPI module is now used to locate
an MPI installation. The options for setting MPI compiler wrappers and the
executable for running MPI programs have been updated to align with those in
native CMake FindMPI module. This included changing `MPI_MPICC` to
`MPI_C_COMPILER`, `MPI_MPICXX` to `MPI_CXX_COMPILER` combining `MPI_MPIF77` and
`MPI_MPIF90` to `MPI_Fortran_COMPILER`, and changing `MPI_RUN_COMMAND` to
`MPIEXEC_EXECUTABLE`. When a Fortran name-mangling scheme is needed (e.g.,
`LAPACK_ENABLE` is `ON`) the build system will infer the scheme from the Fortran
compiler. If a Fortran compiler is not available or the inferred or default
scheme needs to be overridden, the advanced options `SUNDIALS_F77_FUNC_CASE` and
`SUNDIALS_F77_FUNC_UNDERSCORES` can be used to manually set the name-mangling
scheme and bypass trying to infer the scheme. Additionally, parts of the main
`CMakeLists.txt` file were moved to new files in the src and example directories
to make the CMake configuration file structure more modular.

## Changes to SUNDIALS in release 3.1.2

Fixed Windows specific problem where `sunindextype` was not correctly defined
when using 64-bit integers. On Windows `sunindextype` is now defined as the MSVC
basic type `__int64`.

Changed LICENSE install path to `instdir/include/sundials`.

Updated the minimum required version of CMake to 2.8.12 and enabled using rpath
by default to locate shared libraries on OSX.

The misnamed function `CVSpilsSetJacTimesSetupFnBS` in cvodes has been
deprecated and replaced by `CVSpilsSetJacTimesBS`. The deprecated function
`CVSpilsSetJacTimesSetupFnBS` will be removed in the next major release.

Added and updated usage-notes examples from the SUNDIALS website to work with
SUNDIALS 3.x. The new examples are `cvode/cvDisc_dns.c`,
`cvode/cvRoberts_dns_negsol.c`, and `cvodes/cvsRoberts_FSA_dns_Switch.c`.

Added sparse SUNMatrix "Reallocate" routine to allow specification of the
nonzero storage.

Updated the KLU SUNLinearSolver module to set constants for the two
reinitialization types, and fixed a bug in the full reinitialization approach
where the sparse SUNMatrix pointer would go out of scope on some architectures.

Updated the "ScaleAdd" and "ScaleAddI" implementations in the sparse SUNMatrix
module to more optimally handle the case where the target matrix contained
sufficient storage for the sum, but had the wrong sparsity pattern. The sum now
occurs in-place, by performing the sum backwards in the existing storage.
However, it is still more efficient if the user-supplied Jacobian routine
allocates storage for the sum I + gamma J or M + gamma J manually (with zero
entries if needed).

## Changes to SUNDIALS in release 3.1.1

Fixed a minor bug in the CVODE and CVODES `cvSLdet` routine, where a return was
missing in the error check for three inconsistent roots.

Fixed a potential memory leak in the SPGMR and SPFGMR linear solvers: if
"Initialize" was called multiple times then the solver memory was reallocated
(without being freed).

Fixed a minor bug in the `ARKReInit` routine, where a flag was incorrectly set
to indicate that the problem had been resized (instead of just re-initialized).

Fixed C++11 compiler errors/warnings about incompatible use of string literals.

Updated KLU SUNLinearSolver module to use a typedef for the precision-specific
solve function to be used (to avoid compiler warnings).

Added missing typecasts for some (`void*`) pointers to avoid compiler warnings.

Bugfix in `sunmatrix_sparse.c` where `int` was used instead of `sunindextype` in
one location.

Fixed a minor bug in `KINPrintInfo` where a case was missing for
`KIN_REPTD_SYSFUNC_ERR` leading to an undefined info message.

Added missing `#include <stdio.h>` in NVECTOR and SUNMATRIX header files.

Added missing prototypes for `ARKSpilsGetNumMTSetups` in ARKODE and
`IDASpilsGetNumJTSetupEvals` in IDA and IDAS.

Fixed an indexing bug in the CUDA NVECTOR implementation of `N_VWrmsNormMask`
and revised the RAJA NVECTOR implementation of `N_VWrmsNormMask` to work with
mask arrays using values other than zero or one. Replaced `double` with
`realtype` in the RAJA vector test functions.

Fixed compilation issue with GCC 7.3.0 and Fortran programs that do not require
a SUNMatrix or SUNLinearSolver module (e.g. iterative linear solvers, explicit
methods in ARKODE, functional iteration in CVODE, etc.).

## Changes to SUNDIALS in release 3.1.0

Added NVECTOR print functions that write vector data to a specified file (e.g.,
`N_VPrintFile_Serial`).

Added `make test` and `make test_install` options to the build system for
testing SUNDIALS after building with `make` and installing with `make install`
respectively.

Added "Changes in ..." (latest version) to all User Guides.

## Changes to SUNDIALS in release 3.0.0

Added new linear solver and matrix interfaces for all SUNDIALS packages and
updated the existing linear solver and matrix modules. The goal of the redesign
is to provide greater encapsulation and ease interfacing custom linear solvers
with linear solver libraries. Specific changes include:

 * Added generic SUNMATRIX module with three provided implementations:
   dense, banded and sparse.  These replicate previous SUNDIALS Dls and
   Sls matrix structures in a single object-oriented API.

 * Added example problems demonstrating use of generic SUNMATRIX modules.

 * Added generic SUNLINEARSOLVER module with eleven provided
   implementations: dense, banded, LAPACK dense, LAPACK band, KLU,
   SuperLU_MT, SPGMR, SPBCGS, SPTFQMR, SPFGMR, PCG.  These replicate
   previous SUNDIALS generic linear solvers in a single object-oriented
   API.

 * Added example problems demonstrating use of generic SUNLINEARSOLVER
   modules.

 * Expanded package-provided direct linear solver (Dls) interfaces and
   scaled, preconditioned, iterative linear solver (Spils) interfaces
   to utilize generic SUNMATRIX and SUNLINEARSOLVER objects.

 * Removed package-specific, linear solver-specific, solver modules
   (e.g. CVDENSE, KINBAND, IDAKLU, ARKSPGMR) since their functionality
   is entirely replicated by the generic Dls/Spils interfaces and
   SUNLINEARSOLVER/SUNMATRIX modules.  The exception is CVDIAG, a
   diagonal approximate Jacobian solver available to CVODE and CVODES.

 * Converted all SUNDIALS example problems to utilize new generic
   SUNMATRIX and SUNLINEARSOLVER objects, along with updated Dls and
   Spils linear solver interfaces.

 * Added Spils interface routines to ARKODE, CVODE, CVODES, IDA and
   IDAS to allow specification of a user-provided "JTSetup" routine.
   This change supports users who wish to set up data structures for
   the user-provided Jacobian-times-vector ("JTimes") routine, and
   where the cost of one JTSetup setup per Newton iteration can be
   amortized between multiple JTimes calls.

Corresponding updates were made to all the example programs.

Two new NVECTOR modules added: for CUDA and RAJA support for GPU systems
(Information on RAJA: <https://software.llnl.gov/RAJA/> )
These vectors are supplied to provide very basic support for running
on GPU architectures.  Users are advised that these vectors both move all data
to the GPU device upon construction, and speedup will only be realized if the
user also conducts the right-hand-side function evaluation on the device.
In addition, these vectors assume the problem fits on one GPU.
For further information about RAJA, users are referred to the web site,
<https://software.llnl.gov/RAJA/.>

Addition of sunindextype option for 32-bit or 64-bit integer data index types
within all SUNDIALS structures

  * sunindextype is defined to be int32_t or int64_t when portable types are
    supported, otherwise it is defined as int or long int.

  * The Fortran interfaces continue to use `long int` for indices, except for
    their sparse matrix interface that now uses the new sunindextype.

  * Includes interfaces to PETSc, hypre, SuperLU_MT, and KLU with either 32-bit
    or 64-bit capabilities depending how the user configures SUNDIALS.

To avoid potential namespace conflicts, the macros defining booleantype
values TRUE and FALSE have been changed to SUNTRUE and SUNFALSE respectively.

Temporary vectors were removed from preconditioner setup and solve
routines for all packages.  It is assumed that all necessary data
for user-provided preconditioner operations will be allocated and
stored in user-provided data structures.

The file include/sundials\_fconfig.h was added.  This file contains
SUNDIALS type information for use in Fortran programs.

Added support for many xSDK-compliant build system keys
(Information on xSDK compliance: <https://xsdk.info/policies/> )
The xSDK is a movement in scientific software to provide a foundation for the
rapid and efficient production of high-quality,
sustainable extreme-scale scientific applications.  More information can
be found at <https://xsdk.info.>

Added functions SUNDIALSGetVersion and SUNDIALSGetVersionNumber to
get SUNDIALS release version information at runtime.

### Build System

Renamed CMake options to enable/disable examples for greater clarity
and added option to enable/disable Fortran 77 examples:

  * Changed `EXAMPLES_ENABLE` to `EXAMPLES_ENABLE_C`
  * Changed `CXX_ENABLE` to `EXAMPLES_ENABLE_CXX`
  * Changed `F90_ENABLE` to `EXAMPLES_ENABLE_F90`
  * Added `EXAMPLES_ENABLE_F77` option

Added separate `BLAS_ENABLE` and `BLAS_LIBRARIES` CMake variables

Fixed minor CMake bugs and included additional error checking during CMake
configuration

Corrections and additions to all User Guides.

Added "Changes in ..." (latest version) section to the introduction to in all
User Guides.

### ARKODE

Added comments to `arkode_butcher.c` regarding which methods should have
coefficients accurate enough for use in quad precision.

Fixed `RCONST` usage in `arkode_butcher.c`.

Fixed bug in `arkInitialSetup` to ensure the mass matrix vector product is
set up before the "msetup" routine is called.

Fixed ARKODE printf-related compiler warnings when building SUNDIALS
with extended precision.

### CVODE and CVODES

In `CVodeFree`, now call `lfree` unconditionally (if non-NULL).

### IDA and IDAS

Added missing prototype for `IDASetMaxBacksIC` in `ida.h` and `idas.h`.

### KINSOL

Corrected KINSOL fcmix name translation for `FKIN_SPFGMR`.

Renamed `KINLocalFn` and `KINCommFn` to `KINBBDLocalFn` and `KINBBDCommFn`
respectively in the BBD preconditioner module for consistency with other
SUNDIALS solvers.<|MERGE_RESOLUTION|>--- conflicted
+++ resolved
@@ -10,17 +10,16 @@
 
 Fixed compilation errors in some SYCL examples when using the `icx` compiler.
 
-<<<<<<< HEAD
-Fixed bad time complexity of `SUNMatScaleAddI_Sparse` from `O(M*N)` to `O(NNZ)`.
-Fixed multiplication bug in `SUNMatScaleAddI_Sparse`.
-=======
+Improved computational complexity of `SUNMatScaleAddI_Sparse` from `O(M*N)` to
+`O(NNZ)`.
+Fixed scaling bug in `SUNMatScaleAddI_Sparse` for non-square matrices.
+
 The default interpolant in ARKODE when using a first order method has been
 updated to a linear interpolant to ensure values obtained by the integrator are
 returned at the ends of the time interval. To restore the previous behavior of
 using a constant interpolant call `ARKStepSetInterpolantDegree`,
 `ERKStepSetInterpolantDegree`, or `MRIStepSetInterpolantDegree` and set the
 interpolant degree to zero before evolving the problem.
->>>>>>> 885f2430
 
 ## Changes to SUNDIALS in release 6.5.0
 
