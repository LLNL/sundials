# SUNDIALS Changelog

## Changes to SUNDIALS in release X.Y.Z

### Major Features

### New Features and Enhancements

<<<<<<< HEAD
Added support for complex-valued data throughout SUNDIALS, including a new type,
`suncomplextype`, that is appropriately defined based on the requested
SUNDIALS floating-point precision.  Created a new type `sunscalartype` that can be
configured during installation as an alias to either `sunrealtype` or
`suncomplextype`, and that will be used in all vector data declarations.  Added
new mathematical library functions to `sundials_math.h` for `suncomplextype`
numbers of the configured precision (e.g., `SUN_CREAL`, `SUN_CIMAG`, `SUN_CCONJ`,
`SUNCsqrt`, and `SUNCabs`).  Added generic `sunscalartype` mathematical functions
(e.g., `SUN_REAL`, `SUN_IMAG`, `SUN_CONJ`, `SUNsqrt`, and `SUNabs`) that
call either the relevant `sunrealtype` or `suncomplextype` function
to match the configuration of the `sunscalartype` alias.
=======
### Bug Fixes

Fixed the behavior of `SUNDIALS_ENABLE_ERROR_CHECKS` so additional runtime error
checks are disabled by default with all release build types. Previously,
`MinSizeRel` builds enabled additional error checking by default.

Fixed bug in the ARKODE SPRKStep `SPRKStepReInit` function and `ARKodeReset` function
with SPRKStep that could cause a segmentation fault when compensated summation is not
used.

### Deprecation Notices

## Changes to SUNDIALS in release 7.2.1

### New Features and Enhancements

Unit tests were separated from examples. To that end, the following directories
were moved out of the `examples/` directory to the `test/unit_tests` directory:
`nvector`, `sunmatrix`, `sunlinsol`, and `sunnonlinsol`.

### Bug Fixes

Fixed a bug in ARKStep where an extra right-hand side evaluation would occur
each time step when enabling the ``ARKodeSetAutonomous`` option and using an
IMEX method where the DIRK table has an implicit first stage and is not stiffly
accurate.

## Changes to SUNDIALS in release 7.2.0

### Major Features

Added a time-stepping module to ARKODE for low storage Runge--Kutta methods,
LSRKStep.  This currently supports five explicit low-storage methods: the
second-order Runge--Kutta--Chebyshev and Runge--Kutta--Legendre methods, and the
second- through fourth-order optimal strong stability preserving Runge--Kutta
methods. All methods include embeddings for temporal adaptivity.

Added an operator splitting module, SplittingStep, and forcing method module,
ForcingStep, to ARKODE. These modules support a broad range of operator-split
time integration methods for multiphysics applications.

Added support for multirate time step adaptivity controllers, based on the
recently introduced `SUNAdaptController` base class, to ARKODE's MRIStep module.
As a part of this, we added embeddings for existing MRI-GARK methods, as well as
support for embedded MERK and IMEX-MRI-SR methods. Added new default MRI methods
for temporally adaptive versus fixed-step runs.

### New Features and Enhancements

#### Logging

The information level logging output in ARKODE, CVODE(S), and IDA(S) has been
updated to be more uniform across the packages and a new `tools` directory has
been added with a Python module, `suntools`, containing utilities for parsing
logging output. The Python utilities for parsing CSV output have been relocated
from the `scripts` directory to the Python module.

#### SUNStepper

Added the `SUNStepper` base class to represent a generic solution procedure for
IVPs. This is used by the SplittingStep and ForcingStep modules of ARKODE. A
SUNStepper can be created from an ARKODE memory block with the new function
`ARKodeCreateSUNStepper`. To enable interoperability with `MRIStepInnerStepper`,
the function `MRIStepInnerStepper_CreateFromSUNStepper` was added.

#### ARKODE

Added functionality to ARKODE to accumulate a temporal error estimate over
multiple time steps. See the routines `ARKodeSetAccumulatedErrorType`,
`ARKodeResetAccumulatedError`, and `ARKodeGetAccumulatedError` for details.

Added the `ARKodeSetStepDirection` and `ARKodeGetStepDirection` functions to
change and query the direction of integration.

Added the function `MRIStepGetNumInnerStepperFails` to retrieve the number of
recoverable failures reported by the MRIStepInnerStepper.

Added a utility routine to wrap any valid ARKODE integrator for use as an
MRIStep inner stepper object, `ARKodeCreateMRIStepInnerStepper`.
>>>>>>> e34ff3d7

The following DIRK schemes now have coefficients accurate to quad precision:
* `ARKODE_BILLINGTON_3_3_2`
* `ARKODE_KVAERNO_4_2_3`
* `ARKODE_CASH_5_2_4`
* `ARKODE_CASH_5_3_4`
* `ARKODE_KVAERNO_5_3_4`
* `ARKODE_KVAERNO_7_4_5`

#### CMake

The default value of `CMAKE_CUDA_ARCHITECTURES` is no longer set to `70` and is
now determined automatically by CMake. The previous default was only valid for
Volta GPUs while the automatically selected value will vary across compilers and
compiler versions. As such, users are encouraged to override this value with the
architecture for their system.

<<<<<<< HEAD
Added a time-stepping module to ARKODE for low storage Runge--Kutta methods, LSRKStep.
This currently supports five explicit low-storage methods: the second-order Runge--Kutta--Chebyshev
and Runge--Kutta--Legendre methods, and the second- through fourth-order optimal strong stability
preserving Runge--Kutta methods.  All methods include embeddings for temporal adaptivity.
=======
The build system has been updated to utilize the CMake LAPACK imported target
which should ease building SUNDIALS with LAPACK libraries that require setting
specific linker flags e.g., MKL.

#### Third Party Libraries
>>>>>>> e34ff3d7

The Trilinos Teptra NVector interface has been updated to utilize CMake imported
targets added in Trilinos 14 to improve support for different Kokkos backends
with Trilinos. As such, Trilinos 14 or newer is required and the
`Trilinos_INTERFACE_*` CMake options have been removed.

Example programs using *hypre* have been updated to support v2.20 and newer.

### Bug Fixes

#### CMake

Fixed a CMake bug regarding usage of missing "print_warning" macro that was only
triggered when the deprecated `CUDA_ARCH` option was used.

Fixed a CMake configuration issue related to aliasing an `ALIAS` target when
using `ENABLE_KLU=ON` in combination with a static-only build of SuiteSparse.

Fixed a CMake issue which caused third-party CMake variables to be unset.  Users
may see more options in the CMake GUI now as a result of the fix.  See details
in GitHub Issue [#538](https://github.com/LLNL/sundials/issues/538).

#### NVector

Fixed a build failure with the SYCL NVector when using Intel oneAPI 2025.0
compilers. See GitHub Issue [#596](https://github.com/LLNL/sundials/issues/596).

Fixed compilation errors when building the Trilinos Teptra NVector with CUDA
support.

#### SUNMatrix

Fixed a [bug](https://github.com/LLNL/sundials/issues/581) in the sparse matrix
implementation of `SUNMatScaleAddI` which caused out of bounds writes unless
`indexvals` were in ascending order for each row/column.

#### SUNLinearSolver

Fixed a bug in the SPTFQMR linear solver where recoverable preconditioner errors
were reported as unrecoverable.

#### ARKODE

Fixed `ARKodeResize` not using the default `hscale` when an argument of `0` was
provided.

Fixed a memory leak that could occur if ``ARKodeSetDefaults`` is called
repeatedly.

Fixed the loading of ARKStep's default first order explicit method.

Fixed loading the default IMEX-MRI method if `ARKodeSetOrder` is used to specify
a third or fourth order method. Previously, the default second order method was
loaded in both cases.

Fixed potential memory leaks and out of bounds array accesses that could occur
in the ARKODE Lagrange interpolation module when changing the method order or
polynomial degree after re-initializing an integrator.

Fixed a bug in ARKODE when enabling rootfinding with fixed step sizes and the
initial value of the rootfinding function is zero. In this case, uninitialized
right-hand side data was used to compute a state value near the initial
condition to determine if any rootfinding functions are initially active.

Fixed a bug in MRIStep where the data supplied to the Hermite interpolation
module did not include contributions from the fast right-hand side
function. With this fix, users will see one additional fast right-hand side
function evaluation per slow step with the Hermite interpolation option.

Fixed a bug in SPRKStep when using compensated summations where the error vector
was not initialized to zero.

#### CVODE(S)

Fixed a bug where `CVodeSetProjFailEta` would ignore the `eta` parameter.

#### Fortran Interfaces

Fixed a bug in the 32-bit ``sunindextype`` Fortran interfaces to
``N_VGetSubvectorArrayPointer_ManyVector``,
``N_VGetSubvectorArrayPointer_MPIManyVector``, ``SUNBandMatrix_Column`` and
``SUNDenseMatrix_Column`` where 64-bit ``sunindextype`` interface functions were
used.

### Deprecation Notices

Deprecated the ARKStep-specific utility routine for wrapping an ARKStep instance
as an MRIStep inner stepper object, `ARKStepCreateMRIStepInnerStepper`. Use
`ARKodeCreateMRIStepInnerStepper` instead.

The ARKODE stepper specific functions to retrieve the number of right-hand side
function evaluations have been deprecated. Use `ARKodeGetNumRhsEvals` instead.

## Changes to SUNDIALS in release 7.1.1

### Bug Fixes

Fixed a [bug](https://github.com/LLNL/sundials/pull/523) in v7.1.0 with the SYCL
N_Vector `N_VSpace` function.

## Changes to SUNDIALS in release 7.1.0

### Major Features

Created shared user interface functions for ARKODE to allow more uniform control
over time-stepping algorithms, improved extensibility, and simplified code
maintenance. The corresponding stepper-specific user-callable functions are now
deprecated and will be removed in a future major release.

Added CMake infrastructure that enables externally maintained addons/plugins to
be *optionally* built with SUNDIALS. See the [Contributing
Guide](./CONTRIBUTING.md) for more details.

### New Features and Enhancements

Added support for Kokkos Kernels v4.

Added the following Runge-Kutta Butcher tables
* `ARKODE_FORWARD_EULER_1_1`
* `ARKODE_RALSTON_EULER_2_1_2`
* `ARKODE_EXPLICIT_MIDPOINT_EULER_2_1_2`
* `ARKODE_BACKWARD_EULER_1_1`
* `ARKODE_IMPLICIT_MIDPOINT_1_2`
* `ARKODE_IMPLICIT_TRAPEZOIDAL_2_2`

Added the following MRI coupling tables
* `ARKODE_MRI_GARK_FORWARD_EULER`
* `ARKODE_MRI_GARK_RALSTON2`
* `ARKODE_MRI_GARK_RALSTON3`
* `ARKODE_MRI_GARK_BACKWARD_EULER`
* `ARKODE_MRI_GARK_IMPLICIT_MIDPOINT`
* `ARKODE_IMEX_MRI_GARK_EULER`
* `ARKODE_IMEX_MRI_GARK_TRAPEZOIDAL`
* `ARKODE_IMEX_MRI_GARK_MIDPOINT`

Added `ARKodeButcherTable_ERKIDToName` and `ARKodeButcherTable_DIRKIDToName` to
convert a Butcher table ID to a string representation.

Added the function ``ARKodeSetAutonomous`` in ARKODE to indicate that the
implicit right-hand side function does not explicitly depend on time. When using
the trivial predictor, an autonomous problem may reuse implicit function
evaluations across stage solves to reduce the total number of function
evaluations.

Users may now disable interpolated output in ARKODE by passing `ARK_INTERP_NONE`
to `ARKodeSetInterpolantType`. When interpolation is disabled, rootfinding is
not supported, implicit methods must use the trivial predictor (the default
option), and interpolation at stop times cannot be used (interpolating at stop
times is disabled by default). With interpolation disabled, calling
`ARKodeEvolve` in `ARK_NORMAL` mode will return at or past the requested output
time (setting a stop time may still be used to halt the integrator at a specific
time). Disabling interpolation will reduce the memory footprint of an integrator
by two or more state vectors (depending on the interpolant type and degree)
which can be beneficial when interpolation is not needed e.g., when integrating
to a final time without output in between or using an explicit fast time scale
integrator with an MRI method.

Added "Resize" capability to ARKODE's SPRKStep time-stepping module.

Enabled the Fortran interfaces to build with 32-bit `sunindextype`.

### Bug Fixes

Updated the CMake variable `HIP_PLATFORM` default to `amd` as the previous
default, `hcc`, is no longer recognized in ROCm 5.7.0 or newer. The new default
is also valid in older version of ROCm (at least back to version 4.3.1).

Renamed the DPCPP value for the `SUNDIALS_GINKGO_BACKENDS` CMake option to `SYCL`
to match Ginkgo's updated naming convention.

Changed the CMake version compatibility mode for SUNDIALS to `AnyNewerVersion`
instead of `SameMajorVersion`. This fixes the issue seen
[here](https://github.com/AMReX-Codes/amrex/pull/3835).

Fixed a CMake bug that caused an MPI linking error for our C++ examples in some
instances. Fixes [GitHub Issue
#464](https://github.com/LLNL/sundials/issues/464).

Fixed the runtime library installation path for windows systems. This fix
changes the default library installation path from
`CMAKE_INSTALL_PREFIX/CMAKE_INSTALL_LIBDIR` to
`CMAKE_INSTALL_PREFIX/CMAKE_INSTALL_BINDIR`.

Fixed conflicting `.lib` files between shared and static libs when using `MSVC`
on Windows.

Fixed invalid `SUNDIALS_EXPORT` generated macro when building both shared and
static libs.

Fixed a bug in some Fortran examples where `c_null_ptr` was passed as an
argument to a function pointer instead of `c_null_funptr`. This caused
compilation issues with the Cray Fortran compiler.

Fixed a bug in the HIP execution policies where `WARP_SIZE` would not be set
with ROCm 6.0.0 or newer.

Fixed a bug that caused error messages to be cut off in some cases. Fixes
[GitHub Issue #461](https://github.com/LLNL/sundials/issues/461).

Fixed a memory leak when an error handler was added to a `SUNContext`. Fixes
[GitHub Issue #466](https://github.com/LLNL/sundials/issues/466).

Fixed a bug where `MRIStepEvolve` would not handle a recoverable error produced
from evolving the inner stepper.

Added missing `SetRootDirection` and `SetNoInactiveRootWarn` functions to
ARKODE's SPRKStep time-stepping module.

Fixed a bug in `ARKodeSPRKTable_Create` where the coefficient arrays were not
allocated.

Fix bug on LLP64 platforms (like Windows 64-bit) where `KLU_INDEXTYPE` could be
32 bits wide even if `SUNDIALS_INT64_T` is defined.

Check if size of `SuiteSparse_long` is 8 if the size of `sunindextype` is 8
when using KLU.

Fixed several build errors with the Fortran interfaces on Windows systems.

### Deprecation Notices

Numerous ARKODE stepper-specific functions are now deprecated in favor of
ARKODE-wide functions.

Deprecated the `ARKStepSetOptimalParams` function. Since this function does not have an
ARKODE-wide equivalent, instructions have been added to the user guide for how
to retain the current functionality using other user-callable functions.

The unsupported implementations of `N_VGetArrayPointer` and `N_VSetArrayPointer`
for the *hypre* and PETSc vectors are now deprecated. Users should access the
underlying wrapped external library vector objects instead with
`N_VGetVector_ParHyp` and `N_VGetVector_Petsc`, respectively.

## Changes to SUNDIALS in release v7.0.0

### Major Feature

SUNDIALS now has more robust and uniform error handling. Non-release builds will
be built with additional error checking by default. See the
[Error Checking](https://sundials.readthedocs.io/en/latest/sundials/Errors_link.html)
section in the user guide for details.

### Breaking Changes

#### Minimum C Standard

SUNDIALS now requires using a compiler that supports a subset of the C99
standard. Note with the Microsoft C/C++ compiler the subset of C99 features
utilized by SUNDIALS are available starting with [Visual Studio 2015](https://learn.microsoft.com/en-us/cpp/overview/visual-cpp-language-conformance?view=msvc-170#c-standard-library-features-1).

#### Minimum CMake Version

CMake 3.18 or newer is now required when building SUNDIALS.

#### Deprecated Types and Functions Removed

The previously deprecated types `realtype` and `booleantype` were removed from
`sundials_types.h` and replaced with `sunrealtype` and `sunbooleantype`. The
deprecated names for these types can be used by including the header file
`sundials_types_deprecated.h` but will be fully removed in the next major
release. Functions, types and header files that were previously deprecated have
also been removed.

#### Error Handling Changes

With the addition of the new error handling capability, the `*SetErrHandlerFn`
and `*SetErrFile` functions in CVODE(S), IDA(S), ARKODE, and KINSOL have been
removed. Users of these functions can use the functions
`SUNContext_PushErrHandler`, and `SUNLogger_SetErrorFilename` instead. For
further details see the
[Error Checking](https://sundials.readthedocs.io/en/latest/sundials/Errors_link.html)
and
[Logging](https://sundials.readthedocs.io/en/latest/sundials/Logging_link.html)
sections in the documentation.

In addition the following names/symbols were replaced by `SUN_ERR_*` codes:

| Removed                        | Replaced with `SUNErrCode`        |
|:-------------------------------|:----------------------------------|
| `SUNLS_SUCCESS`                | `SUN_SUCCESS`                     |
| `SUNLS_UNRECOV_FAILURE`        | no replacement (value was unused) |
| `SUNLS_MEM_NULL`               | `SUN_ERR_ARG_CORRUPT`             |
| `SUNLS_ILL_INPUT`              | `SUN_ERR_ARG_*`                   |
| `SUNLS_MEM_FAIL`               | `SUN_ERR_MEM_FAIL`                |
| `SUNLS_PACKAGE_FAIL_UNREC`     | `SUN_ERR_EXT_FAIL`                |
| `SUNLS_VECTOROP_ERR`           | `SUN_ERR_OP_FAIL`                 |
| `SUN_NLS_SUCCESS`              | `SUN_SUCCESS`                     |
| `SUN_NLS_MEM_NULL`             | `SUN_ERR_ARG_CORRUPT`             |
| `SUN_NLS_MEM_FAIL`             | `SUN_ERR_MEM_FAIL`                |
| `SUN_NLS_ILL_INPUT`            | `SUN_ERR_ARG_*`                   |
| `SUN_NLS_VECTOROP_ERR`         | `SUN_ERR_OP_FAIL`                 |
| `SUN_NLS_EXT_FAIL`             | `SUN_ERR_EXT_FAIL`                |
| `SUNMAT_SUCCESS`               | `SUN_SUCCESS`                     |
| `SUNMAT_ILL_INPUT`             | `SUN_ERR_ARG_*`                   |
| `SUNMAT_MEM_FAIL`              | `SUN_ERR_MEM_FAIL`                |
| `SUNMAT_OPERATION_FAIL`        | `SUN_ERR_OP_FAIL`                 |
| `SUNMAT_MATVEC_SETUP_REQUIRED` | `SUN_ERR_OP_FAIL`                 |

The following functions have had their signature updated to ensure they can
leverage the new SUNDIALS error handling capabilities.

```c
// From sundials_futils.h
SUNDIALSFileOpen
SUNDIALSFileClose

// From sundials_memory.h
SUNMemoryNewEmpty
SUNMemoryHelper_Alias
SUNMemoryHelper_Wrap

// From sundials_nvector.h
N_VNewVectorArray
```

#### SUNComm Type Added

We have replaced the use of a type-erased (i.e., `void*`) pointer to a
communicator in place of `MPI_Comm` throughout the SUNDIALS API with a
`SUNComm`, which is just a typedef to an `int` in builds without MPI
and a typedef to a `MPI_Comm` in builds with MPI. As a result:

- When MPI is enabled, all SUNDIALS libraries will include MPI symbols and
  applications will need to include the path for MPI headers and link against
  the corresponding MPI library.

- All users will need to update their codes because the call to
  `SUNContext_Create` now takes a `SUNComm` instead
  of type-erased pointer to a communicator. For non-MPI codes,
  pass `SUN_COMM_NULL` to the `comm` argument instead of
  `NULL`. For MPI codes, pass the `MPI_Comm` directly.

- The same change must be made for calls to
  `SUNLogger_Create` or `SUNProfiler_Create`.

- Some users will need to update their calls to `N_VGetCommunicator`, and
  update any custom `N_Vector` implementations that provide
  `N_VGetCommunicator`, since it now returns a `SUNComm`.

The change away from type-erased pointers for `SUNComm` fixes problems like the
one described in [GitHub Issue #275](https://github.com/LLNL/sundials/issues/275).

The SUNLogger is now always MPI-aware if MPI is enabled in SUNDIALS and the
`SUNDIALS_LOGGING_ENABLE_MPI` CMake option and macro definition were removed
accordingly.

#### SUNDIALS Core Library

Users now need to link to `sundials_core` in addition to the libraries already
linked to. This will be picked up automatically in projects that use the
SUNDIALS CMake target. The library `sundials_generic` has been superseded by
`sundials_core` and is no longer available. This fixes some duplicate symbol
errors on Windows when linking to multiple SUNDIALS libraries.

#### Fortran Interface Modules Streamlined

We have streamlined the Fortran modules that need to be included by users by combining
the SUNDIALS core into one Fortran module, `fsundials_core_mod`. Modules for
implementations of the core APIs still exist (e.g., for the Dense linear solver there
is `fsunlinsol_dense_mod`) as do the modules for the SUNDIALS packages (e.g., `fcvode_mod`).
The following modules are the ones that have been consolidated into `fsundials_core_mod`:

```
fsundials_adaptcontroller_mod
fsundials_context_mod
fsundials_futils_mod
fsundials_linearsolver_mod
fsundials_logger_mod
fsundials_matrix_mod
fsundials_nonlinearsolver_mod
fsundials_nvector_mod
fsundials_profiler_mod
fsundials_types_mod
```

### Minor Changes

The `CMAKE_BUILD_TYPE` defaults to `RelWithDebInfo` mode now i.e., SUNDIALS
will be built with optimizations and debugging symbols enabled by default.
Previously the build type was unset by default so no optimization or debugging
flags were set.

The advanced CMake options to override the inferred LAPACK name-mangling scheme
have been updated from `SUNDIALS_F77_FUNC_CASE` and
`SUNDIALS_F77_FUNC_UNDERSCORES` to `SUNDIALS_LAPACK_CASE` and
`SUNDIALS_LAPACK_UNDERSCORES`, respectively.

As a subset of C99 is now required the CMake option `USE_GENERIC_MATH` as been
removed.

The C++ convenience classes (e.g., `sundials::Context`) have been moved to
from SUNDIALS `.h` headers to corresponding `.hpp` headers (e.g.,
`sundials/sundials_context.hpp`) so C++ codes do not need to compile with
C++14 support when using the C API.

Converted most previous Fortran 77 and 90 examples to use SUNDIALS' Fortran 2003
interface.

### Bug Fixes

Fixed [#329](https://github.com/LLNL/sundials/issues/329) so that C++20 aggregate initialization can be used.

Fixed integer overflow in the internal SUNDIALS hashmap. This resolves
[#409](https://github.com/LLNL/sundials/issues/409) and
[#249](https://github.com/LLNL/sundials/issues/249).

### Deprecation Notice

The functions in `sundials_math.h` will be deprecated in the next release.

```c
  sunrealtype SUNRpowerI(sunrealtype base, int exponent);
  sunrealtype SUNRpowerR(sunrealtype base, sunrealtype exponent);
  sunbooleantype SUNRCompare(sunrealtype a, sunrealtype b);
  sunbooleantype SUNRCompareTol(sunrealtype a, sunrealtype b, sunrealtype tol);
  sunrealtype SUNStrToReal(const char* str);
```

Additionally, the following header files (and everything in them) will be
deprecated -- users who rely on these are recommended to transition to the
corresponding `SUNMatrix` and `SUNLinearSolver` modules:

```c
sundials_direct.h
sundials_dense.h
sundials_band.h
```

## Changes to SUNDIALS in release 6.7.0

### Major Feature

Added the `SUNAdaptController` base class, ported ARKODE's internal
implementations of time step controllers into implementations of this class,
and updated ARKODE to use these objects instead of its own implementations.
Added `ARKStepSetAdaptController` and `ERKStepSetAdaptController` routines
so that users can modify controller parameters, or even provide custom
implementations.

### New Features

Improved computational complexity of `SUNMatScaleAddI_Sparse` from `O(M*N)` to
`O(NNZ)`.

Added Fortran support for the LAPACK dense `SUNLinearSolver` implementation.

Added the routines `ARKStepSetAdaptivityAdjustment` and
`ERKStepSetAdaptivityAdjustment`, that allow users to adjust the
value for the method order supplied to the temporal adaptivity controllers.
The ARKODE default for this adjustment has been -1 since its initial
release, but for some applications a value of 0 is more appropriate.
Users who notice that their simulations encounter a large number of
temporal error test failures may want to experiment with adjusting this value.

Added the third order ERK method `ARKODE_SHU_OSHER_3_2_3`, the fourth order
ERK method `ARKODE_SOFRONIOU_SPALETTA_5_3_4`, the sixth order ERK method
`ARKODE_VERNER_9_5_6`, the seventh order ERK method `ARKODE_VERNER_10_6_7`,
the eighth order ERK method `ARKODE_VERNER_13_7_8`, and the ninth order ERK
method `ARKODE_VERNER_16_8_9`.

ARKStep, ERKStep, MRIStep, and SPRKStep were updated to remove a potentially
unnecessary right-hand side evaluation at the end of an integration. ARKStep was
additionally updated to remove extra right-hand side evaluations when using an
explicit method or an implicit method with an explicit first stage.

The `MRIStepInnerStepper` class in MRIStep was updated to make supplying an
`MRIStepInnerFullRhsFn` optional.

### Bug Fixes

Changed the `SUNProfiler` so that it does not rely on `MPI_WTime` in any case.
This fixes [GitHub Issue #312](https://github.com/LLNL/sundials/issues/312).

Fixed scaling bug in `SUNMatScaleAddI_Sparse` for non-square matrices.

Fixed a regression introduced by the stop time bug fix in v6.6.1 where ARKODE,
CVODE, CVODES, IDA, and IDAS would return at the stop time rather than the
requested output time if the stop time was reached in the same step in which the
output time was passed.

Fixed a bug in ERKStep where methods with `c[s-1] = 1` but `a[s-1,j] != b[j]`
were incorrectly treated as having the first same as last (FSAL) property.

Fixed a bug in ARKODE where `ARKStepSetInterpolateStopTime` would return an
interpolated solution at the stop time in some cases when interpolation was
disabled.

Fixed a bug in `ARKStepSetTableNum` wherein it did not recognize
`ARKODE_ARK2_ERK_3_1_2` and `ARKODE_ARK2_DIRK_3_1_2` as a valid additive
Runge--Kutta Butcher table pair.

Fixed a bug in `MRIStepCoupling_Write` where explicit coupling tables were not
written to the output file pointer.

Fixed missing soversions in some `SUNLinearSolver` and `SUNNonlinearSolver`
CMake targets.

Renamed some internal types in CVODES and IDAS to allow both packages to be
built together in the same binary.

## Changes to SUNDIALS in release 6.6.2

Fixed the build system support for MAGMA when using a NVIDIA HPC SDK
installation of CUDA and fixed the targets used for rocBLAS and rocSPARSE.

## Changes to SUNDIALS in release 6.6.1

### New Features

Updated the Tpetra NVector interface to support Trilinos 14.

### Bug Fixes

Fixed a memory leak when destroying a CUDA, HIP, SYCL, or system SUNMemoryHelper
object.

Fixed a bug in ARKODE, CVODE, CVODES, IDA, and IDAS where the stop time may not
be cleared when using normal mode if the requested output time is the same as
the stop time. Additionally, with ARKODE, CVODE, and CVODES this fix removes an
unnecessary interpolation of the solution at the stop time that could occur in
this case.

## Changes to SUNDIALS in release 6.6.0

### Major Features

A new time-stepping module, `SPRKStep`, was added to ARKODE. This time-stepper
provides explicit symplectic partitioned Runge-Kutta methods up to order 10
for separable Hamiltonian systems.

Added support for relaxation Runge-Kutta methods in ERKStep and ARKStep in
ARKODE.

### New Features

Updated CVODE, CVODES and ARKODE default behavior when returning the solution when
the internal time has reached a user-specified stop time. Previously, the output
solution was interpolated to the value of `tstop`; the default is now to copy the
internal solution vector. Users who wish to revert to interpolation may call a new
routine `CVodeSetInterpolateStopTime`, `ARKStepSetInterpolateStopTime`,
`ERKStepSetInterpolateStopTime`, or `MRIStepSetInterpolateStopTime`.

Added the second order IMEX method from Giraldo, Kelly, and Constantinescu 2013
as the default second order IMEX method in ARKStep. The explicit table is given
by `ARKODE_ARK2_ERK_3_1_2` and the implicit table by `ARKODE_ARK2_DIRK_3_1_2`.

Updated the F2003 utility routines `SUNDIALSFileOpen` and `SUNDIALSFileClose`
to support user specification of `stdout` and `stderr` strings for the output
file names.

## Bug Fixes

A potential bug was fixed when using inequality constraint handling and
calling `ARKStepGetEstLocalErrors` or `ERKStepGetEstLocalErrors` after a failed
step in which an inequality constraint violation occurred. In this case, the
values returned by `ARKStepGetEstLocalErrors` or `ERKStepGetEstLocalErrors` may
have been invalid.

## Changes to SUNDIALS in release 6.5.1

### New Features

Added the functions `ARKStepClearStopTime`, `ERKStepClearStopTime`,
`MRIStepClearStopTime`, `CVodeClearStopTime`, and `IDAClearStopTime` to
disable a previously set stop time.

The default interpolant in ARKODE when using a first order method has been
updated to a linear interpolant to ensure values obtained by the integrator are
returned at the ends of the time interval. To restore the previous behavior of
using a constant interpolant call `ARKStepSetInterpolantDegree`,
`ERKStepSetInterpolantDegree`, or `MRIStepSetInterpolantDegree` and set the
interpolant degree to zero before evolving the problem.

### Bug Fixes

Fixed build errors when using SuperLU_DIST with ROCM enabled to target AMD GPUs.

Fixed compilation errors in some SYCL examples when using the `icx` compiler.

## Changes to SUNDIALS in release 6.5.0

### New Features

A new capability to keep track of memory allocations made through the `SUNMemoryHelper`
classes has been added. Memory allocation stats can be accessed through the
`SUNMemoryHelper_GetAllocStats` function. See the documentation for
the `SUNMemoryHelper` classes for more details.

Added the functions `ARKStepGetJac`, `ARKStepGetJacTime`,
`ARKStepGetJacNumSteps`, `MRIStepGetJac`, `MRIStepGetJacTime`,
`MRIStepGetJacNumSteps`, `CVodeGetJac`, `CVodeGetJacTime`,
`CVodeGetJacNumSteps`, `IDAGetJac`, `IDAGetJacCj`, `IDAGetJacTime`,
`IDAGetJacNumSteps`, `KINGetJac`, `KINGetJacNumIters` to assist in
debugging simulations utilizing a matrix-based linear solver.

Added support for CUDA 12.

Added support for the SYCL backend with RAJA 2022.x.y.

### Bug Fixes

Fixed an underflow bug during root finding in ARKODE, CVODE, CVODES, IDA and
IDAS. This fixes [GitHub Issue #57](https://github.com/LLNL/sundials/issues/57>).

Fixed an issue with finding oneMKL when using the `icpx` compiler with the
`-fsycl` flag as the C++ compiler instead of `dpcpp`.

Fixed the shape of the arrays returned by `FN_VGetArrayPointer` functions as well
as the `FSUNDenseMatrix_Data`, `FSUNBandMatrix_Data`, `FSUNSparseMatrix_Data`,
`FSUNSparseMatrix_IndexValues`, and `FSUNSparseMatrix_IndexPointers` functions.
Compiling and running code that uses the SUNDIALS Fortran interfaces with
bounds checking will now work.

Fixed an implicit conversion error in the Butcher table for ESDIRK5(4)7L[2]SA2.

## Changes to SUNDIALS in release 6.4.1

Fixed a bug with the Kokkos interfaces that would arise when using clang.

Fixed a compilation error with the Intel oneAPI 2022.2 Fortran compiler in the
Fortran 2003 interface test for the serial `N_Vector`.

Fixed a bug in the SUNLINSOL_LAPACKBAND and SUNLINSOL_LAPACKDENSE modules
which would cause the tests to fail on some platforms.

## Changes to SUNDIALS in release 6.4.0

### New Requirements

CMake 3.18.0 or newer is now required for CUDA support.

A C++14 compliant compiler is now required for C++ based features and examples
e.g., CUDA, HIP, RAJA, Trilinos, SuperLU_DIST, MAGMA, Ginkgo, and Kokkos.

### Major Features

Added support for the [Ginkgo](https://ginkgo-project.github.io/) linear algebra
library. This support includes new `SUNMatrix` and `SUNLinearSolver`
implementations, see the `SUNMATRIX_GINKGO` and `SUNLINEARSOLVER_GINKGO`
sections in the documentation for more information.

Added new `NVector`, dense `SUNMatrix`, and dense `SUNLinearSolver`
implementations utilizing [Kokkos Ecosystem](https://kokkos.org/) for
performance portability, see the `NVECTOR_KOKKOS`, `SUNMATRIX_KOKKOSDENSE` and
`SUNLINEARSOLVER_KOKKOSDENSE` sections in the documentation for more
information.

### New Features

Added support for GPU enabled SuperLU_DIST and SuperLU_DIST v8.x.x. Removed
support for SuperLU_DIST v6.x.x or older. Fix mismatched definition and
declaration bug in SuperLU_DIST matrix constructor.

Added the functions `ARKStepSetTableName`, `ERKStepSetTableName`,
`MRIStepCoupling_LoadTableByName`, `ARKodeButcherTable_LoadDIRKByName`, and
`ARKodeButcherTable_LoadERKByName` to load a table from a string.

### Bug Fixes

Fixed a bug in the CUDA and HIP vectors where `N_VMaxNorm` would return the
minimum positive floating-point value for the zero vector.

Fixed memory leaks/out of bounds memory accesses in the ARKODE MRIStep module
that could occur when attaching a coupling table after reinitialization with a
different number of stages than originally selected.

Fixed a memory leak in CVODE and CVODES where the projection memory would not be
deallocated when calling `CVodeFree`.

## Changes to SUNDIALS in release 6.3.0

### New Features

Added `GetUserData` functions in each package to retrieve the user data pointer
provided to `SetUserData` functions. See `ARKStepGetUserData`,
`ERKStepGetUserData`, `MRIStepGetUserData`, `CVodeGetUserData`,
`IDAGetUserData`, or `KINGetUserData` for more information.

Added a variety of embedded DIRK methods from [Kennedy & Carpenter,
NASA TM-2016-219173, 2016] and [Kennedy & Carpenter, Appl. Numer. Math., 146, 2019] to
ARKODE.

Updated `MRIStepReset` to call the corresponding `MRIStepInnerResetFn` with the same
(*tR*,*yR*) arguments for the `MRIStepInnerStepper` object that is used to evolve the
MRI "fast" time scale subproblems.

Added a new [example](examples/cvode/serial/cvRocket_dns.c) which
demonstrates using CVODE with a discontinuous right-hand-side function
and rootfinding.

### Bug Fixes

Fixed a bug in `ERKStepReset`, `ERKStepReInit`, `ARKStepReset`, `ARKStepReInit`,
`MRIStepReset`, and `MRIStepReInit` where a previously-set value of *tstop* (from
a call to `ERKStepSetStopTime`, `ARKStepSetStopTime`, or `MRIStepSetStopTime`,
respectively) would not be cleared.

Fixed the unituitive behavior of the `USE_GENERIC_MATH` CMake option which
caused the double precision math functions to be used regardless of the value of
`SUNDIALS_PRECISION`. Now, SUNDIALS will use precision appropriate math
functions when they are available and the user may provide the math library to
link to via the advanced CMake option `SUNDIALS_MATH_LIBRARY`.

Changed `SUNDIALS_LOGGING_ENABLE_MPI` CMake option default to be 'OFF'. This
fixes [GitHub Issue #177](https://github.com/LLNL/sundials/issues/177).

## Changes to SUNDIALS in release 6.2.0

### Major Features

Added the `SUNLogger` API which provides a SUNDIALS-wide
mechanism for logging of errors, warnings, informational output,
and debugging output.

Added support to CVODES for integrating IVPs with constraints using BDF methods
and projecting the solution onto the constraint manifold with a user defined
projection function. This implementation is accompanied by additions to the
CVODES user documentation and examples.

### New Features

Added the function `SUNProfiler_Reset` to reset the region timings and counters
to zero.

Added the following functions to output all of the integrator, nonlinear solver,
linear solver, and other statistics in one call:

* `ARKStepPrintAllStats`
* `ERKStepPrintAllStats`
* `MRIStepPrintAllStats`
* `CVodePrintAllStats`
* `IDAPrintAllStats`
* `KINPrintAllStats`

The file `scripts/sundials_csv.py` contains functions for parsing the
comma-separated value (CSV) output files when using the CSV output format.

Added functions to CVODE, CVODES, IDA, and IDAS to change the default step size
adaptivity parameters. For more information see the documentation for:

* `CVodeSetEtaFixedStepBounds`
* `CVodeSetEtaMaxFirstStep`
* `CVodeSetEtaMaxEarlyStep`
* `CVodeSetNumStepsEtaMaxEarlyStep`
* `CVodeSetEtaMax`
* `CVodeSetEtaMin`
* `CVodeSetEtaMinErrFail`
* `CVodeSetEtaMaxErrFail`
* `CVodeSetNumFailsEtaMaxErrFail`
* `CVodeSetEtaConvFail`
* `IDASetEtaFixedStepBounds`
* `IDAsetEtaMax`
* `IDASetEtaMin`
* `IDASetEtaLow`
* `IDASetEtaMinErrFail`
* `IDASetEtaConvFail`

Added the functions `ARKStepSetDeduceImplicitRhs` and
`MRIStepSetDeduceImplicitRhs` to optionally remove an evaluation of the implicit
right-hand side function after nonlinear solves. See the mathematical
considerations section of the user guide for information on using this
optimization.

Added the function `MRIStepSetOrder` to select the default MRI method of a given
order.

Added the functions `CVodeSetDeltaGammaMaxLSetup` and
`CVodeSetDeltaGammaMaxBadJac` in CVODE and CVODES to adjust the `gamma` change
thresholds to require a linear solver setup or Jacobian/precondition update,
respectively.

Added the function `IDASetDetlaCjLSetup` in IDA and IDAS to adjust the parameter
that determines when a change in `c_j` requires calling the linear solver setup
function.

Added the function `IDASetMinStep` to set a minimum step size.

### Bug Fixes

Fixed the `SUNContext` convenience class for C++ users to disallow copy
construction and allow move construction.

The behavior of `N_VSetKernelExecPolicy_Sycl` has been updated to be consistent
with the CUDA and HIP vectors. The input execution policies are now cloned and
may be freed after calling `N_VSetKernelExecPolicy_Sycl`. Additionally, `NULL`
inputs are now allowed and, if provided, will reset the vector execution
policies to the defaults.

A memory leak in the SYCL vector was fixed where the execution policies were not
freed when the vector was destroyed.

The include guard in `nvector_mpimanyvector.h` has been corrected to enable
using both the ManyVector and MPIManyVector vector implementations in the same
simulation.

A bug was fixed in the ARKODE, CVODE(S), and IDA(S) functions to retrieve the
number of nonlinear solver failures. The failure count returned was the number
of failed *steps* due to a nonlinear solver failure i.e., if a nonlinear solve
failed with a stale Jacobian or preconditioner but succeeded after updating the
Jacobian or preconditioner, the initial failure was not included in the
nonlinear solver failure count. The following functions have been updated to
return the total number of nonlinear solver failures:

* `ARKStepGetNumNonlinSolvConvFails`
* `ARKStepGetNonlinSolvStats`
* `MRIStepGetNumNonlinSolvConvFails`
* `MRIStepGetNonlinSolvStats`
* `CVodeGetNumNonlinSolvConvFails`
* `CVodeGetNonlinSolvStats`
* `CVodeGetSensNumNonlinSolvConvFails`
* `CVodeGetSensNonlinSolvStats`
* `CVodeGetStgrSensNumNonlinSolvConvFails`
* `CVodeGetStgrSensNonlinSolvStats`
* `IDAGetNumNonlinSolvConvFails`
* `IDAGetNonlinSolvStats`
* `IDAGetSensNumNonlinSolvConvFails`
* `IDAGetSensNonlinSolvStats`

As a result of this change users may see an increase in the number of failures
reported from the above functions. The following functions have been added to
retrieve the number of failed steps due to a nonlinear solver failure i.e., the
counts previously returned by the above functions:

* `ARKStepGetNumStepSolveFails`
* `MRIStepGetNumStepSolveFails`
* `CVodeGetNumStepSolveFails`
* `CVodeGetNumStepSensSolveFails`
* `CVodeGetNumStepStgrSensSolveFails`
* `IDAGetNumStepSolveFails`
* `IDAGetNumStepSensSolveFails`

Changed exported SUNDIALS PETSc CMake targets to be INTERFACE IMPORTED instead
of UNKNOWN IMPORTED.

### Deprecation Notice

Deprecated the following functions, it is recommended to use the `SUNLogger` API
instead.

* `ARKStepSetDiagnostics`
* `ERKStepSetDiagnostics`
* `MRIStepSetDiagnostics`
* `KINSetInfoFile`
* `SUNNonlinSolSetPrintLevel_Newton`
* `SUNNonlinSolSetInfoFile_Newton`
* `SUNNonlinSolSetPrintLevel_FixedPoint`
* `SUNNonlinSolSetInfoFile_FixedPoint`
* `SUNLinSolSetInfoFile_PCG`
* `SUNLinSolSetPrintLevel_PCG`
* `SUNLinSolSetInfoFile_SPGMR`
* `SUNLinSolSetPrintLevel_SPGMR`
* `SUNLinSolSetInfoFile_SPFGMR`
* `SUNLinSolSetPrintLevel_SPFGMR`
* `SUNLinSolSetInfoFile_SPTFQM`
* `SUNLinSolSetPrintLevel_SPTFQMR`
* `SUNLinSolSetInfoFile_SPBCGS`
* `SUNLinSolSetPrintLevel_SPBCGS`

The `SUNLinSolSetInfoFile_*` and `SUNNonlinSolSetInfoFile_*` family of
functions are now enabled by setting the CMake option `SUNDIALS_LOGGING_LEVEL`
to a value `>= 3`.

## Changes to SUNDIALS in release 6.1.1

### New Features

Added new Fortran example program,
`examples/arkode/F2003_serial/ark_kpr_mri_f2003.f90` demonstrating MRI
capabilities.

### Bug Fixes

Fixed exported `SUNDIALSConfig.cmake`.

Fixed Fortran interface to `MRIStepInnerStepper` and `MRIStepCoupling`
structures and functions.

## Changes to SUNDIALS in release 6.1.0

### New Features

Added new reduction implementations for the CUDA and HIP vectors that use
shared memory (local data storage) instead of atomics. These new implementations
are recommended when the target hardware does not provide atomic support for the
floating point precision that SUNDIALS is being built with. The HIP vector uses
these by default, but the `N_VSetKernelExecPolicy_Cuda` and
`N_VSetKernelExecPolicy_Hip` functions can be used to choose between
different reduction implementations.

`SUNDIALS::<lib>` targets with no static/shared suffix have been added for use
within the build directory (this mirrors the targets exported on installation).

`CMAKE_C_STANDARD` is now set to 99 by default.

### Bug Fixes

Fixed exported `SUNDIALSConfig.cmake` when profiling is enabled without Caliper.

Fixed `sundials_export.h` include in `sundials_config.h`.

Fixed memory leaks in the SuperLU_MT linear solver interface.

## Changes to SUNDIALS in release 6.0.0

### Breaking Changes

#### SUNContext Object Added

SUNDIALS v6.0.0 introduces a new `SUNContext` object on which all other SUNDIALS
objects depend. As such, the constructors for all SUNDIALS packages, vectors,
matrices, linear solvers, nonlinear solvers, and memory helpers have been
updated to accept a context as the last input. Users upgrading to SUNDIALS
v6.0.0 will need to call `SUNContext_Create` to create a context object with
before calling any other SUNDIALS library function, and then provide this object
to other SUNDIALS constructors. The context object has been introduced to allow
SUNDIALS to provide new features, such as the profiling/instrumentation also
introduced in this release, while maintaining thread-safety. See the
documentation section on the `SUNContext` for more details.

The script `upgrade-to-sundials-6-from-5.sh` has been provided with this release
(and obtainable from the GitHub release page) to help ease the transition to
SUNDIALS v6.0.0. The script will add a `SUNCTX_PLACEHOLDER` argument to all of
the calls to SUNDIALS constructors that now require a `SUNContext` object. It
can also update deprecated SUNDIALS constants/types to the new names. It can be
run like this:

```
> ./upgrade-to-sundials-6-from-5.sh <files to update>
```

#### Updated SUNMemoryHelper Function Signatures

The `SUNMemoryHelper` functions `Alloc`, `Dealloc`, and `Copy` have been updated
to accept an opaque handle as the last input. At a minimum, existing
`SUNMemoryHelper` implementations will need to update these functions to accept
the additional argument. Typically, this handle is the execution stream (e.g., a
CUDA/HIP stream or SYCL queue) for the operation. The CUDA, HIP, and SYCL
`SUNMemoryHelper` implementations have been updated accordingly. Additionally,
the constructor for the SYCL implementation has been updated to remove the SYCL
queue as an input.

#### Deprecated Functions Removed

The previously deprecated constructor `N_VMakeWithManagedAllocator_Cuda` and
the function `N_VSetCudaStream_Cuda` have been removed and replaced with
`N_VNewWithMemHelp_Cuda` and `N_VSetKernelExecPolicy_Cuda` respectively.

The previously deprecated macros `PVEC_REAL_MPI_TYPE` and
`PVEC_INTEGER_MPI_TYPE` have been removed and replaced with
`MPI_SUNREALTYPE` and `MPI_SUNINDEXTYPE` respectively.

The following previously deprecated functions have been removed

| Removed                   | Replaced with                    |
|:--------------------------|:---------------------------------|
| `SUNBandLinearSolver`     | `SUNLinSol_Band`                 |
| `SUNDenseLinearSolver`    | `SUNLinSol_Dense`                |
| `SUNKLU`                  | `SUNLinSol_KLU`                  |
| `SUNKLUReInit`            | `SUNLinSol_KLUReInit`            |
| `SUNKLUSetOrdering`       | `SUNLinSol_KLUSetOrdering`       |
| `SUNLapackBand`           | `SUNLinSol_LapackBand`           |
| `SUNLapackDense`          | `SUNLinSol_LapackDense`          |
| `SUNPCG`                  | `SUNLinSol_PCG`                  |
| `SUNPCGSetPrecType`       | `SUNLinSol_PCGSetPrecType`       |
| `SUNPCGSetMaxl`           | `SUNLinSol_PCGSetMaxl`           |
| `SUNSPBCGS`               | `SUNLinSol_SPBCGS`               |
| `SUNSPBCGSSetPrecType`    | `SUNLinSol_SPBCGSSetPrecType`    |
| `SUNSPBCGSSetMaxl`        | `SUNLinSol_SPBCGSSetMaxl`        |
| `SUNSPFGMR`               | `SUNLinSol_SPFGMR`               |
| `SUNSPFGMRSetPrecType`    | `SUNLinSol_SPFGMRSetPrecType`    |
| `SUNSPFGMRSetGSType`      | `SUNLinSol_SPFGMRSetGSType`      |
| `SUNSPFGMRSetMaxRestarts` | `SUNLinSol_SPFGMRSetMaxRestarts` |
| `SUNSPGMR`                | `SUNLinSol_SPGMR`                |
| `SUNSPGMRSetPrecType`     | `SUNLinSol_SPGMRSetPrecType`     |
| `SUNSPGMRSetGSType`       | `SUNLinSol_SPGMRSetGSType`       |
| `SUNSPGMRSetMaxRestarts`  | `SUNLinSol_SPGMRSetMaxRestarts`  |
| `SUNSPTFQMR`              | `SUNLinSol_SPTFQMR`              |
| `SUNSPTFQMRSetPrecType`   | `SUNLinSol_SPTFQMRSetPrecType`   |
| `SUNSPTFQMRSetMaxl`       | `SUNLinSol_SPTFQMRSetMaxl`       |
| `SUNSuperLUMT`            | `SUNLinSol_SuperLUMT`            |
| `SUNSuperLUMTSetOrdering` | `SUNLinSol_SuperLUMTSetOrdering` |

The deprecated functions `MRIStepGetCurrentButcherTables` and
`MRIStepWriteButcher` and the utility functions `MRIStepSetTable` and
`MRIStepSetTableNum` have been removed. Users wishing to create an MRI-GARK
method from a Butcher table should use `MRIStepCoupling_MIStoMRI` to create
the corresponding MRI coupling table and attach it with `MRIStepSetCoupling`.

The previously deprecated functions `ARKStepSetMaxStepsBetweenLSet` and
`ARKStepSetMaxStepsBetweenJac` have been removed and replaced with
`ARKStepSetLSetupFrequency` and `ARKStepSetMaxStepsBetweenJac` respectively.

The previously deprecated function `CVodeSetMaxStepsBetweenJac` has been removed
and replaced with `CVodeSetJacEvalFrequency`.

The ARKODE, CVODE, IDA, and KINSOL Fortran 77 interfaces have been removed. See
the "SUNDIALS Fortran Interface" section in the user guides and the F2003
example programs for more details using the SUNDIALS Fortran 2003 module
interfaces.

#### Namespace Changes

The CUDA, HIP, and SYCL execution policies have been moved from the `sundials`
namespace to the `sundials::cuda`, `sundials::hip`, and `sundials::sycl`
namespaces respectively. Accordingly, the prefixes "Cuda", "Hip", and "Sycl"
have been removed from the execution policy classes and methods.

The `Sundials` namespace used by the Trilinos Tpetra NVector has been replaced
with the `sundials::trilinos::nvector_tpetra` namespace.

### Major Features

#### SUNProfiler

A capability to profile/instrument SUNDIALS library code has been added. This
can be enabled with the CMake option `SUNDIALS_BUILD_WITH_PROFILING`. A built-in
profiler will be used by default, but the
[Caliper](https://github.com/LLNL/Caliper) library can also be used instead with
the CMake option `ENABLE_CALIPER`. See the documentation section on profiling
for more details. **WARNING**: Profiling will impact performance, and should be
enabled judiciously.

#### IMEX MRI Methods and MRIStepInnerStepper Object

The ARKODE MRIStep module has been extended to support implicit-explicit (IMEX)
multirate infinitesimal generalized additive Runge-Kutta (MRI-GARK) methods. As
such, `MRIStepCreate` has been updated to include arguments for the slow
explicit and slow implicit ODE right-hand side functions. `MRIStepCreate` has
also been updated to require attaching an `MRIStepInnerStepper` for evolving the
fast time scale. `MRIStepReInit` has been similarly updated to take explicit
and implicit right-hand side functions as input. Codes using explicit or
implicit MRI methods will need to update `MRIStepCreate` and `MRIStepReInit`
calls to pass `NULL` for either the explicit or implicit right-hand side
function as appropriate. If ARKStep is used as the fast time scale integrator,
codes will need to call `ARKStepCreateMRIStepInnerStepper` to wrap the ARKStep
memory as an `MRIStepInnerStepper` object. Additionally, `MRIStepGetNumRhsEvals`
has been updated to return the number of slow implicit and explicit function
evaluations. The coupling table structure `MRIStepCouplingMem` and the
functions `MRIStepCoupling_Alloc` and `MRIStepCoupling_Create` have also
been updated to support IMEX-MRI-GARK methods.

### New Features

Two new optional vector operations, `N_VDotProdMultiLocal` and
`N_VDotProdMultiAllReduce`, have been added to support low-synchronization
methods for Anderson acceleration.

The implementation of solve-decoupled implicit MRI-GARK methods has been updated
to remove extraneous slow implicit function calls and reduce the memory
requirements.

Added a new function `CVodeGetLinSolveStats` to get the CVODES linear solver
statistics as a group.

Added a new function, `CVodeSetMonitorFn`, that takes a user-function
to be called by CVODES after every `nst` successfully completed time-steps.
This is intended to provide a way of monitoring the CVODES statistics
throughout the simulation.

New orthogonalization methods were added for use within Anderson acceleration
in KINSOL. See the "Anderson Acceleration QR Factorization" subsection within
the mathematical considerations chapter of the user guide and the
`KINSetOrthAA` function documentation for more details.

### Deprecation Notice

The serial, PThreads, PETSc, *hypre*, Parallel, OpenMP_DEV, and OpenMP vector
functions `N_VCloneVectorArray_*` and `N_VDestroyVectorArray_*` have been
deprecated. The generic `N_VCloneVectorArray` and `N_VDestroyVectorArray`
functions should be used instead.

Many constants, types, and functions have been renamed so that they are properly
namespaced. The old names have been deprecated and will be removed in SUNDIALS
v7.0.0.

The following constants, macros, and typedefs are now deprecated:

| Deprecated Name            | New Name                          |
|:---------------------------|:----------------------------------|
| `realtype`                 | `sunrealtype`                     |
| `booleantype`              | `sunbooleantype`                  |
| `RCONST`                   | `SUN_RCONST`                      |
| `BIG_REAL`                 | `SUN_BIG_REAL`                    |
| `SMALL_REAL`               | `SUN_SMALL_REAL`                  |
| `UNIT_ROUNDOFF`            | `SUN_UNIT_ROUNDOFF`               |
| `PREC_NONE`                | `SUN_PREC_NONE`                   |
| `PREC_LEFT`                | `SUN_PREC_LEFT`                   |
| `PREC_RIGHT`               | `SUN_PREC_RIGHT`                  |
| `PREC_BOTH`                | `SUN_PREC_BOTH`                   |
| `MODIFIED_GS`              | `SUN_MODIFIED_GS`                 |
| `CLASSICAL_GS`             | `SUN_CLASSICAL_GS`                |
| `ATimesFn`                 | `SUNATimesFn`                     |
| `PSetupFn`                 | `SUNPSetupFn`                     |
| `PSolveFn`                 | `SUNPSolveFn`                     |
| `DlsMat`                   | `SUNDlsMat`                       |
| `DENSE_COL`                | `SUNDLS_DENSE_COL`                |
| `DENSE_ELEM`               | `SUNDLS_DENSE_ELEM`               |
| `BAND_COL`                 | `SUNDLS_BAND_COL`                 |
| `BAND_COL_ELEM`            | `SUNDLS_BAND_COL_ELEM`            |
| `BAND_ELEM`                | `SUNDLS_BAND_ELEM`                |
| `SDIRK_2_1_2`              | `ARKODE_SDIRK_2_1_2`              |
| `BILLINGTON_3_3_2`         | `ARKODE_BILLINGTON_3_3_2`         |
| `TRBDF2_3_3_2`             | `ARKODE_TRBDF2_3_3_2`             |
| `KVAERNO_4_2_3`            | `ARKODE_KVAERNO_4_2_3`            |
| `ARK324L2SA_DIRK_4_2_3`    | `ARKODE_ARK324L2SA_DIRK_4_2_3`    |
| `CASH_5_2_4`               | `ARKODE_CASH_5_2_4`               |
| `CASH_5_3_4`               | `ARKODE_CASH_5_3_4`               |
| `SDIRK_5_3_4`              | `ARKODE_SDIRK_5_3_4`              |
| `KVAERNO_5_3_4`            | `ARKODE_KVAERNO_5_3_4`            |
| `ARK436L2SA_DIRK_6_3_4`    | `ARKODE_ARK436L2SA_DIRK_6_3_4`    |
| `KVAERNO_7_4_5`            | `ARKODE_KVAERNO_7_4_5`            |
| `ARK548L2SA_DIRK_8_4_5`    | `ARKODE_ARK548L2SA_DIRK_8_4_5`    |
| `ARK437L2SA_DIRK_7_3_4`    | `ARKODE_ARK437L2SA_DIRK_7_3_4`    |
| `ARK548L2SAb_DIRK_8_4_5`   | `ARKODE_ARK548L2SAb_DIRK_8_4_5`   |
| `MIN_DIRK_NUM`             | `ARKODE_MIN_DIRK_NUM`             |
| `MAX_DIRK_NUM`             | `ARKODE_MAX_DIRK_NUM`             |
| `MIS_KW3`                  | `ARKODE_MIS_KW3`                  |
| `MRI_GARK_ERK33a`          | `ARKODE_MRI_GARK_ERK33a`          |
| `MRI_GARK_ERK45a`          | `ARKODE_MRI_GARK_ERK45a`          |
| `MRI_GARK_IRK21a`          | `ARKODE_MRI_GARK_IRK21a`          |
| `MRI_GARK_ESDIRK34a`       | `ARKODE_MRI_GARK_ESDIRK34a`       |
| `MRI_GARK_ESDIRK46a`       | `ARKODE_MRI_GARK_ESDIRK46a`       |
| `IMEX_MRI_GARK3a`          | `ARKODE_IMEX_MRI_GARK3a`          |
| `IMEX_MRI_GARK3b`          | `ARKODE_IMEX_MRI_GARK3b`          |
| `IMEX_MRI_GARK4`           | `ARKODE_IMEX_MRI_GARK4`           |
| `MIN_MRI_NUM`              | `ARKODE_MIN_MRI_NUM`              |
| `MAX_MRI_NUM`              | `ARKODE_MAX_MRI_NUM`              |
| `DEFAULT_MRI_TABLE_3`      | `MRISTEP_DEFAULT_TABLE_3`         |
| `DEFAULT_EXPL_MRI_TABLE_3` | `MRISTEP_DEFAULT_EXPL_TABLE_3`    |
| `DEFAULT_EXPL_MRI_TABLE_4` | `MRISTEP_DEFAULT_EXPL_TABLE_4`    |
| `DEFAULT_IMPL_SD_TABLE_2`  | `MRISTEP_DEFAULT_IMPL_SD_TABLE_2` |
| `DEFAULT_IMPL_SD_TABLE_3`  | `MRISTEP_DEFAULT_IMPL_SD_TABLE_3` |
| `DEFAULT_IMPL_SD_TABLE_4`  | `MRISTEP_DEFAULT_IMPL_SD_TABLE_4` |
| `DEFAULT_IMEX_SD_TABLE_3`  | `MRISTEP_DEFAULT_IMEX_SD_TABLE_3` |
| `DEFAULT_IMEX_SD_TABLE_4`  | `MRISTEP_DEFAULT_IMEX_SD_TABLE_4` |
| `HEUN_EULER_2_1_2`         | `ARKODE_HEUN_EULER_2_1_2`         |
| `BOGACKI_SHAMPINE_4_2_3`   | `ARKODE_BOGACKI_SHAMPINE_4_2_3`   |
| `ARK324L2SA_ERK_4_2_3`     | `ARKODE_ARK324L2SA_ERK_4_2_3`     |
| `ZONNEVELD_5_3_4`          | `ARKODE_ZONNEVELD_5_3_4`          |
| `ARK436L2SA_ERK_6_3_4`     | `ARKODE_ARK436L2SA_ERK_6_3_4`     |
| `SAYFY_ABURUB_6_3_4`       | `ARKODE_SAYFY_ABURUB_6_3_4`       |
| `CASH_KARP_6_4_5`          | `ARKODE_CASH_KARP_6_4_5`          |
| `FEHLBERG_6_4_5`           | `ARKODE_FEHLBERG_6_4_5`           |
| `DORMAND_PRINCE_7_4_5`     | `ARKODE_DORMAND_PRINCE_7_4_5`     |
| `ARK548L2SA_ERK_8_4_5`     | `ARKODE_ARK548L2SA_ERK_8_4_5`     |
| `VERNER_8_5_6`             | `ARKODE_VERNER_8_5_6`             |
| `FEHLBERG_13_7_8`          | `ARKODE_FEHLBERG_13_7_8`          |
| `KNOTH_WOLKE_3_3`          | `ARKODE_KNOTH_WOLKE_3_3`          |
| `ARK437L2SA_ERK_7_3_4`     | `ARKODE_ARK437L2SA_ERK_7_3_4`     |
| `ARK548L2SAb_ERK_8_4_5`    | `ARKODE_ARK548L2SAb_ERK_8_4_5`    |
| `MIN_ERK_NUM`              | `ARKODE_MIN_ERK_NUM`              |
| `MAX_ERK_NUM`              | `ARKODE_MAX_ERK_NUM`              |
| `DEFAULT_ERK_2`            | `ARKSTEP_DEFAULT_ERK_2`           |
| `DEFAULT_ERK_3`            | `ARKSTEP_DEFAULT_ERK_3`           |
| `DEFAULT_ERK_4`            | `ARKSTEP_DEFAULT_ERK_4`           |
| `DEFAULT_ERK_5`            | `ARKSTEP_DEFAULT_ERK_5`           |
| `DEFAULT_ERK_6`            | `ARKSTEP_DEFAULT_ERK_6`           |
| `DEFAULT_ERK_8`            | `ARKSTEP_DEFAULT_ERK_8`           |
| `DEFAULT_DIRK_2`           | `ARKSTEP_DEFAULT_DIRK_2`          |
| `DEFAULT_DIRK_3`           | `ARKSTEP_DEFAULT_DIRK_3`          |
| `DEFAULT_DIRK_4`           | `ARKSTEP_DEFAULT_DIRK_4`          |
| `DEFAULT_DIRK_5`           | `ARKSTEP_DEFAULT_DIRK_5`          |
| `DEFAULT_ARK_ETABLE_3`     | `ARKSTEP_DEFAULT_ARK_ETABLE_3`    |
| `DEFAULT_ARK_ETABLE_4`     | `ARKSTEP_DEFAULT_ARK_ETABLE_4`    |
| `DEFAULT_ARK_ETABLE_5`     | `ARKSTEP_DEFAULT_ARK_ETABLE_4`    |
| `DEFAULT_ARK_ITABLE_3`     | `ARKSTEP_DEFAULT_ARK_ITABLE_3`    |
| `DEFAULT_ARK_ITABLE_4`     | `ARKSTEP_DEFAULT_ARK_ITABLE_4`    |
| `DEFAULT_ARK_ITABLE_5`     | `ARKSTEP_DEFAULT_ARK_ITABLE_5`    |
| `DEFAULT_ERK_2`            | `ERKSTEP_DEFAULT_2`               |
| `DEFAULT_ERK_3`            | `ERKSTEP_DEFAULT_3`               |
| `DEFAULT_ERK_4`            | `ERKSTEP_DEFAULT_4`               |
| `DEFAULT_ERK_5`            | `ERKSTEP_DEFAULT_5`               |
| `DEFAULT_ERK_6`            | `ERKSTEP_DEFAULT_6`               |
| `DEFAULT_ERK_8`            | `ERKSTEP_DEFAULT_8`               |

In addition, the following functions are now deprecated (compile-time warnings
will be printed if supported by the compiler):

| Deprecated Name               | New Name                     |
|:------------------------------|:-----------------------------|
| `CVSpilsSetLinearSolver`      | `CVodeSetLinearSolver`       |
| `CVSpilsSetEpsLin`            | `CVodeSetEpsLin`             |
| `CVSpilsSetPreconditioner`    | `CVodeSetPreconditioner`     |
| `CVSpilsSetJacTimes`          | `CVodeSetJacTimes`           |
| `CVSpilsGetWorkSpace`         | `CVodeGetLinWorkSpace`       |
| `CVSpilsGetNumPrecEvals`      | `CVodeGetNumPrecEvals`       |
| `CVSpilsGetNumPrecSolves`     | `CVodeGetNumPrecSolves`      |
| `CVSpilsGetNumLinIters`       | `CVodeGetNumLinIters`        |
| `CVSpilsGetNumConvFails`      | `CVodeGetNumConvFails`       |
| `CVSpilsGetNumJTSetupEvals`   | `CVodeGetNumJTSetupEvals`    |
| `CVSpilsGetNumJtimesEvals`    | `CVodeGetNumJtimesEvals`     |
| `CVSpilsGetNumRhsEvals`       | `CVodeGetNumLinRhsEvals`     |
| `CVSpilsGetLastFlag`          | `CVodeGetLastLinFlag`        |
| `CVSpilsGetReturnFlagName`    | `CVodeGetLinReturnFlagName`  |
| `CVSpilsSetLinearSolverB`     | `CVodeSetLinearSolverB`      |
| `CVSpilsSetEpsLinB`           | `CVodeSetEpsLinB`            |
| `CVSpilsSetPreconditionerB`   | `CVodeSetPreconditionerB`    |
| `CVSpilsSetPreconditionerBS`  | `CVodeSetPreconditionerBS`   |
| `CVSpilsSetJacTimesB`         | `CVodeSetJacTimesB`          |
| `CVSpilsSetJacTimesBS`        | `CVodeSetJacTimesBS`         |
| `CVDlsSetLinearSolver`        | `CVodeSetLinearSolver`       |
| `CVDlsSetJacFn`               | `CVodeSetJacFn`              |
| `CVDlsGetWorkSpace`           | `CVodeGetLinWorkSpace`       |
| `CVDlsGetNumJacEvals`         | `CVodeGetNumJacEvals`        |
| `CVDlsGetNumRhsEvals`         | `CVodeGetNumLinRhsEvals`     |
| `CVDlsGetLastFlag`            | `CVodeGetLastLinFlag`        |
| `CVDlsGetReturnFlagName`      | `CVodeGetLinReturnFlagName`  |
| `CVDlsSetLinearSolverB`       | `CVodeSetLinearSolverB`      |
| `CVDlsSetJacFnB`              | `CVodeSetJacFnB`             |
| `CVDlsSetJacFnBS`             | `CVodeSetJacFnBS`            |
| `CVDlsSetLinearSolver`        | `CVodeSetLinearSolver`       |
| `CVDlsSetJacFn`               | `CVodeSetJacFn`              |
| `CVDlsGetWorkSpace`           | `CVodeGetLinWorkSpace`       |
| `CVDlsGetNumJacEvals`         | `CVodeGetNumJacEvals`        |
| `CVDlsGetNumRhsEvals`         | `CVodeGetNumLinRhsEvals`     |
| `CVDlsGetLastFlag`            | `CVodeGetLastLinFlag`        |
| `CVDlsGetReturnFlagName`      | `CVodeGetLinReturnFlagName`  |
| `KINDlsSetLinearSolver`       | `KINSetLinearSolver`         |
| `KINDlsSetJacFn`              | `KINSetJacFn`                |
| `KINDlsGetWorkSpace`          | `KINGetLinWorkSpace`         |
| `KINDlsGetNumJacEvals`        | `KINGetNumJacEvals`          |
| `KINDlsGetNumFuncEvals`       | `KINGetNumLinFuncEvals`      |
| `KINDlsGetLastFlag`           | `KINGetLastLinFlag`          |
| `KINDlsGetReturnFlagName`     | `KINGetLinReturnFlagName`    |
| `KINSpilsSetLinearSolver`     | `KINSetLinearSolver`         |
| `KINSpilsSetPreconditioner`   | `KINSetPreconditioner`       |
| `KINSpilsSetJacTimesVecFn`    | `KINSetJacTimesVecFn`        |
| `KINSpilsGetWorkSpace`        | `KINGetLinWorkSpace`         |
| `KINSpilsGetNumPrecEvals`     | `KINGetNumPrecEvals`         |
| `KINSpilsGetNumPrecSolves`    | `KINGetNumPrecSolves`        |
| `KINSpilsGetNumLinIters`      | `KINGetNumLinIters`          |
| `KINSpilsGetNumConvFails`     | `KINGetNumLinConvFails`      |
| `KINSpilsGetNumJtimesEvals`   | `KINGetNumJtimesEvals`       |
| `KINSpilsGetNumFuncEvals`     | `KINGetNumLinFuncEvals`      |
| `KINSpilsGetLastFlag`         | `KINGetLastLinFlag`          |
| `KINSpilsGetReturnFlagName`   | `KINGetLinReturnFlagName`    |
| `IDASpilsSetLinearSolver`     | `IDASetLinearSolver`         |
| `IDASpilsSetPreconditioner`   | `IDASetPreconditioner`       |
| `IDASpilsSetJacTimes`         | `IDASetJacTimes`             |
| `IDASpilsSetEpsLin`           | `IDASetEpsLin`               |
| `IDASpilsSetIncrementFactor`  | `IDASetIncrementFactor`      |
| `IDASpilsGetWorkSpace`        | `IDAGetLinWorkSpace`         |
| `IDASpilsGetNumPrecEvals`     | `IDAGetNumPrecEvals`         |
| `IDASpilsGetNumPrecSolves`    | `IDAGetNumPrecSolves`        |
| `IDASpilsGetNumLinIters`      | `IDAGetNumLinIters`          |
| `IDASpilsGetNumConvFails`     | `IDAGetNumLinConvFails`      |
| `IDASpilsGetNumJTSetupEvals`  | `IDAGetNumJTSetupEvals`      |
| `IDASpilsGetNumJtimesEvals`   | `IDAGetNumJtimesEvals`       |
| `IDASpilsGetNumResEvals`      | `IDAGetNumLinResEvals`       |
| `IDASpilsGetLastFlag`         | `IDAGetLastLinFlag`          |
| `IDASpilsGetReturnFlagName`   | `IDAGetLinReturnFlagName`    |
| `IDASpilsSetLinearSolverB`    | `IDASetLinearSolverB`        |
| `IDASpilsSetEpsLinB`          | `IDASetEpsLinB`              |
| `IDASpilsSetIncrementFactorB` | `IDASetIncrementFactorB`     |
| `IDASpilsSetPreconditionerB`  | `IDASetPreconditionerB`      |
| `IDASpilsSetPreconditionerBS` | `IDASetPreconditionerBS`     |
| `IDASpilsSetJacTimesB`        | `IDASetJacTimesB`            |
| `IDASpilsSetJacTimesBS`       | `IDASetJacTimesBS`           |
| `IDADlsSetLinearSolver`       | `IDASetLinearSolver`         |
| `IDADlsSetJacFn`              | `IDASetJacFn`                |
| `IDADlsGetWorkSpace`          | `IDAGetLinWorkSpace`         |
| `IDADlsGetNumJacEvals`        | `IDAGetNumJacEvals`          |
| `IDADlsGetNumResEvals`        | `IDAGetNumLinResEvals`       |
| `IDADlsGetLastFlag`           | `IDAGetLastLinFlag`          |
| `IDADlsGetReturnFlagName`     | `IDAGetLinReturnFlagName`    |
| `IDADlsSetLinearSolverB`      | `IDASetLinearSolverB`        |
| `IDADlsSetJacFnB`             | `IDASetJacFnB`               |
| `IDADlsSetJacFnBS`            | `IDASetJacFnBS`              |
| `DenseGETRF`                  | `SUNDlsMat_DenseGETRF`       |
| `DenseGETRS`                  | `SUNDlsMat_DenseGETRS`       |
| `denseGETRF`                  | `SUNDlsMat_denseGETRF`       |
| `denseGETRS`                  | `SUNDlsMat_denseGETRS`       |
| `DensePOTRF`                  | `SUNDlsMat_DensePOTRF`       |
| `DensePOTRS`                  | `SUNDlsMat_DensePOTRS`       |
| `densePOTRF`                  | `SUNDlsMat_densePOTRF`       |
| `densePOTRS`                  | `SUNDlsMat_densePOTRS`       |
| `DenseGEQRF`                  | `SUNDlsMat_DenseGEQRF`       |
| `DenseORMQR`                  | `SUNDlsMat_DenseORMQR`       |
| `denseGEQRF`                  | `SUNDlsMat_denseGEQRF`       |
| `denseORMQR`                  | `SUNDlsMat_denseORMQR`       |
| `DenseCopy`                   | `SUNDlsMat_DenseCopy`        |
| `denseCopy`                   | `SUNDlsMat_denseCopy`        |
| `DenseScale`                  | `SUNDlsMat_DenseScale`       |
| `denseScale`                  | `SUNDlsMat_denseScale`       |
| `denseAddIdentity`            | `SUNDlsMat_denseAddIdentity` |
| `DenseMatvec`                 | `SUNDlsMat_DenseMatvec`      |
| `denseMatvec`                 | `SUNDlsMat_denseMatvec`      |
| `BandGBTRF`                   | `SUNDlsMat_BandGBTRF`        |
| `bandGBTRF`                   | `SUNDlsMat_bandGBTRF`        |
| `BandGBTRS`                   | `SUNDlsMat_BandGBTRS`        |
| `bandGBTRS`                   | `SUNDlsMat_bandGBTRS`        |
| `BandCopy`                    | `SUNDlsMat_BandCopy`         |
| `bandCopy`                    | `SUNDlsMat_bandCopy`         |
| `BandScale`                   | `SUNDlsMat_BandScale`        |
| `bandScale`                   | `SUNDlsMat_bandScale`        |
| `bandAddIdentity`             | `SUNDlsMat_bandAddIdentity`  |
| `BandMatvec`                  | `SUNDlsMat_BandMatvec`       |
| `bandMatvec`                  | `SUNDlsMat_bandMatvec`       |
| `ModifiedGS`                  | `SUNModifiedGS`              |
| `ClassicalGS`                 | `SUNClassicalGS`             |
| `QRfact`                      | `SUNQRFact`                  |
| `QRsol`                       | `SUNQRsol`                   |
| `DlsMat_NewDenseMat`          | `SUNDlsMat_NewDenseMat`      |
| `DlsMat_NewBandMat`           | `SUNDlsMat_NewBandMat`       |
| `DestroyMat`                  | `SUNDlsMat_DestroyMat`       |
| `NewIntArray`                 | `SUNDlsMat_NewIntArray`      |
| `NewIndexArray`               | `SUNDlsMat_NewIndexArray`    |
| `NewRealArray`                | `SUNDlsMat_NewRealArray`     |
| `DestroyArray`                | `SUNDlsMat_DestroyArray`     |
| `AddIdentity`                 | `SUNDlsMat_AddIdentity`      |
| `SetToZero`                   | `SUNDlsMat_SetToZero`        |
| `PrintMat`                    | `SUNDlsMat_PrintMat`         |
| `newDenseMat`                 | `SUNDlsMat_newDenseMat`      |
| `newBandMat`                  | `SUNDlsMat_newBandMat`       |
| `destroyMat`                  | `SUNDlsMat_destroyMat`       |
| `newIntArray`                 | `SUNDlsMat_newIntArray`      |
| `newIndexArray`               | `SUNDlsMat_newIndexArray`    |
| `newRealArray`                | `SUNDlsMat_newRealArray`     |
| `destroyArray`                | `SUNDlsMat_destroyArray`     |

In addition, the entire `sundials_lapack.h` header file is now deprecated for
removal in SUNDIALS v7.0.0. Note, this header file is not needed to use the
SUNDIALS LAPACK linear solvers.

Deprecated ARKODE nonlinear solver predictors: specification of the ARKStep
"bootstrap" or "minimum correction" predictors (options 4 and 5 from
`ARKStepSetPredictorMethod`), or MRIStep "bootstrap" predictor (option 4 from
`MRIStepSetPredictorMethod`), will output a deprecation warning message.
These options will be removed in a future release.

## Changes to SUNDIALS in release 5.8.0

### New Features

The RAJA vector implementation has been updated to support the SYCL backend in
addition to the CUDA and HIP backend. Users can choose the backend when
configuring SUNDIALS by using the `SUNDIALS_RAJA_BACKENDS` CMake variable. This
module remains experimental and is subject to change from version to version.

A new SUNMatrix and SUNLinearSolver implementation were added to interface
with the Intel oneAPI Math Kernel Library (oneMKL). Both the matrix and the
linear solver support general dense linear systems as well as block diagonal
linear systems. This matrix is experimental and is subject to change from
version to version.

Added a new *optional* function to the SUNLinearSolver API,
`SUNLinSolSetZeroGuess`, to indicate that the next call to `SUNLinSolSolve` will
be made with a zero initial guess. SUNLinearSolver implementations that do not
use the `SUNLinSolNewEmpty` constructor will, at a minimum, need set the
`setzeroguess` function pointer in the linear solver `ops` structure to
`NULL`. The SUNDIALS iterative linear solver implementations have been updated
to leverage this new set function to remove one dot product per solve.

The time integrator packages (ARKODE, CVODE(S), and IDA(S)) all now support a
new "matrix-embedded" SUNLinearSolver type. This type supports user-supplied
SUNLinearSolver implementations that set up and solve the specified linear
system at each linear solve call. Any matrix-related data structures are held
internally to the linear solver itself, and are not provided by the SUNDIALS
package.

Added functions to ARKODE and CVODE(S) for supplying an alternative right-hand
side function and to IDA(S) for supplying an alternative residual for use within
nonlinear system function evaluations:

* `ARKStepSetNlsRhsFn`
* `MRIStepSetNlsRhsFn`
* `CVodeSetNlsRhsFn`
* `IDASetNlsResFn`

Support for user-defined inner (fast) integrators has been to the MRIStep module
in ARKODE. See the "MRIStep Custom Inner Steppers" section in the user guide for
more information on providing a user-defined integration method.

Added specialized fused HIP kernels to CVODE which may offer better
performance on smaller problems when using CVODE with the `NVECTOR_HIP`
module. See the optional input function `CVodeSetUseIntegratorFusedKernels`
for more information. As with other SUNDIALS HIP features, this is
feature is experimental and may change from version to version.

New KINSOL options have been added to apply a constant damping factor in the
fixed point and Picard iterations (see `KINSetDamping`), to delay the start of
Anderson acceleration with the fixed point and Picard iterations (see
`KINSetDelayAA`), and to return the newest solution with the fixed point
iteration (see `KINSetReturnNewest`).

The installed `SUNDIALSConfig.cmake` file now supports the `COMPONENTS` option
to `find_package`. The exported targets no longer have IMPORTED_GLOBAL set.

### Bug Fixes

A bug was fixed in `SUNMatCopyOps` where the matrix-vector product setup
function pointer was not copied.

A bug was fixed in the SPBCGS and SPTFQMR solvers for the case where a non-zero
initial guess and a solution scaling vector are provided. This fix only impacts
codes using SPBCGS or SPTFQMR as standalone solvers as all SUNDIALS packages
utilize a zero initial guess.

A bug was fixed in the ARKODE stepper modules where the stop time may be passed
after resetting the integrator.

A bug was fixed in `IDASetJacTimesResFn` in IDAS where the supplied function was
used in the dense finite difference Jacobian computation rather than the finite
difference Jacobian-vector product approximation.

A bug was fixed in the KINSOL Picard iteration where the value of
`KINSetMaxSetupCalls` would be ignored.

## Changes to SUNDIALS in release 5.7.0

A new NVECTOR implementation based on the SYCL abstraction layer has been added
targeting Intel GPUs. At present the only SYCL compiler supported is the DPC++
(Intel oneAPI) compiler. See the SYCL NVECTOR section in the user guide for more
details. This module is considered experimental and is subject to major changes
even in minor releases.

A new SUNMatrix and SUNLinearSolver implementation were added to interface
with the MAGMA linear algebra library. Both the matrix and the linear solver
support general dense linear systems as well as block diagonal linear systems,
and both are targeted at GPUs (AMD or NVIDIA).

## Changes to SUNDIALS in release 5.6.1

Fixed a bug in the SUNDIALS CMake which caused an error if the
`CMAKE_CXX_STANDARD` and `SUNDIALS_RAJA_BACKENDS` options were not provided.

Fixed some compiler warnings when using the IBM XL compilers.

## Changes to SUNDIALS in release 5.6.0

A new `N_Vector` implementation based on the AMD ROCm HIP platform has been
added. This vector can target NVIDIA or AMD GPUs. See the HIP vector section in
the user guide for more details. This vector is considered experimental and is
subject to change from version to version.

The RAJA `N_Vector` implementation has been updated to support the HIP backend
in addition to the CUDA backend. Users can choose the backend when configuring
SUNDIALS by using the `SUNDIALS_RAJA_BACKENDS` CMake variable. This vector
remains experimental and is subject to change from version to version.

A new optional operation, `N_VGetDeviceArrayPointer`, was added to the N_Vector
API. This operation is useful for vectors that utilize dual memory spaces,
e.g. the native SUNDIALS CUDA N_Vector.

The SUNMATRIX_CUSPARSE and SUNLINEARSOLVER_CUSOLVERSP_BATCHQR implementations
no longer require the SUNDIALS CUDA N_Vector. Instead, they require that the
vector utilized provides the `N_VGetDeviceArrayPointer` operation, and that the
pointer returned by `N_VGetDeviceArrayPointer` is a valid CUDA device pointer.

## Changes to SUNDIALS in release 5.5.0

Refactored the SUNDIALS build system. CMake 3.12.0 or newer is now required.
Users will likely see deprecation warnings, but otherwise the changes
should be fully backwards compatible for almost all users. SUNDIALS
now exports CMake targets and installs a `SUNDIALSConfig.cmake` file.

Added support for SuperLU DIST 6.3.0 or newer.

## Changes to SUNDIALS in release 5.4.0

### Major Features

A new class, `SUNMemoryHelper`, was added to support **GPU users** who have
complex memory management needs such as using memory pools. This is paired with
new constructors for the `NVECTOR_CUDA` and `NVECTOR_RAJA` modules that accept a
`SUNMemoryHelper` object. Refer to "The SUNMemoryHelper API", "NVECTOR CUDA" and
"NVECTOR RAJA" sections in the documentation for more information.

Added full support for time-dependent mass matrices in ARKStep, and expanded
existing non-identity mass matrix infrastructure to support use of the
fixed point nonlinear solver.

An interface between ARKStep and the XBraid multigrid reduction in time (MGRIT)
library has been added to enable parallel-in-time integration. See the ARKStep
documentation and examples for more details. This interface required the
addition of three new N_Vector operations to exchange vector data between
computational nodes, see `N_VBufSize`, `N_VBufPack`, and `N_VBufUnpack`. These
N_Vector operations are only used within the XBraid interface and need not be
implemented for any other context.

### New Features

The `NVECTOR_RAJA` module has been updated to mirror the `NVECTOR_CUDA` module.
Notably, the update adds managed memory support to the `NVECTOR_RAJA` module.
Users of the module will need to update any calls to the `N_VMake_Raja` function
because that signature was changed. This module remains experimental and is
subject to change from version to version.

The expected behavior of `SUNNonlinSolGetNumIters` and
`SUNNonlinSolGetNumConvFails` in the SUNNonlinearSolver API have been updated to
specify that they should return the number of nonlinear solver iterations and
convergence failures in the most recent solve respectively rather than the
cumulative number of iterations and failures across all solves respectively. The
API documentation and SUNDIALS provided SUNNonlinearSolver implementations and
have been updated accordingly. As before, the cumulative number of nonlinear
iterations and failures may be retrieved by calling the integrator provided get
functions:

* `ARKStepGetNumNonlinSolvIters`
* `ARKStepGetNumNonlinSolvConvFails`
* `ARKStepGetNonlinSolvStats`
* `MRIStepGetNumNonlinSolvIters`
* `MRIStepGetNumNonlinSolvConvFails`
* `MRIStepGetNonlinSolvStats`
* `CVodeGetNumNonlinSolvIters`
* `CVodeGetNumNonlinSolvConvFails`
* `CVodeGetNonlinSolvStats`
* `IDAGetNumNonlinSolvIters`
* `IDAGetNumNonlinSolvConvFails`
* `IDAGetNonlinSolvStats`

Added the following the following functions that advanced users might find
useful when providing a custom `SUNNonlinSolSysFn`:

* `ARKStepComputeState`
* `ARKStepGetNonlinearSystemData`
* `MRIStepComputeState`
* `MRIStepGetNonlinearSystemData`
* `CVodeComputeState`
* `CVodeGetNonlinearSystemData`
* `IDAGetNonlinearSystemData`

Added new functions to CVODE(S), ARKODE, and IDA(S) to to specify the factor for
converting between integrator tolerances (WRMS norm) and linear solver tolerances
(L2 norm) i.e., `tol_L2 = nrmfac * tol_WRMS`:

* `ARKStepSetLSNormFactor`
* `ARKStepSetMassLSNormFactor`
* `MRIStepSetLSNormFactor`
* `CVodeSetLSNormFactor`
* `IDASetLSNormFactor`

Added new reset functions `ARKStepReset`, `ERKStepReset`, and
`MRIStepReset` to reset the stepper time and state vector to user-provided
values for continuing the integration from that point while retaining the
integration history. These function complement the reinitialization functions
`ARKStepReInit`, `ERKStepReInit`, and `MRIStepReInit` which reinitialize
the stepper so that the problem integration should resume as if started from
scratch.

Updated the MRIStep time-stepping module in ARKODE to support higher-order
MRI-GARK methods [Sandu, SIAM J. Numer. Anal., 57, 2019], including methods that
involve solve-decoupled, diagonally-implicit treatment of the slow time scale.

The function `CVodeSetLSetupFrequency` has been added to CVODE(S) to set
the frequency of calls to the linear solver setup function.

The Trilinos Tpetra `N_Vector` interface has been updated to work with Trilinos
12.18+. This update changes the local ordinal type to always be an `int`.

Added support for CUDA 11.

### Bug Fixes

A minor inconsistency in CVODE(S) and a bug ARKODE when checking the Jacobian
evaluation frequency has been fixed. As a result codes using using a
non-default Jacobian update frequency through a call to
`CVodeSetMaxStepsBetweenJac` or `ARKStepSetMaxStepsBetweenJac` will need to
increase the provided value by 1 to achieve the same behavior as before.

In IDAS and CVODES, the functions for forward integration with checkpointing
(`IDASolveF`, `CVodeF`) are now subject to a restriction on the number of time
steps allowed to reach the output time. This is the same restriction applied to
the `IDASolve` and `CVode` functions. The default maximum number of steps is
500, but this may be changed using the `<IDA|CVode>SetMaxNumSteps` function.
This change fixes a bug that could cause an infinite loop in the `IDASolveF`
and `CVodeF` and functions. **This change may cause a runtime error in existing user code**.

Fixed bug in using ERK method integration with static mass matrices.

### Deprecation Notice

For greater clarity the following functions have been deprecated:

* `CVodeSetMaxStepsBetweenJac`
* `ARKStepSetMaxStepsBetweenJac`
* `ARKStepSetMaxStepsBetweenLSet`

The following functions should be used instead:

* `CVodeSetJacEvalFrequency`
* `ARKStepSetJacEvalFrequency`
* `ARKStepSetLSetupFrequency`

## Changes to SUNDIALS in release 5.3.0

### Major Feature

Added support to CVODE for integrating IVPs with constraints using BDF methods
and projecting the solution onto the constraint manifold with a user defined
projection function. This implementation is accompanied by additions to user
documentation and CVODE examples. See the `CVodeSetProjFn` function
documentation for more information.

### New Features

Added the ability to control the CUDA kernel launch parameters for the CUDA
vector and spare matrix implementations. These implementations remain
experimental and are subject to change from version to version. In addition, the
CUDA vector kernels were rewritten to be more flexible. Most users should see
equivalent performance or some improvement, but a select few may observe minor
performance degradation with the default settings. Users are encouraged to
contact the SUNDIALS team about any performance changes that they notice.

Added new capabilities for monitoring the solve phase in the Newton and
fixed-point `SUNNonlinearSolver`, and the SUNDIALS iterative linear
solvers. SUNDIALS must be built with the CMake option
`SUNDIALS_BUILD_WITH_MONITORING` to use these capabilities.

Added specialized fused CUDA kernels to CVODE which may offer better performance
on smaller problems when using CVODE with the CUDA vector. See the optional
input function `CVodeSetUseIntegratorFusedKernels` for more
information. As with other SUNDIALS CUDA features, this is feature is
experimental and may change from version to version.

Added a new function, `CVodeSetMonitorFn`, that takes a user-function
to be called by CVODE after every `nst` successfully completed time-steps.
This is intended to provide a way of monitoring the CVODE statistics
throughout the simulation.

Added a new function `CVodeGetLinSolveStats` to get the CVODE linear solver
statistics as a group.

Added the following optional functions to provide an alternative ODE right-hand
side function (ARKODE and CVODE(S)), DAE residual function (IDA(S)), or nonlinear
system function (KINSOL) for use when computing Jacobian-vector products with
the internal difference quotient approximation:

* `ARKStepSetJacTimesRhsFn`
* `CVodeSetJacTimesRhsFn`
* `CVodeSetJacTimesRhsFnB`
* `IDASetJacTimesResFn`
* `IDASetJacTimesResFnB`
* `KINSetJacTimesVecSysFn`

### Bug Fixes

Fixed a bug in the iterative linear solvers where an error is not returned if
the `Atimes` function is `NULL` or, if preconditioning is enabled, the
`PSolve` function is `NULL`.

Fixed a bug in ARKODE where the prototypes for `ERKStepSetMinReduction` and
`ARKStepSetMinReduction` were not included in `arkode_erkstep.h` and
`arkode_arkstep.h` respectively.

Fixed a bug in ARKODE where inequality constraint checking would need to be
disabled and then re-enabled to update the inequality constraint values after
resizing a problem. Resizing a problem will now disable constraints and a call
to `ARKStepSetConstraints` or `ERKStepSetConstraints` is required to re-enable
constraint checking for the new problem size.

## Changes to SUNDIALS in release 5.2.0

### New Features

The following functions were added to each of the time integration packages to
enable or disable the scaling applied to linear system solutions with
matrix-based linear solvers to account for lagged matrix information:

* `ARKStepSetLinearSolutionScaling`
* `CVodeSetLinearSolutionScaling`
* `CVodeSetLinearSolutionScalingB`
* `IDASetLinearSolutionScaling`
* `IDASetLinearSolutionScalingB`

When using a matrix-based linear solver with ARKODE, IDA(S), or BDF methods in
CVODE(S) scaling is enabled by default.

Added a new `SUNMatrix` implementation that interfaces to the sparse matrix
implementation from the NVIDIA cuSPARSE library. In addition, the CUDA Sparse
linear solver has been updated to use the new matrix, as such, users of this
matrix will need to update their code. This implementations are still considered
to be experimental, thus they are subject to breaking changes even in minor
releases.

Added a new "stiff" interpolation module to ARKODE, based on Lagrange polynomial
interpolation, that is accessible to each of the ARKStep, ERKStep and MRIStep
time-stepping modules. This module is designed to provide increased
interpolation accuracy when integrating stiff problems, as opposed to the ARKODE
standard Hermite interpolation module that can suffer when the IVP right-hand
side has large Lipschitz constant. While the Hermite module remains the default,
the new Lagrange module may be enabled using one of the routines
`ARKStepSetInterpolantType`, `ERKStepSetInterpolantType`, or
`MRIStepSetInterpolantType`. The serial example problem `ark_brusselator.c` has
been converted to use this Lagrange interpolation module. Created accompanying
routines `ARKStepSetInterpolantDegree`, `ARKStepSetInterpolantDegree` and
`ARKStepSetInterpolantDegree` to provide user control over these interpolating
polynomials.

Added two new functions, `ARKStepSetMinReduction` and `ERKStepSetMinReduction`
to change the minimum allowed step size reduction factor after an error test
failure.

### Bug Fixes

Fixed a build system bug related to the Fortran 2003 interfaces when using the
IBM XL compiler. When building the Fortran 2003 interfaces with an XL compiler
it is recommended to set `CMAKE_Fortran_COMPILER` to `f2003`, `xlf2003`, or
`xlf2003_r`.

Fixed a bug in how ARKODE interfaces with a user-supplied, iterative, unscaled
linear solver. In this case, ARKODE adjusts the linear solver tolerance in an
attempt to account for the lack of support for left/right scaling matrices.
Previously, ARKODE computed this scaling factor using the error weight vector,
`ewt`; this fix changes that to the residual weight vector, `rwt`, that can
differ from `ewt` when solving problems with non-identity mass matrix.

Fixed a linkage bug affecting Windows users that stemmed from
dllimport/dllexport attribute missing on some SUNDIALS API functions.

Fixed a memory leak in CVODES and IDAS from not deallocating the `atolSmin0` and
`atolQSmin0` arrays.

Fixed a bug where a non-default value for the maximum allowed growth factor
after the first step would be ignored.

### Deprecation Notice

The routines `ARKStepSetDenseOrder`, `ARKStepSetDenseOrder` and
`ARKStepSetDenseOrder` have been deprecated and will be removed in a
future release. The new functions `ARKStepSetInterpolantDegree`,
`ARKStepSetInterpolantDegree`, and `ARKStepSetInterpolantDegree`
should be used instead.

## Changes to SUNDIALS in release 5.1.0

### New Features

Added support for a user-supplied function to update the prediction for each
implicit stage solution in ARKStep. If supplied, this routine will be called
*after* any existing ARKStep predictor algorithm completes, so that the
predictor may be modified by the user as desired. The new user-supplied routine
has type `ARKStepStagePredictFn`, and may be set by calling
`ARKStepSetStagePredictFn`.

The MRIStep module has been updated to support attaching different user data
pointers to the inner and outer integrators. If applicable, user codes will
need to add a call to `ARKStepSetUserData` to attach their user data
pointer to the inner integrator memory as `MRIStepSetUserData` will
not set the pointer for both the inner and outer integrators. The MRIStep
examples have been updated to reflect this change.

Added support for damping when using Anderson acceleration in KINSOL. See the
mathematical considerations section of the user guide and the description of the
`KINSetDampingAA` function for more details.

Added support for constant damping to the `SUNNonlinearSolver_FixedPoint` module
when using Anderson acceleration. See the `SUNNonlinearSolver_FixedPoint`
section in the user guides and the description of the
`SUNNonlinSolSetDamping_FixedPoint` function for more details.

Added two utility functions, `SUNDIALSFileOpen` and `SUNDIALSFileClose` for
creating/destroying file pointers. These are useful when using the Fortran 2003
interfaces.

Added a new build system option, `CUDA_ARCH`, to specify the CUDA architecture
to target.

### Bug Fixes

Fixed a build system bug related to finding LAPACK/BLAS.

Fixed a build system bug related to checking if the KLU library works.

Fixed a build system bug related to finding PETSc when using the CMake
variables `PETSC_INCLUDES` and `PETSC_LIBRARIES` instead of `PETSC_DIR`.

Fixed a bug in the Fortran 2003 interfaces to the ARKODE Butcher table routines
and structure. This includes changing the `ARKodeButcherTable` type to be a
`type(c_ptr)` in Fortran.

## Changes to SUNDIALS in release 5.0.0

### Build System

Increased the minimum required CMake version to 3.5 for most SUNDIALS
configurations, and 3.10 when CUDA or OpenMP with device offloading are enabled.

The CMake option `BLAS_ENABLE` and the variable `BLAS_LIBRARIES` have been
removed to simplify builds as SUNDIALS packages do not use BLAS directly. For
third party libraries that require linking to BLAS, the path to the BLAS
library should be included in the `_LIBRARIES` variable for the third party
library e.g., `SUPERLUDIST_LIBRARIES` when enabling SuperLU_DIST.

### NVector

Two new functions were added to aid in creating custom `N_Vector`
objects. The constructor `N_VNewEmpty` allocates an "empty" generic
`N_Vector` with the object's content pointer and the function pointers
in the operations structure initialized to `NULL`. When used in the
constructor for custom objects this function will ease the introduction of any
new optional operations to the `N_Vector` API by ensuring only required
operations need to be set. Additionally, the function `N_VCopyOps` has
been added to copy the operation function pointers between vector objects. When
used in clone routines for custom vector objects these functions also will ease
the introduction of any new optional operations to the `N_Vector` API by
ensuring all operations are copied when cloning objects.

Added new `N_Vector` implementations, `ManyVector` and `MPIManyVector`, to
support flexible partitioning of solution data among different processing
elements (e.g., CPU + GPU) or for multi-physics problems that couple distinct
MPI-based simulations together (see the the `ManyVector` and `MPIManyVector`
section in the user guide for more details). This implementation is accompanied
by additions to user documentation and SUNDIALS examples.

Additionally, an `MPIPlusX` vector implementation has been created to support
the MPI+X paradigm where X is a type of on-node parallelism (e.g., OpenMP, CUDA,
etc.). The implementation is accompanied by additions to user documentation and
SUNDIALS examples.

One new required vector operation and ten new optional vector operations have
been added to the `N_Vector` API. The new required operation, `N_VGetLength`,
returns the global vector length. The optional operations have been added to
support the new MPIManyVector implementation. The operation `N_VGetCommunicator`
must be implemented by subvectors that are combined to create an MPIManyVector,
but is not used outside of this context. The remaining nine operations are
optional local reduction operations intended to eliminate unnecessary latency
when performing vector reduction operations (norms, etc.) on distributed memory
systems. The optional local reduction vector operations are `N_VDotProdLocal`,
`N_VMaxNormLocal`, `N_VMinLocal`, `N_VL1NormLocal`, `N_VWSqrSumLocal`,
`N_VWSqrSumMaskLocal`, `N_VInvTestLocal`, `N_VConstrMaskLocal`, and
`N_VMinQuotientLocal`. If an `N_Vector` implementation defines any of the local
operations as `NULL`, then the MPIManyVector will call standard `N_Vector`
operations to complete the computation.

The `*_MPICuda` and `*_MPIRaja` functions have been removed from the CUDA
and RAJA vector implementations respectively. Accordingly, the
`nvector_mpicuda.h`, `nvector_mpiraja.h`, `libsundials_nvecmpicuda.lib`,
and `libsundials_nvecmpicudaraja.lib` files have been removed. Users should
use the MPI+X vector in conjunction with the CUDA and RAJA vectors to replace
the functionality. The necessary changes are minimal and should require few code
modifications. See the example programs in `examples/ida/mpicuda` and
`examples/ida/mpiraja` for examples of how to use the MPI+X vector with the
CUDA and RAJA vectors, respectively.

Made performance improvements to the CUDA vector. Users who utilize a
non-default stream should no longer see default stream synchronizations after
memory transfers.

Added a new constructor to the CUDA vector that allows a user to provide custom
allocate and free functions for the vector data array and internal reduction
buffer.

Added three new `N_Vector` utility functions, `N_VGetVecAtIndexVectorArray`,
`N_VSetVecAtIndexVectorArray`, and `N_VNewVectorArray`, for working with
`N_Vector` arrays when using the Fortran 2003 interfaces.

### SUNMatrix

Two new functions were added to aid in creating custom SUNMatrix objects. The
constructor `SUNMatNewEmpty` allocates an "empty" generic SUNMatrix with the
object's content pointer and the function pointers in the operations structure
initialized to `NULL`. When used in the constructor for custom objects this
function will ease the introduction of any new optional operations to the
SUNMatrix API by ensuring only required operations need to be set. Additionally,
the function `SUNMatCopyOps(A, B)` has been added to copy the operation function
pointers between matrix objects. When used in clone routines for custom matrix
objects these functions also will ease the introduction of any new optional
operations to the SUNMatrix API by ensuring all operations are copied when
cloning objects.

A new operation, `SUNMatMatvecSetup`, was added to the `SUNMatrix` API to
perform any setup necessary for computing a matrix-vector product. This
operation is useful for `SUNMatrix` implementations which need to prepare the
matrix itself, or communication structures before performing the matrix-vector
product. Users who have implemented a custom `SUNMatrix` will need to at least
update their code to set the corresponding `ops` structure member,
`matvecsetup`, to `NULL`.

The generic SUNMatrix API now defines error codes to be returned by SUNMatrix
operations. Operations which return an integer flag indicating success/failure
may return different values than previously.

A new SUNMatrix (and SUNLinearSolver) implementation was added to facilitate
the use of the SuperLU_DIST library with SUNDIALS.

### SUNLinearSolver

A new function was added to aid in creating custom `SUNLinearSolver`
objects. The constructor `SUNLinSolNewEmpty` allocates an "empty" generic
`SUNLinearSolver` with the object's content pointer and the function pointers in
the operations structure initialized to `NULL`. When used in the constructor for
custom objects this function will ease the introduction of any new optional
operations to the `SUNLinearSolver` API by ensuring only required operations
need to be set.

The return type of the `SUNLinSolLastFlag` in the `SUNLinearSolver` has changed
from `long int` to `sunindextype` to be consistent with the type used to store
row indices in dense and banded linear solver modules.

Added a new optional operation to the SUNLINEARSOLVER API, `SUNLinSolGetID`,
that returns a `SUNLinearSolver_ID` for identifying the linear solver module.

The SUNLinearSolver API has been updated to make the initialize and setup
functions optional.

A new SUNLinearSolver (and SUNMatrix) implementation was added to facilitate
the use of the SuperLU_DIST library with SUNDIALS.

Added a new SUNLinearSolver implementation,
`SUNLinearSolver_cuSolverSp_batchQR`, which leverages the NVIDIA cuSOLVER sparse
batched QR method for efficiently solving block diagonal linear systems on
NVIDIA GPUs.

Added three new accessor functions to the SUNLinSol_KLU module,
`SUNLinSol_KLUGetSymbolic`, `SUNLinSol_KLUGetNumeric`, and
`SUNLinSol_KLUGetCommon`, to provide user access to the underlying
KLU solver structures.

### SUNNonlinearSolver

A new function was added to aid in creating custom `SUNNonlinearSolver`
objects. The constructor `SUNNonlinSolNewEmpty` allocates an "empty" generic
`SUNNonlinearSolver` with the object's content pointer and the function pointers
in the operations structure initialized to `NULL`. When used in the constructor
for custom objects this function will ease the introduction of any new optional
operations to the `SUNNonlinearSolver` API by ensuring only required operations
need to be set.

To facilitate the use of user supplied nonlinear solver convergence test
functions the `SUNNonlinSolSetConvTestFn` function in the SUNNonlinearSolver API
has been updated to take a `void*` data pointer as input. The supplied data
pointer will be passed to the nonlinear solver convergence test function on each
call.

The inputs values passed to the first two inputs of the `SUNNonlinSolSolve`
function in the `SUNNonlinearSolver` have been changed to be the predicted state
and the initial guess for the correction to that state. Additionally, the
definitions of `SUNNonlinSolLSetupFn` and `SUNNonlinSolLSolveFn` in the
SUNNonlinearSolver API have been updated to remove unused input parameters. For
more information on the nonlinear system formulation and the API functions see
the `SUNNonlinearSolver` chapter in the user guides.

Added a new `SUNNonlinearSolver` implementation for interfaces to the PETSc SNES
nonlinear solver.

### New Features

A new linear solver interface functions, `ARKLsLinSysFn` and `CVLsLinSysFn`, as
added as an alternative method for evaluating the linear systems `M - \gamma J`
or `I - \gamma J`.

Added the following functions to get the current state and gamma value to
ARKStep, CVODE and CVODES that may be useful to users who choose to provide
their own nonlinear solver implementation:

* `ARKStepGetCurrentState`
* `ARKStepGetCurrentGamma`
* `CVodeGetCurrentGamma`
* `CVodeGetCurrentState`
* `CVodeGetCurrentGamma`
* `CVodeGetCurrentStateSens`
* `CVodeGetCurrentSensSolveIndex`
* `IDAGetCurrentCj`
* `IDAGetCurrentY`
* `IDAGetCurrentYp`
* `IDAComputeY`
* `IDAComputeYp`

Removed extraneous calls to `N_VMin` for simulations where the scalar
valued absolute tolerance, or all entries of the vector-valued absolute
tolerance array, are strictly positive. In this scenario ARKODE, CVODE(S), and
IDA(S) steppers will remove at least one global reduction per time step.

The ARKODE, CVODE(S), IDA(S), and KINSOL linear solver interfaces have been
updated to only zero the Jacobian matrix before calling a user-supplied Jacobian
evaluation function when the attached linear solver has type
`SUNLINEARSOLVER_DIRECT`.

Added new Fortran 2003 interfaces to all of the SUNDIALS packages (ARKODE,
CVODE(S), IDA(S), and KINSOL as well as most of the `N_Vector`, `SUNMatrix`,
`SUNLinearSolver`, and `SUNNonlinearSolver` implementations. See "Fortran"
section for more details. These new interfaces were generated with SWIG-Fortran
and provide a user an idiomatic Fortran 2003 interface to most of the SUNDIALS C
API.

The MRIStep module has been updated to support explicit, implicit, or IMEX
methods as the fast integrator using the ARKStep module. As a result some
function signatures have been changed including MRIStepCreate which now
takes an ARKStep memory structure for the fast integration as an input.

The reinitialization functions `ERKStepReInit`, `ARKStepReInit`, and
`MRIStepReInit` have been updated to retain the minimum and maximum step
size values from before reinitialization rather than resetting them to the
default values.

Added two new embedded ARK methods of orders 4 and 5 to ARKODE (from
Kennedy & Carpenter, Appl. Numer. Math., 136:183--205, 2019).

Support for optional inequality constraints on individual components of the
solution vector has been added the ARKODE ERKStep and ARKStep modules. See
the descriptions of `ERKStepSetConstraints` and `ARKStepSetConstraints` for
more details. Note that enabling constraint handling requires the `N_Vector`
operations `N_VMinQuotient`, `N_VConstrMask`, and `N_VCompare` that were not
previously required by ARKODE.

Add two new 'Set' functions to MRIStep, `MRIStepSetPreInnerFn` and
`MRIStepSetPostInnerFn`, for performing communication or memory
transfers needed before or after the inner integration.

### Bug Fixes

Fixed a bug in the build system that prevented the PThreads NVECTOR module from
being built.

Fixed a memory leak in the PETSc `N_Vector` clone function.

Fixed a memory leak in the ARKODE, CVODE, and IDA F77 interfaces when not using
the default nonlinear solver.

Fixed a bug in the ARKStep time-stepping module in ARKODE that would result in
an infinite loop if the nonlinear solver failed to converge more than the
maximum allowed times during a single step.

Fixed a bug in ARKODE that would result in a "too much accuracy requested" error
when using fixed time step sizes with explicit methods in some cases.

Fixed a bug in ARKStep where the mass matrix linear solver setup function was
not called in the Matrix-free case.

Fixed a minor bug in ARKStep where an incorrect flag is reported when an
error occurs in the mass matrix setup or Jacobian-vector product setup
functions.

Fixed a bug in the CVODE and CVODES constraint handling where the step size
could be set below the minimum step size.

Fixed a bug in the CVODE and CVODES nonlinear solver interfaces where the norm
of the accumulated correction was not updated when using a non-default
convergence test function.

Fixed a bug in the CVODES `cvRescale` function where the loops to compute the
array of scalars for the fused vector scale operation stopped one iteration
early.

Fixed a bug in CVODES and IDAS where `CVodeF` and `IDASolveF` would return the
wrong flag under certain  circumstances.

Fixed a bug in CVODES and IDAS where `CVodeF` and `IDASolveF` would not return a
root in `NORMAL_STEP` mode if the root occurred after the desired output time.

Fixed a bug in the IDA and IDAS linear solver interfaces where an incorrect
Jacobian-vector product increment was used with iterative solvers other than
SPGMR and SPFGMR.

Fixed a bug the IDAS `IDAQuadReInitB` function where an incorrect memory
structure was passed to `IDAQuadReInit`.

Fixed a bug in the KINSOL linear solver interface where the auxiliary scalar
`sJpnorm` was not computed when necessary with the Picard iteration and the
auxiliary scalar `sFdotJp` was unnecessarily computed in some cases.

## Changes to SUNDIALS in release 4.1.0

### Removed Implementation Headers

The implementation header files (`*_impl.h`) are no longer installed. This
means users who are directly accessing or manipulating package memory structures
will need to update their code to use the package's public API.

### New Features

An additional `N_Vector` implementation was added for interfacing with
the Tpetra vector from Trilinos library to facilitate interoperability between
SUNDIALS and Trilinos. This implementation is accompanied by additions to user
documentation and SUNDIALS examples.

### Bug Fixes

The `EXAMPLES_ENABLE_RAJA` CMake option has been removed. The option
`EXAMPLES_ENABLE_CUDA` enables all examples that use CUDA including the RAJA
examples with a CUDA back end (if RAJA is enabled).

Python is no longer required to run `make test` and `make test_install`.

A bug was fixed where a nonlinear solver object could be freed twice in some use
cases.

Fixed a bug in `ARKodeButcherTable_Write` when printing a Butcher table without
an embedding.

## Changes to SUNDIALS in release 4.0.2

Added information on how to contribute to SUNDIALS and a contributing agreement.

Moved the definitions of backwards compatibility functions for the prior direct
linear solver (DLS) and scaled preconditioned iterarive linear solvers (SPILS)
to a source file. The symbols are now included in the appropriate package
library, e.g. `libsundials_cvode.lib`.

## Changes to SUNDIALS in release 4.0.1

A bug in ARKODE where single precision builds would fail to compile has been
fixed.

## Changes to SUNDIALS in release 4.0.0

The direct and iterative linear solver interfaces in all SUNDIALS packages have
been merged into a single unified linear solver interface to support any valid
`SUNLinearSolver`. This includes the `DIRECT` and `ITERATIVE` types
as well as the new `MATRIX_ITERATIVE` type. Details regarding how SUNDIALS
packages utilize linear solvers of each type as well as a discussion regarding
the intended use cases for user-supplied linear solver implementations are
included the user guide. All example programs have been updated to use
the new unified linear solver interfaces.

The unified linear solver interface is very similar to the previous DLS (direct
linear solver) and SPILS (scaled preconditioned iterative linear solver)
interface in each package. To minimize challenges in user migration to the
unified linear solver interfaces, the previous DLS and SPILS functions may still
be used however, these are now deprecated and will be removed in a future
release. Additionally, that Fortran users will need to enlarge their array of
optional integer outputs, and update the indices that they query for certain
linear solver related statistics.

The names of all SUNDIALS-provided `SUNLinearSolver` constructors have have been
updated to follow the naming convention `SUNLinSol_*` where `*` is the name
of the linear solver. The new constructor names are:

* `SUNLinSol_Band`
* `SUNLinSol_Dense`
* `SUNLinSol_KLU`
* `SUNLinSol_LapackBand`
* `SUNLinSol_LapackDense`
* `SUNLinSol_PCG`
* `SUNLinSol_SPBCGS`
* `SUNLinSol_SPFGMR`
* `SUNLinSol_SPGMR`
* `SUNLinSol_SPTFQMR`
* `SUNLinSol_SuperLUMT`

Linear solver-specific "set" routine names have been similarly standardized. To
minimize challenges in user migration to the new names, the previous function
names may still be used however, these are now deprecated and will be removed in
a future release. All example programs and the standalone linear solver examples
have been updated to use the new naming convention.

The `SUNLinSol_Band` constructor has been simplified to remove the
storage upper bandwidth argument.

SUNDIALS integrators (ARKODE, CVODE(S), and IDA(S)) have been updated to utilize
generic nonlinear solvers defined by the `SUNNonlinearSolver` API. This enables
the addition of new nonlinear solver options and allows for external or
user-supplied nonlinear solvers. The nonlinear solver API and SUNDIALS provided
implementations are described in the user guide and follow the same object
oriented design used by the `N_Vector`, `SUNMatrix`, and `SUNLinearSolver`
classes. Currently two nonlinear solver implementations are provided, Newton and
fixed-point. These replicate the previous integrator-specific implementations of
Newton's method and a fixed-point iteration (previously referred to as a
functional iteration), respectively. Note the new fixed-point implementation can
optionally utilize Anderson's method to accelerate convergence. Example programs
using each of these nonlinear solvers in a standalone manner have been added and
all example programs have been updated accordingly.

The SUNDIALS integrators (ARKODE, CVODE(S), and IDA(S)) all now use the Newton
`SUNNonlinearSolver` by default. Users that wish to use the fixed-point
`SUNNonlinearSolver` will need to create the corresponding nonlinear solver
object and attach it to the integrator with the appropriate set function:

* `ARKStepSetNonlinearSolver`
* `CVodeSetNonlinearSolver`
* `IDASetNonlinearSolver`

Functions for setting the nonlinear solver options or getting nonlinear solver
statistics remain unchanged and internally call generic `SUNNonlinearSolver`
functions as needed.

With the introduction of the `SUNNonlinearSolver` class, the input parameter
`iter` to `CVodeCreate` has been removed along with the function
`CVodeSetIterType` and the constants `CV_NEWTON` and `CV_FUNCTIONAL`. While
SUNDIALS includes a fixed-point nonlinear solver, it is not currently supported
in IDA.

Three fused vector operations and seven vector array operations have been added
to the `N_Vector` API. These *optional* operations are disabled by default and
may be activated by calling vector specific routines after creating a vector
(see the `N_Vector` chapter for more details). The new operations are intended
to increase data reuse in vector operations, reduce parallel communication on
distributed memory systems, and lower the number of kernel launches on systems
with accelerators. The fused operations are:

* `N_VLinearCombination`
* `N_VScaleAddMulti`
* `N_VDotProdMulti`

and the vector array operations are:

* `N_VLinearCombinationVectorArray`
* `N_VScaleVectorArray`
* `N_VConstVectorArray`
* `N_VWrmsNormVectorArray`
* `N_VWrmsNormMaskVectorArray`
* `N_VScaleAddMultiVectorArray`
* `N_VLinearCombinationVectorArray`

If an `N_Vector` implementation defines the implementation any of these
operations as `NULL`, then standard vector operations will automatically be
called as necessary to complete the computation.

A new `N_Vector` implementation, `OpenMPDEV`, leveraging OpenMP device
offloading has been added.

Multiple updates to the CUDA vector were made:

* Changed the `N_VMake_Cuda` function to take a host data pointer and a device
  data pointer instead of an `N_VectorContent_Cuda` object.

* Changed `N_VGetLength_Cuda` to return the global vector length instead of
  the local vector length.

* Added `N_VGetLocalLength_Cuda` to return the local vector length.

* Added `N_VGetMPIComm_Cuda` to return the MPI communicator used.

* Removed the accessor functions in the `suncudavec` namespace.

* Added the ability to set the `cudaStream_t` used for execution of the CUDA
  vector kernels. See the function `N_VSetCudaStreams_Cuda`.

* Added `N_VNewManaged_Cuda`, `N_VMakeManaged_Cuda`, and
  `N_VIsManagedMemory_Cuda` functions to accommodate using managed memory with
  the CUDA vector.

Multiple updates to the RAJA vector were made:

* Changed `N_VGetLength_Raja` to return the global vector length instead of
  the local vector length.

* Added `N_VGetLocalLength_Raja` to return the local vector length.

* Added `N_VGetMPIComm_Raja` to return the MPI communicator used.

* Removed the accessor functions in the `sunrajavec` namespace.

Two changes were made in the ARKODE and CVODE(S) initial step size algorithm:

* Fixed an efficiency bug where an extra call to the RHS function was made.

* Changed the behavior of the algorithm if the max-iterations case is hit.
  Before the algorithm would exit with the step size calculated on the
  penultimate iteration. Now it will exit with the step size calculated
  on the final iteration.

Fortran 2003 interfaces to CVODE, the fixed-point and Newton nonlinear solvers,
the dense, band, KLU, PCG, SPBCGS, SPFGMR, SPGMR, and SPTFQMR linear solvers,
and the serial, PThreads, and OpenMP vectors have been added.

The ARKODE library has been entirely rewritten to support a modular approach to
one-step methods, which should allow rapid research and development of novel
integration methods without affecting existing solver functionality. To support
this, the existing ARK-based methods have been encapsulated inside the new
`ARKStep` time-stepping module. Two new time-stepping modules have been added:

* The `ERKStep` module provides an optimized implementation for explicit
  Runge--Kutta methods with reduced storage and number of calls to the ODE
  right-hand side function.

* The `MRIStep` module implements two-rate explicit-explicit multirate
  infinitesimal step methods utilizing different step sizes for slow and fast
  processes in an additive splitting.

This restructure has resulted in numerous small changes to the user interface,
particularly the suite of "Set" routines for user-provided solver parameters and
"Get" routines to access solver statistics, that are now prefixed with the name
of time-stepping module (e.g., `ARKStep` or `ERKStep`) instead of
`ARKODE`. Aside from affecting the names of these routines, user-level changes
have been kept to a minimum. However, we recommend that users consult both this
documentation and the ARKODE example programs for further details on the updated
infrastructure.

As part of the ARKODE restructuring an `ARKodeButcherTable` structure
has been added for storing Butcher tables. Functions for creating new Butcher
tables and checking their analytic order are provided along with other utility
routines. For more details see the Butcher Table section in the user guide.

ARKODE's dense output infrastructure has been improved to support higher-degree
Hermite polynomial interpolants (up to degree 5) over the last successful time
step.

## Changes to SUNDIALS in release 3.2.1

Fixed a bug in the CUDA vector where the `N_VInvTest` operation could write
beyond the allocated vector data.

Fixed the library installation path for multiarch systems. This fix changes the
default library installation path from `CMAKE_INSTALL_PREFIX/lib` to
`CMAKE_INSTALL_PREFIX/CMAKE_INSTALL_LIBDIR`. The default value library directory
name is automatically set to `lib`, `lib64`, or `lib/<multiarch-tuple>`
depending on the system, but maybe be overridden by setting
`CMAKE_INSTALL_LIBDIR`.

## Changes to SUNDIALS in release 3.2.0

### Library Name Change

Changed the name of the RAJA nvector library to `libsundials_nveccudaraja.lib`
from `libsundials_nvecraja.lib` to better reflect that we only support CUDA as a
backend for RAJA currently.

### New Features

Added hybrid MPI+CUDA and MPI+RAJA vectors to allow use of more than one MPI
rank when using a GPU system. The vectors assume one GPU device per MPI rank.

Support for optional inequality constraints on individual components of the
solution vector has been added to CVODE and CVODES. For more details see the
Mathematical Considerations and Optional Input sections of the user guide. Use
of `CVodeSetConstraints` requires the `N_Vector` operations `N_VMinQuotient`,
`N_VConstrMask`, and `N_VCompare` that were not previously required by CVODE and
CVODES.

### CMake Updates

CMake 3.1.3 is now the minimum required CMake version.

Deprecated the behavior of the `SUNDIALS_INDEX_TYPE` CMake option and added the
`SUNDIALS_INDEX_SIZE` CMake option to select the `sunindextype` integer size.

The native CMake FindMPI module is now used to locate an MPI installation.

If MPI is enabled and MPI compiler wrappers are not set, the build system will
check if `CMAKE_<language>_COMPILER` can compile MPI programs before trying to
locate and use an MPI installation.

The previous options for setting MPI compiler wrappers and the executable for
running MPI programs have been have been deprecated. The new options that align
with those used in native CMake FindMPI module are `MPI_C_COMPILER`,
`MPI_CXX_COMPILER`, `MPI_Fortran_COMPILER`, and `MPIEXEC_EXECUTABLE`.

When a Fortran name-mangling scheme is needed (e.g., `ENABLE_LAPACK` is `ON`)
the build system will infer the scheme from the Fortran compiler. If a Fortran
compiler is not available or the inferred or default scheme needs to be
overridden, the advanced options `SUNDIALS_F77_FUNC_CASE` and
`SUNDIALS_F77_FUNC_UNDERSCORES` can be used to manually set the name-mangling
scheme and bypass trying to infer the scheme.

Parts of the main `CMakeLists.txt` file were moved to new files in the `src` and
`example` directories to make the CMake configuration file structure more
modular.

### Bug Fixes

Fixed a problem with setting `sunindextype` which would occur with some
compilers (e.g. `armclang`) that do not define `__STDC_VERSION__`.

Fixed a thread-safety issue in CVODES and IDAS when using adjoint sensitivity
analysis.

Fixed a bug in IDAS where the saved residual value used in the nonlinear solve
for consistent initial conditions was passed as temporary workspace and could be
overwritten.

## Changes to SUNDIALS in release 3.1.2

### CMake Updates

Updated the minimum required version of CMake to 2.8.12 and enabled using rpath
by default to locate shared libraries on OSX.

### New Features

Added the function `SUNSparseMatrix_Reallocate` to allow specification of the
matrix nonzero storage.

Added named constants for the two reinitialization types for the KLU
SUNLinearSolver.

Updated the `SUNMatScaleAdd` and `SUNMatScaleAddI` implementations in the sparse
SUNMatrix to more optimally handle the case where the target matrix contained
sufficient storage for the sum, but had the wrong sparsity pattern. The sum now
occurs in-place, by performing the sum backwards in the existing
storage. However, it is still more efficient if the user-supplied Jacobian
routine allocates storage for the sum `M + gamma J` or `M + gamma J` manually
(with zero entries if needed).

The following examples from the usage notes page of the SUNDIALS website, and
updated them to work with SUNDIALS 3.x:

* `cvDisc_dns.c` demonstrates using CVODE with discontinuous solutions or RHS.

* `cvRoberts_dns_negsol.c` illustrates the use of the RHS function return
  value to control unphysical negative concentrations.

* `cvRoberts_FSA_dns_Switch.c` demonstrates switching on/off forward
  sensitivity computations. This example came from the usage notes page of the
  SUNDIALS website.

### Bug Fixes

Fixed a Windows specific problem where `sunindextype` was not correctly defined
when using 64-bit integers. On Windows `sunindextype` is now defined as the MSVC
basic type `__int64`.

Fixed a bug in the full KLU SUNLinearSolver reinitialization approach where the
sparse SUNMatrix pointer would go out of scope on some architectures.

The misnamed function `CVSpilsSetJacTimesSetupFnBS` has been deprecated and
replaced by `CVSpilsSetJacTimesBS`. The deprecated function
`CVSpilsSetJacTimesSetupFnBS` will be removed in the next major release.

Changed LICENSE install path to `instdir/include/sundials`.

## Changes to SUNDIALS in release 3.1.1

### Bug Fixes

Fixed a minor bug in the CVODE and CVODES `cvSLdet` routine, where a return was
missing in the error check for three inconsistent roots.

Fixed a potential memory leak in the SPGMR and SPFGMR linear solvers: if
"Initialize" was called multiple times then the solver memory was reallocated
(without being freed).

Fixed a minor bug in `ARKReInit`, where a flag was incorrectly set to indicate
that the problem had been resized (instead of just re-initialized).

Fixed C++11 compiler errors/warnings about incompatible use of string literals.

Updated the KLU SUNLinearSolver to use a typedef for the precision-specific
solve functions to avoid compiler warnings.

Added missing typecasts for some (`void*`) pointers to avoid compiler warnings.

Fixed bug in the sparse SUNMatrix where `int` was used instead of
`sunindextype` in one location.

Fixed a minor bug in `KINPrintInfo` where a case was missing for
`KIN_REPTD_SYSFUNC_ERR` leading to an undefined info message.

Added missing `#include <stdio.h>` in `N_Vector` and `SUNMatrix` header files.

Added missing prototypes for `ARKSpilsGetNumMTSetups` in ARKODE and
`IDASpilsGetNumJTSetupEvals` in IDA and IDAS.

Fixed an indexing bug in the CUDA vector implementation of `N_VWrmsNormMask` and
revised the RAJA vector implementation of `N_VWrmsNormMask` to work with mask
arrays using values other than zero or one. Replaced `double` with `realtype` in
the RAJA vector test functions.

Fixed compilation issue with GCC 7.3.0 and Fortran programs that do not require
a `SUNMatrix` or `SUNLinearSolver` e.g., iterative linear solvers, explicit
methods in ARKODE, functional iteration in CVODE, etc.

## Changes to SUNDIALS in release 3.1.0

Added `N_Vector` print functions that write vector data to a specified file
(e.g., `N_VPrintFile_Serial`).

Added `make test` and `make test_install` options to the build system for
testing SUNDIALS after building with `make` and installing with `make install`
respectively.

## Changes to SUNDIALS in release 3.0.0

### Major Feature

Added new linear solver and matrix interfaces for all SUNDIALS packages and
updated the existing linear solver and matrix implementations. The goal of the
redesign is to provide greater encapsulation and ease interfacing custom linear
solvers with linear solver libraries. Specific changes include:

* Added a `SUNMatrix` interface with three provided implementations:
  dense, banded, and sparse. These replicate previous SUNDIALS direct (Dls) and
  sparse (Sls) matrix structures.

* Added example problems demonstrating use of the matrices.

* Added a `SUNLinearSolver` interface with eleven provided implementations:
  dense, banded, LAPACK dense, LAPACK band, KLU, SuperLU_MT, SPGMR, SPBCGS,
  SPTFQMR, SPFGMR, PCG. These replicate previous SUNDIALS generic linear
  solvers.

* Added example problems demonstrating use of the linear solvers.

* Expanded package-provided direct linear solver (Dls) interfaces and scaled,
  preconditioned, iterative linear solver (Spils) interfaces to utilize
  `SUNMatrix` and `SUNLinearSolver` objects.

* Removed package-specific, linear solver-specific, solver modules (e.g.,
  CVDENSE, KINBAND, IDAKLU, ARKSPGMR) since their functionality is entirely
  replicated by the generic Dls/Spils interfaces and `SUNLinearSolver` /
  `SUNMatrix` classes. The exception is `CVDIAG`, a diagonal
  approximate Jacobian solver available to CVODE and CVODES.

* Converted all SUNDIALS example problems to utilize new the new matrix and
  linear solver objects, along with updated Dls and Spils linear solver
  interfaces.

* Added Spils interface routines to ARKODE, CVODE, CVODES, IDA and IDAS to allow
  specification of a user-provided `JTSetup` routine. This change supports
  users who wish to set up data structures for the user-provided
  Jacobian-times-vector (`JTimes`) routine, and where the cost of one
  `JTSetup` setup per Newton iteration can be amortized between multiple
  `JTimes` calls.

Corresponding updates were made to all the example programs.

### New Features

CUDA and RAJA `N_Vector` implementations to support GPU systems. These vectors
are supplied to provide very basic support for running on GPU architectures.
Users are advised that these vectors both move all data to the GPU device upon
construction, and speedup will only be realized if the user also conducts the
right-hand-side function evaluation on the device. In addition, these vectors
assume the problem fits on one GPU. For further information about RAJA, users
are referred to the [RAJA web site](https://software.llnl.gov/RAJA/).

Added the type `sunindextype` to support using 32-bit or 64-bit integer types
for indexing arrays within all SUNDIALS structures. `sunindextype` is defined to
`int32_t` or `int64_t` when portable types are supported, otherwise it is
defined as `int` or `long int`. The Fortran interfaces continue to use `long
int` for indices, except for the sparse matrix interface that now uses
`sunindextype`. Interfaces to PETSc, hypre, SuperLU_MT, and KLU have been
updated with 32-bit or 64-bit capabilities depending how the user configures
SUNDIALS.

To avoid potential namespace conflicts, the macros defining `booleantype` values
`TRUE` and `FALSE` have been changed to `SUNTRUE` and `SUNFALSE` respectively.

Temporary vectors were removed from preconditioner setup and solve routines for
all packages. It is assumed that all necessary data for user-provided
preconditioner operations will be allocated and stored in user-provided data
structures.

The file `include/sundials_fconfig.h` was added. This file contains SUNDIALS
type information for use in Fortran programs.

Added support for many xSDK-compliant build system keys. For more information on
on xSDK compliance the [xSDK policies](https://xsdk.info/policies/). The xSDK
is a movement in scientific software to provide a foundation for the rapid and
efficient production of high-quality, sustainable extreme-scale scientific
applications. For more information visit the
[xSDK web site](https://xsdk.info).

Added functions `SUNDIALSGetVersion` and `SUNDIALSGetVersionNumber` to get
SUNDIALS release version information at runtime.

Added comments to `arkode_butcher.c` regarding which methods should have
coefficients accurate enough for use in quad precision.

### Build System

Renamed CMake options to enable/disable examples for greater clarity and added
option to enable/disable Fortran 77 examples:

* Changed `EXAMPLES_ENABLE` to `EXAMPLES_ENABLE_C`
* Changed `CXX_ENABLE` to `EXAMPLES_ENABLE_CXX`
* Changed `F90_ENABLE` to `EXAMPLES_ENABLE_F90`
* Added `EXAMPLES_ENABLE_F77` option

Added separate `BLAS_ENABLE` and `BLAS_LIBRARIES` CMake variables.

Fixed minor CMake bugs and included additional error checking during CMake
configuration.

### Bug Fixes

#### ARKODE

Fixed `RCONST` usage in `arkode_butcher.c`.

Fixed bug in `arkInitialSetup` to ensure the mass matrix vector product is
set up before the "msetup" routine is called.

Fixed ARKODE `printf`-related compiler warnings when building SUNDIALS
with extended precision.

#### CVODE and CVODES

In `CVodeFree` now calls `lfree` unconditionally (if non-NULL).

#### IDA and IDAS

Added missing prototype for `IDASetMaxBacksIC` in `ida.h` and `idas.h`.

#### KINSOL

Corrected KINSOL Fortran name translation for `FKIN_SPFGMR`.

Renamed `KINLocalFn` and `KINCommFn` to `KINBBDLocalFn` and `KINBBDCommFn`
respectively in the BBD preconditioner module for consistency with other
SUNDIALS solvers.

## Changes to SUNDIALS in release 2.7.0

### New Features and Enhancements

Two additional `N_Vector` implementations were added -- one for hypre parallel
vectors and one for PETSc vectors. These additions are accompanied by additions
to various interface functions and to user documentation.

Added a new `N_Vector` function, `N_VGetVectorID`, that returns
an identifier for the vector.

The sparse matrix structure was enhanced to support both CSR and CSC matrix
storage formats.

Various additions were made to the KLU and SuperLU_MT sparse linear solver
interfaces, including support for the CSR matrix format when using KLU.

In all packages, the linear solver and preconditioner `free` routines were
updated to return an integer.

In all packages, example codes were updated to use `N_VGetArrayPointer_*`
rather than the `NV_DATA` macro when using the native vectors shipped with
SUNDIALS.

Additional example programs were added throughout including new examples
utilizing the OpenMP vector.

#### ARKODE

The ARKODE implicit predictor algorithms were updated: methods 2 and 3 were
improved slightly, a new predictor approach was added, and the default choice
was modified.

The handling of integer codes for specifying built-in ARKODE Butcher tables was
enhanced. While a global numbering system is still used, methods now have
`#defined` names to simplify the user interface and to streamline
incorporation of new Butcher tables into ARKODE.

The maximum number of Butcher table stages was increased from 8 to 15 to
accommodate very high order methods, and an 8th-order adaptive ERK method was
added.

Support was added for the explicit and implicit methods in an additive
Runge--Kutta method with different stage times to support new SSP-ARK methods.

The FARKODE interface was extended to include a routine to set
scalar/array-valued residual tolerances, to support Fortran applications with
non-identity mass-matrices.

#### IDA and IDAS

The optional input function `IDASetMaxBacksIC` was added to set the
maximum number of linesearch backtracks in the initial condition calculation.

### Bug Fixes

Various minor fixes to installation-related files.

Fixed some examples with respect to the change to use new macro/function names
e.g.,  `SUNRexp`, etc.

In all packages, a memory leak was fixed in the banded preconditioner and
banded-block-diagonal preconditioner interfaces.

Corrected name `N_VCloneEmptyVectorArray` to `N_VCloneVectorArrayEmpty` in
all documentation files.

Various corrections were made to the interfaces to the sparse solvers KLU and
SuperLU_MT.

For each linear solver, the various solver performance counters are now
initialized to 0 in both the solver specification function and in the solver
`linit` function. This ensures that these solver counters are initialized upon
linear solver instantiation as well as at the beginning of the problem solution.

#### ARKODE

The missing `ARKSpilsGetNumMtimesEvals` function was added -- this had been
included in the previous documentation but had not been implemented.

The choice of the method vs embedding the Billington and TRBDF2 explicit
Runge--Kutta methods were swapped, since in those the lower-order coefficients
result in an A-stable method, while the higher-order coefficients do not. This
change results in significantly improved robustness when using those methods.

A bug was fixed for the situation where a user supplies a vector of absolute
tolerances, and also uses the vector Resize functionality.

A bug was fixed wherein a user-supplied Butcher table without an embedding is
supplied, and the user is running with either fixed time steps (or they do
adaptivity manually); previously this had resulted in an error since the
embedding order was below 1.

#### CVODE

Corrections were made to three Fortran interface functions.

In FCVODE, fixed argument order bugs in the `FCVKLU` and `FCVSUPERLUMT`
linear solver interfaces.

Added missing Fortran interface routines for supplying a sparse Jacobian routine
with sparse direct solvers.

#### CVODES

A bug was fixed in the interpolation functions used in solving backward problems
for adjoint sensitivity analysis.

In the interpolation routines for backward problems, added logic to bypass
sensitivity interpolation if input sensitivity argument is `NULL`.

Changed each the return type of `*FreeB` functions to `int` and added
`return(0)` to each.

#### IDA

Corrections were made to three Fortran interface functions.

Corrected the output from the `idaFoodWeb_bnd.c` example, the wrong component
was printed in `PrintOutput`.

#### IDAS

In the interpolation routines for backward problems, added logic to bypass
sensitivity interpolation if input sensitivity argument is `NULL`.

Changed each the return type of `*FreeB` functions to `int` and added
`return(0)` to each.

Corrections were made to three Fortran interface functions.

Added missing Fortran interface routines for supplying a sparse Jacobian routine
with sparse direct solvers.

#### KINSOL

The Picard iteration return was changed to always return the newest iterate upon
success.

A minor bug in the line search was fixed to prevent an infinite loop when the
beta condition fails and lambda is below the minimum size.

Corrections were made to three Fortran interface functions.

The functions `FKINCREATE` and `FKININIT` were added to split the
`FKINMALLOC` routine into two pieces. `FKINMALLOC` remains for backward
compatibility, but documentation for it has been removed.

Added missing Fortran interface routines for supplying a sparse Jacobian routine
with sparse direct solvers.

### Matlab Interfaces Removed

Removed the Matlab interface from distribution as it has not been updated since
2009.

## Changes to SUNDIALS in release 2.6.2

### New Features and Enhancements

Various minor fixes to installation-related files

In KINSOL and ARKODE, updated the Anderson acceleration implementation with QR
updating.

In CVODES and IDAS, added `ReInit` and `SetOrdering` wrappers for backward
problems.

In IDAS, fixed for-loop bugs in `IDAAckpntAllocVectors` that could lead to a
memory leak.

### Bug Fixes

Updated the BiCGStab linear solver to remove a redundant dot product call.

Fixed potential memory leak in KLU `ReInit` functions in all solvers.

In ARKODE, fixed a bug in the Cash-Karp Butcher table where the method and
embedding coefficient were swapped.

In ARKODE, fixed error in `arkDoErrorTest` in recovery after failure.

In CVODES, added `CVKLUB` prototype and corrected `CVSuperLUMTB` prototype.

In the CVODES and IDAS header files, corrected documentation of backward
integration functions, especially the `which` argument.

In IDAS, added missing backward problem support functions `IDALapackDenseB`,
`IDALapackDenseFreeB`, `IDALapackBandB`, and `IDALapackBandFreeB`.

In IDAS, made SuperLUMT call for backward problem consistent with CVODES.

In CVODE, IDA, and ARKODE, fixed Fortran interfaces to enable calls to
`GetErrWeights`, `GetEstLocalErrors`, and `GetDky` within a time step.

## Changes to SUNDIALS in release 2.6.1

Fixed loop limit bug in `SlsAddMat` function.

In all six solver interfaces to KLU and SuperLUMT, added `#include` lines, and
removed redundant KLU structure allocations.

Minor bug fixes in ARKODE.

## Changes to SUNDIALS in release 2.6.0

### Autotools Build Option Removed

With this version of SUNDIALS, support and documentation of the Autotools mode
of installation is being dropped, in favor of the CMake mode, which is
considered more widely portable.

### New Package: ARKODE

Addition of ARKODE package of explicit, implicit, and additive Runge-Kutta
methods for ODEs. This package API is close to CVODE so switching between the
two should be straightforward. Thanks go to Daniel Reynolds for the addition
of this package.

### New Features and Enhancements

Added OpenMP and Pthreads `N_Vector` implementations for thread-parallel
computing environments.

Two major additions were made to the linear system solvers available in all
packages. First, in the serial case, an interface to the sparse direct solver
KLU was added. Second, an interface to SuperLU_MT, the multi-threaded version
of SuperLU, was added as a thread-parallel sparse direct solver option, to be
used with the serial version of the `N_Vector` module. As part of these
additions, a sparse matrix (CSC format) structure was added to CVODE.

#### KINSOL

Two major additions were made to the globalization strategy options (`KINSol`
argument `strategy`). One is fixed-point iteration, and the other is Picard
iteration. Both can be accelerated by use of the Anderson acceleration
method. See the relevant paragraphs in the Mathematical Considerations chapter
is the user guide.

An interface to the Flexible GMRES iterative linear solver was added.

### Bug Fixes

In order to avoid possible name conflicts, the mathematical macro and function
names `MIN`, `MAX`, `SQR`, `RAbs`, `RSqrt`, `RExp`, `RPowerI`, and
`RPowerR` were changed to `SUNMIN`, `SUNMAX`, `SUNSQR`, `SUNRabs`,
`SUNRsqrt`, `SUNRexp`, `SRpowerI`, and `SUNRpowerR`, respectively. These
names occur in both the solver and example programs.

In the LAPACK banded linear solver interfaces, the line `smu = MIN(N-1,mu+ml)`
was changed to `smu = mu + ml` to correct an illegal input error for to
`DGBTRF` and `DGBTRS`.

In all Fortran examples, integer declarations were revised so that those which
must match a C type `long int` are declared `INTEGER*8`, and a comment was
added about the type match. All other integer declarations are just
`INTEGER`. Corresponding minor corrections were made to the user guide.

#### CVODE and CVODES

In `cvRootFind`, a minor bug was corrected, where the input array was ignored,
and a line was added to break out of root-search loop if the initial interval
size is below the tolerance `ttol`.

Two minor bugs were fixed regarding the testing of input on the first call to
`CVode` -- one involving `tstop` and one involving the initialization of
`*tret`.

The example program `cvAdvDiff_diag_p` was added to illustrate the use of in
parallel.

In the FCVODE optional input routines `FCVSETIIN` and `FCVSETRIN`, the
optional fourth argument `key_length` was removed, with hardcoded key string
lengths passed to all tests.

In order to eliminate or minimize the differences between the sources for
private functions in CVODE and CVODES, the names of many private functions were
changed from `CV*` to `cv*` and a few other names were also changed.

An option was added in the case of Adjoint Sensitivity Analysis with dense or
banded Jacobian. With a call to `CVDlsSetDenseJacFnBS` or
`CVDlsSetBandJacFnBS`, the user can specify a user-supplied Jacobian function
of type `CVDls***JacFnBS`, for the case where the backward problem depends on
the forward sensitivities.

In `CVodeQuadSensInit`, the line `cv_mem->cv_fQS_data = ...` was corrected
(missing `Q`).

In the CVODES User Guide, a paragraph was added in Section 6.2.1 on
`CVodeAdjReInit`, and a paragraph was added in Section 6.2.9 on
`CVodeGetAdjY`. In the example `cvsRoberts_ASAi_dns`, the output was revised
to include the use of `CVodeGetAdjY`.

For the Adjoint Sensitivity Analysis case in which the backward problem depends
on the forward sensitivities, options have been added to allow for user-supplied
`pset`, `psolve`, and `jtimes` functions.

In the example `cvsHessian_ASA_FSA`, an error was corrected in the function
`fB2`, `y2` in place of `y3` in the third term of `Ith(yBdot,6)`.

#### IDA and IDAS

In `IDARootfind`, a minor bug was corrected, where the input array `rootdir`
was ignored, and a line was added to break out of root-search loop if the
initial interval size is below the tolerance `ttol`.

A minor bug was fixed regarding the testing of the input `tstop` on the first
call to `IDASolve`.

In the FIDA optional input routines `FIDASETIIN`, `FIDASETRIN`, and
`FIDASETVIN`, the optional fourth argument `key_length` was removed, with
hardcoded key string lengths passed to all `strncmp` tests.

An option was added in the case of Adjoint Sensitivity Analysis with dense or
banded Jacobian. With a call to `IDADlsSetDenseJacFnBS` or
`IDADlsSetBandJacFnBS`, the user can specify a user-supplied Jacobian function
of type `IDADls***JacFnBS`, for the case where the backward problem depends on
the forward sensitivities.

#### KINSOL

In function `KINStop`, two return values were corrected to make the values of
`uu` and `fval` consistent.

A bug involving initialization of `mxnewtstep` was fixed. The error affects
the case of repeated user calls to `KINSol` with no intervening call to
`KINSetMaxNewtonStep`.

A bug in the increments for difference quotient Jacobian approximations was
fixed in function `kinDlsBandDQJac`.

In the FKINSOL module, an incorrect return value `ier` in `FKINfunc` was
fixed.

In the FKINSOL optional input routines `FKINSETIIN`, `FKINSETRIN`, and
`FKINSETVIN`, the optional fourth argument `key_length` was removed, with
hardcoded key string lengths passed to all `strncmp` tests.

## Changes to SUNDIALS in release 2.5.0

### Integer Type Change

One significant design change was made with this release, the problem size and
its relatives, bandwidth parameters, related internal indices, pivot arrays, and
the optional output `lsflag` have all been changed from type `int` to type
`long int`, except for the problem size and bandwidths in user calls to
routines specifying BLAS/LAPACK routines for the dense/band linear solvers. The
function `NewIntArray` is replaced by a pair `NewIntArray` /
`NewLintArray`, for `int` and `long int` arrays, respectively.

### Bug Fixes

In the installation files, we modified the treatment of the macro
`SUNDIALS_USE_GENERIC_MATH`, so that the parameter `GENERIC_MATH_LIB` is
either defined (with no value) or not defined.

In all packages, after the solver memory is created, it is set to zero before
being filled.

In each linear solver interface function, the linear solver memory is freed on
an error return, and the function now includes a line setting to `NULL` the
main memory pointer to the linear solver memory.

#### Rootfinding

In CVODE(S) and IDA(S), in the functions `Rcheck1` and `Rcheck2`, when an
exact zero is found, the array `glo` of `g` values at the left endpoint
is adjusted, instead of shifting the `t` location `tlo` slightly.

#### CVODE and CVODES

In `CVSetTqBDF`, the logic was changed to avoid a divide by zero.

In a minor change to the CVODES user interface, the type of the index `which`
was changed from `long int` to `int`.

Errors in the logic for the integration of backward problems in CVODES were
identified and fixed.

#### IDA and IDAS

To be consistent with IDAS, IDA uses the function `IDAGetDky` for optional
output retrieval.

A memory leak was fixed in two of the `IDASp***Free` functions.

A missing vector pointer setting was added in `IDASensLineSrch`.

In `IDACompleteStep`, conditionals around lines loading a new column of three
auxiliary divided difference arrays, for a possible order increase, were fixed.

#### KINSOL

Three major logic bugs were fixed - involving updating the solution vector,
updating the linesearch parameter, and a missing error return.

Three minor errors were fixed - involving setting `etachoice` in the
Matlab/KINSOL interface, a missing error case in `KINPrintInfo`, and avoiding
an exponential overflow in the evaluation of `omega`.

## Changes to SUNDIALS in release 2.4.0

Added a CMake-based build option in addition to the one based on autotools.

The user interface has been further refined. Some of the API changes involve:

(a) a reorganization of all linear solver modules into two families (besides the
    existing family of scaled preconditioned iterative linear solvers, the
    direct solvers, including new LAPACK-based ones, were also organized into a
    *direct* family);

(b) maintaining a single pointer to user data, optionally specified through a
    `Set`-type function; and

(c) a general streamlining of the preconditioner modules distributed with the
    solvers.

Added interfaces to LAPACK linear solvers for dense and banded matrices to all
packages.

An option was added to specify which direction of zero-crossing is to be
monitored while performing rootfinding in CVODE(S) and IDA(S).

CVODES includes several new features related to sensitivity analysis, among
which are:

(a) support for integration of quadrature equations depending on both the states
    and forward sensitivity (and thus support for forward sensitivity analysis
    of quadrature equations),

(b) support for simultaneous integration of multiple backward problems based on
    the same underlying ODE (e.g., for use in an *forward-over-adjoint* method
    for computing second order derivative information),

(c) support for backward integration of ODEs and quadratures depending on both
    forward states and sensitivities (e.g., for use in computing second-order
    derivative information), and

(d) support for reinitialization of the adjoint module.

Moreover, the prototypes of all functions related to integration of backward
problems were modified to support the simultaneous integration of multiple
problems.

All backward problems defined by the user are internally managed through a
linked list and identified in the user interface through a unique identifier.

## Changes to SUNDIALS in release 2.3.0

### New Features and Enhancements

The main changes in this release involve a rearrangement of the entire
SUNDIALS source tree. At the user interface level, the main impact is in the
mechanism of including SUNDIALS header files which must now include the relative
path e.g., `#include <cvode/cvode.h>` as all exported header files are now
installed in separate subdirectories of the installation *include* directory.

The functions in the generic dense linear solver (`sundials_dense` and
`sundials_smalldense`) were modified to work for rectangular `m x n` (`m <= n`),
while the factorization and solution functions were renamed to `DenseGETRF` /
`denGETRF` and `DenseGETRS` / `denGETRS`, respectively. The factorization and
solution functions in the generic band linear solver were renamed `BandGBTRF`
and `BandGBTRS`, respectively.

In IDA, the user interface to the consistent initial conditions calculations was
modified. The `IDACalcIC` arguments `t0`, `yy0`, and `yp0` were
removed and a new function, `IDAGetConsistentIC` is provided.

### Bug Fixes

In the CVODES adjoint solver module, the following two bugs were fixed:

* In `CVodeF` the solver was sometimes incorrectly taking an additional step
  before returning control to the user (in `CV_NORMAL` mode) thus leading to
  a failure in the interpolated output function.

* In `CVodeB`, while searching for the current check point, the solver was
  sometimes reaching outside the integration interval resulting in a
  segmentation fault.

In IDA, a bug was fixed in the internal difference-quotient dense and banded
Jacobian approximations, related to the estimation of the perturbation (which
could have led to a failure of the linear solver when zero components with
sufficiently small absolute tolerances were present).

## Changes to SUNDIALS in release 2.2.0

### New Header Files Names

To reduce the possibility of conflicts, the names of all header files have been
changed by adding unique prefixes (e.g., `cvode_` and `sundials_`). When
using the default installation procedure, the header files are exported under
various subdirectories of the target `include` directory. For more details see
Appendix the installation chapter in the user guide.

### Build System Changes

Updated configure script and Makefiles for Fortran examples to avoid C++
compiler errors (now use `CC` and `MPICC` to link only if necessary).

The shared object files are now linked into each SUNDIALS library rater than
into a separate `libsundials_shared` library.

### New Features and Enhancements

Deallocation functions now take the address of the respective memory block
pointer as the input argument.

Interfaces to the Scaled Preconditioned Bi-CGstab (SPBCG) and Scaled
Preconditioned Transpose-Free Quasi-Minimal Residual (SPTFQMR) linear solver
modules have been added to all packages. At the same time, function type names
for Scaled Preconditioned Iterative Linear Solvers were added for the
user-supplied Jacobian-times-vector and preconditioner setup and solve
functions. Additionally, in KINSOL interfaces have been added to the SUNDIALS
DENSE, and BAND linear solvers and include support for nonlinear residual
monitoring which can be used to control Jacobian updating.

A new interpolation method was added to the CVODES adjoint module. The function
`CVadjMalloc` has an additional argument which can be used to select the
desired interpolation scheme.

FIDA, a Fortran-C interface module, was added.

The rootfinding feature was added to IDA, whereby the roots of a set of given
functions may be computed during the integration of the DAE system.

In IDA a user-callable routine was added to access the estimated local error
vector.

In the KINSOL Fortran interface module, FKINSOL, optional inputs are now set
using `FKINSETIIN` (integer inputs), `FKINSETRIN` (real inputs), and
`FKINSETVIN` (vector inputs). Optional outputs are still obtained from the
`IOUT` and `ROUT` arrays which are owned by the user and passed as arguments
to `FKINMALLOC`.

## Changes to SUNDIALS in release 2.1.1

The function `N_VCloneEmpty` was added to the global vector operations table.

A minor bug was fixed in the interpolation functions of the adjoint CVODES
module.

## Changes to SUNDIALS in release 2.1.0

The user interface has been further refined. Several functions used for setting
optional inputs were combined into a single one.

In CVODE(S) and IDA, an optional user-supplied routine for setting the error
weight vector was added.

Additionally, to resolve potential variable scope issues, all SUNDIALS solvers
release user data right after its use.

The build systems has been further improved to make it more robust.

## Changes to SUNDIALS in release 2.0.2

Fixed autoconf-related bug to allow configuration with the PGI Fortran compiler.

Modified the build system to use customized detection of the Fortran name
mangling scheme (autoconf's `AC_F77_WRAPPERS` routine is problematic on some
platforms).

A bug was fixed in the `CVode` function that was potentially leading to
erroneous behavior of the rootfinding procedure on the integration first step.

A new chapter in the User Guide was added - with constants that appear in the
user interface.

## Changes to SUNDIALS in release 2.0.1

### Build System

Changed the order of compiler directives in header files to avoid compilation
errors when using a C++ compiler.

Changed the method of generating `sundials_config.h` to avoid potential
warnings of redefinition of preprocessor symbols.

### New Features

In CVODES the option of activating and deactivating forward sensitivity
calculations on successive runs without memory allocation and deallocation.

### Bug Fixes

In CVODES bug fixes related to forward sensitivity computations (possible loss
of accuracy on a BDF order increase and incorrect logic in testing user-supplied
absolute tolerances) were made.

## Changes to SUNDIALS in release 2.0.0

Installation of all of SUNDIALS packages has been completely redesigned and is
now based on configure scripts.

The major changes from the previous version involve a redesign of the user
interface across the entire SUNDIALS suite. We have eliminated the mechanism of
providing optional inputs and extracting optional statistics from the solver
through the `iopt` and `ropt` arrays. Instead, packages now provide `Set`
functions to change the default values for various quantities controlling the
solver and `Get` functions to extract statistics after return from the main
solver routine.

Additionally, the interfaces to several user-supplied routines (such as those
providing Jacobians and preconditioner information) were simplified by reducing
the number of arguments. The same information that was previously accessible
through such arguments can now be obtained through `Get`-type functions.

In CVODE and CVODES a rootfinding feature was added, whereby the roots of a set
of given functions may be computed during the integration of the ODE system.

Changes to the NVector:

* Removed `machEnv`, redefined table of vector operations (now contained in
  the `N_Vector` structure itself).

* All SUNDIALS functions create new `N_Vector` variables through
  cloning, using an `N_Vector` passed by the user as a template.

* A particular vector implementation is supposed to provide user-callable
  constructor and destructor functions.

* Removed the following functions from the structure of vector operations:
  `N_VNew`, `N_VNew_S`, `N_VFree`, `N_VFree_S`, `N_VMake`,
  `N_VDispose`, `N_VGetData`, `N_VSetData`, `N_VConstrProdPos`, and
  `N_VOneMask`.

* Added the following functions to the structure of vector operations:
  `N_VClone`, `N_VDestroy`, `N_VSpace`, `N_VGetArrayPointer`,
  `N_VSetArrayPointer`, and `N_VWrmsNormMask`.

* Note that `nvec_ser` and `nvec_par` are now separate modules outside the
  shared SUNDIALS module.

Changes to the linear solvers:

* In SPGMR, added a dummy `N_Vector` argument to be used as a template for
  cloning.

* In SPGMR, removed `N` (problem dimension) from the argument list of
  `SpgmrMalloc`.

* Replaced `iterativ.{c,h}` with `iterative.{c,h}`.

* Modified constant names in `iterative.h` (preconditioner types are prefixed
  with `PREC_`).

* Changed numerical values for `MODIFIED_GS` (from `0` to `1`) and
  `CLASSICAL_GS` (from `1` to `2`).

Changes to `sundialsmath` submodule:

* Replaced the internal routine for estimating unit roundoff with definition of
  unit roundoff from `float.h`.

* Modified functions to call the appropriate math routines given the precision
  level specified by the user.

Changes to `sundialstypes` submodule:

* Removed `integertype`.

* Added definitions for `BIG_REAL`, `SMALL_REAL`, and `UNIT_ROUNDOFF`
  using values from `float.h` based on the precision.

* Changed definition of macro `RCONST` to depend on the precision level
  specified by the user.<|MERGE_RESOLUTION|>--- conflicted
+++ resolved
@@ -4,9 +4,6 @@
 
 ### Major Features
 
-### New Features and Enhancements
-
-<<<<<<< HEAD
 Added support for complex-valued data throughout SUNDIALS, including a new type,
 `suncomplextype`, that is appropriately defined based on the requested
 SUNDIALS floating-point precision.  Created a new type `sunscalartype` that can be
@@ -18,7 +15,9 @@
 (e.g., `SUN_REAL`, `SUN_IMAG`, `SUN_CONJ`, `SUNsqrt`, and `SUNabs`) that
 call either the relevant `sunrealtype` or `suncomplextype` function
 to match the configuration of the `sunscalartype` alias.
-=======
+
+### New Features and Enhancements
+
 ### Bug Fixes
 
 Fixed the behavior of `SUNDIALS_ENABLE_ERROR_CHECKS` so additional runtime error
@@ -98,7 +97,6 @@
 
 Added a utility routine to wrap any valid ARKODE integrator for use as an
 MRIStep inner stepper object, `ARKodeCreateMRIStepInnerStepper`.
->>>>>>> e34ff3d7
 
 The following DIRK schemes now have coefficients accurate to quad precision:
 * `ARKODE_BILLINGTON_3_3_2`
@@ -116,18 +114,11 @@
 compiler versions. As such, users are encouraged to override this value with the
 architecture for their system.
 
-<<<<<<< HEAD
-Added a time-stepping module to ARKODE for low storage Runge--Kutta methods, LSRKStep.
-This currently supports five explicit low-storage methods: the second-order Runge--Kutta--Chebyshev
-and Runge--Kutta--Legendre methods, and the second- through fourth-order optimal strong stability
-preserving Runge--Kutta methods.  All methods include embeddings for temporal adaptivity.
-=======
 The build system has been updated to utilize the CMake LAPACK imported target
 which should ease building SUNDIALS with LAPACK libraries that require setting
 specific linker flags e.g., MKL.
 
 #### Third Party Libraries
->>>>>>> e34ff3d7
 
 The Trilinos Teptra NVector interface has been updated to utilize CMake imported
 targets added in Trilinos 14 to improve support for different Kokkos backends
