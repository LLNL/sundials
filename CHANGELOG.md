# SUNDIALS Changelog

## Changes to SUNDIALS in release X.Y.Z

### Major Features

Created shared user interface functions for ARKODE to allow more uniform control
over time-stepping algorithms, improved extensibility, and simplified code
maintenance. The corresponding stepper-specific user-callable functions are now
deprecated and will be removed in a future major release.

Added CMake infrastructure that enables externally maintained addons/plugins to
be *optionally* built with SUNDIALS. See the [Contributing
Guide](./CONTRIBUTING.md) for more details.

### New Features and Enhancements

Added support for Kokkos Kernels v4.

Added the following Runge-Kutta Butcher tables
* `ARKODE_FORWARD_EULER_1_1`
* `ARKODE_RALSTON_EULER_2_1_2`
* `ARKODE_EXPLICIT_MIDPOINT_EULER_2_1_2`
* `ARKODE_BACKWARD_EULER_1_1`
* `ARKODE_IMPLICIT_MIDPOINT_1_2`
* `ARKODE_IMPLICIT_TRAPEZOIDAL_2_2`

Added the following MRI coupling tables
* `ARKODE_MRI_GARK_FORWARD_EULER`
* `ARKODE_MRI_GARK_RALSTON2`
* `ARKODE_MRI_GARK_RALSTON3`
* `ARKODE_MRI_GARK_BACKWARD_EULER`
* `ARKODE_MRI_GARK_IMPLICIT_MIDPOINT`
* `ARKODE_IMEX_MRI_GARK_EULER`
* `ARKODE_IMEX_MRI_GARK_TRAPEZOIDAL`
* `ARKODE_IMEX_MRI_GARK_MIDPOINT`

Users may now disable interpolated output in ARKODE by passing `ARK_INTERP_NONE`
to `ARKodeSetInterpolantType`. When interpolation is disabled, rootfinding is
not supported, implicit methods must use the trivial predictor (the default
option), and interpolation at stop times cannot be used (interpolating at stop
times is disabled by default). With interpolation disabled, calling
`ARKodeEvolve` in `ARK_NORMAL` mode will return at or past the requested output
time (setting a stop time may still be used to halt the integrator at a specific
time). Disabling interpolation will reduce the memory footprint of an integrator
by two or more state vectors (depending on the interpolant type and degree)
which can be beneficial when interpolation is not needed e.g., when integrating
to a final time without output in between or using an explicit fast time scale
integrator with an MRI method.

Added "Resize" capability to ARKODE's SPRKStep time-stepping module.

### Bug Fixes

Updated the CMake variable `HIP_PLATFORM` default to `amd` as the previous
default, `hcc`, is no longer recognized in ROCm 5.7.0 or newer. The new default
is also valid in older version of ROCm (at least back to version 4.3.1).

Changed the CMake version compatibility mode for SUNDIALS to `AnyNewerVersion`
instead of `SameMajorVersion`. This fixes the issue seen
[here](https://github.com/AMReX-Codes/amrex/pull/3835).

Fixed a CMake bug that caused an MPI linking error for our C++ examples in some
instances. Fixes [GitHub Issue
#464](https://github.com/LLNL/sundials/issues/464).

<<<<<<< HEAD
Enabled the Fortran interfaces to build with 32-bit `sunindextype`.

Fixed a bug where `MRIStepEvolve` would not handle a recoverable error produced
from evolving the inner stepper.
=======
Fixed the runtime library installation path for windows systems. This fix
changes the default library installation path from
`CMAKE_INSTALL_PREFIX/CMAKE_INSTALL_LIBDIR` to
`CMAKE_INSTALL_PREFIX/CMAKE_INSTALL_BINDIR`.
>>>>>>> db656547

Fixed conflicting `.lib` files between shared and static libs when using `MSVC`
on Windows.

Fixed invalid `SUNDIALS_EXPORT` generated macro when building both shared and
static libs.

Fixed a bug in some Fortran examples where `c_null_ptr` was passed as an
argument to a function pointer instead of `c_null_funptr`. This caused
compilation issues with the Cray Fortran compiler.

Fixed a bug in the HIP execution policies where `WARP_SIZE` would not be set
with ROCm 6.0.0 or newer.

Fixed a bug that caused error messages to be cut off in some cases. Fixes
[GitHub Issue #461](https://github.com/LLNL/sundials/issues/461).

Fixed a memory leak when an error handler was added to a `SUNContext`. Fixes
[GitHub Issue #466](https://github.com/LLNL/sundials/issues/466).

Fixed a bug where `MRIStepEvolve` would not handle a recoverable error produced
from evolving the inner stepper.

Added missing `SetRootDirection` and `SetNoInactiveRootWarn` functions to
ARKODE's SPRKStep time-stepping module.

Fixed a bug in `ARKodeSPRKTable_Create` where the coefficient arrays were not
allocated.

Fix bug on LLP64 platforms (like Windows 64-bit) where `KLU_INDEXTYPE` could be
32 bits wide even if `SUNDIALS_INT64_T` is defined.

Check if size of `SuiteSparse_long` is 8 if the size of `sunindextype` is 8
when using KLU.

### Deprecation Notices

Numerous ARKODE stepper-specific functions are now deprecated in favor of
ARKODE-wide functions.

Deprecated the `ARKStepSetOptimalParams` function. Since this function does not have an
ARKODE-wide equivalent, instructions have been added to the user guide for how
to retain the current functionality using other user-callable functions.

## Changes to SUNDIALS in release v7.0.0

### Major Feature

SUNDIALS now has more robust and uniform error handling. Non-release builds will
be built with additional error checking by default. See the
[Error Checking](https://sundials.readthedocs.io/en/latest/sundials/Errors_link.html)
section in the user guide for details.

### Breaking Changes

#### Minimum C Standard

SUNDIALS now requires using a compiler that supports a subset of the C99
standard. Note with the Microsoft C/C++ compiler the subset of C99 features
utilized by SUNDIALS are available starting with [Visual Studio 2015](https://learn.microsoft.com/en-us/cpp/overview/visual-cpp-language-conformance?view=msvc-170#c-standard-library-features-1).

#### Minimum CMake Version

CMake 3.18 or newer is now required when building SUNDIALS.

#### Deprecated Types and Functions Removed

The previously deprecated types `realtype` and `booleantype` were removed from
`sundials_types.h` and replaced with `sunrealtype` and `sunbooleantype`. The
deprecated names for these types can be used by including the header file
`sundials_types_deprecated.h` but will be fully removed in the next major
release. Functions, types and header files that were previously deprecated have
also been removed.

#### Error Handling Changes

With the addition of the new error handling capability, the `*SetErrHandlerFn`
and `*SetErrFile` functions in CVODE(S), IDA(S), ARKODE, and KINSOL have been
removed. Users of these functions can use the functions
`SUNContext_PushErrHandler`, and `SUNLogger_SetErrorFilename` instead. For
further details see the
[Error Checking](https://sundials.readthedocs.io/en/latest/sundials/Errors_link.html)
and
[Logging](https://sundials.readthedocs.io/en/latest/sundials/Logging_link.html)
sections in the documentation.

In addition the following names/symbols were replaced by `SUN_ERR_*` codes:

| Removed                        | Replaced with `SUNErrCode`        |
|:-------------------------------|:----------------------------------|
| `SUNLS_SUCCESS`                | `SUN_SUCCESS`                     |
| `SUNLS_UNRECOV_FAILURE`        | no replacement (value was unused) |
| `SUNLS_MEM_NULL`               | `SUN_ERR_ARG_CORRUPT`             |
| `SUNLS_ILL_INPUT`              | `SUN_ERR_ARG_*`                   |
| `SUNLS_MEM_FAIL`               | `SUN_ERR_MEM_FAIL`                |
| `SUNLS_PACKAGE_FAIL_UNREC`     | `SUN_ERR_EXT_FAIL`                |
| `SUNLS_VECTOROP_ERR`           | `SUN_ERR_OP_FAIL`                 |
| `SUN_NLS_SUCCESS`              | `SUN_SUCCESS`                     |
| `SUN_NLS_MEM_NULL`             | `SUN_ERR_ARG_CORRUPT`             |
| `SUN_NLS_MEM_FAIL`             | `SUN_ERR_MEM_FAIL`                |
| `SUN_NLS_ILL_INPUT`            | `SUN_ERR_ARG_*`                   |
| `SUN_NLS_VECTOROP_ERR`         | `SUN_ERR_OP_FAIL`                 |
| `SUN_NLS_EXT_FAIL`             | `SUN_ERR_EXT_FAIL`                |
| `SUNMAT_SUCCESS`               | `SUN_SUCCESS`                     |
| `SUNMAT_ILL_INPUT`             | `SUN_ERR_ARG_*`                   |
| `SUNMAT_MEM_FAIL`              | `SUN_ERR_MEM_FAIL`                |
| `SUNMAT_OPERATION_FAIL`        | `SUN_ERR_OP_FAIL`                 |
| `SUNMAT_MATVEC_SETUP_REQUIRED` | `SUN_ERR_OP_FAIL`                 |

The following functions have had their signature updated to ensure they can
leverage the new SUNDIALS error handling capabilities.

```c
// From sundials_futils.h
SUNDIALSFileOpen
SUNDIALSFileClose

// From sundials_memory.h
SUNMemoryNewEmpty
SUNMemoryHelper_Alias
SUNMemoryHelper_Wrap

// From sundials_nvector.h
N_VNewVectorArray
```

#### SUNComm Type Added

We have replaced the use of a type-erased (i.e., `void*`) pointer to a
communicator in place of `MPI_Comm` throughout the SUNDIALS API with a
`SUNComm`, which is just a typedef to an `int` in builds without MPI
and a typedef to a `MPI_Comm` in builds with MPI. As a result:

- When MPI is enabled, all SUNDIALS libraries will include MPI symbols and
  applications will need to include the path for MPI headers and link against
  the corresponding MPI library.

- All users will need to update their codes because the call to
  `SUNContext_Create` now takes a `SUNComm` instead
  of type-erased pointer to a communicator. For non-MPI codes,
  pass `SUN_COMM_NULL` to the `comm` argument instead of
  `NULL`. For MPI codes, pass the `MPI_Comm` directly.

- The same change must be made for calls to
  `SUNLogger_Create` or `SUNProfiler_Create`.

- Some users will need to update their calls to `N_VGetCommunicator`, and
  update any custom `N_Vector` implementations that provide
  `N_VGetCommunicator`, since it now returns a `SUNComm`.

The change away from type-erased pointers for `SUNComm` fixes problems like the
one described in [GitHub Issue #275](https://github.com/LLNL/sundials/issues/275).

The SUNLogger is now always MPI-aware if MPI is enabled in SUNDIALS and the
`SUNDIALS_LOGGING_ENABLE_MPI` CMake option and macro definition were removed
accordingly.

#### SUNDIALS Core Library

Users now need to link to `sundials_core` in addition to the libraries already
linked to. This will be picked up automatically in projects that use the
SUNDIALS CMake target. The library `sundials_generic` has been superseded by
`sundials_core` and is no longer available. This fixes some duplicate symbol
errors on Windows when linking to multiple SUNDIALS libraries.

#### Fortran Interface Modules Streamlined

We have streamlined the Fortran modules that need to be included by users by combining
the SUNDIALS core into one Fortran module, `fsundials_core_mod`. Modules for
implementations of the core APIs still exist (e.g., for the Dense linear solver there
is `fsunlinsol_dense_mod`) as do the modules for the SUNDIALS packages (e.g., `fcvode_mod`).
The following modules are the ones that have been consolidated into `fsundials_core_mod`:

```
fsundials_adaptcontroller_mod
fsundials_context_mod
fsundials_futils_mod
fsundials_linearsolver_mod
fsundials_logger_mod
fsundials_matrix_mod
fsundials_nonlinearsolver_mod
fsundials_nvector_mod
fsundials_profiler_mod
fsundials_types_mod
```

### Minor Changes

The `CMAKE_BUILD_TYPE` defaults to `RelWithDebInfo` mode now i.e., SUNDIALS
will be built with optimizations and debugging symbols enabled by default.
Previously the build type was unset by default so no optimization or debugging
flags were set.

The advanced CMake options to override the inferred LAPACK name-mangling scheme
have been updated from `SUNDIALS_F77_FUNC_CASE` and
`SUNDIALS_F77_FUNC_UNDERSCORES` to `SUNDIALS_LAPACK_CASE` and
`SUNDIALS_LAPACK_UNDERSCORES`, respectively.

As a subset of C99 is now required the CMake option `USE_GENERIC_MATH` as been
removed.

The C++ convenience classes (e.g., `sundials::Context`) have been moved to
from SUNDIALS `.h` headers to corresponding `.hpp` headers (e.g.,
`sundials/sundials_context.hpp`) so C++ codes do not need to compile with
C++14 support when using the C API.

Converted most previous Fortran 77 and 90 examples to use SUNDIALS' Fortran 2003
interface.

### Bug Fixes

Fixed [#329](https://github.com/LLNL/sundials/issues/329) so that C++20 aggregate initialization can be used.

Fixed integer overflow in the internal SUNDIALS hashmap. This resolves
[#409](https://github.com/LLNL/sundials/issues/409) and
[#249](https://github.com/LLNL/sundials/issues/249).

### Deprecation Notice

The functions in `sundials_math.h` will be deprecated in the next release.

```c
  sunrealtype SUNRpowerI(sunrealtype base, int exponent);
  sunrealtype SUNRpowerR(sunrealtype base, sunrealtype exponent);
  sunbooleantype SUNRCompare(sunrealtype a, sunrealtype b);
  sunbooleantype SUNRCompareTol(sunrealtype a, sunrealtype b, sunrealtype tol);
  sunrealtype SUNStrToReal(const char* str);
```

Additionally, the following header files (and everything in them) will be
deprecated -- users who rely on these are recommended to transition to the
corresponding `SUNMatrix` and `SUNLinearSolver` modules:

```c
sundials_direct.h
sundials_dense.h
sundials_band.h
```

## Changes to SUNDIALS in release 6.7.0

### Major Feature

Added the `SUNAdaptController` base class, ported ARKODE's internal
implementations of time step controllers into implementations of this class,
and updated ARKODE to use these objects instead of its own implementations.
Added `ARKStepSetAdaptController` and `ERKStepSetAdaptController` routines
so that users can modify controller parameters, or even provide custom
implementations.

### New Features

Improved computational complexity of `SUNMatScaleAddI_Sparse` from `O(M*N)` to
`O(NNZ)`.

Added Fortran support for the LAPACK dense `SUNLinearSolver` implementation.

Added the routines `ARKStepSetAdaptivityAdjustment` and
`ERKStepSetAdaptivityAdjustment`, that allow users to adjust the
value for the method order supplied to the temporal adaptivity controllers.
The ARKODE default for this adjustment has been -1 since its initial
release, but for some applications a value of 0 is more appropriate.
Users who notice that their simulations encounter a large number of
temporal error test failures may want to experiment with adjusting this value.

Added the third order ERK method `ARKODE_SHU_OSHER_3_2_3`, the fourth order
ERK method `ARKODE_SOFRONIOU_SPALETTA_5_3_4`, the sixth order ERK method
`ARKODE_VERNER_9_5_6`, the seventh order ERK method `ARKODE_VERNER_10_6_7`,
the eighth order ERK method `ARKODE_VERNER_13_7_8`, and the ninth order ERK
method `ARKODE_VERNER_16_8_9`.

ARKStep, ERKStep, MRIStep, and SPRKStep were updated to remove a potentially
unnecessary right-hand side evaluation at the end of an integration. ARKStep was
additionally updated to remove extra right-hand side evaluations when using an
explicit method or an implicit method with an explicit first stage.

The `MRIStepInnerStepper` class in MRIStep was updated to make supplying an
`MRIStepInnerFullRhsFn` optional.

### Bug Fixes

Changed the `SUNProfiler` so that it does not rely on `MPI_WTime` in any case.
This fixes [GitHub Issue #312](https://github.com/LLNL/sundials/issues/312).

Fixed scaling bug in `SUNMatScaleAddI_Sparse` for non-square matrices.

Fixed a regression introduced by the stop time bug fix in v6.6.1 where ARKODE,
CVODE, CVODES, IDA, and IDAS would return at the stop time rather than the
requested output time if the stop time was reached in the same step in which the
output time was passed.

Fixed a bug in ERKStep where methods with `c[s-1] = 1` but `a[s-1,j] != b[j]`
were incorrectly treated as having the first same as last (FSAL) property.

Fixed a bug in ARKODE where `ARKStepSetInterpolateStopTime` would return an
interpolated solution at the stop time in some cases when interpolation was
disabled.

Fixed a bug in `ARKStepSetTableNum` wherein it did not recognize
`ARKODE_ARK2_ERK_3_1_2` and `ARKODE_ARK2_DIRK_3_1_2` as a valid additive
Runge--Kutta Butcher table pair.

Fixed a bug in `MRIStepCoupling_Write` where explicit coupling tables were not
written to the output file pointer.

Fixed missing soversions in some `SUNLinearSolver` and `SUNNonlinearSolver`
CMake targets.

Renamed some internal types in CVODES and IDAS to allow both packages to be
built together in the same binary.

## Changes to SUNDIALS in release 6.6.2

Fixed the build system support for MAGMA when using a NVIDIA HPC SDK
installation of CUDA and fixed the targets used for rocBLAS and rocSPARSE.

## Changes to SUNDIALS in release 6.6.1

### New Features

Updated the Tpetra NVector interface to support Trilinos 14.

### Bug Fixes

Fixed a memory leak when destroying a CUDA, HIP, SYCL, or system SUNMemoryHelper
object.

Fixed a bug in ARKODE, CVODE, CVODES, IDA, and IDAS where the stop time may not
be cleared when using normal mode if the requested output time is the same as
the stop time. Additionally, with ARKODE, CVODE, and CVODES this fix removes an
unnecessary interpolation of the solution at the stop time that could occur in
this case.

## Changes to SUNDIALS in release 6.6.0

### Major Features

A new time-stepping module, `SPRKStep`, was added to ARKODE. This time-stepper
provides explicit symplectic partitioned Runge-Kutta methods up to order 10
for separable Hamiltonian systems.

Added support for relaxation Runge-Kutta methods in ERKStep and ARKStep in
ARKODE.

### New Features

Updated CVODE, CVODES and ARKODE default behavior when returning the solution when
the internal time has reached a user-specified stop time.  Previously, the output
solution was interpolated to the value of `tstop`; the default is now to copy the
internal solution vector.  Users who wish to revert to interpolation may call a new
routine `CVodeSetInterpolateStopTime`, `ARKStepSetInterpolateStopTime`,
`ERKStepSetInterpolateStopTime`, or `MRIStepSetInterpolateStopTime`.

Added the second order IMEX method from Giraldo, Kelly, and Constantinescu 2013
as the default second order IMEX method in ARKStep. The explicit table is given
by `ARKODE_ARK2_ERK_3_1_2` and the implicit table by `ARKODE_ARK2_DIRK_3_1_2`.

Updated the F2003 utility routines `SUNDIALSFileOpen` and `SUNDIALSFileClose`
to support user specification of `stdout` and `stderr` strings for the output
file names.

## Bug Fixes

A potential bug was fixed when using inequality constraint handling and
calling `ARKStepGetEstLocalErrors` or `ERKStepGetEstLocalErrors` after a failed
step in which an inequality constraint violation occurred. In this case, the
values returned by `ARKStepGetEstLocalErrors` or `ERKStepGetEstLocalErrors` may
have been invalid.

## Changes to SUNDIALS in release 6.5.1

### New Features

Added the functions `ARKStepClearStopTime`, `ERKStepClearStopTime`,
`MRIStepClearStopTime`, `CVodeClearStopTime`, and `IDAClearStopTime` to
disable a previously set stop time.

The default interpolant in ARKODE when using a first order method has been
updated to a linear interpolant to ensure values obtained by the integrator are
returned at the ends of the time interval. To restore the previous behavior of
using a constant interpolant call `ARKStepSetInterpolantDegree`,
`ERKStepSetInterpolantDegree`, or `MRIStepSetInterpolantDegree` and set the
interpolant degree to zero before evolving the problem.

### Bug Fixes

Fixed build errors when using SuperLU_DIST with ROCM enabled to target AMD GPUs.

Fixed compilation errors in some SYCL examples when using the `icx` compiler.

## Changes to SUNDIALS in release 6.5.0

### New Features

A new capability to keep track of memory allocations made through the `SUNMemoryHelper`
classes has been added. Memory allocation stats can be accessed through the
`SUNMemoryHelper_GetAllocStats` function. See the documentation for
the `SUNMemoryHelper` classes for more details.

Added the functions `ARKStepGetJac`, `ARKStepGetJacTime`,
`ARKStepGetJacNumSteps`, `MRIStepGetJac`, `MRIStepGetJacTime`,
`MRIStepGetJacNumSteps`, `CVodeGetJac`, `CVodeGetJacTime`,
`CVodeGetJacNumSteps`, `IDAGetJac`, `IDAGetJacCj`, `IDAGetJacTime`,
`IDAGetJacNumSteps`, `KINGetJac`, `KINGetJacNumIters` to assist in
debugging simulations utilizing a matrix-based linear solver.

Added support for CUDA 12.

Added support for the SYCL backend with RAJA 2022.x.y.

### Bug Fixes

Fixed an underflow bug during root finding in ARKODE, CVODE, CVODES, IDA and
IDAS. This fixes [GitHub Issue #57](https://github.com/LLNL/sundials/issues/57>).

Fixed an issue with finding oneMKL when using the `icpx` compiler with the
`-fsycl` flag as the C++ compiler instead of `dpcpp`.

Fixed the shape of the arrays returned by `FN_VGetArrayPointer` functions as well
as the `FSUNDenseMatrix_Data`, `FSUNBandMatrix_Data`, `FSUNSparseMatrix_Data`,
`FSUNSparseMatrix_IndexValues`, and `FSUNSparseMatrix_IndexPointers` functions.
Compiling and running code that uses the SUNDIALS Fortran interfaces with
bounds checking will now work.

Fixed an implicit conversion error in the Butcher table for ESDIRK5(4)7L[2]SA2.

## Changes to SUNDIALS in release 6.4.1

Fixed a bug with the Kokkos interfaces that would arise when using clang.

Fixed a compilation error with the Intel oneAPI 2022.2 Fortran compiler in the
Fortran 2003 interface test for the serial `N_Vector`.

Fixed a bug in the SUNLINSOL_LAPACKBAND and SUNLINSOL_LAPACKDENSE modules
which would cause the tests to fail on some platforms.

## Changes to SUNDIALS in release 6.4.0

### New Requirements

CMake 3.18.0 or newer is now required for CUDA support.

A C++14 compliant compiler is now required for C++ based features and examples
e.g., CUDA, HIP, RAJA, Trilinos, SuperLU_DIST, MAGMA, Ginkgo, and Kokkos.

### Major Features

Added support for the [Ginkgo](https://ginkgo-project.github.io/) linear algebra
library. This support includes new `SUNMatrix` and `SUNLinearSolver`
implementations, see the `SUNMATRIX_GINKGO` and `SUNLINEARSOLVER_GINKGO`
sections in the documentation for more information.

Added new `NVector`, dense `SUNMatrix`, and dense `SUNLinearSolver`
implementations utilizing [Kokkos Ecosystem](https://kokkos.org/) for
performance portability, see the `NVECTOR_KOKKOS`, `SUNMATRIX_KOKKOSDENSE` and
`SUNLINEARSOLVER_KOKKOSDENSE` sections in the documentation for more
information.

### New Features

Added support for GPU enabled SuperLU_DIST and SuperLU_DIST v8.x.x. Removed
support for SuperLU_DIST v6.x.x or older. Fix mismatched definition and
declaration bug in SuperLU_DIST matrix constructor.

Added the functions `ARKStepSetTableName`, `ERKStepSetTableName`,
`MRIStepCoupling_LoadTableByName`, `ARKodeButcherTable_LoadDIRKByName`, and
`ARKodeButcherTable_LoadERKByName` to load a table from a string.

### Bug Fixes

Fixed a bug in the CUDA and HIP vectors where `N_VMaxNorm` would return the
minimum positive floating-point value for the zero vector.

Fixed memory leaks/out of bounds memory accesses in the ARKODE MRIStep module
that could occur when attaching a coupling table after reinitialization with a
different number of stages than originally selected.

Fixed a memory leak in CVODE and CVODES where the projection memory would not be
deallocated when calling `CVodeFree`.

## Changes to SUNDIALS in release 6.3.0

### New Features

Added `GetUserData` functions in each package to retrieve the user data pointer
provided to `SetUserData` functions. See `ARKStepGetUserData`,
`ERKStepGetUserData`, `MRIStepGetUserData`, `CVodeGetUserData`,
`IDAGetUserData`, or `KINGetUserData` for more information.

Added a variety of embedded DIRK methods from [Kennedy & Carpenter,
NASA TM-2016-219173, 2016] and [Kennedy & Carpenter, Appl. Numer. Math., 146, 2019] to
ARKODE.

Updated `MRIStepReset` to call the corresponding `MRIStepInnerResetFn` with the same
(*tR*,*yR*) arguments for the `MRIStepInnerStepper` object that is used to evolve the
MRI "fast" time scale subproblems.

Added a new [example](examples/cvode/serial/cvRocket_dns.c) which
demonstrates using CVODE with a discontinuous right-hand-side function
and rootfinding.

### Bug Fixes

Fixed a bug in `ERKStepReset`, `ERKStepReInit`, `ARKStepReset`, `ARKStepReInit`,
`MRIStepReset`, and `MRIStepReInit` where a previously-set value of *tstop* (from
a call to `ERKStepSetStopTime`, `ARKStepSetStopTime`, or `MRIStepSetStopTime`,
respectively) would not be cleared.

Fixed the unituitive behavior of the `USE_GENERIC_MATH` CMake option which
caused the double precision math functions to be used regardless of the value of
`SUNDIALS_PRECISION`. Now, SUNDIALS will use precision appropriate math
functions when they are available and the user may provide the math library to
link to via the advanced CMake option `SUNDIALS_MATH_LIBRARY`.

Changed `SUNDIALS_LOGGING_ENABLE_MPI` CMake option default to be 'OFF'. This
fixes [GitHub Issue #177](https://github.com/LLNL/sundials/issues/177).

## Changes to SUNDIALS in release 6.2.0

### Major Features

Added the `SUNLogger` API which provides a SUNDIALS-wide
mechanism for logging of errors, warnings, informational output,
and debugging output.

Added support to CVODES for integrating IVPs with constraints using BDF methods
and projecting the solution onto the constraint manifold with a user defined
projection function. This implementation is accompanied by additions to the
CVODES user documentation and examples.

### New Features

Added the function `SUNProfiler_Reset` to reset the region timings and counters
to zero.

Added the following functions to output all of the integrator, nonlinear solver,
linear solver, and other statistics in one call:

* `ARKStepPrintAllStats`
* `ERKStepPrintAllStats`
* `MRIStepPrintAllStats`
* `CVodePrintAllStats`
* `IDAPrintAllStats`
* `KINPrintAllStats`

The file `scripts/sundials_csv.py` contains functions for parsing the
comma-separated value (CSV) output files when using the CSV output format.

Added functions to CVODE, CVODES, IDA, and IDAS to change the default step size
adaptivity parameters. For more information see the documentation for:

* `CVodeSetEtaFixedStepBounds`
* `CVodeSetEtaMaxFirstStep`
* `CVodeSetEtaMaxEarlyStep`
* `CVodeSetNumStepsEtaMaxEarlyStep`
* `CVodeSetEtaMax`
* `CVodeSetEtaMin`
* `CVodeSetEtaMinErrFail`
* `CVodeSetEtaMaxErrFail`
* `CVodeSetNumFailsEtaMaxErrFail`
* `CVodeSetEtaConvFail`
* `IDASetEtaFixedStepBounds`
* `IDAsetEtaMax`
* `IDASetEtaMin`
* `IDASetEtaLow`
* `IDASetEtaMinErrFail`
* `IDASetEtaConvFail`

Added the functions `ARKStepSetDeduceImplicitRhs` and
`MRIStepSetDeduceImplicitRhs` to optionally remove an evaluation of the implicit
right-hand side function after nonlinear solves. See the mathematical
considerations section of the user guide for information on using this
optimization.

Added the function `MRIStepSetOrder` to select the default MRI method of a given
order.

Added the functions `CVodeSetDeltaGammaMaxLSetup` and
`CVodeSetDeltaGammaMaxBadJac` in CVODE and CVODES to adjust the `gamma` change
thresholds to require a linear solver setup or Jacobian/precondition update,
respectively.

Added the function `IDASetDetlaCjLSetup` in IDA and IDAS to adjust the parameter
that determines when a change in `c_j` requires calling the linear solver setup
function.

Added the function `IDASetMinStep` to set a minimum step size.

### Bug Fixes

Fixed the `SUNContext` convenience class for C++ users to disallow copy
construction and allow move construction.

The behavior of `N_VSetKernelExecPolicy_Sycl` has been updated to be consistent
with the CUDA and HIP vectors. The input execution policies are now cloned and
may be freed after calling `N_VSetKernelExecPolicy_Sycl`. Additionally, `NULL`
inputs are now allowed and, if provided, will reset the vector execution
policies to the defaults.

A memory leak in the SYCL vector was fixed where the execution policies were not
freed when the vector was destroyed.

The include guard in `nvector_mpimanyvector.h` has been corrected to enable
using both the ManyVector and MPIManyVector vector implementations in the same
simulation.

A bug was fixed in the ARKODE, CVODE(S), and IDA(S) functions to retrieve the
number of nonlinear solver failures. The failure count returned was the number
of failed *steps* due to a nonlinear solver failure i.e., if a nonlinear solve
failed with a stale Jacobian or preconditioner but succeeded after updating the
Jacobian or preconditioner, the initial failure was not included in the
nonlinear solver failure count. The following functions have been updated to
return the total number of nonlinear solver failures:

* `ARKStepGetNumNonlinSolvConvFails`
* `ARKStepGetNonlinSolvStats`
* `MRIStepGetNumNonlinSolvConvFails`
* `MRIStepGetNonlinSolvStats`
* `CVodeGetNumNonlinSolvConvFails`
* `CVodeGetNonlinSolvStats`
* `CVodeGetSensNumNonlinSolvConvFails`
* `CVodeGetSensNonlinSolvStats`
* `CVodeGetStgrSensNumNonlinSolvConvFails`
* `CVodeGetStgrSensNonlinSolvStats`
* `IDAGetNumNonlinSolvConvFails`
* `IDAGetNonlinSolvStats`
* `IDAGetSensNumNonlinSolvConvFails`
* `IDAGetSensNonlinSolvStats`

As a result of this change users may see an increase in the number of failures
reported from the above functions. The following functions have been added to
retrieve the number of failed steps due to a nonlinear solver failure i.e., the
counts previously returned by the above functions:

* `ARKStepGetNumStepSolveFails`
* `MRIStepGetNumStepSolveFails`
* `CVodeGetNumStepSolveFails`
* `CVodeGetNumStepSensSolveFails`
* `CVodeGetNumStepStgrSensSolveFails`
* `IDAGetNumStepSolveFails`
* `IDAGetNumStepSensSolveFails`

Changed exported SUNDIALS PETSc CMake targets to be INTERFACE IMPORTED instead
of UNKNOWN IMPORTED.

### Deprecation Notice

Deprecated the following functions, it is recommended to use the `SUNLogger` API
instead.

* `ARKStepSetDiagnostics`
* `ERKStepSetDiagnostics`
* `MRIStepSetDiagnostics`
* `KINSetInfoFile`
* `SUNNonlinSolSetPrintLevel_Newton`
* `SUNNonlinSolSetInfoFile_Newton`
* `SUNNonlinSolSetPrintLevel_FixedPoint`
* `SUNNonlinSolSetInfoFile_FixedPoint`
* `SUNLinSolSetInfoFile_PCG`
* `SUNLinSolSetPrintLevel_PCG`
* `SUNLinSolSetInfoFile_SPGMR`
* `SUNLinSolSetPrintLevel_SPGMR`
* `SUNLinSolSetInfoFile_SPFGMR`
* `SUNLinSolSetPrintLevel_SPFGMR`
* `SUNLinSolSetInfoFile_SPTFQM`
* `SUNLinSolSetPrintLevel_SPTFQMR`
* `SUNLinSolSetInfoFile_SPBCGS`
* `SUNLinSolSetPrintLevel_SPBCGS`

The `SUNLinSolSetInfoFile_*` and  `SUNNonlinSolSetInfoFile_*` family of
functions are now enabled by setting the CMake option `SUNDIALS_LOGGING_LEVEL`
to a value `>= 3`.

## Changes to SUNDIALS in release 6.1.1

### New Features

Added new Fortran example program,
`examples/arkode/F2003_serial/ark_kpr_mri_f2003.f90` demonstrating MRI
capabilities.

### Bug Fixes

Fixed exported `SUNDIALSConfig.cmake`.

Fixed Fortran interface to `MRIStepInnerStepper` and `MRIStepCoupling`
structures and functions.

## Changes to SUNDIALS in release 6.1.0

### New Features

Added new reduction implementations for the CUDA and HIP vectors that use
shared memory (local data storage) instead of atomics. These new implementations
are recommended when the target hardware does not provide atomic support for the
floating point precision that SUNDIALS is being built with. The HIP vector uses
these by default, but the `N_VSetKernelExecPolicy_Cuda` and
`N_VSetKernelExecPolicy_Hip` functions can be used to choose between
different reduction implementations.

`SUNDIALS::<lib>` targets with no static/shared suffix have been added for use
within the build directory (this mirrors the targets exported on installation).

`CMAKE_C_STANDARD` is now set to 99 by default.

### Bug Fixes

Fixed exported `SUNDIALSConfig.cmake` when profiling is enabled without Caliper.

Fixed `sundials_export.h` include in `sundials_config.h`.

Fixed memory leaks in the SuperLU_MT linear solver interface.

## Changes to SUNDIALS in release 6.0.0

### Breaking Changes

#### SUNContext Object Added

SUNDIALS v6.0.0 introduces a new `SUNContext` object on which all other SUNDIALS
objects depend. As such, the constructors for all SUNDIALS packages, vectors,
matrices, linear solvers, nonlinear solvers, and memory helpers have been
updated to accept a context as the last input. Users upgrading to SUNDIALS
v6.0.0 will need to call `SUNContext_Create` to create a context object with
before calling any other SUNDIALS library function, and then provide this object
to other SUNDIALS constructors. The context object has been introduced to allow
SUNDIALS to provide new features, such as the profiling/instrumentation also
introduced in this release, while maintaining thread-safety. See the
documentation section on the `SUNContext` for more details.

The script `upgrade-to-sundials-6-from-5.sh` has been provided with this release
(and obtainable from the GitHub release page) to help ease the transition to
SUNDIALS v6.0.0. The script will add a `SUNCTX_PLACEHOLDER` argument to all of
the calls to SUNDIALS constructors that now require a `SUNContext` object. It
can also update deprecated SUNDIALS constants/types to the new names. It can be
run like this:

```
> ./upgrade-to-sundials-6-from-5.sh <files to update>
```

#### Updated SUNMemoryHelper Function Signatures

The `SUNMemoryHelper` functions `Alloc`, `Dealloc`, and `Copy` have been updated
to accept an opaque handle as the last input. At a minimum, existing
`SUNMemoryHelper` implementations will need to update these functions to accept
the additional argument. Typically, this handle is the execution stream (e.g., a
CUDA/HIP stream or SYCL queue) for the operation. The CUDA, HIP, and SYCL
`SUNMemoryHelper` implementations have been updated accordingly. Additionally,
the constructor for the SYCL implementation has been updated to remove the SYCL
queue as an input.

#### Deprecated Functions Removed

The previously deprecated constructor `N_VMakeWithManagedAllocator_Cuda` and
the function `N_VSetCudaStream_Cuda` have been removed and replaced with
`N_VNewWithMemHelp_Cuda` and `N_VSetKernelExecPolicy_Cuda` respectively.

The previously deprecated macros `PVEC_REAL_MPI_TYPE` and
`PVEC_INTEGER_MPI_TYPE` have been removed and replaced with
`MPI_SUNREALTYPE` and `MPI_SUNINDEXTYPE` respectively.

The following previously deprecated functions have been removed

| Removed                   | Replaced with                    |
|:--------------------------|:---------------------------------|
| `SUNBandLinearSolver`     | `SUNLinSol_Band`                 |
| `SUNDenseLinearSolver`    | `SUNLinSol_Dense`                |
| `SUNKLU`                  | `SUNLinSol_KLU`                  |
| `SUNKLUReInit`            | `SUNLinSol_KLUReInit`            |
| `SUNKLUSetOrdering`       | `SUNLinSol_KLUSetOrdering`       |
| `SUNLapackBand`           | `SUNLinSol_LapackBand`           |
| `SUNLapackDense`          | `SUNLinSol_LapackDense`          |
| `SUNPCG`                  | `SUNLinSol_PCG`                  |
| `SUNPCGSetPrecType`       | `SUNLinSol_PCGSetPrecType`       |
| `SUNPCGSetMaxl`           | `SUNLinSol_PCGSetMaxl`           |
| `SUNSPBCGS`               | `SUNLinSol_SPBCGS`               |
| `SUNSPBCGSSetPrecType`    | `SUNLinSol_SPBCGSSetPrecType`    |
| `SUNSPBCGSSetMaxl`        | `SUNLinSol_SPBCGSSetMaxl`        |
| `SUNSPFGMR`               | `SUNLinSol_SPFGMR`               |
| `SUNSPFGMRSetPrecType`    | `SUNLinSol_SPFGMRSetPrecType`    |
| `SUNSPFGMRSetGSType`      | `SUNLinSol_SPFGMRSetGSType`      |
| `SUNSPFGMRSetMaxRestarts` | `SUNLinSol_SPFGMRSetMaxRestarts` |
| `SUNSPGMR`                | `SUNLinSol_SPGMR`                |
| `SUNSPGMRSetPrecType`     | `SUNLinSol_SPGMRSetPrecType`     |
| `SUNSPGMRSetGSType`       | `SUNLinSol_SPGMRSetGSType`       |
| `SUNSPGMRSetMaxRestarts`  | `SUNLinSol_SPGMRSetMaxRestarts`  |
| `SUNSPTFQMR`              | `SUNLinSol_SPTFQMR`              |
| `SUNSPTFQMRSetPrecType`   | `SUNLinSol_SPTFQMRSetPrecType`   |
| `SUNSPTFQMRSetMaxl`       | `SUNLinSol_SPTFQMRSetMaxl`       |
| `SUNSuperLUMT`            | `SUNLinSol_SuperLUMT`            |
| `SUNSuperLUMTSetOrdering` | `SUNLinSol_SuperLUMTSetOrdering` |

The deprecated functions `MRIStepGetCurrentButcherTables` and
`MRIStepWriteButcher` and the utility functions `MRIStepSetTable` and
`MRIStepSetTableNum` have been removed. Users wishing to create an MRI-GARK
method from a Butcher table should use `MRIStepCoupling_MIStoMRI` to create
the corresponding MRI coupling table and attach it with `MRIStepSetCoupling`.

The previously deprecated functions `ARKStepSetMaxStepsBetweenLSet` and
`ARKStepSetMaxStepsBetweenJac` have been removed and replaced with
`ARKStepSetLSetupFrequency` and `ARKStepSetMaxStepsBetweenJac` respectively.

The previously deprecated function `CVodeSetMaxStepsBetweenJac` has been removed
and replaced with `CVodeSetJacEvalFrequency`.

The ARKODE, CVODE, IDA, and KINSOL Fortran 77 interfaces have been removed. See
the "SUNDIALS Fortran Interface" section in the user guides and the F2003
example programs for more details using the SUNDIALS Fortran 2003 module
interfaces.

#### Namespace Changes

The CUDA, HIP, and SYCL execution policies have been moved from the `sundials`
namespace to the `sundials::cuda`, `sundials::hip`, and `sundials::sycl`
namespaces respectively. Accordingly, the prefixes "Cuda", "Hip", and "Sycl"
have been removed from the execution policy classes and methods.

The `Sundials` namespace used by the Trilinos Tpetra NVector has been replaced
with the `sundials::trilinos::nvector_tpetra` namespace.

### Major Features

#### SUNProfiler

A capability to profile/instrument SUNDIALS library code has been added. This
can be enabled with the CMake option `SUNDIALS_BUILD_WITH_PROFILING`. A built-in
profiler will be used by default, but the
[Caliper](https://github.com/LLNL/Caliper) library can also be used instead with
the CMake option `ENABLE_CALIPER`. See the documentation section on profiling
for more details.  **WARNING**: Profiling will impact performance, and should be
enabled judiciously.

#### IMEX MRI Methods and MRIStepInnerStepper Object

The ARKODE MRIStep module has been extended to support implicit-explicit (IMEX)
multirate infinitesimal generalized additive Runge-Kutta (MRI-GARK) methods. As
such, `MRIStepCreate` has been updated to include arguments for the slow
explicit and slow implicit ODE right-hand side functions. `MRIStepCreate` has
also been updated to require attaching an `MRIStepInnerStepper` for evolving the
fast time scale. `MRIStepReInit` has been similarly updated to take explicit
and implicit right-hand side functions as input. Codes using explicit or
implicit MRI methods will need to update `MRIStepCreate` and `MRIStepReInit`
calls to pass `NULL` for either the explicit or implicit right-hand side
function as appropriate. If ARKStep is used as the fast time scale integrator,
codes will need to call `ARKStepCreateMRIStepInnerStepper` to wrap the ARKStep
memory as an `MRIStepInnerStepper` object. Additionally, `MRIStepGetNumRhsEvals`
has been updated to return the number of slow implicit and explicit function
evaluations. The coupling table structure `MRIStepCouplingMem` and the
functions `MRIStepCoupling_Alloc` and `MRIStepCoupling_Create` have also
been updated to support IMEX-MRI-GARK methods.

### New Features

Two new optional vector operations, `N_VDotProdMultiLocal` and
`N_VDotProdMultiAllReduce`, have been added to support low-synchronization
methods for Anderson acceleration.

The implementation of solve-decoupled implicit MRI-GARK methods has been updated
to remove extraneous slow implicit function calls and reduce the memory
requirements.

Added a new function `CVodeGetLinSolveStats` to get the CVODES linear solver
statistics as a group.

Added a new function, `CVodeSetMonitorFn`, that takes a user-function
to be called by CVODES after every `nst` successfully completed time-steps.
This is intended to provide a way of monitoring the CVODES statistics
throughout the simulation.

New orthogonalization methods were added for use within Anderson acceleration
in KINSOL. See the "Anderson Acceleration QR Factorization" subsection within
the mathematical considerations chapter of the user guide and the
`KINSetOrthAA` function documentation for more details.

### Deprecation Notice

The serial, PThreads, PETSc, *hypre*, Parallel, OpenMP_DEV, and OpenMP vector
functions `N_VCloneVectorArray_*` and `N_VDestroyVectorArray_*` have been
deprecated. The generic `N_VCloneVectorArray` and `N_VDestroyVectorArray`
functions should be used instead.

Many constants, types, and functions have been renamed so that they are properly
namespaced. The old names have been deprecated and will be removed in SUNDIALS
v7.0.0.

The following constants, macros, and typedefs are now deprecated:

| Deprecated Name            | New Name                          |
|:---------------------------|:----------------------------------|
| `realtype`                 | `sunrealtype`                     |
| `booleantype`              | `sunbooleantype`                  |
| `RCONST`                   | `SUN_RCONST`                      |
| `BIG_REAL`                 | `SUN_BIG_REAL`                    |
| `SMALL_REAL`               | `SUN_SMALL_REAL`                  |
| `UNIT_ROUNDOFF`            | `SUN_UNIT_ROUNDOFF`               |
| `PREC_NONE`                | `SUN_PREC_NONE`                   |
| `PREC_LEFT`                | `SUN_PREC_LEFT`                   |
| `PREC_RIGHT`               | `SUN_PREC_RIGHT`                  |
| `PREC_BOTH`                | `SUN_PREC_BOTH`                   |
| `MODIFIED_GS`              | `SUN_MODIFIED_GS`                 |
| `CLASSICAL_GS`             | `SUN_CLASSICAL_GS`                |
| `ATimesFn`                 | `SUNATimesFn`                     |
| `PSetupFn`                 | `SUNPSetupFn`                     |
| `PSolveFn`                 | `SUNPSolveFn`                     |
| `DlsMat`                   | `SUNDlsMat`                       |
| `DENSE_COL`                | `SUNDLS_DENSE_COL`                |
| `DENSE_ELEM`               | `SUNDLS_DENSE_ELEM`               |
| `BAND_COL`                 | `SUNDLS_BAND_COL`                 |
| `BAND_COL_ELEM`            | `SUNDLS_BAND_COL_ELEM`            |
| `BAND_ELEM`                | `SUNDLS_BAND_ELEM`                |
| `SDIRK_2_1_2`              | `ARKODE_SDIRK_2_1_2`              |
| `BILLINGTON_3_3_2`         | `ARKODE_BILLINGTON_3_3_2`         |
| `TRBDF2_3_3_2`             | `ARKODE_TRBDF2_3_3_2`             |
| `KVAERNO_4_2_3`            | `ARKODE_KVAERNO_4_2_3`            |
| `ARK324L2SA_DIRK_4_2_3`    | `ARKODE_ARK324L2SA_DIRK_4_2_3`    |
| `CASH_5_2_4`               | `ARKODE_CASH_5_2_4`               |
| `CASH_5_3_4`               | `ARKODE_CASH_5_3_4`               |
| `SDIRK_5_3_4`              | `ARKODE_SDIRK_5_3_4`              |
| `KVAERNO_5_3_4`            | `ARKODE_KVAERNO_5_3_4`            |
| `ARK436L2SA_DIRK_6_3_4`    | `ARKODE_ARK436L2SA_DIRK_6_3_4`    |
| `KVAERNO_7_4_5`            | `ARKODE_KVAERNO_7_4_5`            |
| `ARK548L2SA_DIRK_8_4_5`    | `ARKODE_ARK548L2SA_DIRK_8_4_5`    |
| `ARK437L2SA_DIRK_7_3_4`    | `ARKODE_ARK437L2SA_DIRK_7_3_4`    |
| `ARK548L2SAb_DIRK_8_4_5`   | `ARKODE_ARK548L2SAb_DIRK_8_4_5`   |
| `MIN_DIRK_NUM`             | `ARKODE_MIN_DIRK_NUM`             |
| `MAX_DIRK_NUM`             | `ARKODE_MAX_DIRK_NUM`             |
| `MIS_KW3`                  | `ARKODE_MIS_KW3`                  |
| `MRI_GARK_ERK33a`          | `ARKODE_MRI_GARK_ERK33a`          |
| `MRI_GARK_ERK45a`          | `ARKODE_MRI_GARK_ERK45a`          |
| `MRI_GARK_IRK21a`          | `ARKODE_MRI_GARK_IRK21a`          |
| `MRI_GARK_ESDIRK34a`       | `ARKODE_MRI_GARK_ESDIRK34a`       |
| `MRI_GARK_ESDIRK46a`       | `ARKODE_MRI_GARK_ESDIRK46a`       |
| `IMEX_MRI_GARK3a`          | `ARKODE_IMEX_MRI_GARK3a`          |
| `IMEX_MRI_GARK3b`          | `ARKODE_IMEX_MRI_GARK3b`          |
| `IMEX_MRI_GARK4`           | `ARKODE_IMEX_MRI_GARK4`           |
| `MIN_MRI_NUM`              | `ARKODE_MIN_MRI_NUM`              |
| `MAX_MRI_NUM`              | `ARKODE_MAX_MRI_NUM`              |
| `DEFAULT_MRI_TABLE_3`      | `MRISTEP_DEFAULT_TABLE_3`         |
| `DEFAULT_EXPL_MRI_TABLE_3` | `MRISTEP_DEFAULT_EXPL_TABLE_3`    |
| `DEFAULT_EXPL_MRI_TABLE_4` | `MRISTEP_DEFAULT_EXPL_TABLE_4`    |
| `DEFAULT_IMPL_SD_TABLE_2`  | `MRISTEP_DEFAULT_IMPL_SD_TABLE_2` |
| `DEFAULT_IMPL_SD_TABLE_3`  | `MRISTEP_DEFAULT_IMPL_SD_TABLE_3` |
| `DEFAULT_IMPL_SD_TABLE_4`  | `MRISTEP_DEFAULT_IMPL_SD_TABLE_4` |
| `DEFAULT_IMEX_SD_TABLE_3`  | `MRISTEP_DEFAULT_IMEX_SD_TABLE_3` |
| `DEFAULT_IMEX_SD_TABLE_4`  | `MRISTEP_DEFAULT_IMEX_SD_TABLE_4` |
| `HEUN_EULER_2_1_2`         | `ARKODE_HEUN_EULER_2_1_2`         |
| `BOGACKI_SHAMPINE_4_2_3`   | `ARKODE_BOGACKI_SHAMPINE_4_2_3`   |
| `ARK324L2SA_ERK_4_2_3`     | `ARKODE_ARK324L2SA_ERK_4_2_3`     |
| `ZONNEVELD_5_3_4`          | `ARKODE_ZONNEVELD_5_3_4`          |
| `ARK436L2SA_ERK_6_3_4`     | `ARKODE_ARK436L2SA_ERK_6_3_4`     |
| `SAYFY_ABURUB_6_3_4`       | `ARKODE_SAYFY_ABURUB_6_3_4`       |
| `CASH_KARP_6_4_5`          | `ARKODE_CASH_KARP_6_4_5`          |
| `FEHLBERG_6_4_5`           | `ARKODE_FEHLBERG_6_4_5`           |
| `DORMAND_PRINCE_7_4_5`     | `ARKODE_DORMAND_PRINCE_7_4_5`     |
| `ARK548L2SA_ERK_8_4_5`     | `ARKODE_ARK548L2SA_ERK_8_4_5`     |
| `VERNER_8_5_6`             | `ARKODE_VERNER_8_5_6`             |
| `FEHLBERG_13_7_8`          | `ARKODE_FEHLBERG_13_7_8`          |
| `KNOTH_WOLKE_3_3`          | `ARKODE_KNOTH_WOLKE_3_3`          |
| `ARK437L2SA_ERK_7_3_4`     | `ARKODE_ARK437L2SA_ERK_7_3_4`     |
| `ARK548L2SAb_ERK_8_4_5`    | `ARKODE_ARK548L2SAb_ERK_8_4_5`    |
| `MIN_ERK_NUM`              | `ARKODE_MIN_ERK_NUM`              |
| `MAX_ERK_NUM`              | `ARKODE_MAX_ERK_NUM`              |
| `DEFAULT_ERK_2`            | `ARKSTEP_DEFAULT_ERK_2`           |
| `DEFAULT_ERK_3`            | `ARKSTEP_DEFAULT_ERK_3`           |
| `DEFAULT_ERK_4`            | `ARKSTEP_DEFAULT_ERK_4`           |
| `DEFAULT_ERK_5`            | `ARKSTEP_DEFAULT_ERK_5`           |
| `DEFAULT_ERK_6`            | `ARKSTEP_DEFAULT_ERK_6`           |
| `DEFAULT_ERK_8`            | `ARKSTEP_DEFAULT_ERK_8`           |
| `DEFAULT_DIRK_2`           | `ARKSTEP_DEFAULT_DIRK_2`          |
| `DEFAULT_DIRK_3`           | `ARKSTEP_DEFAULT_DIRK_3`          |
| `DEFAULT_DIRK_4`           | `ARKSTEP_DEFAULT_DIRK_4`          |
| `DEFAULT_DIRK_5`           | `ARKSTEP_DEFAULT_DIRK_5`          |
| `DEFAULT_ARK_ETABLE_3`     | `ARKSTEP_DEFAULT_ARK_ETABLE_3`    |
| `DEFAULT_ARK_ETABLE_4`     | `ARKSTEP_DEFAULT_ARK_ETABLE_4`    |
| `DEFAULT_ARK_ETABLE_5`     | `ARKSTEP_DEFAULT_ARK_ETABLE_4`    |
| `DEFAULT_ARK_ITABLE_3`     | `ARKSTEP_DEFAULT_ARK_ITABLE_3`    |
| `DEFAULT_ARK_ITABLE_4`     | `ARKSTEP_DEFAULT_ARK_ITABLE_4`    |
| `DEFAULT_ARK_ITABLE_5`     | `ARKSTEP_DEFAULT_ARK_ITABLE_5`    |
| `DEFAULT_ERK_2`            | `ERKSTEP_DEFAULT_2`               |
| `DEFAULT_ERK_3`            | `ERKSTEP_DEFAULT_3`               |
| `DEFAULT_ERK_4`            | `ERKSTEP_DEFAULT_4`               |
| `DEFAULT_ERK_5`            | `ERKSTEP_DEFAULT_5`               |
| `DEFAULT_ERK_6`            | `ERKSTEP_DEFAULT_6`               |
| `DEFAULT_ERK_8`            | `ERKSTEP_DEFAULT_8`               |

In addition, the following functions are now deprecated (compile-time warnings
will be printed if supported by the compiler):

| Deprecated Name               | New Name                     |
|:------------------------------|:-----------------------------|
| `CVSpilsSetLinearSolver`      | `CVodeSetLinearSolver`       |
| `CVSpilsSetEpsLin`            | `CVodeSetEpsLin`             |
| `CVSpilsSetPreconditioner`    | `CVodeSetPreconditioner`     |
| `CVSpilsSetJacTimes`          | `CVodeSetJacTimes`           |
| `CVSpilsGetWorkSpace`         | `CVodeGetLinWorkSpace`       |
| `CVSpilsGetNumPrecEvals`      | `CVodeGetNumPrecEvals`       |
| `CVSpilsGetNumPrecSolves`     | `CVodeGetNumPrecSolves`      |
| `CVSpilsGetNumLinIters`       | `CVodeGetNumLinIters`        |
| `CVSpilsGetNumConvFails`      | `CVodeGetNumConvFails`       |
| `CVSpilsGetNumJTSetupEvals`   | `CVodeGetNumJTSetupEvals`    |
| `CVSpilsGetNumJtimesEvals`    | `CVodeGetNumJtimesEvals`     |
| `CVSpilsGetNumRhsEvals`       | `CVodeGetNumLinRhsEvals`     |
| `CVSpilsGetLastFlag`          | `CVodeGetLastLinFlag`        |
| `CVSpilsGetReturnFlagName`    | `CVodeGetLinReturnFlagName`  |
| `CVSpilsSetLinearSolverB`     | `CVodeSetLinearSolverB`      |
| `CVSpilsSetEpsLinB`           | `CVodeSetEpsLinB`            |
| `CVSpilsSetPreconditionerB`   | `CVodeSetPreconditionerB`    |
| `CVSpilsSetPreconditionerBS`  | `CVodeSetPreconditionerBS`   |
| `CVSpilsSetJacTimesB`         | `CVodeSetJacTimesB`          |
| `CVSpilsSetJacTimesBS`        | `CVodeSetJacTimesBS`         |
| `CVDlsSetLinearSolver`        | `CVodeSetLinearSolver`       |
| `CVDlsSetJacFn`               | `CVodeSetJacFn`              |
| `CVDlsGetWorkSpace`           | `CVodeGetLinWorkSpace`       |
| `CVDlsGetNumJacEvals`         | `CVodeGetNumJacEvals`        |
| `CVDlsGetNumRhsEvals`         | `CVodeGetNumLinRhsEvals`     |
| `CVDlsGetLastFlag`            | `CVodeGetLastLinFlag`        |
| `CVDlsGetReturnFlagName`      | `CVodeGetLinReturnFlagName`  |
| `CVDlsSetLinearSolverB`       | `CVodeSetLinearSolverB`      |
| `CVDlsSetJacFnB`              | `CVodeSetJacFnB`             |
| `CVDlsSetJacFnBS`             | `CVodeSetJacFnBS`            |
| `CVDlsSetLinearSolver`        | `CVodeSetLinearSolver`       |
| `CVDlsSetJacFn`               | `CVodeSetJacFn`              |
| `CVDlsGetWorkSpace`           | `CVodeGetLinWorkSpace`       |
| `CVDlsGetNumJacEvals`         | `CVodeGetNumJacEvals`        |
| `CVDlsGetNumRhsEvals`         | `CVodeGetNumLinRhsEvals`     |
| `CVDlsGetLastFlag`            | `CVodeGetLastLinFlag`        |
| `CVDlsGetReturnFlagName`      | `CVodeGetLinReturnFlagName`  |
| `KINDlsSetLinearSolver`       | `KINSetLinearSolver`         |
| `KINDlsSetJacFn`              | `KINSetJacFn`                |
| `KINDlsGetWorkSpace`          | `KINGetLinWorkSpace`         |
| `KINDlsGetNumJacEvals`        | `KINGetNumJacEvals`          |
| `KINDlsGetNumFuncEvals`       | `KINGetNumLinFuncEvals`      |
| `KINDlsGetLastFlag`           | `KINGetLastLinFlag`          |
| `KINDlsGetReturnFlagName`     | `KINGetLinReturnFlagName`    |
| `KINSpilsSetLinearSolver`     | `KINSetLinearSolver`         |
| `KINSpilsSetPreconditioner`   | `KINSetPreconditioner`       |
| `KINSpilsSetJacTimesVecFn`    | `KINSetJacTimesVecFn`        |
| `KINSpilsGetWorkSpace`        | `KINGetLinWorkSpace`         |
| `KINSpilsGetNumPrecEvals`     | `KINGetNumPrecEvals`         |
| `KINSpilsGetNumPrecSolves`    | `KINGetNumPrecSolves`        |
| `KINSpilsGetNumLinIters`      | `KINGetNumLinIters`          |
| `KINSpilsGetNumConvFails`     | `KINGetNumLinConvFails`      |
| `KINSpilsGetNumJtimesEvals`   | `KINGetNumJtimesEvals`       |
| `KINSpilsGetNumFuncEvals`     | `KINGetNumLinFuncEvals`      |
| `KINSpilsGetLastFlag`         | `KINGetLastLinFlag`          |
| `KINSpilsGetReturnFlagName`   | `KINGetLinReturnFlagName`    |
| `IDASpilsSetLinearSolver`     | `IDASetLinearSolver`         |
| `IDASpilsSetPreconditioner`   | `IDASetPreconditioner`       |
| `IDASpilsSetJacTimes`         | `IDASetJacTimes`             |
| `IDASpilsSetEpsLin`           | `IDASetEpsLin`               |
| `IDASpilsSetIncrementFactor`  | `IDASetIncrementFactor`      |
| `IDASpilsGetWorkSpace`        | `IDAGetLinWorkSpace`         |
| `IDASpilsGetNumPrecEvals`     | `IDAGetNumPrecEvals`         |
| `IDASpilsGetNumPrecSolves`    | `IDAGetNumPrecSolves`        |
| `IDASpilsGetNumLinIters`      | `IDAGetNumLinIters`          |
| `IDASpilsGetNumConvFails`     | `IDAGetNumLinConvFails`      |
| `IDASpilsGetNumJTSetupEvals`  | `IDAGetNumJTSetupEvals`      |
| `IDASpilsGetNumJtimesEvals`   | `IDAGetNumJtimesEvals`       |
| `IDASpilsGetNumResEvals`      | `IDAGetNumLinResEvals`       |
| `IDASpilsGetLastFlag`         | `IDAGetLastLinFlag`          |
| `IDASpilsGetReturnFlagName`   | `IDAGetLinReturnFlagName`    |
| `IDASpilsSetLinearSolverB`    | `IDASetLinearSolverB`        |
| `IDASpilsSetEpsLinB`          | `IDASetEpsLinB`              |
| `IDASpilsSetIncrementFactorB` | `IDASetIncrementFactorB`     |
| `IDASpilsSetPreconditionerB`  | `IDASetPreconditionerB`      |
| `IDASpilsSetPreconditionerBS` | `IDASetPreconditionerBS`     |
| `IDASpilsSetJacTimesB`        | `IDASetJacTimesB`            |
| `IDASpilsSetJacTimesBS`       | `IDASetJacTimesBS`           |
| `IDADlsSetLinearSolver`       | `IDASetLinearSolver`         |
| `IDADlsSetJacFn`              | `IDASetJacFn`                |
| `IDADlsGetWorkSpace`          | `IDAGetLinWorkSpace`         |
| `IDADlsGetNumJacEvals`        | `IDAGetNumJacEvals`          |
| `IDADlsGetNumResEvals`        | `IDAGetNumLinResEvals`       |
| `IDADlsGetLastFlag`           | `IDAGetLastLinFlag`          |
| `IDADlsGetReturnFlagName`     | `IDAGetLinReturnFlagName`    |
| `IDADlsSetLinearSolverB`      | `IDASetLinearSolverB`        |
| `IDADlsSetJacFnB`             | `IDASetJacFnB`               |
| `IDADlsSetJacFnBS`            | `IDASetJacFnBS`              |
| `DenseGETRF`                  | `SUNDlsMat_DenseGETRF`       |
| `DenseGETRS`                  | `SUNDlsMat_DenseGETRS`       |
| `denseGETRF`                  | `SUNDlsMat_denseGETRF`       |
| `denseGETRS`                  | `SUNDlsMat_denseGETRS`       |
| `DensePOTRF`                  | `SUNDlsMat_DensePOTRF`       |
| `DensePOTRS`                  | `SUNDlsMat_DensePOTRS`       |
| `densePOTRF`                  | `SUNDlsMat_densePOTRF`       |
| `densePOTRS`                  | `SUNDlsMat_densePOTRS`       |
| `DenseGEQRF`                  | `SUNDlsMat_DenseGEQRF`       |
| `DenseORMQR`                  | `SUNDlsMat_DenseORMQR`       |
| `denseGEQRF`                  | `SUNDlsMat_denseGEQRF`       |
| `denseORMQR`                  | `SUNDlsMat_denseORMQR`       |
| `DenseCopy`                   | `SUNDlsMat_DenseCopy`        |
| `denseCopy`                   | `SUNDlsMat_denseCopy`        |
| `DenseScale`                  | `SUNDlsMat_DenseScale`       |
| `denseScale`                  | `SUNDlsMat_denseScale`       |
| `denseAddIdentity`            | `SUNDlsMat_denseAddIdentity` |
| `DenseMatvec`                 | `SUNDlsMat_DenseMatvec`      |
| `denseMatvec`                 | `SUNDlsMat_denseMatvec`      |
| `BandGBTRF`                   | `SUNDlsMat_BandGBTRF`        |
| `bandGBTRF`                   | `SUNDlsMat_bandGBTRF`        |
| `BandGBTRS`                   | `SUNDlsMat_BandGBTRS`        |
| `bandGBTRS`                   | `SUNDlsMat_bandGBTRS`        |
| `BandCopy`                    | `SUNDlsMat_BandCopy`         |
| `bandCopy`                    | `SUNDlsMat_bandCopy`         |
| `BandScale`                   | `SUNDlsMat_BandScale`        |
| `bandScale`                   | `SUNDlsMat_bandScale`        |
| `bandAddIdentity`             | `SUNDlsMat_bandAddIdentity`  |
| `BandMatvec`                  | `SUNDlsMat_BandMatvec`       |
| `bandMatvec`                  | `SUNDlsMat_bandMatvec`       |
| `ModifiedGS`                  | `SUNModifiedGS`              |
| `ClassicalGS`                 | `SUNClassicalGS`             |
| `QRfact`                      | `SUNQRFact`                  |
| `QRsol`                       | `SUNQRsol`                   |
| `DlsMat_NewDenseMat`          | `SUNDlsMat_NewDenseMat`      |
| `DlsMat_NewBandMat`           | `SUNDlsMat_NewBandMat`       |
| `DestroyMat`                  | `SUNDlsMat_DestroyMat`       |
| `NewIntArray`                 | `SUNDlsMat_NewIntArray`      |
| `NewIndexArray`               | `SUNDlsMat_NewIndexArray`    |
| `NewRealArray`                | `SUNDlsMat_NewRealArray`     |
| `DestroyArray`                | `SUNDlsMat_DestroyArray`     |
| `AddIdentity`                 | `SUNDlsMat_AddIdentity`      |
| `SetToZero`                   | `SUNDlsMat_SetToZero`        |
| `PrintMat`                    | `SUNDlsMat_PrintMat`         |
| `newDenseMat`                 | `SUNDlsMat_newDenseMat`      |
| `newBandMat`                  | `SUNDlsMat_newBandMat`       |
| `destroyMat`                  | `SUNDlsMat_destroyMat`       |
| `newIntArray`                 | `SUNDlsMat_newIntArray`      |
| `newIndexArray`               | `SUNDlsMat_newIndexArray`    |
| `newRealArray`                | `SUNDlsMat_newRealArray`     |
| `destroyArray`                | `SUNDlsMat_destroyArray`     |

In addition, the entire `sundials_lapack.h` header file is now deprecated for
removal in SUNDIALS v7.0.0. Note, this header file is not needed to use the
SUNDIALS LAPACK linear solvers.

Deprecated ARKODE nonlinear solver predictors: specification of the ARKStep
"bootstrap" or "minimum correction" predictors (options 4 and 5 from
`ARKStepSetPredictorMethod`), or MRIStep "bootstrap" predictor (option 4 from
`MRIStepSetPredictorMethod`), will output a deprecation warning message.
These options will be removed in a future release.

## Changes to SUNDIALS in release 5.8.0

### New Features

The RAJA vector implementation has been updated to support the SYCL backend in
addition to the CUDA and HIP backend. Users can choose the backend when
configuring SUNDIALS by using the `SUNDIALS_RAJA_BACKENDS` CMake variable. This
module remains experimental and is subject to change from version to version.

A new SUNMatrix and SUNLinearSolver implementation were added to interface
with the Intel oneAPI Math Kernel Library (oneMKL). Both the matrix and the
linear solver support general dense linear systems as well as block diagonal
linear systems. This matrix is experimental and is subject to change from
version to version.

Added a new *optional* function to the SUNLinearSolver API,
`SUNLinSolSetZeroGuess`, to indicate that the next call to `SUNLinSolSolve` will
be made with a zero initial guess. SUNLinearSolver implementations that do not
use the `SUNLinSolNewEmpty` constructor will, at a minimum, need set the
`setzeroguess` function pointer in the linear solver `ops` structure to
`NULL`. The SUNDIALS iterative linear solver implementations have been updated
to leverage this new set function to remove one dot product per solve.

The time integrator packages (ARKODE, CVODE(S), and IDA(S)) all now support a
new "matrix-embedded" SUNLinearSolver type.  This type supports user-supplied
SUNLinearSolver implementations that set up and solve the specified linear
system at each linear solve call.  Any matrix-related data structures are held
internally to the linear solver itself, and are not provided by the SUNDIALS
package.

Added functions to ARKODE and CVODE(S) for supplying an alternative right-hand
side function and to IDA(S) for supplying an alternative residual for use within
nonlinear system function evaluations:

* `ARKStepSetNlsRhsFn`
* `MRIStepSetNlsRhsFn`
* `CVodeSetNlsRhsFn`
* `IDASetNlsResFn`

Support for user-defined inner (fast) integrators has been to the MRIStep module
in ARKODE. See the "MRIStep Custom Inner Steppers" section in the user guide for
more information on providing a user-defined integration method.

Added specialized fused HIP kernels to CVODE which may offer better
performance on smaller problems when using CVODE with the `NVECTOR_HIP`
module. See the optional input function `CVodeSetUseIntegratorFusedKernels`
for more information. As with other SUNDIALS HIP features, this is
feature is experimental and may change from version to version.

New KINSOL options have been added to apply a constant damping factor in the
fixed point and Picard iterations (see `KINSetDamping`), to delay the start of
Anderson acceleration with the fixed point and Picard iterations (see
`KINSetDelayAA`), and to return the newest solution with the fixed point
iteration (see `KINSetReturnNewest`).

The installed `SUNDIALSConfig.cmake` file now supports the `COMPONENTS` option
to `find_package`. The exported targets no longer have IMPORTED_GLOBAL set.

### Bug Fixes

A bug was fixed in `SUNMatCopyOps` where the matrix-vector product setup
function pointer was not copied.

A bug was fixed in the SPBCGS and SPTFQMR solvers for the case where a non-zero
initial guess and a solution scaling vector are provided. This fix only impacts
codes using SPBCGS or SPTFQMR as standalone solvers as all SUNDIALS packages
utilize a zero initial guess.

A bug was fixed in the ARKODE stepper modules where the stop time may be passed
after resetting the integrator.

A bug was fixed in `IDASetJacTimesResFn` in IDAS where the supplied function was
used in the dense finite difference Jacobian computation rather than the finite
difference Jacobian-vector product approximation.

A bug was fixed in the KINSOL Picard iteration where the value of
`KINSetMaxSetupCalls` would be ignored.

## Changes to SUNDIALS in release 5.7.0

A new NVECTOR implementation based on the SYCL abstraction layer has been added
targeting Intel GPUs. At present the only SYCL compiler supported is the DPC++
(Intel oneAPI) compiler. See the SYCL NVECTOR section in the user guide for more
details. This module is considered experimental and is subject to major changes
even in minor releases.

A new SUNMatrix and SUNLinearSolver implementation were added to interface
with the MAGMA linear algebra library. Both the matrix and the linear solver
support general dense linear systems as well as block diagonal linear systems,
and both are targeted at GPUs (AMD or NVIDIA).

## Changes to SUNDIALS in release 5.6.1

Fixed a bug in the SUNDIALS CMake which caused an error if the
`CMAKE_CXX_STANDARD` and `SUNDIALS_RAJA_BACKENDS` options were not provided.

Fixed some compiler warnings when using the IBM XL compilers.

## Changes to SUNDIALS in release 5.6.0

A new `N_Vector` implementation based on the AMD ROCm HIP platform has been
added. This vector can target NVIDIA or AMD GPUs. See the HIP vector section in
the user guide for more details. This vector is considered experimental and is
subject to change from version to version.

The RAJA `N_Vector` implementation has been updated to support the HIP backend
in addition to the CUDA backend. Users can choose the backend when configuring
SUNDIALS by using the `SUNDIALS_RAJA_BACKENDS` CMake variable. This vector
remains experimental and is subject to change from version to version.

A new optional operation, `N_VGetDeviceArrayPointer`, was added to the N_Vector
API. This operation is useful for vectors that utilize dual memory spaces,
e.g. the native SUNDIALS CUDA N_Vector.

The SUNMATRIX_CUSPARSE and SUNLINEARSOLVER_CUSOLVERSP_BATCHQR implementations
no longer require the SUNDIALS CUDA N_Vector. Instead, they require that the
vector utilized provides the `N_VGetDeviceArrayPointer` operation, and that the
pointer returned by `N_VGetDeviceArrayPointer` is a valid CUDA device pointer.

## Changes to SUNDIALS in release 5.5.0

Refactored the SUNDIALS build system. CMake 3.12.0 or newer is now required.
Users will likely see deprecation warnings, but otherwise the changes
should be fully backwards compatible for almost all users. SUNDIALS
now exports CMake targets and installs a `SUNDIALSConfig.cmake` file.

Added support for SuperLU DIST 6.3.0 or newer.

## Changes to SUNDIALS in release 5.4.0

### Major Features

A new class, `SUNMemoryHelper`, was added to support **GPU users** who have
complex memory management needs such as using memory pools. This is paired with
new constructors for the `NVECTOR_CUDA` and `NVECTOR_RAJA` modules that accept a
`SUNMemoryHelper` object. Refer to "The SUNMemoryHelper API", "NVECTOR CUDA" and
"NVECTOR RAJA" sections in the documentation for more information.

Added full support for time-dependent mass matrices in ARKStep, and expanded
existing non-identity mass matrix infrastructure to support use of the
fixed point nonlinear solver.

An interface between ARKStep and the XBraid multigrid reduction in time (MGRIT)
library has been added to enable parallel-in-time integration. See the ARKStep
documentation and examples for more details. This interface required the
addition of three new N_Vector operations to exchange vector data between
computational nodes, see `N_VBufSize`, `N_VBufPack`, and `N_VBufUnpack`. These
N_Vector operations are only used within the XBraid interface and need not be
implemented for any other context.

### New Features

The `NVECTOR_RAJA` module has been updated to mirror the `NVECTOR_CUDA` module.
Notably, the update adds managed memory support to the `NVECTOR_RAJA` module.
Users of the module will need to update any calls to the `N_VMake_Raja` function
because that signature was changed. This module remains experimental and is
subject to change from version to version.

The expected behavior of `SUNNonlinSolGetNumIters` and
`SUNNonlinSolGetNumConvFails` in the SUNNonlinearSolver API have been updated to
specify that they should return the number of nonlinear solver iterations and
convergence failures in the most recent solve respectively rather than the
cumulative number of iterations and failures across all solves respectively. The
API documentation and SUNDIALS provided SUNNonlinearSolver implementations and
have been updated accordingly. As before, the cumulative number of nonlinear
iterations and failures may be retrieved by calling the integrator provided get
functions:

* `ARKStepGetNumNonlinSolvIters`
* `ARKStepGetNumNonlinSolvConvFails`
* `ARKStepGetNonlinSolvStats`
* `MRIStepGetNumNonlinSolvIters`
* `MRIStepGetNumNonlinSolvConvFails`
* `MRIStepGetNonlinSolvStats`
* `CVodeGetNumNonlinSolvIters`
* `CVodeGetNumNonlinSolvConvFails`
* `CVodeGetNonlinSolvStats`
* `IDAGetNumNonlinSolvIters`
* `IDAGetNumNonlinSolvConvFails`
* `IDAGetNonlinSolvStats`

Added the following the following functions that advanced users might find
useful when providing a custom `SUNNonlinSolSysFn`:

* `ARKStepComputeState`
* `ARKStepGetNonlinearSystemData`
* `MRIStepComputeState`
* `MRIStepGetNonlinearSystemData`
* `CVodeComputeState`
* `CVodeGetNonlinearSystemData`
* `IDAGetNonlinearSystemData`

Added new functions to CVODE(S), ARKODE, and IDA(S) to to specify the factor for
converting between integrator tolerances (WRMS norm) and linear solver tolerances
(L2 norm) i.e., `tol_L2 = nrmfac * tol_WRMS`:

* `ARKStepSetLSNormFactor`
* `ARKStepSetMassLSNormFactor`
* `MRIStepSetLSNormFactor`
* `CVodeSetLSNormFactor`
* `IDASetLSNormFactor`

Added new reset functions `ARKStepReset`, `ERKStepReset`, and
`MRIStepReset` to reset the stepper time and state vector to user-provided
values for continuing the integration from that point while retaining the
integration history. These function complement the reinitialization functions
`ARKStepReInit`, `ERKStepReInit`, and `MRIStepReInit` which reinitialize
the stepper so that the problem integration should resume as if started from
scratch.

Updated the MRIStep time-stepping module in ARKODE to support higher-order
MRI-GARK methods [Sandu, SIAM J. Numer. Anal., 57, 2019], including methods that
involve solve-decoupled, diagonally-implicit treatment of the slow time scale.

The function `CVodeSetLSetupFrequency` has been added to CVODE(S) to set
the frequency of calls to the linear solver setup function.

The Trilinos Tpetra `N_Vector` interface has been updated to work with Trilinos
12.18+. This update changes the local ordinal type to always be an `int`.

Added support for CUDA 11.

### Bug Fixes

A minor inconsistency in CVODE(S) and a bug ARKODE when checking the Jacobian
evaluation frequency has been fixed. As a result codes using using a
non-default Jacobian update frequency through a call to
`CVodeSetMaxStepsBetweenJac` or `ARKStepSetMaxStepsBetweenJac` will need to
increase the provided value by 1 to achieve the same behavior as before.

In IDAS and CVODES, the functions for forward integration with checkpointing
(`IDASolveF`, `CVodeF`) are now subject to a restriction on the number of time
steps allowed to reach the output time. This is the same restriction applied to
the `IDASolve` and `CVode` functions. The default maximum number of steps is
500, but this may be changed using the `<IDA|CVode>SetMaxNumSteps` function.
This change fixes a bug that could cause an infinite loop in the `IDASolveF`
and `CVodeF` and functions. **This change may cause a runtime error in existing user code**.

Fixed bug in using ERK method integration with static mass matrices.

### Deprecation Notice

For greater clarity the following functions have been deprecated:

* `CVodeSetMaxStepsBetweenJac`
* `ARKStepSetMaxStepsBetweenJac`
* `ARKStepSetMaxStepsBetweenLSet`

The following functions should be used instead:

* `CVodeSetJacEvalFrequency`
* `ARKStepSetJacEvalFrequency`
* `ARKStepSetLSetupFrequency`

## Changes to SUNDIALS in release 5.3.0

### Major Feature

Added support to CVODE for integrating IVPs with constraints using BDF methods
and projecting the solution onto the constraint manifold with a user defined
projection function. This implementation is accompanied by additions to user
documentation and CVODE examples. See the `CVodeSetProjFn` function
documentation for more information.

### New Features

Added the ability to control the CUDA kernel launch parameters for the CUDA
vector and spare matrix implementations. These implementations remain
experimental and are subject to change from version to version. In addition, the
CUDA vector kernels were rewritten to be more flexible. Most users should see
equivalent performance or some improvement, but a select few may observe minor
performance degradation with the default settings. Users are encouraged to
contact the SUNDIALS team about any performance changes that they notice.

Added new capabilities for monitoring the solve phase in the Newton and
fixed-point `SUNNonlinearSolver`, and the SUNDIALS iterative linear
solvers. SUNDIALS must be built with the CMake option
`SUNDIALS_BUILD_WITH_MONITORING` to use these capabilities.

Added specialized fused CUDA kernels to CVODE which may offer better performance
on smaller problems when using CVODE with the CUDA vector. See the optional
input function `CVodeSetUseIntegratorFusedKernels` for more
information. As with other SUNDIALS CUDA features, this is feature is
experimental and may change from version to version.

Added a new function, `CVodeSetMonitorFn`, that takes a user-function
to be called by CVODE after every `nst` successfully completed time-steps.
This is intended to provide a way of monitoring the CVODE statistics
throughout the simulation.

Added a new function `CVodeGetLinSolveStats` to get the CVODE linear solver
statistics as a group.

Added the following optional functions to provide an alternative ODE right-hand
side function (ARKODE and CVODE(S)), DAE residual function (IDA(S)), or nonlinear
system function (KINSOL) for use when computing Jacobian-vector products with
the internal difference quotient approximation:

* `ARKStepSetJacTimesRhsFn`
* `CVodeSetJacTimesRhsFn`
* `CVodeSetJacTimesRhsFnB`
* `IDASetJacTimesResFn`
* `IDASetJacTimesResFnB`
* `KINSetJacTimesVecSysFn`

### Bug Fixes

Fixed a bug in the iterative linear solvers where an error is not returned if
the `Atimes` function is `NULL` or, if preconditioning is enabled, the
`PSolve` function is `NULL`.

Fixed a bug in ARKODE where the prototypes for `ERKStepSetMinReduction` and
`ARKStepSetMinReduction` were not included in `arkode_erkstep.h` and
`arkode_arkstep.h` respectively.

Fixed a bug in ARKODE where inequality constraint checking would need to be
disabled and then re-enabled to update the inequality constraint values after
resizing a problem. Resizing a problem will now disable constraints and a call
to `ARKStepSetConstraints` or `ERKStepSetConstraints` is required to re-enable
constraint checking for the new problem size.

## Changes to SUNDIALS in release 5.2.0

### New Features

The following functions were added to each of the time integration packages to
enable or disable the scaling applied to linear system solutions with
matrix-based linear solvers to account for lagged matrix information:

* `ARKStepSetLinearSolutionScaling`
* `CVodeSetLinearSolutionScaling`
* `CVodeSetLinearSolutionScalingB`
* `IDASetLinearSolutionScaling`
* `IDASetLinearSolutionScalingB`

When using a matrix-based linear solver with ARKODE, IDA(S), or BDF methods in
CVODE(S) scaling is enabled by default.

Added a new `SUNMatrix` implementation that interfaces to the sparse matrix
implementation from the NVIDIA cuSPARSE library. In addition, the CUDA Sparse
linear solver has been updated to use the new matrix, as such, users of this
matrix will need to update their code. This implementations are still considered
to be experimental, thus they are subject to breaking changes even in minor
releases.

Added a new "stiff" interpolation module to ARKODE, based on Lagrange polynomial
interpolation, that is accessible to each of the ARKStep, ERKStep and MRIStep
time-stepping modules. This module is designed to provide increased
interpolation accuracy when integrating stiff problems, as opposed to the ARKODE
standard Hermite interpolation module that can suffer when the IVP right-hand
side has large Lipschitz constant. While the Hermite module remains the default,
the new Lagrange module may be enabled using one of the routines
`ARKStepSetInterpolantType`, `ERKStepSetInterpolantType`, or
`MRIStepSetInterpolantType`. The serial example problem `ark_brusselator.c` has
been converted to use this Lagrange interpolation module. Created accompanying
routines `ARKStepSetInterpolantDegree`, `ARKStepSetInterpolantDegree` and
`ARKStepSetInterpolantDegree` to provide user control over these interpolating
polynomials.

Added two new functions, `ARKStepSetMinReduction` and `ERKStepSetMinReduction`
to change the minimum allowed step size reduction factor after an error test
failure.

### Bug Fixes

Fixed a build system bug related to the Fortran 2003 interfaces when using the
IBM XL compiler. When building the Fortran 2003 interfaces with an XL compiler
it is recommended to set `CMAKE_Fortran_COMPILER` to `f2003`, `xlf2003`, or
`xlf2003_r`.

Fixed a bug in how ARKODE interfaces with a user-supplied, iterative, unscaled
linear solver. In this case, ARKODE adjusts the linear solver tolerance in an
attempt to account for the lack of support for left/right scaling matrices.
Previously, ARKODE computed this scaling factor using the error weight vector,
`ewt`; this fix changes that to the residual weight vector, `rwt`, that can
differ from `ewt` when solving problems with non-identity mass matrix.

Fixed a linkage bug affecting Windows users that stemmed from
dllimport/dllexport attribute missing on some SUNDIALS API functions.

Fixed a memory leak in CVODES and IDAS from not deallocating the `atolSmin0` and
`atolQSmin0` arrays.

Fixed a bug where a non-default value for the maximum allowed growth factor
after the first step would be ignored.

### Deprecation Notice

The routines `ARKStepSetDenseOrder`, `ARKStepSetDenseOrder` and
`ARKStepSetDenseOrder` have been deprecated and will be removed in a
future release. The new functions `ARKStepSetInterpolantDegree`,
`ARKStepSetInterpolantDegree`, and `ARKStepSetInterpolantDegree`
should be used instead.

## Changes to SUNDIALS in release 5.1.0

### New Features

Added support for a user-supplied function to update the prediction for each
implicit stage solution in ARKStep. If supplied, this routine will be called
*after* any existing ARKStep predictor algorithm completes, so that the
predictor may be modified by the user as desired.  The new user-supplied routine
has type `ARKStepStagePredictFn`, and may be set by calling
`ARKStepSetStagePredictFn`.

The MRIStep module has been updated to support attaching different user data
pointers to the inner and outer integrators. If applicable, user codes will
need to add a call to `ARKStepSetUserData` to attach their user data
pointer to the inner integrator memory as `MRIStepSetUserData` will
not set the pointer for both the inner and outer integrators. The MRIStep
examples have been updated to reflect this change.

Added support for damping when using Anderson acceleration in KINSOL. See the
mathematical considerations section of the user guide and the description of the
`KINSetDampingAA` function for more details.

Added support for constant damping to the `SUNNonlinearSolver_FixedPoint` module
when using Anderson acceleration. See the `SUNNonlinearSolver_FixedPoint`
section in the user guides and the description of the
`SUNNonlinSolSetDamping_FixedPoint` function for more details.

Added two utility functions, `SUNDIALSFileOpen` and `SUNDIALSFileClose` for
creating/destroying file pointers. These are useful when using the Fortran 2003
interfaces.

Added a new build system option, `CUDA_ARCH`, to specify the CUDA architecture
to target.

### Bug Fixes

Fixed a build system bug related to finding LAPACK/BLAS.

Fixed a build system bug related to checking if the KLU library works.

Fixed a build system bug related to finding PETSc when using the CMake
variables `PETSC_INCLUDES` and `PETSC_LIBRARIES` instead of `PETSC_DIR`.

Fixed a bug in the Fortran 2003 interfaces to the ARKODE Butcher table routines
and structure. This includes changing the `ARKodeButcherTable` type to be a
`type(c_ptr)` in Fortran.

## Changes to SUNDIALS in release 5.0.0

### Build System

Increased the minimum required CMake version to 3.5 for most SUNDIALS
configurations, and 3.10 when CUDA or OpenMP with device offloading are enabled.

The CMake option `BLAS_ENABLE` and the variable `BLAS_LIBRARIES` have been
removed to simplify builds as SUNDIALS packages do not use BLAS directly. For
third party libraries that require linking to BLAS, the path to the BLAS
library should be included in the `_LIBRARIES` variable for the third party
library e.g., `SUPERLUDIST_LIBRARIES` when enabling SuperLU_DIST.

### NVector

Two new functions were added to aid in creating custom `N_Vector`
objects. The constructor `N_VNewEmpty` allocates an "empty" generic
`N_Vector` with the object's content pointer and the function pointers
in the operations structure initialized to `NULL`. When used in the
constructor for custom objects this function will ease the introduction of any
new optional operations to the `N_Vector` API by ensuring only required
operations need to be set. Additionally, the function `N_VCopyOps` has
been added to copy the operation function pointers between vector objects. When
used in clone routines for custom vector objects these functions also will ease
the introduction of any new optional operations to the `N_Vector` API by
ensuring all operations are copied when cloning objects.

Added new `N_Vector` implementations, `ManyVector` and `MPIManyVector`, to
support flexible partitioning of solution data among different processing
elements (e.g., CPU + GPU) or for multi-physics problems that couple distinct
MPI-based simulations together (see the the `ManyVector` and `MPIManyVector`
section in the user guide for more details). This implementation is accompanied
by additions to user documentation and SUNDIALS examples.

Additionally, an `MPIPlusX` vector implementation has been created to support
the MPI+X paradigm where X is a type of on-node parallelism (e.g., OpenMP, CUDA,
etc.). The implementation is accompanied by additions to user documentation and
SUNDIALS examples.

One new required vector operation and ten new optional vector operations have
been added to the `N_Vector` API. The new required operation, `N_VGetLength`,
returns the global vector length. The optional operations have been added to
support the new MPIManyVector implementation. The operation `N_VGetCommunicator`
must be implemented by subvectors that are combined to create an MPIManyVector,
but is not used outside of this context. The remaining nine operations are
optional local reduction operations intended to eliminate unnecessary latency
when performing vector reduction operations (norms, etc.) on distributed memory
systems. The optional local reduction vector operations are `N_VDotProdLocal`,
`N_VMaxNormLocal`, `N_VMinLocal`, `N_VL1NormLocal`, `N_VWSqrSumLocal`,
`N_VWSqrSumMaskLocal`, `N_VInvTestLocal`, `N_VConstrMaskLocal`, and
`N_VMinQuotientLocal`. If an `N_Vector` implementation defines any of the local
operations as `NULL`, then the MPIManyVector will call standard `N_Vector`
operations to complete the computation.

The `*_MPICuda` and `*_MPIRaja` functions have been removed from the CUDA
and RAJA vector implementations respectively. Accordingly, the
`nvector_mpicuda.h`, `nvector_mpiraja.h`, `libsundials_nvecmpicuda.lib`,
and `libsundials_nvecmpicudaraja.lib` files have been removed. Users should
use the MPI+X vector in conjunction with the CUDA and RAJA vectors to replace
the functionality. The necessary changes are minimal and should require few code
modifications. See the example programs in `examples/ida/mpicuda` and
`examples/ida/mpiraja` for examples of how to use the MPI+X vector with the
CUDA and RAJA vectors, respectively.

Made performance improvements to the CUDA vector. Users who utilize a
non-default stream should no longer see default stream synchronizations after
memory transfers.

Added a new constructor to the CUDA vector that allows a user to provide custom
allocate and free functions for the vector data array and internal reduction
buffer.

Added three new `N_Vector` utility functions, `N_VGetVecAtIndexVectorArray`,
`N_VSetVecAtIndexVectorArray`, and `N_VNewVectorArray`, for working with
`N_Vector` arrays when using the Fortran 2003 interfaces.

### SUNMatrix

Two new functions were added to aid in creating custom SUNMatrix objects. The
constructor `SUNMatNewEmpty` allocates an "empty" generic SUNMatrix with the
object's content pointer and the function pointers in the operations structure
initialized to `NULL`. When used in the constructor for custom objects this
function will ease the introduction of any new optional operations to the
SUNMatrix API by ensuring only required operations need to be set. Additionally,
the function `SUNMatCopyOps(A, B)` has been added to copy the operation function
pointers between matrix objects. When used in clone routines for custom matrix
objects these functions also will ease the introduction of any new optional
operations to the SUNMatrix API by ensuring all operations are copied when
cloning objects.

A new operation, `SUNMatMatvecSetup`, was added to the `SUNMatrix` API to
perform any setup necessary for computing a matrix-vector product. This
operation is useful for `SUNMatrix` implementations which need to prepare the
matrix itself, or communication structures before performing the matrix-vector
product. Users who have implemented a custom `SUNMatrix` will need to at least
update their code to set the corresponding `ops` structure member,
`matvecsetup`, to `NULL`.

The generic SUNMatrix API now defines error codes to be returned by SUNMatrix
operations. Operations which return an integer flag indiciating success/failure
may return different values than previously.

A new SUNMatrix (and SUNLinearSolver) implementation was added to facilitate
the use of the SuperLU_DIST library with SUNDIALS.

### SUNLinearSolver

A new function was added to aid in creating custom `SUNLinearSolver`
objects. The constructor `SUNLinSolNewEmpty` allocates an "empty" generic
`SUNLinearSolver` with the object's content pointer and the function pointers in
the operations structure initialized to `NULL`. When used in the constructor for
custom objects this function will ease the introduction of any new optional
operations to the `SUNLinearSolver` API by ensuring only required operations
need to be set.

The return type of the `SUNLinSolLastFlag` in the `SUNLinearSolver` has changed
from `long int` to `sunindextype` to be consistent with the type used to store
row indices in dense and banded linear solver modules.

Added a new optional operation to the SUNLINEARSOLVER API, `SUNLinSolGetID`,
that returns a `SUNLinearSolver_ID` for identifying the linear solver module.

The SUNLinearSolver API has been updated to make the initialize and setup
functions optional.

A new SUNLinearSolver (and SUNMatrix) implementation was added to facilitate
the use of the SuperLU_DIST library with SUNDIALS.

Added a new SUNLinearSolver implementation,
`SUNLinearSolver_cuSolverSp_batchQR`, which leverages the NVIDIA cuSOLVER sparse
batched QR method for efficiently solving block diagonal linear systems on
NVIDIA GPUs.

Added three new accessor functions to the SUNLinSol_KLU module,
`SUNLinSol_KLUGetSymbolic`, `SUNLinSol_KLUGetNumeric`, and
`SUNLinSol_KLUGetCommon`, to provide user access to the underlying
KLU solver structures.

### SUNNonlinearSolver

A new function was added to aid in creating custom `SUNNonlinearSolver`
objects. The constructor `SUNNonlinSolNewEmpty` allocates an "empty" generic
`SUNNonlinearSolver` with the object's content pointer and the function pointers
in the operations structure initialized to `NULL`. When used in the constructor
for custom objects this function will ease the introduction of any new optional
operations to the `SUNNonlinearSolver` API by ensuring only required operations
need to be set.

To facilitate the use of user supplied nonlinear solver convergence test
functions the `SUNNonlinSolSetConvTestFn` function in the SUNNonlinearSolver API
has been updated to take a `void*` data pointer as input. The supplied data
pointer will be passed to the nonlinear solver convergence test function on each
call.

The inputs values passed to the first two inputs of the `SUNNonlinSolSolve`
function in the `SUNNonlinearSolver` have been changed to be the predicted state
and the initial guess for the correction to that state. Additionally, the
definitions of `SUNNonlinSolLSetupFn` and `SUNNonlinSolLSolveFn` in the
SUNNonlinearSolver API have been updated to remove unused input parameters.  For
more information on the nonlinear system formulation and the API functions see
the `SUNNonlinearSolver` chapter in the user guides.

Added a new `SUNNonlinearSolver` implementation for interfaces to the PETSc SNES
nonlinear solver.

### New Features

A new linear solver interface functions, `ARKLsLinSysFn` and `CVLsLinSysFn`, as
added as an alternative method for evaluating the linear systems `M - \gamma J`
or `I - \gamma J`.

Added the following functions to get the current state and gamma value to
ARKStep, CVODE and CVODES that may be useful to users who choose to provide
their own nonlinear solver implementation:

* `ARKStepGetCurrentState`
* `ARKStepGetCurrentGamma`
* `CVodeGetCurrentGamma`
* `CVodeGetCurrentState`
* `CVodeGetCurrentGamma`
* `CVodeGetCurrentStateSens`
* `CVodeGetCurrentSensSolveIndex`
* `IDAGetCurrentCj`
* `IDAGetCurrentY`
* `IDAGetCurrentYp`
* `IDAComputeY`
* `IDAComputeYp`

Removed extraneous calls to `N_VMin` for simulations where the scalar
valued absolute tolerance, or all entries of the vector-valued absolute
tolerance array, are strictly positive. In this scenario ARKODE, CVODE(S), and
IDA(S) steppers will remove at least one global reduction per time step.

The ARKODE, CVODE(S), IDA(S), and KINSOL linear solver interfaces have been
updated to only zero the Jacobian matrix before calling a user-supplied Jacobian
evaluation function when the attached linear solver has type
`SUNLINEARSOLVER_DIRECT`.

Added new Fortran 2003 interfaces to all of the SUNDIALS packages (ARKODE,
CVODE(S), IDA(S), and KINSOL as well as most of the `N_Vector`, `SUNMatrix`,
`SUNLinearSolver`, and `SUNNonlinearSolver` implementations. See "Fortran"
section for more details. These new interfaces were generated with SWIG-Fortran
and provide a user an idiomatic Fortran 2003 interface to most of the SUNDIALS C
API.

The MRIStep module has been updated to support explicit, implicit, or IMEX
methods as the fast integrator using the ARKStep module. As a result some
function signatures have been changed including MRIStepCreate which now
takes an ARKStep memory structure for the fast integration as an input.

The reinitialization functions `ERKStepReInit`, `ARKStepReInit`, and
`MRIStepReInit` have been updated to retain the minimum and maxiumum step
size values from before reinitialization rather than resetting them to the
default values.

Added two new embedded ARK methods of orders 4 and 5 to ARKODE (from
Kennedy & Carpenter, Appl. Numer. Math., 136:183--205, 2019).

Support for optional inequality constraints on individual components of the
solution vector has been added the ARKODE ERKStep and ARKStep modules. See
the descriptions of `ERKStepSetConstraints` and `ARKStepSetConstraints` for
more details. Note that enabling constraint handling requires the `N_Vector`
operations `N_VMinQuotient`, `N_VConstrMask`, and `N_VCompare` that were not
previously required by ARKODE.

Add two new 'Set' functions to MRIStep, `MRIStepSetPreInnerFn` and
`MRIStepSetPostInnerFn`, for performing communication or memory
transfers needed before or after the inner integration.

### Bug Fixes

Fixed a bug in the build system that prevented the PThreads NVECTOR module from
being built.

Fixed a memory leak in the PETSc `N_Vector` clone function.

Fixed a memeory leak in the ARKODE, CVODE, and IDA F77 interfaces when not using
the default nonlinear solver.

Fixed a bug in the ARKStep time-stepping module in ARKODE that would result in
an infinite loop if the nonlinear solver failed to converge more than the
maximum allowed times during a single step.

Fixed a bug in ARKODE that would result in a "too much accuracy requested" error
when using fixed time step sizes with explicit methods in some cases.

Fixed a bug in ARKStep where the mass matrix linear solver setup function was
not called in the Matrix-free case.

Fixed a minor bug in ARKStep where an incorrect flag is reported when an
error occurs in the mass matrix setup or Jacobian-vector product setup
functions.

Fixed a bug in the CVODE and CVODES constraint handling where the step size
could be set below the minimum step size.

Fixed a bug in the CVODE and CVODES nonlinear solver interfaces where the norm
of the accumulated correction was not updated when using a non-default
convergence test function.

Fixed a bug in the CVODES `cvRescale` function where the loops to compute the
array of scalars for the fused vector scale operation stopped one iteration
early.

Fixed a bug in CVODES and IDAS where `CVodeF` and `IDASolveF` would return the
wrong flag under certain  circumstances.

Fixed a bug in CVODES and IDAS where `CVodeF` and `IDASolveF` would not return a
root in `NORMAL_STEP` mode if the root occurred after the desired output time.

Fixed a bug in the IDA and IDAS linear solver interfaces where an incorrect
Jacobian-vector product increment was used with iterative solvers other than
SPGMR and SPFGMR.

Fixed a bug the IDAS `IDAQuadReInitB` function where an incorrect memory
structure was passed to `IDAQuadReInit`.

Fixed a bug in the KINSOL linear solver interface where the auxiliary scalar
`sJpnorm` was not computed when necessary with the Picard iteration and the
auxiliary scalar `sFdotJp` was unnecessarily computed in some cases.

## Changes to SUNDIALS in release 4.1.0

### Removed Implementation Headers

The implementation header files (`*_impl.h`) are no longer installed. This
means users who are directly accessing or manipulating package memory structures
will need to update their code to use the package's public API.

### New Features

An additional `N_Vector` implementation was added for interfacing with
the Tpetra vector from Trilinos library to facilitate interoperability between
SUNDIALS and Trilinos. This implementation is accompanied by additions to user
documentation and SUNDIALS examples.

### Bug Fixes

The `EXAMPLES_ENABLE_RAJA` CMake option has been removed. The option
`EXAMPLES_ENABLE_CUDA` enables all examples that use CUDA including the RAJA
examples with a CUDA back end (if RAJA is enabled).

Python is no longer required to run `make test` and `make test_install`.

A bug was fixed where a nonlinear solver object could be freed twice in some use
cases.

Fixed a bug in `ARKodeButcherTable_Write` when printing a Butcher table without
an embedding.

## Changes to SUNDIALS in release 4.0.2

Added information on how to contribute to SUNDIALS and a contributing agreement.

Moved the definitions of backwards compatibility functions for the prior direct
linear solver (DLS) and scaled preconditioned iterarive linear solvers (SPILS)
to a source file. The symbols are now included in the appropriate package
library, e.g. `libsundials_cvode.lib`.

## Changes to SUNDIALS in release 4.0.1

A bug in ARKODE where single precision builds would fail to compile has been
fixed.

## Changes to SUNDIALS in release 4.0.0

The direct and iterative linear solver interfaces in all SUNDIALS packages have
been merged into a single unified linear solver interface to support any valid
`SUNLinearSolver`. This includes the `DIRECT` and `ITERATIVE` types
as well as the new `MATRIX_ITERATIVE` type. Details regarding how SUNDIALS
packages utilize linear solvers of each type as well as a discussion regarding
the intended use cases for user-supplied linear solver implementations are
included the user guide. All example programs have been updated to use
the new unified linear solver interfaces.

The unified linear solver interface is very similar to the previous DLS (direct
linear solver) and SPILS (scaled preconditioned iterative linear solver)
interface in each package. To minimize challenges in user migration to the
unified linear solver interfaces, the previous DLS and SPILS functions may still
be used however, these are now deprecated and will be removed in a future
release. Additionally, that Fortran users will need to enlarge their array of
optional integer outputs, and update the indices that they query for certain
linear solver related statistics.

The names of all SUNDIALS-provided `SUNLinearSolver` constructors have have been
updated to follow the naming convention `SUNLinSol_*` where `*` is the name
of the linear solver. The new constructor names are:

* `SUNLinSol_Band`
* `SUNLinSol_Dense`
* `SUNLinSol_KLU`
* `SUNLinSol_LapackBand`
* `SUNLinSol_LapackDense`
* `SUNLinSol_PCG`
* `SUNLinSol_SPBCGS`
* `SUNLinSol_SPFGMR`
* `SUNLinSol_SPGMR`
* `SUNLinSol_SPTFQMR`
* `SUNLinSol_SuperLUMT`

Linear solver-specific "set" routine names have been similarly standardized. To
minimize challenges in user migration to the new names, the previous function
names may still be used however, these are now deprecated and will be removed in
a future release. All example programs and the standalone linear solver examples
have been updated to use the new naming convention.

The `SUNLinSol_Band` constructor has been simplified to remove the
storage upper bandwidth argument.

SUNDIALS integrators (ARKODE, CVODE(S), and IDA(S)) have been updated to utilize
generic nonlinear solvers defined by the `SUNNonlinearSolver` API. This enables
the addition of new nonlinear solver options and allows for external or
user-supplied nonlinear solvers. The nonlinear solver API and SUNDIALS provided
implementations are described in the user guide and follow the same object
oriented design used by the `N_Vector`, `SUNMatrix`, and `SUNLinearSolver`
classes. Currently two nonlinear solver implementations are provided, Newton and
fixed-point. These replicate the previous integrator-specific implementations of
Newton's method and a fixed-point iteration (previously referred to as a
functional iteration), respectively. Note the new fixed-point implementation can
optionally utilize Anderson's method to accelerate convergence. Example programs
using each of these nonlinear solvers in a standalone manner have been added and
all example programs have been updated accordingly.

The SUNDIALS integrators (ARKODE, CVODE(S), and IDA(S)) all now use the Newton
`SUNNonlinearSolver` by default. Users that wish to use the fixed-point
`SUNNonlinearSolver` will need to create the corresponding nonlinear solver
object and attach it to the integrator with the appropriate set function:

* `ARKStepSetNonlinearSolver`
* `CVodeSetNonlinearSolver`
* `IDASetNonlinearSolver`

Functions for setting the nonlinear solver options or getting nonlinear solver
statistics remain unchanged and internally call generic `SUNNonlinearSolver`
functions as needed.

With the introduction of the `SUNNonlinearSolver` class, the input parameter
`iter` to `CVodeCreate` has been removed along with the function
`CVodeSetIterType` and the constants `CV_NEWTON` and `CV_FUNCTIONAL`. While
SUNDIALS includes a fixed-point nonlinear solver, it is not currently supported
in IDA.

Three fused vector operations and seven vector array operations have been added
to the `N_Vector` API. These *optional* operations are disabled by default and
may be activated by calling vector specific routines after creating a vector
(see the `N_Vector` chapter for more details). The new operations are intended
to increase data reuse in vector operations, reduce parallel communication on
distributed memory systems, and lower the number of kernel launches on systems
with accelerators. The fused operations are:

* `N_VLinearCombination`
* `N_VScaleAddMulti`
* `N_VDotProdMulti`

and the vector array operations are:

* `N_VLinearCombinationVectorArray`
* `N_VScaleVectorArray`
* `N_VConstVectorArray`
* `N_VWrmsNormVectorArray`
* `N_VWrmsNormMaskVectorArray`
* `N_VScaleAddMultiVectorArray`
* `N_VLinearCombinationVectorArray`

If an `N_Vector` implementation defines the implementation any of these
operations as `NULL`, then standard vector operations will automatically be
called as necessary to complete the computation.

A new `N_Vector` implementation, `OpenMPDEV`, leveraging OpenMP device
offloading has been added.

Multiple updates to the CUDA vector were made:

* Changed the `N_VMake_Cuda` function to take a host data pointer and a device
  data pointer instead of an `N_VectorContent_Cuda` object.

* Changed `N_VGetLength_Cuda` to return the global vector length instead of
  the local vector length.

* Added `N_VGetLocalLength_Cuda` to return the local vector length.

* Added `N_VGetMPIComm_Cuda` to return the MPI communicator used.

* Removed the accessor functions in the `suncudavec` namespace.

* Added the ability to set the `cudaStream_t` used for execution of the CUDA
  vector kernels. See the function `N_VSetCudaStreams_Cuda`.

* Added `N_VNewManaged_Cuda`, `N_VMakeManaged_Cuda`, and
  `N_VIsManagedMemory_Cuda` functions to accommodate using managed memory with
  the CUDA vector.

Multiple updates to the RAJA vector were made:

* Changed `N_VGetLength_Raja` to return the global vector length instead of
  the local vector length.

* Added `N_VGetLocalLength_Raja` to return the local vector length.

* Added `N_VGetMPIComm_Raja` to return the MPI communicator used.

* Removed the accessor functions in the `sunrajavec` namespace.

Two changes were made in the ARKODE and CVODE(S) initial step size algorithm:

* Fixed an efficiency bug where an extra call to the RHS function was made.

* Changed the behavior of the algorithm if the max-iterations case is hit.
  Before the algorithm would exit with the step size calculated on the
  penultimate iteration. Now it will exit with the step size calculated
  on the final iteration.

Fortran 2003 interfaces to CVODE, the fixed-point and Newton nonlinear solvers,
the dense, band, KLU, PCG, SPBCGS, SPFGMR, SPGMR, and SPTFQMR linear solvers,
and the serial, PThreads, and OpenMP vectors have been added.

The ARKODE library has been entirely rewritten to support a modular approach to
one-step methods, which should allow rapid research and development of novel
integration methods without affecting existing solver functionality. To support
this, the existing ARK-based methods have been encapsulated inside the new
`ARKStep` time-stepping module. Two new time-stepping modules have been added:

* The `ERKStep` module provides an optimized implementation for explicit
  Runge--Kutta methods with reduced storage and number of calls to the ODE
  right-hand side function.

* The `MRIStep` module implements two-rate explicit-explicit multirate
  infinitesimal step methods utilizing different step sizes for slow and fast
  processes in an additive splitting.

This restructure has resulted in numerous small changes to the user interface,
particularly the suite of "Set" routines for user-provided solver parameters and
"Get" routines to access solver statistics, that are now prefixed with the name
of time-stepping module (e.g., `ARKStep` or `ERKStep`) instead of
`ARKODE`. Aside from affecting the names of these routines, user-level changes
have been kept to a minimum. However, we recommend that users consult both this
documentation and the ARKODE example programs for further details on the updated
infrastructure.

As part of the ARKODE restructuring an `ARKodeButcherTable` structure
has been added for storing Butcher tables. Functions for creating new Butcher
tables and checking their analytic order are provided along with other utility
routines. For more details see the Butcher Table section in the user guide.

ARKODE's dense output infrastructure has been improved to support higher-degree
Hermite polynomial interpolants (up to degree 5) over the last successful time
step.

## Changes to SUNDIALS in release 3.2.1

Fixed a bug in the CUDA vector where the `N_VInvTest` operation could write
beyond the allocated vector data.

Fixed the library installation path for multiarch systems. This fix changes the
default library installation path from `CMAKE_INSTALL_PREFIX/lib` to
`CMAKE_INSTALL_PREFIX/CMAKE_INSTALL_LIBDIR`. The default value library directory
name is automatically set to `lib`, `lib64`, or `lib/<multiarch-tuple>`
depending on the system, but maybe be overridden by setting
`CMAKE_INSTALL_LIBDIR`.

## Changes to SUNDIALS in release 3.2.0

### Library Name Change

Changed the name of the RAJA nvector library to `libsundials_nveccudaraja.lib`
from `libsundials_nvecraja.lib` to better reflect that we only support CUDA as a
backend for RAJA currently.

### New Features

Added hybrid MPI+CUDA and MPI+RAJA vectors to allow use of more than one MPI
rank when using a GPU system. The vectors assume one GPU device per MPI rank.

Support for optional inequality constraints on individual components of the
solution vector has been added to CVODE and CVODES. For more details see the
Mathematical Considerations and Optional Input sections of the user guide. Use
of `CVodeSetConstraints` requires the `N_Vector` operations `N_VMinQuotient`,
`N_VConstrMask`, and `N_VCompare` that were not previously required by CVODE and
CVODES.

### CMake Updates

CMake 3.1.3 is now the minimum required CMake version.

Deprecated the behavior of the `SUNDIALS_INDEX_TYPE` CMake option and added the
`SUNDIALS_INDEX_SIZE` CMake option to select the `sunindextype` integer size.

The native CMake FindMPI module is now used to locate an MPI installation.

If MPI is enabled and MPI compiler wrappers are not set, the build system will
check if `CMAKE_<language>_COMPILER` can compile MPI programs before trying to
locate and use an MPI installation.

The previous options for setting MPI compiler wrappers and the executable for
running MPI programs have been have been deprecated. The new options that align
with those used in native CMake FindMPI module are `MPI_C_COMPILER`,
`MPI_CXX_COMPILER`, `MPI_Fortran_COMPILER`, and `MPIEXEC_EXECUTABLE`.

When a Fortran name-mangling scheme is needed (e.g., `ENABLE_LAPACK` is `ON`)
the build system will infer the scheme from the Fortran compiler. If a Fortran
compiler is not available or the inferred or default scheme needs to be
overridden, the advanced options `SUNDIALS_F77_FUNC_CASE` and
`SUNDIALS_F77_FUNC_UNDERSCORES` can be used to manually set the name-mangling
scheme and bypass trying to infer the scheme.

Parts of the main `CMakeLists.txt` file were moved to new files in the `src` and
`example` directories to make the CMake configuration file structure more
modular.

### Bug Fixes

Fixed a problem with setting `sunindextype` which would occur with some
compilers (e.g. `armclang`) that do not define `__STDC_VERSION__`.

Fixed a thread-safety issue in CVODES and IDAS when using adjoint sensitivity
analysis.

Fixed a bug in IDAS where the saved residual value used in the nonlinear solve
for consistent initial conditions was passed as temporary workspace and could be
overwritten.

## Changes to SUNDIALS in release 3.1.2

### CMake Updates

Updated the minimum required version of CMake to 2.8.12 and enabled using rpath
by default to locate shared libraries on OSX.

### New Features

Added the function `SUNSparseMatrix_Reallocate` to allow specification of the
matrix nonzero storage.

Added named constants for the two reinitialization types for the KLU
SUNLinearSolver.

Updated the `SUNMatScaleAdd` and `SUNMatScaleAddI` implementations in the sparse
SUNMatrix to more optimally handle the case where the target matrix contained
sufficient storage for the sum, but had the wrong sparsity pattern. The sum now
occurs in-place, by performing the sum backwards in the existing
storage. However, it is still more efficient if the user-supplied Jacobian
routine allocates storage for the sum `M + gamma J` or `M + gamma J` manually
(with zero entries if needed).

The following examples from the usage notes page of the SUNDIALS website, and
updated them to work with SUNDIALS 3.x:

* `cvDisc_dns.c` demonstrates using CVODE with discontinuous solutions or RHS.

* `cvRoberts_dns_negsol.c` illustrates the use of the RHS function return
  value to control unphysical negative concentrations.

* `cvRoberts_FSA_dns_Switch.c` demonstrates switching on/off forward
  sensitivity computations. This example came from the usage notes page of the
  SUNDIALS website.

### Bug Fixes

Fixed a Windows specific problem where `sunindextype` was not correctly defined
when using 64-bit integers. On Windows `sunindextype` is now defined as the MSVC
basic type `__int64`.

Fixed a bug in the full KLU SUNLinearSolver reinitialization approach where the
sparse SUNMatrix pointer would go out of scope on some architectures.

The misnamed function `CVSpilsSetJacTimesSetupFnBS` has been deprecated and
replaced by `CVSpilsSetJacTimesBS`. The deprecated function
`CVSpilsSetJacTimesSetupFnBS` will be removed in the next major release.

Changed LICENSE install path to `instdir/include/sundials`.

## Changes to SUNDIALS in release 3.1.1

### Bug Fixes

Fixed a minor bug in the CVODE and CVODES `cvSLdet` routine, where a return was
missing in the error check for three inconsistent roots.

Fixed a potential memory leak in the SPGMR and SPFGMR linear solvers: if
"Initialize" was called multiple times then the solver memory was reallocated
(without being freed).

Fixed a minor bug in `ARKReInit`, where a flag was incorrectly set to indicate
that the problem had been resized (instead of just re-initialized).

Fixed C++11 compiler errors/warnings about incompatible use of string literals.

Updated the KLU SUNLinearSolver to use a typedef for the precision-specific
solve functions to avoid compiler warnings.

Added missing typecasts for some (`void*`) pointers to avoid compiler warnings.

Fixed bug in the sparse SUNMatrix where `int` was used instead of
`sunindextype` in one location.

Fixed a minor bug in `KINPrintInfo` where a case was missing for
`KIN_REPTD_SYSFUNC_ERR` leading to an undefined info message.

Added missing `#include <stdio.h>` in `N_Vector` and `SUNMatrix` header files.

Added missing prototypes for `ARKSpilsGetNumMTSetups` in ARKODE and
`IDASpilsGetNumJTSetupEvals` in IDA and IDAS.

Fixed an indexing bug in the CUDA vector implementation of `N_VWrmsNormMask` and
revised the RAJA vector implementation of `N_VWrmsNormMask` to work with mask
arrays using values other than zero or one. Replaced `double` with `realtype` in
the RAJA vector test functions.

Fixed compilation issue with GCC 7.3.0 and Fortran programs that do not require
a `SUNMatrix` or `SUNLinearSolver` e.g., iterative linear solvers, explicit
methods in ARKODE, functional iteration in CVODE, etc.

## Changes to SUNDIALS in release 3.1.0

Added `N_Vector` print functions that write vector data to a specified file
(e.g., `N_VPrintFile_Serial`).

Added `make test` and `make test_install` options to the build system for
testing SUNDIALS after building with `make` and installing with `make install`
respectively.

## Changes to SUNDIALS in release 3.0.0

### Major Feature

Added new linear solver and matrix interfaces for all SUNDIALS packages and
updated the existing linear solver and matrix implementations. The goal of the
redesign is to provide greater encapsulation and ease interfacing custom linear
solvers with linear solver libraries. Specific changes include:

* Added a `SUNMatrix` interface with three provided implementations:
  dense, banded, and sparse. These replicate previous SUNDIALS direct (Dls) and
  sparse (Sls) matrix structures.

* Added example problems demonstrating use of the matrices.

* Added a `SUNLinearSolver` interface with eleven provided implementations:
  dense, banded, LAPACK dense, LAPACK band, KLU, SuperLU_MT, SPGMR, SPBCGS,
  SPTFQMR, SPFGMR, PCG. These replicate previous SUNDIALS generic linear
  solvers.

* Added example problems demonstrating use of the linear solvers.

* Expanded package-provided direct linear solver (Dls) interfaces and scaled,
  preconditioned, iterative linear solver (Spils) interfaces to utilize
  `SUNMatrix` and `SUNLinearSolver` objects.

* Removed package-specific, linear solver-specific, solver modules (e.g.,
  CVDENSE, KINBAND, IDAKLU, ARKSPGMR) since their functionality is entirely
  replicated by the generic Dls/Spils interfaces and `SUNLinearSolver` /
  `SUNMatrix` classes. The exception is `CVDIAG`, a diagonal
  approximate Jacobian solver available to CVODE and CVODES.

* Converted all SUNDIALS example problems to utilize new the new matrix and
  linear solver objects, along with updated Dls and Spils linear solver
  interfaces.

* Added Spils interface routines to ARKODE, CVODE, CVODES, IDA and IDAS to allow
  specification of a user-provided `JTSetup` routine. This change supports
  users who wish to set up data structures for the user-provided
  Jacobian-times-vector (`JTimes`) routine, and where the cost of one
  `JTSetup` setup per Newton iteration can be amortized between multiple
  `JTimes` calls.

Corresponding updates were made to all the example programs.

### New Features

CUDA and RAJA `N_Vector` implementations to support GPU systems. These vectors
are supplied to provide very basic support for running on GPU architectures.
Users are advised that these vectors both move all data to the GPU device upon
construction, and speedup will only be realized if the user also conducts the
right-hand-side function evaluation on the device. In addition, these vectors
assume the problem fits on one GPU. For further information about RAJA, users
are referred to the [RAJA web site](https://software.llnl.gov/RAJA/).

Added the type `sunindextype` to support using 32-bit or 64-bit integer types
for indexing arrays within all SUNDIALS structures. `sunindextype` is defined to
`int32_t` or `int64_t` when portable types are supported, otherwise it is
defined as `int` or `long int`. The Fortran interfaces continue to use `long
int` for indices, except for the sparse matrix interface that now uses
`sunindextype`. Interfaces to PETSc, hypre, SuperLU_MT, and KLU have been
updated with 32-bit or 64-bit capabilities depending how the user configures
SUNDIALS.

To avoid potential namespace conflicts, the macros defining `booleantype` values
`TRUE` and `FALSE` have been changed to `SUNTRUE` and `SUNFALSE` respectively.

Temporary vectors were removed from preconditioner setup and solve routines for
all packages. It is assumed that all necessary data for user-provided
preconditioner operations will be allocated and stored in user-provided data
structures.

The file `include/sundials_fconfig.h` was added. This file contains SUNDIALS
type information for use in Fortran programs.

Added support for many xSDK-compliant build system keys. For more information on
on xSDK compliance the [xSDK policies](https://xsdk.info/policies/). The xSDK
is a movement in scientific software to provide a foundation for the rapid and
efficient production of high-quality, sustainable extreme-scale scientific
applications. For more information visit the
[xSDK web site](https://xsdk.info).

Added functions `SUNDIALSGetVersion` and `SUNDIALSGetVersionNumber` to get
SUNDIALS release version information at runtime.

Added comments to `arkode_butcher.c` regarding which methods should have
coefficients accurate enough for use in quad precision.

### Build System

Renamed CMake options to enable/disable examples for greater clarity and added
option to enable/disable Fortran 77 examples:

* Changed `EXAMPLES_ENABLE` to `EXAMPLES_ENABLE_C`
* Changed `CXX_ENABLE` to `EXAMPLES_ENABLE_CXX`
* Changed `F90_ENABLE` to `EXAMPLES_ENABLE_F90`
* Added `EXAMPLES_ENABLE_F77` option

Added separate `BLAS_ENABLE` and `BLAS_LIBRARIES` CMake variables.

Fixed minor CMake bugs and included additional error checking during CMake
configuration.

### Bug Fixes

#### ARKODE

Fixed `RCONST` usage in `arkode_butcher.c`.

Fixed bug in `arkInitialSetup` to ensure the mass matrix vector product is
set up before the "msetup" routine is called.

Fixed ARKODE `printf`-related compiler warnings when building SUNDIALS
with extended precision.

#### CVODE and CVODES

In `CVodeFree` now calls `lfree` unconditionally (if non-NULL).

#### IDA and IDAS

Added missing prototype for `IDASetMaxBacksIC` in `ida.h` and `idas.h`.

#### KINSOL

Corrected KINSOL Fortran name translation for `FKIN_SPFGMR`.

Renamed `KINLocalFn` and `KINCommFn` to `KINBBDLocalFn` and `KINBBDCommFn`
respectively in the BBD preconditioner module for consistency with other
SUNDIALS solvers.

## Changes to SUNDIALS in release 2.7.0

### New Features and Enhancements

Two additional `N_Vector` implementations were added -- one for hypre parallel
vectors and one for PETSc vectors. These additions are accompanied by additions
to various interface functions and to user documentation.

Added a new `N_Vector` function, `N_VGetVectorID`, that returns
an identifier for the vector.

The sparse matrix structure was enhanced to support both CSR and CSC matrix
storage formats.

Various additions were made to the KLU and SuperLU_MT sparse linear solver
interfaces, including support for the CSR matrix format when using KLU.

In all packages, the linear solver and preconditioner `free` routines were
updated to return an integer.

In all packages, example codes were updated to use `N_VGetArrayPointer_*`
rather than the `NV_DATA` macro when using the native vectors shipped with
SUNDIALS.

Additional example programs were added throughout including new examples
utilizing the OpenMP vector.

#### ARKODE

The ARKODE implicit predictor algorithms were updated: methods 2 and 3 were
improved slightly, a new predictor approach was added, and the default choice
was modified.

The handling of integer codes for specifying built-in ARKODE Butcher tables was
enhanced. While a global numbering system is still used, methods now have
`#defined` names to simplify the user interface and to streamline
incorporation of new Butcher tables into ARKODE.

The maximum number of Butcher table stages was increased from 8 to 15 to
accommodate very high order methods, and an 8th-order adaptive ERK method was
added.

Support was added for the explicit and implicit methods in an additive
Runge--Kutta method with different stage times to support new SSP-ARK methods.

The FARKODE interface was extended to include a routine to set
scalar/array-valued residual tolerances, to support Fortran applications with
non-identity mass-matrices.

#### IDA and IDAS

The optional input function `IDASetMaxBacksIC` was added to set the
maximum number of linesearch backtracks in the initial condition calculation.

### Bug Fixes

Various minor fixes to installation-related files.

Fixed some examples with respect to the change to use new macro/function names
e.g.,  `SUNRexp`, etc.

In all packages, a memory leak was fixed in the banded preconditioner and
banded-block-diagonal preconditioner interfaces.

Corrected name `N_VCloneEmptyVectorArray` to `N_VCloneVectorArrayEmpty` in
all documentation files.

Various corrections were made to the interfaces to the sparse solvers KLU and
SuperLU_MT.

For each linear solver, the various solver performance counters are now
initialized to 0 in both the solver specification function and in the solver
`linit` function. This ensures that these solver counters are initialized upon
linear solver instantiation as well as at the beginning of the problem solution.

#### ARKODE

The missing `ARKSpilsGetNumMtimesEvals` function was added -- this had been
included in the previous documentation but had not been implemented.

The choice of the method vs embedding the Billington and TRBDF2 explicit
Runge--Kutta methods were swapped, since in those the lower-order coefficients
result in an A-stable method, while the higher-order coefficients do not. This
change results in significantly improved robustness when using those methods.

A bug was fixed for the situation where a user supplies a vector of absolute
tolerances, and also uses the vector Resize functionality.

A bug was fixed wherein a user-supplied Butcher table without an embedding is
supplied, and the user is running with either fixed time steps (or they do
adaptivity manually); previously this had resulted in an error since the
embedding order was below 1.

#### CVODE

Corrections were made to three Fortran interface functions.

In FCVODE, fixed argument order bugs in the `FCVKLU` and `FCVSUPERLUMT`
linear solver interfaces.

Added missing Fortran interface routines for supplying a sparse Jacobian routine
with sparse direct solvers.

#### CVODES

A bug was fixed in the interpolation functions used in solving backward problems
for adjoint sensitivity analysis.

In the interpolation routines for backward problems, added logic to bypass
sensitivity interpolation if input sensitivity argument is `NULL`.

Changed each the return type of `*FreeB` functions to `int` and added
`return(0)` to each.

#### IDA

Corrections were made to three Fortran interface functions.

Corrected the output from the `idaFoodWeb_bnd.c` example, the wrong component
was printed in `PrintOutput`.

#### IDAS

In the interpolation routines for backward problems, added logic to bypass
sensitivity interpolation if input sensitivity argument is `NULL`.

Changed each the return type of `*FreeB` functions to `int` and added
`return(0)` to each.

Corrections were made to three Fortran interface functions.

Added missing Fortran interface routines for supplying a sparse Jacobian routine
with sparse direct solvers.

#### KINSOL

The Picard iteration return was chanegd to always return the newest iterate upon
success.

A minor bug in the line search was fixed to prevent an infinite loop when the
beta condition fails and lambda is below the minimum size.

Corrections were made to three Fortran interface functions.

The functions `FKINCREATE` and `FKININIT` were added to split the
`FKINMALLOC` routine into two pieces. `FKINMALLOC` remains for backward
compatibility, but documentation for it has been removed.

Added missing Fortran interface routines for supplying a sparse Jacobian routine
with sparse direct solvers.

### Matlab Interfaces Removed

Removed the Matlab interface from distribution as it has not been updated since
2009.

## Changes to SUNDIALS in release 2.6.2

### New Features and Enhancements

Various minor fixes to installation-related files

In KINSOL and ARKODE, updated the Anderson acceleration implementation with QR
updating.

In CVODES and IDAS, added `ReInit` and `SetOrdering` wrappers for backward
problems.

In IDAS, fixed for-loop bugs in `IDAAckpntAllocVectors` that could lead to a
memory leak.

### Bug Fixes

Updated the BiCGStab linear solver to remove a redundant dot product call.

Fixed potential memory leak in KLU `ReInit` functions in all solvers.

In ARKODE, fixed a bug in the Cash-Karp Butcher table where the method and
embedding coefficient were swapped.

In ARKODE, fixed error in `arkDoErrorTest` in recovery after failure.

In CVODES, added `CVKLUB` prototype and corrected `CVSuperLUMTB` prototype.

In the CVODES and IDAS header files, corrected documentation of backward
integration functions, especially the `which` argument.

In IDAS, added missing backward problem support functions `IDALapackDenseB`,
`IDALapackDenseFreeB`, `IDALapackBandB`, and `IDALapackBandFreeB`.

In IDAS, made SuperLUMT call for backward problem consistent with CVODES.

In CVODE, IDA, and ARKODE, fixed Fortran interfaces to enable calls to
`GetErrWeights`, `GetEstLocalErrors`, and `GetDky` within a time step.

## Changes to SUNDIALS in release 2.6.1

Fixed loop limit bug in `SlsAddMat` function.

In all six solver interfaces to KLU and SuperLUMT, added `#include` lines, and
removed redundant KLU structure allocations.

Minor bug fixes in ARKODE.

## Changes to SUNDIALS in release 2.6.0

### Autotools Build Option Removed

With this version of SUNDIALS, support and documentation of the Autotools mode
of installation is being dropped, in favor of the CMake mode, which is
considered more widely portable.

### New Package: ARKODE

Addition of ARKODE package of explicit, implicit, and additive Runge-Kutta
methods for ODEs. This package API is close to CVODE so switching between the
two should be straightforward. Thanks go to Daniel Reynolds for the addition
of this package.

### New Features and Enhancements

Added OpenMP and Pthreads `N_Vector` implementations for thread-parallel
computing environments.

Two major additions were made to the linear system solvers available in all
packages. First, in the serial case, an interface to the sparse direct solver
KLU was added. Second, an interface to SuperLU_MT, the multi-threaded version
of SuperLU, was added as a thread-parallel sparse direct solver option, to be
used with the serial version of the `N_Vector` module. As part of these
additions, a sparse matrix (CSC format) structure was added to CVODE.

#### KINSOL

Two major additions were made to the globalization strategy options (`KINSol`
argument `strategy`). One is fixed-point iteration, and the other is Picard
iteration. Both can be accelerated by use of the Anderson acceleration
method. See the relevant paragraphs in the Mathematical Considerations chapter
is the user guide.

An interface to the Flexible GMRES iterative linear solver was added.

### Bug Fixes

In order to avoid possible name conflicts, the mathematical macro and function
names `MIN`, `MAX`, `SQR`, `RAbs`, `RSqrt`, `RExp`, `RPowerI`, and
`RPowerR` were changed to `SUNMIN`, `SUNMAX`, `SUNSQR`, `SUNRabs`,
`SUNRsqrt`, `SUNRexp`, `SRpowerI`, and `SUNRpowerR`, respectively. These
names occur in both the solver and example programs.

In the LAPACK banded linear solver interfaces, the line `smu = MIN(N-1,mu+ml)`
was changed to `smu = mu + ml` to correct an illegal input error for to
`DGBTRF` and `DGBTRS`.

In all Fortran examples, integer declarations were revised so that those which
must match a C type `long int` are declared `INTEGER*8`, and a comment was
added about the type match. All other integer declarations are just
`INTEGER`. Corresponding minor corrections were made to the user guide.

#### CVODE and CVODES

In `cvRootFind`, a minor bug was corrected, where the input array was ignored,
and a line was added to break out of root-search loop if the initial interval
size is below the tolerance `ttol`.

Two minor bugs were fixed regarding the testing of input on the first call to
`CVode` -- one involving `tstop` and one involving the initialization of
`*tret`.

The example program `cvAdvDiff_diag_p` was added to illustrate the use of in
parallel.

In the FCVODE optional input routines `FCVSETIIN` and `FCVSETRIN`, the
optional fourth argument `key_length` was removed, with hardcoded key string
lengths passed to all tests.

In order to eliminate or minimize the differences between the sources for
private functions in CVODE and CVODES, the names of many private functions were
changed from `CV*` to `cv*` and a few other names were also changed.

An option was added in the case of Adjoint Sensitivity Analysis with dense or
banded Jacobian. With a call to `CVDlsSetDenseJacFnBS` or
`CVDlsSetBandJacFnBS`, the user can specify a user-supplied Jacobian function
of type `CVDls***JacFnBS`, for the case where the backward problem depends on
the forward sensitivities.

In `CVodeQuadSensInit`, the line `cv_mem->cv_fQS_data = ...` was corrected
(missing `Q`).

In the CVODES User Guide, a paragraph was added in Section 6.2.1 on
`CVodeAdjReInit`, and a paragraph was added in Section 6.2.9 on
`CVodeGetAdjY`. In the example `cvsRoberts_ASAi_dns`, the output was revised
to include the use of `CVodeGetAdjY`.

For the Adjoint Sensitivity Analysis case in which the backward problem depends
on the forward sensitivities, options have been added to allow for user-supplied
`pset`, `psolve`, and `jtimes` functions.

In the example `cvsHessian_ASA_FSA`, an error was corrected in the function
`fB2`, `y2` in place of `y3` in the third term of `Ith(yBdot,6)`.

#### IDA and IDAS

In `IDARootfind`, a minor bug was corrected, where the input array `rootdir`
was ignored, and a line was added to break out of root-search loop if the
initial interval size is below the tolerance `ttol`.

A minor bug was fixed regarding the testing of the input `tstop` on the first
call to `IDASolve`.

In the FIDA optional input routines `FIDASETIIN`, `FIDASETRIN`, and
`FIDASETVIN`, the optional fourth argument `key_length` was removed, with
hardcoded key string lengths passed to all `strncmp` tests.

An option was added in the case of Adjoint Sensitivity Analysis with dense or
banded Jacobian. With a call to `IDADlsSetDenseJacFnBS` or
`IDADlsSetBandJacFnBS`, the user can specify a user-supplied Jacobian function
of type `IDADls***JacFnBS`, for the case where the backward problem depends on
the forward sensitivities.

#### KINSOL

In function `KINStop`, two return values were corrected to make the values of
`uu` and `fval` consistent.

A bug involving initialization of `mxnewtstep` was fixed. The error affects
the case of repeated user calls to `KINSol` with no intervening call to
`KINSetMaxNewtonStep`.

A bug in the increments for difference quotient Jacobian approximations was
fixed in function `kinDlsBandDQJac`.

In the FKINSOL module, an incorrect return value `ier` in `FKINfunc` was
fixed.

In the FKINSOL optional input routines `FKINSETIIN`, `FKINSETRIN`, and
`FKINSETVIN`, the optional fourth argument `key_length` was removed, with
hardcoded key string lengths passed to all `strncmp` tests.

## Changes to SUNDIALS in release 2.5.0

### Integer Type Change

One significant design change was made with this release, the problem size and
its relatives, bandwidth parameters, related internal indices, pivot arrays, and
the optional output `lsflag` have all been changed from type `int` to type
`long int`, except for the problem size and bandwidths in user calls to
routines specifying BLAS/LAPACK routines for the dense/band linear solvers. The
function `NewIntArray` is replaced by a pair `NewIntArray` /
`NewLintArray`, for `int` and `long int` arrays, respectively.

### Bug Fixes

In the installation files, we modified the treatment of the macro
`SUNDIALS_USE_GENERIC_MATH`, so that the parameter `GENERIC_MATH_LIB` is
either defined (with no value) or not defined.

In all packages, after the solver memory is created, it is set to zero before
being filled.

In each linear solver interface function, the linear solver memory is freed on
an error return, and the function now includes a line setting to `NULL` the
main memory pointer to the linear solver memory.

#### Rootfinding

In CVODE(S) and IDA(S), in the functions `Rcheck1` and `Rcheck2`, when an
exact zero is found, the array `glo` of `g` values at the left endpoint
is adjusted, instead of shifting the `t` location `tlo` slightly.

#### CVODE and CVODES

In `CVSetTqBDF`, the logic was changed to avoid a divide by zero.

In a minor change to the CVODES user interface, the type of the index `which`
was changed from `long int` to `int`.

Errors in the logic for the integration of backward problems in CVODES were
identified and fixed.

#### IDA and IDAS

To be consistent with IDAS, IDA uses the function `IDAGetDky` for optional
output retrieval.

A memory leak was fixed in two of the `IDASp***Free` functions.

A missing vector pointer setting was added in `IDASensLineSrch`.

In `IDACompleteStep`, conditionals around lines loading a new column of three
auxiliary divided difference arrays, for a possible order increase, were fixed.

#### KINSOL

Three major logic bugs were fixed - involving updating the solution vector,
updating the linesearch parameter, and a missing error return.

Three minor errors were fixed - involving setting `etachoice` in the
Matlab/KINSOL interface, a missing error case in `KINPrintInfo`, and avoiding
an exponential overflow in the evaluation of `omega`.

## Changes to SUNDIALS in release 2.4.0

Added a CMake-based build option in addition to the one based on autotools.

The user interface has been further refined. Some of the API changes involve:

(a) a reorganization of all linear solver modules into two families (besides the
    existing family of scaled preconditioned iterative linear solvers, the
    direct solvers, including new LAPACK-based ones, were also organized into a
    *direct* family);

(b) maintaining a single pointer to user data, optionally specified through a
    `Set`-type function; and

(c) a general streamlining of the preconditioner modules distributed with the
    solvers.

Added interfaces to LAPACK linear solvers for dense and banded matrices to all
packages.

An option was added to specify which direction of zero-crossing is to be
monitored while performing rootfinding in CVODE(S) and IDA(S).

CVODES includes several new features related to sensitivity analysis, among
which are:

(a) support for integration of quadrature equations depending on both the states
    and forward sensitivity (and thus support for forward sensitivity analysis
    of quadrature equations),

(b) support for simultaneous integration of multiple backward problems based on
    the same underlying ODE (e.g., for use in an *forward-over-adjoint* method
    for computing second order derivative information),

(c) support for backward integration of ODEs and quadratures depending on both
    forward states and sensitivities (e.g., for use in computing second-order
    derivative information), and

(d) support for reinitialization of the adjoint module.

Moreover, the prototypes of all functions related to integration of backward
problems were modified to support the simultaneous integration of multiple
problems.

All backward problems defined by the user are internally managed through a
linked list and identified in the user interface through a unique identifier.

## Changes to SUNDIALS in release 2.3.0

### New Features and Enhancements

The main changes in this release involve a rearrangement of the entire
SUNDIALS source tree. At the user interface level, the main impact is in the
mechanism of including SUNDIALS header files which must now include the relative
path e.g., `#include <cvode/cvode.h>` as all exported header files are now
installed in separate subdirectories of the installation *include* directory.

The functions in the generic dense linear solver (`sundials_dense` and
`sundials_smalldense`) were modified to work for rectangular `m x n` (`m <= n`),
while the factorization and solution functions were renamed to `DenseGETRF` /
`denGETRF` and `DenseGETRS` / `denGETRS`, respectively. The factorization and
solution functions in the generic band linear solver were renamed `BandGBTRF`
and `BandGBTRS`, respectively.

In IDA, the user interface to the consistent initial conditions calculations was
modified. The `IDACalcIC` arguments `t0`, `yy0`, and `yp0` were
removed and a new function, `IDAGetConsistentIC` is provided.

### Bug Fixes

In the CVODES adjoint solver module, the following two bugs were fixed:

* In `CVodeF` the solver was sometimes incorrectly taking an additional step
  before returning control to the user (in `CV_NORMAL` mode) thus leading to
  a failure in the interpolated output function.

* In `CVodeB`, while searching for the current check point, the solver was
  sometimes reaching outside the integration interval resulting in a
  segmentation fault.

In IDA, a bug was fixed in the internal difference-quotient dense and banded
Jacobian approximations, related to the estimation of the perturbation (which
could have led to a failure of the linear solver when zero components with
sufficiently small absolute tolerances were present).

## Changes to SUNDIALS in release 2.2.0

### New Header Files Names

To reduce the possibility of conflicts, the names of all header files have been
changed by adding unique prefixes (e.g., `cvode_` and `sundials_`). When
using the default installation procedure, the header files are exported under
various subdirectories of the target `include` directory. For more details see
Appendix the installation chapter in the user guide.

### Build System Changes

Updated configure script and Makefiles for Fortran examples to avoid C++
compiler errors (now use `CC` and `MPICC` to link only if necessary).

The shared object files are now linked into each SUNDIALS library rater than
into a separate `libsundials_shared` library.

### New Features and Enhancements

Deallocation functions now take the address of the respective memory block
pointer as the input argument.

Interfaces to the Scaled Preconditioned Bi-CGstab (SPBCG) and Scaled
Preconditioned Transpose-Free Quasi-Minimal Residual (SPTFQMR) linear solver
modules have been added to all packages. At the same time, function type names
for Scaled Preconditioned Iterative Linear Solvers were added for the
user-supplied Jacobian-times-vector and preconditioner setup and solve
functions. Additionally, in KINSOL interfaces have been added to the SUNDIALS
DENSE, and BAND linear solvers and include support for nonlinear residual
monitoring which can be used to control Jacobian updating.

A new interpolation method was added to the CVODES adjoint module. The function
`CVadjMalloc` has an additional argument which can be used to select the
desired interpolation scheme.

FIDA, a Fortran-C interface module, was added.

The rootfinding feature was added to IDA, whereby the roots of a set of given
functions may be computed during the integration of the DAE system.

In IDA a user-callable routine was added to access the estimated local error
vector.

In the KINSOL Fortran interface module, FKINSOL, optional inputs are now set
using `FKINSETIIN` (integer inputs), `FKINSETRIN` (real inputs), and
`FKINSETVIN` (vector inputs). Optional outputs are still obtained from the
`IOUT` and `ROUT` arrays which are owned by the user and passed as arguments
to `FKINMALLOC`.

## Changes to SUNDIALS in release 2.1.1

The function `N_VCloneEmpty` was added to the global vector operations table.

A minor bug was fixed in the interpolation functions of the adjoint CVODES
module.

## Changes to SUNDIALS in release 2.1.0

The user interface has been further refined. Several functions used for setting
optional inputs were combined into a single one.

In CVODE(S) and IDA, an optional user-supplied routine for setting the error
weight vector was added.

Additionally, to resolve potential variable scope issues, all SUNDIALS solvers
release user data right after its use.

The build systems has been further improved to make it more robust.

## Changes to SUNDIALS in release 2.0.2

Fixed autoconf-related bug to allow configuration with the PGI Fortran compiler.

Modified the build system to use customized detection of the Fortran name
mangling scheme (autoconf's `AC_F77_WRAPPERS` routine is problematic on some
platforms).

A bug was fixed in the `CVode` function that was potentially leading to
erroneous behavior of the rootfinding procedure on the integration first step.

A new chapter in the User Guide was added - with constants that appear in the
user interface.

## Changes to SUNDIALS in release 2.0.1

### Build System

Changed the order of compiler directives in header files to avoid compilation
errors when using a C++ compiler.

Changed the method of generating `sundials_config.h` to avoid potential
warnings of redefinition of preprocessor symbols.

### New Features

In CVODES the option of activating and deactivating forward sensitivity
calculations on successive runs without memory allocation and deallocation.

### Bug Fixes

In CVODES bug fixes related to forward sensitivity computations (possible loss
of accuracy on a BDF order increase and incorrect logic in testing user-supplied
absolute tolerances) were made.

## Changes to SUNDIALS in release 2.0.0

Installation of all of SUNDIALS packages has been completely redesigned and is
now based on configure scripts.

The major changes from the previous version involve a redesign of the user
interface across the entire SUNDIALS suite. We have eliminated the mechanism of
providing optional inputs and extracting optional statistics from the solver
through the `iopt` and `ropt` arrays. Instead, packages now provide `Set`
functions to change the default values for various quantities controlling the
solver and `Get` functions to extract statistics after return from the main
solver routine.

Additionally, the interfaces to several user-supplied routines (such as those
providing Jacobians and preconditioner information) were simplified by reducing
the number of arguments. The same information that was previously accessible
through such arguments can now be obtained through `Get`-type functions.

In CVODE and CVODES a rootfinding feature was added, whereby the roots of a set
of given functions may be computed during the integration of the ODE system.

Changes to the NVector:

* Removed `machEnv`, redefined table of vector operations (now contained in
  the `N_Vector` structure itself).

* All SUNDIALS functions create new `N_Vector` variables through
  cloning, using an `N_Vector` passed by the user as a template.

* A particular vector implementation is supposed to provide user-callable
  constructor and destructor functions.

* Removed the following functions from the structure of vector operations:
  `N_VNew`, `N_VNew_S`, `N_VFree`, `N_VFree_S`, `N_VMake`,
  `N_VDispose`, `N_VGetData`, `N_VSetData`, `N_VConstrProdPos`, and
  `N_VOneMask`.

* Added the following functions to the structure of vector operations:
  `N_VClone`, `N_VDestroy`, `N_VSpace`, `N_VGetArrayPointer`,
  `N_VSetArrayPointer`, and `N_VWrmsNormMask`.

* Note that `nvec_ser` and `nvec_par` are now separate modules outside the
  shared SUNDIALS module.

Changes to the linear solvers:

* In SPGMR, added a dummy `N_Vector` argument to be used as a template for
  cloning.

* In SPGMR, removed `N` (problem dimension) from the argument list of
  `SpgmrMalloc`.

* Replaced `iterativ.{c,h}` with `iterative.{c,h}`.

* Modified constant names in `iterative.h` (preconditioner types are prefixed
  with `PREC_`).

* Changed numerical values for `MODIFIED_GS` (from `0` to `1`) and
  `CLASSICAL_GS` (from `1` to `2`).

Changes to `sundialsmath` submodule:

* Replaced the internal routine for estimating unit roundoff with definition of
  unit roundoff from `float.h`.

* Modified functions to call the appropriate math routines given the precision
  level specified by the user.

Changes to `sundialstypes` submodule:

* Removed `integertype`.

* Added definitions for `BIG_REAL`, `SMALL_REAL`, and `UNIT_ROUNDOFF`
  using values from `float.h` based on the precision.

* Changed definition of macro `RCONST` to depend on the precision level
  specified by the user.<|MERGE_RESOLUTION|>--- conflicted
+++ resolved
@@ -64,17 +64,10 @@
 instances. Fixes [GitHub Issue
 #464](https://github.com/LLNL/sundials/issues/464).
 
-<<<<<<< HEAD
-Enabled the Fortran interfaces to build with 32-bit `sunindextype`.
-
-Fixed a bug where `MRIStepEvolve` would not handle a recoverable error produced
-from evolving the inner stepper.
-=======
 Fixed the runtime library installation path for windows systems. This fix
 changes the default library installation path from
 `CMAKE_INSTALL_PREFIX/CMAKE_INSTALL_LIBDIR` to
 `CMAKE_INSTALL_PREFIX/CMAKE_INSTALL_BINDIR`.
->>>>>>> db656547
 
 Fixed conflicting `.lib` files between shared and static libs when using `MSVC`
 on Windows.
@@ -94,6 +87,8 @@
 
 Fixed a memory leak when an error handler was added to a `SUNContext`. Fixes
 [GitHub Issue #466](https://github.com/LLNL/sundials/issues/466).
+
+Enabled the Fortran interfaces to build with 32-bit `sunindextype`.
 
 Fixed a bug where `MRIStepEvolve` would not handle a recoverable error produced
 from evolving the inner stepper.
