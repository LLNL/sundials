# SUNDIALS Changelog

## Changes to SUNDIALS in release x.x.x
<<<<<<< HEAD

Added `GetUserData` functions in each package to retrieve the user data pointer
provided to `SetUserData` functions. See `ARKStepGetUserData`,
`ERKStepGetUserData`, `MRIStepGetUserData`, `CVodeGetUserData`,
`IDAGetUserData`, or `KINGetUserData` for more information.
=======
>>>>>>> c8b293ea

Fixed a bug in `ERKStepReset`, `ERKStepReInit`, `ARKStepReset`, `ARKStepReInit`,
`MRIStepReset`, and `MRIStepReInit` where a previously-set value of *tstop* (from
a call to `ERKStepSetStopTime`, `ARKStepSetStopTime`, or `MRIStepSetStopTime`,
respectively) would not be cleared.

Updated `MRIStepReset` to call the corresponding `MRIStepInnerResetFn` with the same
(*tR*,*yR*) arguments for the `MRIStepInnerStepper` object that is used to evolve the
MRI "fast" time scale subproblems.

Added a new [example](examples/cvode/serial/cvRocket_dns.c) which
demonstrates using CVODE with a discontinuous right-hand-side function
and rootfinding.

Added a variety of embedded DIRK methods from [Kennedy & Carpenter,
NASA TM-2016-219173, 2016] and [Kennedy & Carpenter, Appl. Numer. Math., 146, 2019] to
ARKODE.


## Changes to SUNDIALS in release 6.2.0

Added the `SUNLogger` API which provides a SUNDIALS-wide
mechanism for logging of errors, warnings, informational output,
and debugging output.

Deprecated the following functions, it is recommended to use the `SUNLogger` API
instead.

* `ARKStepSetDiagnostics`
* `ERKStepSetDiagnostics`
* `MRIStepSetDiagnostics`
* `KINSetInfoFile`
* `SUNNonlinSolSetPrintLevel_Newton`
* `SUNNonlinSolSetInfoFile_Newton`
* `SUNNonlinSolSetPrintLevel_FixedPoint`
* `SUNNonlinSolSetInfoFile_FixedPoint`
* `SUNLinSolSetInfoFile_PCG`
* `SUNLinSolSetPrintLevel_PCG`
* `SUNLinSolSetInfoFile_SPGMR`
* `SUNLinSolSetPrintLevel_SPGMR`
* `SUNLinSolSetInfoFile_SPFGMR`
* `SUNLinSolSetPrintLevel_SPFGMR`
* `SUNLinSolSetInfoFile_SPTFQM`
* `SUNLinSolSetPrintLevel_SPTFQMR`
* `SUNLinSolSetInfoFile_SPBCGS`
* `SUNLinSolSetPrintLevel_SPBCGS`

The `SUNLinSolSetInfoFile_**` and  `SUNNonlinSolSetInfoFile_*` family of
functions are now enabled by setting the CMake option `SUNDIALS_LOGGING_LEVEL`
to a value `>= 3`.

Added the function `SUNProfiler_Reset` to reset the region timings and counters
to zero.

Added the functions `ARKStepPrintAllStats`, `ERKStepPrintAllStats`,
`MRIStepPrintAll`, `CVodePrintAllStats`, `IDAPrintAllStats`, and
`KINPrintAllStats` to output all of the integrator, nonlinear solver, linear
solver, and other statistics in one call. The file `scripts/sundials_csv.py`
contains functions for parsing the comma-separated value output files.

Added functions to CVODE, CVODES, IDA, and IDAS to change the default step size
adaptivity parameters. For more information see the documentation for:

* `CVodeSetEtaFixedStepBounds`
* `CVodeSetEtaMaxFirstStep`
* `CVodeSetEtaMaxEarlyStep`
* `CVodeSetNumStepsEtaMaxEarlyStep`
* `CVodeSetEtaMax`
* `CVodeSetEtaMin`
* `CVodeSetEtaMinErrFailEta`
* `CVodeSetEtaMaxErrFailEta`
* `CVodeSetNumFailsEtaMaxErrFail`
* `CVodeSetEtaConvFail`
* `IDASetEtaFixedStepBounds`
* `IDAsetEtaMax`
* `IDASetEtaMin`
* `IDASetEtaLow`
* `IDASetEtaMinErrFail`
* `IDASetEtaConvFail`

Added the functions `CVodeSetDeltaGammaMaxLSetup` and
`CVodeSetDeltaGammaMaxBadJac` in CVODE and CVODES to adjust the `gamma` change
thresholds to require a linear solver setup or Jacobian/precondition update,
respectively.

Added the function `IDASetDetlaCjLSetup` in IDA and IDAS to adjust the parameter
that determines when a change in `c_j` requires calling the linear solver setup
function.

Added the function `MRIStepSetOrder` to select the default MRI method of a given
order.

Added support to CVODES for integrating IVPs with constraints using BDF methods
and projecting the solution onto the constraint manifold with a user defined
projection function. This implementation is accompanied by additions to the
CVODES user documentation and examples.

The behavior of `N_VSetKernelExecPolicy_Sycl` has been updated to be consistent
with the CUDA and HIP vectors. The input execution policies are now cloned and
may be freed after calling `N_VSetKernelExecPolicy_Sycl`. Additionally, `NULL`
inputs are now allowed and, if provided, will reset the vector execution
policies to the defaults.

Fixed the `SUNContext` convenience class for C++ users to disallow copy
construction and allow move construction.

A memory leak in the SYCL vector was fixed where the execution policies were
not freed when the vector was destroyed.

The include guard in `nvector_mpimanyvector.h` has been corrected to enable
using both the ManyVector and MPIManyVector NVector implementations in the same
simulation.

Changed exported SUNDIALS PETSc CMake targets to be INTERFACE IMPORTED instead
of UNKNOWN IMPORTED.

A bug was fixed in the integrator functions to retrieve the number of nonlinear
solver failures. The failure count returned was the number of failed *steps* due
to a nonlinear solver failure i.e., if a nonlinear solve failed with a stale
Jacobian or preconditioner but succeeded after updating the Jacobian or
preconditioner, the initial failure was not included in the nonlinear solver
failure count. The following functions have been updated to return the total
number of nonlinear solver failures:

* `ARKStepGetNumNonlinSolvConvFails`
* `ARKStepGetNonlinSolvStats`
* `MRIStepGetNumNonlinSolvConvFails`
* `MRIStepGetNonlinSolvStats`
* `CVodeGetNumNonlinSolvConvFails`
* `CVodeGetNonlinSolvStats`
* `CVodeGetSensNumNonlinSolvConvFails`
* `CVodeGetSensNonlinSolvStats`
* `CVodeGetStgrSensNumNonlinSolvConvFails`
* `CVodeGetStgrSensNonlinSolvStats`
* `IDAGetNumNonlinSolvConvFails`
* `IDAGetNonlinSolvStats`
* `IDAGetSensNumNonlinSolvConvFails`
* `IDAGetSensNonlinSolvStats`

As such users may see an increase in the number of failures reported from the
above functions. The following functions have been added to retrieve the number
of failed steps due to a nonlinear solver failure i.e., the counts previously
returned by the above functions:

* `ARKStepGetNumStepSolveFails`
* `MRIStepGetNumStepSolveFails`
* `CVodeGetNumStepSolveFails`
* `CVodeGetNumStepSensSolveFails`
* `CVodeGetNumStepStgrSensSolveFails`
* `IDAGetNumStepSolveFails`
* `IDAGetNumStepSensSolveFails`

## Changes to SUNDIALS in release 6.1.1

Fixed exported `SUNDIALSConfig.cmake`.

Fixed Fortran interface to `MRIStepInnerStepper` and `MRIStepCoupling`
structures and functions.

Added new Fortran example program,
`examples/arkode/F2003_serial/ark_kpr_mri_f2003.f90` demonstrating MRI
capabilities.

## Changes to SUNDIALS in release 6.1.0

Added new reduction implementations for the CUDA and HIP NVECTORs that use
shared memory (local data storage) instead of atomics. These new implementations
are recommended when the target hardware does not provide atomic support for the
floating point precision that SUNDIALS is being built with. The HIP vector uses
these by default, but the `N_VSetKernelExecPolicy_Cuda` and
`N_VSetKernelExecPolicy_Hip` functions can be used to choose between
different reduction implementations.

`SUNDIALS::<lib>` targets with no static/shared suffix have been added for use
within the build directory (this mirrors the targets exported on installation).

``CMAKE_C_STANDARD`` is now set to 99 by default.

Fixed exported `SUNDIALSConfig.cmake` when profiling is enabled without Caliper.

Fixed `sundials_export.h` include in `sundials_config.h`.

Fixed memory leaks in the SUNLINSOL_SUPERLUMT linear solver.

## Changes to SUNDIALS in release 6.0.0

### SUNContext

SUNDIALS v6.0.0 introduces a new `SUNContext` object on which all other SUNDIALS
objects depend. As such, the constructors for all SUNDIALS packages, vectors,
matrices, linear solvers, nonlinear solvers, and memory helpers have been
updated to accept a context as the last input. Users upgrading to SUNDIALS
v6.0.0 will need to call `SUNContext_Create` to create a context object with
before calling any other SUNDIALS library function, and then provide this object
to other SUNDIALS constructors. The context object has been introduced to allow
SUNDIALS to provide new features, such as the profiling/instrumentation also
introduced in this release, while maintaining thread-safety. See the
documentation section on the `SUNContext` for more details.

A script `upgrade-to-sundials-6-from-5.sh` has been provided with the release
(obtainable from the GitHub release page) to help ease the transition to
SUNDIALS v6.0.0. The script will add a `SUNCTX_PLACEHOLDER` argument to all of
the calls to SUNDIALS constructors that now require a `SUNContext` object. It
can also update deprecated SUNDIALS constants/types to the new names. It can be
run like this:

```
> ./upgrade-to-sundials-6-from-5.sh <files to update>
```

### SUNProfiler

A capability to profile/instrument SUNDIALS library code has been added. This
can be enabled with the CMake option `SUNDIALS_BUILD_WITH_PROFILING`. A built-in
profiler will be used by default, but the
[Caliper](https://github.com/LLNL/Caliper) library can also be used instead with
the CMake option `ENABLE_CALIPER`. See the documentation section on profiling
for more details.  **WARNING**: Profiling will impact performance, and should be
enabled judiciously.

### SUNMemoryHelper

The `SUNMemoryHelper` functions `Alloc`, `Dealloc`, and `Copy` have been updated
to accept an opaque handle as the last input. At a minimum, existing
`SUNMemoryHelper` implementations will need to update these functions to accept
the additional argument. Typically, this handle is the execution stream (e.g., a
CUDA/HIP stream or SYCL queue) for the operation. The CUDA, HIP, and SYCL
`SUNMemoryHelper` implementations have been updated accordingly. Additionally,
the constructor for the SYCL implementation has been updated to remove the SYCL
queue as an input.

### NVector

Two new optional vector operations, `N_VDotProdMultiLocal` and
`N_VDotProdMultiAllReduce`, have been added to support low-synchronization
methods for Anderson acceleration.

The CUDA, HIP, and SYCL execution policies have been moved from the `sundials`
namespace to the `sundials::cuda`, `sundials::hip`, and `sundials::sycl`
namespaces respectively. Accordingly, the prefixes "Cuda", "Hip", and "Sycl"
have been removed from the execution policy classes and methods.

The `Sundials` namespace used by the Trilinos Tpetra NVector has been replaced
with the `sundials::trilinos::nvector_tpetra` namespace.

The serial, PThreads, PETSc, *hypre*, Parallel, OpenMP_DEV, and OpenMP vector
functions `N_VCloneVectorArray_*` and `N_VDestroyVectorArray_*` have been
deprecated. The generic `N_VCloneVectorArray` and `N_VDestroyVectorArray`
functions should be used instead.

The previously deprecated constructor `N_VMakeWithManagedAllocator_Cuda` and
the function `N_VSetCudaStream_Cuda` have been removed and replaced with
`N_VNewWithMemHelp_Cuda` and `N_VSetKerrnelExecPolicy_Cuda` respectively.

The previously deprecated macros `PVEC_REAL_MPI_TYPE` and
`PVEC_INTEGER_MPI_TYPE` have been removed and replaced with
`MPI_SUNREALTYPE` and `MPI_SUNINDEXTYPE` respectively.

### SUNLinearSolver

The following previously deprecated functions have been removed

| Removed                   | Replaced with                    |
|:--------------------------|:---------------------------------|
| `SUNBandLinearSolver`     | `SUNLinSol_Band`                 |
| `SUNDenseLinearSolver`    | `SUNLinSol_Dense`                |
| `SUNKLU`                  | `SUNLinSol_KLU`                  |
| `SUNKLUReInit`            | `SUNLinSol_KLUReInit`            |
| `SUNKLUSetOrdering`       | `SUNLinSol_KLUSetOrdering`       |
| `SUNLapackBand`           | `SUNLinSol_LapackBand`           |
| `SUNLapackDense`          | `SUNLinSol_LapackDense`          |
| `SUNPCG`                  | `SUNLinSol_PCG`                  |
| `SUNPCGSetPrecType`       | `SUNLinSol_PCGSetPrecType`       |
| `SUNPCGSetMaxl`           | `SUNLinSol_PCGSetMaxl`           |
| `SUNSPBCGS`               | `SUNLinSol_SPBCGS`               |
| `SUNSPBCGSSetPrecType`    | `SUNLinSol_SPBCGSSetPrecType`    |
| `SUNSPBCGSSetMaxl`        | `SUNLinSol_SPBCGSSetMaxl`        |
| `SUNSPFGMR`               | `SUNLinSol_SPFGMR`               |
| `SUNSPFGMRSetPrecType`    | `SUNLinSol_SPFGMRSetPrecType`    |
| `SUNSPFGMRSetGSType`      | `SUNLinSol_SPFGMRSetGSType`      |
| `SUNSPFGMRSetMaxRestarts` | `SUNLinSol_SPFGMRSetMaxRestarts` |
| `SUNSPGMR`                | `SUNLinSol_SPGMR`                |
| `SUNSPGMRSetPrecType`     | `SUNLinSol_SPGMRSetPrecType`     |
| `SUNSPGMRSetGSType`       | `SUNLinSol_SPGMRSetGSType`       |
| `SUNSPGMRSetMaxRestarts`  | `SUNLinSol_SPGMRSetMaxRestarts`  |
| `SUNSPTFQMR`              | `SUNLinSol_SPTFQMR`              |
| `SUNSPTFQMRSetPrecType`   | `SUNLinSol_SPTFQMRSetPrecType`   |
| `SUNSPTFQMRSetMaxl`       | `SUNLinSol_SPTFQMRSetMaxl`       |
| `SUNSuperLUMT`            | `SUNLinSol_SuperLUMT`            |
| `SUNSuperLUMTSetOrdering` | `SUNLinSol_SuperLUMTSetOrdering` |

### Fortran Interfaces

The ARKODE, CVODE, IDA, and KINSOL Fortran 77 interfaces have been removed. See
the "SUNDIALS Fortran Interface" section in the user guides and the F2003
example programs for more details using the SUNDIALS Fortran 2003 module
interfaces.

### ARKODE

The ARKODE MRIStep module has been extended to support implicit-explicit (IMEX)
multirate infinitesimal generalized additive Runge-Kutta (MRI-GARK) methods. As
such, `MRIStepCreate` has been updated to include arguments for the slow
explicit and slow implicit ODE right-hand side functions. `MRIStepCreate` has
also been updated to require attaching an `MRIStepInnerStepper` for evolving the
fast time scale. `MRIStepReInit` has been similarly updated to take explicit
and implicit right-hand side functions as input. Codes using explicit or
implicit MRI methods will need to update `MRIStepCreate` and `MRIStepReInit`
calls to pass `NULL` for either the explicit or implicit right-hand side
function as appropriate. If ARKStep is used as the fast time scale integrator,
codes will need to call `ARKStepCreateMRIStepInnerStepper` to wrap the ARKStep
memory as an `MRIStepInnerStepper` object. Additionally, `MRIStepGetNumRhsEvals`
has been updated to return the number of slow implicit and explicit function
evaluations. The coupling table structure `MRIStepCouplingMem` and the
functions `MRIStepCoupling_Alloc` and `MRIStepCoupling_Create` have also
been updated to support IMEX-MRI-GARK methods.

The deprecated functions `MRIStepGetCurrentButcherTables` and
`MRIStepWriteButcher` and the utility functions `MRIStepSetTable` and
`MRIStepSetTableNum` have been removed. Users wishing to create an MRI-GARK
method from a Butcher table should use `MRIStepCoupling_MIStoMRI` to create
the corresponding MRI coupling table and attach it with `MRIStepSetCoupling`.

The implementation of solve-decoupled implicit MRI-GARK methods has been updated
to remove extraneous slow implicit function calls and reduce the memory
requirements.

Deprecated ARKODE nonlinear solver predictors: specification of the ARKStep
"bootstrap" or "minimum correction" predictors (options 4 and 5 from
`ARKStepSetPredictorMethod`), or MRIStep "bootstrap" predictor (option 4 from
`MRIStepSetPredictorMethod`), will output a deprecation warning message.
These options will be removed in a future release.

The previously deprecated functions `ARKStepSetMaxStepsBetweenLSet` and
`ARKStepSetMaxStepsBetweenJac` have been removed and replaced with
`ARKStepSetLSetupFrequency` and `ARKStepSetMaxStepsBetweenJac` respectively.

### CVODE

The previously deprecated function `CVodeSetMaxStepsBetweenJac` has been removed
and replaced with `CVodeSetJacEvalFrequency`.

### CVODES

Added a new function `CVodeGetLinSolveStats` to get the CVODES linear solver
statistics as a group.

Added a new function, `CVodeSetMonitorFn`, that takes a user-function
to be called by CVODES after every `nst` successfully completed time-steps.
This is intended to provide a way of monitoring the CVODES statistics
throughout the simulation.

The previously deprecated function `CVodeSetMaxStepsBetweenJac` has been removed
and replaced with `CVodeSetJacEvalFrequency`.

### KINSOL

New orthogonalization methods were added for use within Anderson acceleration
in KINSOL. See the "Anderson Acceleration QR Factorization" subsection within
the mathematical considerations chapter of the user guide and the
`KINSetOrthAA` function documentation for more details.

### Deprecations

In addition to the deprecations noted elsewhere, many constants, types, and
functions have been renamed so that they are properly namespaced. The old names
have been deprecated and will be removed in SUNDIALS v7.0.0.

The following constants, macros, and  typedefs are now deprecated:

| Deprecated Name            | New Name                          |
|:---------------------------|:----------------------------------|
| `realtype`                 | `sunrealtype`                     |
| `booleantype`              | `sunbooleantype`                  |
| `RCONST`                   | `SUN_RCONST`                      |
| `BIG_REAL`                 | `SUN_BIG_REAL`                    |
| `SMALL_REAL`               | `SUN_SMALL_REAL`                  |
| `UNIT_ROUNDOFF`            | `SUN_UNIT_ROUNDOFF`               |
| `PREC_NONE`                | `SUN_PREC_NONE`                   |
| `PREC_LEFT`                | `SUN_PREC_LEFT`                   |
| `PREC_RIGHT`               | `SUN_PREC_RIGHT`                  |
| `PREC_BOTH`                | `SUN_PREC_BOTH`                   |
| `MODIFIED_GS`              | `SUN_MODIFIED_GS`                 |
| `CLASSICAL_GS`             | `SUN_CLASSICAL_GS`                |
| `ATimesFn`                 | `SUNATimesFn`                     |
| `PSetupFn`                 | `SUNPSetupFn`                     |
| `PSolveFn`                 | `SUNPSolveFn`                     |
| `DlsMat`                   | `SUNDlsMat`                       |
| `DENSE_COL`                | `SUNDLS_DENSE_COL`                |
| `DENSE_ELEM`               | `SUNDLS_DENSE_ELEM`               |
| `BAND_COL`                 | `SUNDLS_BAND_COL`                 |
| `BAND_COL_ELEM`            | `SUNDLS_BAND_COL_ELEM`            |
| `BAND_ELEM`                | `SUNDLS_BAND_ELEM`                |
| `SDIRK_2_1_2`              | `ARKODE_SDIRK_2_1_2`              |
| `BILLINGTON_3_3_2`         | `ARKODE_BILLINGTON_3_3_2`         |
| `TRBDF2_3_3_2`             | `ARKODE_TRBDF2_3_3_2`             |
| `KVAERNO_4_2_3`            | `ARKODE_KVAERNO_4_2_3`            |
| `ARK324L2SA_DIRK_4_2_3`    | `ARKODE_ARK324L2SA_DIRK_4_2_3`    |
| `CASH_5_2_4`               | `ARKODE_CASH_5_2_4`               |
| `CASH_5_3_4`               | `ARKODE_CASH_5_3_4`               |
| `SDIRK_5_3_4`              | `ARKODE_SDIRK_5_3_4`              |
| `KVAERNO_5_3_4`            | `ARKODE_KVAERNO_5_3_4`            |
| `ARK436L2SA_DIRK_6_3_4`    | `ARKODE_ARK436L2SA_DIRK_6_3_4`    |
| `KVAERNO_7_4_5`            | `ARKODE_KVAERNO_7_4_5`            |
| `ARK548L2SA_DIRK_8_4_5`    | `ARKODE_ARK548L2SA_DIRK_8_4_5`    |
| `ARK437L2SA_DIRK_7_3_4`    | `ARKODE_ARK437L2SA_DIRK_7_3_4`    |
| `ARK548L2SAb_DIRK_8_4_5`   | `ARKODE_ARK548L2SAb_DIRK_8_4_5`   |
| `MIN_DIRK_NUM`             | `ARKODE_MIN_DIRK_NUM`             |
| `MAX_DIRK_NUM`             | `ARKODE_MAX_DIRK_NUM`             |
| `MIS_KW3`                  | `ARKODE_MIS_KW3`                  |
| `MRI_GARK_ERK33a`          | `ARKODE_MRI_GARK_ERK33a`          |
| `MRI_GARK_ERK45a`          | `ARKODE_MRI_GARK_ERK45a`          |
| `MRI_GARK_IRK21a`          | `ARKODE_MRI_GARK_IRK21a`          |
| `MRI_GARK_ESDIRK34a`       | `ARKODE_MRI_GARK_ESDIRK34a`       |
| `MRI_GARK_ESDIRK46a`       | `ARKODE_MRI_GARK_ESDIRK46a`       |
| `IMEX_MRI_GARK3a`          | `ARKODE_IMEX_MRI_GARK3a`          |
| `IMEX_MRI_GARK3b`          | `ARKODE_IMEX_MRI_GARK3b`          |
| `IMEX_MRI_GARK4`           | `ARKODE_IMEX_MRI_GARK4`           |
| `MIN_MRI_NUM`              | `ARKODE_MIN_MRI_NUM`              |
| `MAX_MRI_NUM`              | `ARKODE_MAX_MRI_NUM`              |
| `DEFAULT_MRI_TABLE_3`      | `MRISTEP_DEFAULT_TABLE_3`         |
| `DEFAULT_EXPL_MRI_TABLE_3` | `MRISTEP_DEFAULT_EXPL_TABLE_3`    |
| `DEFAULT_EXPL_MRI_TABLE_4` | `MRISTEP_DEFAULT_EXPL_TABLE_4`    |
| `DEFAULT_IMPL_SD_TABLE_2`  | `MRISTEP_DEFAULT_IMPL_SD_TABLE_2` |
| `DEFAULT_IMPL_SD_TABLE_3`  | `MRISTEP_DEFAULT_IMPL_SD_TABLE_3` |
| `DEFAULT_IMPL_SD_TABLE_4`  | `MRISTEP_DEFAULT_IMPL_SD_TABLE_4` |
| `DEFAULT_IMEX_SD_TABLE_3`  | `MRISTEP_DEFAULT_IMEX_SD_TABLE_3` |
| `DEFAULT_IMEX_SD_TABLE_4`  | `MRISTEP_DEFAULT_IMEX_SD_TABLE_4` |
| `HEUN_EULER_2_1_2`         | `ARKODE_HEUN_EULER_2_1_2`         |
| `BOGACKI_SHAMPINE_4_2_3`   | `ARKODE_BOGACKI_SHAMPINE_4_2_3`   |
| `ARK324L2SA_ERK_4_2_3`     | `ARKODE_ARK324L2SA_ERK_4_2_3`     |
| `ZONNEVELD_5_3_4`          | `ARKODE_ZONNEVELD_5_3_4`          |
| `ARK436L2SA_ERK_6_3_4`     | `ARKODE_ARK436L2SA_ERK_6_3_4`     |
| `SAYFY_ABURUB_6_3_4`       | `ARKODE_SAYFY_ABURUB_6_3_4`       |
| `CASH_KARP_6_4_5`          | `ARKODE_CASH_KARP_6_4_5`          |
| `FEHLBERG_6_4_5`           | `ARKODE_FEHLBERG_6_4_5`           |
| `DORMAND_PRINCE_7_4_5`     | `ARKODE_DORMAND_PRINCE_7_4_5`     |
| `ARK548L2SA_ERK_8_4_5`     | `ARKODE_ARK548L2SA_ERK_8_4_5`     |
| `VERNER_8_5_6`             | `ARKODE_VERNER_8_5_6`             |
| `FEHLBERG_13_7_8`          | `ARKODE_FEHLBERG_13_7_8`          |
| `KNOTH_WOLKE_3_3`          | `ARKODE_KNOTH_WOLKE_3_3`          |
| `ARK437L2SA_ERK_7_3_4`     | `ARKODE_ARK437L2SA_ERK_7_3_4`     |
| `ARK548L2SAb_ERK_8_4_5`    | `ARKODE_ARK548L2SAb_ERK_8_4_5`    |
| `MIN_ERK_NUM`              | `ARKODE_MIN_ERK_NUM`              |
| `MAX_ERK_NUM`              | `ARKODE_MAX_ERK_NUM`              |
| `DEFAULT_ERK_2`            | `ARKSTEP_DEFAULT_ERK_2`           |
| `DEFAULT_ERK_3`            | `ARKSTEP_DEFAULT_ERK_3`           |
| `DEFAULT_ERK_4`            | `ARKSTEP_DEFAULT_ERK_4`           |
| `DEFAULT_ERK_5`            | `ARKSTEP_DEFAULT_ERK_5`           |
| `DEFAULT_ERK_6`            | `ARKSTEP_DEFAULT_ERK_6`           |
| `DEFAULT_ERK_8`            | `ARKSTEP_DEFAULT_ERK_8`           |
| `DEFAULT_DIRK_2`           | `ARKSTEP_DEFAULT_DIRK_2`          |
| `DEFAULT_DIRK_3`           | `ARKSTEP_DEFAULT_DIRK_3`          |
| `DEFAULT_DIRK_4`           | `ARKSTEP_DEFAULT_DIRK_4`          |
| `DEFAULT_DIRK_5`           | `ARKSTEP_DEFAULT_DIRK_5`          |
| `DEFAULT_ARK_ETABLE_3`     | `ARKSTEP_DEFAULT_ARK_ETABLE_3`    |
| `DEFAULT_ARK_ETABLE_4`     | `ARKSTEP_DEFAULT_ARK_ETABLE_4`    |
| `DEFAULT_ARK_ETABLE_5`     | `ARKSTEP_DEFAULT_ARK_ETABLE_4`    |
| `DEFAULT_ARK_ITABLE_3`     | `ARKSTEP_DEFAULT_ARK_ITABLE_3`    |
| `DEFAULT_ARK_ITABLE_4`     | `ARKSTEP_DEFAULT_ARK_ITABLE_4`    |
| `DEFAULT_ARK_ITABLE_5`     | `ARKSTEP_DEFAULT_ARK_ITABLE_5`    |
| `DEFAULT_ERK_2`            | `ERKSTEP_DEFAULT_2`               |
| `DEFAULT_ERK_3`            | `ERKSTEP_DEFAULT_3`               |
| `DEFAULT_ERK_4`            | `ERKSTEP_DEFAULT_4`               |
| `DEFAULT_ERK_5`            | `ERKSTEP_DEFAULT_5`               |
| `DEFAULT_ERK_6`            | `ERKSTEP_DEFAULT_6`               |
| `DEFAULT_ERK_8`            | `ERKSTEP_DEFAULT_8`               |

In addition, the following functions are now deprecated (compile-time warnings
will be thrown if supported by the compiler):

| Deprecated Name               | New Name                     |
|:------------------------------|:-----------------------------|
| `CVSpilsSetLinearSolver`      | `CVodeSetLinearSolver`       |
| `CVSpilsSetEpsLin`            | `CVodeSetEpsLin`             |
| `CVSpilsSetPreconditioner`    | `CVodeSetPreconditioner`     |
| `CVSpilsSetJacTimes`          | `CVodeSetJacTimes`           |
| `CVSpilsGetWorkSpace`         | `CVodeGetLinWorkSpace`       |
| `CVSpilsGetNumPrecEvals`      | `CVodeGetNumPrecEvals`       |
| `CVSpilsGetNumPrecSolves`     | `CVodeGetNumPrecSolves`      |
| `CVSpilsGetNumLinIters`       | `CVodeGetNumLinIters`        |
| `CVSpilsGetNumConvFails`      | `CVodeGetNumConvFails`       |
| `CVSpilsGetNumJTSetupEvals`   | `CVodeGetNumJTSetupEvals`    |
| `CVSpilsGetNumJtimesEvals`    | `CVodeGetNumJtimesEvals`     |
| `CVSpilsGetNumRhsEvals`       | `CVodeGetNumLinRhsEvals`     |
| `CVSpilsGetLastFlag`          | `CVodeGetLastLinFlag`        |
| `CVSpilsGetReturnFlagName`    | `CVodeGetLinReturnFlagName`  |
| `CVSpilsSetLinearSolverB`     | `CVodeSetLinearSolverB`      |
| `CVSpilsSetEpsLinB`           | `CVodeSetEpsLinB`            |
| `CVSpilsSetPreconditionerB`   | `CVodeSetPreconditionerB`    |
| `CVSpilsSetPreconditionerBS`  | `CVodeSetPreconditionerBS`   |
| `CVSpilsSetJacTimesB`         | `CVodeSetJacTimesB`          |
| `CVSpilsSetJacTimesBS`        | `CVodeSetJacTimesBS`         |
| `CVDlsSetLinearSolver`        | `CVodeSetLinearSolver`       |
| `CVDlsSetJacFn`               | `CVodeSetJacFn`              |
| `CVDlsGetWorkSpace`           | `CVodeGetLinWorkSpace`       |
| `CVDlsGetNumJacEvals`         | `CVodeGetNumJacEvals`        |
| `CVDlsGetNumRhsEvals`         | `CVodeGetNumLinRhsEvals`     |
| `CVDlsGetLastFlag`            | `CVodeGetLastLinFlag`        |
| `CVDlsGetReturnFlagName`      | `CVodeGetLinReturnFlagName`  |
| `CVDlsSetLinearSolverB`       | `CVodeSetLinearSolverB`      |
| `CVDlsSetJacFnB`              | `CVodeSetJacFnB`             |
| `CVDlsSetJacFnBS`             | `CVodeSetJacFnBS`            |
| `CVDlsSetLinearSolver`        | `CVodeSetLinearSolver`       |
| `CVDlsSetJacFn`               | `CVodeSetJacFn`              |
| `CVDlsGetWorkSpace`           | `CVodeGetLinWorkSpace`       |
| `CVDlsGetNumJacEvals`         | `CVodeGetNumJacEvals`        |
| `CVDlsGetNumRhsEvals`         | `CVodeGetNumLinRhsEvals`     |
| `CVDlsGetLastFlag`            | `CVodeGetLastLinFlag`        |
| `CVDlsGetReturnFlagName`      | `CVodeGetLinReturnFlagName`  |
| `KINDlsSetLinearSolver`       | `KINSetLinearSolver`         |
| `KINDlsSetJacFn`              | `KINSetJacFn`                |
| `KINDlsGetWorkSpace`          | `KINGetLinWorkSpace`         |
| `KINDlsGetNumJacEvals`        | `KINGetNumJacEvals`          |
| `KINDlsGetNumFuncEvals`       | `KINGetNumLinFuncEvals`      |
| `KINDlsGetLastFlag`           | `KINGetLastLinFlag`          |
| `KINDlsGetReturnFlagName`     | `KINGetLinReturnFlagName`    |
| `KINSpilsSetLinearSolver`     | `KINSetLinearSolver`         |
| `KINSpilsSetPreconditioner`   | `KINSetPreconditioner`       |
| `KINSpilsSetJacTimesVecFn`    | `KINSetJacTimesVecFn`        |
| `KINSpilsGetWorkSpace`        | `KINGetLinWorkSpace`         |
| `KINSpilsGetNumPrecEvals`     | `KINGetNumPrecEvals`         |
| `KINSpilsGetNumPrecSolves`    | `KINGetNumPrecSolves`        |
| `KINSpilsGetNumLinIters`      | `KINGetNumLinIters`          |
| `KINSpilsGetNumConvFails`     | `KINGetNumLinConvFails`      |
| `KINSpilsGetNumJtimesEvals`   | `KINGetNumJtimesEvals`       |
| `KINSpilsGetNumFuncEvals`     | `KINGetNumLinFuncEvals`      |
| `KINSpilsGetLastFlag`         | `KINGetLastLinFlag`          |
| `KINSpilsGetReturnFlagName`   | `KINGetLinReturnFlagName`    |
| `IDASpilsSetLinearSolver`     | `IDASetLinearSolver`         |
| `IDASpilsSetPreconditioner`   | `IDASetPreconditioner`       |
| `IDASpilsSetJacTimes`         | `IDASetJacTimes`             |
| `IDASpilsSetEpsLin`           | `IDASetEpsLin`               |
| `IDASpilsSetIncrementFactor`  | `IDASetIncrementFactor`      |
| `IDASpilsGetWorkSpace`        | `IDAGetLinWorkSpace`         |
| `IDASpilsGetNumPrecEvals`     | `IDAGetNumPrecEvals`         |
| `IDASpilsGetNumPrecSolves`    | `IDAGetNumPrecSolves`        |
| `IDASpilsGetNumLinIters`      | `IDAGetNumLinIters`          |
| `IDASpilsGetNumConvFails`     | `IDAGetNumLinConvFails`      |
| `IDASpilsGetNumJTSetupEvals`  | `IDAGetNumJTSetupEvals`      |
| `IDASpilsGetNumJtimesEvals`   | `IDAGetNumJtimesEvals`       |
| `IDASpilsGetNumResEvals`      | `IDAGetNumLinResEvals`       |
| `IDASpilsGetLastFlag`         | `IDAGetLastLinFlag`          |
| `IDASpilsGetReturnFlagName`   | `IDAGetLinReturnFlagName`    |
| `IDASpilsSetLinearSolverB`    | `IDASetLinearSolverB`        |
| `IDASpilsSetEpsLinB`          | `IDASetEpsLinB`              |
| `IDASpilsSetIncrementFactorB` | `IDASetIncrementFactorB`     |
| `IDASpilsSetPreconditionerB`  | `IDASetPreconditionerB`      |
| `IDASpilsSetPreconditionerBS` | `IDASetPreconditionerBS`     |
| `IDASpilsSetJacTimesB`        | `IDASetJacTimesB`            |
| `IDASpilsSetJacTimesBS`       | `IDASetJacTimesBS`           |
| `IDADlsSetLinearSolver`       | `IDASetLinearSolver`         |
| `IDADlsSetJacFn`              | `IDASetJacFn`                |
| `IDADlsGetWorkSpace`          | `IDAGetLinWorkSpace`         |
| `IDADlsGetNumJacEvals`        | `IDAGetNumJacEvals`          |
| `IDADlsGetNumResEvals`        | `IDAGetNumLinResEvals`       |
| `IDADlsGetLastFlag`           | `IDAGetLastLinFlag`          |
| `IDADlsGetReturnFlagName`     | `IDAGetLinReturnFlagName`    |
| `IDADlsSetLinearSolverB`      | `IDASetLinearSolverB`        |
| `IDADlsSetJacFnB`             | `IDASetJacFnB`               |
| `IDADlsSetJacFnBS`            | `IDASetJacFnBS`              |
| `DenseGETRF`                  | `SUNDlsMat_DenseGETRF`       |
| `DenseGETRS`                  | `SUNDlsMat_DenseGETRS`       |
| `denseGETRF`                  | `SUNDlsMat_denseGETRF`       |
| `denseGETRS`                  | `SUNDlsMat_denseGETRS`       |
| `DensePOTRF`                  | `SUNDlsMat_DensePOTRF`       |
| `DensePOTRS`                  | `SUNDlsMat_DensePOTRS`       |
| `densePOTRF`                  | `SUNDlsMat_densePOTRF`       |
| `densePOTRS`                  | `SUNDlsMat_densePOTRS`       |
| `DenseGEQRF`                  | `SUNDlsMat_DenseGEQRF`       |
| `DenseORMQR`                  | `SUNDlsMat_DenseORMQR`       |
| `denseGEQRF`                  | `SUNDlsMat_denseGEQRF`       |
| `denseORMQR`                  | `SUNDlsMat_denseORMQR`       |
| `DenseCopy`                   | `SUNDlsMat_DenseCopy`        |
| `denseCopy`                   | `SUNDlsMat_denseCopy`        |
| `DenseScale`                  | `SUNDlsMat_DenseScale`       |
| `denseScale`                  | `SUNDlsMat_denseScale`       |
| `denseAddIdentity`            | `SUNDlsMat_denseAddIdentity` |
| `DenseMatvec`                 | `SUNDlsMat_DenseMatvec`      |
| `denseMatvec`                 | `SUNDlsMat_denseMatvec`      |
| `BandGBTRF`                   | `SUNDlsMat_BandGBTRF`        |
| `bandGBTRF`                   | `SUNDlsMat_bandGBTRF`        |
| `BandGBTRS`                   | `SUNDlsMat_BandGBTRS`        |
| `bandGBTRS`                   | `SUNDlsMat_bandGBTRS`        |
| `BandCopy`                    | `SUNDlsMat_BandCopy`         |
| `bandCopy`                    | `SUNDlsMat_bandCopy`         |
| `BandScale`                   | `SUNDlsMat_BandScale`        |
| `bandScale`                   | `SUNDlsMat_bandScale`        |
| `bandAddIdentity`             | `SUNDlsMat_bandAddIdentity`  |
| `BandMatvec`                  | `SUNDlsMat_BandMatvec`       |
| `bandMatvec`                  | `SUNDlsMat_bandMatvec`       |
| `ModifiedGS`                  | `SUNModifiedGS`              |
| `ClassicalGS`                 | `SUNClassicalGS`             |
| `QRfact`                      | `SUNQRFact`                  |
| `QRsol`                       | `SUNQRsol`                   |
| `DlsMat_NewDenseMat`          | `SUNDlsMat_NewDenseMat`      |
| `DlsMat_NewBandMat`           | `SUNDlsMat_NewBandMat`       |
| `DestroyMat`                  | `SUNDlsMat_DestroyMat`       |
| `NewIntArray`                 | `SUNDlsMat_NewIntArray`      |
| `NewIndexArray`               | `SUNDlsMat_NewIndexArray`    |
| `NewRealArray`                | `SUNDlsMat_NewRealArray`     |
| `DestroyArray`                | `SUNDlsMat_DestroyArray`     |
| `AddIdentity`                 | `SUNDlsMat_AddIdentity`      |
| `SetToZero`                   | `SUNDlsMat_SetToZero`        |
| `PrintMat`                    | `SUNDlsMat_PrintMat`         |
| `newDenseMat`                 | `SUNDlsMat_newDenseMat`      |
| `newBandMat`                  | `SUNDlsMat_newBandMat`       |
| `destroyMat`                  | `SUNDlsMat_destroyMat`       |
| `newIntArray`                 | `SUNDlsMat_newIntArray`      |
| `newIndexArray`               | `SUNDlsMat_newIndexArray`    |
| `newRealArray`                | `SUNDlsMat_newRealArray`     |
| `destroyArray`                | `SUNDlsMat_destroyArray`     |

In addition, the entire `sundials_lapack.h` header file is now deprecated for
removal in SUNDIALS v7.0.0. Note, this header file is not needed to use the
SUNDIALS LAPACK linear solvers.

## Changes to SUNDIALS in release 5.8.0

The RAJA NVECTOR implementation has been updated to support the SYCL backend
in addition to the CUDA and HIP backend. Users can choose the backend when
configuring SUNDIALS by using the `SUNDIALS_RAJA_BACKENDS` CMake variable. This
module remains experimental and is subject to change from version to version.

A new SUNMatrix and SUNLinearSolver implementation were added to interface
with the Intel oneAPI Math Kernel Library (oneMKL). Both the matrix and the
linear solver support general dense linear systems as well as block diagonal
linear systems. This module is experimental and is subject to change from
version to version.

Added a new *optional* function to the SUNLinearSolver API,
`SUNLinSolSetZeroGuess`, to indicate that the next call to `SUNlinSolSolve` will
be made with a zero initial guess. SUNLinearSolver implementations that do not
use the `SUNLinSolNewEmpty` constructor will, at a minimum, need set the
`setzeroguess` function pointer in the linear solver `ops` structure to
`NULL`. The SUNDIALS iterative linear solver implementations have been updated
to leverage this new set function to remove one dot product per solve.

The time integrator packages (ARKODE, CVODE(S), and IDA(S)) all now support a
new "matrix-embedded" SUNLinearSolver type.  This type supports user-supplied
SUNLinearSolver implementations that set up and solve the specified linear
system at each linear solve call.  Any matrix-related data structures are held
internally to the linear solver itself, and are not provided by the SUNDIALS
package.

Added functions to ARKODE and CVODE(S) for supplying an alternative right-hand
side function and to IDA(S) for supplying an alternative residual for use within
nonlinear system function evaluations.

Support for user-defined inner (fast) integrators has been to the MRIStep module
in ARKODE. See the "MRIStep Custom Inner Steppers" section in the user guide for
more information on providing a user-defined integration method.

Added specialized fused HIP kernels to CVODE which may offer better
performance on smaller problems when using CVODE with the `NVECTOR_HIP`
module. See the optional input function `CVodeSetUseIntegratorFusedKernels`
for more information. As with other SUNDIALS HIP features, this is
feature is experimental and may change from version to version.

New KINSOL options have been added to apply a constant damping factor in the
fixed point and Picard iterations (see `KINSetDamping`), to delay the start of
Anderson acceleration with the fixed point and Picard iterations (see
`KINSetDelayAA`), and to return the newest solution with the fixed point
iteration (see `KINSetReturnNewest`).

The installed SUNDIALSConfig.cmake file now supports the `COMPONENTS` option
to `find_package`. The exported targets no longer have IMPORTED_GLOBAL set.

A bug was fixed in `SUNMatCopyOps` where the matrix-vector product setup
function pointer was not copied.

A bug was fixed in the SPBCGS and SPTFQMR solvers for the case where a non-zero
initial guess and a solution scaling vector are provided. This fix only impacts
codes using SPBCGS or SPTFQMR as standalone solvers as all SUNDIALS packages
utilize a zero initial guess.

A bug was fixed in the ARKODE stepper modules where the stop time may be passed
after resetting the integrator.

A bug was fixed in `IDASetJacTimesResFn` in IDAS where the supplied function was
used in the dense finite difference Jacobian computation rather than the finite
difference Jacobian-vector product approximation.

A bug was fixed in the KINSOL Picard iteration where the value of
`KINSetMaxSetupCalls` would be ignored.

## Changes to SUNDIALS in release 5.7.0

A new NVECTOR implementation based on the SYCL abstraction layer has been added
targeting Intel GPUs. At present the only SYCL compiler supported is the DPC++
(Intel oneAPI) compiler. See the SYCL NVECTOR section in the user guide for more
details. This module is considered experimental and is subject to major changes
even in minor releases.

A new SUNMatrix and SUNLinearSolver implementation were added to interface
with the MAGMA linear algebra library. Both the matrix and the linear solver
support general dense linear systems as well as block diagonal linear systems,
and both are targeted at GPUs (AMD or NVIDIA).

## Changes to SUNDIALS in release 5.6.1

Fixed a bug in the SUNDIALS CMake which caused an error if the
`CMAKE_CXX_STANDARD` and `SUNDIALS_RAJA_BACKENDS` options were not provided.

Fixed some compiler warnings when using the IBM XL compilers.

## Changes to SUNDIALS in release 5.6.0

A new NVECTOR implementation based on the AMD ROCm HIP platform has been added.
This vector can target NVIDIA or AMD GPUs. See HIP NVECTOR section in the user
guide for more details. This module is considered experimental and is subject to
change from version to version.

The RAJA NVECTOR implementation has been updated to support the HIP backend
in addition to the CUDA backend. Users can choose the backend when configuring
SUNDIALS by using the `SUNDIALS_RAJA_BACKENDS` CMake variable. This module
remains experimental and is subject to change from version to version.

A new optional operation, `N_VGetDeviceArrayPointer`, was added to the N_Vector
API. This operation is useful for N_Vectors that utilize dual memory spaces,
e.g. the native SUNDIALS CUDA N_Vector.

The SUNMATRIX_CUSPARSE and SUNLINEARSOLVER_CUSOLVERSP_BATCHQR implementations
no longer require the SUNDIALS CUDA N_Vector. Instead, they require that the
vector utilized provides the `N_VGetDeviceArrayPointer` operation, and that the
pointer returned by `N_VGetDeviceArrayPointer` is a valid CUDA device pointer.

## Changes to SUNDIALS in release 5.5.0

Refactored the SUNDIALS build system. CMake 3.12.0 or newer is now required.
Users will likely see deprecation warnings, but otherwise the changes
should be fully backwards compatible for almost all users. SUNDIALS
now exports CMake targets and installs a `SUNDIALSConfig.cmake` file.

Added support for SuperLU DIST 6.3.0 or newer.

## Changes to SUNDIALS in release 5.4.0

Added full support for time-dependent mass matrices in ARKStep, and expanded
existing non-identity mass matrix infrastructure to support use of the
fixed point nonlinear solver.  Fixed bug for ERK method integration with
static mass matrices.

An interface between ARKStep and the XBraid multigrid reduction in time (MGRIT)
library has been added to enable parallel-in-time integration. See the ARKStep
documentation and examples for more details. This interface required the
addition of three new N_Vector operations to exchange vector data between
computational nodes, see `N_VBufSize`, `N_VBufPack`, and `N_VBufUnpack`. These
N_Vector operations are only used within the XBraid interface and need not be
implemented for any other context.

Updated the MRIStep time-stepping module in ARKODE to support higher-order
MRI-GARK methods [Sandu, SIAM J. Numer. Anal., 57, 2019], including methods that
involve solve-decoupled, diagonally-implicit treatment of the slow time scale.

A new API, `SUNMemoryHelper`, was added to support **GPU users** who have
complex memory management needs such as using memory pools. This is paired with
new constructors for the `NVECTOR_CUDA` and `NVECTOR_RAJA` modules that accept a
`SUNMemoryHelper` object. Refer to "The SUNMemoryHelper API", "NVECTOR CUDA" and
"NVECTOR RAJA" sections in the documentation for more information.

The `NVECTOR_RAJA` module has been updated to mirror the `NVECTOR_CUDA` module.
Notably, the update adds managed memory support to the `NVECTOR_RAJA` module.
Users of the module will need to update any calls to the `N_VMake_Raja` function
because that signature was changed. This module remains experimental and is
subject to change from version to version.

Added new `SetLSNormFactor` functions to CVODE(S), ARKODE, and IDA(S) to
to specify the factor for converting between integrator tolerances (WRMS norm)
and linear solver tolerances (L2 norm) i.e., `tol_L2 = nrmfac * tol_WRMS`.

Added new reset functions `ARKStepReset`, `ERKStepReset`, and
`MRIStepReset` to reset the stepper time and state vector to user-provided
values for continuing the integration from that point while retaining the
integration history. These function complement the reinitialization functions
`ARKStepReInit`, `ERKStepReInit`, and `MRIStepReInit` which reinitialize
the stepper so that the problem integration should resume as if started from
scratch.

Added new functions for advanced users providing a custom `SUNNonlinSolSysFn`.

The expected behavior of `SUNNonlinSolGetNumIters` and
`SUNNonlinSolGetNumConvFails` in the SUNNonlinearSolver API have been updated to
specify that they should return the number of nonlinear solver iterations and
convergence failures in the most recent solve respectively rather than the
cumulative number of iterations and failures across all solves respectively. The
API documentation and SUNDIALS provided SUNNonlinearSolver implementations and
have been updated accordingly. As before, the cumulative number of nonlinear
iterations and failures may be retrieved by calling the integrator provided get
functions.

**This change may cause a runtime error in existing user code**.
In IDAS and CVODES, the functions for forward integration with checkpointing
(`IDASolveF`, `CVodeF`) are now subject to a restriction on the number of time
steps allowed to reach the output time. This is the same restriction applied to
the `IDASolve` and `CVode` functions. The default maximum number of steps is
500, but this may be changed using the `<IDA|CVode>SetMaxNumSteps` function.
This change fixes a bug that could cause an infinite loop in the `IDASolveF`
and `CVodeF` and functions.

A minor inconsistency in CVODE(S) and a bug ARKODE when checking the Jacobian
evaluation frequency has been fixed. As a result codes using using a
non-default Jacobian update frequency through a call to
`CVodeSetMaxStepsBetweenJac` or `ARKStepSetMaxStepsBetweenJac` will need to
increase the provided value by 1 to achieve the same behavior as before. For
greater clarity the functions `CVodeSetMaxStepsBetweenJac`,
`ARKStepSetMaxStepsBetweenJac`, and `ARKStepSetMaxStepsBetweenLSet` have been
deprecated and replaced with `CVodeSetJacEvalFrequency`,
`ARKStepSetJacEvalFrequency`, and `ARKStepSetLSetupFrequency` respectively.
Additionally, the function `CVodeSetLSetupFrequency` has been added to CVODE(S)
to set the frequency of calls to the linear solver setup function.

The `NVECTOR_TRILINOS` module has been updated to work with Trilinos 12.18+.
This update changes the local ordinal type to always be an `int`.

Added support for CUDA v11.

## Changes to SUNDIALS in release 5.3.0

Fixed a bug in ARKODE where the prototypes for `ERKStepSetMinReduction` and
`ARKStepSetMinReduction` were not included in `arkode_erkstep.h` and
`arkode_arkstep.h` respectively.

Fixed a bug in ARKODE where inequality constraint checking would need to be
disabled and then re-enabled to update the inequality constraint values after
resizing a problem. Resizing a problem will now disable constraints and a call
to `ARKStepSetConstraints` or `ERKStepSetConstraints` is required to re-enable
constraint checking for the new problem size.

Fixed a bug in the iterative linear solver modules where an error is not
returned if the Atimes function is `NULL` or, if preconditioning is enabled, the
PSolve function is `NULL`.

Added specialized fused CUDA kernels to CVODE which may offer better
performance on smaller problems when using CVODE with the `NVECTOR_CUDA`
module. See the optional input function `CVodeSetUseIntegratorFusedKernels`
for more information. As with other SUNDIALS CUDA features, this is
feature is experimental and may change from version to version.

Added the ability to control the CUDA kernel launch parameters for the
`NVECTOR_CUDA` and `SUNMATRIX_CUSPARSE` modules. These modules remain
experimental and are subject to change from version to version.
In addition, the `NVECTOR_CUDA` kernels were rewritten to be more flexible.
Most users should see equivalent performance or some improvement, but a select
few may observe minor performance degradation with the default settings. Users
are encouraged to contact the SUNDIALS team about any performance changes
that they notice.

Added new capabilities for monitoring the solve phase in the
`SUNNONLINSOL_NEWTON` and `SUNNONLINSOL_FIXEDPOINT` modules, and the SUNDIALS
iterative linear solver modules. SUNDIALS must be built with the CMake option
`SUNDIALS_BUILD_WITH_MONITORING` to use these capabilities.

Added a new function, `CVodeSetMonitorFn`, that takes a user-function
to be called by CVODE after every `nst` successfully completed time-steps.
This is intended to provide a way of monitoring the CVODE statistics
throughout the simulation.

Added a new function `CVodeGetLinSolveStats` to get the CVODE linear solver
statistics as a group.

Added optional set functions to provide an alternative ODE right-hand side
function (ARKODE and CVODE(S)), DAE residual function (IDA(S)), or nonlinear
system function (KINSOL) for use when computing Jacobian-vector products with
the internal difference quotient approximation.

Added support to CVODE for integrating IVPs with constraints using BDF methods
and projecting the solution onto the constraint manifold with a user defined
projection function. This implementation is accompanied by additions to the
CVODE user documentation and examples.

## Changes to SUNDIALS in release 5.2.0

Fixed a build system bug related to the Fortran 2003 interfaces when using the
IBM XL compiler. When building the Fortran 2003 interfaces with an XL compiler
it is recommended to set `CMAKE_Fortran_COMPILER` to `f2003`, `xlf2003`, or
`xlf2003_r`.

Fixed a bug in how ARKODE interfaces with a user-supplied, iterative, unscaled
linear solver. In this case, ARKODE adjusts the linear solver tolerance in an
attempt to account for the lack of support for left/right scaling matrices.
Previously, ARKODE computed this scaling factor using the error weight vector,
`ewt`; this fix changes that to the residual weight vector, `rwt`, that can
differ from `ewt` when solving problems with non-identity mass matrix.

Fixed a linkage bug affecting Windows users that stemmed from
dllimport/dllexport attribute missing on some SUNDIALS API functions.

Fixed a memory leak in CVODES and IDAS from not deallocating the `atolSmin0` and
`atolQSmin0` arrays.

Fixed a bug where a non-default value for the maximum allowed growth factor
after the first step would be ignored.

Functions were added to each of the time integration packages to enable or
disable the scaling applied to linear system solutions with matrix-based linear
solvers to account for lagged matrix information.

Added two new functions, `ARKStepSetMinReduction` and `ERKStepSetMinReduction`
to change the minimum allowed step size reduction factor after an error test
failure.

Added a new `SUNMatrix` implementation, `SUNMATRIX_CUSPARSE`, that interfaces to
the sparse matrix implementation from the NVIDIA cuSPARSE library. In addition,
the `SUNLINSOL_CUSOLVER_BATCHQR` linear solver has been updated to use this
matrix, therefore, users of this module will need to update their code. These
modules are still considered to be experimental, thus they are subject to
breaking changes even in minor releases.

Added a new "stiff" interpolation module to ARKODE, based on Lagrange polynomial
interpolation, that is accessible to each of the ARKStep, ERKStep and MRIStep
time-stepping modules. This module is designed to provide increased
interpolation accuracy when integrating stiff problems, as opposed to the ARKODE
standard Hermite interpolation module that can suffer when the IVP right-hand
side has large Lipschitz constant. While the Hermite module remains the default,
the new Lagrange module may be enabled using one of the routines
`ARKStepSetInterpolantType`, `ERKStepSetInterpolantType`, or
`MRIStepSetInterpolantType`. The serial example problem `ark_brusselator.c` has
been converted to use this Lagrange interpolation module. Created accompanying
routines `ARKStepSetInterpolantDegree`, `ARKStepSetInterpolantDegree` and
`ARKStepSetInterpolantDegree` to provide user control over these interpolating
polynomials. While the routines `ARKStepSetDenseOrder`, `ARKStepSetDenseOrder`
and `ARKStepSetDenseOrder` still exist, these have been deprecated and will be
removed in a future release.

## Changes to SUNDIALS in release 5.1.0

Added support for a user-supplied function to update the prediction for each
implicit stage solution in ARKStep.  If supplied, this routine will be called
*after* any existing ARKStep predictor algorithm completes, so that the
predictor may be modified by the user as desired.  The new user-supplied routine
has type `ARKStepStagePredictFn`, and may be set by calling
`ARKStepSetStagePredictFn`.

The MRIStep module has been updated to support attaching different user data
pointers to the inner and outer integrators. If applicable, user codes will
need to add a call to `ARKStepSetUserData` to attach their user data
pointer to the inner integrator memory as `MRIStepSetUserData` will
not set the pointer for both the inner and outer integrators. The MRIStep
examples have been updated to reflect this change.

Added support for damping when using Anderson acceleration in KINSOL. See the
mathematical considerations section of the user guide and the description of the
`KINSetDampingAA` function for more details.

Added support for damping to the `SUNNonlinearSolver_FixedPoint` module when
using Anderson acceleration. See the `SUNNonlinearSolver_FixedPoint` section in
the user guides and the description of the `SUNNonlinSolSetDamping_FixedPoint`
function for more details.

Fixed a build system bug related to finding LAPACK/BLAS.

Fixed a build system bug related to checking if the KLU library works.

Fixed a build system bug related to finding PETSc when using the CMake
variables `PETSC_INCLUDES` and `PETSC_LIBRARIES` instead of `PETSC_DIR`.

Added a new build system option, `CUDA_ARCH`, to specify the CUDA architecture
to target.

Fixed a bug in the Fortran 2003 interfaces to the ARKODE Butcher table routines
and structure. This includes changing the `ARKodeButcherTable` type to be a
`type(c_ptr)` in Fortran.

Added two utility functions, `SUNDIALSFileOpen` and `SUNDIALSFileClose` for
creating/destroying file pointers. These are useful when using the Fortran 2003
interfaces.

## Changes to SUNDIALS in release 5.0.0

### Build System

Increased the minimum required CMake version to 3.5 for most SUNDIALS
configurations, and 3.10 when CUDA or OpenMP with device offloading are enabled.

The CMake option `BLAS_ENABLE` and the variable `BLAS_LIBRARIES` have been
removed to simplify builds as SUNDIALS packages do not use BLAS directly. For
third party libraries that require linking to BLAS, the path to the BLAS
library should be included in the `_LIBRARIES` variable for the third party
library e.g., `SUPERLUDIST_LIBRARIES` when enabling SuperLU_DIST.

Fixed a bug in the build system that prevented the PThreads NVECTOR module from
being built.

### NVector

Two new functions were added to aid in creating custom NVECTOR objects. The
constructor `N_VNewEmpty` allocates an "empty" generic NVECTOR with the object's
content pointer and the function pointers in the operations structure
initialized to NULL. When used in the constructor for custom objects this
function will ease the introduction of any new optional operations to the
NVECTOR API by ensuring only required operations need to be set. Additionally,
the function `N_VCopyOps(w, v)` has been added to copy the operation function
pointers between vector objects. When used in clone routines for custom vector
objects these functions also will ease the introduction of any new optional
operations to the NVECTOR API by ensuring all operations are copied when cloning
objects.

Two new NVECTOR implementations, NVECTOR_MANYVECTOR and NVECTOR_MPIMANYVECTOR,
have been created to support flexible partitioning of solution data among
different processing elements (e.g., CPU + GPU) or for multi-physics problems
that couple distinct MPI-based simulations together (see the NVECTOR_MANYVECTOR
and NVECTOR_MPIMANYVECTOR sections in the user guides for more details). This
implementation is accompanied by additions to user documentation and SUNDIALS
examples.

An additional NVECTOR implementation, NVECTOR_MPIPLUSX, has been created to
support the MPI+X paradigm where X is a type of on-node parallelism (e.g.,
OpenMP, CUDA). The implementation is accompanied by additions to user
documentation and SUNDIALS examples.

One new required vector operation and ten new optional vector operations have
been added to the NVECTOR API. The new required operation, `N_VGetLength`,
returns the global length of an N_Vector. The optional operations have been
added to support the new NVECTOR_MPIMANYVECTOR implementation. The operation
`N_VGetCommunicator` must be implemented by subvectors that are combined to
create an NVECTOR_MPIMANYVECTOR, but is not used outside of this context. The
remaining nine operations are optional local reduction operations intended to
eliminate unnecessary latency when performing vector reduction operations
(norms, etc.) on distributed memory systems. The optional local reduction vector
operations are `N_VDotProdLocal`, `N_VMaxNormLocal`, `N_VMinLocal`,
`N_VL1NormLocal`, `N_VWSqrSumLocal`, `N_VWSqrSumMaskLocal`, `N_VInvTestLocal`,
`N_VConstrMaskLocal`, and `N_VMinQuotientLocal`. If an NVECTOR implementation
defines any of the local operations as NULL, then the NVECTOR_MPIMANYVECTOR will
call standard NVECTOR operations to complete the computation.

The `*_MPICuda` and `*_MPIRaja` functions have been removed from the
NVECTOR_CUDA and NVECTOR_RAJA implementations respectively. Accordingly, the
`nvector_mpicuda.h`, `nvector_mpiraja.h`, `libsundials_nvecmpicuda.lib`, and
`libsundials_nvecmpicudaraja.lib` files have been removed. Users should use the
NVECTOR_MPIPLUSX module in conjunction with the NVECTOR_CUDA or NVECTOR_RAJA
modules to replace the functionality. The necessary changes are minimal and
should require few code modifications.

Fixed a memory leak in the NVECTOR_PETSC clone function.

Made performance improvements to the CUDA NVECTOR. Users who utilize a
non-default stream should no longer see default stream synchronizations after
memory transfers.

Added a new constructor to the CUDA NVECTOR that allows a user to provide
custom allocate and free functions for the vector data array and internal
reduction buffer.

Added new Fortran 2003 interfaces for most NVECTOR modules. See NEVTOR section
in the user guides for more details on how to use the interfaces.

Added three new NVECTOR utility functions, `FN_VGetVecAtIndexVectorArray`,
`FN_VSetVecAtIndexVectorArray`, and `FN_VNewVectorArray`, for working with
`N_Vector` arrays when using the Fortran 2003 interfaces.

### SUNMatrix

Two new functions were added to aid in creating custom SUNMATRIX objects. The
constructor `SUNMatNewEmpty` allocates an "empty" generic SUNMATRIX with the
object's content pointer and the function pointers in the operations structure
initialized to NULL. When used in the constructor for custom objects this
function will ease the introduction of any new optional operations to the
SUNMATRIX API by ensuring only required operations need to be set. Additionally,
the function `SUNMatCopyOps(A, B)` has been added to copy the operation function
pointers between matrix objects. When used in clone routines for custom matrix
objects these functions also will ease the introduction of any new optional
operations to the SUNMATRIX API by ensuring all operations are copied when
cloning objects.

A new operation, `SUNMatMatvecSetup`, was added to the SUNMatrix API. Users
who have implemented custom SUNMatrix modules will need to at least update
their code to set the corresponding ops structure member, matvecsetup, to NULL.

The generic SUNMatrix API now defines error codes to be returned by SUNMatrix
operations. Operations which return an integer flag indiciating success/failure
may return different values than previously.

A new SUNMatrix (and SUNLinearSolver) implementation was added to facilitate
the use of the SuperLU_DIST library with SUNDIALS.

Added new Fortran 2003 interfaces for most SUNMATRIX modules. See SUNMATRIX
section in the user guides for more details on how to use the interfaces.

### SUNLinearSolver

A new function was added to aid in creating custom SUNLINEARSOLVER objects. The
constructor `SUNLinSolNewEmpty` allocates an "empty" generic SUNLINEARSOLVER
with the object's content pointer and the function pointers in the operations
structure initialized to NULL. When used in the constructor for custom objects
this function will ease the introduction of any new optional operations to the
SUNLINEARSOLVER API by ensuring only required operations need to be set.

The return type of the SUNLinearSolver API function `SUNLinSolLastFlag` has
changed from `long int` to `sunindextype` to be consistent with the type
used to store row indices in dense and banded linear solver modules.

Added a new optional operation to the SUNLINEARSOLVER API, `SUNLinSolGetID`,
that returns a `SUNLinearSolver_ID` for identifying the linear solver module.

The SUNLinearSolver API has been updated to make the initialize and setup
functions optional.

A new SUNLinearSolver (and SUNMatrix) implementation was added to facilitate
the use of the SuperLU_DIST library with SUNDIALS.

Added a new SUNLinearSolver implementation,
`SUNLinearSolver_cuSolverSp_batchQR`, which leverages the NVIDIA cuSOLVER sparse
batched QR method for efficiently solving block diagonal linear systems on
NVIDIA GPUs.

Added three new accessor functions to the SUNLinSol_KLU module,
`SUNLinSol_KLUGetSymbolic`, `SUNLinSol_KLUGetNumeric`, and
`SUNLinSol_KLUGetCommon`, to provide user access to the underlying
KLU solver structures.

Added new Fortran 2003 interfaces for most SUNLINEARSOLVER modules. See
SUNLINEARSOLVER section in the user guides for more details on how to use
the interfaces.

### SUNNonlinearSolver

A new function was added to aid in creating custom SUNNONLINEARSOLVER objects.
The constructor `SUNNonlinSolNewEmpty` allocates an "empty" generic
SUNNONLINEARSOLVER with the object's content pointer and the function pointers
in the operations structure initialized to NULL. When used in the constructor
for custom objects this function will ease the introduction of any new optional
operations to the SUNNONLINEARSOLVER API by ensuring only required operations
need to be set.

To facilitate the use of user supplied nonlinear solver convergence test
functions the `SUNNonlinSolSetConvTestFn` function in the SUNNonlinearSolver API
has been updated to take a `void*` data pointer as input. The supplied data
pointer will be passed to the nonlinear solver convergence test function on each
call.

The inputs values passed to the first two inputs of the `SUNNonlinSolSolve`
function in the SUNNONLINEARSOLVER have been changed to be the predicted
state and the initial guess for the correction to that state. Additionally,
the definitions of `SUNNonlinSolLSetupFn` and `SUNNonlinSolLSolveFn` in the
SUNNonlinearSolver API have been updated to remove unused input parameters.
For more information on the nonlinear system formulation and the API functions
see the SUNNONLINEARSOLVER chapter in the user guides.

Added a new `SUNNonlinearSolver` implementation, `SUNNonlinsol_PetscSNES`,
which interfaces to the PETSc SNES nonlinear solver API.

Added new Fortran 2003 interfaces for most SUNNONLINEARSOLVER modules. See
SUNNONLINEARSOLVER section in the user guides for more details on how to use
the interfaces.

### CVODE and CVODES

Fixed a bug in the CVODE and CVODES constraint handling where the step size
could be set below the minimum step size.

Fixed a bug in the CVODE and CVODES nonlinear solver interfaces where the norm
of the accumulated correction was not updated when using a non-default
convergence test function.

Fixed a bug in the CVODES `cvRescale` function where the loops to compute the
array of scalars for the fused vector scale operation stopped one iteration
early.

Fixed a bug in CVODES where CVodeF would return the wrong flag under certain
cirumstances.

Fixed a bug in CVODES where CVodeF would not return a root in NORMAL_STEP mode
if the root occurred after the desired output time.

Fixed a memeory leak in FCVODE when not using the default nonlinear solver.

Removed extraneous calls to `N_VMin` for simulations where the scalar valued
absolute tolerance, or all entries of the vector-valued absolute tolerance
array, are strictly positive. In this scenario CVODE and CVODES will remove
at least one global reduction per time step.

The CVLS interface has been updated to only zero the Jacobian matrix before
calling a user-supplied Jacobian evaluation function when the attached linear
solver has type `SUNLINEARSOLVER_DIRECT`.

A new linear solver interface function, `CVLsLinSysFn`, was added as an
alternative method for evaluating the linear systems I - gamma J.

Added functions to get the current state and gamma value to CVODE and CVODES.
These functions may be useful to users who chose to provide their own nonlinear
solver implementation.

Added New Fortran 2003 interfaces to CVODE and CVODES were added. These new
interfaces were generated with SWIG-Fortran and provide a user an idiomatic
Fortran 2003 interface to most of the SUNDIALS C API. The existing CVODE F2003
interface, and all module implementations with existing Fortran 2003 interfaces
were updated accordingly. See the section "Using CVODE for Fortran
Applications" and "Using CVODES for Fortran Applications" in the appropriate
user guide for more details on how to use the interfaces.

### ARKODE

The MRIStep module has been updated to support explicit, implicit, or IMEX
methods as the fast integrator using the ARKStep module. As a result some
function signatures have been changed including MRIStepCreate which now
takes an ARKStep memory structure for the fast integration as an input.

Fixed a bug in the ARKStep time-stepping module in ARKODE that would result in
an infinite loop if the nonlinear solver failed to converge more than the
maximum allowed times during a single step.

Fixed a bug in ARKODE that would result in a "too much accuracy requested" error
when using fixed time step sizes with explicit methods in some cases.

Fixed a bug in ARKStep where the mass matrix linear solver setup function was
not called in the Matrix-free case.

Fixed a minor bug in ARKStep where an incorrect flag is reported when an
error occurs in the mass matrix setup or Jacobian-vector product setup
functions.

Fixed a memeory leak in FARKODE when not using the default nonlinear solver.

The reinitialization functions `ERKStepReInit`, `ARKStepReInit`, and
`MRIStepReInit` have been updated to retain the minimum and maxiumum step
size values from before reinitialization rather than resetting them to the
default values.

Removed extraneous calls to `N_VMin` for simulations where the scalar valued
absolute tolerance, or all entries of the vector-valued absolute tolerance
array, are strictly positive. In this scenario ARKODE steppers will remove
at least one global reduction per time step.

The ARKLS interface has been updated to only zero the Jacobian matrix before
calling a user-supplied Jacobian evaluation function when the attached linear
solver has type `SUNLINEARSOLVER_DIRECT`.

A new linear solver interface function, `ARKLsLinSysFn`, was added as an
alternative method for evaluating the linear systems M - gamma J and
I - gamma J.

Added two new embedded ARK methods of orders 4 and 5 to ARKODE (from
Kennedy & Carpenter, Appl. Numer. Math., 136:183--205, 2019).

Support for optional inequality constraints on individual components of the
solution vector has been added the ARKODE ERKStep and ARKStep modules. See
the descriptions of `ERKStepSetConstraints` and `ARKStepSetConstraints` for
more details. Note that enabling constraint handling requires the NVECTOR
operations `N_VMinQuotient`, `N_VConstrMask`, and `N_VCompare` that were not
previously required by ARKODE.

Added functions to get the current state and gamma value to the ARKStep module.
These functions may be useful to users who chose to provide their own nonlinear
solver implementation.

Add two new 'Set' functions to MRIStep, `MRIStepSetPreInnerFn` and
`MRIStepSetPostInnerFn` for performing communication or memory
transfers needed before or after the inner integration.

Added new Fortran 2003 interfaces to all ARKODE stepper modules. These new
interfaces were generated with SWIG-Fortran and provide a user an idiomatic
Fortran 2003 interface to most of the SUNDIALS C API. See the section "Using
ARKODE for Fortran Applications" in the user guide for more details on how
to use the interfaces.

### IDA and IDAS

A bug was fixed in the IDA and IDAS linear solver interfaces where an incorrect
Jacobian-vector product increment was used with iterative solvers other than
SPGMR and SPFGMR.

Fixed a bug in IDAS where IDASolveF would return the wrong flag under certain
cirumstances.

Fixed a bug in IDAS where IDASolveF would not return a root in NORMAL_STEP mode
if the root occurred after the desired output time.

Fixed a bug the IDAS IDAQuadReInitB function where an incorrect memory structure
was passed to IDAQuadReInit.

Fixed a memeory leak in FIDA when not using the default nonlinear solver.

Removed extraneous calls to `N_VMin` for simulations where the scalar valued
absolute tolerance, or all entries of the vector-valued absolute tolerance
array, are strictly positive. In this scenario IDA and IDAS will remove
at least one global reduction per time step.

The IDALS interface has been updated to only zero the Jacobian matrix before
calling a user-supplied Jacobian evaluation function when the attached linear
solver has type SUNLINEARSOLVER_DIRECT.

Added new Fortran 2003 interfaces to IDA and IDAS. These new interfaces were
generated with SWIG-Fortran and provide a user an idiomatic Fortran 2003
interface to most of the SUNDIALS C API.  See the section "Using IDA for Fortran
Applications" and "Using IDAS for Fortran Applications" in the appropriate
user guide for more details on how to use the interfaces.

### KINSOL

Fixed a bug in the KINSOL linear solver interface where the auxiliary scalar
`sJpnorm` was not computed when necessary with the Picard iteration and the
auxiliary scalar `sFdotJp` was unnecessarily computed in some cases.

The KINLS interface has been updated to only zero the Jacobian matrix before
calling a user-supplied Jacobian evaluation function when the attached linear
solver has type SUNLINEARSOLVER_DIRECT.

Added new Fortran 2003 interfaces to KINSOL. These new interfaces were
generated with SWIG-Fortran and provide a user an idiomatic Fortran 2003
interface to most of the SUNDIALS C API.  See the section "Using KINSOL for
Fortran Applications" for more details on how to use the interfaces.

## Changes to SUNDIALS in release 4.1.0

An additional N_Vector implementation was added for Tpetra vector from
Trilinos library to facilitate interoperability between SUNDIALS and Trilinos.
This implementation is accompanied by additions to user documentation and
SUNDIALS examples.

A bug was fixed where a nonlinear solver object could be freed twice in some use
cases.

The EXAMPLES_ENABLE_RAJA CMake option has been removed. The option
`EXAMPLES_ENABLE_CUDA` enables all examples that use CUDA including the RAJA
examples with a CUDA back end (if the RAJA NVECTOR is enabled).

The implementation header files (e.g. `arkode_impl.h`) are no longer installed.
This means users who are directly manipulating package memory structures will
need to update their code to use the package's public API.

Python is no longer required to run `make test` and `make test_install`.

Fixed a bug in `ARKodeButcherTable_Write` when printing a Butcher table
without an embedding.

## Changes to SUNDIALS in release 4.0.2

Added information on how to contribute to SUNDIALS and a contributing agreement.

Moved definitions of DLS and SPILS backwards compatibility functions to a source
file. The symbols are now included in the appropriate package library, e.g.
`libsundials_cvode.lib`.

## Changes to SUNDIALS in release 4.0.1

A bug in ARKODE where single precision builds would fail to compile has been
fixed.

## Changes to SUNDIALS in release 4.0.0

The direct and iterative linear solver interfaces in all SUNDIALS packages have
been merged into a single unified linear solver interface to support any valid
SUNLINSOL module. This includes the DIRECT and ITERATIVE types as well as the
new MATRIX_ITERATIVE type. Details regarding how SUNDIALS packages utilize
linear solvers of each type as well as discussion regarding intended use cases
for user-supplied SUNLINSOL implementations are included in the SUNLINSOL
chapter of the user guides. All example programs have been updated to use the
new unified interfaces.

The unified interface is very similar to the previous DLS and SPILS interfaces.
To minimize challenges in user migration to the unified linear solver interface,
the previous DLS and SPILS routines for all packages may still be used; these
will be deprecated in future releases, so we recommend that users migrate to the
new names soon. Additionally, we note that Fortran users will need to enlarge
their iout array of optional integer outputs, and update the indices that they
query for certain linear-solver-related statistics.

The names of all constructor routines for SUNDIALS-provided SUNLinSol
implementations have been updated to follow the naming convention SUNLinSol_*
where * is the name of the linear solver e.g., Dense, KLU, SPGMR, PCG, etc.
Solver-specific "set" routine names have been similarly standardized. To
minimize challenges in user migration to the new names, the previous routine
names may still be used; these will be deprecated in future releases, so we
recommend that users migrate to the new names soon. All example programs have
been updated to used the new naming convention.

The SUNBandMatrix constructor has been simplified to remove the storage upper
bandwidth argument.

SUNDIALS integrators (ARKODE, CVODE, CVODES, IDA, and IDAS) have been updated to
utilize generic nonlinear solver modules through the SUNNONLINSOL API. This API
will ease the addition of new nonlinear solver options and allow for external or
user-supplied nonlinear solvers. The SUNNONLINSOL API and provided SUNNONLINSOL
modules are described in a new user guide chapter and follow the same object
oriented design and implementation used by the NVECTOR, SUNMATRIX, and
SUNLINSOL modules. All integrator example programs have also been updated to
used the new nonlinear solver API.

Three fused vector operations and seven vector array operations have been added
to the NVECTOR API. These optional operations are disabled by default and may be
activated by calling vector specific routines after creating an NVECTOR. See the
NVECTOR chapter in the user guides for more information on the new operations.

Added a new NVECTOR (NVECTOR_OPENMPDEV) which leverages OpenMP 4.5+ device
offloading.

Multiple updates to the CUDA NVECTOR were made:

* Changed the `N_VMake_Cuda` function to take a host data pointer and a device
  data pointer instead of an `N_VectorContent_Cuda` object.

* Changed `N_VGetLength_Cuda` to return the global vector length instead of
  the local vector length.

* Added `N_VGetLocalLength_Cuda` to return the local vector length.

* Added `N_VGetMPIComm_Cuda` to return the MPI communicator used.

* Removed the accessor functions in the namespace suncudavec.

* Added the ability to set the `cudaStream_t` used for execution of the CUDA
  NVECTOR kernels. See the function `N_VSetCudaStreams_Cuda`.

* Added `N_VNewManaged_Cuda`, `N_VMakeManaged_Cuda`, and
  `N_VIsManagedMemory_Cuda` functions to accommodate using managed memory with
  the CUDA NVECTOR.

Multiple updates to the RAJA NVECTOR were made:

* Changed `N_VGetLength_Raja` to return the global vector length instead of
  the local vector length.

* Added `N_VGetLocalLength_Raja` to return the local vector length.

* Added `N_VGetMPIComm_Raja` to return the MPI communicator used.

* Removed the accessor functions in the namespace sunrajavec.

Two changes were made in the CVODE/CVODES/ARKODE initial step size algorithm:

  * Fixed an efficiency bug where an extra call to the RHS function was made.

  * Changed the behavior of the algorithm if the max-iterations case is hit.
    Before the algorithm would exit with the step size calculated on the
    penultimate iteration. Now it will exit with the step size calculated
    on the final iteration.

Fortran 2003 interfaces to CVODE, the fixed-point and Newton nonlinear solvers,
the dense, band, KLU, PCG, SPBCGS, SPFGMR, SPGMR, and SPTFQMR linear solvers,
and the serial, PThreads, and OpenMP NVECTORs have been added.

The ARKODE library has been entirely rewritten to support a modular approach to
one-step methods, which should allow for rapid research and development of novel
integration methods without affecting existing solver functionality.

A new ARKODE stepper, MRIStep, has been added for two rate explicit-explicit
multirate infinitesimal step methods.

ARKODE's dense output infrastructure has been improved to support higher-degree
Hermite polynomial interpolants (up to degree 5) over the last successful time
step.

## Changes to SUNDIALS in release 3.2.1

Fixed a bug in the CUDA NVECTOR where the `N_VInvTest` operation could write
beyond the allocated vector data.

Fixed library installation path for multiarch systems. This fix changes the
default library installation path to `CMAKE_INSTALL_PREFIX/CMAKE_INSTALL_LIBDIR`
from `CMAKE_INSTALL_PREFIX/lib`. `CMAKE_INSTALL_LIBDIR` is automatically set,
but is available as a CMAKE option that can modified.

## Changes to SUNDIALS in release 3.2.0

Fixed problem with index types which would occur with some compilers (e.g.
armclang) that did not define `__STDC_VERSION__`. The fix includes a
depcrecation of the current behavior of the `SUNDIALS_INDEX_TYPE` CMake option.

Fixed a thread-safety issue in CVODES and IDAS when using adjoint sensitivity
analysis.

Added hybrid MPI/CUDA and MPI/RAJA vectors to allow use of more than one MPI
rank when using a GPU system. The vectors assume one GPU device per MPI rank.

Changed the name of the RAJA nvector library to `libsundials_nveccudaraja.lib`
from `libsundials_nvecraja.lib` to better reflect that we only support CUDA as a
backend for RAJA currently.

Increased CMake minimum version to 3.1.3

Add constraint handling feature to CVODE and CVODES.

Fixed a bug in IDAS where the saved residual value used in the nonlinear solve
for consistent initial conditions was passed as temporary workspace and could be
overwritten.

Several changes were made to the build system. If MPI is enabled and MPI
compiler wrappers are not set, the build system will check if
`CMAKE_<language>_COMPILER` can compile MPI programs before trying to locate and
use an MPI installation. The native CMake FindMPI module is now used to locate
an MPI installation. The options for setting MPI compiler wrappers and the
executable for running MPI programs have been updated to align with those in
native CMake FindMPI module. This included changing `MPI_MPICC` to
`MPI_C_COMPILER`, `MPI_MPICXX` to `MPI_CXX_COMPILER` combining `MPI_MPIF77` and
`MPI_MPIF90` to `MPI_Fortran_COMPILER`, and changing `MPI_RUN_COMMAND` to
`MPIEXEC_EXECUTABLE`. When a Fortran name-mangling scheme is needed (e.g.,
`LAPACK_ENABLE` is `ON`) the build system will infer the scheme from the Fortran
compiler. If a Fortran compiler is not available or the inferred or default
scheme needs to be overridden, the advanced options `SUNDIALS_F77_FUNC_CASE` and
`SUNDIALS_F77_FUNC_UNDERSCORES` can be used to manually set the name-mangling
scheme and bypass trying to infer the scheme. Additionally, parts of the main
`CMakeLists.txt` file were moved to new files in the src and example directories
to make the CMake configuration file structure more modular.

## Changes to SUNDIALS in release 3.1.2

Fixed Windows specific problem where `sunindextype` was not correctly defined
when using 64-bit integers. On Windows `sunindextype` is now defined as the MSVC
basic type `__int64`.

Changed LICENSE install path to `instdir/include/sundials`.

Updated the minimum required version of CMake to 2.8.12 and enabled using rpath
by default to locate shared libraries on OSX.

The misnamed function `CVSpilsSetJacTimesSetupFnBS` in cvodes has been
deprecated and replaced by `CVSpilsSetJacTimesBS`. The deprecated function
`CVSpilsSetJacTimesSetupFnBS` will be removed in the next major release.

Added and updated usage-notes examples from the SUNDIALS website to work with
SUNDIALS 3.x. The new examples are `cvode/cvDisc_dns.c`,
`cvode/cvRoberts_dns_negsol.c`, and `cvodes/cvsRoberts_FSA_dns_Switch.c`.

Added sparse SUNMatrix "Reallocate" routine to allow specification of the
nonzero storage.

Updated the KLU SUNLinearSolver module to set constants for the two
reinitialization types, and fixed a bug in the full reinitialization approach
where the sparse SUNMatrix pointer would go out of scope on some architectures.

Updated the "ScaleAdd" and "ScaleAddI" implementations in the sparse SUNMatrix
module to more optimally handle the case where the target matrix contained
sufficient storage for the sum, but had the wrong sparsity pattern. The sum now
occurs in-place, by performing the sum backwards in the existing storage.
However, it is still more efficient if the user-supplied Jacobian routine
allocates storage for the sum I + gamma J or M + gamma J manually (with zero
entries if needed).

## Changes to SUNDIALS in release 3.1.1

Fixed a minor bug in the CVODE and CVODES `cvSLdet` routine, where a return was
missing in the error check for three inconsistent roots.

Fixed a potential memory leak in the SPGMR and SPFGMR linear solvers: if
"Initialize" was called multiple times then the solver memory was reallocated
(without being freed).

Fixed a minor bug in the `ARKReInit` routine, where a flag was incorrectly set
to indicate that the problem had been resized (instead of just re-initialized).

Fixed C++11 compiler errors/warnings about incompatible use of string literals.

Updated KLU SUNLinearSolver module to use a typedef for the precision-specific
solve function to be used (to avoid compiler warnings).

Added missing typecasts for some (`void*`) pointers to avoid compiler warnings.

Bugfix in `sunmatrix_sparse.c` where `int` was used instead of `sunindextype` in
one location.

Fixed a minor bug in `KINPrintInfo` where a case was missing for
`KIN_REPTD_SYSFUNC_ERR` leading to an undefined info message.

Added missing `#include <stdio.h>` in NVECTOR and SUNMATRIX header files.

Added missing prototypes for `ARKSpilsGetNumMTSetups` in ARKODE and
`IDASpilsGetNumJTSetupEvals` in IDA and IDAS.

Fixed an indexing bug in the CUDA NVECTOR implementation of `N_VWrmsNormMask`
and revised the RAJA NVECTOR implementation of `N_VWrmsNormMask` to work with
mask arrays using values other than zero or one. Replaced `double` with
`realtype` in the RAJA vector test functions.

Fixed compilation issue with GCC 7.3.0 and Fortran programs that do not require
a SUNMatrix or SUNLinearSolver module (e.g. iterative linear solvers, explicit
methods in ARKODE, functional iteration in CVODE, etc.).

## Changes to SUNDIALS in release 3.1.0

Added NVECTOR print functions that write vector data to a specified file (e.g.,
`N_VPrintFile_Serial`).

Added `make test` and `make test_install` options to the build system for
testing SUNDIALS after building with `make` and installing with `make install`
respectively.

Added "Changes in ..." (latest version) to all User Guides.

## Changes to SUNDIALS in release 3.0.0

Added new linear solver and matrix interfaces for all SUNDIALS packages and
updated the existing linear solver and matrix modules. The goal of the redesign
is to provide greater encapsulation and ease interfacing custom linear solvers
with linear solver libraries. Specific changes include:

 * Added generic SUNMATRIX module with three provided implementations:
   dense, banded and sparse.  These replicate previous SUNDIALS Dls and
   Sls matrix structures in a single object-oriented API.

 * Added example problems demonstrating use of generic SUNMATRIX modules.

 * Added generic SUNLINEARSOLVER module with eleven provided
   implementations: dense, banded, LAPACK dense, LAPACK band, KLU,
   SuperLU_MT, SPGMR, SPBCGS, SPTFQMR, SPFGMR, PCG.  These replicate
   previous SUNDIALS generic linear solvers in a single object-oriented
   API.

 * Added example problems demonstrating use of generic SUNLINEARSOLVER
   modules.

 * Expanded package-provided direct linear solver (Dls) interfaces and
   scaled, preconditioned, iterative linear solver (Spils) interfaces
   to utilize generic SUNMATRIX and SUNLINEARSOLVER objects.

 * Removed package-specific, linear solver-specific, solver modules
   (e.g. CVDENSE, KINBAND, IDAKLU, ARKSPGMR) since their functionality
   is entirely replicated by the generic Dls/Spils interfaces and
   SUNLINEARSOLVER/SUNMATRIX modules.  The exception is CVDIAG, a
   diagonal approximate Jacobian solver available to CVODE and CVODES.

 * Converted all SUNDIALS example problems to utilize new generic
   SUNMATRIX and SUNLINEARSOLVER objects, along with updated Dls and
   Spils linear solver interfaces.

 * Added Spils interface routines to ARKODE, CVODE, CVODES, IDA and
   IDAS to allow specification of a user-provided "JTSetup" routine.
   This change supports users who wish to set up data structures for
   the user-provided Jacobian-times-vector ("JTimes") routine, and
   where the cost of one JTSetup setup per Newton iteration can be
   amortized between multiple JTimes calls.

Corresponding updates were made to all the example programs.

Two new NVECTOR modules added: for CUDA and RAJA support for GPU systems
(Information on RAJA: <https://software.llnl.gov/RAJA/> )
These vectors are supplied to provide very basic support for running
on GPU architectures.  Users are advised that these vectors both move all data
to the GPU device upon construction, and speedup will only be realized if the
user also conducts the right-hand-side function evaluation on the device.
In addition, these vectors assume the problem fits on one GPU.
For further information about RAJA, users are referred to the web site,
<https://software.llnl.gov/RAJA/.>

Addition of sunindextype option for 32-bit or 64-bit integer data index types
within all SUNDIALS structures

  * sunindextype is defined to be int32_t or int64_t when portable types are
    supported, otherwise it is defined as int or long int.

  * The Fortran interfaces continue to use `long int` for indices, except for
    their sparse matrix interface that now uses the new sunindextype.

  * Includes interfaces to PETSc, hypre, SuperLU_MT, and KLU with either 32-bit
    or 64-bit capabilities depending how the user configures SUNDIALS.

To avoid potential namespace conflicts, the macros defining booleantype
values TRUE and FALSE have been changed to SUNTRUE and SUNFALSE respectively.

Temporary vectors were removed from preconditioner setup and solve
routines for all packages.  It is assumed that all necessary data
for user-provided preconditioner operations will be allocated and
stored in user-provided data structures.

The file include/sundials\_fconfig.h was added.  This file contains
SUNDIALS type information for use in Fortran programs.

Added support for many xSDK-compliant build system keys
(Information on xSDK compliance: <https://xsdk.info/policies/> )
The xSDK is a movement in scientific software to provide a foundation for the
rapid and efficient production of high-quality,
sustainable extreme-scale scientific applications.  More information can
be found at <https://xsdk.info.>

Added functions SUNDIALSGetVersion and SUNDIALSGetVersionNumber to
get SUNDIALS release version information at runtime.

### Build System

Renamed CMake options to enable/disable examples for greater clarity
and added option to enable/disable Fortran 77 examples:

  * Changed `EXAMPLES_ENABLE` to `EXAMPLES_ENABLE_C`
  * Changed `CXX_ENABLE` to `EXAMPLES_ENABLE_CXX`
  * Changed `F90_ENABLE` to `EXAMPLES_ENABLE_F90`
  * Added `EXAMPLES_ENABLE_F77` option

Added separate `BLAS_ENABLE` and `BLAS_LIBRARIES` CMake variables

Fixed minor CMake bugs and included additional error checking during CMake
configuration

Corrections and additions to all User Guides.

Added "Changes in ..." (latest version) section to the introduction to in all
User Guides.

### ARKODE

Added comments to `arkode_butcher.c` regarding which methods should have
coefficients accurate enough for use in quad precision.

Fixed `RCONST` usage in `arkode_butcher.c`.

Fixed bug in `arkInitialSetup` to ensure the mass matrix vector product is
set up before the "msetup" routine is called.

Fixed ARKODE printf-related compiler warnings when building SUNDIALS
with extended precision.

### CVODE and CVODES

In `CVodeFree`, now call `lfree` unconditionally (if non-NULL).

### IDA and IDAS

Added missing prototype for `IDASetMaxBacksIC` in `ida.h` and `idas.h`.

### KINSOL

Corrected KINSOL fcmix name translation for `FKIN_SPFGMR`.

Renamed `KINLocalFn` and `KINCommFn` to `KINBBDLocalFn` and `KINBBDCommFn`
respectively in the BBD preconditioner module for consistency with other
SUNDIALS solvers.<|MERGE_RESOLUTION|>--- conflicted
+++ resolved
@@ -1,14 +1,11 @@
 # SUNDIALS Changelog
 
 ## Changes to SUNDIALS in release x.x.x
-<<<<<<< HEAD
 
 Added `GetUserData` functions in each package to retrieve the user data pointer
 provided to `SetUserData` functions. See `ARKStepGetUserData`,
 `ERKStepGetUserData`, `MRIStepGetUserData`, `CVodeGetUserData`,
 `IDAGetUserData`, or `KINGetUserData` for more information.
-=======
->>>>>>> c8b293ea
 
 Fixed a bug in `ERKStepReset`, `ERKStepReInit`, `ARKStepReset`, `ARKStepReInit`,
 `MRIStepReset`, and `MRIStepReInit` where a previously-set value of *tstop* (from
