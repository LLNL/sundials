--- conflicted
+++ resolved
@@ -65,13 +65,11 @@
 
 ### Deprecation Notices
 
-<<<<<<< HEAD
 Deprecated ARKStep-specific utility routine for wrapping as an MRIStep
 inner stepper object, `ARKStepCreateMRIStepInnerStepper`.
-=======
+
 The ARKODE stepper specific functions to retrieve the number of right-hand side
 function evaluations have been deprecated. Use `ARKodeGetNumRhsEvals` instead.
->>>>>>> 554fa923
 
 ## Changes to SUNDIALS in release 7.1.1
 
