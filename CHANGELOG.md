# SUNDIALS Changelog

<<<<<<< HEAD
## Changes to SUNDIALS in release X.X.X

The previously deprecated types `realtype` and `booleantype` were removed from `sundials_types.h`
and replaced with `sunrealtype` and `sunbooleantype`. The deprecated names for these types
can be used by including the header file `sundials_types_deprecated.h` but will be fully removed in the
next major release.

Added the `SUNAdaptController` base class, ported ARKODE's internal
implementations of time step controllers into implementations of this class,
and updated ARKODE to use these objects instead of its own implementations.
Added `ARKStepSetAdaptController` and `ERKStepSetAdaptController` routines
so that users can modify controller parameters, or even provide custom
implementations.

Added the routines `ARKStepSetAdaptivityAdjustment` and
`ERKStepSetAdaptivityAdjustment`, that allow users to adjust the
value for the method order supplied to the temporal adaptivity controllers.
The ARKODE default for this adjustment has been -1 since its initial
release, but for some applications a value of 0 is more appropriate.
Users who notice that their simulations encounter a large number of
temporal error test failures may want to experiment with adjusting this value.

Fixed a regression introduced by the stop time bug fix in v6.6.1 where ARKODE,
CVODE, CVODES, IDA, and IDAS would return at the stop time rather than the
requested output time if the stop time was reached in the same step in which the
output time was passed.

Fixed a bug in ARKODE where `ARKStepSetInterpolateStopTime` would return an
interpolated solution at the stop time in some cases when interpolation was
disabled.

Fixed a bug in `ARKStepSetTableNum` wherein it did not recognize
`ARKODE_ARK2_ERK_3_1_2` and `ARKODE_ARK2_DIRK_3_1_2` as a valid additive
Runge--Kutta Butcher table pair.

Renamed some internal types in CVODES and IDAS to allow both packages to be
built together in the same binary.

Improved computational complexity of `SUNMatScaleAddI_Sparse` from `O(M*N)` to
`O(NNZ)`.

Fixed scaling bug in `SUNMatScaleAddI_Sparse` for non-square matrices.

Fixed missing soversions in some `SUNLinearSolver` and `SUNNonlinearSolver`
CMake targets.

Added Fortran support for the LAPACK dense `SUNLinearSolver` implementation.
=======
## Changes to SUNDIALS in release 6.6.2
>>>>>>> cf16ebf1

Fixed the build system support for MAGMA when using a NVIDIA HPC SDK installation of CUDA
and fixed the targets used for rocBLAS and rocSPARSE.

<<<<<<< HEAD
Added the third order ERK method `ARKODE_SHU_OSHER_3_2_3`, the fourth order
ERK method `ARKODE_SOFRONIOU_SPALETTA_5_3_4`, the sixth order ERK method
`ARKODE_VERNER_9_5_6`, the seventh order ERK method `ARKODE_VERNER_10_6_7`,
the eighth order ERK method `ARKODE_VERNER_13_7_8`, and the ninth order ERK
method `ARKODE_VERNER_16_8_9`.

Changed the `SUNProfiler` so that it does not rely on `MPI_WTime` in any case.
This fixes https://github.com/LLNL/sundials/issues/312. 

**Breaking change** 
We have replaced the use of a type-erased (i.e., `void*`) pointer to a
communicator in place of `MPI_Comm` throughout the SUNDIALS API with a
:c:type:`SUNComm`, which is just a typedef to an `int` in builds without MPI
and a typedef to a `MPI_Comm` in builds with MPI. Here is what this means:

- All users will need to update their codes because the call to 
  `SUNContext_Create` now takes a :c:type:`SUNComm` instead
  of type-erased pointer to a communicator. For non-MPI codes,
  pass :c:type:`SUN_COMM_NULL` to the `comm` argument instead of
  `NULL`. For MPI codes, pass the `MPI_Comm` directly. 
  The required change should be doable with a find-and-replace. 

- The same change must be made for calls to 
  `SUNLogger_Create` or `SUNProfiler_Create`. 
  
- Some users will need to update their calls to `N_VGetCommunicator`, and 
  update any custom `N_Vector` implementations tht provide 
  `N_VGetCommunicator`, since it now returns a `SUNComm`. 

The change away from type-erased pointers for `SUNComm` fixes problems like the 
one described in `GitHub Issue #275 <https://github.com/LLNL/sundials/issues/275>`.

**Breaking change**
Functions, types and header files that were previously deprecated have been
removed. 

=======
>>>>>>> cf16ebf1
## Changes to SUNDIALS in release 6.6.1

Updated the Tpetra NVector interface to support Trilinos 14.

Fixed a memory leak when destroying a CUDA, HIP, SYCL, or system SUNMemoryHelper
object.

Fixed a bug in ARKODE, CVODE, CVODES, IDA, and IDAS where the stop time may not
be cleared when using normal mode if the requested output time is the same as
the stop time. Additionally, with ARKODE, CVODE, and CVODES this fix removes an
unnecessary interpolation of the solution at the stop time that could occur in
this case.

Fixed a bug in ERKStep where methods with `c[s-1] = 1` but `a[s-1,j] != b[j]`
were incorrectly treated as having the first same as last (FSAL) property.

Fixed a bug in `MRIStepCoupling_Write` where explicit coupling tables were not
written to the output file pointer.

ARKStep, ERKStep, MRIStep, and SPRKStep were updated to remove a potentially
unnecessary right-hand side evaluation at the end of an integration. ARKStep was
additionally updated to remove extra right-hand side evaluations when using an
explicit method or an implicit method with an explicit first stage.

The `MRIStepInnerStepper` class in MRIStep was updated to make supplying an
`MRIStepInnerFullRhsFn` optional.

## Changes to SUNDIALS in release 6.6.0

A new time-stepping module, `SPRKStep`, was added to ARKODE. This time-stepper
provides explicit symplectic partitioned Runge-Kutta methods up to order 10
for separable Hamiltonian systems.

Added support for relaxation Runge-Kutta methods to ERKStep and ARKStep in
ARKODE.

Added the second order IMEX method from Giraldo, Kelly, and Constantinescu 2013
as the default second order IMEX method in ARKStep. The explicit table is given
by `ARKODE_ARK2_ERK_3_1_2` and the implicit table by `ARKODE_ARK2_DIRK_3_1_2`.

Updated CVODE, CVODES and ARKODE default behavior when returning the solution when
the internal time has reached a user-specified stop time.  Previously, the output
solution was interpolated to the value of `tstop`; the default is now to copy the
internal solution vector.  Users who wish to revert to interpolation may call a new
routine `CVodeSetInterpolateStopTime`, `ARKStepSetInterpolateStopTime`,
`ERKStepSetInterpolateStopTime`, or `MRIStepSetInterpolateStopTime`.

A potential bug was fixed when using inequality constraint handling and
calling `ARKStepGetEstLocalErrors` or `ERKStepGetEstLocalErrors` after a failed
step in which an inequality constraint violation occurred. In this case, the
values returned by `ARKStepGetEstLocalErrors` or `ERKStepGetEstLocalErrors` may
have been invalid.

Updated the F2003 utility routines `SUNDIALSFileOpen` and `SUNDIALSFileClose`
to support user specification of `stdout` and `stderr` strings for the output
file names.

## Changes to SUNDIALS in release 6.5.1

Added the functions `ARKStepClearStopTime`, `ERKStepClearStopTime`,
`MRIStepClearStopTime`, `CVodeClearStopTime`, and `IDAClearStopTime` to
disable a previously set stop time.

Fixed build errors when using SuperLU_DIST with ROCM enabled to target AMD GPUs.

Fixed compilation errors in some SYCL examples when using the `icx` compiler.

The default interpolant in ARKODE when using a first order method has been
updated to a linear interpolant to ensure values obtained by the integrator are
returned at the ends of the time interval. To restore the previous behavior of
using a constant interpolant call `ARKStepSetInterpolantDegree`,
`ERKStepSetInterpolantDegree`, or `MRIStepSetInterpolantDegree` and set the
interpolant degree to zero before evolving the problem.

## Changes to SUNDIALS in release 6.5.0

Added the functions `ARKStepGetJac`, `ARKStepGetJacTime`,
`ARKStepGetJacNumSteps`, `MRIStepGetJac`, `MRIStepGetJacTime`,
`MRIStepGetJacNumSteps`, `CVodeGetJac`, `CVodeGetJacTime`,
`CVodeGetJacNumSteps`, `IDAGetJac`, `IDAGetJacCj`, `IDAGetJacTime`,
`IDAGetJacNumSteps`, `KINGetJac`, `KINGetJacNumIters` to assist in
debugging simulations utilizing a matrix-based linear solver.

Added support for the SYCL backend with RAJA 2022.x.y.

Fixed an underflow bug during root finding in ARKODE, CVODE, CVODES, IDA and
IDAS.

Fixed an issue with finding oneMKL when using the `icpx` compiler with the
`-fsycl` flag as the C++ compiler instead of `dpcpp`.

Fixed the shape of the arrays returned by `FN_VGetArrayPointer` functions as well
as the `FSUNDenseMatrix_Data`, `FSUNBandMatrix_Data`, `FSUNSparseMatrix_Data`,
`FSUNSparseMatrix_IndexValues`, and `FSUNSparseMatrix_IndexPointers` functions.
Compiling and running code that uses the SUNDIALS Fortran interfaces with
bounds checking will now work.

Fixed an implicit conversion error in the Butcher table for ESDIRK5(4)7L[2]SA2.

A new capability to keep track of memory allocations made through the `SUNMemoryHelper`
classes has been added. Memory allocation stats can be accessed through the
`SUNMemoryHelper_GetAllocStats` function. See the documentation for
the `SUNMemoryHelper` classes for more details.

Added support for CUDA 12.

## Changes to SUNDIALS in release 6.4.1

Fixed a bug with the Kokkos interfaces that would arise when using clang.

Fixed a compilation error with the Intel oneAPI 2022.2 Fortran compiler in the
Fortran 2003 interface test for the serial `N_Vector`.

Fixed a bug in the SUNLINSOL_LAPACKBAND and SUNLINSOL_LAPACKDENSE modules
which would cause the tests to fail on some platforms.

## Changes to SUNDIALS in release 6.4.0

CMake 3.18.0 or newer is now required for CUDA support.

A C++14 compliant compiler is now required for C++ based features and examples
e.g., CUDA, HIP, RAJA, Trilinos, SuperLU_DIST, MAGMA, GINKGO, and KOKKOS.

Added support for GPU enabled SuperLU_DIST and SuperLU_DIST v8.x.x. Removed
support for SuperLU_DIST v6.x.x or older. Fix mismatched definition and
declaration bug in SuperLU_DIST matrix constructor.

Added support for the [Ginkgo](https://ginkgo-project.github.io/) linear algebra
library. This support includes new `SUNMatrix` and `SUNLinearSolver`
implementations, see the `SUNMATRIX_GINKGO` and `SUNLINEARSOLVER_GINKGO`
sections in the documentation for more information.

Added new `NVector`, dense `SUNMatrix`, and dense `SUNLinearSolver`
implementations utilizing [Kokkos Ecosystem](https://kokkos.org/) for
performance portability, see the `NVECTOR_KOKKOS`, `SUNMATRIX_KOKKOSDENSE` and
`SUNLINEARSOLVER_KOKKOSDENSE` sections in the documentation for more
information.

Added the functions `ARKStepSetTableName`, `ERKStepSetTableName`,
`MRIStepCoupling_LoadTableByName`, `ARKodeButcherTable_LoadDIRKByName`, and
`ARKodeButcherTable_LoadERKByName` to load a table from a string.

Fixed a bug in the CUDA and HIP vectors where `N_VMaxNorm` would return the
minimum positive floating-point value for the zero vector.

Fixed memory leaks/out of bounds memory accesses in the ARKODE MRIStep module
that could occur when attaching a coupling table after reinitialization with a
different number of stages than originally selected.

Fixed a memory leak in CVODE and CVODES where the projection memory would not be
deallocated when calling `CVodeFree`.

## Changes to SUNDIALS in release 6.3.0

Added `GetUserData` functions in each package to retrieve the user data pointer
provided to `SetUserData` functions. See `ARKStepGetUserData`,
`ERKStepGetUserData`, `MRIStepGetUserData`, `CVodeGetUserData`,
`IDAGetUserData`, or `KINGetUserData` for more information.

Fixed a bug in `ERKStepReset`, `ERKStepReInit`, `ARKStepReset`, `ARKStepReInit`,
`MRIStepReset`, and `MRIStepReInit` where a previously-set value of *tstop* (from
a call to `ERKStepSetStopTime`, `ARKStepSetStopTime`, or `MRIStepSetStopTime`,
respectively) would not be cleared.

Updated `MRIStepReset` to call the corresponding `MRIStepInnerResetFn` with the same
(*tR*,*yR*) arguments for the `MRIStepInnerStepper` object that is used to evolve the
MRI "fast" time scale subproblems.

Added a new [example](examples/cvode/serial/cvRocket_dns.c) which
demonstrates using CVODE with a discontinuous right-hand-side function
and rootfinding.

Added a variety of embedded DIRK methods from [Kennedy & Carpenter,
NASA TM-2016-219173, 2016] and [Kennedy & Carpenter, Appl. Numer. Math., 146, 2019] to
ARKODE.

Fixed the unituitive behavior of the `USE_GENERIC_MATH` CMake option which
caused the double precision math functions to be used regardless of the value of
`SUNDIALS_PRECISION`. Now, SUNDIALS will use precision appropriate math
functions when they are available and the user may provide the math library to
link to via the advanced CMake option `SUNDIALS_MATH_LIBRARY`.

Changed `SUNDIALS_LOGGING_ENABLE_MPI` CMake option default to be 'OFF'.

## Changes to SUNDIALS in release 6.2.0

Added the `SUNLogger` API which provides a SUNDIALS-wide
mechanism for logging of errors, warnings, informational output,
and debugging output.

Deprecated the following functions, it is recommended to use the `SUNLogger` API
instead.

* `ARKStepSetDiagnostics`
* `ERKStepSetDiagnostics`
* `MRIStepSetDiagnostics`
* `KINSetInfoFile`
* `SUNNonlinSolSetPrintLevel_Newton`
* `SUNNonlinSolSetInfoFile_Newton`
* `SUNNonlinSolSetPrintLevel_FixedPoint`
* `SUNNonlinSolSetInfoFile_FixedPoint`
* `SUNLinSolSetInfoFile_PCG`
* `SUNLinSolSetPrintLevel_PCG`
* `SUNLinSolSetInfoFile_SPGMR`
* `SUNLinSolSetPrintLevel_SPGMR`
* `SUNLinSolSetInfoFile_SPFGMR`
* `SUNLinSolSetPrintLevel_SPFGMR`
* `SUNLinSolSetInfoFile_SPTFQM`
* `SUNLinSolSetPrintLevel_SPTFQMR`
* `SUNLinSolSetInfoFile_SPBCGS`
* `SUNLinSolSetPrintLevel_SPBCGS`

The `SUNLinSolSetInfoFile_**` and  `SUNNonlinSolSetInfoFile_*` family of
functions are now enabled by setting the CMake option `SUNDIALS_LOGGING_LEVEL`
to a value `>= 3`.

Added the function `SUNProfiler_Reset` to reset the region timings and counters
to zero.

Added the functions `ARKStepPrintAllStats`, `ERKStepPrintAllStats`,
`MRIStepPrintAll`, `CVodePrintAllStats`, `IDAPrintAllStats`, and
`KINPrintAllStats` to output all of the integrator, nonlinear solver, linear
solver, and other statistics in one call. The file `scripts/sundials_csv.py`
contains functions for parsing the comma-separated value output files.

Added functions to CVODE, CVODES, IDA, and IDAS to change the default step size
adaptivity parameters. For more information see the documentation for:

* `CVodeSetEtaFixedStepBounds`
* `CVodeSetEtaMaxFirstStep`
* `CVodeSetEtaMaxEarlyStep`
* `CVodeSetNumStepsEtaMaxEarlyStep`
* `CVodeSetEtaMax`
* `CVodeSetEtaMin`
* `CVodeSetEtaMinErrFail`
* `CVodeSetEtaMaxErrFail`
* `CVodeSetNumFailsEtaMaxErrFail`
* `CVodeSetEtaConvFail`
* `IDASetEtaFixedStepBounds`
* `IDAsetEtaMax`
* `IDASetEtaMin`
* `IDASetEtaLow`
* `IDASetEtaMinErrFail`
* `IDASetEtaConvFail`

Added the functions `CVodeSetDeltaGammaMaxLSetup` and
`CVodeSetDeltaGammaMaxBadJac` in CVODE and CVODES to adjust the `gamma` change
thresholds to require a linear solver setup or Jacobian/precondition update,
respectively.

Added the function `IDASetDetlaCjLSetup` in IDA and IDAS to adjust the parameter
that determines when a change in `c_j` requires calling the linear solver setup
function.

Added the function `MRIStepSetOrder` to select the default MRI method of a given
order.

Added support to CVODES for integrating IVPs with constraints using BDF methods
and projecting the solution onto the constraint manifold with a user defined
projection function. This implementation is accompanied by additions to the
CVODES user documentation and examples.

The behavior of `N_VSetKernelExecPolicy_Sycl` has been updated to be consistent
with the CUDA and HIP vectors. The input execution policies are now cloned and
may be freed after calling `N_VSetKernelExecPolicy_Sycl`. Additionally, `NULL`
inputs are now allowed and, if provided, will reset the vector execution
policies to the defaults.

Fixed the `SUNContext` convenience class for C++ users to disallow copy
construction and allow move construction.

A memory leak in the SYCL vector was fixed where the execution policies were
not freed when the vector was destroyed.

The include guard in `nvector_mpimanyvector.h` has been corrected to enable
using both the ManyVector and MPIManyVector NVector implementations in the same
simulation.

Changed exported SUNDIALS PETSc CMake targets to be INTERFACE IMPORTED instead
of UNKNOWN IMPORTED.

A bug was fixed in the integrator functions to retrieve the number of nonlinear
solver failures. The failure count returned was the number of failed *steps* due
to a nonlinear solver failure i.e., if a nonlinear solve failed with a stale
Jacobian or preconditioner but succeeded after updating the Jacobian or
preconditioner, the initial failure was not included in the nonlinear solver
failure count. The following functions have been updated to return the total
number of nonlinear solver failures:

* `ARKStepGetNumNonlinSolvConvFails`
* `ARKStepGetNonlinSolvStats`
* `MRIStepGetNumNonlinSolvConvFails`
* `MRIStepGetNonlinSolvStats`
* `CVodeGetNumNonlinSolvConvFails`
* `CVodeGetNonlinSolvStats`
* `CVodeGetSensNumNonlinSolvConvFails`
* `CVodeGetSensNonlinSolvStats`
* `CVodeGetStgrSensNumNonlinSolvConvFails`
* `CVodeGetStgrSensNonlinSolvStats`
* `IDAGetNumNonlinSolvConvFails`
* `IDAGetNonlinSolvStats`
* `IDAGetSensNumNonlinSolvConvFails`
* `IDAGetSensNonlinSolvStats`

As such users may see an increase in the number of failures reported from the
above functions. The following functions have been added to retrieve the number
of failed steps due to a nonlinear solver failure i.e., the counts previously
returned by the above functions:

* `ARKStepGetNumStepSolveFails`
* `MRIStepGetNumStepSolveFails`
* `CVodeGetNumStepSolveFails`
* `CVodeGetNumStepSensSolveFails`
* `CVodeGetNumStepStgrSensSolveFails`
* `IDAGetNumStepSolveFails`
* `IDAGetNumStepSensSolveFails`

## Changes to SUNDIALS in release 6.1.1

Fixed exported `SUNDIALSConfig.cmake`.

Fixed Fortran interface to `MRIStepInnerStepper` and `MRIStepCoupling`
structures and functions.

Added new Fortran example program,
`examples/arkode/F2003_serial/ark_kpr_mri_f2003.f90` demonstrating MRI
capabilities.

## Changes to SUNDIALS in release 6.1.0

Added new reduction implementations for the CUDA and HIP NVECTORs that use
shared memory (local data storage) instead of atomics. These new implementations
are recommended when the target hardware does not provide atomic support for the
floating point precision that SUNDIALS is being built with. The HIP vector uses
these by default, but the `N_VSetKernelExecPolicy_Cuda` and
`N_VSetKernelExecPolicy_Hip` functions can be used to choose between
different reduction implementations.

`SUNDIALS::<lib>` targets with no static/shared suffix have been added for use
within the build directory (this mirrors the targets exported on installation).

`CMAKE_C_STANDARD` is now set to 99 by default.

Fixed exported `SUNDIALSConfig.cmake` when profiling is enabled without Caliper.

Fixed `sundials_export.h` include in `sundials_config.h`.

Fixed memory leaks in the SUNLINSOL_SUPERLUMT linear solver.

## Changes to SUNDIALS in release 6.0.0

### SUNContext

SUNDIALS v6.0.0 introduces a new `SUNContext` object on which all other SUNDIALS
objects depend. As such, the constructors for all SUNDIALS packages, vectors,
matrices, linear solvers, nonlinear solvers, and memory helpers have been
updated to accept a context as the last input. Users upgrading to SUNDIALS
v6.0.0 will need to call `SUNContext_Create` to create a context object with
before calling any other SUNDIALS library function, and then provide this object
to other SUNDIALS constructors. The context object has been introduced to allow
SUNDIALS to provide new features, such as the profiling/instrumentation also
introduced in this release, while maintaining thread-safety. See the
documentation section on the `SUNContext` for more details.

A script `upgrade-to-sundials-6-from-5.sh` has been provided with the release
(obtainable from the GitHub release page) to help ease the transition to
SUNDIALS v6.0.0. The script will add a `SUNCTX_PLACEHOLDER` argument to all of
the calls to SUNDIALS constructors that now require a `SUNContext` object. It
can also update deprecated SUNDIALS constants/types to the new names. It can be
run like this:

```
> ./upgrade-to-sundials-6-from-5.sh <files to update>
```

### SUNProfiler

A capability to profile/instrument SUNDIALS library code has been added. This
can be enabled with the CMake option `SUNDIALS_BUILD_WITH_PROFILING`. A built-in
profiler will be used by default, but the
[Caliper](https://github.com/LLNL/Caliper) library can also be used instead with
the CMake option `ENABLE_CALIPER`. See the documentation section on profiling
for more details.  **WARNING**: Profiling will impact performance, and should be
enabled judiciously.

### SUNMemoryHelper

The `SUNMemoryHelper` functions `Alloc`, `Dealloc`, and `Copy` have been updated
to accept an opaque handle as the last input. At a minimum, existing
`SUNMemoryHelper` implementations will need to update these functions to accept
the additional argument. Typically, this handle is the execution stream (e.g., a
CUDA/HIP stream or SYCL queue) for the operation. The CUDA, HIP, and SYCL
`SUNMemoryHelper` implementations have been updated accordingly. Additionally,
the constructor for the SYCL implementation has been updated to remove the SYCL
queue as an input.

### NVector

Two new optional vector operations, `N_VDotProdMultiLocal` and
`N_VDotProdMultiAllReduce`, have been added to support low-synchronization
methods for Anderson acceleration.

The CUDA, HIP, and SYCL execution policies have been moved from the `sundials`
namespace to the `sundials::cuda`, `sundials::hip`, and `sundials::sycl`
namespaces respectively. Accordingly, the prefixes "Cuda", "Hip", and "Sycl"
have been removed from the execution policy classes and methods.

The `Sundials` namespace used by the Trilinos Tpetra NVector has been replaced
with the `sundials::trilinos::nvector_tpetra` namespace.

The serial, PThreads, PETSc, *hypre*, Parallel, OpenMP_DEV, and OpenMP vector
functions `N_VCloneVectorArray_*` and `N_VDestroyVectorArray_*` have been
deprecated. The generic `N_VCloneVectorArray` and `N_VDestroyVectorArray`
functions should be used instead.

The previously deprecated constructor `N_VMakeWithManagedAllocator_Cuda` and
the function `N_VSetCudaStream_Cuda` have been removed and replaced with
`N_VNewWithMemHelp_Cuda` and `N_VSetKerrnelExecPolicy_Cuda` respectively.

The previously deprecated macros `PVEC_REAL_MPI_TYPE` and
`PVEC_INTEGER_MPI_TYPE` have been removed and replaced with
`MPI_SUNREALTYPE` and `MPI_SUNINDEXTYPE` respectively.

### SUNLinearSolver

The following previously deprecated functions have been removed

| Removed                   | Replaced with                    |
|:--------------------------|:---------------------------------|
| `SUNBandLinearSolver`     | `SUNLinSol_Band`                 |
| `SUNDenseLinearSolver`    | `SUNLinSol_Dense`                |
| `SUNKLU`                  | `SUNLinSol_KLU`                  |
| `SUNKLUReInit`            | `SUNLinSol_KLUReInit`            |
| `SUNKLUSetOrdering`       | `SUNLinSol_KLUSetOrdering`       |
| `SUNLapackBand`           | `SUNLinSol_LapackBand`           |
| `SUNLapackDense`          | `SUNLinSol_LapackDense`          |
| `SUNPCG`                  | `SUNLinSol_PCG`                  |
| `SUNPCGSetPrecType`       | `SUNLinSol_PCGSetPrecType`       |
| `SUNPCGSetMaxl`           | `SUNLinSol_PCGSetMaxl`           |
| `SUNSPBCGS`               | `SUNLinSol_SPBCGS`               |
| `SUNSPBCGSSetPrecType`    | `SUNLinSol_SPBCGSSetPrecType`    |
| `SUNSPBCGSSetMaxl`        | `SUNLinSol_SPBCGSSetMaxl`        |
| `SUNSPFGMR`               | `SUNLinSol_SPFGMR`               |
| `SUNSPFGMRSetPrecType`    | `SUNLinSol_SPFGMRSetPrecType`    |
| `SUNSPFGMRSetGSType`      | `SUNLinSol_SPFGMRSetGSType`      |
| `SUNSPFGMRSetMaxRestarts` | `SUNLinSol_SPFGMRSetMaxRestarts` |
| `SUNSPGMR`                | `SUNLinSol_SPGMR`                |
| `SUNSPGMRSetPrecType`     | `SUNLinSol_SPGMRSetPrecType`     |
| `SUNSPGMRSetGSType`       | `SUNLinSol_SPGMRSetGSType`       |
| `SUNSPGMRSetMaxRestarts`  | `SUNLinSol_SPGMRSetMaxRestarts`  |
| `SUNSPTFQMR`              | `SUNLinSol_SPTFQMR`              |
| `SUNSPTFQMRSetPrecType`   | `SUNLinSol_SPTFQMRSetPrecType`   |
| `SUNSPTFQMRSetMaxl`       | `SUNLinSol_SPTFQMRSetMaxl`       |
| `SUNSuperLUMT`            | `SUNLinSol_SuperLUMT`            |
| `SUNSuperLUMTSetOrdering` | `SUNLinSol_SuperLUMTSetOrdering` |

### Fortran Interfaces

The ARKODE, CVODE, IDA, and KINSOL Fortran 77 interfaces have been removed. See
the "SUNDIALS Fortran Interface" section in the user guides and the F2003
example programs for more details using the SUNDIALS Fortran 2003 module
interfaces.

### ARKODE

The ARKODE MRIStep module has been extended to support implicit-explicit (IMEX)
multirate infinitesimal generalized additive Runge-Kutta (MRI-GARK) methods. As
such, `MRIStepCreate` has been updated to include arguments for the slow
explicit and slow implicit ODE right-hand side functions. `MRIStepCreate` has
also been updated to require attaching an `MRIStepInnerStepper` for evolving the
fast time scale. `MRIStepReInit` has been similarly updated to take explicit
and implicit right-hand side functions as input. Codes using explicit or
implicit MRI methods will need to update `MRIStepCreate` and `MRIStepReInit`
calls to pass `NULL` for either the explicit or implicit right-hand side
function as appropriate. If ARKStep is used as the fast time scale integrator,
codes will need to call `ARKStepCreateMRIStepInnerStepper` to wrap the ARKStep
memory as an `MRIStepInnerStepper` object. Additionally, `MRIStepGetNumRhsEvals`
has been updated to return the number of slow implicit and explicit function
evaluations. The coupling table structure `MRIStepCouplingMem` and the
functions `MRIStepCoupling_Alloc` and `MRIStepCoupling_Create` have also
been updated to support IMEX-MRI-GARK methods.

The deprecated functions `MRIStepGetCurrentButcherTables` and
`MRIStepWriteButcher` and the utility functions `MRIStepSetTable` and
`MRIStepSetTableNum` have been removed. Users wishing to create an MRI-GARK
method from a Butcher table should use `MRIStepCoupling_MIStoMRI` to create
the corresponding MRI coupling table and attach it with `MRIStepSetCoupling`.

The implementation of solve-decoupled implicit MRI-GARK methods has been updated
to remove extraneous slow implicit function calls and reduce the memory
requirements.

Deprecated ARKODE nonlinear solver predictors: specification of the ARKStep
"bootstrap" or "minimum correction" predictors (options 4 and 5 from
`ARKStepSetPredictorMethod`), or MRIStep "bootstrap" predictor (option 4 from
`MRIStepSetPredictorMethod`), will output a deprecation warning message.
These options will be removed in a future release.

The previously deprecated functions `ARKStepSetMaxStepsBetweenLSet` and
`ARKStepSetMaxStepsBetweenJac` have been removed and replaced with
`ARKStepSetLSetupFrequency` and `ARKStepSetMaxStepsBetweenJac` respectively.

### CVODE

The previously deprecated function `CVodeSetMaxStepsBetweenJac` has been removed
and replaced with `CVodeSetJacEvalFrequency`.

### CVODES

Added a new function `CVodeGetLinSolveStats` to get the CVODES linear solver
statistics as a group.

Added a new function, `CVodeSetMonitorFn`, that takes a user-function
to be called by CVODES after every `nst` successfully completed time-steps.
This is intended to provide a way of monitoring the CVODES statistics
throughout the simulation.

The previously deprecated function `CVodeSetMaxStepsBetweenJac` has been removed
and replaced with `CVodeSetJacEvalFrequency`.

### KINSOL

New orthogonalization methods were added for use within Anderson acceleration
in KINSOL. See the "Anderson Acceleration QR Factorization" subsection within
the mathematical considerations chapter of the user guide and the
`KINSetOrthAA` function documentation for more details.

### Deprecations

In addition to the deprecations noted elsewhere, many constants, types, and
functions have been renamed so that they are properly namespaced. The old names
have been deprecated and will be removed in SUNDIALS v7.0.0.

The following constants, macros, and  typedefs are now deprecated:

| Deprecated Name            | New Name                          |
|:---------------------------|:----------------------------------|
| `realtype`                 | `sunrealtype`                     |
| `booleantype`              | `sunbooleantype`                  |
| `RCONST`                   | `SUN_RCONST`                      |
| `BIG_REAL`                 | `SUN_BIG_REAL`                    |
| `SMALL_REAL`               | `SUN_SMALL_REAL`                  |
| `UNIT_ROUNDOFF`            | `SUN_UNIT_ROUNDOFF`               |
| `PREC_NONE`                | `SUN_PREC_NONE`                   |
| `PREC_LEFT`                | `SUN_PREC_LEFT`                   |
| `PREC_RIGHT`               | `SUN_PREC_RIGHT`                  |
| `PREC_BOTH`                | `SUN_PREC_BOTH`                   |
| `MODIFIED_GS`              | `SUN_MODIFIED_GS`                 |
| `CLASSICAL_GS`             | `SUN_CLASSICAL_GS`                |
| `ATimesFn`                 | `SUNATimesFn`                     |
| `PSetupFn`                 | `SUNPSetupFn`                     |
| `PSolveFn`                 | `SUNPSolveFn`                     |
| `DlsMat`                   | `SUNDlsMat`                       |
| `DENSE_COL`                | `SUNDLS_DENSE_COL`                |
| `DENSE_ELEM`               | `SUNDLS_DENSE_ELEM`               |
| `BAND_COL`                 | `SUNDLS_BAND_COL`                 |
| `BAND_COL_ELEM`            | `SUNDLS_BAND_COL_ELEM`            |
| `BAND_ELEM`                | `SUNDLS_BAND_ELEM`                |
| `SDIRK_2_1_2`              | `ARKODE_SDIRK_2_1_2`              |
| `BILLINGTON_3_3_2`         | `ARKODE_BILLINGTON_3_3_2`         |
| `TRBDF2_3_3_2`             | `ARKODE_TRBDF2_3_3_2`             |
| `KVAERNO_4_2_3`            | `ARKODE_KVAERNO_4_2_3`            |
| `ARK324L2SA_DIRK_4_2_3`    | `ARKODE_ARK324L2SA_DIRK_4_2_3`    |
| `CASH_5_2_4`               | `ARKODE_CASH_5_2_4`               |
| `CASH_5_3_4`               | `ARKODE_CASH_5_3_4`               |
| `SDIRK_5_3_4`              | `ARKODE_SDIRK_5_3_4`              |
| `KVAERNO_5_3_4`            | `ARKODE_KVAERNO_5_3_4`            |
| `ARK436L2SA_DIRK_6_3_4`    | `ARKODE_ARK436L2SA_DIRK_6_3_4`    |
| `KVAERNO_7_4_5`            | `ARKODE_KVAERNO_7_4_5`            |
| `ARK548L2SA_DIRK_8_4_5`    | `ARKODE_ARK548L2SA_DIRK_8_4_5`    |
| `ARK437L2SA_DIRK_7_3_4`    | `ARKODE_ARK437L2SA_DIRK_7_3_4`    |
| `ARK548L2SAb_DIRK_8_4_5`   | `ARKODE_ARK548L2SAb_DIRK_8_4_5`   |
| `MIN_DIRK_NUM`             | `ARKODE_MIN_DIRK_NUM`             |
| `MAX_DIRK_NUM`             | `ARKODE_MAX_DIRK_NUM`             |
| `MIS_KW3`                  | `ARKODE_MIS_KW3`                  |
| `MRI_GARK_ERK33a`          | `ARKODE_MRI_GARK_ERK33a`          |
| `MRI_GARK_ERK45a`          | `ARKODE_MRI_GARK_ERK45a`          |
| `MRI_GARK_IRK21a`          | `ARKODE_MRI_GARK_IRK21a`          |
| `MRI_GARK_ESDIRK34a`       | `ARKODE_MRI_GARK_ESDIRK34a`       |
| `MRI_GARK_ESDIRK46a`       | `ARKODE_MRI_GARK_ESDIRK46a`       |
| `IMEX_MRI_GARK3a`          | `ARKODE_IMEX_MRI_GARK3a`          |
| `IMEX_MRI_GARK3b`          | `ARKODE_IMEX_MRI_GARK3b`          |
| `IMEX_MRI_GARK4`           | `ARKODE_IMEX_MRI_GARK4`           |
| `MIN_MRI_NUM`              | `ARKODE_MIN_MRI_NUM`              |
| `MAX_MRI_NUM`              | `ARKODE_MAX_MRI_NUM`              |
| `DEFAULT_MRI_TABLE_3`      | `MRISTEP_DEFAULT_TABLE_3`         |
| `DEFAULT_EXPL_MRI_TABLE_3` | `MRISTEP_DEFAULT_EXPL_TABLE_3`    |
| `DEFAULT_EXPL_MRI_TABLE_4` | `MRISTEP_DEFAULT_EXPL_TABLE_4`    |
| `DEFAULT_IMPL_SD_TABLE_2`  | `MRISTEP_DEFAULT_IMPL_SD_TABLE_2` |
| `DEFAULT_IMPL_SD_TABLE_3`  | `MRISTEP_DEFAULT_IMPL_SD_TABLE_3` |
| `DEFAULT_IMPL_SD_TABLE_4`  | `MRISTEP_DEFAULT_IMPL_SD_TABLE_4` |
| `DEFAULT_IMEX_SD_TABLE_3`  | `MRISTEP_DEFAULT_IMEX_SD_TABLE_3` |
| `DEFAULT_IMEX_SD_TABLE_4`  | `MRISTEP_DEFAULT_IMEX_SD_TABLE_4` |
| `HEUN_EULER_2_1_2`         | `ARKODE_HEUN_EULER_2_1_2`         |
| `BOGACKI_SHAMPINE_4_2_3`   | `ARKODE_BOGACKI_SHAMPINE_4_2_3`   |
| `ARK324L2SA_ERK_4_2_3`     | `ARKODE_ARK324L2SA_ERK_4_2_3`     |
| `ZONNEVELD_5_3_4`          | `ARKODE_ZONNEVELD_5_3_4`          |
| `ARK436L2SA_ERK_6_3_4`     | `ARKODE_ARK436L2SA_ERK_6_3_4`     |
| `SAYFY_ABURUB_6_3_4`       | `ARKODE_SAYFY_ABURUB_6_3_4`       |
| `CASH_KARP_6_4_5`          | `ARKODE_CASH_KARP_6_4_5`          |
| `FEHLBERG_6_4_5`           | `ARKODE_FEHLBERG_6_4_5`           |
| `DORMAND_PRINCE_7_4_5`     | `ARKODE_DORMAND_PRINCE_7_4_5`     |
| `ARK548L2SA_ERK_8_4_5`     | `ARKODE_ARK548L2SA_ERK_8_4_5`     |
| `VERNER_8_5_6`             | `ARKODE_VERNER_8_5_6`             |
| `FEHLBERG_13_7_8`          | `ARKODE_FEHLBERG_13_7_8`          |
| `KNOTH_WOLKE_3_3`          | `ARKODE_KNOTH_WOLKE_3_3`          |
| `ARK437L2SA_ERK_7_3_4`     | `ARKODE_ARK437L2SA_ERK_7_3_4`     |
| `ARK548L2SAb_ERK_8_4_5`    | `ARKODE_ARK548L2SAb_ERK_8_4_5`    |
| `MIN_ERK_NUM`              | `ARKODE_MIN_ERK_NUM`              |
| `MAX_ERK_NUM`              | `ARKODE_MAX_ERK_NUM`              |
| `DEFAULT_ERK_2`            | `ARKSTEP_DEFAULT_ERK_2`           |
| `DEFAULT_ERK_3`            | `ARKSTEP_DEFAULT_ERK_3`           |
| `DEFAULT_ERK_4`            | `ARKSTEP_DEFAULT_ERK_4`           |
| `DEFAULT_ERK_5`            | `ARKSTEP_DEFAULT_ERK_5`           |
| `DEFAULT_ERK_6`            | `ARKSTEP_DEFAULT_ERK_6`           |
| `DEFAULT_ERK_8`            | `ARKSTEP_DEFAULT_ERK_8`           |
| `DEFAULT_DIRK_2`           | `ARKSTEP_DEFAULT_DIRK_2`          |
| `DEFAULT_DIRK_3`           | `ARKSTEP_DEFAULT_DIRK_3`          |
| `DEFAULT_DIRK_4`           | `ARKSTEP_DEFAULT_DIRK_4`          |
| `DEFAULT_DIRK_5`           | `ARKSTEP_DEFAULT_DIRK_5`          |
| `DEFAULT_ARK_ETABLE_3`     | `ARKSTEP_DEFAULT_ARK_ETABLE_3`    |
| `DEFAULT_ARK_ETABLE_4`     | `ARKSTEP_DEFAULT_ARK_ETABLE_4`    |
| `DEFAULT_ARK_ETABLE_5`     | `ARKSTEP_DEFAULT_ARK_ETABLE_4`    |
| `DEFAULT_ARK_ITABLE_3`     | `ARKSTEP_DEFAULT_ARK_ITABLE_3`    |
| `DEFAULT_ARK_ITABLE_4`     | `ARKSTEP_DEFAULT_ARK_ITABLE_4`    |
| `DEFAULT_ARK_ITABLE_5`     | `ARKSTEP_DEFAULT_ARK_ITABLE_5`    |
| `DEFAULT_ERK_2`            | `ERKSTEP_DEFAULT_2`               |
| `DEFAULT_ERK_3`            | `ERKSTEP_DEFAULT_3`               |
| `DEFAULT_ERK_4`            | `ERKSTEP_DEFAULT_4`               |
| `DEFAULT_ERK_5`            | `ERKSTEP_DEFAULT_5`               |
| `DEFAULT_ERK_6`            | `ERKSTEP_DEFAULT_6`               |
| `DEFAULT_ERK_8`            | `ERKSTEP_DEFAULT_8`               |

In addition, the following functions are now deprecated (compile-time warnings
will be thrown if supported by the compiler):

| Deprecated Name               | New Name                     |
|:------------------------------|:-----------------------------|
| `CVSpilsSetLinearSolver`      | `CVodeSetLinearSolver`       |
| `CVSpilsSetEpsLin`            | `CVodeSetEpsLin`             |
| `CVSpilsSetPreconditioner`    | `CVodeSetPreconditioner`     |
| `CVSpilsSetJacTimes`          | `CVodeSetJacTimes`           |
| `CVSpilsGetWorkSpace`         | `CVodeGetLinWorkSpace`       |
| `CVSpilsGetNumPrecEvals`      | `CVodeGetNumPrecEvals`       |
| `CVSpilsGetNumPrecSolves`     | `CVodeGetNumPrecSolves`      |
| `CVSpilsGetNumLinIters`       | `CVodeGetNumLinIters`        |
| `CVSpilsGetNumConvFails`      | `CVodeGetNumConvFails`       |
| `CVSpilsGetNumJTSetupEvals`   | `CVodeGetNumJTSetupEvals`    |
| `CVSpilsGetNumJtimesEvals`    | `CVodeGetNumJtimesEvals`     |
| `CVSpilsGetNumRhsEvals`       | `CVodeGetNumLinRhsEvals`     |
| `CVSpilsGetLastFlag`          | `CVodeGetLastLinFlag`        |
| `CVSpilsGetReturnFlagName`    | `CVodeGetLinReturnFlagName`  |
| `CVSpilsSetLinearSolverB`     | `CVodeSetLinearSolverB`      |
| `CVSpilsSetEpsLinB`           | `CVodeSetEpsLinB`            |
| `CVSpilsSetPreconditionerB`   | `CVodeSetPreconditionerB`    |
| `CVSpilsSetPreconditionerBS`  | `CVodeSetPreconditionerBS`   |
| `CVSpilsSetJacTimesB`         | `CVodeSetJacTimesB`          |
| `CVSpilsSetJacTimesBS`        | `CVodeSetJacTimesBS`         |
| `CVDlsSetLinearSolver`        | `CVodeSetLinearSolver`       |
| `CVDlsSetJacFn`               | `CVodeSetJacFn`              |
| `CVDlsGetWorkSpace`           | `CVodeGetLinWorkSpace`       |
| `CVDlsGetNumJacEvals`         | `CVodeGetNumJacEvals`        |
| `CVDlsGetNumRhsEvals`         | `CVodeGetNumLinRhsEvals`     |
| `CVDlsGetLastFlag`            | `CVodeGetLastLinFlag`        |
| `CVDlsGetReturnFlagName`      | `CVodeGetLinReturnFlagName`  |
| `CVDlsSetLinearSolverB`       | `CVodeSetLinearSolverB`      |
| `CVDlsSetJacFnB`              | `CVodeSetJacFnB`             |
| `CVDlsSetJacFnBS`             | `CVodeSetJacFnBS`            |
| `CVDlsSetLinearSolver`        | `CVodeSetLinearSolver`       |
| `CVDlsSetJacFn`               | `CVodeSetJacFn`              |
| `CVDlsGetWorkSpace`           | `CVodeGetLinWorkSpace`       |
| `CVDlsGetNumJacEvals`         | `CVodeGetNumJacEvals`        |
| `CVDlsGetNumRhsEvals`         | `CVodeGetNumLinRhsEvals`     |
| `CVDlsGetLastFlag`            | `CVodeGetLastLinFlag`        |
| `CVDlsGetReturnFlagName`      | `CVodeGetLinReturnFlagName`  |
| `KINDlsSetLinearSolver`       | `KINSetLinearSolver`         |
| `KINDlsSetJacFn`              | `KINSetJacFn`                |
| `KINDlsGetWorkSpace`          | `KINGetLinWorkSpace`         |
| `KINDlsGetNumJacEvals`        | `KINGetNumJacEvals`          |
| `KINDlsGetNumFuncEvals`       | `KINGetNumLinFuncEvals`      |
| `KINDlsGetLastFlag`           | `KINGetLastLinFlag`          |
| `KINDlsGetReturnFlagName`     | `KINGetLinReturnFlagName`    |
| `KINSpilsSetLinearSolver`     | `KINSetLinearSolver`         |
| `KINSpilsSetPreconditioner`   | `KINSetPreconditioner`       |
| `KINSpilsSetJacTimesVecFn`    | `KINSetJacTimesVecFn`        |
| `KINSpilsGetWorkSpace`        | `KINGetLinWorkSpace`         |
| `KINSpilsGetNumPrecEvals`     | `KINGetNumPrecEvals`         |
| `KINSpilsGetNumPrecSolves`    | `KINGetNumPrecSolves`        |
| `KINSpilsGetNumLinIters`      | `KINGetNumLinIters`          |
| `KINSpilsGetNumConvFails`     | `KINGetNumLinConvFails`      |
| `KINSpilsGetNumJtimesEvals`   | `KINGetNumJtimesEvals`       |
| `KINSpilsGetNumFuncEvals`     | `KINGetNumLinFuncEvals`      |
| `KINSpilsGetLastFlag`         | `KINGetLastLinFlag`          |
| `KINSpilsGetReturnFlagName`   | `KINGetLinReturnFlagName`    |
| `IDASpilsSetLinearSolver`     | `IDASetLinearSolver`         |
| `IDASpilsSetPreconditioner`   | `IDASetPreconditioner`       |
| `IDASpilsSetJacTimes`         | `IDASetJacTimes`             |
| `IDASpilsSetEpsLin`           | `IDASetEpsLin`               |
| `IDASpilsSetIncrementFactor`  | `IDASetIncrementFactor`      |
| `IDASpilsGetWorkSpace`        | `IDAGetLinWorkSpace`         |
| `IDASpilsGetNumPrecEvals`     | `IDAGetNumPrecEvals`         |
| `IDASpilsGetNumPrecSolves`    | `IDAGetNumPrecSolves`        |
| `IDASpilsGetNumLinIters`      | `IDAGetNumLinIters`          |
| `IDASpilsGetNumConvFails`     | `IDAGetNumLinConvFails`      |
| `IDASpilsGetNumJTSetupEvals`  | `IDAGetNumJTSetupEvals`      |
| `IDASpilsGetNumJtimesEvals`   | `IDAGetNumJtimesEvals`       |
| `IDASpilsGetNumResEvals`      | `IDAGetNumLinResEvals`       |
| `IDASpilsGetLastFlag`         | `IDAGetLastLinFlag`          |
| `IDASpilsGetReturnFlagName`   | `IDAGetLinReturnFlagName`    |
| `IDASpilsSetLinearSolverB`    | `IDASetLinearSolverB`        |
| `IDASpilsSetEpsLinB`          | `IDASetEpsLinB`              |
| `IDASpilsSetIncrementFactorB` | `IDASetIncrementFactorB`     |
| `IDASpilsSetPreconditionerB`  | `IDASetPreconditionerB`      |
| `IDASpilsSetPreconditionerBS` | `IDASetPreconditionerBS`     |
| `IDASpilsSetJacTimesB`        | `IDASetJacTimesB`            |
| `IDASpilsSetJacTimesBS`       | `IDASetJacTimesBS`           |
| `IDADlsSetLinearSolver`       | `IDASetLinearSolver`         |
| `IDADlsSetJacFn`              | `IDASetJacFn`                |
| `IDADlsGetWorkSpace`          | `IDAGetLinWorkSpace`         |
| `IDADlsGetNumJacEvals`        | `IDAGetNumJacEvals`          |
| `IDADlsGetNumResEvals`        | `IDAGetNumLinResEvals`       |
| `IDADlsGetLastFlag`           | `IDAGetLastLinFlag`          |
| `IDADlsGetReturnFlagName`     | `IDAGetLinReturnFlagName`    |
| `IDADlsSetLinearSolverB`      | `IDASetLinearSolverB`        |
| `IDADlsSetJacFnB`             | `IDASetJacFnB`               |
| `IDADlsSetJacFnBS`            | `IDASetJacFnBS`              |
| `DenseGETRF`                  | `SUNDlsMat_DenseGETRF`       |
| `DenseGETRS`                  | `SUNDlsMat_DenseGETRS`       |
| `denseGETRF`                  | `SUNDlsMat_denseGETRF`       |
| `denseGETRS`                  | `SUNDlsMat_denseGETRS`       |
| `DensePOTRF`                  | `SUNDlsMat_DensePOTRF`       |
| `DensePOTRS`                  | `SUNDlsMat_DensePOTRS`       |
| `densePOTRF`                  | `SUNDlsMat_densePOTRF`       |
| `densePOTRS`                  | `SUNDlsMat_densePOTRS`       |
| `DenseGEQRF`                  | `SUNDlsMat_DenseGEQRF`       |
| `DenseORMQR`                  | `SUNDlsMat_DenseORMQR`       |
| `denseGEQRF`                  | `SUNDlsMat_denseGEQRF`       |
| `denseORMQR`                  | `SUNDlsMat_denseORMQR`       |
| `DenseCopy`                   | `SUNDlsMat_DenseCopy`        |
| `denseCopy`                   | `SUNDlsMat_denseCopy`        |
| `DenseScale`                  | `SUNDlsMat_DenseScale`       |
| `denseScale`                  | `SUNDlsMat_denseScale`       |
| `denseAddIdentity`            | `SUNDlsMat_denseAddIdentity` |
| `DenseMatvec`                 | `SUNDlsMat_DenseMatvec`      |
| `denseMatvec`                 | `SUNDlsMat_denseMatvec`      |
| `BandGBTRF`                   | `SUNDlsMat_BandGBTRF`        |
| `bandGBTRF`                   | `SUNDlsMat_bandGBTRF`        |
| `BandGBTRS`                   | `SUNDlsMat_BandGBTRS`        |
| `bandGBTRS`                   | `SUNDlsMat_bandGBTRS`        |
| `BandCopy`                    | `SUNDlsMat_BandCopy`         |
| `bandCopy`                    | `SUNDlsMat_bandCopy`         |
| `BandScale`                   | `SUNDlsMat_BandScale`        |
| `bandScale`                   | `SUNDlsMat_bandScale`        |
| `bandAddIdentity`             | `SUNDlsMat_bandAddIdentity`  |
| `BandMatvec`                  | `SUNDlsMat_BandMatvec`       |
| `bandMatvec`                  | `SUNDlsMat_bandMatvec`       |
| `ModifiedGS`                  | `SUNModifiedGS`              |
| `ClassicalGS`                 | `SUNClassicalGS`             |
| `QRfact`                      | `SUNQRFact`                  |
| `QRsol`                       | `SUNQRsol`                   |
| `DlsMat_NewDenseMat`          | `SUNDlsMat_NewDenseMat`      |
| `DlsMat_NewBandMat`           | `SUNDlsMat_NewBandMat`       |
| `DestroyMat`                  | `SUNDlsMat_DestroyMat`       |
| `NewIntArray`                 | `SUNDlsMat_NewIntArray`      |
| `NewIndexArray`               | `SUNDlsMat_NewIndexArray`    |
| `NewRealArray`                | `SUNDlsMat_NewRealArray`     |
| `DestroyArray`                | `SUNDlsMat_DestroyArray`     |
| `AddIdentity`                 | `SUNDlsMat_AddIdentity`      |
| `SetToZero`                   | `SUNDlsMat_SetToZero`        |
| `PrintMat`                    | `SUNDlsMat_PrintMat`         |
| `newDenseMat`                 | `SUNDlsMat_newDenseMat`      |
| `newBandMat`                  | `SUNDlsMat_newBandMat`       |
| `destroyMat`                  | `SUNDlsMat_destroyMat`       |
| `newIntArray`                 | `SUNDlsMat_newIntArray`      |
| `newIndexArray`               | `SUNDlsMat_newIndexArray`    |
| `newRealArray`                | `SUNDlsMat_newRealArray`     |
| `destroyArray`                | `SUNDlsMat_destroyArray`     |

In addition, the entire `sundials_lapack.h` header file is now deprecated for
removal in SUNDIALS v7.0.0. Note, this header file is not needed to use the
SUNDIALS LAPACK linear solvers.

## Changes to SUNDIALS in release 5.8.0

The RAJA NVECTOR implementation has been updated to support the SYCL backend
in addition to the CUDA and HIP backend. Users can choose the backend when
configuring SUNDIALS by using the `SUNDIALS_RAJA_BACKENDS` CMake variable. This
module remains experimental and is subject to change from version to version.

A new SUNMatrix and SUNLinearSolver implementation were added to interface
with the Intel oneAPI Math Kernel Library (oneMKL). Both the matrix and the
linear solver support general dense linear systems as well as block diagonal
linear systems. This module is experimental and is subject to change from
version to version.

Added a new *optional* function to the SUNLinearSolver API,
`SUNLinSolSetZeroGuess`, to indicate that the next call to `SUNlinSolSolve` will
be made with a zero initial guess. SUNLinearSolver implementations that do not
use the `SUNLinSolNewEmpty` constructor will, at a minimum, need set the
`setzeroguess` function pointer in the linear solver `ops` structure to
`NULL`. The SUNDIALS iterative linear solver implementations have been updated
to leverage this new set function to remove one dot product per solve.

The time integrator packages (ARKODE, CVODE(S), and IDA(S)) all now support a
new "matrix-embedded" SUNLinearSolver type.  This type supports user-supplied
SUNLinearSolver implementations that set up and solve the specified linear
system at each linear solve call.  Any matrix-related data structures are held
internally to the linear solver itself, and are not provided by the SUNDIALS
package.

Added functions to ARKODE and CVODE(S) for supplying an alternative right-hand
side function and to IDA(S) for supplying an alternative residual for use within
nonlinear system function evaluations.

Support for user-defined inner (fast) integrators has been to the MRIStep module
in ARKODE. See the "MRIStep Custom Inner Steppers" section in the user guide for
more information on providing a user-defined integration method.

Added specialized fused HIP kernels to CVODE which may offer better
performance on smaller problems when using CVODE with the `NVECTOR_HIP`
module. See the optional input function `CVodeSetUseIntegratorFusedKernels`
for more information. As with other SUNDIALS HIP features, this is
feature is experimental and may change from version to version.

New KINSOL options have been added to apply a constant damping factor in the
fixed point and Picard iterations (see `KINSetDamping`), to delay the start of
Anderson acceleration with the fixed point and Picard iterations (see
`KINSetDelayAA`), and to return the newest solution with the fixed point
iteration (see `KINSetReturnNewest`).

The installed SUNDIALSConfig.cmake file now supports the `COMPONENTS` option
to `find_package`. The exported targets no longer have IMPORTED_GLOBAL set.

A bug was fixed in `SUNMatCopyOps` where the matrix-vector product setup
function pointer was not copied.

A bug was fixed in the SPBCGS and SPTFQMR solvers for the case where a non-zero
initial guess and a solution scaling vector are provided. This fix only impacts
codes using SPBCGS or SPTFQMR as standalone solvers as all SUNDIALS packages
utilize a zero initial guess.

A bug was fixed in the ARKODE stepper modules where the stop time may be passed
after resetting the integrator.

A bug was fixed in `IDASetJacTimesResFn` in IDAS where the supplied function was
used in the dense finite difference Jacobian computation rather than the finite
difference Jacobian-vector product approximation.

A bug was fixed in the KINSOL Picard iteration where the value of
`KINSetMaxSetupCalls` would be ignored.

## Changes to SUNDIALS in release 5.7.0

A new NVECTOR implementation based on the SYCL abstraction layer has been added
targeting Intel GPUs. At present the only SYCL compiler supported is the DPC++
(Intel oneAPI) compiler. See the SYCL NVECTOR section in the user guide for more
details. This module is considered experimental and is subject to major changes
even in minor releases.

A new SUNMatrix and SUNLinearSolver implementation were added to interface
with the MAGMA linear algebra library. Both the matrix and the linear solver
support general dense linear systems as well as block diagonal linear systems,
and both are targeted at GPUs (AMD or NVIDIA).

## Changes to SUNDIALS in release 5.6.1

Fixed a bug in the SUNDIALS CMake which caused an error if the
`CMAKE_CXX_STANDARD` and `SUNDIALS_RAJA_BACKENDS` options were not provided.

Fixed some compiler warnings when using the IBM XL compilers.

## Changes to SUNDIALS in release 5.6.0

A new NVECTOR implementation based on the AMD ROCm HIP platform has been added.
This vector can target NVIDIA or AMD GPUs. See HIP NVECTOR section in the user
guide for more details. This module is considered experimental and is subject to
change from version to version.

The RAJA NVECTOR implementation has been updated to support the HIP backend
in addition to the CUDA backend. Users can choose the backend when configuring
SUNDIALS by using the `SUNDIALS_RAJA_BACKENDS` CMake variable. This module
remains experimental and is subject to change from version to version.

A new optional operation, `N_VGetDeviceArrayPointer`, was added to the N_Vector
API. This operation is useful for N_Vectors that utilize dual memory spaces,
e.g. the native SUNDIALS CUDA N_Vector.

The SUNMATRIX_CUSPARSE and SUNLINEARSOLVER_CUSOLVERSP_BATCHQR implementations
no longer require the SUNDIALS CUDA N_Vector. Instead, they require that the
vector utilized provides the `N_VGetDeviceArrayPointer` operation, and that the
pointer returned by `N_VGetDeviceArrayPointer` is a valid CUDA device pointer.

## Changes to SUNDIALS in release 5.5.0

Refactored the SUNDIALS build system. CMake 3.12.0 or newer is now required.
Users will likely see deprecation warnings, but otherwise the changes
should be fully backwards compatible for almost all users. SUNDIALS
now exports CMake targets and installs a `SUNDIALSConfig.cmake` file.

Added support for SuperLU DIST 6.3.0 or newer.

## Changes to SUNDIALS in release 5.4.0

Added full support for time-dependent mass matrices in ARKStep, and expanded
existing non-identity mass matrix infrastructure to support use of the
fixed point nonlinear solver.  Fixed bug for ERK method integration with
static mass matrices.

An interface between ARKStep and the XBraid multigrid reduction in time (MGRIT)
library has been added to enable parallel-in-time integration. See the ARKStep
documentation and examples for more details. This interface required the
addition of three new N_Vector operations to exchange vector data between
computational nodes, see `N_VBufSize`, `N_VBufPack`, and `N_VBufUnpack`. These
N_Vector operations are only used within the XBraid interface and need not be
implemented for any other context.

Updated the MRIStep time-stepping module in ARKODE to support higher-order
MRI-GARK methods [Sandu, SIAM J. Numer. Anal., 57, 2019], including methods that
involve solve-decoupled, diagonally-implicit treatment of the slow time scale.

A new API, `SUNMemoryHelper`, was added to support **GPU users** who have
complex memory management needs such as using memory pools. This is paired with
new constructors for the `NVECTOR_CUDA` and `NVECTOR_RAJA` modules that accept a
`SUNMemoryHelper` object. Refer to "The SUNMemoryHelper API", "NVECTOR CUDA" and
"NVECTOR RAJA" sections in the documentation for more information.

The `NVECTOR_RAJA` module has been updated to mirror the `NVECTOR_CUDA` module.
Notably, the update adds managed memory support to the `NVECTOR_RAJA` module.
Users of the module will need to update any calls to the `N_VMake_Raja` function
because that signature was changed. This module remains experimental and is
subject to change from version to version.

Added new `SetLSNormFactor` functions to CVODE(S), ARKODE, and IDA(S) to
to specify the factor for converting between integrator tolerances (WRMS norm)
and linear solver tolerances (L2 norm) i.e., `tol_L2 = nrmfac * tol_WRMS`.

Added new reset functions `ARKStepReset`, `ERKStepReset`, and
`MRIStepReset` to reset the stepper time and state vector to user-provided
values for continuing the integration from that point while retaining the
integration history. These function complement the reinitialization functions
`ARKStepReInit`, `ERKStepReInit`, and `MRIStepReInit` which reinitialize
the stepper so that the problem integration should resume as if started from
scratch.

Added new functions for advanced users providing a custom `SUNNonlinSolSysFn`.

The expected behavior of `SUNNonlinSolGetNumIters` and
`SUNNonlinSolGetNumConvFails` in the SUNNonlinearSolver API have been updated to
specify that they should return the number of nonlinear solver iterations and
convergence failures in the most recent solve respectively rather than the
cumulative number of iterations and failures across all solves respectively. The
API documentation and SUNDIALS provided SUNNonlinearSolver implementations and
have been updated accordingly. As before, the cumulative number of nonlinear
iterations and failures may be retrieved by calling the integrator provided get
functions.

**This change may cause a runtime error in existing user code**.
In IDAS and CVODES, the functions for forward integration with checkpointing
(`IDASolveF`, `CVodeF`) are now subject to a restriction on the number of time
steps allowed to reach the output time. This is the same restriction applied to
the `IDASolve` and `CVode` functions. The default maximum number of steps is
500, but this may be changed using the `<IDA|CVode>SetMaxNumSteps` function.
This change fixes a bug that could cause an infinite loop in the `IDASolveF`
and `CVodeF` and functions.

A minor inconsistency in CVODE(S) and a bug ARKODE when checking the Jacobian
evaluation frequency has been fixed. As a result codes using using a
non-default Jacobian update frequency through a call to
`CVodeSetMaxStepsBetweenJac` or `ARKStepSetMaxStepsBetweenJac` will need to
increase the provided value by 1 to achieve the same behavior as before. For
greater clarity the functions `CVodeSetMaxStepsBetweenJac`,
`ARKStepSetMaxStepsBetweenJac`, and `ARKStepSetMaxStepsBetweenLSet` have been
deprecated and replaced with `CVodeSetJacEvalFrequency`,
`ARKStepSetJacEvalFrequency`, and `ARKStepSetLSetupFrequency` respectively.
Additionally, the function `CVodeSetLSetupFrequency` has been added to CVODE(S)
to set the frequency of calls to the linear solver setup function.

The `NVECTOR_TRILINOS` module has been updated to work with Trilinos 12.18+.
This update changes the local ordinal type to always be an `int`.

Added support for CUDA v11.

## Changes to SUNDIALS in release 5.3.0

Fixed a bug in ARKODE where the prototypes for `ERKStepSetMinReduction` and
`ARKStepSetMinReduction` were not included in `arkode_erkstep.h` and
`arkode_arkstep.h` respectively.

Fixed a bug in ARKODE where inequality constraint checking would need to be
disabled and then re-enabled to update the inequality constraint values after
resizing a problem. Resizing a problem will now disable constraints and a call
to `ARKStepSetConstraints` or `ERKStepSetConstraints` is required to re-enable
constraint checking for the new problem size.

Fixed a bug in the iterative linear solver modules where an error is not
returned if the Atimes function is `NULL` or, if preconditioning is enabled, the
PSolve function is `NULL`.

Added specialized fused CUDA kernels to CVODE which may offer better
performance on smaller problems when using CVODE with the `NVECTOR_CUDA`
module. See the optional input function `CVodeSetUseIntegratorFusedKernels`
for more information. As with other SUNDIALS CUDA features, this is
feature is experimental and may change from version to version.

Added the ability to control the CUDA kernel launch parameters for the
`NVECTOR_CUDA` and `SUNMATRIX_CUSPARSE` modules. These modules remain
experimental and are subject to change from version to version.
In addition, the `NVECTOR_CUDA` kernels were rewritten to be more flexible.
Most users should see equivalent performance or some improvement, but a select
few may observe minor performance degradation with the default settings. Users
are encouraged to contact the SUNDIALS team about any performance changes
that they notice.

Added new capabilities for monitoring the solve phase in the
`SUNNONLINSOL_NEWTON` and `SUNNONLINSOL_FIXEDPOINT` modules, and the SUNDIALS
iterative linear solver modules. SUNDIALS must be built with the CMake option
`SUNDIALS_BUILD_WITH_MONITORING` to use these capabilities.

Added a new function, `CVodeSetMonitorFn`, that takes a user-function
to be called by CVODE after every `nst` successfully completed time-steps.
This is intended to provide a way of monitoring the CVODE statistics
throughout the simulation.

Added a new function `CVodeGetLinSolveStats` to get the CVODE linear solver
statistics as a group.

Added optional set functions to provide an alternative ODE right-hand side
function (ARKODE and CVODE(S)), DAE residual function (IDA(S)), or nonlinear
system function (KINSOL) for use when computing Jacobian-vector products with
the internal difference quotient approximation.

Added support to CVODE for integrating IVPs with constraints using BDF methods
and projecting the solution onto the constraint manifold with a user defined
projection function. This implementation is accompanied by additions to the
CVODE user documentation and examples.

## Changes to SUNDIALS in release 5.2.0

Fixed a build system bug related to the Fortran 2003 interfaces when using the
IBM XL compiler. When building the Fortran 2003 interfaces with an XL compiler
it is recommended to set `CMAKE_Fortran_COMPILER` to `f2003`, `xlf2003`, or
`xlf2003_r`.

Fixed a bug in how ARKODE interfaces with a user-supplied, iterative, unscaled
linear solver. In this case, ARKODE adjusts the linear solver tolerance in an
attempt to account for the lack of support for left/right scaling matrices.
Previously, ARKODE computed this scaling factor using the error weight vector,
`ewt`; this fix changes that to the residual weight vector, `rwt`, that can
differ from `ewt` when solving problems with non-identity mass matrix.

Fixed a linkage bug affecting Windows users that stemmed from
dllimport/dllexport attribute missing on some SUNDIALS API functions.

Fixed a memory leak in CVODES and IDAS from not deallocating the `atolSmin0` and
`atolQSmin0` arrays.

Fixed a bug where a non-default value for the maximum allowed growth factor
after the first step would be ignored.

Functions were added to each of the time integration packages to enable or
disable the scaling applied to linear system solutions with matrix-based linear
solvers to account for lagged matrix information.

Added two new functions, `ARKStepSetMinReduction` and `ERKStepSetMinReduction`
to change the minimum allowed step size reduction factor after an error test
failure.

Added a new `SUNMatrix` implementation, `SUNMATRIX_CUSPARSE`, that interfaces to
the sparse matrix implementation from the NVIDIA cuSPARSE library. In addition,
the `SUNLINSOL_CUSOLVER_BATCHQR` linear solver has been updated to use this
matrix, therefore, users of this module will need to update their code. These
modules are still considered to be experimental, thus they are subject to
breaking changes even in minor releases.

Added a new "stiff" interpolation module to ARKODE, based on Lagrange polynomial
interpolation, that is accessible to each of the ARKStep, ERKStep and MRIStep
time-stepping modules. This module is designed to provide increased
interpolation accuracy when integrating stiff problems, as opposed to the ARKODE
standard Hermite interpolation module that can suffer when the IVP right-hand
side has large Lipschitz constant. While the Hermite module remains the default,
the new Lagrange module may be enabled using one of the routines
`ARKStepSetInterpolantType`, `ERKStepSetInterpolantType`, or
`MRIStepSetInterpolantType`. The serial example problem `ark_brusselator.c` has
been converted to use this Lagrange interpolation module. Created accompanying
routines `ARKStepSetInterpolantDegree`, `ARKStepSetInterpolantDegree` and
`ARKStepSetInterpolantDegree` to provide user control over these interpolating
polynomials. While the routines `ARKStepSetDenseOrder`, `ARKStepSetDenseOrder`
and `ARKStepSetDenseOrder` still exist, these have been deprecated and will be
removed in a future release.

## Changes to SUNDIALS in release 5.1.0

Added support for a user-supplied function to update the prediction for each
implicit stage solution in ARKStep.  If supplied, this routine will be called
*after* any existing ARKStep predictor algorithm completes, so that the
predictor may be modified by the user as desired.  The new user-supplied routine
has type `ARKStepStagePredictFn`, and may be set by calling
`ARKStepSetStagePredictFn`.

The MRIStep module has been updated to support attaching different user data
pointers to the inner and outer integrators. If applicable, user codes will
need to add a call to `ARKStepSetUserData` to attach their user data
pointer to the inner integrator memory as `MRIStepSetUserData` will
not set the pointer for both the inner and outer integrators. The MRIStep
examples have been updated to reflect this change.

Added support for damping when using Anderson acceleration in KINSOL. See the
mathematical considerations section of the user guide and the description of the
`KINSetDampingAA` function for more details.

Added support for damping to the `SUNNonlinearSolver_FixedPoint` module when
using Anderson acceleration. See the `SUNNonlinearSolver_FixedPoint` section in
the user guides and the description of the `SUNNonlinSolSetDamping_FixedPoint`
function for more details.

Fixed a build system bug related to finding LAPACK/BLAS.

Fixed a build system bug related to checking if the KLU library works.

Fixed a build system bug related to finding PETSc when using the CMake
variables `PETSC_INCLUDES` and `PETSC_LIBRARIES` instead of `PETSC_DIR`.

Added a new build system option, `CUDA_ARCH`, to specify the CUDA architecture
to target.

Fixed a bug in the Fortran 2003 interfaces to the ARKODE Butcher table routines
and structure. This includes changing the `ARKodeButcherTable` type to be a
`type(c_ptr)` in Fortran.

Added two utility functions, `SUNDIALSFileOpen` and `SUNDIALSFileClose` for
creating/destroying file pointers. These are useful when using the Fortran 2003
interfaces.

## Changes to SUNDIALS in release 5.0.0

### Build System

Increased the minimum required CMake version to 3.5 for most SUNDIALS
configurations, and 3.10 when CUDA or OpenMP with device offloading are enabled.

The CMake option `BLAS_ENABLE` and the variable `BLAS_LIBRARIES` have been
removed to simplify builds as SUNDIALS packages do not use BLAS directly. For
third party libraries that require linking to BLAS, the path to the BLAS
library should be included in the `_LIBRARIES` variable for the third party
library e.g., `SUPERLUDIST_LIBRARIES` when enabling SuperLU_DIST.

Fixed a bug in the build system that prevented the PThreads NVECTOR module from
being built.

### NVector

Two new functions were added to aid in creating custom NVECTOR objects. The
constructor `N_VNewEmpty` allocates an "empty" generic NVECTOR with the object's
content pointer and the function pointers in the operations structure
initialized to NULL. When used in the constructor for custom objects this
function will ease the introduction of any new optional operations to the
NVECTOR API by ensuring only required operations need to be set. Additionally,
the function `N_VCopyOps(w, v)` has been added to copy the operation function
pointers between vector objects. When used in clone routines for custom vector
objects these functions also will ease the introduction of any new optional
operations to the NVECTOR API by ensuring all operations are copied when cloning
objects.

Two new NVECTOR implementations, NVECTOR_MANYVECTOR and NVECTOR_MPIMANYVECTOR,
have been created to support flexible partitioning of solution data among
different processing elements (e.g., CPU + GPU) or for multi-physics problems
that couple distinct MPI-based simulations together (see the NVECTOR_MANYVECTOR
and NVECTOR_MPIMANYVECTOR sections in the user guides for more details). This
implementation is accompanied by additions to user documentation and SUNDIALS
examples.

An additional NVECTOR implementation, NVECTOR_MPIPLUSX, has been created to
support the MPI+X paradigm where X is a type of on-node parallelism (e.g.,
OpenMP, CUDA). The implementation is accompanied by additions to user
documentation and SUNDIALS examples.

One new required vector operation and ten new optional vector operations have
been added to the NVECTOR API. The new required operation, `N_VGetLength`,
returns the global length of an N_Vector. The optional operations have been
added to support the new NVECTOR_MPIMANYVECTOR implementation. The operation
`N_VGetCommunicator` must be implemented by subvectors that are combined to
create an NVECTOR_MPIMANYVECTOR, but is not used outside of this context. The
remaining nine operations are optional local reduction operations intended to
eliminate unnecessary latency when performing vector reduction operations
(norms, etc.) on distributed memory systems. The optional local reduction vector
operations are `N_VDotProdLocal`, `N_VMaxNormLocal`, `N_VMinLocal`,
`N_VL1NormLocal`, `N_VWSqrSumLocal`, `N_VWSqrSumMaskLocal`, `N_VInvTestLocal`,
`N_VConstrMaskLocal`, and `N_VMinQuotientLocal`. If an NVECTOR implementation
defines any of the local operations as NULL, then the NVECTOR_MPIMANYVECTOR will
call standard NVECTOR operations to complete the computation.

The `*_MPICuda` and `*_MPIRaja` functions have been removed from the
NVECTOR_CUDA and NVECTOR_RAJA implementations respectively. Accordingly, the
`nvector_mpicuda.h`, `nvector_mpiraja.h`, `libsundials_nvecmpicuda.lib`, and
`libsundials_nvecmpicudaraja.lib` files have been removed. Users should use the
NVECTOR_MPIPLUSX module in conjunction with the NVECTOR_CUDA or NVECTOR_RAJA
modules to replace the functionality. The necessary changes are minimal and
should require few code modifications.

Fixed a memory leak in the NVECTOR_PETSC clone function.

Made performance improvements to the CUDA NVECTOR. Users who utilize a
non-default stream should no longer see default stream synchronizations after
memory transfers.

Added a new constructor to the CUDA NVECTOR that allows a user to provide
custom allocate and free functions for the vector data array and internal
reduction buffer.

Added new Fortran 2003 interfaces for most NVECTOR modules. See NEVTOR section
in the user guides for more details on how to use the interfaces.

Added three new NVECTOR utility functions, `FN_VGetVecAtIndexVectorArray`,
`FN_VSetVecAtIndexVectorArray`, and `FN_VNewVectorArray`, for working with
`N_Vector` arrays when using the Fortran 2003 interfaces.

### SUNMatrix

Two new functions were added to aid in creating custom SUNMATRIX objects. The
constructor `SUNMatNewEmpty` allocates an "empty" generic SUNMATRIX with the
object's content pointer and the function pointers in the operations structure
initialized to NULL. When used in the constructor for custom objects this
function will ease the introduction of any new optional operations to the
SUNMATRIX API by ensuring only required operations need to be set. Additionally,
the function `SUNMatCopyOps(A, B)` has been added to copy the operation function
pointers between matrix objects. When used in clone routines for custom matrix
objects these functions also will ease the introduction of any new optional
operations to the SUNMATRIX API by ensuring all operations are copied when
cloning objects.

A new operation, `SUNMatMatvecSetup`, was added to the SUNMatrix API. Users
who have implemented custom SUNMatrix modules will need to at least update
their code to set the corresponding ops structure member, matvecsetup, to NULL.

The generic SUNMatrix API now defines error codes to be returned by SUNMatrix
operations. Operations which return an integer flag indiciating success/failure
may return different values than previously.

A new SUNMatrix (and SUNLinearSolver) implementation was added to facilitate
the use of the SuperLU_DIST library with SUNDIALS.

Added new Fortran 2003 interfaces for most SUNMATRIX modules. See SUNMATRIX
section in the user guides for more details on how to use the interfaces.

### SUNLinearSolver

A new function was added to aid in creating custom SUNLINEARSOLVER objects. The
constructor `SUNLinSolNewEmpty` allocates an "empty" generic SUNLINEARSOLVER
with the object's content pointer and the function pointers in the operations
structure initialized to NULL. When used in the constructor for custom objects
this function will ease the introduction of any new optional operations to the
SUNLINEARSOLVER API by ensuring only required operations need to be set.

The return type of the SUNLinearSolver API function `SUNLinSolLastFlag` has
changed from `long int` to `sunindextype` to be consistent with the type
used to store row indices in dense and banded linear solver modules.

Added a new optional operation to the SUNLINEARSOLVER API, `SUNLinSolGetID`,
that returns a `SUNLinearSolver_ID` for identifying the linear solver module.

The SUNLinearSolver API has been updated to make the initialize and setup
functions optional.

A new SUNLinearSolver (and SUNMatrix) implementation was added to facilitate
the use of the SuperLU_DIST library with SUNDIALS.

Added a new SUNLinearSolver implementation,
`SUNLinearSolver_cuSolverSp_batchQR`, which leverages the NVIDIA cuSOLVER sparse
batched QR method for efficiently solving block diagonal linear systems on
NVIDIA GPUs.

Added three new accessor functions to the SUNLinSol_KLU module,
`SUNLinSol_KLUGetSymbolic`, `SUNLinSol_KLUGetNumeric`, and
`SUNLinSol_KLUGetCommon`, to provide user access to the underlying
KLU solver structures.

Added new Fortran 2003 interfaces for most SUNLINEARSOLVER modules. See
SUNLINEARSOLVER section in the user guides for more details on how to use
the interfaces.

### SUNNonlinearSolver

A new function was added to aid in creating custom SUNNONLINEARSOLVER objects.
The constructor `SUNNonlinSolNewEmpty` allocates an "empty" generic
SUNNONLINEARSOLVER with the object's content pointer and the function pointers
in the operations structure initialized to NULL. When used in the constructor
for custom objects this function will ease the introduction of any new optional
operations to the SUNNONLINEARSOLVER API by ensuring only required operations
need to be set.

To facilitate the use of user supplied nonlinear solver convergence test
functions the `SUNNonlinSolSetConvTestFn` function in the SUNNonlinearSolver API
has been updated to take a `void*` data pointer as input. The supplied data
pointer will be passed to the nonlinear solver convergence test function on each
call.

The inputs values passed to the first two inputs of the `SUNNonlinSolSolve`
function in the SUNNONLINEARSOLVER have been changed to be the predicted
state and the initial guess for the correction to that state. Additionally,
the definitions of `SUNNonlinSolLSetupFn` and `SUNNonlinSolLSolveFn` in the
SUNNonlinearSolver API have been updated to remove unused input parameters.
For more information on the nonlinear system formulation and the API functions
see the SUNNONLINEARSOLVER chapter in the user guides.

Added a new `SUNNonlinearSolver` implementation, `SUNNonlinsol_PetscSNES`,
which interfaces to the PETSc SNES nonlinear solver API.

Added new Fortran 2003 interfaces for most SUNNONLINEARSOLVER modules. See
SUNNONLINEARSOLVER section in the user guides for more details on how to use
the interfaces.

### CVODE and CVODES

Fixed a bug in the CVODE and CVODES constraint handling where the step size
could be set below the minimum step size.

Fixed a bug in the CVODE and CVODES nonlinear solver interfaces where the norm
of the accumulated correction was not updated when using a non-default
convergence test function.

Fixed a bug in the CVODES `cvRescale` function where the loops to compute the
array of scalars for the fused vector scale operation stopped one iteration
early.

Fixed a bug in CVODES where CVodeF would return the wrong flag under certain
cirumstances.

Fixed a bug in CVODES where CVodeF would not return a root in NORMAL_STEP mode
if the root occurred after the desired output time.

Fixed a memeory leak in FCVODE when not using the default nonlinear solver.

Removed extraneous calls to `N_VMin` for simulations where the scalar valued
absolute tolerance, or all entries of the vector-valued absolute tolerance
array, are strictly positive. In this scenario CVODE and CVODES will remove
at least one global reduction per time step.

The CVLS interface has been updated to only zero the Jacobian matrix before
calling a user-supplied Jacobian evaluation function when the attached linear
solver has type `SUNLINEARSOLVER_DIRECT`.

A new linear solver interface function, `CVLsLinSysFn`, was added as an
alternative method for evaluating the linear systems I - gamma J.

Added functions to get the current state and gamma value to CVODE and CVODES.
These functions may be useful to users who chose to provide their own nonlinear
solver implementation.

Added New Fortran 2003 interfaces to CVODE and CVODES were added. These new
interfaces were generated with SWIG-Fortran and provide a user an idiomatic
Fortran 2003 interface to most of the SUNDIALS C API. The existing CVODE F2003
interface, and all module implementations with existing Fortran 2003 interfaces
were updated accordingly. See the section "Using CVODE for Fortran
Applications" and "Using CVODES for Fortran Applications" in the appropriate
user guide for more details on how to use the interfaces.

### ARKODE

The MRIStep module has been updated to support explicit, implicit, or IMEX
methods as the fast integrator using the ARKStep module. As a result some
function signatures have been changed including MRIStepCreate which now
takes an ARKStep memory structure for the fast integration as an input.

Fixed a bug in the ARKStep time-stepping module in ARKODE that would result in
an infinite loop if the nonlinear solver failed to converge more than the
maximum allowed times during a single step.

Fixed a bug in ARKODE that would result in a "too much accuracy requested" error
when using fixed time step sizes with explicit methods in some cases.

Fixed a bug in ARKStep where the mass matrix linear solver setup function was
not called in the Matrix-free case.

Fixed a minor bug in ARKStep where an incorrect flag is reported when an
error occurs in the mass matrix setup or Jacobian-vector product setup
functions.

Fixed a memeory leak in FARKODE when not using the default nonlinear solver.

The reinitialization functions `ERKStepReInit`, `ARKStepReInit`, and
`MRIStepReInit` have been updated to retain the minimum and maxiumum step
size values from before reinitialization rather than resetting them to the
default values.

Removed extraneous calls to `N_VMin` for simulations where the scalar valued
absolute tolerance, or all entries of the vector-valued absolute tolerance
array, are strictly positive. In this scenario ARKODE steppers will remove
at least one global reduction per time step.

The ARKLS interface has been updated to only zero the Jacobian matrix before
calling a user-supplied Jacobian evaluation function when the attached linear
solver has type `SUNLINEARSOLVER_DIRECT`.

A new linear solver interface function, `ARKLsLinSysFn`, was added as an
alternative method for evaluating the linear systems M - gamma J and
I - gamma J.

Added two new embedded ARK methods of orders 4 and 5 to ARKODE (from
Kennedy & Carpenter, Appl. Numer. Math., 136:183--205, 2019).

Support for optional inequality constraints on individual components of the
solution vector has been added the ARKODE ERKStep and ARKStep modules. See
the descriptions of `ERKStepSetConstraints` and `ARKStepSetConstraints` for
more details. Note that enabling constraint handling requires the NVECTOR
operations `N_VMinQuotient`, `N_VConstrMask`, and `N_VCompare` that were not
previously required by ARKODE.

Added functions to get the current state and gamma value to the ARKStep module.
These functions may be useful to users who chose to provide their own nonlinear
solver implementation.

Add two new 'Set' functions to MRIStep, `MRIStepSetPreInnerFn` and
`MRIStepSetPostInnerFn` for performing communication or memory
transfers needed before or after the inner integration.

Added new Fortran 2003 interfaces to all ARKODE stepper modules. These new
interfaces were generated with SWIG-Fortran and provide a user an idiomatic
Fortran 2003 interface to most of the SUNDIALS C API. See the section "Using
ARKODE for Fortran Applications" in the user guide for more details on how
to use the interfaces.

### IDA and IDAS

A bug was fixed in the IDA and IDAS linear solver interfaces where an incorrect
Jacobian-vector product increment was used with iterative solvers other than
SPGMR and SPFGMR.

Fixed a bug in IDAS where IDASolveF would return the wrong flag under certain
cirumstances.

Fixed a bug in IDAS where IDASolveF would not return a root in NORMAL_STEP mode
if the root occurred after the desired output time.

Fixed a bug the IDAS IDAQuadReInitB function where an incorrect memory structure
was passed to IDAQuadReInit.

Fixed a memeory leak in FIDA when not using the default nonlinear solver.

Removed extraneous calls to `N_VMin` for simulations where the scalar valued
absolute tolerance, or all entries of the vector-valued absolute tolerance
array, are strictly positive. In this scenario IDA and IDAS will remove
at least one global reduction per time step.

The IDALS interface has been updated to only zero the Jacobian matrix before
calling a user-supplied Jacobian evaluation function when the attached linear
solver has type SUNLINEARSOLVER_DIRECT.

Added new Fortran 2003 interfaces to IDA and IDAS. These new interfaces were
generated with SWIG-Fortran and provide a user an idiomatic Fortran 2003
interface to most of the SUNDIALS C API.  See the section "Using IDA for Fortran
Applications" and "Using IDAS for Fortran Applications" in the appropriate
user guide for more details on how to use the interfaces.

### KINSOL

Fixed a bug in the KINSOL linear solver interface where the auxiliary scalar
`sJpnorm` was not computed when necessary with the Picard iteration and the
auxiliary scalar `sFdotJp` was unnecessarily computed in some cases.

The KINLS interface has been updated to only zero the Jacobian matrix before
calling a user-supplied Jacobian evaluation function when the attached linear
solver has type SUNLINEARSOLVER_DIRECT.

Added new Fortran 2003 interfaces to KINSOL. These new interfaces were
generated with SWIG-Fortran and provide a user an idiomatic Fortran 2003
interface to most of the SUNDIALS C API.  See the section "Using KINSOL for
Fortran Applications" for more details on how to use the interfaces.

## Changes to SUNDIALS in release 4.1.0

An additional N_Vector implementation was added for Tpetra vector from
Trilinos library to facilitate interoperability between SUNDIALS and Trilinos.
This implementation is accompanied by additions to user documentation and
SUNDIALS examples.

A bug was fixed where a nonlinear solver object could be freed twice in some use
cases.

The EXAMPLES_ENABLE_RAJA CMake option has been removed. The option
`EXAMPLES_ENABLE_CUDA` enables all examples that use CUDA including the RAJA
examples with a CUDA back end (if the RAJA NVECTOR is enabled).

The implementation header files (e.g. `arkode_impl.h`) are no longer installed.
This means users who are directly manipulating package memory structures will
need to update their code to use the package's public API.

Python is no longer required to run `make test` and `make test_install`.

Fixed a bug in `ARKodeButcherTable_Write` when printing a Butcher table
without an embedding.

## Changes to SUNDIALS in release 4.0.2

Added information on how to contribute to SUNDIALS and a contributing agreement.

Moved definitions of DLS and SPILS backwards compatibility functions to a source
file. The symbols are now included in the appropriate package library, e.g.
`libsundials_cvode.lib`.

## Changes to SUNDIALS in release 4.0.1

A bug in ARKODE where single precision builds would fail to compile has been
fixed.

## Changes to SUNDIALS in release 4.0.0

The direct and iterative linear solver interfaces in all SUNDIALS packages have
been merged into a single unified linear solver interface to support any valid
SUNLINSOL module. This includes the DIRECT and ITERATIVE types as well as the
new MATRIX_ITERATIVE type. Details regarding how SUNDIALS packages utilize
linear solvers of each type as well as discussion regarding intended use cases
for user-supplied SUNLINSOL implementations are included in the SUNLINSOL
chapter of the user guides. All example programs have been updated to use the
new unified interfaces.

The unified interface is very similar to the previous DLS and SPILS interfaces.
To minimize challenges in user migration to the unified linear solver interface,
the previous DLS and SPILS routines for all packages may still be used; these
will be deprecated in future releases, so we recommend that users migrate to the
new names soon. Additionally, we note that Fortran users will need to enlarge
their iout array of optional integer outputs, and update the indices that they
query for certain linear-solver-related statistics.

The names of all constructor routines for SUNDIALS-provided SUNLinSol
implementations have been updated to follow the naming convention SUNLinSol_*
where * is the name of the linear solver e.g., Dense, KLU, SPGMR, PCG, etc.
Solver-specific "set" routine names have been similarly standardized. To
minimize challenges in user migration to the new names, the previous routine
names may still be used; these will be deprecated in future releases, so we
recommend that users migrate to the new names soon. All example programs have
been updated to used the new naming convention.

The SUNBandMatrix constructor has been simplified to remove the storage upper
bandwidth argument.

SUNDIALS integrators (ARKODE, CVODE, CVODES, IDA, and IDAS) have been updated to
utilize generic nonlinear solver modules through the SUNNONLINSOL API. This API
will ease the addition of new nonlinear solver options and allow for external or
user-supplied nonlinear solvers. The SUNNONLINSOL API and provided SUNNONLINSOL
modules are described in a new user guide chapter and follow the same object
oriented design and implementation used by the NVECTOR, SUNMATRIX, and
SUNLINSOL modules. All integrator example programs have also been updated to
used the new nonlinear solver API.

Three fused vector operations and seven vector array operations have been added
to the NVECTOR API. These optional operations are disabled by default and may be
activated by calling vector specific routines after creating an NVECTOR. See the
NVECTOR chapter in the user guides for more information on the new operations.

Added a new NVECTOR (NVECTOR_OPENMPDEV) which leverages OpenMP 4.5+ device
offloading.

Multiple updates to the CUDA NVECTOR were made:

* Changed the `N_VMake_Cuda` function to take a host data pointer and a device
  data pointer instead of an `N_VectorContent_Cuda` object.

* Changed `N_VGetLength_Cuda` to return the global vector length instead of
  the local vector length.

* Added `N_VGetLocalLength_Cuda` to return the local vector length.

* Added `N_VGetMPIComm_Cuda` to return the MPI communicator used.

* Removed the accessor functions in the namespace suncudavec.

* Added the ability to set the `cudaStream_t` used for execution of the CUDA
  NVECTOR kernels. See the function `N_VSetCudaStreams_Cuda`.

* Added `N_VNewManaged_Cuda`, `N_VMakeManaged_Cuda`, and
  `N_VIsManagedMemory_Cuda` functions to accommodate using managed memory with
  the CUDA NVECTOR.

Multiple updates to the RAJA NVECTOR were made:

* Changed `N_VGetLength_Raja` to return the global vector length instead of
  the local vector length.

* Added `N_VGetLocalLength_Raja` to return the local vector length.

* Added `N_VGetMPIComm_Raja` to return the MPI communicator used.

* Removed the accessor functions in the namespace sunrajavec.

Two changes were made in the CVODE/CVODES/ARKODE initial step size algorithm:

  * Fixed an efficiency bug where an extra call to the RHS function was made.

  * Changed the behavior of the algorithm if the max-iterations case is hit.
    Before the algorithm would exit with the step size calculated on the
    penultimate iteration. Now it will exit with the step size calculated
    on the final iteration.

Fortran 2003 interfaces to CVODE, the fixed-point and Newton nonlinear solvers,
the dense, band, KLU, PCG, SPBCGS, SPFGMR, SPGMR, and SPTFQMR linear solvers,
and the serial, PThreads, and OpenMP NVECTORs have been added.

The ARKODE library has been entirely rewritten to support a modular approach to
one-step methods, which should allow for rapid research and development of novel
integration methods without affecting existing solver functionality.

A new ARKODE stepper, MRIStep, has been added for two rate explicit-explicit
multirate infinitesimal step methods.

ARKODE's dense output infrastructure has been improved to support higher-degree
Hermite polynomial interpolants (up to degree 5) over the last successful time
step.

## Changes to SUNDIALS in release 3.2.1

Fixed a bug in the CUDA NVECTOR where the `N_VInvTest` operation could write
beyond the allocated vector data.

Fixed library installation path for multiarch systems. This fix changes the
default library installation path to `CMAKE_INSTALL_PREFIX/CMAKE_INSTALL_LIBDIR`
from `CMAKE_INSTALL_PREFIX/lib`. `CMAKE_INSTALL_LIBDIR` is automatically set,
but is available as a CMAKE option that can modified.

## Changes to SUNDIALS in release 3.2.0

Fixed problem with index types which would occur with some compilers (e.g.
armclang) that did not define `__STDC_VERSION__`. The fix includes a
depcrecation of the current behavior of the `SUNDIALS_INDEX_TYPE` CMake option.

Fixed a thread-safety issue in CVODES and IDAS when using adjoint sensitivity
analysis.

Added hybrid MPI/CUDA and MPI/RAJA vectors to allow use of more than one MPI
rank when using a GPU system. The vectors assume one GPU device per MPI rank.

Changed the name of the RAJA nvector library to `libsundials_nveccudaraja.lib`
from `libsundials_nvecraja.lib` to better reflect that we only support CUDA as a
backend for RAJA currently.

Increased CMake minimum version to 3.1.3

Add constraint handling feature to CVODE and CVODES.

Fixed a bug in IDAS where the saved residual value used in the nonlinear solve
for consistent initial conditions was passed as temporary workspace and could be
overwritten.

Several changes were made to the build system. If MPI is enabled and MPI
compiler wrappers are not set, the build system will check if
`CMAKE_<language>_COMPILER` can compile MPI programs before trying to locate and
use an MPI installation. The native CMake FindMPI module is now used to locate
an MPI installation. The options for setting MPI compiler wrappers and the
executable for running MPI programs have been updated to align with those in
native CMake FindMPI module. This included changing `MPI_MPICC` to
`MPI_C_COMPILER`, `MPI_MPICXX` to `MPI_CXX_COMPILER` combining `MPI_MPIF77` and
`MPI_MPIF90` to `MPI_Fortran_COMPILER`, and changing `MPI_RUN_COMMAND` to
`MPIEXEC_EXECUTABLE`. When a Fortran name-mangling scheme is needed (e.g.,
`LAPACK_ENABLE` is `ON`) the build system will infer the scheme from the Fortran
compiler. If a Fortran compiler is not available or the inferred or default
scheme needs to be overridden, the advanced options `SUNDIALS_F77_FUNC_CASE` and
`SUNDIALS_F77_FUNC_UNDERSCORES` can be used to manually set the name-mangling
scheme and bypass trying to infer the scheme. Additionally, parts of the main
`CMakeLists.txt` file were moved to new files in the src and example directories
to make the CMake configuration file structure more modular.

## Changes to SUNDIALS in release 3.1.2

Fixed Windows specific problem where `sunindextype` was not correctly defined
when using 64-bit integers. On Windows `sunindextype` is now defined as the MSVC
basic type `__int64`.

Changed LICENSE install path to `instdir/include/sundials`.

Updated the minimum required version of CMake to 2.8.12 and enabled using rpath
by default to locate shared libraries on OSX.

The misnamed function `CVSpilsSetJacTimesSetupFnBS` in cvodes has been
deprecated and replaced by `CVSpilsSetJacTimesBS`. The deprecated function
`CVSpilsSetJacTimesSetupFnBS` will be removed in the next major release.

Added and updated usage-notes examples from the SUNDIALS website to work with
SUNDIALS 3.x. The new examples are `cvode/cvDisc_dns.c`,
`cvode/cvRoberts_dns_negsol.c`, and `cvodes/cvsRoberts_FSA_dns_Switch.c`.

Added sparse SUNMatrix "Reallocate" routine to allow specification of the
nonzero storage.

Updated the KLU SUNLinearSolver module to set constants for the two
reinitialization types, and fixed a bug in the full reinitialization approach
where the sparse SUNMatrix pointer would go out of scope on some architectures.

Updated the "ScaleAdd" and "ScaleAddI" implementations in the sparse SUNMatrix
module to more optimally handle the case where the target matrix contained
sufficient storage for the sum, but had the wrong sparsity pattern. The sum now
occurs in-place, by performing the sum backwards in the existing storage.
However, it is still more efficient if the user-supplied Jacobian routine
allocates storage for the sum I + gamma J or M + gamma J manually (with zero
entries if needed).

## Changes to SUNDIALS in release 3.1.1

Fixed a minor bug in the CVODE and CVODES `cvSLdet` routine, where a return was
missing in the error check for three inconsistent roots.

Fixed a potential memory leak in the SPGMR and SPFGMR linear solvers: if
"Initialize" was called multiple times then the solver memory was reallocated
(without being freed).

Fixed a minor bug in the `ARKReInit` routine, where a flag was incorrectly set
to indicate that the problem had been resized (instead of just re-initialized).

Fixed C++11 compiler errors/warnings about incompatible use of string literals.

Updated KLU SUNLinearSolver module to use a typedef for the precision-specific
solve function to be used (to avoid compiler warnings).

Added missing typecasts for some (`void*`) pointers to avoid compiler warnings.

Bugfix in `sunmatrix_sparse.c` where `int` was used instead of `sunindextype` in
one location.

Fixed a minor bug in `KINPrintInfo` where a case was missing for
`KIN_REPTD_SYSFUNC_ERR` leading to an undefined info message.

Added missing `#include <stdio.h>` in NVECTOR and SUNMATRIX header files.

Added missing prototypes for `ARKSpilsGetNumMTSetups` in ARKODE and
`IDASpilsGetNumJTSetupEvals` in IDA and IDAS.

Fixed an indexing bug in the CUDA NVECTOR implementation of `N_VWrmsNormMask`
and revised the RAJA NVECTOR implementation of `N_VWrmsNormMask` to work with
mask arrays using values other than zero or one. Replaced `double` with
`realtype` in the RAJA vector test functions.

Fixed compilation issue with GCC 7.3.0 and Fortran programs that do not require
a SUNMatrix or SUNLinearSolver module (e.g. iterative linear solvers, explicit
methods in ARKODE, functional iteration in CVODE, etc.).

## Changes to SUNDIALS in release 3.1.0

Added NVECTOR print functions that write vector data to a specified file (e.g.,
`N_VPrintFile_Serial`).

Added `make test` and `make test_install` options to the build system for
testing SUNDIALS after building with `make` and installing with `make install`
respectively.

Added "Changes in ..." (latest version) to all User Guides.

## Changes to SUNDIALS in release 3.0.0

Added new linear solver and matrix interfaces for all SUNDIALS packages and
updated the existing linear solver and matrix modules. The goal of the redesign
is to provide greater encapsulation and ease interfacing custom linear solvers
with linear solver libraries. Specific changes include:

 * Added generic SUNMATRIX module with three provided implementations:
   dense, banded and sparse.  These replicate previous SUNDIALS Dls and
   Sls matrix structures in a single object-oriented API.

 * Added example problems demonstrating use of generic SUNMATRIX modules.

 * Added generic SUNLINEARSOLVER module with eleven provided
   implementations: dense, banded, LAPACK dense, LAPACK band, KLU,
   SuperLU_MT, SPGMR, SPBCGS, SPTFQMR, SPFGMR, PCG.  These replicate
   previous SUNDIALS generic linear solvers in a single object-oriented
   API.

 * Added example problems demonstrating use of generic SUNLINEARSOLVER
   modules.

 * Expanded package-provided direct linear solver (Dls) interfaces and
   scaled, preconditioned, iterative linear solver (Spils) interfaces
   to utilize generic SUNMATRIX and SUNLINEARSOLVER objects.

 * Removed package-specific, linear solver-specific, solver modules
   (e.g. CVDENSE, KINBAND, IDAKLU, ARKSPGMR) since their functionality
   is entirely replicated by the generic Dls/Spils interfaces and
   SUNLINEARSOLVER/SUNMATRIX modules.  The exception is CVDIAG, a
   diagonal approximate Jacobian solver available to CVODE and CVODES.

 * Converted all SUNDIALS example problems to utilize new generic
   SUNMATRIX and SUNLINEARSOLVER objects, along with updated Dls and
   Spils linear solver interfaces.

 * Added Spils interface routines to ARKODE, CVODE, CVODES, IDA and
   IDAS to allow specification of a user-provided "JTSetup" routine.
   This change supports users who wish to set up data structures for
   the user-provided Jacobian-times-vector ("JTimes") routine, and
   where the cost of one JTSetup setup per Newton iteration can be
   amortized between multiple JTimes calls.

Corresponding updates were made to all the example programs.

Two new NVECTOR modules added: for CUDA and RAJA support for GPU systems
(Information on RAJA: <https://software.llnl.gov/RAJA/> )
These vectors are supplied to provide very basic support for running
on GPU architectures.  Users are advised that these vectors both move all data
to the GPU device upon construction, and speedup will only be realized if the
user also conducts the right-hand-side function evaluation on the device.
In addition, these vectors assume the problem fits on one GPU.
For further information about RAJA, users are referred to the web site,
<https://software.llnl.gov/RAJA/.>

Addition of sunindextype option for 32-bit or 64-bit integer data index types
within all SUNDIALS structures

  * sunindextype is defined to be int32_t or int64_t when portable types are
    supported, otherwise it is defined as int or long int.

  * The Fortran interfaces continue to use `long int` for indices, except for
    their sparse matrix interface that now uses the new sunindextype.

  * Includes interfaces to PETSc, hypre, SuperLU_MT, and KLU with either 32-bit
    or 64-bit capabilities depending how the user configures SUNDIALS.

To avoid potential namespace conflicts, the macros defining booleantype
values TRUE and FALSE have been changed to SUNTRUE and SUNFALSE respectively.

Temporary vectors were removed from preconditioner setup and solve
routines for all packages.  It is assumed that all necessary data
for user-provided preconditioner operations will be allocated and
stored in user-provided data structures.

The file include/sundials\_fconfig.h was added.  This file contains
SUNDIALS type information for use in Fortran programs.

Added support for many xSDK-compliant build system keys
(Information on xSDK compliance: <https://xsdk.info/policies/> )
The xSDK is a movement in scientific software to provide a foundation for the
rapid and efficient production of high-quality,
sustainable extreme-scale scientific applications.  More information can
be found at <https://xsdk.info.>

Added functions SUNDIALSGetVersion and SUNDIALSGetVersionNumber to
get SUNDIALS release version information at runtime.

### Build System

Renamed CMake options to enable/disable examples for greater clarity
and added option to enable/disable Fortran 77 examples:

  * Changed `EXAMPLES_ENABLE` to `EXAMPLES_ENABLE_C`
  * Changed `CXX_ENABLE` to `EXAMPLES_ENABLE_CXX`
  * Changed `F90_ENABLE` to `EXAMPLES_ENABLE_F90`
  * Added `EXAMPLES_ENABLE_F77` option

Added separate `BLAS_ENABLE` and `BLAS_LIBRARIES` CMake variables

Fixed minor CMake bugs and included additional error checking during CMake
configuration

Corrections and additions to all User Guides.

Added "Changes in ..." (latest version) section to the introduction to in all
User Guides.

### ARKODE

Added comments to `arkode_butcher.c` regarding which methods should have
coefficients accurate enough for use in quad precision.

Fixed `RCONST` usage in `arkode_butcher.c`.

Fixed bug in `arkInitialSetup` to ensure the mass matrix vector product is
set up before the "msetup" routine is called.

Fixed ARKODE printf-related compiler warnings when building SUNDIALS
with extended precision.

### CVODE and CVODES

In `CVodeFree`, now call `lfree` unconditionally (if non-NULL).

### IDA and IDAS

Added missing prototype for `IDASetMaxBacksIC` in `ida.h` and `idas.h`.

### KINSOL

Corrected KINSOL fcmix name translation for `FKIN_SPFGMR`.

Renamed `KINLocalFn` and `KINCommFn` to `KINBBDLocalFn` and `KINBBDCommFn`
respectively in the BBD preconditioner module for consistency with other
SUNDIALS solvers.<|MERGE_RESOLUTION|>--- conflicted
+++ resolved
@@ -1,6 +1,5 @@
 # SUNDIALS Changelog
 
-<<<<<<< HEAD
 ## Changes to SUNDIALS in release X.X.X
 
 The previously deprecated types `realtype` and `booleantype` were removed from `sundials_types.h`
@@ -48,14 +47,7 @@
 CMake targets.
 
 Added Fortran support for the LAPACK dense `SUNLinearSolver` implementation.
-=======
-## Changes to SUNDIALS in release 6.6.2
->>>>>>> cf16ebf1
-
-Fixed the build system support for MAGMA when using a NVIDIA HPC SDK installation of CUDA
-and fixed the targets used for rocBLAS and rocSPARSE.
-
-<<<<<<< HEAD
+
 Added the third order ERK method `ARKODE_SHU_OSHER_3_2_3`, the fourth order
 ERK method `ARKODE_SOFRONIOU_SPALETTA_5_3_4`, the sixth order ERK method
 `ARKODE_VERNER_9_5_6`, the seventh order ERK method `ARKODE_VERNER_10_6_7`,
@@ -92,8 +84,11 @@
 Functions, types and header files that were previously deprecated have been
 removed. 
 
-=======
->>>>>>> cf16ebf1
+## Changes to SUNDIALS in release 6.6.2
+
+Fixed the build system support for MAGMA when using a NVIDIA HPC SDK installation of CUDA
+and fixed the targets used for rocBLAS and rocSPARSE.
+
 ## Changes to SUNDIALS in release 6.6.1
 
 Updated the Tpetra NVector interface to support Trilinos 14.
