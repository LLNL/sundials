# SUNDIALS Changelog

<<<<<<< HEAD
## Changes to SUNDIALS in release X.X.X

The previously deprecated types `realtype` and `booleantype` were removed from `sundials_types.h`
and replaced with `sunrealtype` and `sunbooleantype`. The deprecated names for these types
can be used by including the header file `sundials_types_deprecated.h` but will be fully removed in the
next major release.

Added the `SUNAdaptController` base class, ported ARKODE's internal
implementations of time step controllers into implementations of this class,
and updated ARKODE to use these objects instead of its own implementations.
Added `ARKStepSetAdaptController` and `ERKStepSetAdaptController` routines
so that users can modify controller parameters, or even provide custom
implementations.

Added the routines `ARKStepSetAdaptivityAdjustment` and
`ERKStepSetAdaptivityAdjustment`, that allow users to adjust the
value for the method order supplied to the temporal adaptivity controllers.
The ARKODE default for this adjustment has been -1 since its initial
release, but for some applications a value of 0 is more appropriate.
Users who notice that their simulations encounter a large number of
temporal error test failures may want to experiment with adjusting this value.

Fixed a regression introduced by the stop time bug fix in v6.6.1 where ARKODE,
CVODE, CVODES, IDA, and IDAS would return at the stop time rather than the
requested output time if the stop time was reached in the same step in which the
output time was passed.

Fixed a bug in ARKODE where `ARKStepSetInterpolateStopTime` would return an
interpolated solution at the stop time in some cases when interpolation was
disabled.

Fixed a bug in `ARKStepSetTableNum` wherein it did not recognize
`ARKODE_ARK2_ERK_3_1_2` and `ARKODE_ARK2_DIRK_3_1_2` as a valid additive
Runge--Kutta Butcher table pair.

Renamed some internal types in CVODES and IDAS to allow both packages to be
built together in the same binary.

Improved computational complexity of `SUNMatScaleAddI_Sparse` from `O(M*N)` to
`O(NNZ)`.

Fixed scaling bug in `SUNMatScaleAddI_Sparse` for non-square matrices.

Fixed missing soversions in some `SUNLinearSolver` and `SUNNonlinearSolver`
CMake targets.

Added Fortran support for the LAPACK dense `SUNLinearSolver` implementation.

Added the third order ERK method `ARKODE_SHU_OSHER_3_2_3`, the fourth order
ERK method `ARKODE_SOFRONIOU_SPALETTA_5_3_4`, the sixth order ERK method
`ARKODE_VERNER_9_5_6`, the seventh order ERK method `ARKODE_VERNER_10_6_7`,
the eighth order ERK method `ARKODE_VERNER_13_7_8`, and the ninth order ERK
method `ARKODE_VERNER_16_8_9`.

Changed the `SUNProfiler` so that it does not rely on `MPI_WTime` in any case.
This fixes https://github.com/LLNL/sundials/issues/312.

**Major feature**
SUNDIALS now has more robust and uniform error handling. Non-release builds will
be built with additional error checking by default. See the "Error Handling"
section in the user guide for details.

**Deprecation notice**
The functions in `sundials_math.h` will be deprecated in the next release.

```c
  sunrealtype SUNRpowerI(sunrealtype base, int exponent);
  sunrealtype SUNRpowerR(sunrealtype base, sunrealtype exponent);
  sunbooleantype SUNRCompare(sunrealtype a, sunrealtype b);
  sunbooleantype SUNRCompareTol(sunrealtype a, sunrealtype b, sunrealtype tol);
  sunrealtype SUNStrToReal(const char* str);
```

Additionally, the following header files (and everything in them) will be deprecated -- users who
rely on these are recommended to transition to the corresponding `SUNMatrix` and `SUNLinearSolver`
modules:

```
sundials_direct.h
sundials_dense.h
sundials_band.h
```

**Breaking change**
The following functions have had their signature updated to ensure they can leverage
the new SUNDIALS error handling capabilties.
=======
## Changes to SUNDIALS in release 7.0.0-rc.1

⚠️ This is a release candidate.

### Major Feature

SUNDIALS now has more robust and uniform error handling. Non-release builds will
be built with additional error checking by default. See the
[Error Checking](https://sundials.readthedocs.io/en/latest/sundials/Errors_link.html)
section in the user guide for details.

### Breaking Changes

#### Deprecated Types and Functions Removed

The previously deprecated types `realtype` and `booleantype` were removed from
`sundials_types.h` and replaced with `sunrealtype` and `sunbooleantype`. The
deprecated names for these types can be used by including the header file
`sundials_types_deprecated.h` but will be fully removed in the next major
release. Functions, types and header files that were previously deprecated have
also been removed.

#### Error Handling Changes

With the addition of the new error handling capability, the `*SetErrHandlerFn`
and `*SetErrFile` functions in CVODE(S), IDA(S), ARKODE, and KINSOL have been
removed. Users of these functions can use the functions
`SUNContext_PushErrHandler`, and `SUNLogger_SetErrorFilename` instead. For
further details see the
[Error Checking](https://sundials.readthedocs.io/en/latest/sundials/Errors_link.html)
and
[Logging](https://sundials.readthedocs.io/en/latest/sundials/Logging_link.html)
sections in the documentation.

In addition the following names/symbols were replaced by ``SUN_ERR_*`` codes:

| Removed                        | Replaced with ``SUNErrCode``      |
|:-------------------------------|:----------------------------------|
| `SUNLS_SUCCESS`                | `SUN_SUCCESS`                     |
| `SUNLS_UNRECOV_FAILURE`        | no replacement (value was unused) |
| `SUNLS_MEM_NULL`               | `SUN_ERR_ARG_CORRUPT`             |
| `SUNLS_ILL_INPUT`              | `SUN_ERR_ARG_*`                   |
| `SUNLS_MEM_FAIL`               | `SUN_ERR_MEM_FAIL`                |
| `SUNLS_PACKAGE_FAIL_UNREC`     | `SUN_ERR_EXT_FAIL`                |
| `SUNLS_VECTOROP_ERR`           | `SUN_ERR_OP_FAIL`                 |
| `SUN_NLS_SUCCESS`              | `SUN_SUCCESS`                     |
| `SUN_NLS_MEM_NULL`             | `SUN_ERR_ARG_CORRUPT`             |
| `SUN_NLS_MEM_FAIL`             | `SUN_ERR_MEM_FAIL`                |
| `SUN_NLS_ILL_INPUT`            | `SUN_ERR_ARG_*`                   |
| `SUN_NLS_VECTOROP_ERR`         | `SUN_ERR_OP_FAIL`                 |
| `SUN_NLS_EXT_FAIL`             | `SUN_ERR_EXT_FAIL`                |
| `SUNMAT_SUCCESS`               | `SUN_SUCCESS`                     |
| `SUNMAT_ILL_INPUT`             | `SUN_ERR_ARG_*`                   |
| `SUNMAT_MEM_FAIL`              | `SUN_ERR_MEM_FAIL`                |
| `SUNMAT_OPERATION_FAIL`        | `SUN_ERR_OP_FAIL`                 |
| `SUNMAT_MATVEC_SETUP_REQUIRED` | `SUN_ERR_OP_FAIL`                 |

The following functions have had their signature updated to ensure they can
leverage the new SUNDIALS error handling capabilities.
>>>>>>> e5eec3d1

```c
// From sundials_futils.h
SUNDIALSFileOpen
SUNDIALSFileClose

// From sundials_memory.h
SUNMemorNewEmpty
SUNMemoryHelper_Alias
SUNMemoryHelper_Wrap

// From sundials_nvector.h
N_VNewVectorArray
```

<<<<<<< HEAD
**Breaking change**
We have replaced the use of a type-erased (i.e., `void*`) pointer to a
communicator in place of `MPI_Comm` throughout the SUNDIALS API with a
`SUNComm`, which is just a typedef to an `int` in builds without MPI
and a typedef to a `MPI_Comm` in builds with MPI. Here is what this means:
=======
#### SUNComm Type Added

We have replaced the use of a type-erased (i.e., `void*`) pointer to a
communicator in place of `MPI_Comm` throughout the SUNDIALS API with a
`SUNComm`, which is just a typedef to an `int` in builds without MPI
and a typedef to a `MPI_Comm` in builds with MPI. As a result:
>>>>>>> e5eec3d1

- All users will need to update their codes because the call to
  `SUNContext_Create` now takes a `SUNComm` instead
  of type-erased pointer to a communicator. For non-MPI codes,
  pass `SUN_COMM_NULL` to the `comm` argument instead of
  `NULL`. For MPI codes, pass the `MPI_Comm` directly.
<<<<<<< HEAD
  The required change should be doable with a find-and-replace.
=======
>>>>>>> e5eec3d1

- The same change must be made for calls to
  `SUNLogger_Create` or `SUNProfiler_Create`.

- Some users will need to update their calls to `N_VGetCommunicator`, and
  update any custom `N_Vector` implementations tht provide
  `N_VGetCommunicator`, since it now returns a `SUNComm`.

The change away from type-erased pointers for `SUNComm` fixes problems like the
one described in [GitHub Issue #275](https://github.com/LLNL/sundials/issues/275).

The SUNLogger is now always MPI-aware if MPI is enabled in SUNDIALS and the
`SUNDIALS_LOGGING_ENABLE_MPI` CMake option and macro definition were removed
accordingly.

<<<<<<< HEAD
**Breaking change**
Functions, types and header files that were previously deprecated have been
removed. In addition the following names/symbols were replaced by ``SUN_ERR_*``
codes instead:

```
SUNLS_SUCCESS --> SUN_SUCCESS
SUNLS_UNRECOV_FAILURE --> no replacement (this value was unused)
SUNLS_MEM_NULL --> SUN_ERR_ARG_CORRUPT
SUNLS_ILL_INPUT --> SUN_ERR_ARG_*
SUNLS_MEM_FAIL --> SUN_ERR_MEM_FAIL
SUNLS_PACKAGE_FAIL_UNREC --> SUN_ERR_EXT_FAIL
SUNLS_VECTOROP_ERR --> SUN_ERR_OP_FAIL
SUN_NLS_SUCCESS --> SUN_SUCCESS
SUN_NLS_MEM_NULL --> SUN_ERR_ARG_CORRUPT
SUN_NLS_MEM_FAIL --> SUN_ERR_MEM_FAIL
SUN_NLS_ILL_INPUT --> SUN_ERR_ARG_*
SUN_NLS_VECTOROP_ERR --> SUN_ERR_OP_FAIL
SUN_NLS_EXT_FAIL --> SUN_ERR_EXT_FAIL
SUNMAT_SUCCESS --> SUN_SUCCESS
SUNMAT_ILL_INPUT --> SUN_ERR_ARG_*
SUNMAT_MEM_FAIL --> SUN_ERR_MEM_FAIL
SUNMAT_OPERATION_FAIL --> SUN_ERR_OP_FAIL
SUNMAT_MATVEC_SETUP_REQUIRED --> SUN_ERR_OP_FAIL
```

**Breaking change**
Users now need to link to `sundials_core` in addition to the libraries already linked to.
This will be picked up automatically in projects that use the SUNDIALS CMake target.
The library `sundials_generic` has been superseded by `sundials_core` and is no longer available.
This fixes some duplicate symbol errors on Windows when linking to multiple SUNDIALS libraries.

**Breaking change**
The `*SetErrHandlerFn` and `*SetErrFile` functions in CVODE(S), IDA(S), ARKODE and KINSOL have been
removed. Users of these functions can use the functions `SUNContext_PushErrHandler`, and
`SUNLogger_SetErrorFilename` instead. For further details see the [Error
Checking](https://sundials.readthedocs.io/en/latest/sundials/Errors_link.html) and
[Logging](https://sundials.readthedocs.io/en/latest/sundials/Logging_link.html) sections in the
documentation.

=======
#### SUNDIALS Core Library

Users now need to link to `sundials_core` in addition to the libraries already
linked to. This will be picked up automatically in projects that use the
SUNDIALS CMake target. The library `sundials_generic` has been superseded by
`sundials_core` and is no longer available. This fixes some duplicate symbol
errors on Windows when linking to multiple SUNDIALS libraries.

### Deprecation notice

The functions in `sundials_math.h` will be deprecated in the next release.

```c
  sunrealtype SUNRpowerI(sunrealtype base, int exponent);
  sunrealtype SUNRpowerR(sunrealtype base, sunrealtype exponent);
  sunbooleantype SUNRCompare(sunrealtype a, sunrealtype b);
  sunbooleantype SUNRCompareTol(sunrealtype a, sunrealtype b, sunrealtype tol);
  sunrealtype SUNStrToReal(const char* str);
```

Additionally, the following header files (and everything in them) will be
deprecated -- users who rely on these are recommended to transition to the
corresponding `SUNMatrix` and `SUNLinearSolver` modules:

```c
sundials_direct.h
sundials_dense.h
sundials_band.h
```

## Changes to SUNDIALS in release 6.7.0

Added the `SUNAdaptController` base class, ported ARKODE's internal
implementations of time step controllers into implementations of this class,
and updated ARKODE to use these objects instead of its own implementations.
Added `ARKStepSetAdaptController` and `ERKStepSetAdaptController` routines
so that users can modify controller parameters, or even provide custom
implementations.

Added the routines `ARKStepSetAdaptivityAdjustment` and
`ERKStepSetAdaptivityAdjustment`, that allow users to adjust the
value for the method order supplied to the temporal adaptivity controllers.
The ARKODE default for this adjustment has been -1 since its initial
release, but for some applications a value of 0 is more appropriate.
Users who notice that their simulations encounter a large number of
temporal error test failures may want to experiment with adjusting this value.

Added the third order ERK method `ARKODE_SHU_OSHER_3_2_3`, the fourth order
ERK method `ARKODE_SOFRONIOU_SPALETTA_5_3_4`, the sixth order ERK method
`ARKODE_VERNER_9_5_6`, the seventh order ERK method `ARKODE_VERNER_10_6_7`,
the eighth order ERK method `ARKODE_VERNER_13_7_8`, and the ninth order ERK
method `ARKODE_VERNER_16_8_9`.

ARKStep, ERKStep, MRIStep, and SPRKStep were updated to remove a potentially
unnecessary right-hand side evaluation at the end of an integration. ARKStep was
additionally updated to remove extra right-hand side evaluations when using an
explicit method or an implicit method with an explicit first stage.

Improved computational complexity of `SUNMatScaleAddI_Sparse` from `O(M*N)` to
`O(NNZ)`.

Added Fortran support for the LAPACK dense `SUNLinearSolver` implementation.

Fixed a regression introduced by the stop time bug fix in v6.6.1 where ARKODE,
CVODE, CVODES, IDA, and IDAS would return at the stop time rather than the
requested output time if the stop time was reached in the same step in which the
output time was passed.

Fixed a bug in ERKStep where methods with `c[s-1] = 1` but `a[s-1,j] != b[j]`
were incorrectly treated as having the first same as last (FSAL) property.

Fixed a bug in ARKODE where `ARKStepSetInterpolateStopTime` would return an
interpolated solution at the stop time in some cases when interpolation was
disabled.

Fixed a bug in `ARKStepSetTableNum` wherein it did not recognize
`ARKODE_ARK2_ERK_3_1_2` and `ARKODE_ARK2_DIRK_3_1_2` as a valid additive
Runge--Kutta Butcher table pair.

Fixed a bug in `MRIStepCoupling_Write` where explicit coupling tables were not
written to the output file pointer.

The `MRIStepInnerStepper` class in MRIStep was updated to make supplying an
`MRIStepInnerFullRhsFn` optional.

Fixed scaling bug in `SUNMatScaleAddI_Sparse` for non-square matrices.

Changed the `SUNProfiler` so that it does not rely on `MPI_WTime` in any case.
This fixes [GitHub Issue #312](https://github.com/LLNL/sundials/issues/312).

Fixed missing soversions in some `SUNLinearSolver` and `SUNNonlinearSolver`
CMake targets.

Renamed some internal types in CVODES and IDAS to allow both packages to be
built together in the same binary.
>>>>>>> e5eec3d1

## Changes to SUNDIALS in release 6.6.2

Fixed the build system support for MAGMA when using a NVIDIA HPC SDK installation of CUDA
and fixed the targets used for rocBLAS and rocSPARSE.

## Changes to SUNDIALS in release 6.6.1

Updated the Tpetra NVector interface to support Trilinos 14.

Fixed a memory leak when destroying a CUDA, HIP, SYCL, or system SUNMemoryHelper
object.

Fixed a bug in ARKODE, CVODE, CVODES, IDA, and IDAS where the stop time may not
be cleared when using normal mode if the requested output time is the same as
the stop time. Additionally, with ARKODE, CVODE, and CVODES this fix removes an
unnecessary interpolation of the solution at the stop time that could occur in
this case.
<<<<<<< HEAD

Fixed a bug in ERKStep where methods with `c[s-1] = 1` but `a[s-1,j] != b[j]`
were incorrectly treated as having the first same as last (FSAL) property.

Fixed a bug in `MRIStepCoupling_Write` where explicit coupling tables were not
written to the output file pointer.

ARKStep, ERKStep, MRIStep, and SPRKStep were updated to remove a potentially
unnecessary right-hand side evaluation at the end of an integration. ARKStep was
additionally updated to remove extra right-hand side evaluations when using an
explicit method or an implicit method with an explicit first stage.

The `MRIStepInnerStepper` class in MRIStep was updated to make supplying an
`MRIStepInnerFullRhsFn` optional.
=======
>>>>>>> e5eec3d1

## Changes to SUNDIALS in release 6.6.0

A new time-stepping module, `SPRKStep`, was added to ARKODE. This time-stepper
provides explicit symplectic partitioned Runge-Kutta methods up to order 10
for separable Hamiltonian systems.

Added support for relaxation Runge-Kutta methods to ERKStep and ARKStep in
ARKODE.

Added the second order IMEX method from Giraldo, Kelly, and Constantinescu 2013
as the default second order IMEX method in ARKStep. The explicit table is given
by `ARKODE_ARK2_ERK_3_1_2` and the implicit table by `ARKODE_ARK2_DIRK_3_1_2`.

Updated CVODE, CVODES and ARKODE default behavior when returning the solution when
the internal time has reached a user-specified stop time.  Previously, the output
solution was interpolated to the value of `tstop`; the default is now to copy the
internal solution vector.  Users who wish to revert to interpolation may call a new
routine `CVodeSetInterpolateStopTime`, `ARKStepSetInterpolateStopTime`,
`ERKStepSetInterpolateStopTime`, or `MRIStepSetInterpolateStopTime`.

A potential bug was fixed when using inequality constraint handling and
calling `ARKStepGetEstLocalErrors` or `ERKStepGetEstLocalErrors` after a failed
step in which an inequality constraint violation occurred. In this case, the
values returned by `ARKStepGetEstLocalErrors` or `ERKStepGetEstLocalErrors` may
have been invalid.

Updated the F2003 utility routines `SUNDIALSFileOpen` and `SUNDIALSFileClose`
to support user specification of `stdout` and `stderr` strings for the output
file names.

## Changes to SUNDIALS in release 6.5.1

Added the functions `ARKStepClearStopTime`, `ERKStepClearStopTime`,
`MRIStepClearStopTime`, `CVodeClearStopTime`, and `IDAClearStopTime` to
disable a previously set stop time.

Fixed build errors when using SuperLU_DIST with ROCM enabled to target AMD GPUs.

Fixed compilation errors in some SYCL examples when using the `icx` compiler.

The default interpolant in ARKODE when using a first order method has been
updated to a linear interpolant to ensure values obtained by the integrator are
returned at the ends of the time interval. To restore the previous behavior of
using a constant interpolant call `ARKStepSetInterpolantDegree`,
`ERKStepSetInterpolantDegree`, or `MRIStepSetInterpolantDegree` and set the
interpolant degree to zero before evolving the problem.

## Changes to SUNDIALS in release 6.5.0

Added the functions `ARKStepGetJac`, `ARKStepGetJacTime`,
`ARKStepGetJacNumSteps`, `MRIStepGetJac`, `MRIStepGetJacTime`,
`MRIStepGetJacNumSteps`, `CVodeGetJac`, `CVodeGetJacTime`,
`CVodeGetJacNumSteps`, `IDAGetJac`, `IDAGetJacCj`, `IDAGetJacTime`,
`IDAGetJacNumSteps`, `KINGetJac`, `KINGetJacNumIters` to assist in
debugging simulations utilizing a matrix-based linear solver.

Added support for the SYCL backend with RAJA 2022.x.y.

Fixed an underflow bug during root finding in ARKODE, CVODE, CVODES, IDA and
IDAS.

Fixed an issue with finding oneMKL when using the `icpx` compiler with the
`-fsycl` flag as the C++ compiler instead of `dpcpp`.

Fixed the shape of the arrays returned by `FN_VGetArrayPointer` functions as well
as the `FSUNDenseMatrix_Data`, `FSUNBandMatrix_Data`, `FSUNSparseMatrix_Data`,
`FSUNSparseMatrix_IndexValues`, and `FSUNSparseMatrix_IndexPointers` functions.
Compiling and running code that uses the SUNDIALS Fortran interfaces with
bounds checking will now work.

Fixed an implicit conversion error in the Butcher table for ESDIRK5(4)7L[2]SA2.

A new capability to keep track of memory allocations made through the `SUNMemoryHelper`
classes has been added. Memory allocation stats can be accessed through the
`SUNMemoryHelper_GetAllocStats` function. See the documentation for
the `SUNMemoryHelper` classes for more details.

Added support for CUDA 12.

## Changes to SUNDIALS in release 6.4.1

Fixed a bug with the Kokkos interfaces that would arise when using clang.

Fixed a compilation error with the Intel oneAPI 2022.2 Fortran compiler in the
Fortran 2003 interface test for the serial `N_Vector`.

Fixed a bug in the SUNLINSOL_LAPACKBAND and SUNLINSOL_LAPACKDENSE modules
which would cause the tests to fail on some platforms.

## Changes to SUNDIALS in release 6.4.0

CMake 3.18.0 or newer is now required for CUDA support.

A C++14 compliant compiler is now required for C++ based features and examples
e.g., CUDA, HIP, RAJA, Trilinos, SuperLU_DIST, MAGMA, GINKGO, and KOKKOS.

Added support for GPU enabled SuperLU_DIST and SuperLU_DIST v8.x.x. Removed
support for SuperLU_DIST v6.x.x or older. Fix mismatched definition and
declaration bug in SuperLU_DIST matrix constructor.

Added support for the [Ginkgo](https://ginkgo-project.github.io/) linear algebra
library. This support includes new `SUNMatrix` and `SUNLinearSolver`
implementations, see the `SUNMATRIX_GINKGO` and `SUNLINEARSOLVER_GINKGO`
sections in the documentation for more information.

Added new `NVector`, dense `SUNMatrix`, and dense `SUNLinearSolver`
implementations utilizing [Kokkos Ecosystem](https://kokkos.org/) for
performance portability, see the `NVECTOR_KOKKOS`, `SUNMATRIX_KOKKOSDENSE` and
`SUNLINEARSOLVER_KOKKOSDENSE` sections in the documentation for more
information.

Added the functions `ARKStepSetTableName`, `ERKStepSetTableName`,
`MRIStepCoupling_LoadTableByName`, `ARKodeButcherTable_LoadDIRKByName`, and
`ARKodeButcherTable_LoadERKByName` to load a table from a string.

Fixed a bug in the CUDA and HIP vectors where `N_VMaxNorm` would return the
minimum positive floating-point value for the zero vector.

Fixed memory leaks/out of bounds memory accesses in the ARKODE MRIStep module
that could occur when attaching a coupling table after reinitialization with a
different number of stages than originally selected.

Fixed a memory leak in CVODE and CVODES where the projection memory would not be
deallocated when calling `CVodeFree`.

## Changes to SUNDIALS in release 6.3.0

Added `GetUserData` functions in each package to retrieve the user data pointer
provided to `SetUserData` functions. See `ARKStepGetUserData`,
`ERKStepGetUserData`, `MRIStepGetUserData`, `CVodeGetUserData`,
`IDAGetUserData`, or `KINGetUserData` for more information.

Fixed a bug in `ERKStepReset`, `ERKStepReInit`, `ARKStepReset`, `ARKStepReInit`,
`MRIStepReset`, and `MRIStepReInit` where a previously-set value of *tstop* (from
a call to `ERKStepSetStopTime`, `ARKStepSetStopTime`, or `MRIStepSetStopTime`,
respectively) would not be cleared.

Updated `MRIStepReset` to call the corresponding `MRIStepInnerResetFn` with the same
(*tR*,*yR*) arguments for the `MRIStepInnerStepper` object that is used to evolve the
MRI "fast" time scale subproblems.

Added a new [example](examples/cvode/serial/cvRocket_dns.c) which
demonstrates using CVODE with a discontinuous right-hand-side function
and rootfinding.

Added a variety of embedded DIRK methods from [Kennedy & Carpenter,
NASA TM-2016-219173, 2016] and [Kennedy & Carpenter, Appl. Numer. Math., 146, 2019] to
ARKODE.

Fixed the unituitive behavior of the `USE_GENERIC_MATH` CMake option which
caused the double precision math functions to be used regardless of the value of
`SUNDIALS_PRECISION`. Now, SUNDIALS will use precision appropriate math
functions when they are available and the user may provide the math library to
link to via the advanced CMake option `SUNDIALS_MATH_LIBRARY`.

Changed `SUNDIALS_LOGGING_ENABLE_MPI` CMake option default to be 'OFF'.

## Changes to SUNDIALS in release 6.2.0

Added the `SUNLogger` API which provides a SUNDIALS-wide
mechanism for logging of errors, warnings, informational output,
and debugging output.

Deprecated the following functions, it is recommended to use the `SUNLogger` API
instead.

* `ARKStepSetDiagnostics`
* `ERKStepSetDiagnostics`
* `MRIStepSetDiagnostics`
* `KINSetInfoFile`
* `SUNNonlinSolSetPrintLevel_Newton`
* `SUNNonlinSolSetInfoFile_Newton`
* `SUNNonlinSolSetPrintLevel_FixedPoint`
* `SUNNonlinSolSetInfoFile_FixedPoint`
* `SUNLinSolSetInfoFile_PCG`
* `SUNLinSolSetPrintLevel_PCG`
* `SUNLinSolSetInfoFile_SPGMR`
* `SUNLinSolSetPrintLevel_SPGMR`
* `SUNLinSolSetInfoFile_SPFGMR`
* `SUNLinSolSetPrintLevel_SPFGMR`
* `SUNLinSolSetInfoFile_SPTFQM`
* `SUNLinSolSetPrintLevel_SPTFQMR`
* `SUNLinSolSetInfoFile_SPBCGS`
* `SUNLinSolSetPrintLevel_SPBCGS`

The `SUNLinSolSetInfoFile_**` and  `SUNNonlinSolSetInfoFile_*` family of
functions are now enabled by setting the CMake option `SUNDIALS_LOGGING_LEVEL`
to a value `>= 3`.

Added the function `SUNProfiler_Reset` to reset the region timings and counters
to zero.

Added the functions `ARKStepPrintAllStats`, `ERKStepPrintAllStats`,
`MRIStepPrintAll`, `CVodePrintAllStats`, `IDAPrintAllStats`, and
`KINPrintAllStats` to output all of the integrator, nonlinear solver, linear
solver, and other statistics in one call. The file `scripts/sundials_csv.py`
contains functions for parsing the comma-separated value output files.

Added functions to CVODE, CVODES, IDA, and IDAS to change the default step size
adaptivity parameters. For more information see the documentation for:

* `CVodeSetEtaFixedStepBounds`
* `CVodeSetEtaMaxFirstStep`
* `CVodeSetEtaMaxEarlyStep`
* `CVodeSetNumStepsEtaMaxEarlyStep`
* `CVodeSetEtaMax`
* `CVodeSetEtaMin`
* `CVodeSetEtaMinErrFail`
* `CVodeSetEtaMaxErrFail`
* `CVodeSetNumFailsEtaMaxErrFail`
* `CVodeSetEtaConvFail`
* `IDASetEtaFixedStepBounds`
* `IDAsetEtaMax`
* `IDASetEtaMin`
* `IDASetEtaLow`
* `IDASetEtaMinErrFail`
* `IDASetEtaConvFail`

Added the functions `CVodeSetDeltaGammaMaxLSetup` and
`CVodeSetDeltaGammaMaxBadJac` in CVODE and CVODES to adjust the `gamma` change
thresholds to require a linear solver setup or Jacobian/precondition update,
respectively.

Added the function `IDASetDetlaCjLSetup` in IDA and IDAS to adjust the parameter
that determines when a change in `c_j` requires calling the linear solver setup
function.

Added the function `MRIStepSetOrder` to select the default MRI method of a given
order.

Added support to CVODES for integrating IVPs with constraints using BDF methods
and projecting the solution onto the constraint manifold with a user defined
projection function. This implementation is accompanied by additions to the
CVODES user documentation and examples.

The behavior of `N_VSetKernelExecPolicy_Sycl` has been updated to be consistent
with the CUDA and HIP vectors. The input execution policies are now cloned and
may be freed after calling `N_VSetKernelExecPolicy_Sycl`. Additionally, `NULL`
inputs are now allowed and, if provided, will reset the vector execution
policies to the defaults.

Fixed the `SUNContext` convenience class for C++ users to disallow copy
construction and allow move construction.

A memory leak in the SYCL vector was fixed where the execution policies were
not freed when the vector was destroyed.

The include guard in `nvector_mpimanyvector.h` has been corrected to enable
using both the ManyVector and MPIManyVector NVector implementations in the same
simulation.

Changed exported SUNDIALS PETSc CMake targets to be INTERFACE IMPORTED instead
of UNKNOWN IMPORTED.

A bug was fixed in the integrator functions to retrieve the number of nonlinear
solver failures. The failure count returned was the number of failed *steps* due
to a nonlinear solver failure i.e., if a nonlinear solve failed with a stale
Jacobian or preconditioner but succeeded after updating the Jacobian or
preconditioner, the initial failure was not included in the nonlinear solver
failure count. The following functions have been updated to return the total
number of nonlinear solver failures:

* `ARKStepGetNumNonlinSolvConvFails`
* `ARKStepGetNonlinSolvStats`
* `MRIStepGetNumNonlinSolvConvFails`
* `MRIStepGetNonlinSolvStats`
* `CVodeGetNumNonlinSolvConvFails`
* `CVodeGetNonlinSolvStats`
* `CVodeGetSensNumNonlinSolvConvFails`
* `CVodeGetSensNonlinSolvStats`
* `CVodeGetStgrSensNumNonlinSolvConvFails`
* `CVodeGetStgrSensNonlinSolvStats`
* `IDAGetNumNonlinSolvConvFails`
* `IDAGetNonlinSolvStats`
* `IDAGetSensNumNonlinSolvConvFails`
* `IDAGetSensNonlinSolvStats`

As such users may see an increase in the number of failures reported from the
above functions. The following functions have been added to retrieve the number
of failed steps due to a nonlinear solver failure i.e., the counts previously
returned by the above functions:

* `ARKStepGetNumStepSolveFails`
* `MRIStepGetNumStepSolveFails`
* `CVodeGetNumStepSolveFails`
* `CVodeGetNumStepSensSolveFails`
* `CVodeGetNumStepStgrSensSolveFails`
* `IDAGetNumStepSolveFails`
* `IDAGetNumStepSensSolveFails`

## Changes to SUNDIALS in release 6.1.1

Fixed exported `SUNDIALSConfig.cmake`.

Fixed Fortran interface to `MRIStepInnerStepper` and `MRIStepCoupling`
structures and functions.

Added new Fortran example program,
`examples/arkode/F2003_serial/ark_kpr_mri_f2003.f90` demonstrating MRI
capabilities.

## Changes to SUNDIALS in release 6.1.0

Added new reduction implementations for the CUDA and HIP NVECTORs that use
shared memory (local data storage) instead of atomics. These new implementations
are recommended when the target hardware does not provide atomic support for the
floating point precision that SUNDIALS is being built with. The HIP vector uses
these by default, but the `N_VSetKernelExecPolicy_Cuda` and
`N_VSetKernelExecPolicy_Hip` functions can be used to choose between
different reduction implementations.

`SUNDIALS::<lib>` targets with no static/shared suffix have been added for use
within the build directory (this mirrors the targets exported on installation).

`CMAKE_C_STANDARD` is now set to 99 by default.

Fixed exported `SUNDIALSConfig.cmake` when profiling is enabled without Caliper.

Fixed `sundials_export.h` include in `sundials_config.h`.

Fixed memory leaks in the SUNLINSOL_SUPERLUMT linear solver.

## Changes to SUNDIALS in release 6.0.0

### SUNContext

SUNDIALS v6.0.0 introduces a new `SUNContext` object on which all other SUNDIALS
objects depend. As such, the constructors for all SUNDIALS packages, vectors,
matrices, linear solvers, nonlinear solvers, and memory helpers have been
updated to accept a context as the last input. Users upgrading to SUNDIALS
v6.0.0 will need to call `SUNContext_Create` to create a context object with
before calling any other SUNDIALS library function, and then provide this object
to other SUNDIALS constructors. The context object has been introduced to allow
SUNDIALS to provide new features, such as the profiling/instrumentation also
introduced in this release, while maintaining thread-safety. See the
documentation section on the `SUNContext` for more details.

A script `upgrade-to-sundials-6-from-5.sh` has been provided with the release
(obtainable from the GitHub release page) to help ease the transition to
SUNDIALS v6.0.0. The script will add a `SUNCTX_PLACEHOLDER` argument to all of
the calls to SUNDIALS constructors that now require a `SUNContext` object. It
can also update deprecated SUNDIALS constants/types to the new names. It can be
run like this:

```
> ./upgrade-to-sundials-6-from-5.sh <files to update>
```

### SUNProfiler

A capability to profile/instrument SUNDIALS library code has been added. This
can be enabled with the CMake option `SUNDIALS_BUILD_WITH_PROFILING`. A built-in
profiler will be used by default, but the
[Caliper](https://github.com/LLNL/Caliper) library can also be used instead with
the CMake option `ENABLE_CALIPER`. See the documentation section on profiling
for more details.  **WARNING**: Profiling will impact performance, and should be
enabled judiciously.

### SUNMemoryHelper

The `SUNMemoryHelper` functions `Alloc`, `Dealloc`, and `Copy` have been updated
to accept an opaque handle as the last input. At a minimum, existing
`SUNMemoryHelper` implementations will need to update these functions to accept
the additional argument. Typically, this handle is the execution stream (e.g., a
CUDA/HIP stream or SYCL queue) for the operation. The CUDA, HIP, and SYCL
`SUNMemoryHelper` implementations have been updated accordingly. Additionally,
the constructor for the SYCL implementation has been updated to remove the SYCL
queue as an input.

### NVector

Two new optional vector operations, `N_VDotProdMultiLocal` and
`N_VDotProdMultiAllReduce`, have been added to support low-synchronization
methods for Anderson acceleration.

The CUDA, HIP, and SYCL execution policies have been moved from the `sundials`
namespace to the `sundials::cuda`, `sundials::hip`, and `sundials::sycl`
namespaces respectively. Accordingly, the prefixes "Cuda", "Hip", and "Sycl"
have been removed from the execution policy classes and methods.

The `Sundials` namespace used by the Trilinos Tpetra NVector has been replaced
with the `sundials::trilinos::nvector_tpetra` namespace.

The serial, PThreads, PETSc, *hypre*, Parallel, OpenMP_DEV, and OpenMP vector
functions `N_VCloneVectorArray_*` and `N_VDestroyVectorArray_*` have been
deprecated. The generic `N_VCloneVectorArray` and `N_VDestroyVectorArray`
functions should be used instead.

The previously deprecated constructor `N_VMakeWithManagedAllocator_Cuda` and
the function `N_VSetCudaStream_Cuda` have been removed and replaced with
`N_VNewWithMemHelp_Cuda` and `N_VSetKerrnelExecPolicy_Cuda` respectively.

The previously deprecated macros `PVEC_REAL_MPI_TYPE` and
`PVEC_INTEGER_MPI_TYPE` have been removed and replaced with
`MPI_SUNREALTYPE` and `MPI_SUNINDEXTYPE` respectively.

### SUNLinearSolver

The following previously deprecated functions have been removed

| Removed                   | Replaced with                    |
|:--------------------------|:---------------------------------|
| `SUNBandLinearSolver`     | `SUNLinSol_Band`                 |
| `SUNDenseLinearSolver`    | `SUNLinSol_Dense`                |
| `SUNKLU`                  | `SUNLinSol_KLU`                  |
| `SUNKLUReInit`            | `SUNLinSol_KLUReInit`            |
| `SUNKLUSetOrdering`       | `SUNLinSol_KLUSetOrdering`       |
| `SUNLapackBand`           | `SUNLinSol_LapackBand`           |
| `SUNLapackDense`          | `SUNLinSol_LapackDense`          |
| `SUNPCG`                  | `SUNLinSol_PCG`                  |
| `SUNPCGSetPrecType`       | `SUNLinSol_PCGSetPrecType`       |
| `SUNPCGSetMaxl`           | `SUNLinSol_PCGSetMaxl`           |
| `SUNSPBCGS`               | `SUNLinSol_SPBCGS`               |
| `SUNSPBCGSSetPrecType`    | `SUNLinSol_SPBCGSSetPrecType`    |
| `SUNSPBCGSSetMaxl`        | `SUNLinSol_SPBCGSSetMaxl`        |
| `SUNSPFGMR`               | `SUNLinSol_SPFGMR`               |
| `SUNSPFGMRSetPrecType`    | `SUNLinSol_SPFGMRSetPrecType`    |
| `SUNSPFGMRSetGSType`      | `SUNLinSol_SPFGMRSetGSType`      |
| `SUNSPFGMRSetMaxRestarts` | `SUNLinSol_SPFGMRSetMaxRestarts` |
| `SUNSPGMR`                | `SUNLinSol_SPGMR`                |
| `SUNSPGMRSetPrecType`     | `SUNLinSol_SPGMRSetPrecType`     |
| `SUNSPGMRSetGSType`       | `SUNLinSol_SPGMRSetGSType`       |
| `SUNSPGMRSetMaxRestarts`  | `SUNLinSol_SPGMRSetMaxRestarts`  |
| `SUNSPTFQMR`              | `SUNLinSol_SPTFQMR`              |
| `SUNSPTFQMRSetPrecType`   | `SUNLinSol_SPTFQMRSetPrecType`   |
| `SUNSPTFQMRSetMaxl`       | `SUNLinSol_SPTFQMRSetMaxl`       |
| `SUNSuperLUMT`            | `SUNLinSol_SuperLUMT`            |
| `SUNSuperLUMTSetOrdering` | `SUNLinSol_SuperLUMTSetOrdering` |

### Fortran Interfaces

The ARKODE, CVODE, IDA, and KINSOL Fortran 77 interfaces have been removed. See
the "SUNDIALS Fortran Interface" section in the user guides and the F2003
example programs for more details using the SUNDIALS Fortran 2003 module
interfaces.

### ARKODE

The ARKODE MRIStep module has been extended to support implicit-explicit (IMEX)
multirate infinitesimal generalized additive Runge-Kutta (MRI-GARK) methods. As
such, `MRIStepCreate` has been updated to include arguments for the slow
explicit and slow implicit ODE right-hand side functions. `MRIStepCreate` has
also been updated to require attaching an `MRIStepInnerStepper` for evolving the
fast time scale. `MRIStepReInit` has been similarly updated to take explicit
and implicit right-hand side functions as input. Codes using explicit or
implicit MRI methods will need to update `MRIStepCreate` and `MRIStepReInit`
calls to pass `NULL` for either the explicit or implicit right-hand side
function as appropriate. If ARKStep is used as the fast time scale integrator,
codes will need to call `ARKStepCreateMRIStepInnerStepper` to wrap the ARKStep
memory as an `MRIStepInnerStepper` object. Additionally, `MRIStepGetNumRhsEvals`
has been updated to return the number of slow implicit and explicit function
evaluations. The coupling table structure `MRIStepCouplingMem` and the
functions `MRIStepCoupling_Alloc` and `MRIStepCoupling_Create` have also
been updated to support IMEX-MRI-GARK methods.

The deprecated functions `MRIStepGetCurrentButcherTables` and
`MRIStepWriteButcher` and the utility functions `MRIStepSetTable` and
`MRIStepSetTableNum` have been removed. Users wishing to create an MRI-GARK
method from a Butcher table should use `MRIStepCoupling_MIStoMRI` to create
the corresponding MRI coupling table and attach it with `MRIStepSetCoupling`.

The implementation of solve-decoupled implicit MRI-GARK methods has been updated
to remove extraneous slow implicit function calls and reduce the memory
requirements.

Deprecated ARKODE nonlinear solver predictors: specification of the ARKStep
"bootstrap" or "minimum correction" predictors (options 4 and 5 from
`ARKStepSetPredictorMethod`), or MRIStep "bootstrap" predictor (option 4 from
`MRIStepSetPredictorMethod`), will output a deprecation warning message.
These options will be removed in a future release.

The previously deprecated functions `ARKStepSetMaxStepsBetweenLSet` and
`ARKStepSetMaxStepsBetweenJac` have been removed and replaced with
`ARKStepSetLSetupFrequency` and `ARKStepSetMaxStepsBetweenJac` respectively.

### CVODE

The previously deprecated function `CVodeSetMaxStepsBetweenJac` has been removed
and replaced with `CVodeSetJacEvalFrequency`.

### CVODES

Added a new function `CVodeGetLinSolveStats` to get the CVODES linear solver
statistics as a group.

Added a new function, `CVodeSetMonitorFn`, that takes a user-function
to be called by CVODES after every `nst` successfully completed time-steps.
This is intended to provide a way of monitoring the CVODES statistics
throughout the simulation.

The previously deprecated function `CVodeSetMaxStepsBetweenJac` has been removed
and replaced with `CVodeSetJacEvalFrequency`.

### KINSOL

New orthogonalization methods were added for use within Anderson acceleration
in KINSOL. See the "Anderson Acceleration QR Factorization" subsection within
the mathematical considerations chapter of the user guide and the
`KINSetOrthAA` function documentation for more details.

### Deprecations

In addition to the deprecations noted elsewhere, many constants, types, and
functions have been renamed so that they are properly namespaced. The old names
have been deprecated and will be removed in SUNDIALS v7.0.0.

The following constants, macros, and  typedefs are now deprecated:

| Deprecated Name            | New Name                          |
|:---------------------------|:----------------------------------|
| `realtype`                 | `sunrealtype`                     |
| `booleantype`              | `sunbooleantype`                  |
| `RCONST`                   | `SUN_RCONST`                      |
| `BIG_REAL`                 | `SUN_BIG_REAL`                    |
| `SMALL_REAL`               | `SUN_SMALL_REAL`                  |
| `UNIT_ROUNDOFF`            | `SUN_UNIT_ROUNDOFF`               |
| `PREC_NONE`                | `SUN_PREC_NONE`                   |
| `PREC_LEFT`                | `SUN_PREC_LEFT`                   |
| `PREC_RIGHT`               | `SUN_PREC_RIGHT`                  |
| `PREC_BOTH`                | `SUN_PREC_BOTH`                   |
| `MODIFIED_GS`              | `SUN_MODIFIED_GS`                 |
| `CLASSICAL_GS`             | `SUN_CLASSICAL_GS`                |
| `ATimesFn`                 | `SUNATimesFn`                     |
| `PSetupFn`                 | `SUNPSetupFn`                     |
| `PSolveFn`                 | `SUNPSolveFn`                     |
| `DlsMat`                   | `SUNDlsMat`                       |
| `DENSE_COL`                | `SUNDLS_DENSE_COL`                |
| `DENSE_ELEM`               | `SUNDLS_DENSE_ELEM`               |
| `BAND_COL`                 | `SUNDLS_BAND_COL`                 |
| `BAND_COL_ELEM`            | `SUNDLS_BAND_COL_ELEM`            |
| `BAND_ELEM`                | `SUNDLS_BAND_ELEM`                |
| `SDIRK_2_1_2`              | `ARKODE_SDIRK_2_1_2`              |
| `BILLINGTON_3_3_2`         | `ARKODE_BILLINGTON_3_3_2`         |
| `TRBDF2_3_3_2`             | `ARKODE_TRBDF2_3_3_2`             |
| `KVAERNO_4_2_3`            | `ARKODE_KVAERNO_4_2_3`            |
| `ARK324L2SA_DIRK_4_2_3`    | `ARKODE_ARK324L2SA_DIRK_4_2_3`    |
| `CASH_5_2_4`               | `ARKODE_CASH_5_2_4`               |
| `CASH_5_3_4`               | `ARKODE_CASH_5_3_4`               |
| `SDIRK_5_3_4`              | `ARKODE_SDIRK_5_3_4`              |
| `KVAERNO_5_3_4`            | `ARKODE_KVAERNO_5_3_4`            |
| `ARK436L2SA_DIRK_6_3_4`    | `ARKODE_ARK436L2SA_DIRK_6_3_4`    |
| `KVAERNO_7_4_5`            | `ARKODE_KVAERNO_7_4_5`            |
| `ARK548L2SA_DIRK_8_4_5`    | `ARKODE_ARK548L2SA_DIRK_8_4_5`    |
| `ARK437L2SA_DIRK_7_3_4`    | `ARKODE_ARK437L2SA_DIRK_7_3_4`    |
| `ARK548L2SAb_DIRK_8_4_5`   | `ARKODE_ARK548L2SAb_DIRK_8_4_5`   |
| `MIN_DIRK_NUM`             | `ARKODE_MIN_DIRK_NUM`             |
| `MAX_DIRK_NUM`             | `ARKODE_MAX_DIRK_NUM`             |
| `MIS_KW3`                  | `ARKODE_MIS_KW3`                  |
| `MRI_GARK_ERK33a`          | `ARKODE_MRI_GARK_ERK33a`          |
| `MRI_GARK_ERK45a`          | `ARKODE_MRI_GARK_ERK45a`          |
| `MRI_GARK_IRK21a`          | `ARKODE_MRI_GARK_IRK21a`          |
| `MRI_GARK_ESDIRK34a`       | `ARKODE_MRI_GARK_ESDIRK34a`       |
| `MRI_GARK_ESDIRK46a`       | `ARKODE_MRI_GARK_ESDIRK46a`       |
| `IMEX_MRI_GARK3a`          | `ARKODE_IMEX_MRI_GARK3a`          |
| `IMEX_MRI_GARK3b`          | `ARKODE_IMEX_MRI_GARK3b`          |
| `IMEX_MRI_GARK4`           | `ARKODE_IMEX_MRI_GARK4`           |
| `MIN_MRI_NUM`              | `ARKODE_MIN_MRI_NUM`              |
| `MAX_MRI_NUM`              | `ARKODE_MAX_MRI_NUM`              |
| `DEFAULT_MRI_TABLE_3`      | `MRISTEP_DEFAULT_TABLE_3`         |
| `DEFAULT_EXPL_MRI_TABLE_3` | `MRISTEP_DEFAULT_EXPL_TABLE_3`    |
| `DEFAULT_EXPL_MRI_TABLE_4` | `MRISTEP_DEFAULT_EXPL_TABLE_4`    |
| `DEFAULT_IMPL_SD_TABLE_2`  | `MRISTEP_DEFAULT_IMPL_SD_TABLE_2` |
| `DEFAULT_IMPL_SD_TABLE_3`  | `MRISTEP_DEFAULT_IMPL_SD_TABLE_3` |
| `DEFAULT_IMPL_SD_TABLE_4`  | `MRISTEP_DEFAULT_IMPL_SD_TABLE_4` |
| `DEFAULT_IMEX_SD_TABLE_3`  | `MRISTEP_DEFAULT_IMEX_SD_TABLE_3` |
| `DEFAULT_IMEX_SD_TABLE_4`  | `MRISTEP_DEFAULT_IMEX_SD_TABLE_4` |
| `HEUN_EULER_2_1_2`         | `ARKODE_HEUN_EULER_2_1_2`         |
| `BOGACKI_SHAMPINE_4_2_3`   | `ARKODE_BOGACKI_SHAMPINE_4_2_3`   |
| `ARK324L2SA_ERK_4_2_3`     | `ARKODE_ARK324L2SA_ERK_4_2_3`     |
| `ZONNEVELD_5_3_4`          | `ARKODE_ZONNEVELD_5_3_4`          |
| `ARK436L2SA_ERK_6_3_4`     | `ARKODE_ARK436L2SA_ERK_6_3_4`     |
| `SAYFY_ABURUB_6_3_4`       | `ARKODE_SAYFY_ABURUB_6_3_4`       |
| `CASH_KARP_6_4_5`          | `ARKODE_CASH_KARP_6_4_5`          |
| `FEHLBERG_6_4_5`           | `ARKODE_FEHLBERG_6_4_5`           |
| `DORMAND_PRINCE_7_4_5`     | `ARKODE_DORMAND_PRINCE_7_4_5`     |
| `ARK548L2SA_ERK_8_4_5`     | `ARKODE_ARK548L2SA_ERK_8_4_5`     |
| `VERNER_8_5_6`             | `ARKODE_VERNER_8_5_6`             |
| `FEHLBERG_13_7_8`          | `ARKODE_FEHLBERG_13_7_8`          |
| `KNOTH_WOLKE_3_3`          | `ARKODE_KNOTH_WOLKE_3_3`          |
| `ARK437L2SA_ERK_7_3_4`     | `ARKODE_ARK437L2SA_ERK_7_3_4`     |
| `ARK548L2SAb_ERK_8_4_5`    | `ARKODE_ARK548L2SAb_ERK_8_4_5`    |
| `MIN_ERK_NUM`              | `ARKODE_MIN_ERK_NUM`              |
| `MAX_ERK_NUM`              | `ARKODE_MAX_ERK_NUM`              |
| `DEFAULT_ERK_2`            | `ARKSTEP_DEFAULT_ERK_2`           |
| `DEFAULT_ERK_3`            | `ARKSTEP_DEFAULT_ERK_3`           |
| `DEFAULT_ERK_4`            | `ARKSTEP_DEFAULT_ERK_4`           |
| `DEFAULT_ERK_5`            | `ARKSTEP_DEFAULT_ERK_5`           |
| `DEFAULT_ERK_6`            | `ARKSTEP_DEFAULT_ERK_6`           |
| `DEFAULT_ERK_8`            | `ARKSTEP_DEFAULT_ERK_8`           |
| `DEFAULT_DIRK_2`           | `ARKSTEP_DEFAULT_DIRK_2`          |
| `DEFAULT_DIRK_3`           | `ARKSTEP_DEFAULT_DIRK_3`          |
| `DEFAULT_DIRK_4`           | `ARKSTEP_DEFAULT_DIRK_4`          |
| `DEFAULT_DIRK_5`           | `ARKSTEP_DEFAULT_DIRK_5`          |
| `DEFAULT_ARK_ETABLE_3`     | `ARKSTEP_DEFAULT_ARK_ETABLE_3`    |
| `DEFAULT_ARK_ETABLE_4`     | `ARKSTEP_DEFAULT_ARK_ETABLE_4`    |
| `DEFAULT_ARK_ETABLE_5`     | `ARKSTEP_DEFAULT_ARK_ETABLE_4`    |
| `DEFAULT_ARK_ITABLE_3`     | `ARKSTEP_DEFAULT_ARK_ITABLE_3`    |
| `DEFAULT_ARK_ITABLE_4`     | `ARKSTEP_DEFAULT_ARK_ITABLE_4`    |
| `DEFAULT_ARK_ITABLE_5`     | `ARKSTEP_DEFAULT_ARK_ITABLE_5`    |
| `DEFAULT_ERK_2`            | `ERKSTEP_DEFAULT_2`               |
| `DEFAULT_ERK_3`            | `ERKSTEP_DEFAULT_3`               |
| `DEFAULT_ERK_4`            | `ERKSTEP_DEFAULT_4`               |
| `DEFAULT_ERK_5`            | `ERKSTEP_DEFAULT_5`               |
| `DEFAULT_ERK_6`            | `ERKSTEP_DEFAULT_6`               |
| `DEFAULT_ERK_8`            | `ERKSTEP_DEFAULT_8`               |

In addition, the following functions are now deprecated (compile-time warnings
will be thrown if supported by the compiler):

| Deprecated Name               | New Name                     |
|:------------------------------|:-----------------------------|
| `CVSpilsSetLinearSolver`      | `CVodeSetLinearSolver`       |
| `CVSpilsSetEpsLin`            | `CVodeSetEpsLin`             |
| `CVSpilsSetPreconditioner`    | `CVodeSetPreconditioner`     |
| `CVSpilsSetJacTimes`          | `CVodeSetJacTimes`           |
| `CVSpilsGetWorkSpace`         | `CVodeGetLinWorkSpace`       |
| `CVSpilsGetNumPrecEvals`      | `CVodeGetNumPrecEvals`       |
| `CVSpilsGetNumPrecSolves`     | `CVodeGetNumPrecSolves`      |
| `CVSpilsGetNumLinIters`       | `CVodeGetNumLinIters`        |
| `CVSpilsGetNumConvFails`      | `CVodeGetNumConvFails`       |
| `CVSpilsGetNumJTSetupEvals`   | `CVodeGetNumJTSetupEvals`    |
| `CVSpilsGetNumJtimesEvals`    | `CVodeGetNumJtimesEvals`     |
| `CVSpilsGetNumRhsEvals`       | `CVodeGetNumLinRhsEvals`     |
| `CVSpilsGetLastFlag`          | `CVodeGetLastLinFlag`        |
| `CVSpilsGetReturnFlagName`    | `CVodeGetLinReturnFlagName`  |
| `CVSpilsSetLinearSolverB`     | `CVodeSetLinearSolverB`      |
| `CVSpilsSetEpsLinB`           | `CVodeSetEpsLinB`            |
| `CVSpilsSetPreconditionerB`   | `CVodeSetPreconditionerB`    |
| `CVSpilsSetPreconditionerBS`  | `CVodeSetPreconditionerBS`   |
| `CVSpilsSetJacTimesB`         | `CVodeSetJacTimesB`          |
| `CVSpilsSetJacTimesBS`        | `CVodeSetJacTimesBS`         |
| `CVDlsSetLinearSolver`        | `CVodeSetLinearSolver`       |
| `CVDlsSetJacFn`               | `CVodeSetJacFn`              |
| `CVDlsGetWorkSpace`           | `CVodeGetLinWorkSpace`       |
| `CVDlsGetNumJacEvals`         | `CVodeGetNumJacEvals`        |
| `CVDlsGetNumRhsEvals`         | `CVodeGetNumLinRhsEvals`     |
| `CVDlsGetLastFlag`            | `CVodeGetLastLinFlag`        |
| `CVDlsGetReturnFlagName`      | `CVodeGetLinReturnFlagName`  |
| `CVDlsSetLinearSolverB`       | `CVodeSetLinearSolverB`      |
| `CVDlsSetJacFnB`              | `CVodeSetJacFnB`             |
| `CVDlsSetJacFnBS`             | `CVodeSetJacFnBS`            |
| `CVDlsSetLinearSolver`        | `CVodeSetLinearSolver`       |
| `CVDlsSetJacFn`               | `CVodeSetJacFn`              |
| `CVDlsGetWorkSpace`           | `CVodeGetLinWorkSpace`       |
| `CVDlsGetNumJacEvals`         | `CVodeGetNumJacEvals`        |
| `CVDlsGetNumRhsEvals`         | `CVodeGetNumLinRhsEvals`     |
| `CVDlsGetLastFlag`            | `CVodeGetLastLinFlag`        |
| `CVDlsGetReturnFlagName`      | `CVodeGetLinReturnFlagName`  |
| `KINDlsSetLinearSolver`       | `KINSetLinearSolver`         |
| `KINDlsSetJacFn`              | `KINSetJacFn`                |
| `KINDlsGetWorkSpace`          | `KINGetLinWorkSpace`         |
| `KINDlsGetNumJacEvals`        | `KINGetNumJacEvals`          |
| `KINDlsGetNumFuncEvals`       | `KINGetNumLinFuncEvals`      |
| `KINDlsGetLastFlag`           | `KINGetLastLinFlag`          |
| `KINDlsGetReturnFlagName`     | `KINGetLinReturnFlagName`    |
| `KINSpilsSetLinearSolver`     | `KINSetLinearSolver`         |
| `KINSpilsSetPreconditioner`   | `KINSetPreconditioner`       |
| `KINSpilsSetJacTimesVecFn`    | `KINSetJacTimesVecFn`        |
| `KINSpilsGetWorkSpace`        | `KINGetLinWorkSpace`         |
| `KINSpilsGetNumPrecEvals`     | `KINGetNumPrecEvals`         |
| `KINSpilsGetNumPrecSolves`    | `KINGetNumPrecSolves`        |
| `KINSpilsGetNumLinIters`      | `KINGetNumLinIters`          |
| `KINSpilsGetNumConvFails`     | `KINGetNumLinConvFails`      |
| `KINSpilsGetNumJtimesEvals`   | `KINGetNumJtimesEvals`       |
| `KINSpilsGetNumFuncEvals`     | `KINGetNumLinFuncEvals`      |
| `KINSpilsGetLastFlag`         | `KINGetLastLinFlag`          |
| `KINSpilsGetReturnFlagName`   | `KINGetLinReturnFlagName`    |
| `IDASpilsSetLinearSolver`     | `IDASetLinearSolver`         |
| `IDASpilsSetPreconditioner`   | `IDASetPreconditioner`       |
| `IDASpilsSetJacTimes`         | `IDASetJacTimes`             |
| `IDASpilsSetEpsLin`           | `IDASetEpsLin`               |
| `IDASpilsSetIncrementFactor`  | `IDASetIncrementFactor`      |
| `IDASpilsGetWorkSpace`        | `IDAGetLinWorkSpace`         |
| `IDASpilsGetNumPrecEvals`     | `IDAGetNumPrecEvals`         |
| `IDASpilsGetNumPrecSolves`    | `IDAGetNumPrecSolves`        |
| `IDASpilsGetNumLinIters`      | `IDAGetNumLinIters`          |
| `IDASpilsGetNumConvFails`     | `IDAGetNumLinConvFails`      |
| `IDASpilsGetNumJTSetupEvals`  | `IDAGetNumJTSetupEvals`      |
| `IDASpilsGetNumJtimesEvals`   | `IDAGetNumJtimesEvals`       |
| `IDASpilsGetNumResEvals`      | `IDAGetNumLinResEvals`       |
| `IDASpilsGetLastFlag`         | `IDAGetLastLinFlag`          |
| `IDASpilsGetReturnFlagName`   | `IDAGetLinReturnFlagName`    |
| `IDASpilsSetLinearSolverB`    | `IDASetLinearSolverB`        |
| `IDASpilsSetEpsLinB`          | `IDASetEpsLinB`              |
| `IDASpilsSetIncrementFactorB` | `IDASetIncrementFactorB`     |
| `IDASpilsSetPreconditionerB`  | `IDASetPreconditionerB`      |
| `IDASpilsSetPreconditionerBS` | `IDASetPreconditionerBS`     |
| `IDASpilsSetJacTimesB`        | `IDASetJacTimesB`            |
| `IDASpilsSetJacTimesBS`       | `IDASetJacTimesBS`           |
| `IDADlsSetLinearSolver`       | `IDASetLinearSolver`         |
| `IDADlsSetJacFn`              | `IDASetJacFn`                |
| `IDADlsGetWorkSpace`          | `IDAGetLinWorkSpace`         |
| `IDADlsGetNumJacEvals`        | `IDAGetNumJacEvals`          |
| `IDADlsGetNumResEvals`        | `IDAGetNumLinResEvals`       |
| `IDADlsGetLastFlag`           | `IDAGetLastLinFlag`          |
| `IDADlsGetReturnFlagName`     | `IDAGetLinReturnFlagName`    |
| `IDADlsSetLinearSolverB`      | `IDASetLinearSolverB`        |
| `IDADlsSetJacFnB`             | `IDASetJacFnB`               |
| `IDADlsSetJacFnBS`            | `IDASetJacFnBS`              |
| `DenseGETRF`                  | `SUNDlsMat_DenseGETRF`       |
| `DenseGETRS`                  | `SUNDlsMat_DenseGETRS`       |
| `denseGETRF`                  | `SUNDlsMat_denseGETRF`       |
| `denseGETRS`                  | `SUNDlsMat_denseGETRS`       |
| `DensePOTRF`                  | `SUNDlsMat_DensePOTRF`       |
| `DensePOTRS`                  | `SUNDlsMat_DensePOTRS`       |
| `densePOTRF`                  | `SUNDlsMat_densePOTRF`       |
| `densePOTRS`                  | `SUNDlsMat_densePOTRS`       |
| `DenseGEQRF`                  | `SUNDlsMat_DenseGEQRF`       |
| `DenseORMQR`                  | `SUNDlsMat_DenseORMQR`       |
| `denseGEQRF`                  | `SUNDlsMat_denseGEQRF`       |
| `denseORMQR`                  | `SUNDlsMat_denseORMQR`       |
| `DenseCopy`                   | `SUNDlsMat_DenseCopy`        |
| `denseCopy`                   | `SUNDlsMat_denseCopy`        |
| `DenseScale`                  | `SUNDlsMat_DenseScale`       |
| `denseScale`                  | `SUNDlsMat_denseScale`       |
| `denseAddIdentity`            | `SUNDlsMat_denseAddIdentity` |
| `DenseMatvec`                 | `SUNDlsMat_DenseMatvec`      |
| `denseMatvec`                 | `SUNDlsMat_denseMatvec`      |
| `BandGBTRF`                   | `SUNDlsMat_BandGBTRF`        |
| `bandGBTRF`                   | `SUNDlsMat_bandGBTRF`        |
| `BandGBTRS`                   | `SUNDlsMat_BandGBTRS`        |
| `bandGBTRS`                   | `SUNDlsMat_bandGBTRS`        |
| `BandCopy`                    | `SUNDlsMat_BandCopy`         |
| `bandCopy`                    | `SUNDlsMat_bandCopy`         |
| `BandScale`                   | `SUNDlsMat_BandScale`        |
| `bandScale`                   | `SUNDlsMat_bandScale`        |
| `bandAddIdentity`             | `SUNDlsMat_bandAddIdentity`  |
| `BandMatvec`                  | `SUNDlsMat_BandMatvec`       |
| `bandMatvec`                  | `SUNDlsMat_bandMatvec`       |
| `ModifiedGS`                  | `SUNModifiedGS`              |
| `ClassicalGS`                 | `SUNClassicalGS`             |
| `QRfact`                      | `SUNQRFact`                  |
| `QRsol`                       | `SUNQRsol`                   |
| `DlsMat_NewDenseMat`          | `SUNDlsMat_NewDenseMat`      |
| `DlsMat_NewBandMat`           | `SUNDlsMat_NewBandMat`       |
| `DestroyMat`                  | `SUNDlsMat_DestroyMat`       |
| `NewIntArray`                 | `SUNDlsMat_NewIntArray`      |
| `NewIndexArray`               | `SUNDlsMat_NewIndexArray`    |
| `NewRealArray`                | `SUNDlsMat_NewRealArray`     |
| `DestroyArray`                | `SUNDlsMat_DestroyArray`     |
| `AddIdentity`                 | `SUNDlsMat_AddIdentity`      |
| `SetToZero`                   | `SUNDlsMat_SetToZero`        |
| `PrintMat`                    | `SUNDlsMat_PrintMat`         |
| `newDenseMat`                 | `SUNDlsMat_newDenseMat`      |
| `newBandMat`                  | `SUNDlsMat_newBandMat`       |
| `destroyMat`                  | `SUNDlsMat_destroyMat`       |
| `newIntArray`                 | `SUNDlsMat_newIntArray`      |
| `newIndexArray`               | `SUNDlsMat_newIndexArray`    |
| `newRealArray`                | `SUNDlsMat_newRealArray`     |
| `destroyArray`                | `SUNDlsMat_destroyArray`     |

In addition, the entire `sundials_lapack.h` header file is now deprecated for
removal in SUNDIALS v7.0.0. Note, this header file is not needed to use the
SUNDIALS LAPACK linear solvers.

## Changes to SUNDIALS in release 5.8.0

The RAJA NVECTOR implementation has been updated to support the SYCL backend
in addition to the CUDA and HIP backend. Users can choose the backend when
configuring SUNDIALS by using the `SUNDIALS_RAJA_BACKENDS` CMake variable. This
module remains experimental and is subject to change from version to version.

A new SUNMatrix and SUNLinearSolver implementation were added to interface
with the Intel oneAPI Math Kernel Library (oneMKL). Both the matrix and the
linear solver support general dense linear systems as well as block diagonal
linear systems. This module is experimental and is subject to change from
version to version.

Added a new *optional* function to the SUNLinearSolver API,
`SUNLinSolSetZeroGuess`, to indicate that the next call to `SUNlinSolSolve` will
be made with a zero initial guess. SUNLinearSolver implementations that do not
use the `SUNLinSolNewEmpty` constructor will, at a minimum, need set the
`setzeroguess` function pointer in the linear solver `ops` structure to
`NULL`. The SUNDIALS iterative linear solver implementations have been updated
to leverage this new set function to remove one dot product per solve.

The time integrator packages (ARKODE, CVODE(S), and IDA(S)) all now support a
new "matrix-embedded" SUNLinearSolver type.  This type supports user-supplied
SUNLinearSolver implementations that set up and solve the specified linear
system at each linear solve call.  Any matrix-related data structures are held
internally to the linear solver itself, and are not provided by the SUNDIALS
package.

Added functions to ARKODE and CVODE(S) for supplying an alternative right-hand
side function and to IDA(S) for supplying an alternative residual for use within
nonlinear system function evaluations.

Support for user-defined inner (fast) integrators has been to the MRIStep module
in ARKODE. See the "MRIStep Custom Inner Steppers" section in the user guide for
more information on providing a user-defined integration method.

Added specialized fused HIP kernels to CVODE which may offer better
performance on smaller problems when using CVODE with the `NVECTOR_HIP`
module. See the optional input function `CVodeSetUseIntegratorFusedKernels`
for more information. As with other SUNDIALS HIP features, this is
feature is experimental and may change from version to version.

New KINSOL options have been added to apply a constant damping factor in the
fixed point and Picard iterations (see `KINSetDamping`), to delay the start of
Anderson acceleration with the fixed point and Picard iterations (see
`KINSetDelayAA`), and to return the newest solution with the fixed point
iteration (see `KINSetReturnNewest`).

The installed SUNDIALSConfig.cmake file now supports the `COMPONENTS` option
to `find_package`. The exported targets no longer have IMPORTED_GLOBAL set.

A bug was fixed in `SUNMatCopyOps` where the matrix-vector product setup
function pointer was not copied.

A bug was fixed in the SPBCGS and SPTFQMR solvers for the case where a non-zero
initial guess and a solution scaling vector are provided. This fix only impacts
codes using SPBCGS or SPTFQMR as standalone solvers as all SUNDIALS packages
utilize a zero initial guess.

A bug was fixed in the ARKODE stepper modules where the stop time may be passed
after resetting the integrator.

A bug was fixed in `IDASetJacTimesResFn` in IDAS where the supplied function was
used in the dense finite difference Jacobian computation rather than the finite
difference Jacobian-vector product approximation.

A bug was fixed in the KINSOL Picard iteration where the value of
`KINSetMaxSetupCalls` would be ignored.

## Changes to SUNDIALS in release 5.7.0

A new NVECTOR implementation based on the SYCL abstraction layer has been added
targeting Intel GPUs. At present the only SYCL compiler supported is the DPC++
(Intel oneAPI) compiler. See the SYCL NVECTOR section in the user guide for more
details. This module is considered experimental and is subject to major changes
even in minor releases.

A new SUNMatrix and SUNLinearSolver implementation were added to interface
with the MAGMA linear algebra library. Both the matrix and the linear solver
support general dense linear systems as well as block diagonal linear systems,
and both are targeted at GPUs (AMD or NVIDIA).

## Changes to SUNDIALS in release 5.6.1

Fixed a bug in the SUNDIALS CMake which caused an error if the
`CMAKE_CXX_STANDARD` and `SUNDIALS_RAJA_BACKENDS` options were not provided.

Fixed some compiler warnings when using the IBM XL compilers.

## Changes to SUNDIALS in release 5.6.0

A new NVECTOR implementation based on the AMD ROCm HIP platform has been added.
This vector can target NVIDIA or AMD GPUs. See HIP NVECTOR section in the user
guide for more details. This module is considered experimental and is subject to
change from version to version.

The RAJA NVECTOR implementation has been updated to support the HIP backend
in addition to the CUDA backend. Users can choose the backend when configuring
SUNDIALS by using the `SUNDIALS_RAJA_BACKENDS` CMake variable. This module
remains experimental and is subject to change from version to version.

A new optional operation, `N_VGetDeviceArrayPointer`, was added to the N_Vector
API. This operation is useful for N_Vectors that utilize dual memory spaces,
e.g. the native SUNDIALS CUDA N_Vector.

The SUNMATRIX_CUSPARSE and SUNLINEARSOLVER_CUSOLVERSP_BATCHQR implementations
no longer require the SUNDIALS CUDA N_Vector. Instead, they require that the
vector utilized provides the `N_VGetDeviceArrayPointer` operation, and that the
pointer returned by `N_VGetDeviceArrayPointer` is a valid CUDA device pointer.

## Changes to SUNDIALS in release 5.5.0

Refactored the SUNDIALS build system. CMake 3.12.0 or newer is now required.
Users will likely see deprecation warnings, but otherwise the changes
should be fully backwards compatible for almost all users. SUNDIALS
now exports CMake targets and installs a `SUNDIALSConfig.cmake` file.

Added support for SuperLU DIST 6.3.0 or newer.

## Changes to SUNDIALS in release 5.4.0

Added full support for time-dependent mass matrices in ARKStep, and expanded
existing non-identity mass matrix infrastructure to support use of the
fixed point nonlinear solver.  Fixed bug for ERK method integration with
static mass matrices.

An interface between ARKStep and the XBraid multigrid reduction in time (MGRIT)
library has been added to enable parallel-in-time integration. See the ARKStep
documentation and examples for more details. This interface required the
addition of three new N_Vector operations to exchange vector data between
computational nodes, see `N_VBufSize`, `N_VBufPack`, and `N_VBufUnpack`. These
N_Vector operations are only used within the XBraid interface and need not be
implemented for any other context.

Updated the MRIStep time-stepping module in ARKODE to support higher-order
MRI-GARK methods [Sandu, SIAM J. Numer. Anal., 57, 2019], including methods that
involve solve-decoupled, diagonally-implicit treatment of the slow time scale.

A new API, `SUNMemoryHelper`, was added to support **GPU users** who have
complex memory management needs such as using memory pools. This is paired with
new constructors for the `NVECTOR_CUDA` and `NVECTOR_RAJA` modules that accept a
`SUNMemoryHelper` object. Refer to "The SUNMemoryHelper API", "NVECTOR CUDA" and
"NVECTOR RAJA" sections in the documentation for more information.

The `NVECTOR_RAJA` module has been updated to mirror the `NVECTOR_CUDA` module.
Notably, the update adds managed memory support to the `NVECTOR_RAJA` module.
Users of the module will need to update any calls to the `N_VMake_Raja` function
because that signature was changed. This module remains experimental and is
subject to change from version to version.

Added new `SetLSNormFactor` functions to CVODE(S), ARKODE, and IDA(S) to
to specify the factor for converting between integrator tolerances (WRMS norm)
and linear solver tolerances (L2 norm) i.e., `tol_L2 = nrmfac * tol_WRMS`.

Added new reset functions `ARKStepReset`, `ERKStepReset`, and
`MRIStepReset` to reset the stepper time and state vector to user-provided
values for continuing the integration from that point while retaining the
integration history. These function complement the reinitialization functions
`ARKStepReInit`, `ERKStepReInit`, and `MRIStepReInit` which reinitialize
the stepper so that the problem integration should resume as if started from
scratch.

Added new functions for advanced users providing a custom `SUNNonlinSolSysFn`.

The expected behavior of `SUNNonlinSolGetNumIters` and
`SUNNonlinSolGetNumConvFails` in the SUNNonlinearSolver API have been updated to
specify that they should return the number of nonlinear solver iterations and
convergence failures in the most recent solve respectively rather than the
cumulative number of iterations and failures across all solves respectively. The
API documentation and SUNDIALS provided SUNNonlinearSolver implementations and
have been updated accordingly. As before, the cumulative number of nonlinear
iterations and failures may be retrieved by calling the integrator provided get
functions.

**This change may cause a runtime error in existing user code**.
In IDAS and CVODES, the functions for forward integration with checkpointing
(`IDASolveF`, `CVodeF`) are now subject to a restriction on the number of time
steps allowed to reach the output time. This is the same restriction applied to
the `IDASolve` and `CVode` functions. The default maximum number of steps is
500, but this may be changed using the `<IDA|CVode>SetMaxNumSteps` function.
This change fixes a bug that could cause an infinite loop in the `IDASolveF`
and `CVodeF` and functions.

A minor inconsistency in CVODE(S) and a bug ARKODE when checking the Jacobian
evaluation frequency has been fixed. As a result codes using using a
non-default Jacobian update frequency through a call to
`CVodeSetMaxStepsBetweenJac` or `ARKStepSetMaxStepsBetweenJac` will need to
increase the provided value by 1 to achieve the same behavior as before. For
greater clarity the functions `CVodeSetMaxStepsBetweenJac`,
`ARKStepSetMaxStepsBetweenJac`, and `ARKStepSetMaxStepsBetweenLSet` have been
deprecated and replaced with `CVodeSetJacEvalFrequency`,
`ARKStepSetJacEvalFrequency`, and `ARKStepSetLSetupFrequency` respectively.
Additionally, the function `CVodeSetLSetupFrequency` has been added to CVODE(S)
to set the frequency of calls to the linear solver setup function.

The `NVECTOR_TRILINOS` module has been updated to work with Trilinos 12.18+.
This update changes the local ordinal type to always be an `int`.

Added support for CUDA v11.

## Changes to SUNDIALS in release 5.3.0

Fixed a bug in ARKODE where the prototypes for `ERKStepSetMinReduction` and
`ARKStepSetMinReduction` were not included in `arkode_erkstep.h` and
`arkode_arkstep.h` respectively.

Fixed a bug in ARKODE where inequality constraint checking would need to be
disabled and then re-enabled to update the inequality constraint values after
resizing a problem. Resizing a problem will now disable constraints and a call
to `ARKStepSetConstraints` or `ERKStepSetConstraints` is required to re-enable
constraint checking for the new problem size.

Fixed a bug in the iterative linear solver modules where an error is not
returned if the Atimes function is `NULL` or, if preconditioning is enabled, the
PSolve function is `NULL`.

Added specialized fused CUDA kernels to CVODE which may offer better
performance on smaller problems when using CVODE with the `NVECTOR_CUDA`
module. See the optional input function `CVodeSetUseIntegratorFusedKernels`
for more information. As with other SUNDIALS CUDA features, this is
feature is experimental and may change from version to version.

Added the ability to control the CUDA kernel launch parameters for the
`NVECTOR_CUDA` and `SUNMATRIX_CUSPARSE` modules. These modules remain
experimental and are subject to change from version to version.
In addition, the `NVECTOR_CUDA` kernels were rewritten to be more flexible.
Most users should see equivalent performance or some improvement, but a select
few may observe minor performance degradation with the default settings. Users
are encouraged to contact the SUNDIALS team about any performance changes
that they notice.

Added new capabilities for monitoring the solve phase in the
`SUNNONLINSOL_NEWTON` and `SUNNONLINSOL_FIXEDPOINT` modules, and the SUNDIALS
iterative linear solver modules. SUNDIALS must be built with the CMake option
`SUNDIALS_BUILD_WITH_MONITORING` to use these capabilities.

Added a new function, `CVodeSetMonitorFn`, that takes a user-function
to be called by CVODE after every `nst` successfully completed time-steps.
This is intended to provide a way of monitoring the CVODE statistics
throughout the simulation.

Added a new function `CVodeGetLinSolveStats` to get the CVODE linear solver
statistics as a group.

Added optional set functions to provide an alternative ODE right-hand side
function (ARKODE and CVODE(S)), DAE residual function (IDA(S)), or nonlinear
system function (KINSOL) for use when computing Jacobian-vector products with
the internal difference quotient approximation.

Added support to CVODE for integrating IVPs with constraints using BDF methods
and projecting the solution onto the constraint manifold with a user defined
projection function. This implementation is accompanied by additions to the
CVODE user documentation and examples.

## Changes to SUNDIALS in release 5.2.0

Fixed a build system bug related to the Fortran 2003 interfaces when using the
IBM XL compiler. When building the Fortran 2003 interfaces with an XL compiler
it is recommended to set `CMAKE_Fortran_COMPILER` to `f2003`, `xlf2003`, or
`xlf2003_r`.

Fixed a bug in how ARKODE interfaces with a user-supplied, iterative, unscaled
linear solver. In this case, ARKODE adjusts the linear solver tolerance in an
attempt to account for the lack of support for left/right scaling matrices.
Previously, ARKODE computed this scaling factor using the error weight vector,
`ewt`; this fix changes that to the residual weight vector, `rwt`, that can
differ from `ewt` when solving problems with non-identity mass matrix.

Fixed a linkage bug affecting Windows users that stemmed from
dllimport/dllexport attribute missing on some SUNDIALS API functions.

Fixed a memory leak in CVODES and IDAS from not deallocating the `atolSmin0` and
`atolQSmin0` arrays.

Fixed a bug where a non-default value for the maximum allowed growth factor
after the first step would be ignored.

Functions were added to each of the time integration packages to enable or
disable the scaling applied to linear system solutions with matrix-based linear
solvers to account for lagged matrix information.

Added two new functions, `ARKStepSetMinReduction` and `ERKStepSetMinReduction`
to change the minimum allowed step size reduction factor after an error test
failure.

Added a new `SUNMatrix` implementation, `SUNMATRIX_CUSPARSE`, that interfaces to
the sparse matrix implementation from the NVIDIA cuSPARSE library. In addition,
the `SUNLINSOL_CUSOLVER_BATCHQR` linear solver has been updated to use this
matrix, therefore, users of this module will need to update their code. These
modules are still considered to be experimental, thus they are subject to
breaking changes even in minor releases.

Added a new "stiff" interpolation module to ARKODE, based on Lagrange polynomial
interpolation, that is accessible to each of the ARKStep, ERKStep and MRIStep
time-stepping modules. This module is designed to provide increased
interpolation accuracy when integrating stiff problems, as opposed to the ARKODE
standard Hermite interpolation module that can suffer when the IVP right-hand
side has large Lipschitz constant. While the Hermite module remains the default,
the new Lagrange module may be enabled using one of the routines
`ARKStepSetInterpolantType`, `ERKStepSetInterpolantType`, or
`MRIStepSetInterpolantType`. The serial example problem `ark_brusselator.c` has
been converted to use this Lagrange interpolation module. Created accompanying
routines `ARKStepSetInterpolantDegree`, `ARKStepSetInterpolantDegree` and
`ARKStepSetInterpolantDegree` to provide user control over these interpolating
polynomials. While the routines `ARKStepSetDenseOrder`, `ARKStepSetDenseOrder`
and `ARKStepSetDenseOrder` still exist, these have been deprecated and will be
removed in a future release.

## Changes to SUNDIALS in release 5.1.0

Added support for a user-supplied function to update the prediction for each
implicit stage solution in ARKStep.  If supplied, this routine will be called
*after* any existing ARKStep predictor algorithm completes, so that the
predictor may be modified by the user as desired.  The new user-supplied routine
has type `ARKStepStagePredictFn`, and may be set by calling
`ARKStepSetStagePredictFn`.

The MRIStep module has been updated to support attaching different user data
pointers to the inner and outer integrators. If applicable, user codes will
need to add a call to `ARKStepSetUserData` to attach their user data
pointer to the inner integrator memory as `MRIStepSetUserData` will
not set the pointer for both the inner and outer integrators. The MRIStep
examples have been updated to reflect this change.

Added support for damping when using Anderson acceleration in KINSOL. See the
mathematical considerations section of the user guide and the description of the
`KINSetDampingAA` function for more details.

Added support for damping to the `SUNNonlinearSolver_FixedPoint` module when
using Anderson acceleration. See the `SUNNonlinearSolver_FixedPoint` section in
the user guides and the description of the `SUNNonlinSolSetDamping_FixedPoint`
function for more details.

Fixed a build system bug related to finding LAPACK/BLAS.

Fixed a build system bug related to checking if the KLU library works.

Fixed a build system bug related to finding PETSc when using the CMake
variables `PETSC_INCLUDES` and `PETSC_LIBRARIES` instead of `PETSC_DIR`.

Added a new build system option, `CUDA_ARCH`, to specify the CUDA architecture
to target.

Fixed a bug in the Fortran 2003 interfaces to the ARKODE Butcher table routines
and structure. This includes changing the `ARKodeButcherTable` type to be a
`type(c_ptr)` in Fortran.

Added two utility functions, `SUNDIALSFileOpen` and `SUNDIALSFileClose` for
creating/destroying file pointers. These are useful when using the Fortran 2003
interfaces.

## Changes to SUNDIALS in release 5.0.0

### Build System

Increased the minimum required CMake version to 3.5 for most SUNDIALS
configurations, and 3.10 when CUDA or OpenMP with device offloading are enabled.

The CMake option `BLAS_ENABLE` and the variable `BLAS_LIBRARIES` have been
removed to simplify builds as SUNDIALS packages do not use BLAS directly. For
third party libraries that require linking to BLAS, the path to the BLAS
library should be included in the `_LIBRARIES` variable for the third party
library e.g., `SUPERLUDIST_LIBRARIES` when enabling SuperLU_DIST.

Fixed a bug in the build system that prevented the PThreads NVECTOR module from
being built.

### NVector

Two new functions were added to aid in creating custom NVECTOR objects. The
constructor `N_VNewEmpty` allocates an "empty" generic NVECTOR with the object's
content pointer and the function pointers in the operations structure
initialized to NULL. When used in the constructor for custom objects this
function will ease the introduction of any new optional operations to the
NVECTOR API by ensuring only required operations need to be set. Additionally,
the function `N_VCopyOps(w, v)` has been added to copy the operation function
pointers between vector objects. When used in clone routines for custom vector
objects these functions also will ease the introduction of any new optional
operations to the NVECTOR API by ensuring all operations are copied when cloning
objects.

Two new NVECTOR implementations, NVECTOR_MANYVECTOR and NVECTOR_MPIMANYVECTOR,
have been created to support flexible partitioning of solution data among
different processing elements (e.g., CPU + GPU) or for multi-physics problems
that couple distinct MPI-based simulations together (see the NVECTOR_MANYVECTOR
and NVECTOR_MPIMANYVECTOR sections in the user guides for more details). This
implementation is accompanied by additions to user documentation and SUNDIALS
examples.

An additional NVECTOR implementation, NVECTOR_MPIPLUSX, has been created to
support the MPI+X paradigm where X is a type of on-node parallelism (e.g.,
OpenMP, CUDA). The implementation is accompanied by additions to user
documentation and SUNDIALS examples.

One new required vector operation and ten new optional vector operations have
been added to the NVECTOR API. The new required operation, `N_VGetLength`,
returns the global length of an N_Vector. The optional operations have been
added to support the new NVECTOR_MPIMANYVECTOR implementation. The operation
`N_VGetCommunicator` must be implemented by subvectors that are combined to
create an NVECTOR_MPIMANYVECTOR, but is not used outside of this context. The
remaining nine operations are optional local reduction operations intended to
eliminate unnecessary latency when performing vector reduction operations
(norms, etc.) on distributed memory systems. The optional local reduction vector
operations are `N_VDotProdLocal`, `N_VMaxNormLocal`, `N_VMinLocal`,
`N_VL1NormLocal`, `N_VWSqrSumLocal`, `N_VWSqrSumMaskLocal`, `N_VInvTestLocal`,
`N_VConstrMaskLocal`, and `N_VMinQuotientLocal`. If an NVECTOR implementation
defines any of the local operations as NULL, then the NVECTOR_MPIMANYVECTOR will
call standard NVECTOR operations to complete the computation.

The `*_MPICuda` and `*_MPIRaja` functions have been removed from the
NVECTOR_CUDA and NVECTOR_RAJA implementations respectively. Accordingly, the
`nvector_mpicuda.h`, `nvector_mpiraja.h`, `libsundials_nvecmpicuda.lib`, and
`libsundials_nvecmpicudaraja.lib` files have been removed. Users should use the
NVECTOR_MPIPLUSX module in conjunction with the NVECTOR_CUDA or NVECTOR_RAJA
modules to replace the functionality. The necessary changes are minimal and
should require few code modifications.

Fixed a memory leak in the NVECTOR_PETSC clone function.

Made performance improvements to the CUDA NVECTOR. Users who utilize a
non-default stream should no longer see default stream synchronizations after
memory transfers.

Added a new constructor to the CUDA NVECTOR that allows a user to provide
custom allocate and free functions for the vector data array and internal
reduction buffer.

Added new Fortran 2003 interfaces for most NVECTOR modules. See NEVTOR section
in the user guides for more details on how to use the interfaces.

Added three new NVECTOR utility functions, `FN_VGetVecAtIndexVectorArray`,
`FN_VSetVecAtIndexVectorArray`, and `FN_VNewVectorArray`, for working with
`N_Vector` arrays when using the Fortran 2003 interfaces.

### SUNMatrix

Two new functions were added to aid in creating custom SUNMATRIX objects. The
constructor `SUNMatNewEmpty` allocates an "empty" generic SUNMATRIX with the
object's content pointer and the function pointers in the operations structure
initialized to NULL. When used in the constructor for custom objects this
function will ease the introduction of any new optional operations to the
SUNMATRIX API by ensuring only required operations need to be set. Additionally,
the function `SUNMatCopyOps(A, B)` has been added to copy the operation function
pointers between matrix objects. When used in clone routines for custom matrix
objects these functions also will ease the introduction of any new optional
operations to the SUNMATRIX API by ensuring all operations are copied when
cloning objects.

A new operation, `SUNMatMatvecSetup`, was added to the SUNMatrix API. Users
who have implemented custom SUNMatrix modules will need to at least update
their code to set the corresponding ops structure member, matvecsetup, to NULL.

The generic SUNMatrix API now defines error codes to be returned by SUNMatrix
operations. Operations which return an integer flag indiciating success/failure
may return different values than previously.

A new SUNMatrix (and SUNLinearSolver) implementation was added to facilitate
the use of the SuperLU_DIST library with SUNDIALS.

Added new Fortran 2003 interfaces for most SUNMATRIX modules. See SUNMATRIX
section in the user guides for more details on how to use the interfaces.

### SUNLinearSolver

A new function was added to aid in creating custom SUNLINEARSOLVER objects. The
constructor `SUNLinSolNewEmpty` allocates an "empty" generic SUNLINEARSOLVER
with the object's content pointer and the function pointers in the operations
structure initialized to NULL. When used in the constructor for custom objects
this function will ease the introduction of any new optional operations to the
SUNLINEARSOLVER API by ensuring only required operations need to be set.

The return type of the SUNLinearSolver API function `SUNLinSolLastFlag` has
changed from `long int` to `sunindextype` to be consistent with the type
used to store row indices in dense and banded linear solver modules.

Added a new optional operation to the SUNLINEARSOLVER API, `SUNLinSolGetID`,
that returns a `SUNLinearSolver_ID` for identifying the linear solver module.

The SUNLinearSolver API has been updated to make the initialize and setup
functions optional.

A new SUNLinearSolver (and SUNMatrix) implementation was added to facilitate
the use of the SuperLU_DIST library with SUNDIALS.

Added a new SUNLinearSolver implementation,
`SUNLinearSolver_cuSolverSp_batchQR`, which leverages the NVIDIA cuSOLVER sparse
batched QR method for efficiently solving block diagonal linear systems on
NVIDIA GPUs.

Added three new accessor functions to the SUNLinSol_KLU module,
`SUNLinSol_KLUGetSymbolic`, `SUNLinSol_KLUGetNumeric`, and
`SUNLinSol_KLUGetCommon`, to provide user access to the underlying
KLU solver structures.

Added new Fortran 2003 interfaces for most SUNLINEARSOLVER modules. See
SUNLINEARSOLVER section in the user guides for more details on how to use
the interfaces.

### SUNNonlinearSolver

A new function was added to aid in creating custom SUNNONLINEARSOLVER objects.
The constructor `SUNNonlinSolNewEmpty` allocates an "empty" generic
SUNNONLINEARSOLVER with the object's content pointer and the function pointers
in the operations structure initialized to NULL. When used in the constructor
for custom objects this function will ease the introduction of any new optional
operations to the SUNNONLINEARSOLVER API by ensuring only required operations
need to be set.

To facilitate the use of user supplied nonlinear solver convergence test
functions the `SUNNonlinSolSetConvTestFn` function in the SUNNonlinearSolver API
has been updated to take a `void*` data pointer as input. The supplied data
pointer will be passed to the nonlinear solver convergence test function on each
call.

The inputs values passed to the first two inputs of the `SUNNonlinSolSolve`
function in the SUNNONLINEARSOLVER have been changed to be the predicted
state and the initial guess for the correction to that state. Additionally,
the definitions of `SUNNonlinSolLSetupFn` and `SUNNonlinSolLSolveFn` in the
SUNNonlinearSolver API have been updated to remove unused input parameters.
For more information on the nonlinear system formulation and the API functions
see the SUNNONLINEARSOLVER chapter in the user guides.

Added a new `SUNNonlinearSolver` implementation, `SUNNonlinsol_PetscSNES`,
which interfaces to the PETSc SNES nonlinear solver API.

Added new Fortran 2003 interfaces for most SUNNONLINEARSOLVER modules. See
SUNNONLINEARSOLVER section in the user guides for more details on how to use
the interfaces.

### CVODE and CVODES

Fixed a bug in the CVODE and CVODES constraint handling where the step size
could be set below the minimum step size.

Fixed a bug in the CVODE and CVODES nonlinear solver interfaces where the norm
of the accumulated correction was not updated when using a non-default
convergence test function.

Fixed a bug in the CVODES `cvRescale` function where the loops to compute the
array of scalars for the fused vector scale operation stopped one iteration
early.

Fixed a bug in CVODES where CVodeF would return the wrong flag under certain
cirumstances.

Fixed a bug in CVODES where CVodeF would not return a root in NORMAL_STEP mode
if the root occurred after the desired output time.

Fixed a memeory leak in FCVODE when not using the default nonlinear solver.

Removed extraneous calls to `N_VMin` for simulations where the scalar valued
absolute tolerance, or all entries of the vector-valued absolute tolerance
array, are strictly positive. In this scenario CVODE and CVODES will remove
at least one global reduction per time step.

The CVLS interface has been updated to only zero the Jacobian matrix before
calling a user-supplied Jacobian evaluation function when the attached linear
solver has type `SUNLINEARSOLVER_DIRECT`.

A new linear solver interface function, `CVLsLinSysFn`, was added as an
alternative method for evaluating the linear systems I - gamma J.

Added functions to get the current state and gamma value to CVODE and CVODES.
These functions may be useful to users who chose to provide their own nonlinear
solver implementation.

Added New Fortran 2003 interfaces to CVODE and CVODES were added. These new
interfaces were generated with SWIG-Fortran and provide a user an idiomatic
Fortran 2003 interface to most of the SUNDIALS C API. The existing CVODE F2003
interface, and all module implementations with existing Fortran 2003 interfaces
were updated accordingly. See the section "Using CVODE for Fortran
Applications" and "Using CVODES for Fortran Applications" in the appropriate
user guide for more details on how to use the interfaces.

### ARKODE

The MRIStep module has been updated to support explicit, implicit, or IMEX
methods as the fast integrator using the ARKStep module. As a result some
function signatures have been changed including MRIStepCreate which now
takes an ARKStep memory structure for the fast integration as an input.

Fixed a bug in the ARKStep time-stepping module in ARKODE that would result in
an infinite loop if the nonlinear solver failed to converge more than the
maximum allowed times during a single step.

Fixed a bug in ARKODE that would result in a "too much accuracy requested" error
when using fixed time step sizes with explicit methods in some cases.

Fixed a bug in ARKStep where the mass matrix linear solver setup function was
not called in the Matrix-free case.

Fixed a minor bug in ARKStep where an incorrect flag is reported when an
error occurs in the mass matrix setup or Jacobian-vector product setup
functions.

Fixed a memeory leak in FARKODE when not using the default nonlinear solver.

The reinitialization functions `ERKStepReInit`, `ARKStepReInit`, and
`MRIStepReInit` have been updated to retain the minimum and maxiumum step
size values from before reinitialization rather than resetting them to the
default values.

Removed extraneous calls to `N_VMin` for simulations where the scalar valued
absolute tolerance, or all entries of the vector-valued absolute tolerance
array, are strictly positive. In this scenario ARKODE steppers will remove
at least one global reduction per time step.

The ARKLS interface has been updated to only zero the Jacobian matrix before
calling a user-supplied Jacobian evaluation function when the attached linear
solver has type `SUNLINEARSOLVER_DIRECT`.

A new linear solver interface function, `ARKLsLinSysFn`, was added as an
alternative method for evaluating the linear systems M - gamma J and
I - gamma J.

Added two new embedded ARK methods of orders 4 and 5 to ARKODE (from
Kennedy & Carpenter, Appl. Numer. Math., 136:183--205, 2019).

Support for optional inequality constraints on individual components of the
solution vector has been added the ARKODE ERKStep and ARKStep modules. See
the descriptions of `ERKStepSetConstraints` and `ARKStepSetConstraints` for
more details. Note that enabling constraint handling requires the NVECTOR
operations `N_VMinQuotient`, `N_VConstrMask`, and `N_VCompare` that were not
previously required by ARKODE.

Added functions to get the current state and gamma value to the ARKStep module.
These functions may be useful to users who chose to provide their own nonlinear
solver implementation.

Add two new 'Set' functions to MRIStep, `MRIStepSetPreInnerFn` and
`MRIStepSetPostInnerFn` for performing communication or memory
transfers needed before or after the inner integration.

Added new Fortran 2003 interfaces to all ARKODE stepper modules. These new
interfaces were generated with SWIG-Fortran and provide a user an idiomatic
Fortran 2003 interface to most of the SUNDIALS C API. See the section "Using
ARKODE for Fortran Applications" in the user guide for more details on how
to use the interfaces.

### IDA and IDAS

A bug was fixed in the IDA and IDAS linear solver interfaces where an incorrect
Jacobian-vector product increment was used with iterative solvers other than
SPGMR and SPFGMR.

Fixed a bug in IDAS where IDASolveF would return the wrong flag under certain
cirumstances.

Fixed a bug in IDAS where IDASolveF would not return a root in NORMAL_STEP mode
if the root occurred after the desired output time.

Fixed a bug the IDAS IDAQuadReInitB function where an incorrect memory structure
was passed to IDAQuadReInit.

Fixed a memeory leak in FIDA when not using the default nonlinear solver.

Removed extraneous calls to `N_VMin` for simulations where the scalar valued
absolute tolerance, or all entries of the vector-valued absolute tolerance
array, are strictly positive. In this scenario IDA and IDAS will remove
at least one global reduction per time step.

The IDALS interface has been updated to only zero the Jacobian matrix before
calling a user-supplied Jacobian evaluation function when the attached linear
solver has type SUNLINEARSOLVER_DIRECT.

Added new Fortran 2003 interfaces to IDA and IDAS. These new interfaces were
generated with SWIG-Fortran and provide a user an idiomatic Fortran 2003
interface to most of the SUNDIALS C API.  See the section "Using IDA for Fortran
Applications" and "Using IDAS for Fortran Applications" in the appropriate
user guide for more details on how to use the interfaces.

### KINSOL

Fixed a bug in the KINSOL linear solver interface where the auxiliary scalar
`sJpnorm` was not computed when necessary with the Picard iteration and the
auxiliary scalar `sFdotJp` was unnecessarily computed in some cases.

The KINLS interface has been updated to only zero the Jacobian matrix before
calling a user-supplied Jacobian evaluation function when the attached linear
solver has type SUNLINEARSOLVER_DIRECT.

Added new Fortran 2003 interfaces to KINSOL. These new interfaces were
generated with SWIG-Fortran and provide a user an idiomatic Fortran 2003
interface to most of the SUNDIALS C API.  See the section "Using KINSOL for
Fortran Applications" for more details on how to use the interfaces.

## Changes to SUNDIALS in release 4.1.0

An additional N_Vector implementation was added for Tpetra vector from
Trilinos library to facilitate interoperability between SUNDIALS and Trilinos.
This implementation is accompanied by additions to user documentation and
SUNDIALS examples.

A bug was fixed where a nonlinear solver object could be freed twice in some use
cases.

The EXAMPLES_ENABLE_RAJA CMake option has been removed. The option
`EXAMPLES_ENABLE_CUDA` enables all examples that use CUDA including the RAJA
examples with a CUDA back end (if the RAJA NVECTOR is enabled).

The implementation header files (e.g. `arkode_impl.h`) are no longer installed.
This means users who are directly manipulating package memory structures will
need to update their code to use the package's public API.

Python is no longer required to run `make test` and `make test_install`.

Fixed a bug in `ARKodeButcherTable_Write` when printing a Butcher table
without an embedding.

## Changes to SUNDIALS in release 4.0.2

Added information on how to contribute to SUNDIALS and a contributing agreement.

Moved definitions of DLS and SPILS backwards compatibility functions to a source
file. The symbols are now included in the appropriate package library, e.g.
`libsundials_cvode.lib`.

## Changes to SUNDIALS in release 4.0.1

A bug in ARKODE where single precision builds would fail to compile has been
fixed.

## Changes to SUNDIALS in release 4.0.0

The direct and iterative linear solver interfaces in all SUNDIALS packages have
been merged into a single unified linear solver interface to support any valid
SUNLINSOL module. This includes the DIRECT and ITERATIVE types as well as the
new MATRIX_ITERATIVE type. Details regarding how SUNDIALS packages utilize
linear solvers of each type as well as discussion regarding intended use cases
for user-supplied SUNLINSOL implementations are included in the SUNLINSOL
chapter of the user guides. All example programs have been updated to use the
new unified interfaces.

The unified interface is very similar to the previous DLS and SPILS interfaces.
To minimize challenges in user migration to the unified linear solver interface,
the previous DLS and SPILS routines for all packages may still be used; these
will be deprecated in future releases, so we recommend that users migrate to the
new names soon. Additionally, we note that Fortran users will need to enlarge
their iout array of optional integer outputs, and update the indices that they
query for certain linear-solver-related statistics.

The names of all constructor routines for SUNDIALS-provided SUNLinSol
implementations have been updated to follow the naming convention SUNLinSol_*
where * is the name of the linear solver e.g., Dense, KLU, SPGMR, PCG, etc.
Solver-specific "set" routine names have been similarly standardized. To
minimize challenges in user migration to the new names, the previous routine
names may still be used; these will be deprecated in future releases, so we
recommend that users migrate to the new names soon. All example programs have
been updated to used the new naming convention.

The SUNBandMatrix constructor has been simplified to remove the storage upper
bandwidth argument.

SUNDIALS integrators (ARKODE, CVODE, CVODES, IDA, and IDAS) have been updated to
utilize generic nonlinear solver modules through the SUNNONLINSOL API. This API
will ease the addition of new nonlinear solver options and allow for external or
user-supplied nonlinear solvers. The SUNNONLINSOL API and provided SUNNONLINSOL
modules are described in a new user guide chapter and follow the same object
oriented design and implementation used by the NVECTOR, SUNMATRIX, and
SUNLINSOL modules. All integrator example programs have also been updated to
used the new nonlinear solver API.

Three fused vector operations and seven vector array operations have been added
to the NVECTOR API. These optional operations are disabled by default and may be
activated by calling vector specific routines after creating an NVECTOR. See the
NVECTOR chapter in the user guides for more information on the new operations.

Added a new NVECTOR (NVECTOR_OPENMPDEV) which leverages OpenMP 4.5+ device
offloading.

Multiple updates to the CUDA NVECTOR were made:

* Changed the `N_VMake_Cuda` function to take a host data pointer and a device
  data pointer instead of an `N_VectorContent_Cuda` object.

* Changed `N_VGetLength_Cuda` to return the global vector length instead of
  the local vector length.

* Added `N_VGetLocalLength_Cuda` to return the local vector length.

* Added `N_VGetMPIComm_Cuda` to return the MPI communicator used.

* Removed the accessor functions in the namespace suncudavec.

* Added the ability to set the `cudaStream_t` used for execution of the CUDA
  NVECTOR kernels. See the function `N_VSetCudaStreams_Cuda`.

* Added `N_VNewManaged_Cuda`, `N_VMakeManaged_Cuda`, and
  `N_VIsManagedMemory_Cuda` functions to accommodate using managed memory with
  the CUDA NVECTOR.

Multiple updates to the RAJA NVECTOR were made:

* Changed `N_VGetLength_Raja` to return the global vector length instead of
  the local vector length.

* Added `N_VGetLocalLength_Raja` to return the local vector length.

* Added `N_VGetMPIComm_Raja` to return the MPI communicator used.

* Removed the accessor functions in the namespace sunrajavec.

Two changes were made in the CVODE/CVODES/ARKODE initial step size algorithm:

  * Fixed an efficiency bug where an extra call to the RHS function was made.

  * Changed the behavior of the algorithm if the max-iterations case is hit.
    Before the algorithm would exit with the step size calculated on the
    penultimate iteration. Now it will exit with the step size calculated
    on the final iteration.

Fortran 2003 interfaces to CVODE, the fixed-point and Newton nonlinear solvers,
the dense, band, KLU, PCG, SPBCGS, SPFGMR, SPGMR, and SPTFQMR linear solvers,
and the serial, PThreads, and OpenMP NVECTORs have been added.

The ARKODE library has been entirely rewritten to support a modular approach to
one-step methods, which should allow for rapid research and development of novel
integration methods without affecting existing solver functionality.

A new ARKODE stepper, MRIStep, has been added for two rate explicit-explicit
multirate infinitesimal step methods.

ARKODE's dense output infrastructure has been improved to support higher-degree
Hermite polynomial interpolants (up to degree 5) over the last successful time
step.

## Changes to SUNDIALS in release 3.2.1

Fixed a bug in the CUDA NVECTOR where the `N_VInvTest` operation could write
beyond the allocated vector data.

Fixed library installation path for multiarch systems. This fix changes the
default library installation path to `CMAKE_INSTALL_PREFIX/CMAKE_INSTALL_LIBDIR`
from `CMAKE_INSTALL_PREFIX/lib`. `CMAKE_INSTALL_LIBDIR` is automatically set,
but is available as a CMAKE option that can modified.

## Changes to SUNDIALS in release 3.2.0

Fixed problem with index types which would occur with some compilers (e.g.
armclang) that did not define `__STDC_VERSION__`. The fix includes a
depcrecation of the current behavior of the `SUNDIALS_INDEX_TYPE` CMake option.

Fixed a thread-safety issue in CVODES and IDAS when using adjoint sensitivity
analysis.

Added hybrid MPI/CUDA and MPI/RAJA vectors to allow use of more than one MPI
rank when using a GPU system. The vectors assume one GPU device per MPI rank.

Changed the name of the RAJA nvector library to `libsundials_nveccudaraja.lib`
from `libsundials_nvecraja.lib` to better reflect that we only support CUDA as a
backend for RAJA currently.

Increased CMake minimum version to 3.1.3

Add constraint handling feature to CVODE and CVODES.

Fixed a bug in IDAS where the saved residual value used in the nonlinear solve
for consistent initial conditions was passed as temporary workspace and could be
overwritten.

Several changes were made to the build system. If MPI is enabled and MPI
compiler wrappers are not set, the build system will check if
`CMAKE_<language>_COMPILER` can compile MPI programs before trying to locate and
use an MPI installation. The native CMake FindMPI module is now used to locate
an MPI installation. The options for setting MPI compiler wrappers and the
executable for running MPI programs have been updated to align with those in
native CMake FindMPI module. This included changing `MPI_MPICC` to
`MPI_C_COMPILER`, `MPI_MPICXX` to `MPI_CXX_COMPILER` combining `MPI_MPIF77` and
`MPI_MPIF90` to `MPI_Fortran_COMPILER`, and changing `MPI_RUN_COMMAND` to
`MPIEXEC_EXECUTABLE`. When a Fortran name-mangling scheme is needed (e.g.,
`LAPACK_ENABLE` is `ON`) the build system will infer the scheme from the Fortran
compiler. If a Fortran compiler is not available or the inferred or default
scheme needs to be overridden, the advanced options `SUNDIALS_F77_FUNC_CASE` and
`SUNDIALS_F77_FUNC_UNDERSCORES` can be used to manually set the name-mangling
scheme and bypass trying to infer the scheme. Additionally, parts of the main
`CMakeLists.txt` file were moved to new files in the src and example directories
to make the CMake configuration file structure more modular.

## Changes to SUNDIALS in release 3.1.2

Fixed Windows specific problem where `sunindextype` was not correctly defined
when using 64-bit integers. On Windows `sunindextype` is now defined as the MSVC
basic type `__int64`.

Changed LICENSE install path to `instdir/include/sundials`.

Updated the minimum required version of CMake to 2.8.12 and enabled using rpath
by default to locate shared libraries on OSX.

The misnamed function `CVSpilsSetJacTimesSetupFnBS` in cvodes has been
deprecated and replaced by `CVSpilsSetJacTimesBS`. The deprecated function
`CVSpilsSetJacTimesSetupFnBS` will be removed in the next major release.

Added and updated usage-notes examples from the SUNDIALS website to work with
SUNDIALS 3.x. The new examples are `cvode/cvDisc_dns.c`,
`cvode/cvRoberts_dns_negsol.c`, and `cvodes/cvsRoberts_FSA_dns_Switch.c`.

Added sparse SUNMatrix "Reallocate" routine to allow specification of the
nonzero storage.

Updated the KLU SUNLinearSolver module to set constants for the two
reinitialization types, and fixed a bug in the full reinitialization approach
where the sparse SUNMatrix pointer would go out of scope on some architectures.

Updated the "ScaleAdd" and "ScaleAddI" implementations in the sparse SUNMatrix
module to more optimally handle the case where the target matrix contained
sufficient storage for the sum, but had the wrong sparsity pattern. The sum now
occurs in-place, by performing the sum backwards in the existing storage.
However, it is still more efficient if the user-supplied Jacobian routine
allocates storage for the sum I + gamma J or M + gamma J manually (with zero
entries if needed).

## Changes to SUNDIALS in release 3.1.1

Fixed a minor bug in the CVODE and CVODES `cvSLdet` routine, where a return was
missing in the error check for three inconsistent roots.

Fixed a potential memory leak in the SPGMR and SPFGMR linear solvers: if
"Initialize" was called multiple times then the solver memory was reallocated
(without being freed).

Fixed a minor bug in the `ARKReInit` routine, where a flag was incorrectly set
to indicate that the problem had been resized (instead of just re-initialized).

Fixed C++11 compiler errors/warnings about incompatible use of string literals.

Updated KLU SUNLinearSolver module to use a typedef for the precision-specific
solve function to be used (to avoid compiler warnings).

Added missing typecasts for some (`void*`) pointers to avoid compiler warnings.

Bugfix in `sunmatrix_sparse.c` where `int` was used instead of `sunindextype` in
one location.

Fixed a minor bug in `KINPrintInfo` where a case was missing for
`KIN_REPTD_SYSFUNC_ERR` leading to an undefined info message.

Added missing `#include <stdio.h>` in NVECTOR and SUNMATRIX header files.

Added missing prototypes for `ARKSpilsGetNumMTSetups` in ARKODE and
`IDASpilsGetNumJTSetupEvals` in IDA and IDAS.

Fixed an indexing bug in the CUDA NVECTOR implementation of `N_VWrmsNormMask`
and revised the RAJA NVECTOR implementation of `N_VWrmsNormMask` to work with
mask arrays using values other than zero or one. Replaced `double` with
`realtype` in the RAJA vector test functions.

Fixed compilation issue with GCC 7.3.0 and Fortran programs that do not require
a SUNMatrix or SUNLinearSolver module (e.g. iterative linear solvers, explicit
methods in ARKODE, functional iteration in CVODE, etc.).

## Changes to SUNDIALS in release 3.1.0

Added NVECTOR print functions that write vector data to a specified file (e.g.,
`N_VPrintFile_Serial`).

Added `make test` and `make test_install` options to the build system for
testing SUNDIALS after building with `make` and installing with `make install`
respectively.

Added "Changes in ..." (latest version) to all User Guides.

## Changes to SUNDIALS in release 3.0.0

Added new linear solver and matrix interfaces for all SUNDIALS packages and
updated the existing linear solver and matrix modules. The goal of the redesign
is to provide greater encapsulation and ease interfacing custom linear solvers
with linear solver libraries. Specific changes include:

 * Added generic SUNMATRIX module with three provided implementations:
   dense, banded and sparse.  These replicate previous SUNDIALS Dls and
   Sls matrix structures in a single object-oriented API.

 * Added example problems demonstrating use of generic SUNMATRIX modules.

 * Added generic SUNLINEARSOLVER module with eleven provided
   implementations: dense, banded, LAPACK dense, LAPACK band, KLU,
   SuperLU_MT, SPGMR, SPBCGS, SPTFQMR, SPFGMR, PCG.  These replicate
   previous SUNDIALS generic linear solvers in a single object-oriented
   API.

 * Added example problems demonstrating use of generic SUNLINEARSOLVER
   modules.

 * Expanded package-provided direct linear solver (Dls) interfaces and
   scaled, preconditioned, iterative linear solver (Spils) interfaces
   to utilize generic SUNMATRIX and SUNLINEARSOLVER objects.

 * Removed package-specific, linear solver-specific, solver modules
   (e.g. CVDENSE, KINBAND, IDAKLU, ARKSPGMR) since their functionality
   is entirely replicated by the generic Dls/Spils interfaces and
   SUNLINEARSOLVER/SUNMATRIX modules.  The exception is CVDIAG, a
   diagonal approximate Jacobian solver available to CVODE and CVODES.

 * Converted all SUNDIALS example problems to utilize new generic
   SUNMATRIX and SUNLINEARSOLVER objects, along with updated Dls and
   Spils linear solver interfaces.

 * Added Spils interface routines to ARKODE, CVODE, CVODES, IDA and
   IDAS to allow specification of a user-provided "JTSetup" routine.
   This change supports users who wish to set up data structures for
   the user-provided Jacobian-times-vector ("JTimes") routine, and
   where the cost of one JTSetup setup per Newton iteration can be
   amortized between multiple JTimes calls.

Corresponding updates were made to all the example programs.

Two new NVECTOR modules added: for CUDA and RAJA support for GPU systems
(Information on RAJA: <https://software.llnl.gov/RAJA/> )
These vectors are supplied to provide very basic support for running
on GPU architectures.  Users are advised that these vectors both move all data
to the GPU device upon construction, and speedup will only be realized if the
user also conducts the right-hand-side function evaluation on the device.
In addition, these vectors assume the problem fits on one GPU.
For further information about RAJA, users are referred to the web site,
<https://software.llnl.gov/RAJA/.>

Addition of sunindextype option for 32-bit or 64-bit integer data index types
within all SUNDIALS structures

  * sunindextype is defined to be int32_t or int64_t when portable types are
    supported, otherwise it is defined as int or long int.

  * The Fortran interfaces continue to use `long int` for indices, except for
    their sparse matrix interface that now uses the new sunindextype.

  * Includes interfaces to PETSc, hypre, SuperLU_MT, and KLU with either 32-bit
    or 64-bit capabilities depending how the user configures SUNDIALS.

To avoid potential namespace conflicts, the macros defining booleantype
values TRUE and FALSE have been changed to SUNTRUE and SUNFALSE respectively.

Temporary vectors were removed from preconditioner setup and solve
routines for all packages.  It is assumed that all necessary data
for user-provided preconditioner operations will be allocated and
stored in user-provided data structures.

The file include/sundials\_fconfig.h was added.  This file contains
SUNDIALS type information for use in Fortran programs.

Added support for many xSDK-compliant build system keys
(Information on xSDK compliance: <https://xsdk.info/policies/> )
The xSDK is a movement in scientific software to provide a foundation for the
rapid and efficient production of high-quality,
sustainable extreme-scale scientific applications.  More information can
be found at <https://xsdk.info.>

Added functions SUNDIALSGetVersion and SUNDIALSGetVersionNumber to
get SUNDIALS release version information at runtime.

### Build System

Renamed CMake options to enable/disable examples for greater clarity
and added option to enable/disable Fortran 77 examples:

  * Changed `EXAMPLES_ENABLE` to `EXAMPLES_ENABLE_C`
  * Changed `CXX_ENABLE` to `EXAMPLES_ENABLE_CXX`
  * Changed `F90_ENABLE` to `EXAMPLES_ENABLE_F90`
  * Added `EXAMPLES_ENABLE_F77` option

Added separate `BLAS_ENABLE` and `BLAS_LIBRARIES` CMake variables

Fixed minor CMake bugs and included additional error checking during CMake
configuration

Corrections and additions to all User Guides.

Added "Changes in ..." (latest version) section to the introduction to in all
User Guides.

### ARKODE

Added comments to `arkode_butcher.c` regarding which methods should have
coefficients accurate enough for use in quad precision.

Fixed `RCONST` usage in `arkode_butcher.c`.

Fixed bug in `arkInitialSetup` to ensure the mass matrix vector product is
set up before the "msetup" routine is called.

Fixed ARKODE printf-related compiler warnings when building SUNDIALS
with extended precision.

### CVODE and CVODES

In `CVodeFree`, now call `lfree` unconditionally (if non-NULL).

### IDA and IDAS

Added missing prototype for `IDASetMaxBacksIC` in `ida.h` and `idas.h`.

### KINSOL

Corrected KINSOL fcmix name translation for `FKIN_SPFGMR`.

Renamed `KINLocalFn` and `KINCommFn` to `KINBBDLocalFn` and `KINBBDCommFn`
respectively in the BBD preconditioner module for consistency with other
SUNDIALS solvers.

## Changes to SUNDIALS in release v2.7.0

- Two new NVECTOR modules added: for _hypre_ ParVector and PETSC.
- In vector API, added new required function, N\_VGetVectorID.
- Upgrades to sparse solver interfaces; now support CSR matrix type with KLU solver.
- In all packages, example codes were changed from using NV\_DATA macro to using N\_VGetArrayPointer\_\* when using the native vectors shipped with SUNDIALS
- In all packages, fixed memory leak in banded preconditioner interface.
- Fixed some examples w.r.t. switch to new macro/function names SUNRexp etc.
- Various minor fixes to installation-related files.
- Corrected name N\_VCloneEmptyVectorArray to N\_VCloneVectorArrayEmpty in all documentation files.
- Updated all packages to return integers from linear solver and preconditioner 'free' functions.
- Removed Matlab interface from distribution as it has not been updated since 2009. We expect to update this interface soon.
- In FKINSOL, FCVODE, and FIDA, added missing Fortran interface routines so that users can supply the sparse Jacobian routine.
- Minor corrections and additions to all User Guides, including removal of references to specific NVECTOR names in usage skeletons.
- Additional example programs added throughout.
- In CVODE
  - in FCVODE, fixed argument order bugs in FCVKLU and FCVSUPERLUMT linear solver interfaces.
- In CVODES
  - changed each \*\*FreeB() to type int; added return(0) to each.
  - in interpolation routines for backward problems, added logic to bypass sensitivity interpolation if input sensitivity argument is NULL.
- In ARKODE
  - updated linear and mass matrix solvers so that 'free' routines return integer instead of void; updated documentation accordingly.
  - fixed initialization of linear solver performance counters.
  - method and embedding for Billington and TRBDF2 explicit Runge-Kutta methods were swapped.
  - fix for user specification of absolute tolerance array along with vector Resize() functionality.
  - fix for user-supplied Butcher tables without embeddings (if fixed time steps or manual adaptivity are employed).
  - multiple documentation updates.
  - added missing ARKSpilsGetNumMtimesEvals() function.
  - implicit predictor algorithms were updated: methods 2 and 3 were improved, a new predictor approach was added, and the default choice was modified.
  - revised handling of integer codes for specifying built-in Butcher tables: a global numbering system is still used, but methods now have #defined names to simplify the user interface.
  - maximum number of Butcher table stages was increased from 8 to 15 to accommodate very high-order methods, and an 8th-order adaptive ERK method was added.
  - added support for the explicit and implicit methods in an additive Runge-Kutta method to utilize different stage times, solution and embedding coefficients, to support new SSP-ARK methods.
  - extended FARKODE interface to include a routine to set scalar/array-valued residual tolerances, to support Fortran applications with non-identity mass-matrices.
- In IDA
  - corrected example idaFoodWeb\_bnd.c in PrintOutput (wrong component printed).
  - added optional input function IDASetMaxBacksIC to limit number of linesearch backtrack operations in IDACalcIC. User guides amended accordingly.
- In IDAS
  - added optional input function IDASetMaxBacksIC to limit number of linesearch backtrack operations in IDACalcIC. User guides amended accordingly.
  - changed each \*\*FreeB() to type int; added return(0) to each.
  - in interpolation routines for backward problems, added logic to bypass sensitivity interpolation if input sensitivity argument is NULL.
- In KINSOL
  - minor bug fix in Picard iteration.
  - minor bug fix in line search to prevent infinite loop when beta condition fails and lambda is below minimum size.

## Changes to SUNDIALS in release v2.6.2

- In IDAS, added missing backward problem support functions: IDALapackDenseB, IDALapackDenseFreeB, IDALapackBandB, IDALapackBandFreeB
- In KINSOL and ARKode, updated Anderson acceleration implementation with QR updating.
- Updated BiCGStab solver to remove redundant dot product call.
- Minor corrections and additions to all User Guides.
- In CVODES and IDAS header files, corrected documentation of backward integration functions, especially the 'which' argument.
- In CVODES, added DVKLUB prototype and corrected CVSuperLUMTB prototype.
- In IDAS, made SuperLUMT call for backward problem consistent with CVODES.
- In CVODES and IDAS, added ReInit and SetOrdering wrappers for backward problems. Fixed potential memory leak in KLU ReInit functions in all solvers.
- In CVODE, IDA, and ARKode, fixed Fortran interfaces to enable calls to \*GetErrWeights, \*GetEstLocalErrors, and \*GetDky within a time step. In ARKode, fixed a bug in one Butcher table.
- In ARKode, fixed error in arkDoErrorTest in recovery after failure.
- In IDAS, fixed for-loop bugs in IDAAckpntAllocVectors Various minor fixes to installation-related files.

## Changes to SUNDIALS in release v2.6.1

- Fixed loop limit bug in SlsAddMat function.
- In all six solver interfaces to KLU and SuperLUMT, added #include lines, and removed redundant KLU structure allocations.
- Numerous minor documentation improvements
- Minor bug fixes in ARKode

## Changes to SUNDIALS in release v2.6.0

- Addition of ARKode package of explicit, implicit, and additive Runge-Kutta methods for ODES. This package API is close to CVODE so switching between the two should be straightforward. Thanks go to Daniel Reynolds for the addition of this package.
- Addition of support for two sparse direct solver packages when using the serial vector structure, KLU and SuperLU\_MT. exploits highly sparse systems. SuperLU\_MT supports multithreading in the factorization.
- Addition of openMP and PThreads vector kernels.
- Addition of fixed point and Picard iterative solvers within KINSOL. These are both optionally accelerated with Anderson acceleration.
- Addition of FGMRES support for KINSOL.
- Removal of autotools configuration support. We now exclusively use CMake.
- Numerous bug fixes throughout.

## Changes to SUNDIALS in release v2.5.0

- Changes to user interface
  - Problem size and related integers (bandwidth parameters etc.) all have type long int, except in BLAS and LAPACK routines. Function NewIntArray is replaced by a pair NewIntArray/NewLintArray, for int and long int arrays, respectively.

## Changes to SUNDIALS in release v2.4.0

- New features
  - new linear solver module, based on Blas and Lapack for both dense and banded matrices.
- Changes to user interface
  - reorganization of all linear solver modules into two families (besides the existing family of scaled preconditioned iterative linear solvers, the direct solvers, including the new Lapack-based ones, were also organized into a direct family).
- Changes related to the build system
  - provide CMake-based build option, in addition to that based on autotools.

## Changes to SUNDIALS in release v2.3.0

- Changes to the user interface
  - modified the functions in the generic dense linear solver (sundials\_dense and sundials\_smalldense) to work for rectangular m by n matrices (m ≤ n).
  - renamed the factorization and solution functions in the generic dense linear solver to DenseGETRF/denGETRF and DenseGETRS/denGETRS, respectively.
  - renamed the factorization and solution functions in the generic band linear solver to BandGBTRF and BandGBTRS, respectively.
- Changes related to the build system
  - rearranged the entire SUNDIALS source tree
  - all exported header files are now installed in separate subdirectories of the installation include directory
  - header files are included now by specifying the relative path (e.g., #include \<sundials/sundials\_types.h\>)

## Changes to SUNDIALS in release v2.2.0

- New features
  - added SPBCG (scaled preconditioned Bi-CGStab) linear solver module
  - added SPTFQMR (scaled preconditioned TFQMR) linear solver module
- Changes related to the build system
  - updated configure script and Makefiles for Fortran examples to avoid C++ compiler errors (now use CC and MPICC to link only if necessary)
  - SUNDIALS shared header files are installed under a sundials subdirectory of the installation include directory
  - the shared object files are now linked into each SUNDIALS library rather than into a separate libsundials\_shared library
- Changes to the user interface
  - added prefix sundials\_ to all shared header files

## Changes to SUNDIALS in release v2.1.1

- Changes to the generic NVECTOR module
  - N\_VCloneEmpty was added to the global vector operations table

## Changes to SUNDIALS in release v2.0.2

- Changes related to the build system
  - fixed autoconf-related bug to allow configuration with the PGI Fortran compiler
  - modified to use customized detection of the Fortran name mangling scheme (autoconf's AC\_F77\_WRAPPERS routine is problematic on some platforms)

## Changes to SUNDIALS in release v2.0.1

- Changes related to the build system
  - changed order of compiler directives in header files to avoid compilation errors when using a C++ compiler.
  - changed method of generating sundials\_config.h to avoid potential warnings of redefinition of preprocessor symbols.

## Changes to SUNDIALS in release v2.0.0

- Changes to the generic NVECTOR module
  - removed machEnv, redefined table of vector operations (now contained in the N\_Vector structure itself).
  - all SUNDIALS functions create new N\_Vector variables through cloning, using an N\_Vector passed by the user as a template.
  - a particular NVECTOR implementation is supposed to provide user-callable constructor and destructor functions.
  - removed from structure of vector operations the following functions: N\_VNew, N\_VNew\_S, N\_VFree, N\_VFree\_S, N\_VMake, N\_VDispose, N\_VGetData, N\_VSetData, N\_VConstrProdPos, and N\_VOneMask.
  - added in structure of vector operations the following functions: N\_VClone, N\_VDestroy, N\_VSpace, N\_VGetArrayPointer, N\_VSetArrayPointer, and N\_VWrmsNormMask.
  - Note that nvec\_ser and nvec\_par are now separate modules outside the shared SUNDIALS module.
- Changes to the generic linear solvers
  - in SPGMR, added a dummy N\_Vector argument to be used as a template for cloning.
  - in SPGMR, removed N (problem dimension) from argument list of SpgmrMalloc.
  - iterative.{c,h} replace iterativ.{c,h}
  - modified constant names in iterative.h (preconditioner types are prefixed with 'PREC\_').
  - changed numerical values for MODIFIED\_GS (from 0 to 1) and CLASSICAL\_GS (from 1 to 2).
- Changes to sundialsmath submodule
  - replaced internal routine for estimation of unit roundoff with definition of unit roundoff from float.h
  - modified functions to call appropriate math routines given the precision level specified by the user.
- Changes to sundialstypes submodule
  - removed type 'integertype'.
  - added definitions for 'BIG\_REAL', 'SMALL\_REAL', and 'UNIT\_ROUNDOFF' using values from float.h based on the precision.
  - changed definition of macro RCONST to depend on precision.

# sundialsTB

sundialsTB is no longer distributed as of sundials v. 2.7.0 as it has not been updated in many years.

## What's new in v2.5.0?

- Bug fixes
  - fixed lines setting etachoice in kimOpts.c
  - in cvm.c and idm.c, fixed size of rootsfound array; added lines to free rootsfound and ckpnt arrays when done using each
- What's new in v2.4.0?
- New Features
  - the Matlab interface to IDAS was extended to provide sensitivity analysis capabilities.
- Changes to user interface
  - the API for adjoint sensitivity analysis (cvodes and idas) was modified to support simultaneous integration of multiple backward problems.

## What's new in v2.3.0?

- New features
  - added Matlab interface to IDA (named idas)
  - on platforms which support configure scripts, installation of sundialsTB can now be enabled while configuring SUNDIALS and installed through make and make install (provided a working MEX compiler is found).
- Bug fixes
  - the installation script install\_STB.m was modified to increase robustness on various platforms (related to path and file names).
- Changes to user interface
  - (cvodes) for improved legibility, some of the keys for forward sensitivity optional inputs were renamed.
  - (cvodes) removed xaxis type option for the internal monitoring function CVodeMonitor.

## What's new in v2.2.0?

- New features
  - modified installation procedure to use a Matlab script
  - added sample Matlab startup file
  - (cvodes) expanded CVodeMonitor
  - (kinsol) added interface to KINSOL's performance monitoring function ('Verbose' option to KINSetOptions)
- Bug fixes
  - (cvodes) fixed bug in interface to quadrature integration which was causing a segmentation violation when monitoring was turned on.
- Changes to user interface
  - updated to reflect changes to the SUNDIALS libraries in v.2.2.0
  - (cvodes) changed the interface for sensitivity analysis (both forward and adjoint) to follow more closely the CVODES calling sequence
  - (cvodes) optional inputs for forward sensitivity analysis are now provided through a separate function, CVodeSensSetOptions
  - removed NVM mex interface<|MERGE_RESOLUTION|>--- conflicted
+++ resolved
@@ -1,93 +1,5 @@
 # SUNDIALS Changelog
 
-<<<<<<< HEAD
-## Changes to SUNDIALS in release X.X.X
-
-The previously deprecated types `realtype` and `booleantype` were removed from `sundials_types.h`
-and replaced with `sunrealtype` and `sunbooleantype`. The deprecated names for these types
-can be used by including the header file `sundials_types_deprecated.h` but will be fully removed in the
-next major release.
-
-Added the `SUNAdaptController` base class, ported ARKODE's internal
-implementations of time step controllers into implementations of this class,
-and updated ARKODE to use these objects instead of its own implementations.
-Added `ARKStepSetAdaptController` and `ERKStepSetAdaptController` routines
-so that users can modify controller parameters, or even provide custom
-implementations.
-
-Added the routines `ARKStepSetAdaptivityAdjustment` and
-`ERKStepSetAdaptivityAdjustment`, that allow users to adjust the
-value for the method order supplied to the temporal adaptivity controllers.
-The ARKODE default for this adjustment has been -1 since its initial
-release, but for some applications a value of 0 is more appropriate.
-Users who notice that their simulations encounter a large number of
-temporal error test failures may want to experiment with adjusting this value.
-
-Fixed a regression introduced by the stop time bug fix in v6.6.1 where ARKODE,
-CVODE, CVODES, IDA, and IDAS would return at the stop time rather than the
-requested output time if the stop time was reached in the same step in which the
-output time was passed.
-
-Fixed a bug in ARKODE where `ARKStepSetInterpolateStopTime` would return an
-interpolated solution at the stop time in some cases when interpolation was
-disabled.
-
-Fixed a bug in `ARKStepSetTableNum` wherein it did not recognize
-`ARKODE_ARK2_ERK_3_1_2` and `ARKODE_ARK2_DIRK_3_1_2` as a valid additive
-Runge--Kutta Butcher table pair.
-
-Renamed some internal types in CVODES and IDAS to allow both packages to be
-built together in the same binary.
-
-Improved computational complexity of `SUNMatScaleAddI_Sparse` from `O(M*N)` to
-`O(NNZ)`.
-
-Fixed scaling bug in `SUNMatScaleAddI_Sparse` for non-square matrices.
-
-Fixed missing soversions in some `SUNLinearSolver` and `SUNNonlinearSolver`
-CMake targets.
-
-Added Fortran support for the LAPACK dense `SUNLinearSolver` implementation.
-
-Added the third order ERK method `ARKODE_SHU_OSHER_3_2_3`, the fourth order
-ERK method `ARKODE_SOFRONIOU_SPALETTA_5_3_4`, the sixth order ERK method
-`ARKODE_VERNER_9_5_6`, the seventh order ERK method `ARKODE_VERNER_10_6_7`,
-the eighth order ERK method `ARKODE_VERNER_13_7_8`, and the ninth order ERK
-method `ARKODE_VERNER_16_8_9`.
-
-Changed the `SUNProfiler` so that it does not rely on `MPI_WTime` in any case.
-This fixes https://github.com/LLNL/sundials/issues/312.
-
-**Major feature**
-SUNDIALS now has more robust and uniform error handling. Non-release builds will
-be built with additional error checking by default. See the "Error Handling"
-section in the user guide for details.
-
-**Deprecation notice**
-The functions in `sundials_math.h` will be deprecated in the next release.
-
-```c
-  sunrealtype SUNRpowerI(sunrealtype base, int exponent);
-  sunrealtype SUNRpowerR(sunrealtype base, sunrealtype exponent);
-  sunbooleantype SUNRCompare(sunrealtype a, sunrealtype b);
-  sunbooleantype SUNRCompareTol(sunrealtype a, sunrealtype b, sunrealtype tol);
-  sunrealtype SUNStrToReal(const char* str);
-```
-
-Additionally, the following header files (and everything in them) will be deprecated -- users who
-rely on these are recommended to transition to the corresponding `SUNMatrix` and `SUNLinearSolver`
-modules:
-
-```
-sundials_direct.h
-sundials_dense.h
-sundials_band.h
-```
-
-**Breaking change**
-The following functions have had their signature updated to ensure they can leverage
-the new SUNDIALS error handling capabilties.
-=======
 ## Changes to SUNDIALS in release 7.0.0-rc.1
 
 ⚠️ This is a release candidate.
@@ -147,7 +59,6 @@
 
 The following functions have had their signature updated to ensure they can
 leverage the new SUNDIALS error handling capabilities.
->>>>>>> e5eec3d1
 
 ```c
 // From sundials_futils.h
@@ -163,30 +74,18 @@
 N_VNewVectorArray
 ```
 
-<<<<<<< HEAD
-**Breaking change**
-We have replaced the use of a type-erased (i.e., `void*`) pointer to a
-communicator in place of `MPI_Comm` throughout the SUNDIALS API with a
-`SUNComm`, which is just a typedef to an `int` in builds without MPI
-and a typedef to a `MPI_Comm` in builds with MPI. Here is what this means:
-=======
 #### SUNComm Type Added
 
 We have replaced the use of a type-erased (i.e., `void*`) pointer to a
 communicator in place of `MPI_Comm` throughout the SUNDIALS API with a
 `SUNComm`, which is just a typedef to an `int` in builds without MPI
 and a typedef to a `MPI_Comm` in builds with MPI. As a result:
->>>>>>> e5eec3d1
 
 - All users will need to update their codes because the call to
   `SUNContext_Create` now takes a `SUNComm` instead
   of type-erased pointer to a communicator. For non-MPI codes,
   pass `SUN_COMM_NULL` to the `comm` argument instead of
   `NULL`. For MPI codes, pass the `MPI_Comm` directly.
-<<<<<<< HEAD
-  The required change should be doable with a find-and-replace.
-=======
->>>>>>> e5eec3d1
 
 - The same change must be made for calls to
   `SUNLogger_Create` or `SUNProfiler_Create`.
@@ -202,48 +101,6 @@
 `SUNDIALS_LOGGING_ENABLE_MPI` CMake option and macro definition were removed
 accordingly.
 
-<<<<<<< HEAD
-**Breaking change**
-Functions, types and header files that were previously deprecated have been
-removed. In addition the following names/symbols were replaced by ``SUN_ERR_*``
-codes instead:
-
-```
-SUNLS_SUCCESS --> SUN_SUCCESS
-SUNLS_UNRECOV_FAILURE --> no replacement (this value was unused)
-SUNLS_MEM_NULL --> SUN_ERR_ARG_CORRUPT
-SUNLS_ILL_INPUT --> SUN_ERR_ARG_*
-SUNLS_MEM_FAIL --> SUN_ERR_MEM_FAIL
-SUNLS_PACKAGE_FAIL_UNREC --> SUN_ERR_EXT_FAIL
-SUNLS_VECTOROP_ERR --> SUN_ERR_OP_FAIL
-SUN_NLS_SUCCESS --> SUN_SUCCESS
-SUN_NLS_MEM_NULL --> SUN_ERR_ARG_CORRUPT
-SUN_NLS_MEM_FAIL --> SUN_ERR_MEM_FAIL
-SUN_NLS_ILL_INPUT --> SUN_ERR_ARG_*
-SUN_NLS_VECTOROP_ERR --> SUN_ERR_OP_FAIL
-SUN_NLS_EXT_FAIL --> SUN_ERR_EXT_FAIL
-SUNMAT_SUCCESS --> SUN_SUCCESS
-SUNMAT_ILL_INPUT --> SUN_ERR_ARG_*
-SUNMAT_MEM_FAIL --> SUN_ERR_MEM_FAIL
-SUNMAT_OPERATION_FAIL --> SUN_ERR_OP_FAIL
-SUNMAT_MATVEC_SETUP_REQUIRED --> SUN_ERR_OP_FAIL
-```
-
-**Breaking change**
-Users now need to link to `sundials_core` in addition to the libraries already linked to.
-This will be picked up automatically in projects that use the SUNDIALS CMake target.
-The library `sundials_generic` has been superseded by `sundials_core` and is no longer available.
-This fixes some duplicate symbol errors on Windows when linking to multiple SUNDIALS libraries.
-
-**Breaking change**
-The `*SetErrHandlerFn` and `*SetErrFile` functions in CVODE(S), IDA(S), ARKODE and KINSOL have been
-removed. Users of these functions can use the functions `SUNContext_PushErrHandler`, and
-`SUNLogger_SetErrorFilename` instead. For further details see the [Error
-Checking](https://sundials.readthedocs.io/en/latest/sundials/Errors_link.html) and
-[Logging](https://sundials.readthedocs.io/en/latest/sundials/Logging_link.html) sections in the
-documentation.
-
-=======
 #### SUNDIALS Core Library
 
 Users now need to link to `sundials_core` in addition to the libraries already
@@ -339,7 +196,6 @@
 
 Renamed some internal types in CVODES and IDAS to allow both packages to be
 built together in the same binary.
->>>>>>> e5eec3d1
 
 ## Changes to SUNDIALS in release 6.6.2
 
@@ -358,23 +214,6 @@
 the stop time. Additionally, with ARKODE, CVODE, and CVODES this fix removes an
 unnecessary interpolation of the solution at the stop time that could occur in
 this case.
-<<<<<<< HEAD
-
-Fixed a bug in ERKStep where methods with `c[s-1] = 1` but `a[s-1,j] != b[j]`
-were incorrectly treated as having the first same as last (FSAL) property.
-
-Fixed a bug in `MRIStepCoupling_Write` where explicit coupling tables were not
-written to the output file pointer.
-
-ARKStep, ERKStep, MRIStep, and SPRKStep were updated to remove a potentially
-unnecessary right-hand side evaluation at the end of an integration. ARKStep was
-additionally updated to remove extra right-hand side evaluations when using an
-explicit method or an implicit method with an explicit first stage.
-
-The `MRIStepInnerStepper` class in MRIStep was updated to make supplying an
-`MRIStepInnerFullRhsFn` optional.
-=======
->>>>>>> e5eec3d1
 
 ## Changes to SUNDIALS in release 6.6.0
 
