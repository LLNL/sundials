--- conflicted
+++ resolved
@@ -98,14 +98,12 @@
 will see one additional fast right-hand side function evaluation per slow step with the
 Hermite interpolation option.
 
-<<<<<<< HEAD
 Fixed a bug in SPRKStep when using compensated summations where the error vector
 was not initialized to zero.
-=======
+
 Fixed potential memory leaks and out of bounds array accesses that could occur
 in the ARKODE Lagrange interpolation module when changing the method order or
 polynomial degree after re-initializing an integrator.
->>>>>>> 3d7f3bad
 
 Fixed a CMake configuration issue related to aliasing an `ALIAS` target when
 using `ENABLE_KLU=ON` in combination with a static-only build of SuiteSparse.
