# SUNDIALS Changelog

## Changes to SUNDIALS in release X.Y.Z

### Major Features

Added a time-stepping module to ARKODE for low storage Runge--Kutta methods, LSRKStep.
This currently supports five explicit low-storage methods: the second-order Runge--Kutta--Chebyshev 
and Runge--Kutta--Legendre methods, and the second- through fourth-order optimal strong stability
preserving Runge--Kutta methods.  All methods include embeddings for temporal adaptivity.

Added an operator splitting module, SplittingStep, and forcing method module,
ForcingStep, to ARKODE. These modules support a broad range of operator-split
time integration methods for multiphysics applications.

### New Features and Enhancements

Added the `ARKodeSetStepDirection` and `ARKodeGetStepDirection` functions to
change and query the direction of integration.

Added the `SUNStepper` base class to represent a generic solution procedure for
IVPs. This is used by the SplittingStep and ForcingStep modules of ARKODE. A
SUNStepper can be created from an ARKODE memory block with the new function
`ARKodeCreateSUNStepper`. To enable interoperability with `MRIStepInnerStepper`,
the function `MRIStepInnerStepper_CreateFromSUNStepper` was added.

The following DIRK schemes now have coefficients accurate to quad precision:
* `ARKODE_BILLINGTON_3_3_2`
* `ARKODE_KVAERNO_4_2_3`
* `ARKODE_CASH_5_2_4`
* `ARKODE_CASH_5_3_4`
* `ARKODE_KVAERNO_5_3_4`
* `ARKODE_KVAERNO_7_4_5`

The default value of `CMAKE_CUDA_ARCHITECTURES` is no longer set to `70` and is
now determined automatically by CMake. The previous default was only valid for
Volta GPUs while the automatically selected value will vary across compilers and
compiler versions. As such, users are encouraged to override this value with the
architecture for their system.

The Trilinos Teptra NVector interface has been updated to utilize CMake
imported targets added in Trilinos 14 to improve support for different Kokkos
backends with Trilinos.  As such, Trilinos 14 or newer is required and the
`Trilinos_INTERFACE_*` CMake options have been removed.

Example programs using *hypre* have been updated to support v2.20 and newer.

The build system has been updated to utilize the CMake LAPACK imported target
which should ease building SUNDIALS with LAPACK libraries that require setting
specific linker flags e.g., MKL.

Added support for multirate time step adaptivity controllers, based on the
recently introduced `SUNAdaptController` base class, to ARKODE's MRIStep module.
As a part of this, we added embeddings for existing MRI-GARK methods, as well as
support for embedded MERK and IMEX-MRI-SR methods.  Added new default MRI methods
for temporally adaptive versus fixed-step runs.  Added the function
`MRIStepGetNumInnerStepperFails` to retrieve the number of recoverable
failures reported by the MRIStepInnerStepper.

Added functionality to ARKODE to accumulate a temporal error
estimate over multiple time steps.  See the routines `ARKodeSetAccumulatedErrorType`,
`ARKodeResetAccumulatedError`, and `ARKodeGetAccumulatedError` for details.

Added a utility routine to wrap any valid ARKODE integrator for use as an MRIStep
inner stepper object, `ARKodeCreateMRIStepInnerStepper`.

### Bug Fixes

Fixed a bug where `CVodeSetProjFailEta` would ignore the `eta` parameter.

Fixed a bug in the SPTFQMR linear solver where recoverable preconditioner errors
were reported as unrecoverable.

Fixed a [bug](https://github.com/LLNL/sundials/issues/581) in the sparse matrix
implementation of `SUNMatScaleAddI` which caused out of bounds writes unless
`indexvals` were in ascending order for each row/column.

Fixed `ARKodeResize` not using the default `hscale` when an argument of `0` was
provided.

Fixed the loading of ARKStep's default first order explicit method.

Fixed a CMake bug regarding usage of missing "print_warning" macro
that was only triggered when the deprecated `CUDA_ARCH` option was used.

Fixed a memory leak that could occur if ``ARKodeSetDefaults`` is called
repeatedly.

Fixed compilation errors when building the Trilinos Teptra NVector with CUDA
support.

Fixed loading the default IMEX-MRI method if `ARKodeSetOrder` is used to specify
a third or fourth order method. Previously, the default second order method
was loaded in both cases.

Fixed a bug in MRIStep where the data supplied to the Hermite interpolation module did
not include contributions from the fast right-hand side function. With this fix, users
will see one additional fast right-hand side function evaluation per slow step with the
Hermite interpolation option.

<<<<<<< HEAD
Fixed a bug in the 32-bit ``sunindextype`` Fortran interfaces to
``N_VGetSubvectorArrayPointer_ManyVector``,
``N_VGetSubvectorArrayPointer_MPIManyVector``, ``SUNBandMatrix_Column`` and
``SUNDenseMatrix_Column`` where 64-bit ``sunindextype`` interface functions were
used.
=======
Fixed potential memory leaks and out of bounds array accesses that could occur
in the ARKODE Lagrange interpolation module when changing the method order or
polynomial degree after re-initializing an integrator.
>>>>>>> 3d7f3bad

Fixed a CMake configuration issue related to aliasing an `ALIAS` target when
using `ENABLE_KLU=ON` in combination with a static-only build of SuiteSparse.

Fixed a CMake issue which caused third-party CMake variables to be unset.
Users may see more options in the CMake GUI now as a result of the fix.
See details in GitHub Issue [#538](https://github.com/LLNL/sundials/issues/538).

### Deprecation Notices

Deprecated the ARKStep-specific utility routine for wrapping an ARKStep instance
as an MRIStep inner stepper object, `ARKStepCreateMRIStepInnerStepper`. Use
`ARKodeCreateMRIStepInnerStepper` instead.

The ARKODE stepper specific functions to retrieve the number of right-hand side
function evaluations have been deprecated. Use `ARKodeGetNumRhsEvals` instead.

## Changes to SUNDIALS in release 7.1.1

### Bug Fixes

Fixed a [bug](https://github.com/LLNL/sundials/pull/523) in v7.1.0 with the SYCL
N_Vector `N_VSpace` function.

## Changes to SUNDIALS in release 7.1.0

### Major Features

Created shared user interface functions for ARKODE to allow more uniform control
over time-stepping algorithms, improved extensibility, and simplified code
maintenance. The corresponding stepper-specific user-callable functions are now
deprecated and will be removed in a future major release.

Added CMake infrastructure that enables externally maintained addons/plugins to
be *optionally* built with SUNDIALS. See the [Contributing
Guide](./CONTRIBUTING.md) for more details.

### New Features and Enhancements

Added support for Kokkos Kernels v4.

Added the following Runge-Kutta Butcher tables
* `ARKODE_FORWARD_EULER_1_1`
* `ARKODE_RALSTON_EULER_2_1_2`
* `ARKODE_EXPLICIT_MIDPOINT_EULER_2_1_2`
* `ARKODE_BACKWARD_EULER_1_1`
* `ARKODE_IMPLICIT_MIDPOINT_1_2`
* `ARKODE_IMPLICIT_TRAPEZOIDAL_2_2`

Added the following MRI coupling tables
* `ARKODE_MRI_GARK_FORWARD_EULER`
* `ARKODE_MRI_GARK_RALSTON2`
* `ARKODE_MRI_GARK_RALSTON3`
* `ARKODE_MRI_GARK_BACKWARD_EULER`
* `ARKODE_MRI_GARK_IMPLICIT_MIDPOINT`
* `ARKODE_IMEX_MRI_GARK_EULER`
* `ARKODE_IMEX_MRI_GARK_TRAPEZOIDAL`
* `ARKODE_IMEX_MRI_GARK_MIDPOINT`

Added `ARKodeButcherTable_ERKIDToName` and `ARKodeButcherTable_DIRKIDToName` to
convert a Butcher table ID to a string representation.

Added the function ``ARKodeSetAutonomous`` in ARKODE to indicate that the
implicit right-hand side function does not explicitly depend on time. When using
the trivial predictor, an autonomous problem may reuse implicit function
evaluations across stage solves to reduce the total number of function
evaluations.

Users may now disable interpolated output in ARKODE by passing `ARK_INTERP_NONE`
to `ARKodeSetInterpolantType`. When interpolation is disabled, rootfinding is
not supported, implicit methods must use the trivial predictor (the default
option), and interpolation at stop times cannot be used (interpolating at stop
times is disabled by default). With interpolation disabled, calling
`ARKodeEvolve` in `ARK_NORMAL` mode will return at or past the requested output
time (setting a stop time may still be used to halt the integrator at a specific
time). Disabling interpolation will reduce the memory footprint of an integrator
by two or more state vectors (depending on the interpolant type and degree)
which can be beneficial when interpolation is not needed e.g., when integrating
to a final time without output in between or using an explicit fast time scale
integrator with an MRI method.

Added "Resize" capability to ARKODE's SPRKStep time-stepping module.

Enabled the Fortran interfaces to build with 32-bit `sunindextype`.

### Bug Fixes

Updated the CMake variable `HIP_PLATFORM` default to `amd` as the previous
default, `hcc`, is no longer recognized in ROCm 5.7.0 or newer. The new default
is also valid in older version of ROCm (at least back to version 4.3.1).

Renamed the DPCPP value for the `SUNDIALS_GINKGO_BACKENDS` CMake option to `SYCL`
to match Ginkgo's updated naming convention.

Changed the CMake version compatibility mode for SUNDIALS to `AnyNewerVersion`
instead of `SameMajorVersion`. This fixes the issue seen
[here](https://github.com/AMReX-Codes/amrex/pull/3835).

Fixed a CMake bug that caused an MPI linking error for our C++ examples in some
instances. Fixes [GitHub Issue
#464](https://github.com/LLNL/sundials/issues/464).

Fixed the runtime library installation path for windows systems. This fix
changes the default library installation path from
`CMAKE_INSTALL_PREFIX/CMAKE_INSTALL_LIBDIR` to
`CMAKE_INSTALL_PREFIX/CMAKE_INSTALL_BINDIR`.

Fixed conflicting `.lib` files between shared and static libs when using `MSVC`
on Windows.

Fixed invalid `SUNDIALS_EXPORT` generated macro when building both shared and
static libs.

Fixed a bug in some Fortran examples where `c_null_ptr` was passed as an
argument to a function pointer instead of `c_null_funptr`. This caused
compilation issues with the Cray Fortran compiler.

Fixed a bug in the HIP execution policies where `WARP_SIZE` would not be set
with ROCm 6.0.0 or newer.

Fixed a bug that caused error messages to be cut off in some cases. Fixes
[GitHub Issue #461](https://github.com/LLNL/sundials/issues/461).

Fixed a memory leak when an error handler was added to a `SUNContext`. Fixes
[GitHub Issue #466](https://github.com/LLNL/sundials/issues/466).

Fixed a bug where `MRIStepEvolve` would not handle a recoverable error produced
from evolving the inner stepper.

Added missing `SetRootDirection` and `SetNoInactiveRootWarn` functions to
ARKODE's SPRKStep time-stepping module.

Fixed a bug in `ARKodeSPRKTable_Create` where the coefficient arrays were not
allocated.

Fix bug on LLP64 platforms (like Windows 64-bit) where `KLU_INDEXTYPE` could be
32 bits wide even if `SUNDIALS_INT64_T` is defined.

Check if size of `SuiteSparse_long` is 8 if the size of `sunindextype` is 8
when using KLU.

Fixed several build errors with the Fortran interfaces on Windows systems.

### Deprecation Notices

Numerous ARKODE stepper-specific functions are now deprecated in favor of
ARKODE-wide functions.

Deprecated the `ARKStepSetOptimalParams` function. Since this function does not have an
ARKODE-wide equivalent, instructions have been added to the user guide for how
to retain the current functionality using other user-callable functions.

The unsupported implementations of `N_VGetArrayPointer` and `N_VSetArrayPointer`
for the *hypre* and PETSc vectors are now deprecated.  Users should access the
underlying wrapped external library vector objects instead with
`N_VGetVector_ParHyp` and `N_VGetVector_Petsc`, respectively.

## Changes to SUNDIALS in release v7.0.0

### Major Feature

SUNDIALS now has more robust and uniform error handling. Non-release builds will
be built with additional error checking by default. See the
[Error Checking](https://sundials.readthedocs.io/en/latest/sundials/Errors_link.html)
section in the user guide for details.

### Breaking Changes

#### Minimum C Standard

SUNDIALS now requires using a compiler that supports a subset of the C99
standard. Note with the Microsoft C/C++ compiler the subset of C99 features
utilized by SUNDIALS are available starting with [Visual Studio 2015](https://learn.microsoft.com/en-us/cpp/overview/visual-cpp-language-conformance?view=msvc-170#c-standard-library-features-1).

#### Minimum CMake Version

CMake 3.18 or newer is now required when building SUNDIALS.

#### Deprecated Types and Functions Removed

The previously deprecated types `realtype` and `booleantype` were removed from
`sundials_types.h` and replaced with `sunrealtype` and `sunbooleantype`. The
deprecated names for these types can be used by including the header file
`sundials_types_deprecated.h` but will be fully removed in the next major
release. Functions, types and header files that were previously deprecated have
also been removed.

#### Error Handling Changes

With the addition of the new error handling capability, the `*SetErrHandlerFn`
and `*SetErrFile` functions in CVODE(S), IDA(S), ARKODE, and KINSOL have been
removed. Users of these functions can use the functions
`SUNContext_PushErrHandler`, and `SUNLogger_SetErrorFilename` instead. For
further details see the
[Error Checking](https://sundials.readthedocs.io/en/latest/sundials/Errors_link.html)
and
[Logging](https://sundials.readthedocs.io/en/latest/sundials/Logging_link.html)
sections in the documentation.

In addition the following names/symbols were replaced by `SUN_ERR_*` codes:

| Removed                        | Replaced with `SUNErrCode`        |
|:-------------------------------|:----------------------------------|
| `SUNLS_SUCCESS`                | `SUN_SUCCESS`                     |
| `SUNLS_UNRECOV_FAILURE`        | no replacement (value was unused) |
| `SUNLS_MEM_NULL`               | `SUN_ERR_ARG_CORRUPT`             |
| `SUNLS_ILL_INPUT`              | `SUN_ERR_ARG_*`                   |
| `SUNLS_MEM_FAIL`               | `SUN_ERR_MEM_FAIL`                |
| `SUNLS_PACKAGE_FAIL_UNREC`     | `SUN_ERR_EXT_FAIL`                |
| `SUNLS_VECTOROP_ERR`           | `SUN_ERR_OP_FAIL`                 |
| `SUN_NLS_SUCCESS`              | `SUN_SUCCESS`                     |
| `SUN_NLS_MEM_NULL`             | `SUN_ERR_ARG_CORRUPT`             |
| `SUN_NLS_MEM_FAIL`             | `SUN_ERR_MEM_FAIL`                |
| `SUN_NLS_ILL_INPUT`            | `SUN_ERR_ARG_*`                   |
| `SUN_NLS_VECTOROP_ERR`         | `SUN_ERR_OP_FAIL`                 |
| `SUN_NLS_EXT_FAIL`             | `SUN_ERR_EXT_FAIL`                |
| `SUNMAT_SUCCESS`               | `SUN_SUCCESS`                     |
| `SUNMAT_ILL_INPUT`             | `SUN_ERR_ARG_*`                   |
| `SUNMAT_MEM_FAIL`              | `SUN_ERR_MEM_FAIL`                |
| `SUNMAT_OPERATION_FAIL`        | `SUN_ERR_OP_FAIL`                 |
| `SUNMAT_MATVEC_SETUP_REQUIRED` | `SUN_ERR_OP_FAIL`                 |

The following functions have had their signature updated to ensure they can
leverage the new SUNDIALS error handling capabilities.

```c
// From sundials_futils.h
SUNDIALSFileOpen
SUNDIALSFileClose

// From sundials_memory.h
SUNMemoryNewEmpty
SUNMemoryHelper_Alias
SUNMemoryHelper_Wrap

// From sundials_nvector.h
N_VNewVectorArray
```

#### SUNComm Type Added

We have replaced the use of a type-erased (i.e., `void*`) pointer to a
communicator in place of `MPI_Comm` throughout the SUNDIALS API with a
`SUNComm`, which is just a typedef to an `int` in builds without MPI
and a typedef to a `MPI_Comm` in builds with MPI. As a result:

- When MPI is enabled, all SUNDIALS libraries will include MPI symbols and
  applications will need to include the path for MPI headers and link against
  the corresponding MPI library.

- All users will need to update their codes because the call to
  `SUNContext_Create` now takes a `SUNComm` instead
  of type-erased pointer to a communicator. For non-MPI codes,
  pass `SUN_COMM_NULL` to the `comm` argument instead of
  `NULL`. For MPI codes, pass the `MPI_Comm` directly.

- The same change must be made for calls to
  `SUNLogger_Create` or `SUNProfiler_Create`.

- Some users will need to update their calls to `N_VGetCommunicator`, and
  update any custom `N_Vector` implementations that provide
  `N_VGetCommunicator`, since it now returns a `SUNComm`.

The change away from type-erased pointers for `SUNComm` fixes problems like the
one described in [GitHub Issue #275](https://github.com/LLNL/sundials/issues/275).

The SUNLogger is now always MPI-aware if MPI is enabled in SUNDIALS and the
`SUNDIALS_LOGGING_ENABLE_MPI` CMake option and macro definition were removed
accordingly.

#### SUNDIALS Core Library

Users now need to link to `sundials_core` in addition to the libraries already
linked to. This will be picked up automatically in projects that use the
SUNDIALS CMake target. The library `sundials_generic` has been superseded by
`sundials_core` and is no longer available. This fixes some duplicate symbol
errors on Windows when linking to multiple SUNDIALS libraries.

#### Fortran Interface Modules Streamlined

We have streamlined the Fortran modules that need to be included by users by combining
the SUNDIALS core into one Fortran module, `fsundials_core_mod`. Modules for
implementations of the core APIs still exist (e.g., for the Dense linear solver there
is `fsunlinsol_dense_mod`) as do the modules for the SUNDIALS packages (e.g., `fcvode_mod`).
The following modules are the ones that have been consolidated into `fsundials_core_mod`:

```
fsundials_adaptcontroller_mod
fsundials_context_mod
fsundials_futils_mod
fsundials_linearsolver_mod
fsundials_logger_mod
fsundials_matrix_mod
fsundials_nonlinearsolver_mod
fsundials_nvector_mod
fsundials_profiler_mod
fsundials_types_mod
```

### Minor Changes

The `CMAKE_BUILD_TYPE` defaults to `RelWithDebInfo` mode now i.e., SUNDIALS
will be built with optimizations and debugging symbols enabled by default.
Previously the build type was unset by default so no optimization or debugging
flags were set.

The advanced CMake options to override the inferred LAPACK name-mangling scheme
have been updated from `SUNDIALS_F77_FUNC_CASE` and
`SUNDIALS_F77_FUNC_UNDERSCORES` to `SUNDIALS_LAPACK_CASE` and
`SUNDIALS_LAPACK_UNDERSCORES`, respectively.

As a subset of C99 is now required the CMake option `USE_GENERIC_MATH` as been
removed.

The C++ convenience classes (e.g., `sundials::Context`) have been moved to
from SUNDIALS `.h` headers to corresponding `.hpp` headers (e.g.,
`sundials/sundials_context.hpp`) so C++ codes do not need to compile with
C++14 support when using the C API.

Converted most previous Fortran 77 and 90 examples to use SUNDIALS' Fortran 2003
interface.

### Bug Fixes

Fixed [#329](https://github.com/LLNL/sundials/issues/329) so that C++20 aggregate initialization can be used.

Fixed integer overflow in the internal SUNDIALS hashmap. This resolves
[#409](https://github.com/LLNL/sundials/issues/409) and
[#249](https://github.com/LLNL/sundials/issues/249).

### Deprecation Notice

The functions in `sundials_math.h` will be deprecated in the next release.

```c
  sunrealtype SUNRpowerI(sunrealtype base, int exponent);
  sunrealtype SUNRpowerR(sunrealtype base, sunrealtype exponent);
  sunbooleantype SUNRCompare(sunrealtype a, sunrealtype b);
  sunbooleantype SUNRCompareTol(sunrealtype a, sunrealtype b, sunrealtype tol);
  sunrealtype SUNStrToReal(const char* str);
```

Additionally, the following header files (and everything in them) will be
deprecated -- users who rely on these are recommended to transition to the
corresponding `SUNMatrix` and `SUNLinearSolver` modules:

```c
sundials_direct.h
sundials_dense.h
sundials_band.h
```

## Changes to SUNDIALS in release 6.7.0

### Major Feature

Added the `SUNAdaptController` base class, ported ARKODE's internal
implementations of time step controllers into implementations of this class,
and updated ARKODE to use these objects instead of its own implementations.
Added `ARKStepSetAdaptController` and `ERKStepSetAdaptController` routines
so that users can modify controller parameters, or even provide custom
implementations.

### New Features

Improved computational complexity of `SUNMatScaleAddI_Sparse` from `O(M*N)` to
`O(NNZ)`.

Added Fortran support for the LAPACK dense `SUNLinearSolver` implementation.

Added the routines `ARKStepSetAdaptivityAdjustment` and
`ERKStepSetAdaptivityAdjustment`, that allow users to adjust the
value for the method order supplied to the temporal adaptivity controllers.
The ARKODE default for this adjustment has been -1 since its initial
release, but for some applications a value of 0 is more appropriate.
Users who notice that their simulations encounter a large number of
temporal error test failures may want to experiment with adjusting this value.

Added the third order ERK method `ARKODE_SHU_OSHER_3_2_3`, the fourth order
ERK method `ARKODE_SOFRONIOU_SPALETTA_5_3_4`, the sixth order ERK method
`ARKODE_VERNER_9_5_6`, the seventh order ERK method `ARKODE_VERNER_10_6_7`,
the eighth order ERK method `ARKODE_VERNER_13_7_8`, and the ninth order ERK
method `ARKODE_VERNER_16_8_9`.

ARKStep, ERKStep, MRIStep, and SPRKStep were updated to remove a potentially
unnecessary right-hand side evaluation at the end of an integration. ARKStep was
additionally updated to remove extra right-hand side evaluations when using an
explicit method or an implicit method with an explicit first stage.

The `MRIStepInnerStepper` class in MRIStep was updated to make supplying an
`MRIStepInnerFullRhsFn` optional.

### Bug Fixes

Changed the `SUNProfiler` so that it does not rely on `MPI_WTime` in any case.
This fixes [GitHub Issue #312](https://github.com/LLNL/sundials/issues/312).

Fixed scaling bug in `SUNMatScaleAddI_Sparse` for non-square matrices.

Fixed a regression introduced by the stop time bug fix in v6.6.1 where ARKODE,
CVODE, CVODES, IDA, and IDAS would return at the stop time rather than the
requested output time if the stop time was reached in the same step in which the
output time was passed.

Fixed a bug in ERKStep where methods with `c[s-1] = 1` but `a[s-1,j] != b[j]`
were incorrectly treated as having the first same as last (FSAL) property.

Fixed a bug in ARKODE where `ARKStepSetInterpolateStopTime` would return an
interpolated solution at the stop time in some cases when interpolation was
disabled.

Fixed a bug in `ARKStepSetTableNum` wherein it did not recognize
`ARKODE_ARK2_ERK_3_1_2` and `ARKODE_ARK2_DIRK_3_1_2` as a valid additive
Runge--Kutta Butcher table pair.

Fixed a bug in `MRIStepCoupling_Write` where explicit coupling tables were not
written to the output file pointer.

Fixed missing soversions in some `SUNLinearSolver` and `SUNNonlinearSolver`
CMake targets.

Renamed some internal types in CVODES and IDAS to allow both packages to be
built together in the same binary.

## Changes to SUNDIALS in release 6.6.2

Fixed the build system support for MAGMA when using a NVIDIA HPC SDK
installation of CUDA and fixed the targets used for rocBLAS and rocSPARSE.

## Changes to SUNDIALS in release 6.6.1

### New Features

Updated the Tpetra NVector interface to support Trilinos 14.

### Bug Fixes

Fixed a memory leak when destroying a CUDA, HIP, SYCL, or system SUNMemoryHelper
object.

Fixed a bug in ARKODE, CVODE, CVODES, IDA, and IDAS where the stop time may not
be cleared when using normal mode if the requested output time is the same as
the stop time. Additionally, with ARKODE, CVODE, and CVODES this fix removes an
unnecessary interpolation of the solution at the stop time that could occur in
this case.

## Changes to SUNDIALS in release 6.6.0

### Major Features

A new time-stepping module, `SPRKStep`, was added to ARKODE. This time-stepper
provides explicit symplectic partitioned Runge-Kutta methods up to order 10
for separable Hamiltonian systems.

Added support for relaxation Runge-Kutta methods in ERKStep and ARKStep in
ARKODE.

### New Features

Updated CVODE, CVODES and ARKODE default behavior when returning the solution when
the internal time has reached a user-specified stop time.  Previously, the output
solution was interpolated to the value of `tstop`; the default is now to copy the
internal solution vector.  Users who wish to revert to interpolation may call a new
routine `CVodeSetInterpolateStopTime`, `ARKStepSetInterpolateStopTime`,
`ERKStepSetInterpolateStopTime`, or `MRIStepSetInterpolateStopTime`.

Added the second order IMEX method from Giraldo, Kelly, and Constantinescu 2013
as the default second order IMEX method in ARKStep. The explicit table is given
by `ARKODE_ARK2_ERK_3_1_2` and the implicit table by `ARKODE_ARK2_DIRK_3_1_2`.

Updated the F2003 utility routines `SUNDIALSFileOpen` and `SUNDIALSFileClose`
to support user specification of `stdout` and `stderr` strings for the output
file names.

## Bug Fixes

A potential bug was fixed when using inequality constraint handling and
calling `ARKStepGetEstLocalErrors` or `ERKStepGetEstLocalErrors` after a failed
step in which an inequality constraint violation occurred. In this case, the
values returned by `ARKStepGetEstLocalErrors` or `ERKStepGetEstLocalErrors` may
have been invalid.

## Changes to SUNDIALS in release 6.5.1

### New Features

Added the functions `ARKStepClearStopTime`, `ERKStepClearStopTime`,
`MRIStepClearStopTime`, `CVodeClearStopTime`, and `IDAClearStopTime` to
disable a previously set stop time.

The default interpolant in ARKODE when using a first order method has been
updated to a linear interpolant to ensure values obtained by the integrator are
returned at the ends of the time interval. To restore the previous behavior of
using a constant interpolant call `ARKStepSetInterpolantDegree`,
`ERKStepSetInterpolantDegree`, or `MRIStepSetInterpolantDegree` and set the
interpolant degree to zero before evolving the problem.

### Bug Fixes

Fixed build errors when using SuperLU_DIST with ROCM enabled to target AMD GPUs.

Fixed compilation errors in some SYCL examples when using the `icx` compiler.

## Changes to SUNDIALS in release 6.5.0

### New Features

A new capability to keep track of memory allocations made through the `SUNMemoryHelper`
classes has been added. Memory allocation stats can be accessed through the
`SUNMemoryHelper_GetAllocStats` function. See the documentation for
the `SUNMemoryHelper` classes for more details.

Added the functions `ARKStepGetJac`, `ARKStepGetJacTime`,
`ARKStepGetJacNumSteps`, `MRIStepGetJac`, `MRIStepGetJacTime`,
`MRIStepGetJacNumSteps`, `CVodeGetJac`, `CVodeGetJacTime`,
`CVodeGetJacNumSteps`, `IDAGetJac`, `IDAGetJacCj`, `IDAGetJacTime`,
`IDAGetJacNumSteps`, `KINGetJac`, `KINGetJacNumIters` to assist in
debugging simulations utilizing a matrix-based linear solver.

Added support for CUDA 12.

Added support for the SYCL backend with RAJA 2022.x.y.

### Bug Fixes

Fixed an underflow bug during root finding in ARKODE, CVODE, CVODES, IDA and
IDAS. This fixes [GitHub Issue #57](https://github.com/LLNL/sundials/issues/57>).

Fixed an issue with finding oneMKL when using the `icpx` compiler with the
`-fsycl` flag as the C++ compiler instead of `dpcpp`.

Fixed the shape of the arrays returned by `FN_VGetArrayPointer` functions as well
as the `FSUNDenseMatrix_Data`, `FSUNBandMatrix_Data`, `FSUNSparseMatrix_Data`,
`FSUNSparseMatrix_IndexValues`, and `FSUNSparseMatrix_IndexPointers` functions.
Compiling and running code that uses the SUNDIALS Fortran interfaces with
bounds checking will now work.

Fixed an implicit conversion error in the Butcher table for ESDIRK5(4)7L[2]SA2.

## Changes to SUNDIALS in release 6.4.1

Fixed a bug with the Kokkos interfaces that would arise when using clang.

Fixed a compilation error with the Intel oneAPI 2022.2 Fortran compiler in the
Fortran 2003 interface test for the serial `N_Vector`.

Fixed a bug in the SUNLINSOL_LAPACKBAND and SUNLINSOL_LAPACKDENSE modules
which would cause the tests to fail on some platforms.

## Changes to SUNDIALS in release 6.4.0

### New Requirements

CMake 3.18.0 or newer is now required for CUDA support.

A C++14 compliant compiler is now required for C++ based features and examples
e.g., CUDA, HIP, RAJA, Trilinos, SuperLU_DIST, MAGMA, Ginkgo, and Kokkos.

### Major Features

Added support for the [Ginkgo](https://ginkgo-project.github.io/) linear algebra
library. This support includes new `SUNMatrix` and `SUNLinearSolver`
implementations, see the `SUNMATRIX_GINKGO` and `SUNLINEARSOLVER_GINKGO`
sections in the documentation for more information.

Added new `NVector`, dense `SUNMatrix`, and dense `SUNLinearSolver`
implementations utilizing [Kokkos Ecosystem](https://kokkos.org/) for
performance portability, see the `NVECTOR_KOKKOS`, `SUNMATRIX_KOKKOSDENSE` and
`SUNLINEARSOLVER_KOKKOSDENSE` sections in the documentation for more
information.

### New Features

Added support for GPU enabled SuperLU_DIST and SuperLU_DIST v8.x.x. Removed
support for SuperLU_DIST v6.x.x or older. Fix mismatched definition and
declaration bug in SuperLU_DIST matrix constructor.

Added the functions `ARKStepSetTableName`, `ERKStepSetTableName`,
`MRIStepCoupling_LoadTableByName`, `ARKodeButcherTable_LoadDIRKByName`, and
`ARKodeButcherTable_LoadERKByName` to load a table from a string.

### Bug Fixes

Fixed a bug in the CUDA and HIP vectors where `N_VMaxNorm` would return the
minimum positive floating-point value for the zero vector.

Fixed memory leaks/out of bounds memory accesses in the ARKODE MRIStep module
that could occur when attaching a coupling table after reinitialization with a
different number of stages than originally selected.

Fixed a memory leak in CVODE and CVODES where the projection memory would not be
deallocated when calling `CVodeFree`.

## Changes to SUNDIALS in release 6.3.0

### New Features

Added `GetUserData` functions in each package to retrieve the user data pointer
provided to `SetUserData` functions. See `ARKStepGetUserData`,
`ERKStepGetUserData`, `MRIStepGetUserData`, `CVodeGetUserData`,
`IDAGetUserData`, or `KINGetUserData` for more information.

Added a variety of embedded DIRK methods from [Kennedy & Carpenter,
NASA TM-2016-219173, 2016] and [Kennedy & Carpenter, Appl. Numer. Math., 146, 2019] to
ARKODE.

Updated `MRIStepReset` to call the corresponding `MRIStepInnerResetFn` with the same
(*tR*,*yR*) arguments for the `MRIStepInnerStepper` object that is used to evolve the
MRI "fast" time scale subproblems.

Added a new [example](examples/cvode/serial/cvRocket_dns.c) which
demonstrates using CVODE with a discontinuous right-hand-side function
and rootfinding.

### Bug Fixes

Fixed a bug in `ERKStepReset`, `ERKStepReInit`, `ARKStepReset`, `ARKStepReInit`,
`MRIStepReset`, and `MRIStepReInit` where a previously-set value of *tstop* (from
a call to `ERKStepSetStopTime`, `ARKStepSetStopTime`, or `MRIStepSetStopTime`,
respectively) would not be cleared.

Fixed the unituitive behavior of the `USE_GENERIC_MATH` CMake option which
caused the double precision math functions to be used regardless of the value of
`SUNDIALS_PRECISION`. Now, SUNDIALS will use precision appropriate math
functions when they are available and the user may provide the math library to
link to via the advanced CMake option `SUNDIALS_MATH_LIBRARY`.

Changed `SUNDIALS_LOGGING_ENABLE_MPI` CMake option default to be 'OFF'. This
fixes [GitHub Issue #177](https://github.com/LLNL/sundials/issues/177).

## Changes to SUNDIALS in release 6.2.0

### Major Features

Added the `SUNLogger` API which provides a SUNDIALS-wide
mechanism for logging of errors, warnings, informational output,
and debugging output.

Added support to CVODES for integrating IVPs with constraints using BDF methods
and projecting the solution onto the constraint manifold with a user defined
projection function. This implementation is accompanied by additions to the
CVODES user documentation and examples.

### New Features

Added the function `SUNProfiler_Reset` to reset the region timings and counters
to zero.

Added the following functions to output all of the integrator, nonlinear solver,
linear solver, and other statistics in one call:

* `ARKStepPrintAllStats`
* `ERKStepPrintAllStats`
* `MRIStepPrintAllStats`
* `CVodePrintAllStats`
* `IDAPrintAllStats`
* `KINPrintAllStats`

The file `scripts/sundials_csv.py` contains functions for parsing the
comma-separated value (CSV) output files when using the CSV output format.

Added functions to CVODE, CVODES, IDA, and IDAS to change the default step size
adaptivity parameters. For more information see the documentation for:

* `CVodeSetEtaFixedStepBounds`
* `CVodeSetEtaMaxFirstStep`
* `CVodeSetEtaMaxEarlyStep`
* `CVodeSetNumStepsEtaMaxEarlyStep`
* `CVodeSetEtaMax`
* `CVodeSetEtaMin`
* `CVodeSetEtaMinErrFail`
* `CVodeSetEtaMaxErrFail`
* `CVodeSetNumFailsEtaMaxErrFail`
* `CVodeSetEtaConvFail`
* `IDASetEtaFixedStepBounds`
* `IDAsetEtaMax`
* `IDASetEtaMin`
* `IDASetEtaLow`
* `IDASetEtaMinErrFail`
* `IDASetEtaConvFail`

Added the functions `ARKStepSetDeduceImplicitRhs` and
`MRIStepSetDeduceImplicitRhs` to optionally remove an evaluation of the implicit
right-hand side function after nonlinear solves. See the mathematical
considerations section of the user guide for information on using this
optimization.

Added the function `MRIStepSetOrder` to select the default MRI method of a given
order.

Added the functions `CVodeSetDeltaGammaMaxLSetup` and
`CVodeSetDeltaGammaMaxBadJac` in CVODE and CVODES to adjust the `gamma` change
thresholds to require a linear solver setup or Jacobian/precondition update,
respectively.

Added the function `IDASetDetlaCjLSetup` in IDA and IDAS to adjust the parameter
that determines when a change in `c_j` requires calling the linear solver setup
function.

Added the function `IDASetMinStep` to set a minimum step size.

### Bug Fixes

Fixed the `SUNContext` convenience class for C++ users to disallow copy
construction and allow move construction.

The behavior of `N_VSetKernelExecPolicy_Sycl` has been updated to be consistent
with the CUDA and HIP vectors. The input execution policies are now cloned and
may be freed after calling `N_VSetKernelExecPolicy_Sycl`. Additionally, `NULL`
inputs are now allowed and, if provided, will reset the vector execution
policies to the defaults.

A memory leak in the SYCL vector was fixed where the execution policies were not
freed when the vector was destroyed.

The include guard in `nvector_mpimanyvector.h` has been corrected to enable
using both the ManyVector and MPIManyVector vector implementations in the same
simulation.

A bug was fixed in the ARKODE, CVODE(S), and IDA(S) functions to retrieve the
number of nonlinear solver failures. The failure count returned was the number
of failed *steps* due to a nonlinear solver failure i.e., if a nonlinear solve
failed with a stale Jacobian or preconditioner but succeeded after updating the
Jacobian or preconditioner, the initial failure was not included in the
nonlinear solver failure count. The following functions have been updated to
return the total number of nonlinear solver failures:

* `ARKStepGetNumNonlinSolvConvFails`
* `ARKStepGetNonlinSolvStats`
* `MRIStepGetNumNonlinSolvConvFails`
* `MRIStepGetNonlinSolvStats`
* `CVodeGetNumNonlinSolvConvFails`
* `CVodeGetNonlinSolvStats`
* `CVodeGetSensNumNonlinSolvConvFails`
* `CVodeGetSensNonlinSolvStats`
* `CVodeGetStgrSensNumNonlinSolvConvFails`
* `CVodeGetStgrSensNonlinSolvStats`
* `IDAGetNumNonlinSolvConvFails`
* `IDAGetNonlinSolvStats`
* `IDAGetSensNumNonlinSolvConvFails`
* `IDAGetSensNonlinSolvStats`

As a result of this change users may see an increase in the number of failures
reported from the above functions. The following functions have been added to
retrieve the number of failed steps due to a nonlinear solver failure i.e., the
counts previously returned by the above functions:

* `ARKStepGetNumStepSolveFails`
* `MRIStepGetNumStepSolveFails`
* `CVodeGetNumStepSolveFails`
* `CVodeGetNumStepSensSolveFails`
* `CVodeGetNumStepStgrSensSolveFails`
* `IDAGetNumStepSolveFails`
* `IDAGetNumStepSensSolveFails`

Changed exported SUNDIALS PETSc CMake targets to be INTERFACE IMPORTED instead
of UNKNOWN IMPORTED.

### Deprecation Notice

Deprecated the following functions, it is recommended to use the `SUNLogger` API
instead.

* `ARKStepSetDiagnostics`
* `ERKStepSetDiagnostics`
* `MRIStepSetDiagnostics`
* `KINSetInfoFile`
* `SUNNonlinSolSetPrintLevel_Newton`
* `SUNNonlinSolSetInfoFile_Newton`
* `SUNNonlinSolSetPrintLevel_FixedPoint`
* `SUNNonlinSolSetInfoFile_FixedPoint`
* `SUNLinSolSetInfoFile_PCG`
* `SUNLinSolSetPrintLevel_PCG`
* `SUNLinSolSetInfoFile_SPGMR`
* `SUNLinSolSetPrintLevel_SPGMR`
* `SUNLinSolSetInfoFile_SPFGMR`
* `SUNLinSolSetPrintLevel_SPFGMR`
* `SUNLinSolSetInfoFile_SPTFQM`
* `SUNLinSolSetPrintLevel_SPTFQMR`
* `SUNLinSolSetInfoFile_SPBCGS`
* `SUNLinSolSetPrintLevel_SPBCGS`

The `SUNLinSolSetInfoFile_*` and  `SUNNonlinSolSetInfoFile_*` family of
functions are now enabled by setting the CMake option `SUNDIALS_LOGGING_LEVEL`
to a value `>= 3`.

## Changes to SUNDIALS in release 6.1.1

### New Features

Added new Fortran example program,
`examples/arkode/F2003_serial/ark_kpr_mri_f2003.f90` demonstrating MRI
capabilities.

### Bug Fixes

Fixed exported `SUNDIALSConfig.cmake`.

Fixed Fortran interface to `MRIStepInnerStepper` and `MRIStepCoupling`
structures and functions.

## Changes to SUNDIALS in release 6.1.0

### New Features

Added new reduction implementations for the CUDA and HIP vectors that use
shared memory (local data storage) instead of atomics. These new implementations
are recommended when the target hardware does not provide atomic support for the
floating point precision that SUNDIALS is being built with. The HIP vector uses
these by default, but the `N_VSetKernelExecPolicy_Cuda` and
`N_VSetKernelExecPolicy_Hip` functions can be used to choose between
different reduction implementations.

`SUNDIALS::<lib>` targets with no static/shared suffix have been added for use
within the build directory (this mirrors the targets exported on installation).

`CMAKE_C_STANDARD` is now set to 99 by default.

### Bug Fixes

Fixed exported `SUNDIALSConfig.cmake` when profiling is enabled without Caliper.

Fixed `sundials_export.h` include in `sundials_config.h`.

Fixed memory leaks in the SuperLU_MT linear solver interface.

## Changes to SUNDIALS in release 6.0.0

### Breaking Changes

#### SUNContext Object Added

SUNDIALS v6.0.0 introduces a new `SUNContext` object on which all other SUNDIALS
objects depend. As such, the constructors for all SUNDIALS packages, vectors,
matrices, linear solvers, nonlinear solvers, and memory helpers have been
updated to accept a context as the last input. Users upgrading to SUNDIALS
v6.0.0 will need to call `SUNContext_Create` to create a context object with
before calling any other SUNDIALS library function, and then provide this object
to other SUNDIALS constructors. The context object has been introduced to allow
SUNDIALS to provide new features, such as the profiling/instrumentation also
introduced in this release, while maintaining thread-safety. See the
documentation section on the `SUNContext` for more details.

The script `upgrade-to-sundials-6-from-5.sh` has been provided with this release
(and obtainable from the GitHub release page) to help ease the transition to
SUNDIALS v6.0.0. The script will add a `SUNCTX_PLACEHOLDER` argument to all of
the calls to SUNDIALS constructors that now require a `SUNContext` object. It
can also update deprecated SUNDIALS constants/types to the new names. It can be
run like this:

```
> ./upgrade-to-sundials-6-from-5.sh <files to update>
```

#### Updated SUNMemoryHelper Function Signatures

The `SUNMemoryHelper` functions `Alloc`, `Dealloc`, and `Copy` have been updated
to accept an opaque handle as the last input. At a minimum, existing
`SUNMemoryHelper` implementations will need to update these functions to accept
the additional argument. Typically, this handle is the execution stream (e.g., a
CUDA/HIP stream or SYCL queue) for the operation. The CUDA, HIP, and SYCL
`SUNMemoryHelper` implementations have been updated accordingly. Additionally,
the constructor for the SYCL implementation has been updated to remove the SYCL
queue as an input.

#### Deprecated Functions Removed

The previously deprecated constructor `N_VMakeWithManagedAllocator_Cuda` and
the function `N_VSetCudaStream_Cuda` have been removed and replaced with
`N_VNewWithMemHelp_Cuda` and `N_VSetKernelExecPolicy_Cuda` respectively.

The previously deprecated macros `PVEC_REAL_MPI_TYPE` and
`PVEC_INTEGER_MPI_TYPE` have been removed and replaced with
`MPI_SUNREALTYPE` and `MPI_SUNINDEXTYPE` respectively.

The following previously deprecated functions have been removed

| Removed                   | Replaced with                    |
|:--------------------------|:---------------------------------|
| `SUNBandLinearSolver`     | `SUNLinSol_Band`                 |
| `SUNDenseLinearSolver`    | `SUNLinSol_Dense`                |
| `SUNKLU`                  | `SUNLinSol_KLU`                  |
| `SUNKLUReInit`            | `SUNLinSol_KLUReInit`            |
| `SUNKLUSetOrdering`       | `SUNLinSol_KLUSetOrdering`       |
| `SUNLapackBand`           | `SUNLinSol_LapackBand`           |
| `SUNLapackDense`          | `SUNLinSol_LapackDense`          |
| `SUNPCG`                  | `SUNLinSol_PCG`                  |
| `SUNPCGSetPrecType`       | `SUNLinSol_PCGSetPrecType`       |
| `SUNPCGSetMaxl`           | `SUNLinSol_PCGSetMaxl`           |
| `SUNSPBCGS`               | `SUNLinSol_SPBCGS`               |
| `SUNSPBCGSSetPrecType`    | `SUNLinSol_SPBCGSSetPrecType`    |
| `SUNSPBCGSSetMaxl`        | `SUNLinSol_SPBCGSSetMaxl`        |
| `SUNSPFGMR`               | `SUNLinSol_SPFGMR`               |
| `SUNSPFGMRSetPrecType`    | `SUNLinSol_SPFGMRSetPrecType`    |
| `SUNSPFGMRSetGSType`      | `SUNLinSol_SPFGMRSetGSType`      |
| `SUNSPFGMRSetMaxRestarts` | `SUNLinSol_SPFGMRSetMaxRestarts` |
| `SUNSPGMR`                | `SUNLinSol_SPGMR`                |
| `SUNSPGMRSetPrecType`     | `SUNLinSol_SPGMRSetPrecType`     |
| `SUNSPGMRSetGSType`       | `SUNLinSol_SPGMRSetGSType`       |
| `SUNSPGMRSetMaxRestarts`  | `SUNLinSol_SPGMRSetMaxRestarts`  |
| `SUNSPTFQMR`              | `SUNLinSol_SPTFQMR`              |
| `SUNSPTFQMRSetPrecType`   | `SUNLinSol_SPTFQMRSetPrecType`   |
| `SUNSPTFQMRSetMaxl`       | `SUNLinSol_SPTFQMRSetMaxl`       |
| `SUNSuperLUMT`            | `SUNLinSol_SuperLUMT`            |
| `SUNSuperLUMTSetOrdering` | `SUNLinSol_SuperLUMTSetOrdering` |

The deprecated functions `MRIStepGetCurrentButcherTables` and
`MRIStepWriteButcher` and the utility functions `MRIStepSetTable` and
`MRIStepSetTableNum` have been removed. Users wishing to create an MRI-GARK
method from a Butcher table should use `MRIStepCoupling_MIStoMRI` to create
the corresponding MRI coupling table and attach it with `MRIStepSetCoupling`.

The previously deprecated functions `ARKStepSetMaxStepsBetweenLSet` and
`ARKStepSetMaxStepsBetweenJac` have been removed and replaced with
`ARKStepSetLSetupFrequency` and `ARKStepSetMaxStepsBetweenJac` respectively.

The previously deprecated function `CVodeSetMaxStepsBetweenJac` has been removed
and replaced with `CVodeSetJacEvalFrequency`.

The ARKODE, CVODE, IDA, and KINSOL Fortran 77 interfaces have been removed. See
the "SUNDIALS Fortran Interface" section in the user guides and the F2003
example programs for more details using the SUNDIALS Fortran 2003 module
interfaces.

#### Namespace Changes

The CUDA, HIP, and SYCL execution policies have been moved from the `sundials`
namespace to the `sundials::cuda`, `sundials::hip`, and `sundials::sycl`
namespaces respectively. Accordingly, the prefixes "Cuda", "Hip", and "Sycl"
have been removed from the execution policy classes and methods.

The `Sundials` namespace used by the Trilinos Tpetra NVector has been replaced
with the `sundials::trilinos::nvector_tpetra` namespace.

### Major Features

#### SUNProfiler

A capability to profile/instrument SUNDIALS library code has been added. This
can be enabled with the CMake option `SUNDIALS_BUILD_WITH_PROFILING`. A built-in
profiler will be used by default, but the
[Caliper](https://github.com/LLNL/Caliper) library can also be used instead with
the CMake option `ENABLE_CALIPER`. See the documentation section on profiling
for more details.  **WARNING**: Profiling will impact performance, and should be
enabled judiciously.

#### IMEX MRI Methods and MRIStepInnerStepper Object

The ARKODE MRIStep module has been extended to support implicit-explicit (IMEX)
multirate infinitesimal generalized additive Runge-Kutta (MRI-GARK) methods. As
such, `MRIStepCreate` has been updated to include arguments for the slow
explicit and slow implicit ODE right-hand side functions. `MRIStepCreate` has
also been updated to require attaching an `MRIStepInnerStepper` for evolving the
fast time scale. `MRIStepReInit` has been similarly updated to take explicit
and implicit right-hand side functions as input. Codes using explicit or
implicit MRI methods will need to update `MRIStepCreate` and `MRIStepReInit`
calls to pass `NULL` for either the explicit or implicit right-hand side
function as appropriate. If ARKStep is used as the fast time scale integrator,
codes will need to call `ARKStepCreateMRIStepInnerStepper` to wrap the ARKStep
memory as an `MRIStepInnerStepper` object. Additionally, `MRIStepGetNumRhsEvals`
has been updated to return the number of slow implicit and explicit function
evaluations. The coupling table structure `MRIStepCouplingMem` and the
functions `MRIStepCoupling_Alloc` and `MRIStepCoupling_Create` have also
been updated to support IMEX-MRI-GARK methods.

### New Features

Two new optional vector operations, `N_VDotProdMultiLocal` and
`N_VDotProdMultiAllReduce`, have been added to support low-synchronization
methods for Anderson acceleration.

The implementation of solve-decoupled implicit MRI-GARK methods has been updated
to remove extraneous slow implicit function calls and reduce the memory
requirements.

Added a new function `CVodeGetLinSolveStats` to get the CVODES linear solver
statistics as a group.

Added a new function, `CVodeSetMonitorFn`, that takes a user-function
to be called by CVODES after every `nst` successfully completed time-steps.
This is intended to provide a way of monitoring the CVODES statistics
throughout the simulation.

New orthogonalization methods were added for use within Anderson acceleration
in KINSOL. See the "Anderson Acceleration QR Factorization" subsection within
the mathematical considerations chapter of the user guide and the
`KINSetOrthAA` function documentation for more details.

### Deprecation Notice

The serial, PThreads, PETSc, *hypre*, Parallel, OpenMP_DEV, and OpenMP vector
functions `N_VCloneVectorArray_*` and `N_VDestroyVectorArray_*` have been
deprecated. The generic `N_VCloneVectorArray` and `N_VDestroyVectorArray`
functions should be used instead.

Many constants, types, and functions have been renamed so that they are properly
namespaced. The old names have been deprecated and will be removed in SUNDIALS
v7.0.0.

The following constants, macros, and typedefs are now deprecated:

| Deprecated Name            | New Name                          |
|:---------------------------|:----------------------------------|
| `realtype`                 | `sunrealtype`                     |
| `booleantype`              | `sunbooleantype`                  |
| `RCONST`                   | `SUN_RCONST`                      |
| `BIG_REAL`                 | `SUN_BIG_REAL`                    |
| `SMALL_REAL`               | `SUN_SMALL_REAL`                  |
| `UNIT_ROUNDOFF`            | `SUN_UNIT_ROUNDOFF`               |
| `PREC_NONE`                | `SUN_PREC_NONE`                   |
| `PREC_LEFT`                | `SUN_PREC_LEFT`                   |
| `PREC_RIGHT`               | `SUN_PREC_RIGHT`                  |
| `PREC_BOTH`                | `SUN_PREC_BOTH`                   |
| `MODIFIED_GS`              | `SUN_MODIFIED_GS`                 |
| `CLASSICAL_GS`             | `SUN_CLASSICAL_GS`                |
| `ATimesFn`                 | `SUNATimesFn`                     |
| `PSetupFn`                 | `SUNPSetupFn`                     |
| `PSolveFn`                 | `SUNPSolveFn`                     |
| `DlsMat`                   | `SUNDlsMat`                       |
| `DENSE_COL`                | `SUNDLS_DENSE_COL`                |
| `DENSE_ELEM`               | `SUNDLS_DENSE_ELEM`               |
| `BAND_COL`                 | `SUNDLS_BAND_COL`                 |
| `BAND_COL_ELEM`            | `SUNDLS_BAND_COL_ELEM`            |
| `BAND_ELEM`                | `SUNDLS_BAND_ELEM`                |
| `SDIRK_2_1_2`              | `ARKODE_SDIRK_2_1_2`              |
| `BILLINGTON_3_3_2`         | `ARKODE_BILLINGTON_3_3_2`         |
| `TRBDF2_3_3_2`             | `ARKODE_TRBDF2_3_3_2`             |
| `KVAERNO_4_2_3`            | `ARKODE_KVAERNO_4_2_3`            |
| `ARK324L2SA_DIRK_4_2_3`    | `ARKODE_ARK324L2SA_DIRK_4_2_3`    |
| `CASH_5_2_4`               | `ARKODE_CASH_5_2_4`               |
| `CASH_5_3_4`               | `ARKODE_CASH_5_3_4`               |
| `SDIRK_5_3_4`              | `ARKODE_SDIRK_5_3_4`              |
| `KVAERNO_5_3_4`            | `ARKODE_KVAERNO_5_3_4`            |
| `ARK436L2SA_DIRK_6_3_4`    | `ARKODE_ARK436L2SA_DIRK_6_3_4`    |
| `KVAERNO_7_4_5`            | `ARKODE_KVAERNO_7_4_5`            |
| `ARK548L2SA_DIRK_8_4_5`    | `ARKODE_ARK548L2SA_DIRK_8_4_5`    |
| `ARK437L2SA_DIRK_7_3_4`    | `ARKODE_ARK437L2SA_DIRK_7_3_4`    |
| `ARK548L2SAb_DIRK_8_4_5`   | `ARKODE_ARK548L2SAb_DIRK_8_4_5`   |
| `MIN_DIRK_NUM`             | `ARKODE_MIN_DIRK_NUM`             |
| `MAX_DIRK_NUM`             | `ARKODE_MAX_DIRK_NUM`             |
| `MIS_KW3`                  | `ARKODE_MIS_KW3`                  |
| `MRI_GARK_ERK33a`          | `ARKODE_MRI_GARK_ERK33a`          |
| `MRI_GARK_ERK45a`          | `ARKODE_MRI_GARK_ERK45a`          |
| `MRI_GARK_IRK21a`          | `ARKODE_MRI_GARK_IRK21a`          |
| `MRI_GARK_ESDIRK34a`       | `ARKODE_MRI_GARK_ESDIRK34a`       |
| `MRI_GARK_ESDIRK46a`       | `ARKODE_MRI_GARK_ESDIRK46a`       |
| `IMEX_MRI_GARK3a`          | `ARKODE_IMEX_MRI_GARK3a`          |
| `IMEX_MRI_GARK3b`          | `ARKODE_IMEX_MRI_GARK3b`          |
| `IMEX_MRI_GARK4`           | `ARKODE_IMEX_MRI_GARK4`           |
| `MIN_MRI_NUM`              | `ARKODE_MIN_MRI_NUM`              |
| `MAX_MRI_NUM`              | `ARKODE_MAX_MRI_NUM`              |
| `DEFAULT_MRI_TABLE_3`      | `MRISTEP_DEFAULT_TABLE_3`         |
| `DEFAULT_EXPL_MRI_TABLE_3` | `MRISTEP_DEFAULT_EXPL_TABLE_3`    |
| `DEFAULT_EXPL_MRI_TABLE_4` | `MRISTEP_DEFAULT_EXPL_TABLE_4`    |
| `DEFAULT_IMPL_SD_TABLE_2`  | `MRISTEP_DEFAULT_IMPL_SD_TABLE_2` |
| `DEFAULT_IMPL_SD_TABLE_3`  | `MRISTEP_DEFAULT_IMPL_SD_TABLE_3` |
| `DEFAULT_IMPL_SD_TABLE_4`  | `MRISTEP_DEFAULT_IMPL_SD_TABLE_4` |
| `DEFAULT_IMEX_SD_TABLE_3`  | `MRISTEP_DEFAULT_IMEX_SD_TABLE_3` |
| `DEFAULT_IMEX_SD_TABLE_4`  | `MRISTEP_DEFAULT_IMEX_SD_TABLE_4` |
| `HEUN_EULER_2_1_2`         | `ARKODE_HEUN_EULER_2_1_2`         |
| `BOGACKI_SHAMPINE_4_2_3`   | `ARKODE_BOGACKI_SHAMPINE_4_2_3`   |
| `ARK324L2SA_ERK_4_2_3`     | `ARKODE_ARK324L2SA_ERK_4_2_3`     |
| `ZONNEVELD_5_3_4`          | `ARKODE_ZONNEVELD_5_3_4`          |
| `ARK436L2SA_ERK_6_3_4`     | `ARKODE_ARK436L2SA_ERK_6_3_4`     |
| `SAYFY_ABURUB_6_3_4`       | `ARKODE_SAYFY_ABURUB_6_3_4`       |
| `CASH_KARP_6_4_5`          | `ARKODE_CASH_KARP_6_4_5`          |
| `FEHLBERG_6_4_5`           | `ARKODE_FEHLBERG_6_4_5`           |
| `DORMAND_PRINCE_7_4_5`     | `ARKODE_DORMAND_PRINCE_7_4_5`     |
| `ARK548L2SA_ERK_8_4_5`     | `ARKODE_ARK548L2SA_ERK_8_4_5`     |
| `VERNER_8_5_6`             | `ARKODE_VERNER_8_5_6`             |
| `FEHLBERG_13_7_8`          | `ARKODE_FEHLBERG_13_7_8`          |
| `KNOTH_WOLKE_3_3`          | `ARKODE_KNOTH_WOLKE_3_3`          |
| `ARK437L2SA_ERK_7_3_4`     | `ARKODE_ARK437L2SA_ERK_7_3_4`     |
| `ARK548L2SAb_ERK_8_4_5`    | `ARKODE_ARK548L2SAb_ERK_8_4_5`    |
| `MIN_ERK_NUM`              | `ARKODE_MIN_ERK_NUM`              |
| `MAX_ERK_NUM`              | `ARKODE_MAX_ERK_NUM`              |
| `DEFAULT_ERK_2`            | `ARKSTEP_DEFAULT_ERK_2`           |
| `DEFAULT_ERK_3`            | `ARKSTEP_DEFAULT_ERK_3`           |
| `DEFAULT_ERK_4`            | `ARKSTEP_DEFAULT_ERK_4`           |
| `DEFAULT_ERK_5`            | `ARKSTEP_DEFAULT_ERK_5`           |
| `DEFAULT_ERK_6`            | `ARKSTEP_DEFAULT_ERK_6`           |
| `DEFAULT_ERK_8`            | `ARKSTEP_DEFAULT_ERK_8`           |
| `DEFAULT_DIRK_2`           | `ARKSTEP_DEFAULT_DIRK_2`          |
| `DEFAULT_DIRK_3`           | `ARKSTEP_DEFAULT_DIRK_3`          |
| `DEFAULT_DIRK_4`           | `ARKSTEP_DEFAULT_DIRK_4`          |
| `DEFAULT_DIRK_5`           | `ARKSTEP_DEFAULT_DIRK_5`          |
| `DEFAULT_ARK_ETABLE_3`     | `ARKSTEP_DEFAULT_ARK_ETABLE_3`    |
| `DEFAULT_ARK_ETABLE_4`     | `ARKSTEP_DEFAULT_ARK_ETABLE_4`    |
| `DEFAULT_ARK_ETABLE_5`     | `ARKSTEP_DEFAULT_ARK_ETABLE_4`    |
| `DEFAULT_ARK_ITABLE_3`     | `ARKSTEP_DEFAULT_ARK_ITABLE_3`    |
| `DEFAULT_ARK_ITABLE_4`     | `ARKSTEP_DEFAULT_ARK_ITABLE_4`    |
| `DEFAULT_ARK_ITABLE_5`     | `ARKSTEP_DEFAULT_ARK_ITABLE_5`    |
| `DEFAULT_ERK_2`            | `ERKSTEP_DEFAULT_2`               |
| `DEFAULT_ERK_3`            | `ERKSTEP_DEFAULT_3`               |
| `DEFAULT_ERK_4`            | `ERKSTEP_DEFAULT_4`               |
| `DEFAULT_ERK_5`            | `ERKSTEP_DEFAULT_5`               |
| `DEFAULT_ERK_6`            | `ERKSTEP_DEFAULT_6`               |
| `DEFAULT_ERK_8`            | `ERKSTEP_DEFAULT_8`               |

In addition, the following functions are now deprecated (compile-time warnings
will be printed if supported by the compiler):

| Deprecated Name               | New Name                     |
|:------------------------------|:-----------------------------|
| `CVSpilsSetLinearSolver`      | `CVodeSetLinearSolver`       |
| `CVSpilsSetEpsLin`            | `CVodeSetEpsLin`             |
| `CVSpilsSetPreconditioner`    | `CVodeSetPreconditioner`     |
| `CVSpilsSetJacTimes`          | `CVodeSetJacTimes`           |
| `CVSpilsGetWorkSpace`         | `CVodeGetLinWorkSpace`       |
| `CVSpilsGetNumPrecEvals`      | `CVodeGetNumPrecEvals`       |
| `CVSpilsGetNumPrecSolves`     | `CVodeGetNumPrecSolves`      |
| `CVSpilsGetNumLinIters`       | `CVodeGetNumLinIters`        |
| `CVSpilsGetNumConvFails`      | `CVodeGetNumConvFails`       |
| `CVSpilsGetNumJTSetupEvals`   | `CVodeGetNumJTSetupEvals`    |
| `CVSpilsGetNumJtimesEvals`    | `CVodeGetNumJtimesEvals`     |
| `CVSpilsGetNumRhsEvals`       | `CVodeGetNumLinRhsEvals`     |
| `CVSpilsGetLastFlag`          | `CVodeGetLastLinFlag`        |
| `CVSpilsGetReturnFlagName`    | `CVodeGetLinReturnFlagName`  |
| `CVSpilsSetLinearSolverB`     | `CVodeSetLinearSolverB`      |
| `CVSpilsSetEpsLinB`           | `CVodeSetEpsLinB`            |
| `CVSpilsSetPreconditionerB`   | `CVodeSetPreconditionerB`    |
| `CVSpilsSetPreconditionerBS`  | `CVodeSetPreconditionerBS`   |
| `CVSpilsSetJacTimesB`         | `CVodeSetJacTimesB`          |
| `CVSpilsSetJacTimesBS`        | `CVodeSetJacTimesBS`         |
| `CVDlsSetLinearSolver`        | `CVodeSetLinearSolver`       |
| `CVDlsSetJacFn`               | `CVodeSetJacFn`              |
| `CVDlsGetWorkSpace`           | `CVodeGetLinWorkSpace`       |
| `CVDlsGetNumJacEvals`         | `CVodeGetNumJacEvals`        |
| `CVDlsGetNumRhsEvals`         | `CVodeGetNumLinRhsEvals`     |
| `CVDlsGetLastFlag`            | `CVodeGetLastLinFlag`        |
| `CVDlsGetReturnFlagName`      | `CVodeGetLinReturnFlagName`  |
| `CVDlsSetLinearSolverB`       | `CVodeSetLinearSolverB`      |
| `CVDlsSetJacFnB`              | `CVodeSetJacFnB`             |
| `CVDlsSetJacFnBS`             | `CVodeSetJacFnBS`            |
| `CVDlsSetLinearSolver`        | `CVodeSetLinearSolver`       |
| `CVDlsSetJacFn`               | `CVodeSetJacFn`              |
| `CVDlsGetWorkSpace`           | `CVodeGetLinWorkSpace`       |
| `CVDlsGetNumJacEvals`         | `CVodeGetNumJacEvals`        |
| `CVDlsGetNumRhsEvals`         | `CVodeGetNumLinRhsEvals`     |
| `CVDlsGetLastFlag`            | `CVodeGetLastLinFlag`        |
| `CVDlsGetReturnFlagName`      | `CVodeGetLinReturnFlagName`  |
| `KINDlsSetLinearSolver`       | `KINSetLinearSolver`         |
| `KINDlsSetJacFn`              | `KINSetJacFn`                |
| `KINDlsGetWorkSpace`          | `KINGetLinWorkSpace`         |
| `KINDlsGetNumJacEvals`        | `KINGetNumJacEvals`          |
| `KINDlsGetNumFuncEvals`       | `KINGetNumLinFuncEvals`      |
| `KINDlsGetLastFlag`           | `KINGetLastLinFlag`          |
| `KINDlsGetReturnFlagName`     | `KINGetLinReturnFlagName`    |
| `KINSpilsSetLinearSolver`     | `KINSetLinearSolver`         |
| `KINSpilsSetPreconditioner`   | `KINSetPreconditioner`       |
| `KINSpilsSetJacTimesVecFn`    | `KINSetJacTimesVecFn`        |
| `KINSpilsGetWorkSpace`        | `KINGetLinWorkSpace`         |
| `KINSpilsGetNumPrecEvals`     | `KINGetNumPrecEvals`         |
| `KINSpilsGetNumPrecSolves`    | `KINGetNumPrecSolves`        |
| `KINSpilsGetNumLinIters`      | `KINGetNumLinIters`          |
| `KINSpilsGetNumConvFails`     | `KINGetNumLinConvFails`      |
| `KINSpilsGetNumJtimesEvals`   | `KINGetNumJtimesEvals`       |
| `KINSpilsGetNumFuncEvals`     | `KINGetNumLinFuncEvals`      |
| `KINSpilsGetLastFlag`         | `KINGetLastLinFlag`          |
| `KINSpilsGetReturnFlagName`   | `KINGetLinReturnFlagName`    |
| `IDASpilsSetLinearSolver`     | `IDASetLinearSolver`         |
| `IDASpilsSetPreconditioner`   | `IDASetPreconditioner`       |
| `IDASpilsSetJacTimes`         | `IDASetJacTimes`             |
| `IDASpilsSetEpsLin`           | `IDASetEpsLin`               |
| `IDASpilsSetIncrementFactor`  | `IDASetIncrementFactor`      |
| `IDASpilsGetWorkSpace`        | `IDAGetLinWorkSpace`         |
| `IDASpilsGetNumPrecEvals`     | `IDAGetNumPrecEvals`         |
| `IDASpilsGetNumPrecSolves`    | `IDAGetNumPrecSolves`        |
| `IDASpilsGetNumLinIters`      | `IDAGetNumLinIters`          |
| `IDASpilsGetNumConvFails`     | `IDAGetNumLinConvFails`      |
| `IDASpilsGetNumJTSetupEvals`  | `IDAGetNumJTSetupEvals`      |
| `IDASpilsGetNumJtimesEvals`   | `IDAGetNumJtimesEvals`       |
| `IDASpilsGetNumResEvals`      | `IDAGetNumLinResEvals`       |
| `IDASpilsGetLastFlag`         | `IDAGetLastLinFlag`          |
| `IDASpilsGetReturnFlagName`   | `IDAGetLinReturnFlagName`    |
| `IDASpilsSetLinearSolverB`    | `IDASetLinearSolverB`        |
| `IDASpilsSetEpsLinB`          | `IDASetEpsLinB`              |
| `IDASpilsSetIncrementFactorB` | `IDASetIncrementFactorB`     |
| `IDASpilsSetPreconditionerB`  | `IDASetPreconditionerB`      |
| `IDASpilsSetPreconditionerBS` | `IDASetPreconditionerBS`     |
| `IDASpilsSetJacTimesB`        | `IDASetJacTimesB`            |
| `IDASpilsSetJacTimesBS`       | `IDASetJacTimesBS`           |
| `IDADlsSetLinearSolver`       | `IDASetLinearSolver`         |
| `IDADlsSetJacFn`              | `IDASetJacFn`                |
| `IDADlsGetWorkSpace`          | `IDAGetLinWorkSpace`         |
| `IDADlsGetNumJacEvals`        | `IDAGetNumJacEvals`          |
| `IDADlsGetNumResEvals`        | `IDAGetNumLinResEvals`       |
| `IDADlsGetLastFlag`           | `IDAGetLastLinFlag`          |
| `IDADlsGetReturnFlagName`     | `IDAGetLinReturnFlagName`    |
| `IDADlsSetLinearSolverB`      | `IDASetLinearSolverB`        |
| `IDADlsSetJacFnB`             | `IDASetJacFnB`               |
| `IDADlsSetJacFnBS`            | `IDASetJacFnBS`              |
| `DenseGETRF`                  | `SUNDlsMat_DenseGETRF`       |
| `DenseGETRS`                  | `SUNDlsMat_DenseGETRS`       |
| `denseGETRF`                  | `SUNDlsMat_denseGETRF`       |
| `denseGETRS`                  | `SUNDlsMat_denseGETRS`       |
| `DensePOTRF`                  | `SUNDlsMat_DensePOTRF`       |
| `DensePOTRS`                  | `SUNDlsMat_DensePOTRS`       |
| `densePOTRF`                  | `SUNDlsMat_densePOTRF`       |
| `densePOTRS`                  | `SUNDlsMat_densePOTRS`       |
| `DenseGEQRF`                  | `SUNDlsMat_DenseGEQRF`       |
| `DenseORMQR`                  | `SUNDlsMat_DenseORMQR`       |
| `denseGEQRF`                  | `SUNDlsMat_denseGEQRF`       |
| `denseORMQR`                  | `SUNDlsMat_denseORMQR`       |
| `DenseCopy`                   | `SUNDlsMat_DenseCopy`        |
| `denseCopy`                   | `SUNDlsMat_denseCopy`        |
| `DenseScale`                  | `SUNDlsMat_DenseScale`       |
| `denseScale`                  | `SUNDlsMat_denseScale`       |
| `denseAddIdentity`            | `SUNDlsMat_denseAddIdentity` |
| `DenseMatvec`                 | `SUNDlsMat_DenseMatvec`      |
| `denseMatvec`                 | `SUNDlsMat_denseMatvec`      |
| `BandGBTRF`                   | `SUNDlsMat_BandGBTRF`        |
| `bandGBTRF`                   | `SUNDlsMat_bandGBTRF`        |
| `BandGBTRS`                   | `SUNDlsMat_BandGBTRS`        |
| `bandGBTRS`                   | `SUNDlsMat_bandGBTRS`        |
| `BandCopy`                    | `SUNDlsMat_BandCopy`         |
| `bandCopy`                    | `SUNDlsMat_bandCopy`         |
| `BandScale`                   | `SUNDlsMat_BandScale`        |
| `bandScale`                   | `SUNDlsMat_bandScale`        |
| `bandAddIdentity`             | `SUNDlsMat_bandAddIdentity`  |
| `BandMatvec`                  | `SUNDlsMat_BandMatvec`       |
| `bandMatvec`                  | `SUNDlsMat_bandMatvec`       |
| `ModifiedGS`                  | `SUNModifiedGS`              |
| `ClassicalGS`                 | `SUNClassicalGS`             |
| `QRfact`                      | `SUNQRFact`                  |
| `QRsol`                       | `SUNQRsol`                   |
| `DlsMat_NewDenseMat`          | `SUNDlsMat_NewDenseMat`      |
| `DlsMat_NewBandMat`           | `SUNDlsMat_NewBandMat`       |
| `DestroyMat`                  | `SUNDlsMat_DestroyMat`       |
| `NewIntArray`                 | `SUNDlsMat_NewIntArray`      |
| `NewIndexArray`               | `SUNDlsMat_NewIndexArray`    |
| `NewRealArray`                | `SUNDlsMat_NewRealArray`     |
| `DestroyArray`                | `SUNDlsMat_DestroyArray`     |
| `AddIdentity`                 | `SUNDlsMat_AddIdentity`      |
| `SetToZero`                   | `SUNDlsMat_SetToZero`        |
| `PrintMat`                    | `SUNDlsMat_PrintMat`         |
| `newDenseMat`                 | `SUNDlsMat_newDenseMat`      |
| `newBandMat`                  | `SUNDlsMat_newBandMat`       |
| `destroyMat`                  | `SUNDlsMat_destroyMat`       |
| `newIntArray`                 | `SUNDlsMat_newIntArray`      |
| `newIndexArray`               | `SUNDlsMat_newIndexArray`    |
| `newRealArray`                | `SUNDlsMat_newRealArray`     |
| `destroyArray`                | `SUNDlsMat_destroyArray`     |

In addition, the entire `sundials_lapack.h` header file is now deprecated for
removal in SUNDIALS v7.0.0. Note, this header file is not needed to use the
SUNDIALS LAPACK linear solvers.

Deprecated ARKODE nonlinear solver predictors: specification of the ARKStep
"bootstrap" or "minimum correction" predictors (options 4 and 5 from
`ARKStepSetPredictorMethod`), or MRIStep "bootstrap" predictor (option 4 from
`MRIStepSetPredictorMethod`), will output a deprecation warning message.
These options will be removed in a future release.

## Changes to SUNDIALS in release 5.8.0

### New Features

The RAJA vector implementation has been updated to support the SYCL backend in
addition to the CUDA and HIP backend. Users can choose the backend when
configuring SUNDIALS by using the `SUNDIALS_RAJA_BACKENDS` CMake variable. This
module remains experimental and is subject to change from version to version.

A new SUNMatrix and SUNLinearSolver implementation were added to interface
with the Intel oneAPI Math Kernel Library (oneMKL). Both the matrix and the
linear solver support general dense linear systems as well as block diagonal
linear systems. This matrix is experimental and is subject to change from
version to version.

Added a new *optional* function to the SUNLinearSolver API,
`SUNLinSolSetZeroGuess`, to indicate that the next call to `SUNLinSolSolve` will
be made with a zero initial guess. SUNLinearSolver implementations that do not
use the `SUNLinSolNewEmpty` constructor will, at a minimum, need set the
`setzeroguess` function pointer in the linear solver `ops` structure to
`NULL`. The SUNDIALS iterative linear solver implementations have been updated
to leverage this new set function to remove one dot product per solve.

The time integrator packages (ARKODE, CVODE(S), and IDA(S)) all now support a
new "matrix-embedded" SUNLinearSolver type.  This type supports user-supplied
SUNLinearSolver implementations that set up and solve the specified linear
system at each linear solve call.  Any matrix-related data structures are held
internally to the linear solver itself, and are not provided by the SUNDIALS
package.

Added functions to ARKODE and CVODE(S) for supplying an alternative right-hand
side function and to IDA(S) for supplying an alternative residual for use within
nonlinear system function evaluations:

* `ARKStepSetNlsRhsFn`
* `MRIStepSetNlsRhsFn`
* `CVodeSetNlsRhsFn`
* `IDASetNlsResFn`

Support for user-defined inner (fast) integrators has been to the MRIStep module
in ARKODE. See the "MRIStep Custom Inner Steppers" section in the user guide for
more information on providing a user-defined integration method.

Added specialized fused HIP kernels to CVODE which may offer better
performance on smaller problems when using CVODE with the `NVECTOR_HIP`
module. See the optional input function `CVodeSetUseIntegratorFusedKernels`
for more information. As with other SUNDIALS HIP features, this is
feature is experimental and may change from version to version.

New KINSOL options have been added to apply a constant damping factor in the
fixed point and Picard iterations (see `KINSetDamping`), to delay the start of
Anderson acceleration with the fixed point and Picard iterations (see
`KINSetDelayAA`), and to return the newest solution with the fixed point
iteration (see `KINSetReturnNewest`).

The installed `SUNDIALSConfig.cmake` file now supports the `COMPONENTS` option
to `find_package`. The exported targets no longer have IMPORTED_GLOBAL set.

### Bug Fixes

A bug was fixed in `SUNMatCopyOps` where the matrix-vector product setup
function pointer was not copied.

A bug was fixed in the SPBCGS and SPTFQMR solvers for the case where a non-zero
initial guess and a solution scaling vector are provided. This fix only impacts
codes using SPBCGS or SPTFQMR as standalone solvers as all SUNDIALS packages
utilize a zero initial guess.

A bug was fixed in the ARKODE stepper modules where the stop time may be passed
after resetting the integrator.

A bug was fixed in `IDASetJacTimesResFn` in IDAS where the supplied function was
used in the dense finite difference Jacobian computation rather than the finite
difference Jacobian-vector product approximation.

A bug was fixed in the KINSOL Picard iteration where the value of
`KINSetMaxSetupCalls` would be ignored.

## Changes to SUNDIALS in release 5.7.0

A new NVECTOR implementation based on the SYCL abstraction layer has been added
targeting Intel GPUs. At present the only SYCL compiler supported is the DPC++
(Intel oneAPI) compiler. See the SYCL NVECTOR section in the user guide for more
details. This module is considered experimental and is subject to major changes
even in minor releases.

A new SUNMatrix and SUNLinearSolver implementation were added to interface
with the MAGMA linear algebra library. Both the matrix and the linear solver
support general dense linear systems as well as block diagonal linear systems,
and both are targeted at GPUs (AMD or NVIDIA).

## Changes to SUNDIALS in release 5.6.1

Fixed a bug in the SUNDIALS CMake which caused an error if the
`CMAKE_CXX_STANDARD` and `SUNDIALS_RAJA_BACKENDS` options were not provided.

Fixed some compiler warnings when using the IBM XL compilers.

## Changes to SUNDIALS in release 5.6.0

A new `N_Vector` implementation based on the AMD ROCm HIP platform has been
added. This vector can target NVIDIA or AMD GPUs. See the HIP vector section in
the user guide for more details. This vector is considered experimental and is
subject to change from version to version.

The RAJA `N_Vector` implementation has been updated to support the HIP backend
in addition to the CUDA backend. Users can choose the backend when configuring
SUNDIALS by using the `SUNDIALS_RAJA_BACKENDS` CMake variable. This vector
remains experimental and is subject to change from version to version.

A new optional operation, `N_VGetDeviceArrayPointer`, was added to the N_Vector
API. This operation is useful for vectors that utilize dual memory spaces,
e.g. the native SUNDIALS CUDA N_Vector.

The SUNMATRIX_CUSPARSE and SUNLINEARSOLVER_CUSOLVERSP_BATCHQR implementations
no longer require the SUNDIALS CUDA N_Vector. Instead, they require that the
vector utilized provides the `N_VGetDeviceArrayPointer` operation, and that the
pointer returned by `N_VGetDeviceArrayPointer` is a valid CUDA device pointer.

## Changes to SUNDIALS in release 5.5.0

Refactored the SUNDIALS build system. CMake 3.12.0 or newer is now required.
Users will likely see deprecation warnings, but otherwise the changes
should be fully backwards compatible for almost all users. SUNDIALS
now exports CMake targets and installs a `SUNDIALSConfig.cmake` file.

Added support for SuperLU DIST 6.3.0 or newer.

## Changes to SUNDIALS in release 5.4.0

### Major Features

A new class, `SUNMemoryHelper`, was added to support **GPU users** who have
complex memory management needs such as using memory pools. This is paired with
new constructors for the `NVECTOR_CUDA` and `NVECTOR_RAJA` modules that accept a
`SUNMemoryHelper` object. Refer to "The SUNMemoryHelper API", "NVECTOR CUDA" and
"NVECTOR RAJA" sections in the documentation for more information.

Added full support for time-dependent mass matrices in ARKStep, and expanded
existing non-identity mass matrix infrastructure to support use of the
fixed point nonlinear solver.

An interface between ARKStep and the XBraid multigrid reduction in time (MGRIT)
library has been added to enable parallel-in-time integration. See the ARKStep
documentation and examples for more details. This interface required the
addition of three new N_Vector operations to exchange vector data between
computational nodes, see `N_VBufSize`, `N_VBufPack`, and `N_VBufUnpack`. These
N_Vector operations are only used within the XBraid interface and need not be
implemented for any other context.

### New Features

The `NVECTOR_RAJA` module has been updated to mirror the `NVECTOR_CUDA` module.
Notably, the update adds managed memory support to the `NVECTOR_RAJA` module.
Users of the module will need to update any calls to the `N_VMake_Raja` function
because that signature was changed. This module remains experimental and is
subject to change from version to version.

The expected behavior of `SUNNonlinSolGetNumIters` and
`SUNNonlinSolGetNumConvFails` in the SUNNonlinearSolver API have been updated to
specify that they should return the number of nonlinear solver iterations and
convergence failures in the most recent solve respectively rather than the
cumulative number of iterations and failures across all solves respectively. The
API documentation and SUNDIALS provided SUNNonlinearSolver implementations and
have been updated accordingly. As before, the cumulative number of nonlinear
iterations and failures may be retrieved by calling the integrator provided get
functions:

* `ARKStepGetNumNonlinSolvIters`
* `ARKStepGetNumNonlinSolvConvFails`
* `ARKStepGetNonlinSolvStats`
* `MRIStepGetNumNonlinSolvIters`
* `MRIStepGetNumNonlinSolvConvFails`
* `MRIStepGetNonlinSolvStats`
* `CVodeGetNumNonlinSolvIters`
* `CVodeGetNumNonlinSolvConvFails`
* `CVodeGetNonlinSolvStats`
* `IDAGetNumNonlinSolvIters`
* `IDAGetNumNonlinSolvConvFails`
* `IDAGetNonlinSolvStats`

Added the following the following functions that advanced users might find
useful when providing a custom `SUNNonlinSolSysFn`:

* `ARKStepComputeState`
* `ARKStepGetNonlinearSystemData`
* `MRIStepComputeState`
* `MRIStepGetNonlinearSystemData`
* `CVodeComputeState`
* `CVodeGetNonlinearSystemData`
* `IDAGetNonlinearSystemData`

Added new functions to CVODE(S), ARKODE, and IDA(S) to to specify the factor for
converting between integrator tolerances (WRMS norm) and linear solver tolerances
(L2 norm) i.e., `tol_L2 = nrmfac * tol_WRMS`:

* `ARKStepSetLSNormFactor`
* `ARKStepSetMassLSNormFactor`
* `MRIStepSetLSNormFactor`
* `CVodeSetLSNormFactor`
* `IDASetLSNormFactor`

Added new reset functions `ARKStepReset`, `ERKStepReset`, and
`MRIStepReset` to reset the stepper time and state vector to user-provided
values for continuing the integration from that point while retaining the
integration history. These function complement the reinitialization functions
`ARKStepReInit`, `ERKStepReInit`, and `MRIStepReInit` which reinitialize
the stepper so that the problem integration should resume as if started from
scratch.

Updated the MRIStep time-stepping module in ARKODE to support higher-order
MRI-GARK methods [Sandu, SIAM J. Numer. Anal., 57, 2019], including methods that
involve solve-decoupled, diagonally-implicit treatment of the slow time scale.

The function `CVodeSetLSetupFrequency` has been added to CVODE(S) to set
the frequency of calls to the linear solver setup function.

The Trilinos Tpetra `N_Vector` interface has been updated to work with Trilinos
12.18+. This update changes the local ordinal type to always be an `int`.

Added support for CUDA 11.

### Bug Fixes

A minor inconsistency in CVODE(S) and a bug ARKODE when checking the Jacobian
evaluation frequency has been fixed. As a result codes using using a
non-default Jacobian update frequency through a call to
`CVodeSetMaxStepsBetweenJac` or `ARKStepSetMaxStepsBetweenJac` will need to
increase the provided value by 1 to achieve the same behavior as before.

In IDAS and CVODES, the functions for forward integration with checkpointing
(`IDASolveF`, `CVodeF`) are now subject to a restriction on the number of time
steps allowed to reach the output time. This is the same restriction applied to
the `IDASolve` and `CVode` functions. The default maximum number of steps is
500, but this may be changed using the `<IDA|CVode>SetMaxNumSteps` function.
This change fixes a bug that could cause an infinite loop in the `IDASolveF`
and `CVodeF` and functions. **This change may cause a runtime error in existing user code**.

Fixed bug in using ERK method integration with static mass matrices.

### Deprecation Notice

For greater clarity the following functions have been deprecated:

* `CVodeSetMaxStepsBetweenJac`
* `ARKStepSetMaxStepsBetweenJac`
* `ARKStepSetMaxStepsBetweenLSet`

The following functions should be used instead:

* `CVodeSetJacEvalFrequency`
* `ARKStepSetJacEvalFrequency`
* `ARKStepSetLSetupFrequency`

## Changes to SUNDIALS in release 5.3.0

### Major Feature

Added support to CVODE for integrating IVPs with constraints using BDF methods
and projecting the solution onto the constraint manifold with a user defined
projection function. This implementation is accompanied by additions to user
documentation and CVODE examples. See the `CVodeSetProjFn` function
documentation for more information.

### New Features

Added the ability to control the CUDA kernel launch parameters for the CUDA
vector and spare matrix implementations. These implementations remain
experimental and are subject to change from version to version. In addition, the
CUDA vector kernels were rewritten to be more flexible. Most users should see
equivalent performance or some improvement, but a select few may observe minor
performance degradation with the default settings. Users are encouraged to
contact the SUNDIALS team about any performance changes that they notice.

Added new capabilities for monitoring the solve phase in the Newton and
fixed-point `SUNNonlinearSolver`, and the SUNDIALS iterative linear
solvers. SUNDIALS must be built with the CMake option
`SUNDIALS_BUILD_WITH_MONITORING` to use these capabilities.

Added specialized fused CUDA kernels to CVODE which may offer better performance
on smaller problems when using CVODE with the CUDA vector. See the optional
input function `CVodeSetUseIntegratorFusedKernels` for more
information. As with other SUNDIALS CUDA features, this is feature is
experimental and may change from version to version.

Added a new function, `CVodeSetMonitorFn`, that takes a user-function
to be called by CVODE after every `nst` successfully completed time-steps.
This is intended to provide a way of monitoring the CVODE statistics
throughout the simulation.

Added a new function `CVodeGetLinSolveStats` to get the CVODE linear solver
statistics as a group.

Added the following optional functions to provide an alternative ODE right-hand
side function (ARKODE and CVODE(S)), DAE residual function (IDA(S)), or nonlinear
system function (KINSOL) for use when computing Jacobian-vector products with
the internal difference quotient approximation:

* `ARKStepSetJacTimesRhsFn`
* `CVodeSetJacTimesRhsFn`
* `CVodeSetJacTimesRhsFnB`
* `IDASetJacTimesResFn`
* `IDASetJacTimesResFnB`
* `KINSetJacTimesVecSysFn`

### Bug Fixes

Fixed a bug in the iterative linear solvers where an error is not returned if
the `Atimes` function is `NULL` or, if preconditioning is enabled, the
`PSolve` function is `NULL`.

Fixed a bug in ARKODE where the prototypes for `ERKStepSetMinReduction` and
`ARKStepSetMinReduction` were not included in `arkode_erkstep.h` and
`arkode_arkstep.h` respectively.

Fixed a bug in ARKODE where inequality constraint checking would need to be
disabled and then re-enabled to update the inequality constraint values after
resizing a problem. Resizing a problem will now disable constraints and a call
to `ARKStepSetConstraints` or `ERKStepSetConstraints` is required to re-enable
constraint checking for the new problem size.

## Changes to SUNDIALS in release 5.2.0

### New Features

The following functions were added to each of the time integration packages to
enable or disable the scaling applied to linear system solutions with
matrix-based linear solvers to account for lagged matrix information:

* `ARKStepSetLinearSolutionScaling`
* `CVodeSetLinearSolutionScaling`
* `CVodeSetLinearSolutionScalingB`
* `IDASetLinearSolutionScaling`
* `IDASetLinearSolutionScalingB`

When using a matrix-based linear solver with ARKODE, IDA(S), or BDF methods in
CVODE(S) scaling is enabled by default.

Added a new `SUNMatrix` implementation that interfaces to the sparse matrix
implementation from the NVIDIA cuSPARSE library. In addition, the CUDA Sparse
linear solver has been updated to use the new matrix, as such, users of this
matrix will need to update their code. This implementations are still considered
to be experimental, thus they are subject to breaking changes even in minor
releases.

Added a new "stiff" interpolation module to ARKODE, based on Lagrange polynomial
interpolation, that is accessible to each of the ARKStep, ERKStep and MRIStep
time-stepping modules. This module is designed to provide increased
interpolation accuracy when integrating stiff problems, as opposed to the ARKODE
standard Hermite interpolation module that can suffer when the IVP right-hand
side has large Lipschitz constant. While the Hermite module remains the default,
the new Lagrange module may be enabled using one of the routines
`ARKStepSetInterpolantType`, `ERKStepSetInterpolantType`, or
`MRIStepSetInterpolantType`. The serial example problem `ark_brusselator.c` has
been converted to use this Lagrange interpolation module. Created accompanying
routines `ARKStepSetInterpolantDegree`, `ARKStepSetInterpolantDegree` and
`ARKStepSetInterpolantDegree` to provide user control over these interpolating
polynomials.

Added two new functions, `ARKStepSetMinReduction` and `ERKStepSetMinReduction`
to change the minimum allowed step size reduction factor after an error test
failure.

### Bug Fixes

Fixed a build system bug related to the Fortran 2003 interfaces when using the
IBM XL compiler. When building the Fortran 2003 interfaces with an XL compiler
it is recommended to set `CMAKE_Fortran_COMPILER` to `f2003`, `xlf2003`, or
`xlf2003_r`.

Fixed a bug in how ARKODE interfaces with a user-supplied, iterative, unscaled
linear solver. In this case, ARKODE adjusts the linear solver tolerance in an
attempt to account for the lack of support for left/right scaling matrices.
Previously, ARKODE computed this scaling factor using the error weight vector,
`ewt`; this fix changes that to the residual weight vector, `rwt`, that can
differ from `ewt` when solving problems with non-identity mass matrix.

Fixed a linkage bug affecting Windows users that stemmed from
dllimport/dllexport attribute missing on some SUNDIALS API functions.

Fixed a memory leak in CVODES and IDAS from not deallocating the `atolSmin0` and
`atolQSmin0` arrays.

Fixed a bug where a non-default value for the maximum allowed growth factor
after the first step would be ignored.

### Deprecation Notice

The routines `ARKStepSetDenseOrder`, `ARKStepSetDenseOrder` and
`ARKStepSetDenseOrder` have been deprecated and will be removed in a
future release. The new functions `ARKStepSetInterpolantDegree`,
`ARKStepSetInterpolantDegree`, and `ARKStepSetInterpolantDegree`
should be used instead.

## Changes to SUNDIALS in release 5.1.0

### New Features

Added support for a user-supplied function to update the prediction for each
implicit stage solution in ARKStep. If supplied, this routine will be called
*after* any existing ARKStep predictor algorithm completes, so that the
predictor may be modified by the user as desired.  The new user-supplied routine
has type `ARKStepStagePredictFn`, and may be set by calling
`ARKStepSetStagePredictFn`.

The MRIStep module has been updated to support attaching different user data
pointers to the inner and outer integrators. If applicable, user codes will
need to add a call to `ARKStepSetUserData` to attach their user data
pointer to the inner integrator memory as `MRIStepSetUserData` will
not set the pointer for both the inner and outer integrators. The MRIStep
examples have been updated to reflect this change.

Added support for damping when using Anderson acceleration in KINSOL. See the
mathematical considerations section of the user guide and the description of the
`KINSetDampingAA` function for more details.

Added support for constant damping to the `SUNNonlinearSolver_FixedPoint` module
when using Anderson acceleration. See the `SUNNonlinearSolver_FixedPoint`
section in the user guides and the description of the
`SUNNonlinSolSetDamping_FixedPoint` function for more details.

Added two utility functions, `SUNDIALSFileOpen` and `SUNDIALSFileClose` for
creating/destroying file pointers. These are useful when using the Fortran 2003
interfaces.

Added a new build system option, `CUDA_ARCH`, to specify the CUDA architecture
to target.

### Bug Fixes

Fixed a build system bug related to finding LAPACK/BLAS.

Fixed a build system bug related to checking if the KLU library works.

Fixed a build system bug related to finding PETSc when using the CMake
variables `PETSC_INCLUDES` and `PETSC_LIBRARIES` instead of `PETSC_DIR`.

Fixed a bug in the Fortran 2003 interfaces to the ARKODE Butcher table routines
and structure. This includes changing the `ARKodeButcherTable` type to be a
`type(c_ptr)` in Fortran.

## Changes to SUNDIALS in release 5.0.0

### Build System

Increased the minimum required CMake version to 3.5 for most SUNDIALS
configurations, and 3.10 when CUDA or OpenMP with device offloading are enabled.

The CMake option `BLAS_ENABLE` and the variable `BLAS_LIBRARIES` have been
removed to simplify builds as SUNDIALS packages do not use BLAS directly. For
third party libraries that require linking to BLAS, the path to the BLAS
library should be included in the `_LIBRARIES` variable for the third party
library e.g., `SUPERLUDIST_LIBRARIES` when enabling SuperLU_DIST.

### NVector

Two new functions were added to aid in creating custom `N_Vector`
objects. The constructor `N_VNewEmpty` allocates an "empty" generic
`N_Vector` with the object's content pointer and the function pointers
in the operations structure initialized to `NULL`. When used in the
constructor for custom objects this function will ease the introduction of any
new optional operations to the `N_Vector` API by ensuring only required
operations need to be set. Additionally, the function `N_VCopyOps` has
been added to copy the operation function pointers between vector objects. When
used in clone routines for custom vector objects these functions also will ease
the introduction of any new optional operations to the `N_Vector` API by
ensuring all operations are copied when cloning objects.

Added new `N_Vector` implementations, `ManyVector` and `MPIManyVector`, to
support flexible partitioning of solution data among different processing
elements (e.g., CPU + GPU) or for multi-physics problems that couple distinct
MPI-based simulations together (see the the `ManyVector` and `MPIManyVector`
section in the user guide for more details). This implementation is accompanied
by additions to user documentation and SUNDIALS examples.

Additionally, an `MPIPlusX` vector implementation has been created to support
the MPI+X paradigm where X is a type of on-node parallelism (e.g., OpenMP, CUDA,
etc.). The implementation is accompanied by additions to user documentation and
SUNDIALS examples.

One new required vector operation and ten new optional vector operations have
been added to the `N_Vector` API. The new required operation, `N_VGetLength`,
returns the global vector length. The optional operations have been added to
support the new MPIManyVector implementation. The operation `N_VGetCommunicator`
must be implemented by subvectors that are combined to create an MPIManyVector,
but is not used outside of this context. The remaining nine operations are
optional local reduction operations intended to eliminate unnecessary latency
when performing vector reduction operations (norms, etc.) on distributed memory
systems. The optional local reduction vector operations are `N_VDotProdLocal`,
`N_VMaxNormLocal`, `N_VMinLocal`, `N_VL1NormLocal`, `N_VWSqrSumLocal`,
`N_VWSqrSumMaskLocal`, `N_VInvTestLocal`, `N_VConstrMaskLocal`, and
`N_VMinQuotientLocal`. If an `N_Vector` implementation defines any of the local
operations as `NULL`, then the MPIManyVector will call standard `N_Vector`
operations to complete the computation.

The `*_MPICuda` and `*_MPIRaja` functions have been removed from the CUDA
and RAJA vector implementations respectively. Accordingly, the
`nvector_mpicuda.h`, `nvector_mpiraja.h`, `libsundials_nvecmpicuda.lib`,
and `libsundials_nvecmpicudaraja.lib` files have been removed. Users should
use the MPI+X vector in conjunction with the CUDA and RAJA vectors to replace
the functionality. The necessary changes are minimal and should require few code
modifications. See the example programs in `examples/ida/mpicuda` and
`examples/ida/mpiraja` for examples of how to use the MPI+X vector with the
CUDA and RAJA vectors, respectively.

Made performance improvements to the CUDA vector. Users who utilize a
non-default stream should no longer see default stream synchronizations after
memory transfers.

Added a new constructor to the CUDA vector that allows a user to provide custom
allocate and free functions for the vector data array and internal reduction
buffer.

Added three new `N_Vector` utility functions, `N_VGetVecAtIndexVectorArray`,
`N_VSetVecAtIndexVectorArray`, and `N_VNewVectorArray`, for working with
`N_Vector` arrays when using the Fortran 2003 interfaces.

### SUNMatrix

Two new functions were added to aid in creating custom SUNMatrix objects. The
constructor `SUNMatNewEmpty` allocates an "empty" generic SUNMatrix with the
object's content pointer and the function pointers in the operations structure
initialized to `NULL`. When used in the constructor for custom objects this
function will ease the introduction of any new optional operations to the
SUNMatrix API by ensuring only required operations need to be set. Additionally,
the function `SUNMatCopyOps(A, B)` has been added to copy the operation function
pointers between matrix objects. When used in clone routines for custom matrix
objects these functions also will ease the introduction of any new optional
operations to the SUNMatrix API by ensuring all operations are copied when
cloning objects.

A new operation, `SUNMatMatvecSetup`, was added to the `SUNMatrix` API to
perform any setup necessary for computing a matrix-vector product. This
operation is useful for `SUNMatrix` implementations which need to prepare the
matrix itself, or communication structures before performing the matrix-vector
product. Users who have implemented a custom `SUNMatrix` will need to at least
update their code to set the corresponding `ops` structure member,
`matvecsetup`, to `NULL`.

The generic SUNMatrix API now defines error codes to be returned by SUNMatrix
operations. Operations which return an integer flag indicating success/failure
may return different values than previously.

A new SUNMatrix (and SUNLinearSolver) implementation was added to facilitate
the use of the SuperLU_DIST library with SUNDIALS.

### SUNLinearSolver

A new function was added to aid in creating custom `SUNLinearSolver`
objects. The constructor `SUNLinSolNewEmpty` allocates an "empty" generic
`SUNLinearSolver` with the object's content pointer and the function pointers in
the operations structure initialized to `NULL`. When used in the constructor for
custom objects this function will ease the introduction of any new optional
operations to the `SUNLinearSolver` API by ensuring only required operations
need to be set.

The return type of the `SUNLinSolLastFlag` in the `SUNLinearSolver` has changed
from `long int` to `sunindextype` to be consistent with the type used to store
row indices in dense and banded linear solver modules.

Added a new optional operation to the SUNLINEARSOLVER API, `SUNLinSolGetID`,
that returns a `SUNLinearSolver_ID` for identifying the linear solver module.

The SUNLinearSolver API has been updated to make the initialize and setup
functions optional.

A new SUNLinearSolver (and SUNMatrix) implementation was added to facilitate
the use of the SuperLU_DIST library with SUNDIALS.

Added a new SUNLinearSolver implementation,
`SUNLinearSolver_cuSolverSp_batchQR`, which leverages the NVIDIA cuSOLVER sparse
batched QR method for efficiently solving block diagonal linear systems on
NVIDIA GPUs.

Added three new accessor functions to the SUNLinSol_KLU module,
`SUNLinSol_KLUGetSymbolic`, `SUNLinSol_KLUGetNumeric`, and
`SUNLinSol_KLUGetCommon`, to provide user access to the underlying
KLU solver structures.

### SUNNonlinearSolver

A new function was added to aid in creating custom `SUNNonlinearSolver`
objects. The constructor `SUNNonlinSolNewEmpty` allocates an "empty" generic
`SUNNonlinearSolver` with the object's content pointer and the function pointers
in the operations structure initialized to `NULL`. When used in the constructor
for custom objects this function will ease the introduction of any new optional
operations to the `SUNNonlinearSolver` API by ensuring only required operations
need to be set.

To facilitate the use of user supplied nonlinear solver convergence test
functions the `SUNNonlinSolSetConvTestFn` function in the SUNNonlinearSolver API
has been updated to take a `void*` data pointer as input. The supplied data
pointer will be passed to the nonlinear solver convergence test function on each
call.

The inputs values passed to the first two inputs of the `SUNNonlinSolSolve`
function in the `SUNNonlinearSolver` have been changed to be the predicted state
and the initial guess for the correction to that state. Additionally, the
definitions of `SUNNonlinSolLSetupFn` and `SUNNonlinSolLSolveFn` in the
SUNNonlinearSolver API have been updated to remove unused input parameters.  For
more information on the nonlinear system formulation and the API functions see
the `SUNNonlinearSolver` chapter in the user guides.

Added a new `SUNNonlinearSolver` implementation for interfaces to the PETSc SNES
nonlinear solver.

### New Features

A new linear solver interface functions, `ARKLsLinSysFn` and `CVLsLinSysFn`, as
added as an alternative method for evaluating the linear systems `M - \gamma J`
or `I - \gamma J`.

Added the following functions to get the current state and gamma value to
ARKStep, CVODE and CVODES that may be useful to users who choose to provide
their own nonlinear solver implementation:

* `ARKStepGetCurrentState`
* `ARKStepGetCurrentGamma`
* `CVodeGetCurrentGamma`
* `CVodeGetCurrentState`
* `CVodeGetCurrentGamma`
* `CVodeGetCurrentStateSens`
* `CVodeGetCurrentSensSolveIndex`
* `IDAGetCurrentCj`
* `IDAGetCurrentY`
* `IDAGetCurrentYp`
* `IDAComputeY`
* `IDAComputeYp`

Removed extraneous calls to `N_VMin` for simulations where the scalar
valued absolute tolerance, or all entries of the vector-valued absolute
tolerance array, are strictly positive. In this scenario ARKODE, CVODE(S), and
IDA(S) steppers will remove at least one global reduction per time step.

The ARKODE, CVODE(S), IDA(S), and KINSOL linear solver interfaces have been
updated to only zero the Jacobian matrix before calling a user-supplied Jacobian
evaluation function when the attached linear solver has type
`SUNLINEARSOLVER_DIRECT`.

Added new Fortran 2003 interfaces to all of the SUNDIALS packages (ARKODE,
CVODE(S), IDA(S), and KINSOL as well as most of the `N_Vector`, `SUNMatrix`,
`SUNLinearSolver`, and `SUNNonlinearSolver` implementations. See "Fortran"
section for more details. These new interfaces were generated with SWIG-Fortran
and provide a user an idiomatic Fortran 2003 interface to most of the SUNDIALS C
API.

The MRIStep module has been updated to support explicit, implicit, or IMEX
methods as the fast integrator using the ARKStep module. As a result some
function signatures have been changed including MRIStepCreate which now
takes an ARKStep memory structure for the fast integration as an input.

The reinitialization functions `ERKStepReInit`, `ARKStepReInit`, and
`MRIStepReInit` have been updated to retain the minimum and maximum step
size values from before reinitialization rather than resetting them to the
default values.

Added two new embedded ARK methods of orders 4 and 5 to ARKODE (from
Kennedy & Carpenter, Appl. Numer. Math., 136:183--205, 2019).

Support for optional inequality constraints on individual components of the
solution vector has been added the ARKODE ERKStep and ARKStep modules. See
the descriptions of `ERKStepSetConstraints` and `ARKStepSetConstraints` for
more details. Note that enabling constraint handling requires the `N_Vector`
operations `N_VMinQuotient`, `N_VConstrMask`, and `N_VCompare` that were not
previously required by ARKODE.

Add two new 'Set' functions to MRIStep, `MRIStepSetPreInnerFn` and
`MRIStepSetPostInnerFn`, for performing communication or memory
transfers needed before or after the inner integration.

### Bug Fixes

Fixed a bug in the build system that prevented the PThreads NVECTOR module from
being built.

Fixed a memory leak in the PETSc `N_Vector` clone function.

Fixed a memory leak in the ARKODE, CVODE, and IDA F77 interfaces when not using
the default nonlinear solver.

Fixed a bug in the ARKStep time-stepping module in ARKODE that would result in
an infinite loop if the nonlinear solver failed to converge more than the
maximum allowed times during a single step.

Fixed a bug in ARKODE that would result in a "too much accuracy requested" error
when using fixed time step sizes with explicit methods in some cases.

Fixed a bug in ARKStep where the mass matrix linear solver setup function was
not called in the Matrix-free case.

Fixed a minor bug in ARKStep where an incorrect flag is reported when an
error occurs in the mass matrix setup or Jacobian-vector product setup
functions.

Fixed a bug in the CVODE and CVODES constraint handling where the step size
could be set below the minimum step size.

Fixed a bug in the CVODE and CVODES nonlinear solver interfaces where the norm
of the accumulated correction was not updated when using a non-default
convergence test function.

Fixed a bug in the CVODES `cvRescale` function where the loops to compute the
array of scalars for the fused vector scale operation stopped one iteration
early.

Fixed a bug in CVODES and IDAS where `CVodeF` and `IDASolveF` would return the
wrong flag under certain  circumstances.

Fixed a bug in CVODES and IDAS where `CVodeF` and `IDASolveF` would not return a
root in `NORMAL_STEP` mode if the root occurred after the desired output time.

Fixed a bug in the IDA and IDAS linear solver interfaces where an incorrect
Jacobian-vector product increment was used with iterative solvers other than
SPGMR and SPFGMR.

Fixed a bug the IDAS `IDAQuadReInitB` function where an incorrect memory
structure was passed to `IDAQuadReInit`.

Fixed a bug in the KINSOL linear solver interface where the auxiliary scalar
`sJpnorm` was not computed when necessary with the Picard iteration and the
auxiliary scalar `sFdotJp` was unnecessarily computed in some cases.

## Changes to SUNDIALS in release 4.1.0

### Removed Implementation Headers

The implementation header files (`*_impl.h`) are no longer installed. This
means users who are directly accessing or manipulating package memory structures
will need to update their code to use the package's public API.

### New Features

An additional `N_Vector` implementation was added for interfacing with
the Tpetra vector from Trilinos library to facilitate interoperability between
SUNDIALS and Trilinos. This implementation is accompanied by additions to user
documentation and SUNDIALS examples.

### Bug Fixes

The `EXAMPLES_ENABLE_RAJA` CMake option has been removed. The option
`EXAMPLES_ENABLE_CUDA` enables all examples that use CUDA including the RAJA
examples with a CUDA back end (if RAJA is enabled).

Python is no longer required to run `make test` and `make test_install`.

A bug was fixed where a nonlinear solver object could be freed twice in some use
cases.

Fixed a bug in `ARKodeButcherTable_Write` when printing a Butcher table without
an embedding.

## Changes to SUNDIALS in release 4.0.2

Added information on how to contribute to SUNDIALS and a contributing agreement.

Moved the definitions of backwards compatibility functions for the prior direct
linear solver (DLS) and scaled preconditioned iterarive linear solvers (SPILS)
to a source file. The symbols are now included in the appropriate package
library, e.g. `libsundials_cvode.lib`.

## Changes to SUNDIALS in release 4.0.1

A bug in ARKODE where single precision builds would fail to compile has been
fixed.

## Changes to SUNDIALS in release 4.0.0

The direct and iterative linear solver interfaces in all SUNDIALS packages have
been merged into a single unified linear solver interface to support any valid
`SUNLinearSolver`. This includes the `DIRECT` and `ITERATIVE` types
as well as the new `MATRIX_ITERATIVE` type. Details regarding how SUNDIALS
packages utilize linear solvers of each type as well as a discussion regarding
the intended use cases for user-supplied linear solver implementations are
included the user guide. All example programs have been updated to use
the new unified linear solver interfaces.

The unified linear solver interface is very similar to the previous DLS (direct
linear solver) and SPILS (scaled preconditioned iterative linear solver)
interface in each package. To minimize challenges in user migration to the
unified linear solver interfaces, the previous DLS and SPILS functions may still
be used however, these are now deprecated and will be removed in a future
release. Additionally, that Fortran users will need to enlarge their array of
optional integer outputs, and update the indices that they query for certain
linear solver related statistics.

The names of all SUNDIALS-provided `SUNLinearSolver` constructors have have been
updated to follow the naming convention `SUNLinSol_*` where `*` is the name
of the linear solver. The new constructor names are:

* `SUNLinSol_Band`
* `SUNLinSol_Dense`
* `SUNLinSol_KLU`
* `SUNLinSol_LapackBand`
* `SUNLinSol_LapackDense`
* `SUNLinSol_PCG`
* `SUNLinSol_SPBCGS`
* `SUNLinSol_SPFGMR`
* `SUNLinSol_SPGMR`
* `SUNLinSol_SPTFQMR`
* `SUNLinSol_SuperLUMT`

Linear solver-specific "set" routine names have been similarly standardized. To
minimize challenges in user migration to the new names, the previous function
names may still be used however, these are now deprecated and will be removed in
a future release. All example programs and the standalone linear solver examples
have been updated to use the new naming convention.

The `SUNLinSol_Band` constructor has been simplified to remove the
storage upper bandwidth argument.

SUNDIALS integrators (ARKODE, CVODE(S), and IDA(S)) have been updated to utilize
generic nonlinear solvers defined by the `SUNNonlinearSolver` API. This enables
the addition of new nonlinear solver options and allows for external or
user-supplied nonlinear solvers. The nonlinear solver API and SUNDIALS provided
implementations are described in the user guide and follow the same object
oriented design used by the `N_Vector`, `SUNMatrix`, and `SUNLinearSolver`
classes. Currently two nonlinear solver implementations are provided, Newton and
fixed-point. These replicate the previous integrator-specific implementations of
Newton's method and a fixed-point iteration (previously referred to as a
functional iteration), respectively. Note the new fixed-point implementation can
optionally utilize Anderson's method to accelerate convergence. Example programs
using each of these nonlinear solvers in a standalone manner have been added and
all example programs have been updated accordingly.

The SUNDIALS integrators (ARKODE, CVODE(S), and IDA(S)) all now use the Newton
`SUNNonlinearSolver` by default. Users that wish to use the fixed-point
`SUNNonlinearSolver` will need to create the corresponding nonlinear solver
object and attach it to the integrator with the appropriate set function:

* `ARKStepSetNonlinearSolver`
* `CVodeSetNonlinearSolver`
* `IDASetNonlinearSolver`

Functions for setting the nonlinear solver options or getting nonlinear solver
statistics remain unchanged and internally call generic `SUNNonlinearSolver`
functions as needed.

With the introduction of the `SUNNonlinearSolver` class, the input parameter
`iter` to `CVodeCreate` has been removed along with the function
`CVodeSetIterType` and the constants `CV_NEWTON` and `CV_FUNCTIONAL`. While
SUNDIALS includes a fixed-point nonlinear solver, it is not currently supported
in IDA.

Three fused vector operations and seven vector array operations have been added
to the `N_Vector` API. These *optional* operations are disabled by default and
may be activated by calling vector specific routines after creating a vector
(see the `N_Vector` chapter for more details). The new operations are intended
to increase data reuse in vector operations, reduce parallel communication on
distributed memory systems, and lower the number of kernel launches on systems
with accelerators. The fused operations are:

* `N_VLinearCombination`
* `N_VScaleAddMulti`
* `N_VDotProdMulti`

and the vector array operations are:

* `N_VLinearCombinationVectorArray`
* `N_VScaleVectorArray`
* `N_VConstVectorArray`
* `N_VWrmsNormVectorArray`
* `N_VWrmsNormMaskVectorArray`
* `N_VScaleAddMultiVectorArray`
* `N_VLinearCombinationVectorArray`

If an `N_Vector` implementation defines the implementation any of these
operations as `NULL`, then standard vector operations will automatically be
called as necessary to complete the computation.

A new `N_Vector` implementation, `OpenMPDEV`, leveraging OpenMP device
offloading has been added.

Multiple updates to the CUDA vector were made:

* Changed the `N_VMake_Cuda` function to take a host data pointer and a device
  data pointer instead of an `N_VectorContent_Cuda` object.

* Changed `N_VGetLength_Cuda` to return the global vector length instead of
  the local vector length.

* Added `N_VGetLocalLength_Cuda` to return the local vector length.

* Added `N_VGetMPIComm_Cuda` to return the MPI communicator used.

* Removed the accessor functions in the `suncudavec` namespace.

* Added the ability to set the `cudaStream_t` used for execution of the CUDA
  vector kernels. See the function `N_VSetCudaStreams_Cuda`.

* Added `N_VNewManaged_Cuda`, `N_VMakeManaged_Cuda`, and
  `N_VIsManagedMemory_Cuda` functions to accommodate using managed memory with
  the CUDA vector.

Multiple updates to the RAJA vector were made:

* Changed `N_VGetLength_Raja` to return the global vector length instead of
  the local vector length.

* Added `N_VGetLocalLength_Raja` to return the local vector length.

* Added `N_VGetMPIComm_Raja` to return the MPI communicator used.

* Removed the accessor functions in the `sunrajavec` namespace.

Two changes were made in the ARKODE and CVODE(S) initial step size algorithm:

* Fixed an efficiency bug where an extra call to the RHS function was made.

* Changed the behavior of the algorithm if the max-iterations case is hit.
  Before the algorithm would exit with the step size calculated on the
  penultimate iteration. Now it will exit with the step size calculated
  on the final iteration.

Fortran 2003 interfaces to CVODE, the fixed-point and Newton nonlinear solvers,
the dense, band, KLU, PCG, SPBCGS, SPFGMR, SPGMR, and SPTFQMR linear solvers,
and the serial, PThreads, and OpenMP vectors have been added.

The ARKODE library has been entirely rewritten to support a modular approach to
one-step methods, which should allow rapid research and development of novel
integration methods without affecting existing solver functionality. To support
this, the existing ARK-based methods have been encapsulated inside the new
`ARKStep` time-stepping module. Two new time-stepping modules have been added:

* The `ERKStep` module provides an optimized implementation for explicit
  Runge--Kutta methods with reduced storage and number of calls to the ODE
  right-hand side function.

* The `MRIStep` module implements two-rate explicit-explicit multirate
  infinitesimal step methods utilizing different step sizes for slow and fast
  processes in an additive splitting.

This restructure has resulted in numerous small changes to the user interface,
particularly the suite of "Set" routines for user-provided solver parameters and
"Get" routines to access solver statistics, that are now prefixed with the name
of time-stepping module (e.g., `ARKStep` or `ERKStep`) instead of
`ARKODE`. Aside from affecting the names of these routines, user-level changes
have been kept to a minimum. However, we recommend that users consult both this
documentation and the ARKODE example programs for further details on the updated
infrastructure.

As part of the ARKODE restructuring an `ARKodeButcherTable` structure
has been added for storing Butcher tables. Functions for creating new Butcher
tables and checking their analytic order are provided along with other utility
routines. For more details see the Butcher Table section in the user guide.

ARKODE's dense output infrastructure has been improved to support higher-degree
Hermite polynomial interpolants (up to degree 5) over the last successful time
step.

## Changes to SUNDIALS in release 3.2.1

Fixed a bug in the CUDA vector where the `N_VInvTest` operation could write
beyond the allocated vector data.

Fixed the library installation path for multiarch systems. This fix changes the
default library installation path from `CMAKE_INSTALL_PREFIX/lib` to
`CMAKE_INSTALL_PREFIX/CMAKE_INSTALL_LIBDIR`. The default value library directory
name is automatically set to `lib`, `lib64`, or `lib/<multiarch-tuple>`
depending on the system, but maybe be overridden by setting
`CMAKE_INSTALL_LIBDIR`.

## Changes to SUNDIALS in release 3.2.0

### Library Name Change

Changed the name of the RAJA nvector library to `libsundials_nveccudaraja.lib`
from `libsundials_nvecraja.lib` to better reflect that we only support CUDA as a
backend for RAJA currently.

### New Features

Added hybrid MPI+CUDA and MPI+RAJA vectors to allow use of more than one MPI
rank when using a GPU system. The vectors assume one GPU device per MPI rank.

Support for optional inequality constraints on individual components of the
solution vector has been added to CVODE and CVODES. For more details see the
Mathematical Considerations and Optional Input sections of the user guide. Use
of `CVodeSetConstraints` requires the `N_Vector` operations `N_VMinQuotient`,
`N_VConstrMask`, and `N_VCompare` that were not previously required by CVODE and
CVODES.

### CMake Updates

CMake 3.1.3 is now the minimum required CMake version.

Deprecated the behavior of the `SUNDIALS_INDEX_TYPE` CMake option and added the
`SUNDIALS_INDEX_SIZE` CMake option to select the `sunindextype` integer size.

The native CMake FindMPI module is now used to locate an MPI installation.

If MPI is enabled and MPI compiler wrappers are not set, the build system will
check if `CMAKE_<language>_COMPILER` can compile MPI programs before trying to
locate and use an MPI installation.

The previous options for setting MPI compiler wrappers and the executable for
running MPI programs have been have been deprecated. The new options that align
with those used in native CMake FindMPI module are `MPI_C_COMPILER`,
`MPI_CXX_COMPILER`, `MPI_Fortran_COMPILER`, and `MPIEXEC_EXECUTABLE`.

When a Fortran name-mangling scheme is needed (e.g., `ENABLE_LAPACK` is `ON`)
the build system will infer the scheme from the Fortran compiler. If a Fortran
compiler is not available or the inferred or default scheme needs to be
overridden, the advanced options `SUNDIALS_F77_FUNC_CASE` and
`SUNDIALS_F77_FUNC_UNDERSCORES` can be used to manually set the name-mangling
scheme and bypass trying to infer the scheme.

Parts of the main `CMakeLists.txt` file were moved to new files in the `src` and
`example` directories to make the CMake configuration file structure more
modular.

### Bug Fixes

Fixed a problem with setting `sunindextype` which would occur with some
compilers (e.g. `armclang`) that do not define `__STDC_VERSION__`.

Fixed a thread-safety issue in CVODES and IDAS when using adjoint sensitivity
analysis.

Fixed a bug in IDAS where the saved residual value used in the nonlinear solve
for consistent initial conditions was passed as temporary workspace and could be
overwritten.

## Changes to SUNDIALS in release 3.1.2

### CMake Updates

Updated the minimum required version of CMake to 2.8.12 and enabled using rpath
by default to locate shared libraries on OSX.

### New Features

Added the function `SUNSparseMatrix_Reallocate` to allow specification of the
matrix nonzero storage.

Added named constants for the two reinitialization types for the KLU
SUNLinearSolver.

Updated the `SUNMatScaleAdd` and `SUNMatScaleAddI` implementations in the sparse
SUNMatrix to more optimally handle the case where the target matrix contained
sufficient storage for the sum, but had the wrong sparsity pattern. The sum now
occurs in-place, by performing the sum backwards in the existing
storage. However, it is still more efficient if the user-supplied Jacobian
routine allocates storage for the sum `M + gamma J` or `M + gamma J` manually
(with zero entries if needed).

The following examples from the usage notes page of the SUNDIALS website, and
updated them to work with SUNDIALS 3.x:

* `cvDisc_dns.c` demonstrates using CVODE with discontinuous solutions or RHS.

* `cvRoberts_dns_negsol.c` illustrates the use of the RHS function return
  value to control unphysical negative concentrations.

* `cvRoberts_FSA_dns_Switch.c` demonstrates switching on/off forward
  sensitivity computations. This example came from the usage notes page of the
  SUNDIALS website.

### Bug Fixes

Fixed a Windows specific problem where `sunindextype` was not correctly defined
when using 64-bit integers. On Windows `sunindextype` is now defined as the MSVC
basic type `__int64`.

Fixed a bug in the full KLU SUNLinearSolver reinitialization approach where the
sparse SUNMatrix pointer would go out of scope on some architectures.

The misnamed function `CVSpilsSetJacTimesSetupFnBS` has been deprecated and
replaced by `CVSpilsSetJacTimesBS`. The deprecated function
`CVSpilsSetJacTimesSetupFnBS` will be removed in the next major release.

Changed LICENSE install path to `instdir/include/sundials`.

## Changes to SUNDIALS in release 3.1.1

### Bug Fixes

Fixed a minor bug in the CVODE and CVODES `cvSLdet` routine, where a return was
missing in the error check for three inconsistent roots.

Fixed a potential memory leak in the SPGMR and SPFGMR linear solvers: if
"Initialize" was called multiple times then the solver memory was reallocated
(without being freed).

Fixed a minor bug in `ARKReInit`, where a flag was incorrectly set to indicate
that the problem had been resized (instead of just re-initialized).

Fixed C++11 compiler errors/warnings about incompatible use of string literals.

Updated the KLU SUNLinearSolver to use a typedef for the precision-specific
solve functions to avoid compiler warnings.

Added missing typecasts for some (`void*`) pointers to avoid compiler warnings.

Fixed bug in the sparse SUNMatrix where `int` was used instead of
`sunindextype` in one location.

Fixed a minor bug in `KINPrintInfo` where a case was missing for
`KIN_REPTD_SYSFUNC_ERR` leading to an undefined info message.

Added missing `#include <stdio.h>` in `N_Vector` and `SUNMatrix` header files.

Added missing prototypes for `ARKSpilsGetNumMTSetups` in ARKODE and
`IDASpilsGetNumJTSetupEvals` in IDA and IDAS.

Fixed an indexing bug in the CUDA vector implementation of `N_VWrmsNormMask` and
revised the RAJA vector implementation of `N_VWrmsNormMask` to work with mask
arrays using values other than zero or one. Replaced `double` with `realtype` in
the RAJA vector test functions.

Fixed compilation issue with GCC 7.3.0 and Fortran programs that do not require
a `SUNMatrix` or `SUNLinearSolver` e.g., iterative linear solvers, explicit
methods in ARKODE, functional iteration in CVODE, etc.

## Changes to SUNDIALS in release 3.1.0

Added `N_Vector` print functions that write vector data to a specified file
(e.g., `N_VPrintFile_Serial`).

Added `make test` and `make test_install` options to the build system for
testing SUNDIALS after building with `make` and installing with `make install`
respectively.

## Changes to SUNDIALS in release 3.0.0

### Major Feature

Added new linear solver and matrix interfaces for all SUNDIALS packages and
updated the existing linear solver and matrix implementations. The goal of the
redesign is to provide greater encapsulation and ease interfacing custom linear
solvers with linear solver libraries. Specific changes include:

* Added a `SUNMatrix` interface with three provided implementations:
  dense, banded, and sparse. These replicate previous SUNDIALS direct (Dls) and
  sparse (Sls) matrix structures.

* Added example problems demonstrating use of the matrices.

* Added a `SUNLinearSolver` interface with eleven provided implementations:
  dense, banded, LAPACK dense, LAPACK band, KLU, SuperLU_MT, SPGMR, SPBCGS,
  SPTFQMR, SPFGMR, PCG. These replicate previous SUNDIALS generic linear
  solvers.

* Added example problems demonstrating use of the linear solvers.

* Expanded package-provided direct linear solver (Dls) interfaces and scaled,
  preconditioned, iterative linear solver (Spils) interfaces to utilize
  `SUNMatrix` and `SUNLinearSolver` objects.

* Removed package-specific, linear solver-specific, solver modules (e.g.,
  CVDENSE, KINBAND, IDAKLU, ARKSPGMR) since their functionality is entirely
  replicated by the generic Dls/Spils interfaces and `SUNLinearSolver` /
  `SUNMatrix` classes. The exception is `CVDIAG`, a diagonal
  approximate Jacobian solver available to CVODE and CVODES.

* Converted all SUNDIALS example problems to utilize new the new matrix and
  linear solver objects, along with updated Dls and Spils linear solver
  interfaces.

* Added Spils interface routines to ARKODE, CVODE, CVODES, IDA and IDAS to allow
  specification of a user-provided `JTSetup` routine. This change supports
  users who wish to set up data structures for the user-provided
  Jacobian-times-vector (`JTimes`) routine, and where the cost of one
  `JTSetup` setup per Newton iteration can be amortized between multiple
  `JTimes` calls.

Corresponding updates were made to all the example programs.

### New Features

CUDA and RAJA `N_Vector` implementations to support GPU systems. These vectors
are supplied to provide very basic support for running on GPU architectures.
Users are advised that these vectors both move all data to the GPU device upon
construction, and speedup will only be realized if the user also conducts the
right-hand-side function evaluation on the device. In addition, these vectors
assume the problem fits on one GPU. For further information about RAJA, users
are referred to the [RAJA web site](https://software.llnl.gov/RAJA/).

Added the type `sunindextype` to support using 32-bit or 64-bit integer types
for indexing arrays within all SUNDIALS structures. `sunindextype` is defined to
`int32_t` or `int64_t` when portable types are supported, otherwise it is
defined as `int` or `long int`. The Fortran interfaces continue to use `long
int` for indices, except for the sparse matrix interface that now uses
`sunindextype`. Interfaces to PETSc, hypre, SuperLU_MT, and KLU have been
updated with 32-bit or 64-bit capabilities depending how the user configures
SUNDIALS.

To avoid potential namespace conflicts, the macros defining `booleantype` values
`TRUE` and `FALSE` have been changed to `SUNTRUE` and `SUNFALSE` respectively.

Temporary vectors were removed from preconditioner setup and solve routines for
all packages. It is assumed that all necessary data for user-provided
preconditioner operations will be allocated and stored in user-provided data
structures.

The file `include/sundials_fconfig.h` was added. This file contains SUNDIALS
type information for use in Fortran programs.

Added support for many xSDK-compliant build system keys. For more information on
on xSDK compliance the [xSDK policies](https://xsdk.info/policies/). The xSDK
is a movement in scientific software to provide a foundation for the rapid and
efficient production of high-quality, sustainable extreme-scale scientific
applications. For more information visit the
[xSDK web site](https://xsdk.info).

Added functions `SUNDIALSGetVersion` and `SUNDIALSGetVersionNumber` to get
SUNDIALS release version information at runtime.

Added comments to `arkode_butcher.c` regarding which methods should have
coefficients accurate enough for use in quad precision.

### Build System

Renamed CMake options to enable/disable examples for greater clarity and added
option to enable/disable Fortran 77 examples:

* Changed `EXAMPLES_ENABLE` to `EXAMPLES_ENABLE_C`
* Changed `CXX_ENABLE` to `EXAMPLES_ENABLE_CXX`
* Changed `F90_ENABLE` to `EXAMPLES_ENABLE_F90`
* Added `EXAMPLES_ENABLE_F77` option

Added separate `BLAS_ENABLE` and `BLAS_LIBRARIES` CMake variables.

Fixed minor CMake bugs and included additional error checking during CMake
configuration.

### Bug Fixes

#### ARKODE

Fixed `RCONST` usage in `arkode_butcher.c`.

Fixed bug in `arkInitialSetup` to ensure the mass matrix vector product is
set up before the "msetup" routine is called.

Fixed ARKODE `printf`-related compiler warnings when building SUNDIALS
with extended precision.

#### CVODE and CVODES

In `CVodeFree` now calls `lfree` unconditionally (if non-NULL).

#### IDA and IDAS

Added missing prototype for `IDASetMaxBacksIC` in `ida.h` and `idas.h`.

#### KINSOL

Corrected KINSOL Fortran name translation for `FKIN_SPFGMR`.

Renamed `KINLocalFn` and `KINCommFn` to `KINBBDLocalFn` and `KINBBDCommFn`
respectively in the BBD preconditioner module for consistency with other
SUNDIALS solvers.

## Changes to SUNDIALS in release 2.7.0

### New Features and Enhancements

Two additional `N_Vector` implementations were added -- one for hypre parallel
vectors and one for PETSc vectors. These additions are accompanied by additions
to various interface functions and to user documentation.

Added a new `N_Vector` function, `N_VGetVectorID`, that returns
an identifier for the vector.

The sparse matrix structure was enhanced to support both CSR and CSC matrix
storage formats.

Various additions were made to the KLU and SuperLU_MT sparse linear solver
interfaces, including support for the CSR matrix format when using KLU.

In all packages, the linear solver and preconditioner `free` routines were
updated to return an integer.

In all packages, example codes were updated to use `N_VGetArrayPointer_*`
rather than the `NV_DATA` macro when using the native vectors shipped with
SUNDIALS.

Additional example programs were added throughout including new examples
utilizing the OpenMP vector.

#### ARKODE

The ARKODE implicit predictor algorithms were updated: methods 2 and 3 were
improved slightly, a new predictor approach was added, and the default choice
was modified.

The handling of integer codes for specifying built-in ARKODE Butcher tables was
enhanced. While a global numbering system is still used, methods now have
`#defined` names to simplify the user interface and to streamline
incorporation of new Butcher tables into ARKODE.

The maximum number of Butcher table stages was increased from 8 to 15 to
accommodate very high order methods, and an 8th-order adaptive ERK method was
added.

Support was added for the explicit and implicit methods in an additive
Runge--Kutta method with different stage times to support new SSP-ARK methods.

The FARKODE interface was extended to include a routine to set
scalar/array-valued residual tolerances, to support Fortran applications with
non-identity mass-matrices.

#### IDA and IDAS

The optional input function `IDASetMaxBacksIC` was added to set the
maximum number of linesearch backtracks in the initial condition calculation.

### Bug Fixes

Various minor fixes to installation-related files.

Fixed some examples with respect to the change to use new macro/function names
e.g.,  `SUNRexp`, etc.

In all packages, a memory leak was fixed in the banded preconditioner and
banded-block-diagonal preconditioner interfaces.

Corrected name `N_VCloneEmptyVectorArray` to `N_VCloneVectorArrayEmpty` in
all documentation files.

Various corrections were made to the interfaces to the sparse solvers KLU and
SuperLU_MT.

For each linear solver, the various solver performance counters are now
initialized to 0 in both the solver specification function and in the solver
`linit` function. This ensures that these solver counters are initialized upon
linear solver instantiation as well as at the beginning of the problem solution.

#### ARKODE

The missing `ARKSpilsGetNumMtimesEvals` function was added -- this had been
included in the previous documentation but had not been implemented.

The choice of the method vs embedding the Billington and TRBDF2 explicit
Runge--Kutta methods were swapped, since in those the lower-order coefficients
result in an A-stable method, while the higher-order coefficients do not. This
change results in significantly improved robustness when using those methods.

A bug was fixed for the situation where a user supplies a vector of absolute
tolerances, and also uses the vector Resize functionality.

A bug was fixed wherein a user-supplied Butcher table without an embedding is
supplied, and the user is running with either fixed time steps (or they do
adaptivity manually); previously this had resulted in an error since the
embedding order was below 1.

#### CVODE

Corrections were made to three Fortran interface functions.

In FCVODE, fixed argument order bugs in the `FCVKLU` and `FCVSUPERLUMT`
linear solver interfaces.

Added missing Fortran interface routines for supplying a sparse Jacobian routine
with sparse direct solvers.

#### CVODES

A bug was fixed in the interpolation functions used in solving backward problems
for adjoint sensitivity analysis.

In the interpolation routines for backward problems, added logic to bypass
sensitivity interpolation if input sensitivity argument is `NULL`.

Changed each the return type of `*FreeB` functions to `int` and added
`return(0)` to each.

#### IDA

Corrections were made to three Fortran interface functions.

Corrected the output from the `idaFoodWeb_bnd.c` example, the wrong component
was printed in `PrintOutput`.

#### IDAS

In the interpolation routines for backward problems, added logic to bypass
sensitivity interpolation if input sensitivity argument is `NULL`.

Changed each the return type of `*FreeB` functions to `int` and added
`return(0)` to each.

Corrections were made to three Fortran interface functions.

Added missing Fortran interface routines for supplying a sparse Jacobian routine
with sparse direct solvers.

#### KINSOL

The Picard iteration return was changed to always return the newest iterate upon
success.

A minor bug in the line search was fixed to prevent an infinite loop when the
beta condition fails and lambda is below the minimum size.

Corrections were made to three Fortran interface functions.

The functions `FKINCREATE` and `FKININIT` were added to split the
`FKINMALLOC` routine into two pieces. `FKINMALLOC` remains for backward
compatibility, but documentation for it has been removed.

Added missing Fortran interface routines for supplying a sparse Jacobian routine
with sparse direct solvers.

### Matlab Interfaces Removed

Removed the Matlab interface from distribution as it has not been updated since
2009.

## Changes to SUNDIALS in release 2.6.2

### New Features and Enhancements

Various minor fixes to installation-related files

In KINSOL and ARKODE, updated the Anderson acceleration implementation with QR
updating.

In CVODES and IDAS, added `ReInit` and `SetOrdering` wrappers for backward
problems.

In IDAS, fixed for-loop bugs in `IDAAckpntAllocVectors` that could lead to a
memory leak.

### Bug Fixes

Updated the BiCGStab linear solver to remove a redundant dot product call.

Fixed potential memory leak in KLU `ReInit` functions in all solvers.

In ARKODE, fixed a bug in the Cash-Karp Butcher table where the method and
embedding coefficient were swapped.

In ARKODE, fixed error in `arkDoErrorTest` in recovery after failure.

In CVODES, added `CVKLUB` prototype and corrected `CVSuperLUMTB` prototype.

In the CVODES and IDAS header files, corrected documentation of backward
integration functions, especially the `which` argument.

In IDAS, added missing backward problem support functions `IDALapackDenseB`,
`IDALapackDenseFreeB`, `IDALapackBandB`, and `IDALapackBandFreeB`.

In IDAS, made SuperLUMT call for backward problem consistent with CVODES.

In CVODE, IDA, and ARKODE, fixed Fortran interfaces to enable calls to
`GetErrWeights`, `GetEstLocalErrors`, and `GetDky` within a time step.

## Changes to SUNDIALS in release 2.6.1

Fixed loop limit bug in `SlsAddMat` function.

In all six solver interfaces to KLU and SuperLUMT, added `#include` lines, and
removed redundant KLU structure allocations.

Minor bug fixes in ARKODE.

## Changes to SUNDIALS in release 2.6.0

### Autotools Build Option Removed

With this version of SUNDIALS, support and documentation of the Autotools mode
of installation is being dropped, in favor of the CMake mode, which is
considered more widely portable.

### New Package: ARKODE

Addition of ARKODE package of explicit, implicit, and additive Runge-Kutta
methods for ODEs. This package API is close to CVODE so switching between the
two should be straightforward. Thanks go to Daniel Reynolds for the addition
of this package.

### New Features and Enhancements

Added OpenMP and Pthreads `N_Vector` implementations for thread-parallel
computing environments.

Two major additions were made to the linear system solvers available in all
packages. First, in the serial case, an interface to the sparse direct solver
KLU was added. Second, an interface to SuperLU_MT, the multi-threaded version
of SuperLU, was added as a thread-parallel sparse direct solver option, to be
used with the serial version of the `N_Vector` module. As part of these
additions, a sparse matrix (CSC format) structure was added to CVODE.

#### KINSOL

Two major additions were made to the globalization strategy options (`KINSol`
argument `strategy`). One is fixed-point iteration, and the other is Picard
iteration. Both can be accelerated by use of the Anderson acceleration
method. See the relevant paragraphs in the Mathematical Considerations chapter
is the user guide.

An interface to the Flexible GMRES iterative linear solver was added.

### Bug Fixes

In order to avoid possible name conflicts, the mathematical macro and function
names `MIN`, `MAX`, `SQR`, `RAbs`, `RSqrt`, `RExp`, `RPowerI`, and
`RPowerR` were changed to `SUNMIN`, `SUNMAX`, `SUNSQR`, `SUNRabs`,
`SUNRsqrt`, `SUNRexp`, `SRpowerI`, and `SUNRpowerR`, respectively. These
names occur in both the solver and example programs.

In the LAPACK banded linear solver interfaces, the line `smu = MIN(N-1,mu+ml)`
was changed to `smu = mu + ml` to correct an illegal input error for to
`DGBTRF` and `DGBTRS`.

In all Fortran examples, integer declarations were revised so that those which
must match a C type `long int` are declared `INTEGER*8`, and a comment was
added about the type match. All other integer declarations are just
`INTEGER`. Corresponding minor corrections were made to the user guide.

#### CVODE and CVODES

In `cvRootFind`, a minor bug was corrected, where the input array was ignored,
and a line was added to break out of root-search loop if the initial interval
size is below the tolerance `ttol`.

Two minor bugs were fixed regarding the testing of input on the first call to
`CVode` -- one involving `tstop` and one involving the initialization of
`*tret`.

The example program `cvAdvDiff_diag_p` was added to illustrate the use of in
parallel.

In the FCVODE optional input routines `FCVSETIIN` and `FCVSETRIN`, the
optional fourth argument `key_length` was removed, with hardcoded key string
lengths passed to all tests.

In order to eliminate or minimize the differences between the sources for
private functions in CVODE and CVODES, the names of many private functions were
changed from `CV*` to `cv*` and a few other names were also changed.

An option was added in the case of Adjoint Sensitivity Analysis with dense or
banded Jacobian. With a call to `CVDlsSetDenseJacFnBS` or
`CVDlsSetBandJacFnBS`, the user can specify a user-supplied Jacobian function
of type `CVDls***JacFnBS`, for the case where the backward problem depends on
the forward sensitivities.

In `CVodeQuadSensInit`, the line `cv_mem->cv_fQS_data = ...` was corrected
(missing `Q`).

In the CVODES User Guide, a paragraph was added in Section 6.2.1 on
`CVodeAdjReInit`, and a paragraph was added in Section 6.2.9 on
`CVodeGetAdjY`. In the example `cvsRoberts_ASAi_dns`, the output was revised
to include the use of `CVodeGetAdjY`.

For the Adjoint Sensitivity Analysis case in which the backward problem depends
on the forward sensitivities, options have been added to allow for user-supplied
`pset`, `psolve`, and `jtimes` functions.

In the example `cvsHessian_ASA_FSA`, an error was corrected in the function
`fB2`, `y2` in place of `y3` in the third term of `Ith(yBdot,6)`.

#### IDA and IDAS

In `IDARootfind`, a minor bug was corrected, where the input array `rootdir`
was ignored, and a line was added to break out of root-search loop if the
initial interval size is below the tolerance `ttol`.

A minor bug was fixed regarding the testing of the input `tstop` on the first
call to `IDASolve`.

In the FIDA optional input routines `FIDASETIIN`, `FIDASETRIN`, and
`FIDASETVIN`, the optional fourth argument `key_length` was removed, with
hardcoded key string lengths passed to all `strncmp` tests.

An option was added in the case of Adjoint Sensitivity Analysis with dense or
banded Jacobian. With a call to `IDADlsSetDenseJacFnBS` or
`IDADlsSetBandJacFnBS`, the user can specify a user-supplied Jacobian function
of type `IDADls***JacFnBS`, for the case where the backward problem depends on
the forward sensitivities.

#### KINSOL

In function `KINStop`, two return values were corrected to make the values of
`uu` and `fval` consistent.

A bug involving initialization of `mxnewtstep` was fixed. The error affects
the case of repeated user calls to `KINSol` with no intervening call to
`KINSetMaxNewtonStep`.

A bug in the increments for difference quotient Jacobian approximations was
fixed in function `kinDlsBandDQJac`.

In the FKINSOL module, an incorrect return value `ier` in `FKINfunc` was
fixed.

In the FKINSOL optional input routines `FKINSETIIN`, `FKINSETRIN`, and
`FKINSETVIN`, the optional fourth argument `key_length` was removed, with
hardcoded key string lengths passed to all `strncmp` tests.

## Changes to SUNDIALS in release 2.5.0

### Integer Type Change

One significant design change was made with this release, the problem size and
its relatives, bandwidth parameters, related internal indices, pivot arrays, and
the optional output `lsflag` have all been changed from type `int` to type
`long int`, except for the problem size and bandwidths in user calls to
routines specifying BLAS/LAPACK routines for the dense/band linear solvers. The
function `NewIntArray` is replaced by a pair `NewIntArray` /
`NewLintArray`, for `int` and `long int` arrays, respectively.

### Bug Fixes

In the installation files, we modified the treatment of the macro
`SUNDIALS_USE_GENERIC_MATH`, so that the parameter `GENERIC_MATH_LIB` is
either defined (with no value) or not defined.

In all packages, after the solver memory is created, it is set to zero before
being filled.

In each linear solver interface function, the linear solver memory is freed on
an error return, and the function now includes a line setting to `NULL` the
main memory pointer to the linear solver memory.

#### Rootfinding

In CVODE(S) and IDA(S), in the functions `Rcheck1` and `Rcheck2`, when an
exact zero is found, the array `glo` of `g` values at the left endpoint
is adjusted, instead of shifting the `t` location `tlo` slightly.

#### CVODE and CVODES

In `CVSetTqBDF`, the logic was changed to avoid a divide by zero.

In a minor change to the CVODES user interface, the type of the index `which`
was changed from `long int` to `int`.

Errors in the logic for the integration of backward problems in CVODES were
identified and fixed.

#### IDA and IDAS

To be consistent with IDAS, IDA uses the function `IDAGetDky` for optional
output retrieval.

A memory leak was fixed in two of the `IDASp***Free` functions.

A missing vector pointer setting was added in `IDASensLineSrch`.

In `IDACompleteStep`, conditionals around lines loading a new column of three
auxiliary divided difference arrays, for a possible order increase, were fixed.

#### KINSOL

Three major logic bugs were fixed - involving updating the solution vector,
updating the linesearch parameter, and a missing error return.

Three minor errors were fixed - involving setting `etachoice` in the
Matlab/KINSOL interface, a missing error case in `KINPrintInfo`, and avoiding
an exponential overflow in the evaluation of `omega`.

## Changes to SUNDIALS in release 2.4.0

Added a CMake-based build option in addition to the one based on autotools.

The user interface has been further refined. Some of the API changes involve:

(a) a reorganization of all linear solver modules into two families (besides the
    existing family of scaled preconditioned iterative linear solvers, the
    direct solvers, including new LAPACK-based ones, were also organized into a
    *direct* family);

(b) maintaining a single pointer to user data, optionally specified through a
    `Set`-type function; and

(c) a general streamlining of the preconditioner modules distributed with the
    solvers.

Added interfaces to LAPACK linear solvers for dense and banded matrices to all
packages.

An option was added to specify which direction of zero-crossing is to be
monitored while performing rootfinding in CVODE(S) and IDA(S).

CVODES includes several new features related to sensitivity analysis, among
which are:

(a) support for integration of quadrature equations depending on both the states
    and forward sensitivity (and thus support for forward sensitivity analysis
    of quadrature equations),

(b) support for simultaneous integration of multiple backward problems based on
    the same underlying ODE (e.g., for use in an *forward-over-adjoint* method
    for computing second order derivative information),

(c) support for backward integration of ODEs and quadratures depending on both
    forward states and sensitivities (e.g., for use in computing second-order
    derivative information), and

(d) support for reinitialization of the adjoint module.

Moreover, the prototypes of all functions related to integration of backward
problems were modified to support the simultaneous integration of multiple
problems.

All backward problems defined by the user are internally managed through a
linked list and identified in the user interface through a unique identifier.

## Changes to SUNDIALS in release 2.3.0

### New Features and Enhancements

The main changes in this release involve a rearrangement of the entire
SUNDIALS source tree. At the user interface level, the main impact is in the
mechanism of including SUNDIALS header files which must now include the relative
path e.g., `#include <cvode/cvode.h>` as all exported header files are now
installed in separate subdirectories of the installation *include* directory.

The functions in the generic dense linear solver (`sundials_dense` and
`sundials_smalldense`) were modified to work for rectangular `m x n` (`m <= n`),
while the factorization and solution functions were renamed to `DenseGETRF` /
`denGETRF` and `DenseGETRS` / `denGETRS`, respectively. The factorization and
solution functions in the generic band linear solver were renamed `BandGBTRF`
and `BandGBTRS`, respectively.

In IDA, the user interface to the consistent initial conditions calculations was
modified. The `IDACalcIC` arguments `t0`, `yy0`, and `yp0` were
removed and a new function, `IDAGetConsistentIC` is provided.

### Bug Fixes

In the CVODES adjoint solver module, the following two bugs were fixed:

* In `CVodeF` the solver was sometimes incorrectly taking an additional step
  before returning control to the user (in `CV_NORMAL` mode) thus leading to
  a failure in the interpolated output function.

* In `CVodeB`, while searching for the current check point, the solver was
  sometimes reaching outside the integration interval resulting in a
  segmentation fault.

In IDA, a bug was fixed in the internal difference-quotient dense and banded
Jacobian approximations, related to the estimation of the perturbation (which
could have led to a failure of the linear solver when zero components with
sufficiently small absolute tolerances were present).

## Changes to SUNDIALS in release 2.2.0

### New Header Files Names

To reduce the possibility of conflicts, the names of all header files have been
changed by adding unique prefixes (e.g., `cvode_` and `sundials_`). When
using the default installation procedure, the header files are exported under
various subdirectories of the target `include` directory. For more details see
Appendix the installation chapter in the user guide.

### Build System Changes

Updated configure script and Makefiles for Fortran examples to avoid C++
compiler errors (now use `CC` and `MPICC` to link only if necessary).

The shared object files are now linked into each SUNDIALS library rater than
into a separate `libsundials_shared` library.

### New Features and Enhancements

Deallocation functions now take the address of the respective memory block
pointer as the input argument.

Interfaces to the Scaled Preconditioned Bi-CGstab (SPBCG) and Scaled
Preconditioned Transpose-Free Quasi-Minimal Residual (SPTFQMR) linear solver
modules have been added to all packages. At the same time, function type names
for Scaled Preconditioned Iterative Linear Solvers were added for the
user-supplied Jacobian-times-vector and preconditioner setup and solve
functions. Additionally, in KINSOL interfaces have been added to the SUNDIALS
DENSE, and BAND linear solvers and include support for nonlinear residual
monitoring which can be used to control Jacobian updating.

A new interpolation method was added to the CVODES adjoint module. The function
`CVadjMalloc` has an additional argument which can be used to select the
desired interpolation scheme.

FIDA, a Fortran-C interface module, was added.

The rootfinding feature was added to IDA, whereby the roots of a set of given
functions may be computed during the integration of the DAE system.

In IDA a user-callable routine was added to access the estimated local error
vector.

In the KINSOL Fortran interface module, FKINSOL, optional inputs are now set
using `FKINSETIIN` (integer inputs), `FKINSETRIN` (real inputs), and
`FKINSETVIN` (vector inputs). Optional outputs are still obtained from the
`IOUT` and `ROUT` arrays which are owned by the user and passed as arguments
to `FKINMALLOC`.

## Changes to SUNDIALS in release 2.1.1

The function `N_VCloneEmpty` was added to the global vector operations table.

A minor bug was fixed in the interpolation functions of the adjoint CVODES
module.

## Changes to SUNDIALS in release 2.1.0

The user interface has been further refined. Several functions used for setting
optional inputs were combined into a single one.

In CVODE(S) and IDA, an optional user-supplied routine for setting the error
weight vector was added.

Additionally, to resolve potential variable scope issues, all SUNDIALS solvers
release user data right after its use.

The build systems has been further improved to make it more robust.

## Changes to SUNDIALS in release 2.0.2

Fixed autoconf-related bug to allow configuration with the PGI Fortran compiler.

Modified the build system to use customized detection of the Fortran name
mangling scheme (autoconf's `AC_F77_WRAPPERS` routine is problematic on some
platforms).

A bug was fixed in the `CVode` function that was potentially leading to
erroneous behavior of the rootfinding procedure on the integration first step.

A new chapter in the User Guide was added - with constants that appear in the
user interface.

## Changes to SUNDIALS in release 2.0.1

### Build System

Changed the order of compiler directives in header files to avoid compilation
errors when using a C++ compiler.

Changed the method of generating `sundials_config.h` to avoid potential
warnings of redefinition of preprocessor symbols.

### New Features

In CVODES the option of activating and deactivating forward sensitivity
calculations on successive runs without memory allocation and deallocation.

### Bug Fixes

In CVODES bug fixes related to forward sensitivity computations (possible loss
of accuracy on a BDF order increase and incorrect logic in testing user-supplied
absolute tolerances) were made.

## Changes to SUNDIALS in release 2.0.0

Installation of all of SUNDIALS packages has been completely redesigned and is
now based on configure scripts.

The major changes from the previous version involve a redesign of the user
interface across the entire SUNDIALS suite. We have eliminated the mechanism of
providing optional inputs and extracting optional statistics from the solver
through the `iopt` and `ropt` arrays. Instead, packages now provide `Set`
functions to change the default values for various quantities controlling the
solver and `Get` functions to extract statistics after return from the main
solver routine.

Additionally, the interfaces to several user-supplied routines (such as those
providing Jacobians and preconditioner information) were simplified by reducing
the number of arguments. The same information that was previously accessible
through such arguments can now be obtained through `Get`-type functions.

In CVODE and CVODES a rootfinding feature was added, whereby the roots of a set
of given functions may be computed during the integration of the ODE system.

Changes to the NVector:

* Removed `machEnv`, redefined table of vector operations (now contained in
  the `N_Vector` structure itself).

* All SUNDIALS functions create new `N_Vector` variables through
  cloning, using an `N_Vector` passed by the user as a template.

* A particular vector implementation is supposed to provide user-callable
  constructor and destructor functions.

* Removed the following functions from the structure of vector operations:
  `N_VNew`, `N_VNew_S`, `N_VFree`, `N_VFree_S`, `N_VMake`,
  `N_VDispose`, `N_VGetData`, `N_VSetData`, `N_VConstrProdPos`, and
  `N_VOneMask`.

* Added the following functions to the structure of vector operations:
  `N_VClone`, `N_VDestroy`, `N_VSpace`, `N_VGetArrayPointer`,
  `N_VSetArrayPointer`, and `N_VWrmsNormMask`.

* Note that `nvec_ser` and `nvec_par` are now separate modules outside the
  shared SUNDIALS module.

Changes to the linear solvers:

* In SPGMR, added a dummy `N_Vector` argument to be used as a template for
  cloning.

* In SPGMR, removed `N` (problem dimension) from the argument list of
  `SpgmrMalloc`.

* Replaced `iterativ.{c,h}` with `iterative.{c,h}`.

* Modified constant names in `iterative.h` (preconditioner types are prefixed
  with `PREC_`).

* Changed numerical values for `MODIFIED_GS` (from `0` to `1`) and
  `CLASSICAL_GS` (from `1` to `2`).

Changes to `sundialsmath` submodule:

* Replaced the internal routine for estimating unit roundoff with definition of
  unit roundoff from `float.h`.

* Modified functions to call the appropriate math routines given the precision
  level specified by the user.

Changes to `sundialstypes` submodule:

* Removed `integertype`.

* Added definitions for `BIG_REAL`, `SMALL_REAL`, and `UNIT_ROUNDOFF`
  using values from `float.h` based on the precision.

* Changed definition of macro `RCONST` to depend on the precision level
  specified by the user.<|MERGE_RESOLUTION|>--- conflicted
+++ resolved
@@ -98,17 +98,15 @@
 will see one additional fast right-hand side function evaluation per slow step with the
 Hermite interpolation option.
 
-<<<<<<< HEAD
+Fixed potential memory leaks and out of bounds array accesses that could occur
+in the ARKODE Lagrange interpolation module when changing the method order or
+polynomial degree after re-initializing an integrator.
+
 Fixed a bug in the 32-bit ``sunindextype`` Fortran interfaces to
 ``N_VGetSubvectorArrayPointer_ManyVector``,
 ``N_VGetSubvectorArrayPointer_MPIManyVector``, ``SUNBandMatrix_Column`` and
 ``SUNDenseMatrix_Column`` where 64-bit ``sunindextype`` interface functions were
 used.
-=======
-Fixed potential memory leaks and out of bounds array accesses that could occur
-in the ARKODE Lagrange interpolation module when changing the method order or
-polynomial degree after re-initializing an integrator.
->>>>>>> 3d7f3bad
 
 Fixed a CMake configuration issue related to aliasing an `ALIAS` target when
 using `ENABLE_KLU=ON` in combination with a static-only build of SuiteSparse.
