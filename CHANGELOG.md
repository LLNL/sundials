# SUNDIALS Changelog

## Changes to SUNDIALS in release X.Y.Z

### Major Features

### New Features and Enhancements

Added CMake infrastructure that enables externally maintained addons/plugins to
be *optionally* built with SUNDIALS. See the [Contributing
Guide](./CONTRIBUTING.md) for more details.

Users may now disable interpolated output in ARKODE steppers by passing
`ARK_INTERP_NONE` to the `SetInterpolantType` functions:

* `ARKStepSetInterpolantType`
* `ERKStepSetInterpolantType`
* `MRIStepSetInterpolantType`
* `SPRKStepSetInterpolantType`

When interpolation is disabled, rootfinding is not supported, implicit methods
must use the trivial predictor (the default option), and interpolation at stop
times cannot be used (interpolating at stop times is disabled by default). With
interpolation disabled, `Evolve` functions called in `ARK_NORMAL` mode will
return at or past the requested output time (setting a stop time may still be
used to halt the integrator at a specific time). Disabling interpolation will
reduce the memory footprint of an integrator by two or more state vectors
(depending on the interpolant type and degree) which can be beneficial when
interpolation is not needed e.g., when integrating to a final time without
output in between or using an explicit fast time scale integrator with MRIStep.

### Bug Fixes

Updated the CMake variable `HIP_PLATFORM` default to `amd` as the previous
default, `hcc`, is no longer recognized in ROCm 5.7.0 or newer. The new default
is also valid in older version of ROCm (at least back to version 4.3.1).

Fixed a bug in the HIP execution policies where `WARP_SIZE` would not be set
with ROCm 6.0.0 or newer.

Changed the CMake version compatibility mode for SUNDIALS to `AnyNewerVersion`
instead of `SameMajorVersion`. This fixes the issue seen
[here](https://github.com/AMReX-Codes/amrex/pull/3835).

Fixed a bug in some Fortran examples where `c_null_ptr` was passed as an argument
to a function pointer instead of `c_null_funptr`. This caused compilation issues
with the Cray Fortran compiler.

<<<<<<< HEAD
### Deprecation Notices

Compiler warning messages have been added to the following previously deprecated
functions:

* ``ARKStepSetDenseOrder``
* ``ERKStepSetDenseOrder``
* ``MRIStepSetDenseOrder``

These functions will be removed in the next major release and users should
transition to the follow functions:

* ``ARKStepSetInterpolantDegree``
* ``ERKStepSetInterpolantDegree``
* ``MRIStepSetInterpolantDegree``
=======
Fixed a bug where `MRIStepEvolve` would not handle a recoverable error produced
from evolving the inner stepper.

Added CMake infrastructure that enables externally maintained addons/plugins
to be *optionally* built with SUNDIALS. See the [Contributing Guide](./CONTRIBUTING.md)
for more details.
>>>>>>> aba26891

## Changes to SUNDIALS in release v7.0.0

### Major Feature

SUNDIALS now has more robust and uniform error handling. Non-release builds will
be built with additional error checking by default. See the
[Error Checking](https://sundials.readthedocs.io/en/latest/sundials/Errors_link.html)
section in the user guide for details.

### Breaking Changes

#### Minimum C Standard

SUNDIALS now requires using a compiler that supports a subset of the C99
standard. Note with the Microsoft C/C++ compiler the subset of C99 features
utilized by SUNDIALS are available starting with [Visual Studio 2015](https://learn.microsoft.com/en-us/cpp/overview/visual-cpp-language-conformance?view=msvc-170#c-standard-library-features-1).

#### Minimum CMake Version

CMake 3.18 or newer is now required when building SUNDIALS.

#### Deprecated Types and Functions Removed

The previously deprecated types `realtype` and `booleantype` were removed from
`sundials_types.h` and replaced with `sunrealtype` and `sunbooleantype`. The
deprecated names for these types can be used by including the header file
`sundials_types_deprecated.h` but will be fully removed in the next major
release. Functions, types and header files that were previously deprecated have
also been removed.

#### Error Handling Changes

With the addition of the new error handling capability, the `*SetErrHandlerFn`
and `*SetErrFile` functions in CVODE(S), IDA(S), ARKODE, and KINSOL have been
removed. Users of these functions can use the functions
`SUNContext_PushErrHandler`, and `SUNLogger_SetErrorFilename` instead. For
further details see the
[Error Checking](https://sundials.readthedocs.io/en/latest/sundials/Errors_link.html)
and
[Logging](https://sundials.readthedocs.io/en/latest/sundials/Logging_link.html)
sections in the documentation.

In addition the following names/symbols were replaced by `SUN_ERR_*` codes:

| Removed                        | Replaced with `SUNErrCode`        |
|:-------------------------------|:----------------------------------|
| `SUNLS_SUCCESS`                | `SUN_SUCCESS`                     |
| `SUNLS_UNRECOV_FAILURE`        | no replacement (value was unused) |
| `SUNLS_MEM_NULL`               | `SUN_ERR_ARG_CORRUPT`             |
| `SUNLS_ILL_INPUT`              | `SUN_ERR_ARG_*`                   |
| `SUNLS_MEM_FAIL`               | `SUN_ERR_MEM_FAIL`                |
| `SUNLS_PACKAGE_FAIL_UNREC`     | `SUN_ERR_EXT_FAIL`                |
| `SUNLS_VECTOROP_ERR`           | `SUN_ERR_OP_FAIL`                 |
| `SUN_NLS_SUCCESS`              | `SUN_SUCCESS`                     |
| `SUN_NLS_MEM_NULL`             | `SUN_ERR_ARG_CORRUPT`             |
| `SUN_NLS_MEM_FAIL`             | `SUN_ERR_MEM_FAIL`                |
| `SUN_NLS_ILL_INPUT`            | `SUN_ERR_ARG_*`                   |
| `SUN_NLS_VECTOROP_ERR`         | `SUN_ERR_OP_FAIL`                 |
| `SUN_NLS_EXT_FAIL`             | `SUN_ERR_EXT_FAIL`                |
| `SUNMAT_SUCCESS`               | `SUN_SUCCESS`                     |
| `SUNMAT_ILL_INPUT`             | `SUN_ERR_ARG_*`                   |
| `SUNMAT_MEM_FAIL`              | `SUN_ERR_MEM_FAIL`                |
| `SUNMAT_OPERATION_FAIL`        | `SUN_ERR_OP_FAIL`                 |
| `SUNMAT_MATVEC_SETUP_REQUIRED` | `SUN_ERR_OP_FAIL`                 |

The following functions have had their signature updated to ensure they can
leverage the new SUNDIALS error handling capabilities.

```c
// From sundials_futils.h
SUNDIALSFileOpen
SUNDIALSFileClose

// From sundials_memory.h
SUNMemoryNewEmpty
SUNMemoryHelper_Alias
SUNMemoryHelper_Wrap

// From sundials_nvector.h
N_VNewVectorArray
```

#### SUNComm Type Added

We have replaced the use of a type-erased (i.e., `void*`) pointer to a
communicator in place of `MPI_Comm` throughout the SUNDIALS API with a
`SUNComm`, which is just a typedef to an `int` in builds without MPI
and a typedef to a `MPI_Comm` in builds with MPI. As a result:

- When MPI is enabled, all SUNDIALS libraries will include MPI symbols and
  applications will need to include the path for MPI headers and link against
  the corresponding MPI library.

- All users will need to update their codes because the call to
  `SUNContext_Create` now takes a `SUNComm` instead
  of type-erased pointer to a communicator. For non-MPI codes,
  pass `SUN_COMM_NULL` to the `comm` argument instead of
  `NULL`. For MPI codes, pass the `MPI_Comm` directly.

- The same change must be made for calls to
  `SUNLogger_Create` or `SUNProfiler_Create`.

- Some users will need to update their calls to `N_VGetCommunicator`, and
  update any custom `N_Vector` implementations that provide
  `N_VGetCommunicator`, since it now returns a `SUNComm`.

The change away from type-erased pointers for `SUNComm` fixes problems like the
one described in [GitHub Issue #275](https://github.com/LLNL/sundials/issues/275).

The SUNLogger is now always MPI-aware if MPI is enabled in SUNDIALS and the
`SUNDIALS_LOGGING_ENABLE_MPI` CMake option and macro definition were removed
accordingly.

#### SUNDIALS Core Library

Users now need to link to `sundials_core` in addition to the libraries already
linked to. This will be picked up automatically in projects that use the
SUNDIALS CMake target. The library `sundials_generic` has been superseded by
`sundials_core` and is no longer available. This fixes some duplicate symbol
errors on Windows when linking to multiple SUNDIALS libraries.

#### Fortran Interface Modules Streamlined

We have streamlined the Fortran modules that need to be included by users by combining
the SUNDIALS core into one Fortran module, `fsundials_core_mod`. Modules for
implementations of the core APIs still exist (e.g., for the Dense linear solver there
is `fsunlinsol_dense_mod`) as do the modules for the SUNDIALS packages (e.g., `fcvode_mod`).
The following modules are the ones that have been consolidated into `fsundials_core_mod`:

```
fsundials_adaptcontroller_mod
fsundials_context_mod
fsundials_futils_mod
fsundials_linearsolver_mod
fsundials_logger_mod
fsundials_matrix_mod
fsundials_nonlinearsolver_mod
fsundials_nvector_mod
fsundials_profiler_mod
fsundials_types_mod
```

### Minor Changes

The `CMAKE_BUILD_TYPE` defaults to `RelWithDebInfo` mode now i.e., SUNDIALS
will be built with optimizations and debugging symbols enabled by default.
Previously the build type was unset by default so no optimization or debugging
flags were set.

The advanced CMake options to override the inferred LAPACK name-mangling scheme
have been updated from `SUNDIALS_F77_FUNC_CASE` and
`SUNDIALS_F77_FUNC_UNDERSCORES` to `SUNDIALS_LAPACK_CASE` and
`SUNDIALS_LAPACK_UNDERSCORES`, respectively.

As a subset of C99 is now required the CMake option `USE_GENERIC_MATH` as been
removed.

The C++ convenience classes (e.g., `sundials::Context`) have been moved to
from SUNDIALS `.h` headers to corresponding `.hpp` headers (e.g.,
`sundials/sundials_context.hpp`) so C++ codes do not need to compile with
C++14 support when using the C API.

Converted most previous Fortran 77 and 90 examples to use SUNDIALS' Fortran 2003
interface.

### Bug Fixes

Fixed [#329](https://github.com/LLNL/sundials/issues/329) so that C++20 aggregate initialization can be used.

Fixed integer overflow in the internal SUNDIALS hashmap. This resolves
[#409](https://github.com/LLNL/sundials/issues/409) and
[#249](https://github.com/LLNL/sundials/issues/249).

### Deprecation Notice

The functions in `sundials_math.h` will be deprecated in the next release.

```c
  sunrealtype SUNRpowerI(sunrealtype base, int exponent);
  sunrealtype SUNRpowerR(sunrealtype base, sunrealtype exponent);
  sunbooleantype SUNRCompare(sunrealtype a, sunrealtype b);
  sunbooleantype SUNRCompareTol(sunrealtype a, sunrealtype b, sunrealtype tol);
  sunrealtype SUNStrToReal(const char* str);
```

Additionally, the following header files (and everything in them) will be
deprecated -- users who rely on these are recommended to transition to the
corresponding `SUNMatrix` and `SUNLinearSolver` modules:

```c
sundials_direct.h
sundials_dense.h
sundials_band.h
```

## Changes to SUNDIALS in release 6.7.0

### Major Feature

Added the `SUNAdaptController` base class, ported ARKODE's internal
implementations of time step controllers into implementations of this class,
and updated ARKODE to use these objects instead of its own implementations.
Added `ARKStepSetAdaptController` and `ERKStepSetAdaptController` routines
so that users can modify controller parameters, or even provide custom
implementations.

### New Features

Improved computational complexity of `SUNMatScaleAddI_Sparse` from `O(M*N)` to
`O(NNZ)`.

Added Fortran support for the LAPACK dense `SUNLinearSolver` implementation.

Added the routines `ARKStepSetAdaptivityAdjustment` and
`ERKStepSetAdaptivityAdjustment`, that allow users to adjust the
value for the method order supplied to the temporal adaptivity controllers.
The ARKODE default for this adjustment has been -1 since its initial
release, but for some applications a value of 0 is more appropriate.
Users who notice that their simulations encounter a large number of
temporal error test failures may want to experiment with adjusting this value.

Added the third order ERK method `ARKODE_SHU_OSHER_3_2_3`, the fourth order
ERK method `ARKODE_SOFRONIOU_SPALETTA_5_3_4`, the sixth order ERK method
`ARKODE_VERNER_9_5_6`, the seventh order ERK method `ARKODE_VERNER_10_6_7`,
the eighth order ERK method `ARKODE_VERNER_13_7_8`, and the ninth order ERK
method `ARKODE_VERNER_16_8_9`.

ARKStep, ERKStep, MRIStep, and SPRKStep were updated to remove a potentially
unnecessary right-hand side evaluation at the end of an integration. ARKStep was
additionally updated to remove extra right-hand side evaluations when using an
explicit method or an implicit method with an explicit first stage.

The `MRIStepInnerStepper` class in MRIStep was updated to make supplying an
`MRIStepInnerFullRhsFn` optional.

### Bug Fixes

Changed the `SUNProfiler` so that it does not rely on `MPI_WTime` in any case.
This fixes [GitHub Issue #312](https://github.com/LLNL/sundials/issues/312).

Fixed scaling bug in `SUNMatScaleAddI_Sparse` for non-square matrices.

Fixed a regression introduced by the stop time bug fix in v6.6.1 where ARKODE,
CVODE, CVODES, IDA, and IDAS would return at the stop time rather than the
requested output time if the stop time was reached in the same step in which the
output time was passed.

Fixed a bug in ERKStep where methods with `c[s-1] = 1` but `a[s-1,j] != b[j]`
were incorrectly treated as having the first same as last (FSAL) property.

Fixed a bug in ARKODE where `ARKStepSetInterpolateStopTime` would return an
interpolated solution at the stop time in some cases when interpolation was
disabled.

Fixed a bug in `ARKStepSetTableNum` wherein it did not recognize
`ARKODE_ARK2_ERK_3_1_2` and `ARKODE_ARK2_DIRK_3_1_2` as a valid additive
Runge--Kutta Butcher table pair.

Fixed a bug in `MRIStepCoupling_Write` where explicit coupling tables were not
written to the output file pointer.

Fixed missing soversions in some `SUNLinearSolver` and `SUNNonlinearSolver`
CMake targets.

Renamed some internal types in CVODES and IDAS to allow both packages to be
built together in the same binary.

## Changes to SUNDIALS in release 6.6.2

Fixed the build system support for MAGMA when using a NVIDIA HPC SDK
installation of CUDA and fixed the targets used for rocBLAS and rocSPARSE.

## Changes to SUNDIALS in release 6.6.1

### New Features

Updated the Tpetra NVector interface to support Trilinos 14.

### Bug Fixes

Fixed a memory leak when destroying a CUDA, HIP, SYCL, or system SUNMemoryHelper
object.

Fixed a bug in ARKODE, CVODE, CVODES, IDA, and IDAS where the stop time may not
be cleared when using normal mode if the requested output time is the same as
the stop time. Additionally, with ARKODE, CVODE, and CVODES this fix removes an
unnecessary interpolation of the solution at the stop time that could occur in
this case.

## Changes to SUNDIALS in release 6.6.0

### Major Features

A new time-stepping module, `SPRKStep`, was added to ARKODE. This time-stepper
provides explicit symplectic partitioned Runge-Kutta methods up to order 10
for separable Hamiltonian systems.

Added support for relaxation Runge-Kutta methods in ERKStep and ARKStep in
ARKODE.

### New Features

Updated CVODE, CVODES and ARKODE default behavior when returning the solution when
the internal time has reached a user-specified stop time.  Previously, the output
solution was interpolated to the value of `tstop`; the default is now to copy the
internal solution vector.  Users who wish to revert to interpolation may call a new
routine `CVodeSetInterpolateStopTime`, `ARKStepSetInterpolateStopTime`,
`ERKStepSetInterpolateStopTime`, or `MRIStepSetInterpolateStopTime`.

Added the second order IMEX method from Giraldo, Kelly, and Constantinescu 2013
as the default second order IMEX method in ARKStep. The explicit table is given
by `ARKODE_ARK2_ERK_3_1_2` and the implicit table by `ARKODE_ARK2_DIRK_3_1_2`.

Updated the F2003 utility routines `SUNDIALSFileOpen` and `SUNDIALSFileClose`
to support user specification of `stdout` and `stderr` strings for the output
file names.

## Bug Fixes

A potential bug was fixed when using inequality constraint handling and
calling `ARKStepGetEstLocalErrors` or `ERKStepGetEstLocalErrors` after a failed
step in which an inequality constraint violation occurred. In this case, the
values returned by `ARKStepGetEstLocalErrors` or `ERKStepGetEstLocalErrors` may
have been invalid.

## Changes to SUNDIALS in release 6.5.1

### New Features

Added the functions `ARKStepClearStopTime`, `ERKStepClearStopTime`,
`MRIStepClearStopTime`, `CVodeClearStopTime`, and `IDAClearStopTime` to
disable a previously set stop time.

The default interpolant in ARKODE when using a first order method has been
updated to a linear interpolant to ensure values obtained by the integrator are
returned at the ends of the time interval. To restore the previous behavior of
using a constant interpolant call `ARKStepSetInterpolantDegree`,
`ERKStepSetInterpolantDegree`, or `MRIStepSetInterpolantDegree` and set the
interpolant degree to zero before evolving the problem.

### Bug Fixes

Fixed build errors when using SuperLU_DIST with ROCM enabled to target AMD GPUs.

Fixed compilation errors in some SYCL examples when using the `icx` compiler.

## Changes to SUNDIALS in release 6.5.0

### New Features

A new capability to keep track of memory allocations made through the `SUNMemoryHelper`
classes has been added. Memory allocation stats can be accessed through the
`SUNMemoryHelper_GetAllocStats` function. See the documentation for
the `SUNMemoryHelper` classes for more details.

Added the functions `ARKStepGetJac`, `ARKStepGetJacTime`,
`ARKStepGetJacNumSteps`, `MRIStepGetJac`, `MRIStepGetJacTime`,
`MRIStepGetJacNumSteps`, `CVodeGetJac`, `CVodeGetJacTime`,
`CVodeGetJacNumSteps`, `IDAGetJac`, `IDAGetJacCj`, `IDAGetJacTime`,
`IDAGetJacNumSteps`, `KINGetJac`, `KINGetJacNumIters` to assist in
debugging simulations utilizing a matrix-based linear solver.

Added support for CUDA 12.

Added support for the SYCL backend with RAJA 2022.x.y.

### Bug Fixes

Fixed an underflow bug during root finding in ARKODE, CVODE, CVODES, IDA and
IDAS. This fixes [GitHub Issue #57](https://github.com/LLNL/sundials/issues/57>).

Fixed an issue with finding oneMKL when using the `icpx` compiler with the
`-fsycl` flag as the C++ compiler instead of `dpcpp`.

Fixed the shape of the arrays returned by `FN_VGetArrayPointer` functions as well
as the `FSUNDenseMatrix_Data`, `FSUNBandMatrix_Data`, `FSUNSparseMatrix_Data`,
`FSUNSparseMatrix_IndexValues`, and `FSUNSparseMatrix_IndexPointers` functions.
Compiling and running code that uses the SUNDIALS Fortran interfaces with
bounds checking will now work.

Fixed an implicit conversion error in the Butcher table for ESDIRK5(4)7L[2]SA2.

## Changes to SUNDIALS in release 6.4.1

Fixed a bug with the Kokkos interfaces that would arise when using clang.

Fixed a compilation error with the Intel oneAPI 2022.2 Fortran compiler in the
Fortran 2003 interface test for the serial `N_Vector`.

Fixed a bug in the SUNLINSOL_LAPACKBAND and SUNLINSOL_LAPACKDENSE modules
which would cause the tests to fail on some platforms.

## Changes to SUNDIALS in release 6.4.0

### New Requirements

CMake 3.18.0 or newer is now required for CUDA support.

A C++14 compliant compiler is now required for C++ based features and examples
e.g., CUDA, HIP, RAJA, Trilinos, SuperLU_DIST, MAGMA, Ginkgo, and Kokkos.

### Major Features

Added support for the [Ginkgo](https://ginkgo-project.github.io/) linear algebra
library. This support includes new `SUNMatrix` and `SUNLinearSolver`
implementations, see the `SUNMATRIX_GINKGO` and `SUNLINEARSOLVER_GINKGO`
sections in the documentation for more information.

Added new `NVector`, dense `SUNMatrix`, and dense `SUNLinearSolver`
implementations utilizing [Kokkos Ecosystem](https://kokkos.org/) for
performance portability, see the `NVECTOR_KOKKOS`, `SUNMATRIX_KOKKOSDENSE` and
`SUNLINEARSOLVER_KOKKOSDENSE` sections in the documentation for more
information.

### New Features

Added support for GPU enabled SuperLU_DIST and SuperLU_DIST v8.x.x. Removed
support for SuperLU_DIST v6.x.x or older. Fix mismatched definition and
declaration bug in SuperLU_DIST matrix constructor.

Added the functions `ARKStepSetTableName`, `ERKStepSetTableName`,
`MRIStepCoupling_LoadTableByName`, `ARKodeButcherTable_LoadDIRKByName`, and
`ARKodeButcherTable_LoadERKByName` to load a table from a string.

### Bug Fixes

Fixed a bug in the CUDA and HIP vectors where `N_VMaxNorm` would return the
minimum positive floating-point value for the zero vector.

Fixed memory leaks/out of bounds memory accesses in the ARKODE MRIStep module
that could occur when attaching a coupling table after reinitialization with a
different number of stages than originally selected.

Fixed a memory leak in CVODE and CVODES where the projection memory would not be
deallocated when calling `CVodeFree`.

## Changes to SUNDIALS in release 6.3.0

### New Features

Added `GetUserData` functions in each package to retrieve the user data pointer
provided to `SetUserData` functions. See `ARKStepGetUserData`,
`ERKStepGetUserData`, `MRIStepGetUserData`, `CVodeGetUserData`,
`IDAGetUserData`, or `KINGetUserData` for more information.

Added a variety of embedded DIRK methods from [Kennedy & Carpenter,
NASA TM-2016-219173, 2016] and [Kennedy & Carpenter, Appl. Numer. Math., 146, 2019] to
ARKODE.

Updated `MRIStepReset` to call the corresponding `MRIStepInnerResetFn` with the same
(*tR*,*yR*) arguments for the `MRIStepInnerStepper` object that is used to evolve the
MRI "fast" time scale subproblems.

Added a new [example](examples/cvode/serial/cvRocket_dns.c) which
demonstrates using CVODE with a discontinuous right-hand-side function
and rootfinding.

### Bug Fixes

Fixed a bug in `ERKStepReset`, `ERKStepReInit`, `ARKStepReset`, `ARKStepReInit`,
`MRIStepReset`, and `MRIStepReInit` where a previously-set value of *tstop* (from
a call to `ERKStepSetStopTime`, `ARKStepSetStopTime`, or `MRIStepSetStopTime`,
respectively) would not be cleared.

Fixed the unituitive behavior of the `USE_GENERIC_MATH` CMake option which
caused the double precision math functions to be used regardless of the value of
`SUNDIALS_PRECISION`. Now, SUNDIALS will use precision appropriate math
functions when they are available and the user may provide the math library to
link to via the advanced CMake option `SUNDIALS_MATH_LIBRARY`.

Changed `SUNDIALS_LOGGING_ENABLE_MPI` CMake option default to be 'OFF'. This
fixes [GitHub Issue #177](https://github.com/LLNL/sundials/issues/177).

## Changes to SUNDIALS in release 6.2.0

### Major Features

Added the `SUNLogger` API which provides a SUNDIALS-wide
mechanism for logging of errors, warnings, informational output,
and debugging output.

Added support to CVODES for integrating IVPs with constraints using BDF methods
and projecting the solution onto the constraint manifold with a user defined
projection function. This implementation is accompanied by additions to the
CVODES user documentation and examples.

### New Features

Added the function `SUNProfiler_Reset` to reset the region timings and counters
to zero.

Added the following functions to output all of the integrator, nonlinear solver,
linear solver, and other statistics in one call:

* `ARKStepPrintAllStats`
* `ERKStepPrintAllStats`
* `MRIStepPrintAllStats`
* `CVodePrintAllStats`
* `IDAPrintAllStats`
* `KINPrintAllStats`

The file `scripts/sundials_csv.py` contains functions for parsing the
comma-separated value (CSV) output files when using the CSV output format.

Added functions to CVODE, CVODES, IDA, and IDAS to change the default step size
adaptivity parameters. For more information see the documentation for:

* `CVodeSetEtaFixedStepBounds`
* `CVodeSetEtaMaxFirstStep`
* `CVodeSetEtaMaxEarlyStep`
* `CVodeSetNumStepsEtaMaxEarlyStep`
* `CVodeSetEtaMax`
* `CVodeSetEtaMin`
* `CVodeSetEtaMinErrFail`
* `CVodeSetEtaMaxErrFail`
* `CVodeSetNumFailsEtaMaxErrFail`
* `CVodeSetEtaConvFail`
* `IDASetEtaFixedStepBounds`
* `IDAsetEtaMax`
* `IDASetEtaMin`
* `IDASetEtaLow`
* `IDASetEtaMinErrFail`
* `IDASetEtaConvFail`

Added the functions `ARKStepSetDeduceImplicitRhs` and
`MRIStepSetDeduceImplicitRhs` to optionally remove an evaluation of the implicit
right-hand side function after nonlinear solves. See the mathematical
considerations section of the user guide for information on using this
optimization.

Added the function `MRIStepSetOrder` to select the default MRI method of a given
order.

Added the functions `CVodeSetDeltaGammaMaxLSetup` and
`CVodeSetDeltaGammaMaxBadJac` in CVODE and CVODES to adjust the `gamma` change
thresholds to require a linear solver setup or Jacobian/precondition update,
respectively.

Added the function `IDASetDetlaCjLSetup` in IDA and IDAS to adjust the parameter
that determines when a change in `c_j` requires calling the linear solver setup
function.

Added the function `IDASetMinStep` to set a minimum step size.

### Bug Fixes

Fixed the `SUNContext` convenience class for C++ users to disallow copy
construction and allow move construction.

The behavior of `N_VSetKernelExecPolicy_Sycl` has been updated to be consistent
with the CUDA and HIP vectors. The input execution policies are now cloned and
may be freed after calling `N_VSetKernelExecPolicy_Sycl`. Additionally, `NULL`
inputs are now allowed and, if provided, will reset the vector execution
policies to the defaults.

A memory leak in the SYCL vector was fixed where the execution policies were not
freed when the vector was destroyed.

The include guard in `nvector_mpimanyvector.h` has been corrected to enable
using both the ManyVector and MPIManyVector vector implementations in the same
simulation.

A bug was fixed in the ARKODE, CVODE(S), and IDA(S) functions to retrieve the
number of nonlinear solver failures. The failure count returned was the number
of failed *steps* due to a nonlinear solver failure i.e., if a nonlinear solve
failed with a stale Jacobian or preconditioner but succeeded after updating the
Jacobian or preconditioner, the initial failure was not included in the
nonlinear solver failure count. The following functions have been updated to
return the total number of nonlinear solver failures:

* `ARKStepGetNumNonlinSolvConvFails`
* `ARKStepGetNonlinSolvStats`
* `MRIStepGetNumNonlinSolvConvFails`
* `MRIStepGetNonlinSolvStats`
* `CVodeGetNumNonlinSolvConvFails`
* `CVodeGetNonlinSolvStats`
* `CVodeGetSensNumNonlinSolvConvFails`
* `CVodeGetSensNonlinSolvStats`
* `CVodeGetStgrSensNumNonlinSolvConvFails`
* `CVodeGetStgrSensNonlinSolvStats`
* `IDAGetNumNonlinSolvConvFails`
* `IDAGetNonlinSolvStats`
* `IDAGetSensNumNonlinSolvConvFails`
* `IDAGetSensNonlinSolvStats`

As a result of this change users may see an increase in the number of failures
reported from the above functions. The following functions have been added to
retrieve the number of failed steps due to a nonlinear solver failure i.e., the
counts previously returned by the above functions:

* `ARKStepGetNumStepSolveFails`
* `MRIStepGetNumStepSolveFails`
* `CVodeGetNumStepSolveFails`
* `CVodeGetNumStepSensSolveFails`
* `CVodeGetNumStepStgrSensSolveFails`
* `IDAGetNumStepSolveFails`
* `IDAGetNumStepSensSolveFails`

Changed exported SUNDIALS PETSc CMake targets to be INTERFACE IMPORTED instead
of UNKNOWN IMPORTED.

### Deprecation Notice

Deprecated the following functions, it is recommended to use the `SUNLogger` API
instead.

* `ARKStepSetDiagnostics`
* `ERKStepSetDiagnostics`
* `MRIStepSetDiagnostics`
* `KINSetInfoFile`
* `SUNNonlinSolSetPrintLevel_Newton`
* `SUNNonlinSolSetInfoFile_Newton`
* `SUNNonlinSolSetPrintLevel_FixedPoint`
* `SUNNonlinSolSetInfoFile_FixedPoint`
* `SUNLinSolSetInfoFile_PCG`
* `SUNLinSolSetPrintLevel_PCG`
* `SUNLinSolSetInfoFile_SPGMR`
* `SUNLinSolSetPrintLevel_SPGMR`
* `SUNLinSolSetInfoFile_SPFGMR`
* `SUNLinSolSetPrintLevel_SPFGMR`
* `SUNLinSolSetInfoFile_SPTFQM`
* `SUNLinSolSetPrintLevel_SPTFQMR`
* `SUNLinSolSetInfoFile_SPBCGS`
* `SUNLinSolSetPrintLevel_SPBCGS`

The `SUNLinSolSetInfoFile_*` and  `SUNNonlinSolSetInfoFile_*` family of
functions are now enabled by setting the CMake option `SUNDIALS_LOGGING_LEVEL`
to a value `>= 3`.

## Changes to SUNDIALS in release 6.1.1

### New Features

Added new Fortran example program,
`examples/arkode/F2003_serial/ark_kpr_mri_f2003.f90` demonstrating MRI
capabilities.

### Bug Fixes

Fixed exported `SUNDIALSConfig.cmake`.

Fixed Fortran interface to `MRIStepInnerStepper` and `MRIStepCoupling`
structures and functions.

## Changes to SUNDIALS in release 6.1.0

### New Features

Added new reduction implementations for the CUDA and HIP vectors that use
shared memory (local data storage) instead of atomics. These new implementations
are recommended when the target hardware does not provide atomic support for the
floating point precision that SUNDIALS is being built with. The HIP vector uses
these by default, but the `N_VSetKernelExecPolicy_Cuda` and
`N_VSetKernelExecPolicy_Hip` functions can be used to choose between
different reduction implementations.

`SUNDIALS::<lib>` targets with no static/shared suffix have been added for use
within the build directory (this mirrors the targets exported on installation).

`CMAKE_C_STANDARD` is now set to 99 by default.

### Bug Fixes

Fixed exported `SUNDIALSConfig.cmake` when profiling is enabled without Caliper.

Fixed `sundials_export.h` include in `sundials_config.h`.

Fixed memory leaks in the SuperLU_MT linear solver interface.

## Changes to SUNDIALS in release 6.0.0

### Breaking Changes

#### SUNContext Object Added

SUNDIALS v6.0.0 introduces a new `SUNContext` object on which all other SUNDIALS
objects depend. As such, the constructors for all SUNDIALS packages, vectors,
matrices, linear solvers, nonlinear solvers, and memory helpers have been
updated to accept a context as the last input. Users upgrading to SUNDIALS
v6.0.0 will need to call `SUNContext_Create` to create a context object with
before calling any other SUNDIALS library function, and then provide this object
to other SUNDIALS constructors. The context object has been introduced to allow
SUNDIALS to provide new features, such as the profiling/instrumentation also
introduced in this release, while maintaining thread-safety. See the
documentation section on the `SUNContext` for more details.

The script `upgrade-to-sundials-6-from-5.sh` has been provided with this release
(and obtainable from the GitHub release page) to help ease the transition to
SUNDIALS v6.0.0. The script will add a `SUNCTX_PLACEHOLDER` argument to all of
the calls to SUNDIALS constructors that now require a `SUNContext` object. It
can also update deprecated SUNDIALS constants/types to the new names. It can be
run like this:

```
> ./upgrade-to-sundials-6-from-5.sh <files to update>
```

#### Updated SUNMemoryHelper Function Signatures

The `SUNMemoryHelper` functions `Alloc`, `Dealloc`, and `Copy` have been updated
to accept an opaque handle as the last input. At a minimum, existing
`SUNMemoryHelper` implementations will need to update these functions to accept
the additional argument. Typically, this handle is the execution stream (e.g., a
CUDA/HIP stream or SYCL queue) for the operation. The CUDA, HIP, and SYCL
`SUNMemoryHelper` implementations have been updated accordingly. Additionally,
the constructor for the SYCL implementation has been updated to remove the SYCL
queue as an input.

#### Deprecated Functions Removed

The previously deprecated constructor `N_VMakeWithManagedAllocator_Cuda` and
the function `N_VSetCudaStream_Cuda` have been removed and replaced with
`N_VNewWithMemHelp_Cuda` and `N_VSetKernelExecPolicy_Cuda` respectively.

The previously deprecated macros `PVEC_REAL_MPI_TYPE` and
`PVEC_INTEGER_MPI_TYPE` have been removed and replaced with
`MPI_SUNREALTYPE` and `MPI_SUNINDEXTYPE` respectively.

The following previously deprecated functions have been removed

| Removed                   | Replaced with                    |
|:--------------------------|:---------------------------------|
| `SUNBandLinearSolver`     | `SUNLinSol_Band`                 |
| `SUNDenseLinearSolver`    | `SUNLinSol_Dense`                |
| `SUNKLU`                  | `SUNLinSol_KLU`                  |
| `SUNKLUReInit`            | `SUNLinSol_KLUReInit`            |
| `SUNKLUSetOrdering`       | `SUNLinSol_KLUSetOrdering`       |
| `SUNLapackBand`           | `SUNLinSol_LapackBand`           |
| `SUNLapackDense`          | `SUNLinSol_LapackDense`          |
| `SUNPCG`                  | `SUNLinSol_PCG`                  |
| `SUNPCGSetPrecType`       | `SUNLinSol_PCGSetPrecType`       |
| `SUNPCGSetMaxl`           | `SUNLinSol_PCGSetMaxl`           |
| `SUNSPBCGS`               | `SUNLinSol_SPBCGS`               |
| `SUNSPBCGSSetPrecType`    | `SUNLinSol_SPBCGSSetPrecType`    |
| `SUNSPBCGSSetMaxl`        | `SUNLinSol_SPBCGSSetMaxl`        |
| `SUNSPFGMR`               | `SUNLinSol_SPFGMR`               |
| `SUNSPFGMRSetPrecType`    | `SUNLinSol_SPFGMRSetPrecType`    |
| `SUNSPFGMRSetGSType`      | `SUNLinSol_SPFGMRSetGSType`      |
| `SUNSPFGMRSetMaxRestarts` | `SUNLinSol_SPFGMRSetMaxRestarts` |
| `SUNSPGMR`                | `SUNLinSol_SPGMR`                |
| `SUNSPGMRSetPrecType`     | `SUNLinSol_SPGMRSetPrecType`     |
| `SUNSPGMRSetGSType`       | `SUNLinSol_SPGMRSetGSType`       |
| `SUNSPGMRSetMaxRestarts`  | `SUNLinSol_SPGMRSetMaxRestarts`  |
| `SUNSPTFQMR`              | `SUNLinSol_SPTFQMR`              |
| `SUNSPTFQMRSetPrecType`   | `SUNLinSol_SPTFQMRSetPrecType`   |
| `SUNSPTFQMRSetMaxl`       | `SUNLinSol_SPTFQMRSetMaxl`       |
| `SUNSuperLUMT`            | `SUNLinSol_SuperLUMT`            |
| `SUNSuperLUMTSetOrdering` | `SUNLinSol_SuperLUMTSetOrdering` |

The deprecated functions `MRIStepGetCurrentButcherTables` and
`MRIStepWriteButcher` and the utility functions `MRIStepSetTable` and
`MRIStepSetTableNum` have been removed. Users wishing to create an MRI-GARK
method from a Butcher table should use `MRIStepCoupling_MIStoMRI` to create
the corresponding MRI coupling table and attach it with `MRIStepSetCoupling`.

The previously deprecated functions `ARKStepSetMaxStepsBetweenLSet` and
`ARKStepSetMaxStepsBetweenJac` have been removed and replaced with
`ARKStepSetLSetupFrequency` and `ARKStepSetMaxStepsBetweenJac` respectively.

The previously deprecated function `CVodeSetMaxStepsBetweenJac` has been removed
and replaced with `CVodeSetJacEvalFrequency`.

The ARKODE, CVODE, IDA, and KINSOL Fortran 77 interfaces have been removed. See
the "SUNDIALS Fortran Interface" section in the user guides and the F2003
example programs for more details using the SUNDIALS Fortran 2003 module
interfaces.

#### Namespace Changes

The CUDA, HIP, and SYCL execution policies have been moved from the `sundials`
namespace to the `sundials::cuda`, `sundials::hip`, and `sundials::sycl`
namespaces respectively. Accordingly, the prefixes "Cuda", "Hip", and "Sycl"
have been removed from the execution policy classes and methods.

The `Sundials` namespace used by the Trilinos Tpetra NVector has been replaced
with the `sundials::trilinos::nvector_tpetra` namespace.

### Major Features

#### SUNProfiler

A capability to profile/instrument SUNDIALS library code has been added. This
can be enabled with the CMake option `SUNDIALS_BUILD_WITH_PROFILING`. A built-in
profiler will be used by default, but the
[Caliper](https://github.com/LLNL/Caliper) library can also be used instead with
the CMake option `ENABLE_CALIPER`. See the documentation section on profiling
for more details.  **WARNING**: Profiling will impact performance, and should be
enabled judiciously.

#### IMEX MRI Methods and MRIStepInnerStepper Object

The ARKODE MRIStep module has been extended to support implicit-explicit (IMEX)
multirate infinitesimal generalized additive Runge-Kutta (MRI-GARK) methods. As
such, `MRIStepCreate` has been updated to include arguments for the slow
explicit and slow implicit ODE right-hand side functions. `MRIStepCreate` has
also been updated to require attaching an `MRIStepInnerStepper` for evolving the
fast time scale. `MRIStepReInit` has been similarly updated to take explicit
and implicit right-hand side functions as input. Codes using explicit or
implicit MRI methods will need to update `MRIStepCreate` and `MRIStepReInit`
calls to pass `NULL` for either the explicit or implicit right-hand side
function as appropriate. If ARKStep is used as the fast time scale integrator,
codes will need to call `ARKStepCreateMRIStepInnerStepper` to wrap the ARKStep
memory as an `MRIStepInnerStepper` object. Additionally, `MRIStepGetNumRhsEvals`
has been updated to return the number of slow implicit and explicit function
evaluations. The coupling table structure `MRIStepCouplingMem` and the
functions `MRIStepCoupling_Alloc` and `MRIStepCoupling_Create` have also
been updated to support IMEX-MRI-GARK methods.

### New Features

Two new optional vector operations, `N_VDotProdMultiLocal` and
`N_VDotProdMultiAllReduce`, have been added to support low-synchronization
methods for Anderson acceleration.

The implementation of solve-decoupled implicit MRI-GARK methods has been updated
to remove extraneous slow implicit function calls and reduce the memory
requirements.

Added a new function `CVodeGetLinSolveStats` to get the CVODES linear solver
statistics as a group.

Added a new function, `CVodeSetMonitorFn`, that takes a user-function
to be called by CVODES after every `nst` successfully completed time-steps.
This is intended to provide a way of monitoring the CVODES statistics
throughout the simulation.

New orthogonalization methods were added for use within Anderson acceleration
in KINSOL. See the "Anderson Acceleration QR Factorization" subsection within
the mathematical considerations chapter of the user guide and the
`KINSetOrthAA` function documentation for more details.

### Deprecation Notice

The serial, PThreads, PETSc, *hypre*, Parallel, OpenMP_DEV, and OpenMP vector
functions `N_VCloneVectorArray_*` and `N_VDestroyVectorArray_*` have been
deprecated. The generic `N_VCloneVectorArray` and `N_VDestroyVectorArray`
functions should be used instead.

Many constants, types, and functions have been renamed so that they are properly
namespaced. The old names have been deprecated and will be removed in SUNDIALS
v7.0.0.

The following constants, macros, and typedefs are now deprecated:

| Deprecated Name            | New Name                          |
|:---------------------------|:----------------------------------|
| `realtype`                 | `sunrealtype`                     |
| `booleantype`              | `sunbooleantype`                  |
| `RCONST`                   | `SUN_RCONST`                      |
| `BIG_REAL`                 | `SUN_BIG_REAL`                    |
| `SMALL_REAL`               | `SUN_SMALL_REAL`                  |
| `UNIT_ROUNDOFF`            | `SUN_UNIT_ROUNDOFF`               |
| `PREC_NONE`                | `SUN_PREC_NONE`                   |
| `PREC_LEFT`                | `SUN_PREC_LEFT`                   |
| `PREC_RIGHT`               | `SUN_PREC_RIGHT`                  |
| `PREC_BOTH`                | `SUN_PREC_BOTH`                   |
| `MODIFIED_GS`              | `SUN_MODIFIED_GS`                 |
| `CLASSICAL_GS`             | `SUN_CLASSICAL_GS`                |
| `ATimesFn`                 | `SUNATimesFn`                     |
| `PSetupFn`                 | `SUNPSetupFn`                     |
| `PSolveFn`                 | `SUNPSolveFn`                     |
| `DlsMat`                   | `SUNDlsMat`                       |
| `DENSE_COL`                | `SUNDLS_DENSE_COL`                |
| `DENSE_ELEM`               | `SUNDLS_DENSE_ELEM`               |
| `BAND_COL`                 | `SUNDLS_BAND_COL`                 |
| `BAND_COL_ELEM`            | `SUNDLS_BAND_COL_ELEM`            |
| `BAND_ELEM`                | `SUNDLS_BAND_ELEM`                |
| `SDIRK_2_1_2`              | `ARKODE_SDIRK_2_1_2`              |
| `BILLINGTON_3_3_2`         | `ARKODE_BILLINGTON_3_3_2`         |
| `TRBDF2_3_3_2`             | `ARKODE_TRBDF2_3_3_2`             |
| `KVAERNO_4_2_3`            | `ARKODE_KVAERNO_4_2_3`            |
| `ARK324L2SA_DIRK_4_2_3`    | `ARKODE_ARK324L2SA_DIRK_4_2_3`    |
| `CASH_5_2_4`               | `ARKODE_CASH_5_2_4`               |
| `CASH_5_3_4`               | `ARKODE_CASH_5_3_4`               |
| `SDIRK_5_3_4`              | `ARKODE_SDIRK_5_3_4`              |
| `KVAERNO_5_3_4`            | `ARKODE_KVAERNO_5_3_4`            |
| `ARK436L2SA_DIRK_6_3_4`    | `ARKODE_ARK436L2SA_DIRK_6_3_4`    |
| `KVAERNO_7_4_5`            | `ARKODE_KVAERNO_7_4_5`            |
| `ARK548L2SA_DIRK_8_4_5`    | `ARKODE_ARK548L2SA_DIRK_8_4_5`    |
| `ARK437L2SA_DIRK_7_3_4`    | `ARKODE_ARK437L2SA_DIRK_7_3_4`    |
| `ARK548L2SAb_DIRK_8_4_5`   | `ARKODE_ARK548L2SAb_DIRK_8_4_5`   |
| `MIN_DIRK_NUM`             | `ARKODE_MIN_DIRK_NUM`             |
| `MAX_DIRK_NUM`             | `ARKODE_MAX_DIRK_NUM`             |
| `MIS_KW3`                  | `ARKODE_MIS_KW3`                  |
| `MRI_GARK_ERK33a`          | `ARKODE_MRI_GARK_ERK33a`          |
| `MRI_GARK_ERK45a`          | `ARKODE_MRI_GARK_ERK45a`          |
| `MRI_GARK_IRK21a`          | `ARKODE_MRI_GARK_IRK21a`          |
| `MRI_GARK_ESDIRK34a`       | `ARKODE_MRI_GARK_ESDIRK34a`       |
| `MRI_GARK_ESDIRK46a`       | `ARKODE_MRI_GARK_ESDIRK46a`       |
| `IMEX_MRI_GARK3a`          | `ARKODE_IMEX_MRI_GARK3a`          |
| `IMEX_MRI_GARK3b`          | `ARKODE_IMEX_MRI_GARK3b`          |
| `IMEX_MRI_GARK4`           | `ARKODE_IMEX_MRI_GARK4`           |
| `MIN_MRI_NUM`              | `ARKODE_MIN_MRI_NUM`              |
| `MAX_MRI_NUM`              | `ARKODE_MAX_MRI_NUM`              |
| `DEFAULT_MRI_TABLE_3`      | `MRISTEP_DEFAULT_TABLE_3`         |
| `DEFAULT_EXPL_MRI_TABLE_3` | `MRISTEP_DEFAULT_EXPL_TABLE_3`    |
| `DEFAULT_EXPL_MRI_TABLE_4` | `MRISTEP_DEFAULT_EXPL_TABLE_4`    |
| `DEFAULT_IMPL_SD_TABLE_2`  | `MRISTEP_DEFAULT_IMPL_SD_TABLE_2` |
| `DEFAULT_IMPL_SD_TABLE_3`  | `MRISTEP_DEFAULT_IMPL_SD_TABLE_3` |
| `DEFAULT_IMPL_SD_TABLE_4`  | `MRISTEP_DEFAULT_IMPL_SD_TABLE_4` |
| `DEFAULT_IMEX_SD_TABLE_3`  | `MRISTEP_DEFAULT_IMEX_SD_TABLE_3` |
| `DEFAULT_IMEX_SD_TABLE_4`  | `MRISTEP_DEFAULT_IMEX_SD_TABLE_4` |
| `HEUN_EULER_2_1_2`         | `ARKODE_HEUN_EULER_2_1_2`         |
| `BOGACKI_SHAMPINE_4_2_3`   | `ARKODE_BOGACKI_SHAMPINE_4_2_3`   |
| `ARK324L2SA_ERK_4_2_3`     | `ARKODE_ARK324L2SA_ERK_4_2_3`     |
| `ZONNEVELD_5_3_4`          | `ARKODE_ZONNEVELD_5_3_4`          |
| `ARK436L2SA_ERK_6_3_4`     | `ARKODE_ARK436L2SA_ERK_6_3_4`     |
| `SAYFY_ABURUB_6_3_4`       | `ARKODE_SAYFY_ABURUB_6_3_4`       |
| `CASH_KARP_6_4_5`          | `ARKODE_CASH_KARP_6_4_5`          |
| `FEHLBERG_6_4_5`           | `ARKODE_FEHLBERG_6_4_5`           |
| `DORMAND_PRINCE_7_4_5`     | `ARKODE_DORMAND_PRINCE_7_4_5`     |
| `ARK548L2SA_ERK_8_4_5`     | `ARKODE_ARK548L2SA_ERK_8_4_5`     |
| `VERNER_8_5_6`             | `ARKODE_VERNER_8_5_6`             |
| `FEHLBERG_13_7_8`          | `ARKODE_FEHLBERG_13_7_8`          |
| `KNOTH_WOLKE_3_3`          | `ARKODE_KNOTH_WOLKE_3_3`          |
| `ARK437L2SA_ERK_7_3_4`     | `ARKODE_ARK437L2SA_ERK_7_3_4`     |
| `ARK548L2SAb_ERK_8_4_5`    | `ARKODE_ARK548L2SAb_ERK_8_4_5`    |
| `MIN_ERK_NUM`              | `ARKODE_MIN_ERK_NUM`              |
| `MAX_ERK_NUM`              | `ARKODE_MAX_ERK_NUM`              |
| `DEFAULT_ERK_2`            | `ARKSTEP_DEFAULT_ERK_2`           |
| `DEFAULT_ERK_3`            | `ARKSTEP_DEFAULT_ERK_3`           |
| `DEFAULT_ERK_4`            | `ARKSTEP_DEFAULT_ERK_4`           |
| `DEFAULT_ERK_5`            | `ARKSTEP_DEFAULT_ERK_5`           |
| `DEFAULT_ERK_6`            | `ARKSTEP_DEFAULT_ERK_6`           |
| `DEFAULT_ERK_8`            | `ARKSTEP_DEFAULT_ERK_8`           |
| `DEFAULT_DIRK_2`           | `ARKSTEP_DEFAULT_DIRK_2`          |
| `DEFAULT_DIRK_3`           | `ARKSTEP_DEFAULT_DIRK_3`          |
| `DEFAULT_DIRK_4`           | `ARKSTEP_DEFAULT_DIRK_4`          |
| `DEFAULT_DIRK_5`           | `ARKSTEP_DEFAULT_DIRK_5`          |
| `DEFAULT_ARK_ETABLE_3`     | `ARKSTEP_DEFAULT_ARK_ETABLE_3`    |
| `DEFAULT_ARK_ETABLE_4`     | `ARKSTEP_DEFAULT_ARK_ETABLE_4`    |
| `DEFAULT_ARK_ETABLE_5`     | `ARKSTEP_DEFAULT_ARK_ETABLE_4`    |
| `DEFAULT_ARK_ITABLE_3`     | `ARKSTEP_DEFAULT_ARK_ITABLE_3`    |
| `DEFAULT_ARK_ITABLE_4`     | `ARKSTEP_DEFAULT_ARK_ITABLE_4`    |
| `DEFAULT_ARK_ITABLE_5`     | `ARKSTEP_DEFAULT_ARK_ITABLE_5`    |
| `DEFAULT_ERK_2`            | `ERKSTEP_DEFAULT_2`               |
| `DEFAULT_ERK_3`            | `ERKSTEP_DEFAULT_3`               |
| `DEFAULT_ERK_4`            | `ERKSTEP_DEFAULT_4`               |
| `DEFAULT_ERK_5`            | `ERKSTEP_DEFAULT_5`               |
| `DEFAULT_ERK_6`            | `ERKSTEP_DEFAULT_6`               |
| `DEFAULT_ERK_8`            | `ERKSTEP_DEFAULT_8`               |

In addition, the following functions are now deprecated (compile-time warnings
will be printed if supported by the compiler):

| Deprecated Name               | New Name                     |
|:------------------------------|:-----------------------------|
| `CVSpilsSetLinearSolver`      | `CVodeSetLinearSolver`       |
| `CVSpilsSetEpsLin`            | `CVodeSetEpsLin`             |
| `CVSpilsSetPreconditioner`    | `CVodeSetPreconditioner`     |
| `CVSpilsSetJacTimes`          | `CVodeSetJacTimes`           |
| `CVSpilsGetWorkSpace`         | `CVodeGetLinWorkSpace`       |
| `CVSpilsGetNumPrecEvals`      | `CVodeGetNumPrecEvals`       |
| `CVSpilsGetNumPrecSolves`     | `CVodeGetNumPrecSolves`      |
| `CVSpilsGetNumLinIters`       | `CVodeGetNumLinIters`        |
| `CVSpilsGetNumConvFails`      | `CVodeGetNumConvFails`       |
| `CVSpilsGetNumJTSetupEvals`   | `CVodeGetNumJTSetupEvals`    |
| `CVSpilsGetNumJtimesEvals`    | `CVodeGetNumJtimesEvals`     |
| `CVSpilsGetNumRhsEvals`       | `CVodeGetNumLinRhsEvals`     |
| `CVSpilsGetLastFlag`          | `CVodeGetLastLinFlag`        |
| `CVSpilsGetReturnFlagName`    | `CVodeGetLinReturnFlagName`  |
| `CVSpilsSetLinearSolverB`     | `CVodeSetLinearSolverB`      |
| `CVSpilsSetEpsLinB`           | `CVodeSetEpsLinB`            |
| `CVSpilsSetPreconditionerB`   | `CVodeSetPreconditionerB`    |
| `CVSpilsSetPreconditionerBS`  | `CVodeSetPreconditionerBS`   |
| `CVSpilsSetJacTimesB`         | `CVodeSetJacTimesB`          |
| `CVSpilsSetJacTimesBS`        | `CVodeSetJacTimesBS`         |
| `CVDlsSetLinearSolver`        | `CVodeSetLinearSolver`       |
| `CVDlsSetJacFn`               | `CVodeSetJacFn`              |
| `CVDlsGetWorkSpace`           | `CVodeGetLinWorkSpace`       |
| `CVDlsGetNumJacEvals`         | `CVodeGetNumJacEvals`        |
| `CVDlsGetNumRhsEvals`         | `CVodeGetNumLinRhsEvals`     |
| `CVDlsGetLastFlag`            | `CVodeGetLastLinFlag`        |
| `CVDlsGetReturnFlagName`      | `CVodeGetLinReturnFlagName`  |
| `CVDlsSetLinearSolverB`       | `CVodeSetLinearSolverB`      |
| `CVDlsSetJacFnB`              | `CVodeSetJacFnB`             |
| `CVDlsSetJacFnBS`             | `CVodeSetJacFnBS`            |
| `CVDlsSetLinearSolver`        | `CVodeSetLinearSolver`       |
| `CVDlsSetJacFn`               | `CVodeSetJacFn`              |
| `CVDlsGetWorkSpace`           | `CVodeGetLinWorkSpace`       |
| `CVDlsGetNumJacEvals`         | `CVodeGetNumJacEvals`        |
| `CVDlsGetNumRhsEvals`         | `CVodeGetNumLinRhsEvals`     |
| `CVDlsGetLastFlag`            | `CVodeGetLastLinFlag`        |
| `CVDlsGetReturnFlagName`      | `CVodeGetLinReturnFlagName`  |
| `KINDlsSetLinearSolver`       | `KINSetLinearSolver`         |
| `KINDlsSetJacFn`              | `KINSetJacFn`                |
| `KINDlsGetWorkSpace`          | `KINGetLinWorkSpace`         |
| `KINDlsGetNumJacEvals`        | `KINGetNumJacEvals`          |
| `KINDlsGetNumFuncEvals`       | `KINGetNumLinFuncEvals`      |
| `KINDlsGetLastFlag`           | `KINGetLastLinFlag`          |
| `KINDlsGetReturnFlagName`     | `KINGetLinReturnFlagName`    |
| `KINSpilsSetLinearSolver`     | `KINSetLinearSolver`         |
| `KINSpilsSetPreconditioner`   | `KINSetPreconditioner`       |
| `KINSpilsSetJacTimesVecFn`    | `KINSetJacTimesVecFn`        |
| `KINSpilsGetWorkSpace`        | `KINGetLinWorkSpace`         |
| `KINSpilsGetNumPrecEvals`     | `KINGetNumPrecEvals`         |
| `KINSpilsGetNumPrecSolves`    | `KINGetNumPrecSolves`        |
| `KINSpilsGetNumLinIters`      | `KINGetNumLinIters`          |
| `KINSpilsGetNumConvFails`     | `KINGetNumLinConvFails`      |
| `KINSpilsGetNumJtimesEvals`   | `KINGetNumJtimesEvals`       |
| `KINSpilsGetNumFuncEvals`     | `KINGetNumLinFuncEvals`      |
| `KINSpilsGetLastFlag`         | `KINGetLastLinFlag`          |
| `KINSpilsGetReturnFlagName`   | `KINGetLinReturnFlagName`    |
| `IDASpilsSetLinearSolver`     | `IDASetLinearSolver`         |
| `IDASpilsSetPreconditioner`   | `IDASetPreconditioner`       |
| `IDASpilsSetJacTimes`         | `IDASetJacTimes`             |
| `IDASpilsSetEpsLin`           | `IDASetEpsLin`               |
| `IDASpilsSetIncrementFactor`  | `IDASetIncrementFactor`      |
| `IDASpilsGetWorkSpace`        | `IDAGetLinWorkSpace`         |
| `IDASpilsGetNumPrecEvals`     | `IDAGetNumPrecEvals`         |
| `IDASpilsGetNumPrecSolves`    | `IDAGetNumPrecSolves`        |
| `IDASpilsGetNumLinIters`      | `IDAGetNumLinIters`          |
| `IDASpilsGetNumConvFails`     | `IDAGetNumLinConvFails`      |
| `IDASpilsGetNumJTSetupEvals`  | `IDAGetNumJTSetupEvals`      |
| `IDASpilsGetNumJtimesEvals`   | `IDAGetNumJtimesEvals`       |
| `IDASpilsGetNumResEvals`      | `IDAGetNumLinResEvals`       |
| `IDASpilsGetLastFlag`         | `IDAGetLastLinFlag`          |
| `IDASpilsGetReturnFlagName`   | `IDAGetLinReturnFlagName`    |
| `IDASpilsSetLinearSolverB`    | `IDASetLinearSolverB`        |
| `IDASpilsSetEpsLinB`          | `IDASetEpsLinB`              |
| `IDASpilsSetIncrementFactorB` | `IDASetIncrementFactorB`     |
| `IDASpilsSetPreconditionerB`  | `IDASetPreconditionerB`      |
| `IDASpilsSetPreconditionerBS` | `IDASetPreconditionerBS`     |
| `IDASpilsSetJacTimesB`        | `IDASetJacTimesB`            |
| `IDASpilsSetJacTimesBS`       | `IDASetJacTimesBS`           |
| `IDADlsSetLinearSolver`       | `IDASetLinearSolver`         |
| `IDADlsSetJacFn`              | `IDASetJacFn`                |
| `IDADlsGetWorkSpace`          | `IDAGetLinWorkSpace`         |
| `IDADlsGetNumJacEvals`        | `IDAGetNumJacEvals`          |
| `IDADlsGetNumResEvals`        | `IDAGetNumLinResEvals`       |
| `IDADlsGetLastFlag`           | `IDAGetLastLinFlag`          |
| `IDADlsGetReturnFlagName`     | `IDAGetLinReturnFlagName`    |
| `IDADlsSetLinearSolverB`      | `IDASetLinearSolverB`        |
| `IDADlsSetJacFnB`             | `IDASetJacFnB`               |
| `IDADlsSetJacFnBS`            | `IDASetJacFnBS`              |
| `DenseGETRF`                  | `SUNDlsMat_DenseGETRF`       |
| `DenseGETRS`                  | `SUNDlsMat_DenseGETRS`       |
| `denseGETRF`                  | `SUNDlsMat_denseGETRF`       |
| `denseGETRS`                  | `SUNDlsMat_denseGETRS`       |
| `DensePOTRF`                  | `SUNDlsMat_DensePOTRF`       |
| `DensePOTRS`                  | `SUNDlsMat_DensePOTRS`       |
| `densePOTRF`                  | `SUNDlsMat_densePOTRF`       |
| `densePOTRS`                  | `SUNDlsMat_densePOTRS`       |
| `DenseGEQRF`                  | `SUNDlsMat_DenseGEQRF`       |
| `DenseORMQR`                  | `SUNDlsMat_DenseORMQR`       |
| `denseGEQRF`                  | `SUNDlsMat_denseGEQRF`       |
| `denseORMQR`                  | `SUNDlsMat_denseORMQR`       |
| `DenseCopy`                   | `SUNDlsMat_DenseCopy`        |
| `denseCopy`                   | `SUNDlsMat_denseCopy`        |
| `DenseScale`                  | `SUNDlsMat_DenseScale`       |
| `denseScale`                  | `SUNDlsMat_denseScale`       |
| `denseAddIdentity`            | `SUNDlsMat_denseAddIdentity` |
| `DenseMatvec`                 | `SUNDlsMat_DenseMatvec`      |
| `denseMatvec`                 | `SUNDlsMat_denseMatvec`      |
| `BandGBTRF`                   | `SUNDlsMat_BandGBTRF`        |
| `bandGBTRF`                   | `SUNDlsMat_bandGBTRF`        |
| `BandGBTRS`                   | `SUNDlsMat_BandGBTRS`        |
| `bandGBTRS`                   | `SUNDlsMat_bandGBTRS`        |
| `BandCopy`                    | `SUNDlsMat_BandCopy`         |
| `bandCopy`                    | `SUNDlsMat_bandCopy`         |
| `BandScale`                   | `SUNDlsMat_BandScale`        |
| `bandScale`                   | `SUNDlsMat_bandScale`        |
| `bandAddIdentity`             | `SUNDlsMat_bandAddIdentity`  |
| `BandMatvec`                  | `SUNDlsMat_BandMatvec`       |
| `bandMatvec`                  | `SUNDlsMat_bandMatvec`       |
| `ModifiedGS`                  | `SUNModifiedGS`              |
| `ClassicalGS`                 | `SUNClassicalGS`             |
| `QRfact`                      | `SUNQRFact`                  |
| `QRsol`                       | `SUNQRsol`                   |
| `DlsMat_NewDenseMat`          | `SUNDlsMat_NewDenseMat`      |
| `DlsMat_NewBandMat`           | `SUNDlsMat_NewBandMat`       |
| `DestroyMat`                  | `SUNDlsMat_DestroyMat`       |
| `NewIntArray`                 | `SUNDlsMat_NewIntArray`      |
| `NewIndexArray`               | `SUNDlsMat_NewIndexArray`    |
| `NewRealArray`                | `SUNDlsMat_NewRealArray`     |
| `DestroyArray`                | `SUNDlsMat_DestroyArray`     |
| `AddIdentity`                 | `SUNDlsMat_AddIdentity`      |
| `SetToZero`                   | `SUNDlsMat_SetToZero`        |
| `PrintMat`                    | `SUNDlsMat_PrintMat`         |
| `newDenseMat`                 | `SUNDlsMat_newDenseMat`      |
| `newBandMat`                  | `SUNDlsMat_newBandMat`       |
| `destroyMat`                  | `SUNDlsMat_destroyMat`       |
| `newIntArray`                 | `SUNDlsMat_newIntArray`      |
| `newIndexArray`               | `SUNDlsMat_newIndexArray`    |
| `newRealArray`                | `SUNDlsMat_newRealArray`     |
| `destroyArray`                | `SUNDlsMat_destroyArray`     |

In addition, the entire `sundials_lapack.h` header file is now deprecated for
removal in SUNDIALS v7.0.0. Note, this header file is not needed to use the
SUNDIALS LAPACK linear solvers.

Deprecated ARKODE nonlinear solver predictors: specification of the ARKStep
"bootstrap" or "minimum correction" predictors (options 4 and 5 from
`ARKStepSetPredictorMethod`), or MRIStep "bootstrap" predictor (option 4 from
`MRIStepSetPredictorMethod`), will output a deprecation warning message.
These options will be removed in a future release.

## Changes to SUNDIALS in release 5.8.0

### New Features

The RAJA vector implementation has been updated to support the SYCL backend in
addition to the CUDA and HIP backend. Users can choose the backend when
configuring SUNDIALS by using the `SUNDIALS_RAJA_BACKENDS` CMake variable. This
module remains experimental and is subject to change from version to version.

A new SUNMatrix and SUNLinearSolver implementation were added to interface
with the Intel oneAPI Math Kernel Library (oneMKL). Both the matrix and the
linear solver support general dense linear systems as well as block diagonal
linear systems. This matrix is experimental and is subject to change from
version to version.

Added a new *optional* function to the SUNLinearSolver API,
`SUNLinSolSetZeroGuess`, to indicate that the next call to `SUNLinSolSolve` will
be made with a zero initial guess. SUNLinearSolver implementations that do not
use the `SUNLinSolNewEmpty` constructor will, at a minimum, need set the
`setzeroguess` function pointer in the linear solver `ops` structure to
`NULL`. The SUNDIALS iterative linear solver implementations have been updated
to leverage this new set function to remove one dot product per solve.

The time integrator packages (ARKODE, CVODE(S), and IDA(S)) all now support a
new "matrix-embedded" SUNLinearSolver type.  This type supports user-supplied
SUNLinearSolver implementations that set up and solve the specified linear
system at each linear solve call.  Any matrix-related data structures are held
internally to the linear solver itself, and are not provided by the SUNDIALS
package.

Added functions to ARKODE and CVODE(S) for supplying an alternative right-hand
side function and to IDA(S) for supplying an alternative residual for use within
nonlinear system function evaluations:

* `ARKStepSetNlsRhsFn`
* `MRIStepSetNlsRhsFn`
* `CVodeSetNlsRhsFn`
* `IDASetNlsResFn`

Support for user-defined inner (fast) integrators has been to the MRIStep module
in ARKODE. See the "MRIStep Custom Inner Steppers" section in the user guide for
more information on providing a user-defined integration method.

Added specialized fused HIP kernels to CVODE which may offer better
performance on smaller problems when using CVODE with the `NVECTOR_HIP`
module. See the optional input function `CVodeSetUseIntegratorFusedKernels`
for more information. As with other SUNDIALS HIP features, this is
feature is experimental and may change from version to version.

New KINSOL options have been added to apply a constant damping factor in the
fixed point and Picard iterations (see `KINSetDamping`), to delay the start of
Anderson acceleration with the fixed point and Picard iterations (see
`KINSetDelayAA`), and to return the newest solution with the fixed point
iteration (see `KINSetReturnNewest`).

The installed `SUNDIALSConfig.cmake` file now supports the `COMPONENTS` option
to `find_package`. The exported targets no longer have IMPORTED_GLOBAL set.

### Bug Fixes

A bug was fixed in `SUNMatCopyOps` where the matrix-vector product setup
function pointer was not copied.

A bug was fixed in the SPBCGS and SPTFQMR solvers for the case where a non-zero
initial guess and a solution scaling vector are provided. This fix only impacts
codes using SPBCGS or SPTFQMR as standalone solvers as all SUNDIALS packages
utilize a zero initial guess.

A bug was fixed in the ARKODE stepper modules where the stop time may be passed
after resetting the integrator.

A bug was fixed in `IDASetJacTimesResFn` in IDAS where the supplied function was
used in the dense finite difference Jacobian computation rather than the finite
difference Jacobian-vector product approximation.

A bug was fixed in the KINSOL Picard iteration where the value of
`KINSetMaxSetupCalls` would be ignored.

## Changes to SUNDIALS in release 5.7.0

A new NVECTOR implementation based on the SYCL abstraction layer has been added
targeting Intel GPUs. At present the only SYCL compiler supported is the DPC++
(Intel oneAPI) compiler. See the SYCL NVECTOR section in the user guide for more
details. This module is considered experimental and is subject to major changes
even in minor releases.

A new SUNMatrix and SUNLinearSolver implementation were added to interface
with the MAGMA linear algebra library. Both the matrix and the linear solver
support general dense linear systems as well as block diagonal linear systems,
and both are targeted at GPUs (AMD or NVIDIA).

## Changes to SUNDIALS in release 5.6.1

Fixed a bug in the SUNDIALS CMake which caused an error if the
`CMAKE_CXX_STANDARD` and `SUNDIALS_RAJA_BACKENDS` options were not provided.

Fixed some compiler warnings when using the IBM XL compilers.

## Changes to SUNDIALS in release 5.6.0

A new `N_Vector` implementation based on the AMD ROCm HIP platform has been
added. This vector can target NVIDIA or AMD GPUs. See the HIP vector section in
the user guide for more details. This vector is considered experimental and is
subject to change from version to version.

The RAJA `N_Vector` implementation has been updated to support the HIP backend
in addition to the CUDA backend. Users can choose the backend when configuring
SUNDIALS by using the `SUNDIALS_RAJA_BACKENDS` CMake variable. This vector
remains experimental and is subject to change from version to version.

A new optional operation, `N_VGetDeviceArrayPointer`, was added to the N_Vector
API. This operation is useful for vectors that utilize dual memory spaces,
e.g. the native SUNDIALS CUDA N_Vector.

The SUNMATRIX_CUSPARSE and SUNLINEARSOLVER_CUSOLVERSP_BATCHQR implementations
no longer require the SUNDIALS CUDA N_Vector. Instead, they require that the
vector utilized provides the `N_VGetDeviceArrayPointer` operation, and that the
pointer returned by `N_VGetDeviceArrayPointer` is a valid CUDA device pointer.

## Changes to SUNDIALS in release 5.5.0

Refactored the SUNDIALS build system. CMake 3.12.0 or newer is now required.
Users will likely see deprecation warnings, but otherwise the changes
should be fully backwards compatible for almost all users. SUNDIALS
now exports CMake targets and installs a `SUNDIALSConfig.cmake` file.

Added support for SuperLU DIST 6.3.0 or newer.

## Changes to SUNDIALS in release 5.4.0

### Major Features

A new class, `SUNMemoryHelper`, was added to support **GPU users** who have
complex memory management needs such as using memory pools. This is paired with
new constructors for the `NVECTOR_CUDA` and `NVECTOR_RAJA` modules that accept a
`SUNMemoryHelper` object. Refer to "The SUNMemoryHelper API", "NVECTOR CUDA" and
"NVECTOR RAJA" sections in the documentation for more information.

Added full support for time-dependent mass matrices in ARKStep, and expanded
existing non-identity mass matrix infrastructure to support use of the
fixed point nonlinear solver.

An interface between ARKStep and the XBraid multigrid reduction in time (MGRIT)
library has been added to enable parallel-in-time integration. See the ARKStep
documentation and examples for more details. This interface required the
addition of three new N_Vector operations to exchange vector data between
computational nodes, see `N_VBufSize`, `N_VBufPack`, and `N_VBufUnpack`. These
N_Vector operations are only used within the XBraid interface and need not be
implemented for any other context.

### New Features

The `NVECTOR_RAJA` module has been updated to mirror the `NVECTOR_CUDA` module.
Notably, the update adds managed memory support to the `NVECTOR_RAJA` module.
Users of the module will need to update any calls to the `N_VMake_Raja` function
because that signature was changed. This module remains experimental and is
subject to change from version to version.

The expected behavior of `SUNNonlinSolGetNumIters` and
`SUNNonlinSolGetNumConvFails` in the SUNNonlinearSolver API have been updated to
specify that they should return the number of nonlinear solver iterations and
convergence failures in the most recent solve respectively rather than the
cumulative number of iterations and failures across all solves respectively. The
API documentation and SUNDIALS provided SUNNonlinearSolver implementations and
have been updated accordingly. As before, the cumulative number of nonlinear
iterations and failures may be retrieved by calling the integrator provided get
functions:

* `ARKStepGetNumNonlinSolvIters`
* `ARKStepGetNumNonlinSolvConvFails`
* `ARKStepGetNonlinSolvStats`
* `MRIStepGetNumNonlinSolvIters`
* `MRIStepGetNumNonlinSolvConvFails`
* `MRIStepGetNonlinSolvStats`
* `CVodeGetNumNonlinSolvIters`
* `CVodeGetNumNonlinSolvConvFails`
* `CVodeGetNonlinSolvStats`
* `IDAGetNumNonlinSolvIters`
* `IDAGetNumNonlinSolvConvFails`
* `IDAGetNonlinSolvStats`

Added the following the following functions that advanced users might find
useful when providing a custom `SUNNonlinSolSysFn`:

* `ARKStepComputeState`
* `ARKStepGetNonlinearSystemData`
* `MRIStepComputeState`
* `MRIStepGetNonlinearSystemData`
* `CVodeComputeState`
* `CVodeGetNonlinearSystemData`
* `IDAGetNonlinearSystemData`

Added new functions to CVODE(S), ARKODE, and IDA(S) to to specify the factor for
converting between integrator tolerances (WRMS norm) and linear solver tolerances
(L2 norm) i.e., `tol_L2 = nrmfac * tol_WRMS`:

* `ARKStepSetLSNormFactor`
* `ARKStepSetMassLSNormFactor`
* `MRIStepSetLSNormFactor`
* `CVodeSetLSNormFactor`
* `IDASetLSNormFactor`

Added new reset functions `ARKStepReset`, `ERKStepReset`, and
`MRIStepReset` to reset the stepper time and state vector to user-provided
values for continuing the integration from that point while retaining the
integration history. These function complement the reinitialization functions
`ARKStepReInit`, `ERKStepReInit`, and `MRIStepReInit` which reinitialize
the stepper so that the problem integration should resume as if started from
scratch.

Updated the MRIStep time-stepping module in ARKODE to support higher-order
MRI-GARK methods [Sandu, SIAM J. Numer. Anal., 57, 2019], including methods that
involve solve-decoupled, diagonally-implicit treatment of the slow time scale.

The function `CVodeSetLSetupFrequency` has been added to CVODE(S) to set
the frequency of calls to the linear solver setup function.

The Trilinos Tpetra `N_Vector` interface has been updated to work with Trilinos
12.18+. This update changes the local ordinal type to always be an `int`.

Added support for CUDA 11.

### Bug Fixes

A minor inconsistency in CVODE(S) and a bug ARKODE when checking the Jacobian
evaluation frequency has been fixed. As a result codes using using a
non-default Jacobian update frequency through a call to
`CVodeSetMaxStepsBetweenJac` or `ARKStepSetMaxStepsBetweenJac` will need to
increase the provided value by 1 to achieve the same behavior as before.

In IDAS and CVODES, the functions for forward integration with checkpointing
(`IDASolveF`, `CVodeF`) are now subject to a restriction on the number of time
steps allowed to reach the output time. This is the same restriction applied to
the `IDASolve` and `CVode` functions. The default maximum number of steps is
500, but this may be changed using the `<IDA|CVode>SetMaxNumSteps` function.
This change fixes a bug that could cause an infinite loop in the `IDASolveF`
and `CVodeF` and functions. **This change may cause a runtime error in existing user code**.

Fixed bug in using ERK method integration with static mass matrices.

### Deprecation Notice

For greater clarity the following functions have been deprecated:

* `CVodeSetMaxStepsBetweenJac`
* `ARKStepSetMaxStepsBetweenJac`
* `ARKStepSetMaxStepsBetweenLSet`

The following functions should be used instead:

* `CVodeSetJacEvalFrequency`
* `ARKStepSetJacEvalFrequency`
* `ARKStepSetLSetupFrequency`

## Changes to SUNDIALS in release 5.3.0

### Major Feature

Added support to CVODE for integrating IVPs with constraints using BDF methods
and projecting the solution onto the constraint manifold with a user defined
projection function. This implementation is accompanied by additions to user
documentation and CVODE examples. See the `CVodeSetProjFn` function
documentation for more information.

### New Features

Added the ability to control the CUDA kernel launch parameters for the CUDA
vector and spare matrix implementations. These implementations remain
experimental and are subject to change from version to version. In addition, the
CUDA vector kernels were rewritten to be more flexible. Most users should see
equivalent performance or some improvement, but a select few may observe minor
performance degradation with the default settings. Users are encouraged to
contact the SUNDIALS team about any performance changes that they notice.

Added new capabilities for monitoring the solve phase in the Newton and
fixed-point `SUNNonlinearSolver`, and the SUNDIALS iterative linear
solvers. SUNDIALS must be built with the CMake option
`SUNDIALS_BUILD_WITH_MONITORING` to use these capabilities.

Added specialized fused CUDA kernels to CVODE which may offer better performance
on smaller problems when using CVODE with the CUDA vector. See the optional
input function `CVodeSetUseIntegratorFusedKernels` for more
information. As with other SUNDIALS CUDA features, this is feature is
experimental and may change from version to version.

Added a new function, `CVodeSetMonitorFn`, that takes a user-function
to be called by CVODE after every `nst` successfully completed time-steps.
This is intended to provide a way of monitoring the CVODE statistics
throughout the simulation.

Added a new function `CVodeGetLinSolveStats` to get the CVODE linear solver
statistics as a group.

Added the following optional functions to provide an alternative ODE right-hand
side function (ARKODE and CVODE(S)), DAE residual function (IDA(S)), or nonlinear
system function (KINSOL) for use when computing Jacobian-vector products with
the internal difference quotient approximation:

* `ARKStepSetJacTimesRhsFn`
* `CVodeSetJacTimesRhsFn`
* `CVodeSetJacTimesRhsFnB`
* `IDASetJacTimesResFn`
* `IDASetJacTimesResFnB`
* `KINSetJacTimesVecSysFn`

### Bug Fixes

Fixed a bug in the iterative linear solvers where an error is not returned if
the `Atimes` function is `NULL` or, if preconditioning is enabled, the
`PSolve` function is `NULL`.

Fixed a bug in ARKODE where the prototypes for `ERKStepSetMinReduction` and
`ARKStepSetMinReduction` were not included in `arkode_erkstep.h` and
`arkode_arkstep.h` respectively.

Fixed a bug in ARKODE where inequality constraint checking would need to be
disabled and then re-enabled to update the inequality constraint values after
resizing a problem. Resizing a problem will now disable constraints and a call
to `ARKStepSetConstraints` or `ERKStepSetConstraints` is required to re-enable
constraint checking for the new problem size.

## Changes to SUNDIALS in release 5.2.0

### New Features

The following functions were added to each of the time integration packages to
enable or disable the scaling applied to linear system solutions with
matrix-based linear solvers to account for lagged matrix information:

* `ARKStepSetLinearSolutionScaling`
* `CVodeSetLinearSolutionScaling`
* `CVodeSetLinearSolutionScalingB`
* `IDASetLinearSolutionScaling`
* `IDASetLinearSolutionScalingB`

When using a matrix-based linear solver with ARKODE, IDA(S), or BDF methods in
CVODE(S) scaling is enabled by default.

Added a new `SUNMatrix` implementation that interfaces to the sparse matrix
implementation from the NVIDIA cuSPARSE library. In addition, the CUDA Sparse
linear solver has been updated to use the new matrix, as such, users of this
matrix will need to update their code. This implementations are still considered
to be experimental, thus they are subject to breaking changes even in minor
releases.

Added a new "stiff" interpolation module to ARKODE, based on Lagrange polynomial
interpolation, that is accessible to each of the ARKStep, ERKStep and MRIStep
time-stepping modules. This module is designed to provide increased
interpolation accuracy when integrating stiff problems, as opposed to the ARKODE
standard Hermite interpolation module that can suffer when the IVP right-hand
side has large Lipschitz constant. While the Hermite module remains the default,
the new Lagrange module may be enabled using one of the routines
`ARKStepSetInterpolantType`, `ERKStepSetInterpolantType`, or
`MRIStepSetInterpolantType`. The serial example problem `ark_brusselator.c` has
been converted to use this Lagrange interpolation module. Created accompanying
routines `ARKStepSetInterpolantDegree`, `ARKStepSetInterpolantDegree` and
`ARKStepSetInterpolantDegree` to provide user control over these interpolating
polynomials.

Added two new functions, `ARKStepSetMinReduction` and `ERKStepSetMinReduction`
to change the minimum allowed step size reduction factor after an error test
failure.

### Bug Fixes

Fixed a build system bug related to the Fortran 2003 interfaces when using the
IBM XL compiler. When building the Fortran 2003 interfaces with an XL compiler
it is recommended to set `CMAKE_Fortran_COMPILER` to `f2003`, `xlf2003`, or
`xlf2003_r`.

Fixed a bug in how ARKODE interfaces with a user-supplied, iterative, unscaled
linear solver. In this case, ARKODE adjusts the linear solver tolerance in an
attempt to account for the lack of support for left/right scaling matrices.
Previously, ARKODE computed this scaling factor using the error weight vector,
`ewt`; this fix changes that to the residual weight vector, `rwt`, that can
differ from `ewt` when solving problems with non-identity mass matrix.

Fixed a linkage bug affecting Windows users that stemmed from
dllimport/dllexport attribute missing on some SUNDIALS API functions.

Fixed a memory leak in CVODES and IDAS from not deallocating the `atolSmin0` and
`atolQSmin0` arrays.

Fixed a bug where a non-default value for the maximum allowed growth factor
after the first step would be ignored.

### Deprecation Notice

The routines `ARKStepSetDenseOrder`, `ARKStepSetDenseOrder` and
`ARKStepSetDenseOrder` have been deprecated and will be removed in a
future release. The new functions `ARKStepSetInterpolantDegree`,
`ARKStepSetInterpolantDegree`, and `ARKStepSetInterpolantDegree`
should be used instead.

## Changes to SUNDIALS in release 5.1.0

### New Features

Added support for a user-supplied function to update the prediction for each
implicit stage solution in ARKStep. If supplied, this routine will be called
*after* any existing ARKStep predictor algorithm completes, so that the
predictor may be modified by the user as desired.  The new user-supplied routine
has type `ARKStepStagePredictFn`, and may be set by calling
`ARKStepSetStagePredictFn`.

The MRIStep module has been updated to support attaching different user data
pointers to the inner and outer integrators. If applicable, user codes will
need to add a call to `ARKStepSetUserData` to attach their user data
pointer to the inner integrator memory as `MRIStepSetUserData` will
not set the pointer for both the inner and outer integrators. The MRIStep
examples have been updated to reflect this change.

Added support for damping when using Anderson acceleration in KINSOL. See the
mathematical considerations section of the user guide and the description of the
`KINSetDampingAA` function for more details.

Added support for constant damping to the `SUNNonlinearSolver_FixedPoint` module
when using Anderson acceleration. See the `SUNNonlinearSolver_FixedPoint`
section in the user guides and the description of the
`SUNNonlinSolSetDamping_FixedPoint` function for more details.

Added two utility functions, `SUNDIALSFileOpen` and `SUNDIALSFileClose` for
creating/destroying file pointers. These are useful when using the Fortran 2003
interfaces.

Added a new build system option, `CUDA_ARCH`, to specify the CUDA architecture
to target.

### Bug Fixes

Fixed a build system bug related to finding LAPACK/BLAS.

Fixed a build system bug related to checking if the KLU library works.

Fixed a build system bug related to finding PETSc when using the CMake
variables `PETSC_INCLUDES` and `PETSC_LIBRARIES` instead of `PETSC_DIR`.

Fixed a bug in the Fortran 2003 interfaces to the ARKODE Butcher table routines
and structure. This includes changing the `ARKodeButcherTable` type to be a
`type(c_ptr)` in Fortran.

## Changes to SUNDIALS in release 5.0.0

### Build System

Increased the minimum required CMake version to 3.5 for most SUNDIALS
configurations, and 3.10 when CUDA or OpenMP with device offloading are enabled.

The CMake option `BLAS_ENABLE` and the variable `BLAS_LIBRARIES` have been
removed to simplify builds as SUNDIALS packages do not use BLAS directly. For
third party libraries that require linking to BLAS, the path to the BLAS
library should be included in the `_LIBRARIES` variable for the third party
library e.g., `SUPERLUDIST_LIBRARIES` when enabling SuperLU_DIST.

### NVector

Two new functions were added to aid in creating custom `N_Vector`
objects. The constructor `N_VNewEmpty` allocates an "empty" generic
`N_Vector` with the object's content pointer and the function pointers
in the operations structure initialized to `NULL`. When used in the
constructor for custom objects this function will ease the introduction of any
new optional operations to the `N_Vector` API by ensuring only required
operations need to be set. Additionally, the function `N_VCopyOps` has
been added to copy the operation function pointers between vector objects. When
used in clone routines for custom vector objects these functions also will ease
the introduction of any new optional operations to the `N_Vector` API by
ensuring all operations are copied when cloning objects.

Added new `N_Vector` implementations, `ManyVector` and `MPIManyVector`, to
support flexible partitioning of solution data among different processing
elements (e.g., CPU + GPU) or for multi-physics problems that couple distinct
MPI-based simulations together (see the the `ManyVector` and `MPIManyVector`
section in the user guide for more details). This implementation is accompanied
by additions to user documentation and SUNDIALS examples.

Additionally, an `MPIPlusX` vector implementation has been created to support
the MPI+X paradigm where X is a type of on-node parallelism (e.g., OpenMP, CUDA,
etc.). The implementation is accompanied by additions to user documentation and
SUNDIALS examples.

One new required vector operation and ten new optional vector operations have
been added to the `N_Vector` API. The new required operation, `N_VGetLength`,
returns the global vector length. The optional operations have been added to
support the new MPIManyVector implementation. The operation `N_VGetCommunicator`
must be implemented by subvectors that are combined to create an MPIManyVector,
but is not used outside of this context. The remaining nine operations are
optional local reduction operations intended to eliminate unnecessary latency
when performing vector reduction operations (norms, etc.) on distributed memory
systems. The optional local reduction vector operations are `N_VDotProdLocal`,
`N_VMaxNormLocal`, `N_VMinLocal`, `N_VL1NormLocal`, `N_VWSqrSumLocal`,
`N_VWSqrSumMaskLocal`, `N_VInvTestLocal`, `N_VConstrMaskLocal`, and
`N_VMinQuotientLocal`. If an `N_Vector` implementation defines any of the local
operations as `NULL`, then the MPIManyVector will call standard `N_Vector`
operations to complete the computation.

The `*_MPICuda` and `*_MPIRaja` functions have been removed from the CUDA
and RAJA vector implementations respectively. Accordingly, the
`nvector_mpicuda.h`, `nvector_mpiraja.h`, `libsundials_nvecmpicuda.lib`,
and `libsundials_nvecmpicudaraja.lib` files have been removed. Users should
use the MPI+X vector in conjunction with the CUDA and RAJA vectors to replace
the functionality. The necessary changes are minimal and should require few code
modifications. See the example programs in `examples/ida/mpicuda` and
`examples/ida/mpiraja` for examples of how to use the MPI+X vector with the
CUDA and RAJA vectors, respectively.

Made performance improvements to the CUDA vector. Users who utilize a
non-default stream should no longer see default stream synchronizations after
memory transfers.

Added a new constructor to the CUDA vector that allows a user to provide custom
allocate and free functions for the vector data array and internal reduction
buffer.

Added three new `N_Vector` utility functions, `N_VGetVecAtIndexVectorArray`,
`N_VSetVecAtIndexVectorArray`, and `N_VNewVectorArray`, for working with
`N_Vector` arrays when using the Fortran 2003 interfaces.

### SUNMatrix

Two new functions were added to aid in creating custom SUNMatrix objects. The
constructor `SUNMatNewEmpty` allocates an "empty" generic SUNMatrix with the
object's content pointer and the function pointers in the operations structure
initialized to `NULL`. When used in the constructor for custom objects this
function will ease the introduction of any new optional operations to the
SUNMatrix API by ensuring only required operations need to be set. Additionally,
the function `SUNMatCopyOps(A, B)` has been added to copy the operation function
pointers between matrix objects. When used in clone routines for custom matrix
objects these functions also will ease the introduction of any new optional
operations to the SUNMatrix API by ensuring all operations are copied when
cloning objects.

A new operation, `SUNMatMatvecSetup`, was added to the `SUNMatrix` API to
perform any setup necessary for computing a matrix-vector product. This
operation is useful for `SUNMatrix` implementations which need to prepare the
matrix itself, or communication structures before performing the matrix-vector
product. Users who have implemented a custom `SUNMatrix` will need to at least
update their code to set the corresponding `ops` structure member,
`matvecsetup`, to `NULL`.

The generic SUNMatrix API now defines error codes to be returned by SUNMatrix
operations. Operations which return an integer flag indiciating success/failure
may return different values than previously.

A new SUNMatrix (and SUNLinearSolver) implementation was added to facilitate
the use of the SuperLU_DIST library with SUNDIALS.

### SUNLinearSolver

A new function was added to aid in creating custom `SUNLinearSolver`
objects. The constructor `SUNLinSolNewEmpty` allocates an "empty" generic
`SUNLinearSolver` with the object's content pointer and the function pointers in
the operations structure initialized to `NULL`. When used in the constructor for
custom objects this function will ease the introduction of any new optional
operations to the `SUNLinearSolver` API by ensuring only required operations
need to be set.

The return type of the `SUNLinSolLastFlag` in the `SUNLinearSolver` has changed
from `long int` to `sunindextype` to be consistent with the type used to store
row indices in dense and banded linear solver modules.

Added a new optional operation to the SUNLINEARSOLVER API, `SUNLinSolGetID`,
that returns a `SUNLinearSolver_ID` for identifying the linear solver module.

The SUNLinearSolver API has been updated to make the initialize and setup
functions optional.

A new SUNLinearSolver (and SUNMatrix) implementation was added to facilitate
the use of the SuperLU_DIST library with SUNDIALS.

Added a new SUNLinearSolver implementation,
`SUNLinearSolver_cuSolverSp_batchQR`, which leverages the NVIDIA cuSOLVER sparse
batched QR method for efficiently solving block diagonal linear systems on
NVIDIA GPUs.

Added three new accessor functions to the SUNLinSol_KLU module,
`SUNLinSol_KLUGetSymbolic`, `SUNLinSol_KLUGetNumeric`, and
`SUNLinSol_KLUGetCommon`, to provide user access to the underlying
KLU solver structures.

### SUNNonlinearSolver

A new function was added to aid in creating custom `SUNNonlinearSolver`
objects. The constructor `SUNNonlinSolNewEmpty` allocates an "empty" generic
`SUNNonlinearSolver` with the object's content pointer and the function pointers
in the operations structure initialized to `NULL`. When used in the constructor
for custom objects this function will ease the introduction of any new optional
operations to the `SUNNonlinearSolver` API by ensuring only required operations
need to be set.

To facilitate the use of user supplied nonlinear solver convergence test
functions the `SUNNonlinSolSetConvTestFn` function in the SUNNonlinearSolver API
has been updated to take a `void*` data pointer as input. The supplied data
pointer will be passed to the nonlinear solver convergence test function on each
call.

The inputs values passed to the first two inputs of the `SUNNonlinSolSolve`
function in the `SUNNonlinearSolver` have been changed to be the predicted state
and the initial guess for the correction to that state. Additionally, the
definitions of `SUNNonlinSolLSetupFn` and `SUNNonlinSolLSolveFn` in the
SUNNonlinearSolver API have been updated to remove unused input parameters.  For
more information on the nonlinear system formulation and the API functions see
the `SUNNonlinearSolver` chapter in the user guides.

Added a new `SUNNonlinearSolver` implementation for interfaces to the PETSc SNES
nonlinear solver.

### New Features

A new linear solver interface functions, `ARKLsLinSysFn` and `CVLsLinSysFn`, as
added as an alternative method for evaluating the linear systems `M - \gamma J`
or `I - \gamma J`.

Added the following functions to get the current state and gamma value to
ARKStep, CVODE and CVODES that may be useful to users who choose to provide
their own nonlinear solver implementation:

* `ARKStepGetCurrentState`
* `ARKStepGetCurrentGamma`
* `CVodeGetCurrentGamma`
* `CVodeGetCurrentState`
* `CVodeGetCurrentGamma`
* `CVodeGetCurrentStateSens`
* `CVodeGetCurrentSensSolveIndex`
* `IDAGetCurrentCj`
* `IDAGetCurrentY`
* `IDAGetCurrentYp`
* `IDAComputeY`
* `IDAComputeYp`

Removed extraneous calls to `N_VMin` for simulations where the scalar
valued absolute tolerance, or all entries of the vector-valued absolute
tolerance array, are strictly positive. In this scenario ARKODE, CVODE(S), and
IDA(S) steppers will remove at least one global reduction per time step.

The ARKODE, CVODE(S), IDA(S), and KINSOL linear solver interfaces have been
updated to only zero the Jacobian matrix before calling a user-supplied Jacobian
evaluation function when the attached linear solver has type
`SUNLINEARSOLVER_DIRECT`.

Added new Fortran 2003 interfaces to all of the SUNDIALS packages (ARKODE,
CVODE(S), IDA(S), and KINSOL as well as most of the `N_Vector`, `SUNMatrix`,
`SUNLinearSolver`, and `SUNNonlinearSolver` implementations. See "Fortran"
section for more details. These new interfaces were generated with SWIG-Fortran
and provide a user an idiomatic Fortran 2003 interface to most of the SUNDIALS C
API.

The MRIStep module has been updated to support explicit, implicit, or IMEX
methods as the fast integrator using the ARKStep module. As a result some
function signatures have been changed including MRIStepCreate which now
takes an ARKStep memory structure for the fast integration as an input.

The reinitialization functions `ERKStepReInit`, `ARKStepReInit`, and
`MRIStepReInit` have been updated to retain the minimum and maxiumum step
size values from before reinitialization rather than resetting them to the
default values.

Added two new embedded ARK methods of orders 4 and 5 to ARKODE (from
Kennedy & Carpenter, Appl. Numer. Math., 136:183--205, 2019).

Support for optional inequality constraints on individual components of the
solution vector has been added the ARKODE ERKStep and ARKStep modules. See
the descriptions of `ERKStepSetConstraints` and `ARKStepSetConstraints` for
more details. Note that enabling constraint handling requires the `N_Vector`
operations `N_VMinQuotient`, `N_VConstrMask`, and `N_VCompare` that were not
previously required by ARKODE.

Add two new 'Set' functions to MRIStep, `MRIStepSetPreInnerFn` and
`MRIStepSetPostInnerFn`, for performing communication or memory
transfers needed before or after the inner integration.

### Bug Fixes

Fixed a bug in the build system that prevented the PThreads NVECTOR module from
being built.

Fixed a memory leak in the PETSc `N_Vector` clone function.

Fixed a memeory leak in the ARKODE, CVODE, and IDA F77 interfaces when not using
the default nonlinear solver.

Fixed a bug in the ARKStep time-stepping module in ARKODE that would result in
an infinite loop if the nonlinear solver failed to converge more than the
maximum allowed times during a single step.

Fixed a bug in ARKODE that would result in a "too much accuracy requested" error
when using fixed time step sizes with explicit methods in some cases.

Fixed a bug in ARKStep where the mass matrix linear solver setup function was
not called in the Matrix-free case.

Fixed a minor bug in ARKStep where an incorrect flag is reported when an
error occurs in the mass matrix setup or Jacobian-vector product setup
functions.

Fixed a bug in the CVODE and CVODES constraint handling where the step size
could be set below the minimum step size.

Fixed a bug in the CVODE and CVODES nonlinear solver interfaces where the norm
of the accumulated correction was not updated when using a non-default
convergence test function.

Fixed a bug in the CVODES `cvRescale` function where the loops to compute the
array of scalars for the fused vector scale operation stopped one iteration
early.

Fixed a bug in CVODES and IDAS where `CVodeF` and `IDASolveF` would return the
wrong flag under certain  circumstances.

Fixed a bug in CVODES and IDAS where `CVodeF` and `IDASolveF` would not return a
root in `NORMAL_STEP` mode if the root occurred after the desired output time.

Fixed a bug in the IDA and IDAS linear solver interfaces where an incorrect
Jacobian-vector product increment was used with iterative solvers other than
SPGMR and SPFGMR.

Fixed a bug the IDAS `IDAQuadReInitB` function where an incorrect memory
structure was passed to `IDAQuadReInit`.

Fixed a bug in the KINSOL linear solver interface where the auxiliary scalar
`sJpnorm` was not computed when necessary with the Picard iteration and the
auxiliary scalar `sFdotJp` was unnecessarily computed in some cases.

## Changes to SUNDIALS in release 4.1.0

### Removed Implementation Headers

The implementation header files (`*_impl.h`) are no longer installed. This
means users who are directly accessing or manipulating package memory structures
will need to update their code to use the package's public API.

### New Features

An additional `N_Vector` implementation was added for interfacing with
the Tpetra vector from Trilinos library to facilitate interoperability between
SUNDIALS and Trilinos. This implementation is accompanied by additions to user
documentation and SUNDIALS examples.

### Bug Fixes

The `EXAMPLES_ENABLE_RAJA` CMake option has been removed. The option
`EXAMPLES_ENABLE_CUDA` enables all examples that use CUDA including the RAJA
examples with a CUDA back end (if RAJA is enabled).

Python is no longer required to run `make test` and `make test_install`.

A bug was fixed where a nonlinear solver object could be freed twice in some use
cases.

Fixed a bug in `ARKodeButcherTable_Write` when printing a Butcher table without
an embedding.

## Changes to SUNDIALS in release 4.0.2

Added information on how to contribute to SUNDIALS and a contributing agreement.

Moved the definitions of backwards compatibility functions for the prior direct
linear solver (DLS) and scaled preconditioned iterarive linear solvers (SPILS)
to a source file. The symbols are now included in the appropriate package
library, e.g. `libsundials_cvode.lib`.

## Changes to SUNDIALS in release 4.0.1

A bug in ARKODE where single precision builds would fail to compile has been
fixed.

## Changes to SUNDIALS in release 4.0.0

The direct and iterative linear solver interfaces in all SUNDIALS packages have
been merged into a single unified linear solver interface to support any valid
`SUNLinearSolver`. This includes the `DIRECT` and `ITERATIVE` types
as well as the new `MATRIX_ITERATIVE` type. Details regarding how SUNDIALS
packages utilize linear solvers of each type as well as a discussion regarding
the intended use cases for user-supplied linear solver implementations are
included the user guide. All example programs have been updated to use
the new unified linear solver interfaces.

The unified linear solver interface is very similar to the previous DLS (direct
linear solver) and SPILS (scaled preconditioned iterative linear solver)
interface in each package. To minimize challenges in user migration to the
unified linear solver interfaces, the previous DLS and SPILS functions may still
be used however, these are now deprecated and will be removed in a future
release. Additionally, that Fortran users will need to enlarge their array of
optional integer outputs, and update the indices that they query for certain
linear solver related statistics.

The names of all SUNDIALS-provided `SUNLinearSolver` constructors have have been
updated to follow the naming convention `SUNLinSol_*` where `*` is the name
of the linear solver. The new constructor names are:

* `SUNLinSol_Band`
* `SUNLinSol_Dense`
* `SUNLinSol_KLU`
* `SUNLinSol_LapackBand`
* `SUNLinSol_LapackDense`
* `SUNLinSol_PCG`
* `SUNLinSol_SPBCGS`
* `SUNLinSol_SPFGMR`
* `SUNLinSol_SPGMR`
* `SUNLinSol_SPTFQMR`
* `SUNLinSol_SuperLUMT`

Linear solver-specific "set" routine names have been similarly standardized. To
minimize challenges in user migration to the new names, the previous function
names may still be used however, these are now deprecated and will be removed in
a future release. All example programs and the standalone linear solver examples
have been updated to use the new naming convention.

The `SUNLinSol_Band` constructor has been simplified to remove the
storage upper bandwidth argument.

SUNDIALS integrators (ARKODE, CVODE(S), and IDA(S)) have been updated to utilize
generic nonlinear solvers defined by the `SUNNonlinearSolver` API. This enables
the addition of new nonlinear solver options and allows for external or
user-supplied nonlinear solvers. The nonlinear solver API and SUNDIALS provided
implementations are described in the user guide and follow the same object
oriented design used by the `N_Vector`, `SUNMatrix`, and `SUNLinearSolver`
classes. Currently two nonlinear solver implementations are provided, Newton and
fixed-point. These replicate the previous integrator-specific implementations of
Newton's method and a fixed-point iteration (previously referred to as a
functional iteration), respectively. Note the new fixed-point implementation can
optionally utilize Anderson's method to accelerate convergence. Example programs
using each of these nonlinear solvers in a standalone manner have been added and
all example programs have been updated accordingly.

The SUNDIALS integrators (ARKODE, CVODE(S), and IDA(S)) all now use the Newton
`SUNNonlinearSolver` by default. Users that wish to use the fixed-point
`SUNNonlinearSolver` will need to create the corresponding nonlinear solver
object and attach it to the integrator with the appropriate set function:

* `ARKStepSetNonlinearSolver`
* `CVodeSetNonlinearSolver`
* `IDASetNonlinearSolver`

Functions for setting the nonlinear solver options or getting nonlinear solver
statistics remain unchanged and internally call generic `SUNNonlinearSolver`
functions as needed.

With the introduction of the `SUNNonlinearSolver` class, the input parameter
`iter` to `CVodeCreate` has been removed along with the function
`CVodeSetIterType` and the constants `CV_NEWTON` and `CV_FUNCTIONAL`. While
SUNDIALS includes a fixed-point nonlinear solver, it is not currently supported
in IDA.

Three fused vector operations and seven vector array operations have been added
to the `N_Vector` API. These *optional* operations are disabled by default and
may be activated by calling vector specific routines after creating a vector
(see the `N_Vector` chapter for more details). The new operations are intended
to increase data reuse in vector operations, reduce parallel communication on
distributed memory systems, and lower the number of kernel launches on systems
with accelerators. The fused operations are:

* `N_VLinearCombination`
* `N_VScaleAddMulti`
* `N_VDotProdMulti`

and the vector array operations are:

* `N_VLinearCombinationVectorArray`
* `N_VScaleVectorArray`
* `N_VConstVectorArray`
* `N_VWrmsNormVectorArray`
* `N_VWrmsNormMaskVectorArray`
* `N_VScaleAddMultiVectorArray`
* `N_VLinearCombinationVectorArray`

If an `N_Vector` implementation defines the implementation any of these
operations as `NULL`, then standard vector operations will automatically be
called as necessary to complete the computation.

A new `N_Vector` implementation, `OpenMPDEV`, leveraging OpenMP device
offloading has been added.

Multiple updates to the CUDA vector were made:

* Changed the `N_VMake_Cuda` function to take a host data pointer and a device
  data pointer instead of an `N_VectorContent_Cuda` object.

* Changed `N_VGetLength_Cuda` to return the global vector length instead of
  the local vector length.

* Added `N_VGetLocalLength_Cuda` to return the local vector length.

* Added `N_VGetMPIComm_Cuda` to return the MPI communicator used.

* Removed the accessor functions in the `suncudavec` namespace.

* Added the ability to set the `cudaStream_t` used for execution of the CUDA
  vector kernels. See the function `N_VSetCudaStreams_Cuda`.

* Added `N_VNewManaged_Cuda`, `N_VMakeManaged_Cuda`, and
  `N_VIsManagedMemory_Cuda` functions to accommodate using managed memory with
  the CUDA vector.

Multiple updates to the RAJA vector were made:

* Changed `N_VGetLength_Raja` to return the global vector length instead of
  the local vector length.

* Added `N_VGetLocalLength_Raja` to return the local vector length.

* Added `N_VGetMPIComm_Raja` to return the MPI communicator used.

* Removed the accessor functions in the `sunrajavec` namespace.

Two changes were made in the ARKODE and CVODE(S) initial step size algorithm:

* Fixed an efficiency bug where an extra call to the RHS function was made.

* Changed the behavior of the algorithm if the max-iterations case is hit.
  Before the algorithm would exit with the step size calculated on the
  penultimate iteration. Now it will exit with the step size calculated
  on the final iteration.

Fortran 2003 interfaces to CVODE, the fixed-point and Newton nonlinear solvers,
the dense, band, KLU, PCG, SPBCGS, SPFGMR, SPGMR, and SPTFQMR linear solvers,
and the serial, PThreads, and OpenMP vectors have been added.

The ARKODE library has been entirely rewritten to support a modular approach to
one-step methods, which should allow rapid research and development of novel
integration methods without affecting existing solver functionality. To support
this, the existing ARK-based methods have been encapsulated inside the new
`ARKStep` time-stepping module. Two new time-stepping modules have been added:

* The `ERKStep` module provides an optimized implementation for explicit
  Runge--Kutta methods with reduced storage and number of calls to the ODE
  right-hand side function.

* The `MRIStep` module implements two-rate explicit-explicit multirate
  infinitesimal step methods utilizing different step sizes for slow and fast
  processes in an additive splitting.

This restructure has resulted in numerous small changes to the user interface,
particularly the suite of "Set" routines for user-provided solver parameters and
"Get" routines to access solver statistics, that are now prefixed with the name
of time-stepping module (e.g., `ARKStep` or `ERKStep`) instead of
`ARKODE`. Aside from affecting the names of these routines, user-level changes
have been kept to a minimum. However, we recommend that users consult both this
documentation and the ARKODE example programs for further details on the updated
infrastructure.

As part of the ARKODE restructuring an `ARKodeButcherTable` structure
has been added for storing Butcher tables. Functions for creating new Butcher
tables and checking their analytic order are provided along with other utility
routines. For more details see the Butcher Table section in the user guide.

ARKODE's dense output infrastructure has been improved to support higher-degree
Hermite polynomial interpolants (up to degree 5) over the last successful time
step.

## Changes to SUNDIALS in release 3.2.1

Fixed a bug in the CUDA vector where the `N_VInvTest` operation could write
beyond the allocated vector data.

Fixed the library installation path for multiarch systems. This fix changes the
default library installation path from `CMAKE_INSTALL_PREFIX/lib` to
`CMAKE_INSTALL_PREFIX/CMAKE_INSTALL_LIBDIR`. The default value library directory
name is automatically set to `lib`, `lib64`, or `lib/<multiarch-tuple>`
depending on the system, but maybe be overridden by setting
`CMAKE_INSTALL_LIBDIR`.

## Changes to SUNDIALS in release 3.2.0

### Library Name Change

Changed the name of the RAJA nvector library to `libsundials_nveccudaraja.lib`
from `libsundials_nvecraja.lib` to better reflect that we only support CUDA as a
backend for RAJA currently.

### New Features

Added hybrid MPI+CUDA and MPI+RAJA vectors to allow use of more than one MPI
rank when using a GPU system. The vectors assume one GPU device per MPI rank.

Support for optional inequality constraints on individual components of the
solution vector has been added to CVODE and CVODES. For more details see the
Mathematical Considerations and Optional Input sections of the user guide. Use
of `CVodeSetConstraints` requires the `N_Vector` operations `N_VMinQuotient`,
`N_VConstrMask`, and `N_VCompare` that were not previously required by CVODE and
CVODES.

### CMake Updates

CMake 3.1.3 is now the minimum required CMake version.

Deprecated the behavior of the `SUNDIALS_INDEX_TYPE` CMake option and added the
`SUNDIALS_INDEX_SIZE` CMake option to select the `sunindextype` integer size.

The native CMake FindMPI module is now used to locate an MPI installation.

If MPI is enabled and MPI compiler wrappers are not set, the build system will
check if `CMAKE_<language>_COMPILER` can compile MPI programs before trying to
locate and use an MPI installation.

The previous options for setting MPI compiler wrappers and the executable for
running MPI programs have been have been deprecated. The new options that align
with those used in native CMake FindMPI module are `MPI_C_COMPILER`,
`MPI_CXX_COMPILER`, `MPI_Fortran_COMPILER`, and `MPIEXEC_EXECUTABLE`.

When a Fortran name-mangling scheme is needed (e.g., `ENABLE_LAPACK` is `ON`)
the build system will infer the scheme from the Fortran compiler. If a Fortran
compiler is not available or the inferred or default scheme needs to be
overridden, the advanced options `SUNDIALS_F77_FUNC_CASE` and
`SUNDIALS_F77_FUNC_UNDERSCORES` can be used to manually set the name-mangling
scheme and bypass trying to infer the scheme.

Parts of the main `CMakeLists.txt` file were moved to new files in the `src` and
`example` directories to make the CMake configuration file structure more
modular.

### Bug Fixes

Fixed a problem with setting `sunindextype` which would occur with some
compilers (e.g. `armclang`) that do not define `__STDC_VERSION__`.

Fixed a thread-safety issue in CVODES and IDAS when using adjoint sensitivity
analysis.

Fixed a bug in IDAS where the saved residual value used in the nonlinear solve
for consistent initial conditions was passed as temporary workspace and could be
overwritten.

## Changes to SUNDIALS in release 3.1.2

### CMake Updates

Updated the minimum required version of CMake to 2.8.12 and enabled using rpath
by default to locate shared libraries on OSX.

### New Features

Added the function `SUNSparseMatrix_Reallocate` to allow specification of the
matrix nonzero storage.

Added named constants for the two reinitialization types for the KLU
SUNLinearSolver.

Updated the `SUNMatScaleAdd` and `SUNMatScaleAddI` implementations in the sparse
SUNMatrix to more optimally handle the case where the target matrix contained
sufficient storage for the sum, but had the wrong sparsity pattern. The sum now
occurs in-place, by performing the sum backwards in the existing
storage. However, it is still more efficient if the user-supplied Jacobian
routine allocates storage for the sum `M + gamma J` or `M + gamma J` manually
(with zero entries if needed).

The following examples from the usage notes page of the SUNDIALS website, and
updated them to work with SUNDIALS 3.x:

* `cvDisc_dns.c` demonstrates using CVODE with discontinuous solutions or RHS.

* `cvRoberts_dns_negsol.c` illustrates the use of the RHS function return
  value to control unphysical negative concentrations.

* `cvRoberts_FSA_dns_Switch.c` demonstrates switching on/off forward
  sensitivity computations. This example came from the usage notes page of the
  SUNDIALS website.

### Bug Fixes

Fixed a Windows specific problem where `sunindextype` was not correctly defined
when using 64-bit integers. On Windows `sunindextype` is now defined as the MSVC
basic type `__int64`.

Fixed a bug in the full KLU SUNLinearSolver reinitialization approach where the
sparse SUNMatrix pointer would go out of scope on some architectures.

The misnamed function `CVSpilsSetJacTimesSetupFnBS` has been deprecated and
replaced by `CVSpilsSetJacTimesBS`. The deprecated function
`CVSpilsSetJacTimesSetupFnBS` will be removed in the next major release.

Changed LICENSE install path to `instdir/include/sundials`.

## Changes to SUNDIALS in release 3.1.1

### Bug Fixes

Fixed a minor bug in the CVODE and CVODES `cvSLdet` routine, where a return was
missing in the error check for three inconsistent roots.

Fixed a potential memory leak in the SPGMR and SPFGMR linear solvers: if
"Initialize" was called multiple times then the solver memory was reallocated
(without being freed).

Fixed a minor bug in `ARKReInit`, where a flag was incorrectly set to indicate
that the problem had been resized (instead of just re-initialized).

Fixed C++11 compiler errors/warnings about incompatible use of string literals.

Updated the KLU SUNLinearSolver to use a typedef for the precision-specific
solve functions to avoid compiler warnings.

Added missing typecasts for some (`void*`) pointers to avoid compiler warnings.

Fixed bug in the sparse SUNMatrix where `int` was used instead of
`sunindextype` in one location.

Fixed a minor bug in `KINPrintInfo` where a case was missing for
`KIN_REPTD_SYSFUNC_ERR` leading to an undefined info message.

Added missing `#include <stdio.h>` in `N_Vector` and `SUNMatrix` header files.

Added missing prototypes for `ARKSpilsGetNumMTSetups` in ARKODE and
`IDASpilsGetNumJTSetupEvals` in IDA and IDAS.

Fixed an indexing bug in the CUDA vector implementation of `N_VWrmsNormMask` and
revised the RAJA vector implementation of `N_VWrmsNormMask` to work with mask
arrays using values other than zero or one. Replaced `double` with `realtype` in
the RAJA vector test functions.

Fixed compilation issue with GCC 7.3.0 and Fortran programs that do not require
a `SUNMatrix` or `SUNLinearSolver` e.g., iterative linear solvers, explicit
methods in ARKODE, functional iteration in CVODE, etc.

## Changes to SUNDIALS in release 3.1.0

Added `N_Vector` print functions that write vector data to a specified file
(e.g., `N_VPrintFile_Serial`).

Added `make test` and `make test_install` options to the build system for
testing SUNDIALS after building with `make` and installing with `make install`
respectively.

## Changes to SUNDIALS in release 3.0.0

### Major Feature

Added new linear solver and matrix interfaces for all SUNDIALS packages and
updated the existing linear solver and matrix implementations. The goal of the
redesign is to provide greater encapsulation and ease interfacing custom linear
solvers with linear solver libraries. Specific changes include:

* Added a `SUNMatrix` interface with three provided implementations:
  dense, banded, and sparse. These replicate previous SUNDIALS direct (Dls) and
  sparse (Sls) matrix structures.

* Added example problems demonstrating use of the matrices.

* Added a `SUNLinearSolver` interface with eleven provided implementations:
  dense, banded, LAPACK dense, LAPACK band, KLU, SuperLU_MT, SPGMR, SPBCGS,
  SPTFQMR, SPFGMR, PCG. These replicate previous SUNDIALS generic linear
  solvers.

* Added example problems demonstrating use of the linear solvers.

* Expanded package-provided direct linear solver (Dls) interfaces and scaled,
  preconditioned, iterative linear solver (Spils) interfaces to utilize
  `SUNMatrix` and `SUNLinearSolver` objects.

* Removed package-specific, linear solver-specific, solver modules (e.g.,
  CVDENSE, KINBAND, IDAKLU, ARKSPGMR) since their functionality is entirely
  replicated by the generic Dls/Spils interfaces and `SUNLinearSolver` /
  `SUNMatrix` classes. The exception is `CVDIAG`, a diagonal
  approximate Jacobian solver available to CVODE and CVODES.

* Converted all SUNDIALS example problems to utilize new the new matrix and
  linear solver objects, along with updated Dls and Spils linear solver
  interfaces.

* Added Spils interface routines to ARKODE, CVODE, CVODES, IDA and IDAS to allow
  specification of a user-provided `JTSetup` routine. This change supports
  users who wish to set up data structures for the user-provided
  Jacobian-times-vector (`JTimes`) routine, and where the cost of one
  `JTSetup` setup per Newton iteration can be amortized between multiple
  `JTimes` calls.

Corresponding updates were made to all the example programs.

### New Features

CUDA and RAJA `N_Vector` implementations to support GPU systems. These vectors
are supplied to provide very basic support for running on GPU architectures.
Users are advised that these vectors both move all data to the GPU device upon
construction, and speedup will only be realized if the user also conducts the
right-hand-side function evaluation on the device. In addition, these vectors
assume the problem fits on one GPU. For further information about RAJA, users
are referred to the [RAJA web site](https://software.llnl.gov/RAJA/).

Added the type `sunindextype` to support using 32-bit or 64-bit integer types
for indexing arrays within all SUNDIALS structures. `sunindextype` is defined to
`int32_t` or `int64_t` when portable types are supported, otherwise it is
defined as `int` or `long int`. The Fortran interfaces continue to use `long
int` for indices, except for the sparse matrix interface that now uses
`sunindextype`. Interfaces to PETSc, hypre, SuperLU_MT, and KLU have been
updated with 32-bit or 64-bit capabilities depending how the user configures
SUNDIALS.

To avoid potential namespace conflicts, the macros defining `booleantype` values
`TRUE` and `FALSE` have been changed to `SUNTRUE` and `SUNFALSE` respectively.

Temporary vectors were removed from preconditioner setup and solve routines for
all packages. It is assumed that all necessary data for user-provided
preconditioner operations will be allocated and stored in user-provided data
structures.

The file `include/sundials_fconfig.h` was added. This file contains SUNDIALS
type information for use in Fortran programs.

Added support for many xSDK-compliant build system keys. For more information on
on xSDK compliance the [xSDK policies](https://xsdk.info/policies/). The xSDK
is a movement in scientific software to provide a foundation for the rapid and
efficient production of high-quality, sustainable extreme-scale scientific
applications. For more information visit the
[xSDK web site](https://xsdk.info).

Added functions `SUNDIALSGetVersion` and `SUNDIALSGetVersionNumber` to get
SUNDIALS release version information at runtime.

Added comments to `arkode_butcher.c` regarding which methods should have
coefficients accurate enough for use in quad precision.

### Build System

Renamed CMake options to enable/disable examples for greater clarity and added
option to enable/disable Fortran 77 examples:

* Changed `EXAMPLES_ENABLE` to `EXAMPLES_ENABLE_C`
* Changed `CXX_ENABLE` to `EXAMPLES_ENABLE_CXX`
* Changed `F90_ENABLE` to `EXAMPLES_ENABLE_F90`
* Added `EXAMPLES_ENABLE_F77` option

Added separate `BLAS_ENABLE` and `BLAS_LIBRARIES` CMake variables.

Fixed minor CMake bugs and included additional error checking during CMake
configuration.

### Bug Fixes

#### ARKODE

Fixed `RCONST` usage in `arkode_butcher.c`.

Fixed bug in `arkInitialSetup` to ensure the mass matrix vector product is
set up before the "msetup" routine is called.

Fixed ARKODE `printf`-related compiler warnings when building SUNDIALS
with extended precision.

#### CVODE and CVODES

In `CVodeFree` now calls `lfree` unconditionally (if non-NULL).

#### IDA and IDAS

Added missing prototype for `IDASetMaxBacksIC` in `ida.h` and `idas.h`.

#### KINSOL

Corrected KINSOL Fortran name translation for `FKIN_SPFGMR`.

Renamed `KINLocalFn` and `KINCommFn` to `KINBBDLocalFn` and `KINBBDCommFn`
respectively in the BBD preconditioner module for consistency with other
SUNDIALS solvers.

## Changes to SUNDIALS in release 2.7.0

### New Features and Enhancements

Two additional `N_Vector` implementations were added -- one for hypre parallel
vectors and one for PETSc vectors. These additions are accompanied by additions
to various interface functions and to user documentation.

Added a new `N_Vector` function, `N_VGetVectorID`, that returns
an identifier for the vector.

The sparse matrix structure was enhanced to support both CSR and CSC matrix
storage formats.

Various additions were made to the KLU and SuperLU_MT sparse linear solver
interfaces, including support for the CSR matrix format when using KLU.

In all packages, the linear solver and preconditioner `free` routines were
updated to return an integer.

In all packages, example codes were updated to use `N_VGetArrayPointer_*`
rather than the `NV_DATA` macro when using the native vectors shipped with
SUNDIALS.

Additional example programs were added throughout including new examples
utilizing the OpenMP vector.

#### ARKODE

The ARKODE implicit predictor algorithms were updated: methods 2 and 3 were
improved slightly, a new predictor approach was added, and the default choice
was modified.

The handling of integer codes for specifying built-in ARKODE Butcher tables was
enhanced. While a global numbering system is still used, methods now have
`#defined` names to simplify the user interface and to streamline
incorporation of new Butcher tables into ARKODE.

The maximum number of Butcher table stages was increased from 8 to 15 to
accommodate very high order methods, and an 8th-order adaptive ERK method was
added.

Support was added for the explicit and implicit methods in an additive
Runge--Kutta method with different stage times to support new SSP-ARK methods.

The FARKODE interface was extended to include a routine to set
scalar/array-valued residual tolerances, to support Fortran applications with
non-identity mass-matrices.

#### IDA and IDAS

The optional input function `IDASetMaxBacksIC` was added to set the
maximum number of linesearch backtracks in the initial condition calculation.

### Bug Fixes

Various minor fixes to installation-related files.

Fixed some examples with respect to the change to use new macro/function names
e.g.,  `SUNRexp`, etc.

In all packages, a memory leak was fixed in the banded preconditioner and
banded-block-diagonal preconditioner interfaces.

Corrected name `N_VCloneEmptyVectorArray` to `N_VCloneVectorArrayEmpty` in
all documentation files.

Various corrections were made to the interfaces to the sparse solvers KLU and
SuperLU_MT.

For each linear solver, the various solver performance counters are now
initialized to 0 in both the solver specification function and in the solver
`linit` function. This ensures that these solver counters are initialized upon
linear solver instantiation as well as at the beginning of the problem solution.

#### ARKODE

The missing `ARKSpilsGetNumMtimesEvals` function was added -- this had been
included in the previous documentation but had not been implemented.

The choice of the method vs embedding the Billington and TRBDF2 explicit
Runge--Kutta methods were swapped, since in those the lower-order coefficients
result in an A-stable method, while the higher-order coefficients do not. This
change results in significantly improved robustness when using those methods.

A bug was fixed for the situation where a user supplies a vector of absolute
tolerances, and also uses the vector Resize functionality.

A bug was fixed wherein a user-supplied Butcher table without an embedding is
supplied, and the user is running with either fixed time steps (or they do
adaptivity manually); previously this had resulted in an error since the
embedding order was below 1.

#### CVODE

Corrections were made to three Fortran interface functions.

In FCVODE, fixed argument order bugs in the `FCVKLU` and `FCVSUPERLUMT`
linear solver interfaces.

Added missing Fortran interface routines for supplying a sparse Jacobian routine
with sparse direct solvers.

#### CVODES

A bug was fixed in the interpolation functions used in solving backward problems
for adjoint sensitivity analysis.

In the interpolation routines for backward problems, added logic to bypass
sensitivity interpolation if input sensitivity argument is `NULL`.

Changed each the return type of `*FreeB` functions to `int` and added
`return(0)` to each.

#### IDA

Corrections were made to three Fortran interface functions.

Corrected the output from the `idaFoodWeb_bnd.c` example, the wrong component
was printed in `PrintOutput`.

#### IDAS

In the interpolation routines for backward problems, added logic to bypass
sensitivity interpolation if input sensitivity argument is `NULL`.

Changed each the return type of `*FreeB` functions to `int` and added
`return(0)` to each.

Corrections were made to three Fortran interface functions.

Added missing Fortran interface routines for supplying a sparse Jacobian routine
with sparse direct solvers.

#### KINSOL

The Picard iteration return was chanegd to always return the newest iterate upon
success.

A minor bug in the line search was fixed to prevent an infinite loop when the
beta condition fails and lambda is below the minimum size.

Corrections were made to three Fortran interface functions.

The functions `FKINCREATE` and `FKININIT` were added to split the
`FKINMALLOC` routine into two pieces. `FKINMALLOC` remains for backward
compatibility, but documentation for it has been removed.

Added missing Fortran interface routines for supplying a sparse Jacobian routine
with sparse direct solvers.

### Matlab Interfaces Removed

Removed the Matlab interface from distribution as it has not been updated since
2009.

## Changes to SUNDIALS in release 2.6.2

### New Features and Enhancements

Various minor fixes to installation-related files

In KINSOL and ARKODE, updated the Anderson acceleration implementation with QR
updating.

In CVODES and IDAS, added `ReInit` and `SetOrdering` wrappers for backward
problems.

In IDAS, fixed for-loop bugs in `IDAAckpntAllocVectors` that could lead to a
memory leak.

### Bug Fixes

Updated the BiCGStab linear solver to remove a redundant dot product call.

Fixed potential memory leak in KLU `ReInit` functions in all solvers.

In ARKODE, fixed a bug in the Cash-Karp Butcher table where the method and
embedding coefficient were swapped.

In ARKODE, fixed error in `arkDoErrorTest` in recovery after failure.

In CVODES, added `CVKLUB` prototype and corrected `CVSuperLUMTB` prototype.

In the CVODES and IDAS header files, corrected documentation of backward
integration functions, especially the `which` argument.

In IDAS, added missing backward problem support functions `IDALapackDenseB`,
`IDALapackDenseFreeB`, `IDALapackBandB`, and `IDALapackBandFreeB`.

In IDAS, made SuperLUMT call for backward problem consistent with CVODES.

In CVODE, IDA, and ARKODE, fixed Fortran interfaces to enable calls to
`GetErrWeights`, `GetEstLocalErrors`, and `GetDky` within a time step.

## Changes to SUNDIALS in release 2.6.1

Fixed loop limit bug in `SlsAddMat` function.

In all six solver interfaces to KLU and SuperLUMT, added `#include` lines, and
removed redundant KLU structure allocations.

Minor bug fixes in ARKODE.

## Changes to SUNDIALS in release 2.6.0

### Autotools Build Option Removed

With this version of SUNDIALS, support and documentation of the Autotools mode
of installation is being dropped, in favor of the CMake mode, which is
considered more widely portable.

### New Package: ARKODE

Addition of ARKODE package of explicit, implicit, and additive Runge-Kutta
methods for ODEs. This package API is close to CVODE so switching between the
two should be straightforward. Thanks go to Daniel Reynolds for the addition
of this package.

### New Features and Enhancements

Added OpenMP and Pthreads `N_Vector` implementations for thread-parallel
computing environments.

Two major additions were made to the linear system solvers available in all
packages. First, in the serial case, an interface to the sparse direct solver
KLU was added. Second, an interface to SuperLU_MT, the multi-threaded version
of SuperLU, was added as a thread-parallel sparse direct solver option, to be
used with the serial version of the `N_Vector` module. As part of these
additions, a sparse matrix (CSC format) structure was added to CVODE.

#### KINSOL

Two major additions were made to the globalization strategy options (`KINSol`
argument `strategy`). One is fixed-point iteration, and the other is Picard
iteration. Both can be accelerated by use of the Anderson acceleration
method. See the relevant paragraphs in the Mathematical Considerations chapter
is the user guide.

An interface to the Flexible GMRES iterative linear solver was added.

### Bug Fixes

In order to avoid possible name conflicts, the mathematical macro and function
names `MIN`, `MAX`, `SQR`, `RAbs`, `RSqrt`, `RExp`, `RPowerI`, and
`RPowerR` were changed to `SUNMIN`, `SUNMAX`, `SUNSQR`, `SUNRabs`,
`SUNRsqrt`, `SUNRexp`, `SRpowerI`, and `SUNRpowerR`, respectively. These
names occur in both the solver and example programs.

In the LAPACK banded linear solver interfaces, the line `smu = MIN(N-1,mu+ml)`
was changed to `smu = mu + ml` to correct an illegal input error for to
`DGBTRF` and `DGBTRS`.

In all Fortran examples, integer declarations were revised so that those which
must match a C type `long int` are declared `INTEGER*8`, and a comment was
added about the type match. All other integer declarations are just
`INTEGER`. Corresponding minor corrections were made to the user guide.

#### CVODE and CVODES

In `cvRootFind`, a minor bug was corrected, where the input array was ignored,
and a line was added to break out of root-search loop if the initial interval
size is below the tolerance `ttol`.

Two minor bugs were fixed regarding the testing of input on the first call to
`CVode` -- one involving `tstop` and one involving the initialization of
`*tret`.

The example program `cvAdvDiff_diag_p` was added to illustrate the use of in
parallel.

In the FCVODE optional input routines `FCVSETIIN` and `FCVSETRIN`, the
optional fourth argument `key_length` was removed, with hardcoded key string
lengths passed to all tests.

In order to eliminate or minimize the differences between the sources for
private functions in CVODE and CVODES, the names of many private functions were
changed from `CV*` to `cv*` and a few other names were also changed.

An option was added in the case of Adjoint Sensitivity Analysis with dense or
banded Jacobian. With a call to `CVDlsSetDenseJacFnBS` or
`CVDlsSetBandJacFnBS`, the user can specify a user-supplied Jacobian function
of type `CVDls***JacFnBS`, for the case where the backward problem depends on
the forward sensitivities.

In `CVodeQuadSensInit`, the line `cv_mem->cv_fQS_data = ...` was corrected
(missing `Q`).

In the CVODES User Guide, a paragraph was added in Section 6.2.1 on
`CVodeAdjReInit`, and a paragraph was added in Section 6.2.9 on
`CVodeGetAdjY`. In the example `cvsRoberts_ASAi_dns`, the output was revised
to include the use of `CVodeGetAdjY`.

For the Adjoint Sensitivity Analysis case in which the backward problem depends
on the forward sensitivities, options have been added to allow for user-supplied
`pset`, `psolve`, and `jtimes` functions.

In the example `cvsHessian_ASA_FSA`, an error was corrected in the function
`fB2`, `y2` in place of `y3` in the third term of `Ith(yBdot,6)`.

#### IDA and IDAS

In `IDARootfind`, a minor bug was corrected, where the input array `rootdir`
was ignored, and a line was added to break out of root-search loop if the
initial interval size is below the tolerance `ttol`.

A minor bug was fixed regarding the testing of the input `tstop` on the first
call to `IDASolve`.

In the FIDA optional input routines `FIDASETIIN`, `FIDASETRIN`, and
`FIDASETVIN`, the optional fourth argument `key_length` was removed, with
hardcoded key string lengths passed to all `strncmp` tests.

An option was added in the case of Adjoint Sensitivity Analysis with dense or
banded Jacobian. With a call to `IDADlsSetDenseJacFnBS` or
`IDADlsSetBandJacFnBS`, the user can specify a user-supplied Jacobian function
of type `IDADls***JacFnBS`, for the case where the backward problem depends on
the forward sensitivities.

#### KINSOL

In function `KINStop`, two return values were corrected to make the values of
`uu` and `fval` consistent.

A bug involving initialization of `mxnewtstep` was fixed. The error affects
the case of repeated user calls to `KINSol` with no intervening call to
`KINSetMaxNewtonStep`.

A bug in the increments for difference quotient Jacobian approximations was
fixed in function `kinDlsBandDQJac`.

In the FKINSOL module, an incorrect return value `ier` in `FKINfunc` was
fixed.

In the FKINSOL optional input routines `FKINSETIIN`, `FKINSETRIN`, and
`FKINSETVIN`, the optional fourth argument `key_length` was removed, with
hardcoded key string lengths passed to all `strncmp` tests.

## Changes to SUNDIALS in release 2.5.0

### Integer Type Change

One significant design change was made with this release, the problem size and
its relatives, bandwidth parameters, related internal indices, pivot arrays, and
the optional output `lsflag` have all been changed from type `int` to type
`long int`, except for the problem size and bandwidths in user calls to
routines specifying BLAS/LAPACK routines for the dense/band linear solvers. The
function `NewIntArray` is replaced by a pair `NewIntArray` /
`NewLintArray`, for `int` and `long int` arrays, respectively.

### Bug Fixes

In the installation files, we modified the treatment of the macro
`SUNDIALS_USE_GENERIC_MATH`, so that the parameter `GENERIC_MATH_LIB` is
either defined (with no value) or not defined.

In all packages, after the solver memory is created, it is set to zero before
being filled.

In each linear solver interface function, the linear solver memory is freed on
an error return, and the function now includes a line setting to `NULL` the
main memory pointer to the linear solver memory.

#### Rootfinding

In CVODE(S) and IDA(S), in the functions `Rcheck1` and `Rcheck2`, when an
exact zero is found, the array `glo` of `g` values at the left endpoint
is adjusted, instead of shifting the `t` location `tlo` slightly.

#### CVODE and CVODES

In `CVSetTqBDF`, the logic was changed to avoid a divide by zero.

In a minor change to the CVODES user interface, the type of the index `which`
was changed from `long int` to `int`.

Errors in the logic for the integration of backward problems in CVODES were
identified and fixed.

#### IDA and IDAS

To be consistent with IDAS, IDA uses the function `IDAGetDky` for optional
output retrieval.

A memory leak was fixed in two of the `IDASp***Free` functions.

A missing vector pointer setting was added in `IDASensLineSrch`.

In `IDACompleteStep`, conditionals around lines loading a new column of three
auxiliary divided difference arrays, for a possible order increase, were fixed.

#### KINSOL

Three major logic bugs were fixed - involving updating the solution vector,
updating the linesearch parameter, and a missing error return.

Three minor errors were fixed - involving setting `etachoice` in the
Matlab/KINSOL interface, a missing error case in `KINPrintInfo`, and avoiding
an exponential overflow in the evaluation of `omega`.

## Changes to SUNDIALS in release 2.4.0

Added a CMake-based build option in addition to the one based on autotools.

The user interface has been further refined. Some of the API changes involve:

(a) a reorganization of all linear solver modules into two families (besides the
    existing family of scaled preconditioned iterative linear solvers, the
    direct solvers, including new LAPACK-based ones, were also organized into a
    *direct* family);

(b) maintaining a single pointer to user data, optionally specified through a
    `Set`-type function; and

(c) a general streamlining of the preconditioner modules distributed with the
    solvers.

Added interfaces to LAPACK linear solvers for dense and banded matrices to all
packages.

An option was added to specify which direction of zero-crossing is to be
monitored while performing rootfinding in CVODE(S) and IDA(S).

CVODES includes several new features related to sensitivity analysis, among
which are:

(a) support for integration of quadrature equations depending on both the states
    and forward sensitivity (and thus support for forward sensitivity analysis
    of quadrature equations),

(b) support for simultaneous integration of multiple backward problems based on
    the same underlying ODE (e.g., for use in an *forward-over-adjoint* method
    for computing second order derivative information),

(c) support for backward integration of ODEs and quadratures depending on both
    forward states and sensitivities (e.g., for use in computing second-order
    derivative information), and

(d) support for reinitialization of the adjoint module.

Moreover, the prototypes of all functions related to integration of backward
problems were modified to support the simultaneous integration of multiple
problems.

All backward problems defined by the user are internally managed through a
linked list and identified in the user interface through a unique identifier.

## Changes to SUNDIALS in release 2.3.0

### New Features and Enhancements

The main changes in this release involve a rearrangement of the entire
SUNDIALS source tree. At the user interface level, the main impact is in the
mechanism of including SUNDIALS header files which must now include the relative
path e.g., `#include <cvode/cvode.h>` as all exported header files are now
installed in separate subdirectories of the installation *include* directory.

The functions in the generic dense linear solver (`sundials_dense` and
`sundials_smalldense`) were modified to work for rectangular `m x n` (`m <= n`),
while the factorization and solution functions were renamed to `DenseGETRF` /
`denGETRF` and `DenseGETRS` / `denGETRS`, respectively. The factorization and
solution functions in the generic band linear solver were renamed `BandGBTRF`
and `BandGBTRS`, respectively.

In IDA, the user interface to the consistent initial conditions calculations was
modified. The `IDACalcIC` arguments `t0`, `yy0`, and `yp0` were
removed and a new function, `IDAGetConsistentIC` is provided.

### Bug Fixes

In the CVODES adjoint solver module, the following two bugs were fixed:

* In `CVodeF` the solver was sometimes incorrectly taking an additional step
  before returning control to the user (in `CV_NORMAL` mode) thus leading to
  a failure in the interpolated output function.

* In `CVodeB`, while searching for the current check point, the solver was
  sometimes reaching outside the integration interval resulting in a
  segmentation fault.

In IDA, a bug was fixed in the internal difference-quotient dense and banded
Jacobian approximations, related to the estimation of the perturbation (which
could have led to a failure of the linear solver when zero components with
sufficiently small absolute tolerances were present).

## Changes to SUNDIALS in release 2.2.0

### New Header Files Names

To reduce the possibility of conflicts, the names of all header files have been
changed by adding unique prefixes (e.g., `cvode_` and `sundials_`). When
using the default installation procedure, the header files are exported under
various subdirectories of the target `include` directory. For more details see
Appendix the installation chapter in the user guide.

### Build System Changes

Updated configure script and Makefiles for Fortran examples to avoid C++
compiler errors (now use `CC` and `MPICC` to link only if necessary).

The shared object files are now linked into each SUNDIALS library rater than
into a separate `libsundials_shared` library.

### New Features and Enhancements

Deallocation functions now take the address of the respective memory block
pointer as the input argument.

Interfaces to the Scaled Preconditioned Bi-CGstab (SPBCG) and Scaled
Preconditioned Transpose-Free Quasi-Minimal Residual (SPTFQMR) linear solver
modules have been added to all packages. At the same time, function type names
for Scaled Preconditioned Iterative Linear Solvers were added for the
user-supplied Jacobian-times-vector and preconditioner setup and solve
functions. Additionally, in KINSOL interfaces have been added to the SUNDIALS
DENSE, and BAND linear solvers and include support for nonlinear residual
monitoring which can be used to control Jacobian updating.

A new interpolation method was added to the CVODES adjoint module. The function
`CVadjMalloc` has an additional argument which can be used to select the
desired interpolation scheme.

FIDA, a Fortran-C interface module, was added.

The rootfinding feature was added to IDA, whereby the roots of a set of given
functions may be computed during the integration of the DAE system.

In IDA a user-callable routine was added to access the estimated local error
vector.

In the KINSOL Fortran interface module, FKINSOL, optional inputs are now set
using `FKINSETIIN` (integer inputs), `FKINSETRIN` (real inputs), and
`FKINSETVIN` (vector inputs). Optional outputs are still obtained from the
`IOUT` and `ROUT` arrays which are owned by the user and passed as arguments
to `FKINMALLOC`.

## Changes to SUNDIALS in release 2.1.1

The function `N_VCloneEmpty` was added to the global vector operations table.

A minor bug was fixed in the interpolation functions of the adjoint CVODES
module.

## Changes to SUNDIALS in release 2.1.0

The user interface has been further refined. Several functions used for setting
optional inputs were combined into a single one.

In CVODE(S) and IDA, an optional user-supplied routine for setting the error
weight vector was added.

Additionally, to resolve potential variable scope issues, all SUNDIALS solvers
release user data right after its use.

The build systems has been further improved to make it more robust.

## Changes to SUNDIALS in release 2.0.2

Fixed autoconf-related bug to allow configuration with the PGI Fortran compiler.

Modified the build system to use customized detection of the Fortran name
mangling scheme (autoconf's `AC_F77_WRAPPERS` routine is problematic on some
platforms).

A bug was fixed in the `CVode` function that was potentially leading to
erroneous behavior of the rootfinding procedure on the integration first step.

A new chapter in the User Guide was added - with constants that appear in the
user interface.

## Changes to SUNDIALS in release 2.0.1

### Build System

Changed the order of compiler directives in header files to avoid compilation
errors when using a C++ compiler.

Changed the method of generating `sundials_config.h` to avoid potential
warnings of redefinition of preprocessor symbols.

### New Features

In CVODES the option of activating and deactivating forward sensitivity
calculations on successive runs without memory allocation and deallocation.

### Bug Fixes

In CVODES bug fixes related to forward sensitivity computations (possible loss
of accuracy on a BDF order increase and incorrect logic in testing user-supplied
absolute tolerances) were made.

## Changes to SUNDIALS in release 2.0.0

Installation of all of SUNDIALS packages has been completely redesigned and is
now based on configure scripts.

The major changes from the previous version involve a redesign of the user
interface across the entire SUNDIALS suite. We have eliminated the mechanism of
providing optional inputs and extracting optional statistics from the solver
through the `iopt` and `ropt` arrays. Instead, packages now provide `Set`
functions to change the default values for various quantities controlling the
solver and `Get` functions to extract statistics after return from the main
solver routine.

Additionally, the interfaces to several user-supplied routines (such as those
providing Jacobians and preconditioner information) were simplified by reducing
the number of arguments. The same information that was previously accessible
through such arguments can now be obtained through `Get`-type functions.

In CVODE and CVODES a rootfinding feature was added, whereby the roots of a set
of given functions may be computed during the integration of the ODE system.

Changes to the NVector:

* Removed `machEnv`, redefined table of vector operations (now contained in
  the `N_Vector` structure itself).

* All SUNDIALS functions create new `N_Vector` variables through
  cloning, using an `N_Vector` passed by the user as a template.

* A particular vector implementation is supposed to provide user-callable
  constructor and destructor functions.

* Removed the following functions from the structure of vector operations:
  `N_VNew`, `N_VNew_S`, `N_VFree`, `N_VFree_S`, `N_VMake`,
  `N_VDispose`, `N_VGetData`, `N_VSetData`, `N_VConstrProdPos`, and
  `N_VOneMask`.

* Added the following functions to the structure of vector operations:
  `N_VClone`, `N_VDestroy`, `N_VSpace`, `N_VGetArrayPointer`,
  `N_VSetArrayPointer`, and `N_VWrmsNormMask`.

* Note that `nvec_ser` and `nvec_par` are now separate modules outside the
  shared SUNDIALS module.

Changes to the linear solvers:

* In SPGMR, added a dummy `N_Vector` argument to be used as a template for
  cloning.

* In SPGMR, removed `N` (problem dimension) from the argument list of
  `SpgmrMalloc`.

* Replaced `iterativ.{c,h}` with `iterative.{c,h}`.

* Modified constant names in `iterative.h` (preconditioner types are prefixed
  with `PREC_`).

* Changed numerical values for `MODIFIED_GS` (from `0` to `1`) and
  `CLASSICAL_GS` (from `1` to `2`).

Changes to `sundialsmath` submodule:

* Replaced the internal routine for estimating unit roundoff with definition of
  unit roundoff from `float.h`.

* Modified functions to call the appropriate math routines given the precision
  level specified by the user.

Changes to `sundialstypes` submodule:

* Removed `integertype`.

* Added definitions for `BIG_REAL`, `SMALL_REAL`, and `UNIT_ROUNDOFF`
  using values from `float.h` based on the precision.

* Changed definition of macro `RCONST` to depend on the precision level
  specified by the user.<|MERGE_RESOLUTION|>--- conflicted
+++ resolved
@@ -46,7 +46,9 @@
 to a function pointer instead of `c_null_funptr`. This caused compilation issues
 with the Cray Fortran compiler.
 
-<<<<<<< HEAD
+Fixed a bug where `MRIStepEvolve` would not handle a recoverable error produced
+from evolving the inner stepper.
+
 ### Deprecation Notices
 
 Compiler warning messages have been added to the following previously deprecated
@@ -62,14 +64,6 @@
 * ``ARKStepSetInterpolantDegree``
 * ``ERKStepSetInterpolantDegree``
 * ``MRIStepSetInterpolantDegree``
-=======
-Fixed a bug where `MRIStepEvolve` would not handle a recoverable error produced
-from evolving the inner stepper.
-
-Added CMake infrastructure that enables externally maintained addons/plugins
-to be *optionally* built with SUNDIALS. See the [Contributing Guide](./CONTRIBUTING.md)
-for more details.
->>>>>>> aba26891
 
 ## Changes to SUNDIALS in release v7.0.0
 
