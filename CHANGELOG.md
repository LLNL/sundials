--- conflicted
+++ resolved
@@ -34,9 +34,6 @@
 Fixed a bug in the HIP execution policies where `WARP_SIZE` would not be set
 with ROCm 6.0.0 or newer.
 
-<<<<<<< HEAD
-### Deprecation Notices
-=======
 Changed the CMake version compatibility mode for SUNDIALS to `AnyNewerVersion`
 instead of `SameMajorVersion`. This fixes the issue seen
 [here](https://github.com/AMReX-Codes/amrex/pull/3835).
@@ -44,7 +41,8 @@
 Fixed a bug in some Fortran examples where `c_null_ptr` was passed as an argument
 to a function pointer instead of `c_null_funptr`. This caused compilation issues
 with the Cray Fortran compiler.
->>>>>>> 36ae768d
+
+### Deprecation Notices
 
 ## Changes to SUNDIALS in release v7.0.0
 
