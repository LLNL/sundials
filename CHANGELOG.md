# SUNDIALS Changelog

## Changes to SUNDIALS in release X.Y.Z

### Major Features

### New Features and Enhancements

<<<<<<< HEAD
Added the `SUNStepper` base class to represent a generic solution procedure for
IVPs. This is used by the SplittingStep and ForcingStep modules of ARKODE. A
SUNStepper can be created from an ARKODE memory block with the new function
`ARKodeCreateSUNStepper`. To enable interoperability with `MRIStepInnerStepper`,
the function `MRIStepInnerStepper_CreateFromSUNStepper` was added.
=======
The following DIRK schemes now have coefficients accurate to quad precision:
* `ARKODE_BILLINGTON_3_3_2`
* `ARKODE_KVAERNO_4_2_3`
* `ARKODE_CASH_5_2_4`
* `ARKODE_CASH_5_3_4`
* `ARKODE_KVAERNO_5_3_4`
* `ARKODE_KVAERNO_7_4_5`
>>>>>>> 5473f16f

The default value of `CMAKE_CUDA_ARCHITECTURES` is no longer set to `70` and is
now determined automatically by CMake. The previous default was only valid for
Volta GPUs while the automatically selected value will vary across compilers and
compiler versions. As such, users are encouraged to override this value with the
architecture for their system.

The Trilinos Teptra NVector interface has been updated to utilize CMake
imported targets added in Trilinos 14 to improve support for different Kokkos
backends with Trilinos.  As such, Trilinos 14 or newer is required and the
`Trilinos_INTERFACE_*` CMake options have been removed.

Example programs using *hypre* have been updated to support v2.20 and newer.

The build system has been updated to utilize the CMake LAPACK imported target
which should ease building SUNDIALS with LAPACK libraries that require setting
specific linker flags e.g., MKL.

### Bug Fixes

Fixed a [bug](https://github.com/LLNL/sundials/issues/581) in the sparse matrix
implementation of `SUNMatScaleAddI` which caused out of bounds writes unless
`indexvals` were in ascending order for each row/column.

Fixed `ARKodeResize` not using the default `hscale` when an argument of `0` was
provided.

Fixed the loading of ARKStep's default first order explicit method.

Fixed a CMake bug regarding usage of missing "print_warning" macro
that was only triggered when the deprecated `CUDA_ARCH` option was used.

Fixed a memory leak that could occur if ``ARKodeSetDefaults`` is called
repeatedly.

Fixed compilation errors when building the Trilinos Teptra NVector with CUDA
support.

Fixed a CMake configuration issue related to aliasing an `ALIAS` target when
using `ENABLE_KLU=ON` in combination with a static-only build of SuiteSparse.

### Deprecation Notices

The ARKODE stepper specific functions to retrieve the number of right-hand side
function evaluations have been deprecated. Use `ARKodeGetNumRhsEvals` instead.

## Changes to SUNDIALS in release 7.1.1

### Bug Fixes

Fixed a [bug](https://github.com/LLNL/sundials/pull/523) in v7.1.0 with the SYCL
N_Vector `N_VSpace` function.

## Changes to SUNDIALS in release 7.1.0

### Major Features

Created shared user interface functions for ARKODE to allow more uniform control
over time-stepping algorithms, improved extensibility, and simplified code
maintenance. The corresponding stepper-specific user-callable functions are now
deprecated and will be removed in a future major release.

Added CMake infrastructure that enables externally maintained addons/plugins to
be *optionally* built with SUNDIALS. See the [Contributing
Guide](./CONTRIBUTING.md) for more details.

### New Features and Enhancements

Added support for Kokkos Kernels v4.

Added the following Runge-Kutta Butcher tables
* `ARKODE_FORWARD_EULER_1_1`
* `ARKODE_RALSTON_EULER_2_1_2`
* `ARKODE_EXPLICIT_MIDPOINT_EULER_2_1_2`
* `ARKODE_BACKWARD_EULER_1_1`
* `ARKODE_IMPLICIT_MIDPOINT_1_2`
* `ARKODE_IMPLICIT_TRAPEZOIDAL_2_2`

Added the following MRI coupling tables
* `ARKODE_MRI_GARK_FORWARD_EULER`
* `ARKODE_MRI_GARK_RALSTON2`
* `ARKODE_MRI_GARK_RALSTON3`
* `ARKODE_MRI_GARK_BACKWARD_EULER`
* `ARKODE_MRI_GARK_IMPLICIT_MIDPOINT`
* `ARKODE_IMEX_MRI_GARK_EULER`
* `ARKODE_IMEX_MRI_GARK_TRAPEZOIDAL`
* `ARKODE_IMEX_MRI_GARK_MIDPOINT`

Added `ARKodeButcherTable_ERKIDToName` and `ARKodeButcherTable_DIRKIDToName` to
convert a Butcher table ID to a string representation.

Added the function ``ARKodeSetAutonomous`` in ARKODE to indicate that the
implicit right-hand side function does not explicitly depend on time. When using
the trivial predictor, an autonomous problem may reuse implicit function
evaluations across stage solves to reduce the total number of function
evaluations.

Users may now disable interpolated output in ARKODE by passing `ARK_INTERP_NONE`
to `ARKodeSetInterpolantType`. When interpolation is disabled, rootfinding is
not supported, implicit methods must use the trivial predictor (the default
option), and interpolation at stop times cannot be used (interpolating at stop
times is disabled by default). With interpolation disabled, calling
`ARKodeEvolve` in `ARK_NORMAL` mode will return at or past the requested output
time (setting a stop time may still be used to halt the integrator at a specific
time). Disabling interpolation will reduce the memory footprint of an integrator
by two or more state vectors (depending on the interpolant type and degree)
which can be beneficial when interpolation is not needed e.g., when integrating
to a final time without output in between or using an explicit fast time scale
integrator with an MRI method.

Added "Resize" capability to ARKODE's SPRKStep time-stepping module.

Enabled the Fortran interfaces to build with 32-bit `sunindextype`.

### Bug Fixes

Updated the CMake variable `HIP_PLATFORM` default to `amd` as the previous
default, `hcc`, is no longer recognized in ROCm 5.7.0 or newer. The new default
is also valid in older version of ROCm (at least back to version 4.3.1).

Renamed the DPCPP value for the `SUNDIALS_GINKGO_BACKENDS` CMake option to `SYCL`
to match Ginkgo's updated naming convention.

Changed the CMake version compatibility mode for SUNDIALS to `AnyNewerVersion`
instead of `SameMajorVersion`. This fixes the issue seen
[here](https://github.com/AMReX-Codes/amrex/pull/3835).

Fixed a CMake bug that caused an MPI linking error for our C++ examples in some
instances. Fixes [GitHub Issue
#464](https://github.com/LLNL/sundials/issues/464).

Fixed the runtime library installation path for windows systems. This fix
changes the default library installation path from
`CMAKE_INSTALL_PREFIX/CMAKE_INSTALL_LIBDIR` to
`CMAKE_INSTALL_PREFIX/CMAKE_INSTALL_BINDIR`.

Fixed conflicting `.lib` files between shared and static libs when using `MSVC`
on Windows.

Fixed invalid `SUNDIALS_EXPORT` generated macro when building both shared and
static libs.

Fixed a bug in some Fortran examples where `c_null_ptr` was passed as an
argument to a function pointer instead of `c_null_funptr`. This caused
compilation issues with the Cray Fortran compiler.

Fixed a bug in the HIP execution policies where `WARP_SIZE` would not be set
with ROCm 6.0.0 or newer.

Fixed a bug that caused error messages to be cut off in some cases. Fixes
[GitHub Issue #461](https://github.com/LLNL/sundials/issues/461).

Fixed a memory leak when an error handler was added to a `SUNContext`. Fixes
[GitHub Issue #466](https://github.com/LLNL/sundials/issues/466).

Fixed a bug where `MRIStepEvolve` would not handle a recoverable error produced
from evolving the inner stepper.

Added missing `SetRootDirection` and `SetNoInactiveRootWarn` functions to
ARKODE's SPRKStep time-stepping module.

Fixed a bug in `ARKodeSPRKTable_Create` where the coefficient arrays were not
allocated.

Fix bug on LLP64 platforms (like Windows 64-bit) where `KLU_INDEXTYPE` could be
32 bits wide even if `SUNDIALS_INT64_T` is defined.

Check if size of `SuiteSparse_long` is 8 if the size of `sunindextype` is 8
when using KLU.

Fixed several build errors with the Fortran interfaces on Windows systems.

### Deprecation Notices

Numerous ARKODE stepper-specific functions are now deprecated in favor of
ARKODE-wide functions.

Deprecated the `ARKStepSetOptimalParams` function. Since this function does not have an
ARKODE-wide equivalent, instructions have been added to the user guide for how
to retain the current functionality using other user-callable functions.

The unsupported implementations of `N_VGetArrayPointer` and `N_VSetArrayPointer`
for the *hypre* and PETSc vectors are now deprecated.  Users should access the
underlying wrapped external library vector objects instead with
`N_VGetVector_ParHyp` and `N_VGetVector_Petsc`, respectively.

## Changes to SUNDIALS in release v7.0.0

### Major Feature

SUNDIALS now has more robust and uniform error handling. Non-release builds will
be built with additional error checking by default. See the
[Error Checking](https://sundials.readthedocs.io/en/latest/sundials/Errors_link.html)
section in the user guide for details.

### Breaking Changes

#### Minimum C Standard

SUNDIALS now requires using a compiler that supports a subset of the C99
standard. Note with the Microsoft C/C++ compiler the subset of C99 features
utilized by SUNDIALS are available starting with [Visual Studio 2015](https://learn.microsoft.com/en-us/cpp/overview/visual-cpp-language-conformance?view=msvc-170#c-standard-library-features-1).

#### Minimum CMake Version

CMake 3.18 or newer is now required when building SUNDIALS.

#### Deprecated Types and Functions Removed

The previously deprecated types `realtype` and `booleantype` were removed from
`sundials_types.h` and replaced with `sunrealtype` and `sunbooleantype`. The
deprecated names for these types can be used by including the header file
`sundials_types_deprecated.h` but will be fully removed in the next major
release. Functions, types and header files that were previously deprecated have
also been removed.

#### Error Handling Changes

With the addition of the new error handling capability, the `*SetErrHandlerFn`
and `*SetErrFile` functions in CVODE(S), IDA(S), ARKODE, and KINSOL have been
removed. Users of these functions can use the functions
`SUNContext_PushErrHandler`, and `SUNLogger_SetErrorFilename` instead. For
further details see the
[Error Checking](https://sundials.readthedocs.io/en/latest/sundials/Errors_link.html)
and
[Logging](https://sundials.readthedocs.io/en/latest/sundials/Logging_link.html)
sections in the documentation.

In addition the following names/symbols were replaced by `SUN_ERR_*` codes:

| Removed                        | Replaced with `SUNErrCode`        |
|:-------------------------------|:----------------------------------|
| `SUNLS_SUCCESS`                | `SUN_SUCCESS`                     |
| `SUNLS_UNRECOV_FAILURE`        | no replacement (value was unused) |
| `SUNLS_MEM_NULL`               | `SUN_ERR_ARG_CORRUPT`             |
| `SUNLS_ILL_INPUT`              | `SUN_ERR_ARG_*`                   |
| `SUNLS_MEM_FAIL`               | `SUN_ERR_MEM_FAIL`                |
| `SUNLS_PACKAGE_FAIL_UNREC`     | `SUN_ERR_EXT_FAIL`                |
| `SUNLS_VECTOROP_ERR`           | `SUN_ERR_OP_FAIL`                 |
| `SUN_NLS_SUCCESS`              | `SUN_SUCCESS`                     |
| `SUN_NLS_MEM_NULL`             | `SUN_ERR_ARG_CORRUPT`             |
| `SUN_NLS_MEM_FAIL`             | `SUN_ERR_MEM_FAIL`                |
| `SUN_NLS_ILL_INPUT`            | `SUN_ERR_ARG_*`                   |
| `SUN_NLS_VECTOROP_ERR`         | `SUN_ERR_OP_FAIL`                 |
| `SUN_NLS_EXT_FAIL`             | `SUN_ERR_EXT_FAIL`                |
| `SUNMAT_SUCCESS`               | `SUN_SUCCESS`                     |
| `SUNMAT_ILL_INPUT`             | `SUN_ERR_ARG_*`                   |
| `SUNMAT_MEM_FAIL`              | `SUN_ERR_MEM_FAIL`                |
| `SUNMAT_OPERATION_FAIL`        | `SUN_ERR_OP_FAIL`                 |
| `SUNMAT_MATVEC_SETUP_REQUIRED` | `SUN_ERR_OP_FAIL`                 |

The following functions have had their signature updated to ensure they can
leverage the new SUNDIALS error handling capabilities.

```c
// From sundials_futils.h
SUNDIALSFileOpen
SUNDIALSFileClose

// From sundials_memory.h
SUNMemoryNewEmpty
SUNMemoryHelper_Alias
SUNMemoryHelper_Wrap

// From sundials_nvector.h
N_VNewVectorArray
```

#### SUNComm Type Added

We have replaced the use of a type-erased (i.e., `void*`) pointer to a
communicator in place of `MPI_Comm` throughout the SUNDIALS API with a
`SUNComm`, which is just a typedef to an `int` in builds without MPI
and a typedef to a `MPI_Comm` in builds with MPI. As a result:

- When MPI is enabled, all SUNDIALS libraries will include MPI symbols and
  applications will need to include the path for MPI headers and link against
  the corresponding MPI library.

- All users will need to update their codes because the call to
  `SUNContext_Create` now takes a `SUNComm` instead
  of type-erased pointer to a communicator. For non-MPI codes,
  pass `SUN_COMM_NULL` to the `comm` argument instead of
  `NULL`. For MPI codes, pass the `MPI_Comm` directly.

- The same change must be made for calls to
  `SUNLogger_Create` or `SUNProfiler_Create`.

- Some users will need to update their calls to `N_VGetCommunicator`, and
  update any custom `N_Vector` implementations that provide
  `N_VGetCommunicator`, since it now returns a `SUNComm`.

The change away from type-erased pointers for `SUNComm` fixes problems like the
one described in [GitHub Issue #275](https://github.com/LLNL/sundials/issues/275).

The SUNLogger is now always MPI-aware if MPI is enabled in SUNDIALS and the
`SUNDIALS_LOGGING_ENABLE_MPI` CMake option and macro definition were removed
accordingly.

#### SUNDIALS Core Library

Users now need to link to `sundials_core` in addition to the libraries already
linked to. This will be picked up automatically in projects that use the
SUNDIALS CMake target. The library `sundials_generic` has been superseded by
`sundials_core` and is no longer available. This fixes some duplicate symbol
errors on Windows when linking to multiple SUNDIALS libraries.

#### Fortran Interface Modules Streamlined

We have streamlined the Fortran modules that need to be included by users by combining
the SUNDIALS core into one Fortran module, `fsundials_core_mod`. Modules for
implementations of the core APIs still exist (e.g., for the Dense linear solver there
is `fsunlinsol_dense_mod`) as do the modules for the SUNDIALS packages (e.g., `fcvode_mod`).
The following modules are the ones that have been consolidated into `fsundials_core_mod`:

```
fsundials_adaptcontroller_mod
fsundials_context_mod
fsundials_futils_mod
fsundials_linearsolver_mod
fsundials_logger_mod
fsundials_matrix_mod
fsundials_nonlinearsolver_mod
fsundials_nvector_mod
fsundials_profiler_mod
fsundials_types_mod
```

### Minor Changes

The `CMAKE_BUILD_TYPE` defaults to `RelWithDebInfo` mode now i.e., SUNDIALS
will be built with optimizations and debugging symbols enabled by default.
Previously the build type was unset by default so no optimization or debugging
flags were set.

The advanced CMake options to override the inferred LAPACK name-mangling scheme
have been updated from `SUNDIALS_F77_FUNC_CASE` and
`SUNDIALS_F77_FUNC_UNDERSCORES` to `SUNDIALS_LAPACK_CASE` and
`SUNDIALS_LAPACK_UNDERSCORES`, respectively.

As a subset of C99 is now required the CMake option `USE_GENERIC_MATH` as been
removed.

The C++ convenience classes (e.g., `sundials::Context`) have been moved to
from SUNDIALS `.h` headers to corresponding `.hpp` headers (e.g.,
`sundials/sundials_context.hpp`) so C++ codes do not need to compile with
C++14 support when using the C API.

Converted most previous Fortran 77 and 90 examples to use SUNDIALS' Fortran 2003
interface.

### Bug Fixes

Fixed [#329](https://github.com/LLNL/sundials/issues/329) so that C++20 aggregate initialization can be used.

Fixed integer overflow in the internal SUNDIALS hashmap. This resolves
[#409](https://github.com/LLNL/sundials/issues/409) and
[#249](https://github.com/LLNL/sundials/issues/249).

### Deprecation Notice

The functions in `sundials_math.h` will be deprecated in the next release.

```c
  sunrealtype SUNRpowerI(sunrealtype base, int exponent);
  sunrealtype SUNRpowerR(sunrealtype base, sunrealtype exponent);
  sunbooleantype SUNRCompare(sunrealtype a, sunrealtype b);
  sunbooleantype SUNRCompareTol(sunrealtype a, sunrealtype b, sunrealtype tol);
  sunrealtype SUNStrToReal(const char* str);
```

Additionally, the following header files (and everything in them) will be
deprecated -- users who rely on these are recommended to transition to the
corresponding `SUNMatrix` and `SUNLinearSolver` modules:

```c
sundials_direct.h
sundials_dense.h
sundials_band.h
```

## Changes to SUNDIALS in release 6.7.0

### Major Feature

Added the `SUNAdaptController` base class, ported ARKODE's internal
implementations of time step controllers into implementations of this class,
and updated ARKODE to use these objects instead of its own implementations.
Added `ARKStepSetAdaptController` and `ERKStepSetAdaptController` routines
so that users can modify controller parameters, or even provide custom
implementations.

### New Features

Improved computational complexity of `SUNMatScaleAddI_Sparse` from `O(M*N)` to
`O(NNZ)`.

Added Fortran support for the LAPACK dense `SUNLinearSolver` implementation.

Added the routines `ARKStepSetAdaptivityAdjustment` and
`ERKStepSetAdaptivityAdjustment`, that allow users to adjust the
value for the method order supplied to the temporal adaptivity controllers.
The ARKODE default for this adjustment has been -1 since its initial
release, but for some applications a value of 0 is more appropriate.
Users who notice that their simulations encounter a large number of
temporal error test failures may want to experiment with adjusting this value.

Added the third order ERK method `ARKODE_SHU_OSHER_3_2_3`, the fourth order
ERK method `ARKODE_SOFRONIOU_SPALETTA_5_3_4`, the sixth order ERK method
`ARKODE_VERNER_9_5_6`, the seventh order ERK method `ARKODE_VERNER_10_6_7`,
the eighth order ERK method `ARKODE_VERNER_13_7_8`, and the ninth order ERK
method `ARKODE_VERNER_16_8_9`.

ARKStep, ERKStep, MRIStep, and SPRKStep were updated to remove a potentially
unnecessary right-hand side evaluation at the end of an integration. ARKStep was
additionally updated to remove extra right-hand side evaluations when using an
explicit method or an implicit method with an explicit first stage.

The `MRIStepInnerStepper` class in MRIStep was updated to make supplying an
`MRIStepInnerFullRhsFn` optional.

### Bug Fixes

Changed the `SUNProfiler` so that it does not rely on `MPI_WTime` in any case.
This fixes [GitHub Issue #312](https://github.com/LLNL/sundials/issues/312).

Fixed scaling bug in `SUNMatScaleAddI_Sparse` for non-square matrices.

Fixed a regression introduced by the stop time bug fix in v6.6.1 where ARKODE,
CVODE, CVODES, IDA, and IDAS would return at the stop time rather than the
requested output time if the stop time was reached in the same step in which the
output time was passed.

Fixed a bug in ERKStep where methods with `c[s-1] = 1` but `a[s-1,j] != b[j]`
were incorrectly treated as having the first same as last (FSAL) property.

Fixed a bug in ARKODE where `ARKStepSetInterpolateStopTime` would return an
interpolated solution at the stop time in some cases when interpolation was
disabled.

Fixed a bug in `ARKStepSetTableNum` wherein it did not recognize
`ARKODE_ARK2_ERK_3_1_2` and `ARKODE_ARK2_DIRK_3_1_2` as a valid additive
Runge--Kutta Butcher table pair.

Fixed a bug in `MRIStepCoupling_Write` where explicit coupling tables were not
written to the output file pointer.

Fixed missing soversions in some `SUNLinearSolver` and `SUNNonlinearSolver`
CMake targets.

Renamed some internal types in CVODES and IDAS to allow both packages to be
built together in the same binary.

## Changes to SUNDIALS in release 6.6.2

Fixed the build system support for MAGMA when using a NVIDIA HPC SDK
installation of CUDA and fixed the targets used for rocBLAS and rocSPARSE.

## Changes to SUNDIALS in release 6.6.1

### New Features

Updated the Tpetra NVector interface to support Trilinos 14.

### Bug Fixes

Fixed a memory leak when destroying a CUDA, HIP, SYCL, or system SUNMemoryHelper
object.

Fixed a bug in ARKODE, CVODE, CVODES, IDA, and IDAS where the stop time may not
be cleared when using normal mode if the requested output time is the same as
the stop time. Additionally, with ARKODE, CVODE, and CVODES this fix removes an
unnecessary interpolation of the solution at the stop time that could occur in
this case.

## Changes to SUNDIALS in release 6.6.0

### Major Features

A new time-stepping module, `SPRKStep`, was added to ARKODE. This time-stepper
provides explicit symplectic partitioned Runge-Kutta methods up to order 10
for separable Hamiltonian systems.

Added support for relaxation Runge-Kutta methods in ERKStep and ARKStep in
ARKODE.

### New Features

Updated CVODE, CVODES and ARKODE default behavior when returning the solution when
the internal time has reached a user-specified stop time.  Previously, the output
solution was interpolated to the value of `tstop`; the default is now to copy the
internal solution vector.  Users who wish to revert to interpolation may call a new
routine `CVodeSetInterpolateStopTime`, `ARKStepSetInterpolateStopTime`,
`ERKStepSetInterpolateStopTime`, or `MRIStepSetInterpolateStopTime`.

Added the second order IMEX method from Giraldo, Kelly, and Constantinescu 2013
as the default second order IMEX method in ARKStep. The explicit table is given
by `ARKODE_ARK2_ERK_3_1_2` and the implicit table by `ARKODE_ARK2_DIRK_3_1_2`.

Updated the F2003 utility routines `SUNDIALSFileOpen` and `SUNDIALSFileClose`
to support user specification of `stdout` and `stderr` strings for the output
file names.

## Bug Fixes

A potential bug was fixed when using inequality constraint handling and
calling `ARKStepGetEstLocalErrors` or `ERKStepGetEstLocalErrors` after a failed
step in which an inequality constraint violation occurred. In this case, the
values returned by `ARKStepGetEstLocalErrors` or `ERKStepGetEstLocalErrors` may
have been invalid.

## Changes to SUNDIALS in release 6.5.1

### New Features

Added the functions `ARKStepClearStopTime`, `ERKStepClearStopTime`,
`MRIStepClearStopTime`, `CVodeClearStopTime`, and `IDAClearStopTime` to
disable a previously set stop time.

The default interpolant in ARKODE when using a first order method has been
updated to a linear interpolant to ensure values obtained by the integrator are
returned at the ends of the time interval. To restore the previous behavior of
using a constant interpolant call `ARKStepSetInterpolantDegree`,
`ERKStepSetInterpolantDegree`, or `MRIStepSetInterpolantDegree` and set the
interpolant degree to zero before evolving the problem.

### Bug Fixes

Fixed build errors when using SuperLU_DIST with ROCM enabled to target AMD GPUs.

Fixed compilation errors in some SYCL examples when using the `icx` compiler.

## Changes to SUNDIALS in release 6.5.0

### New Features

A new capability to keep track of memory allocations made through the `SUNMemoryHelper`
classes has been added. Memory allocation stats can be accessed through the
`SUNMemoryHelper_GetAllocStats` function. See the documentation for
the `SUNMemoryHelper` classes for more details.

Added the functions `ARKStepGetJac`, `ARKStepGetJacTime`,
`ARKStepGetJacNumSteps`, `MRIStepGetJac`, `MRIStepGetJacTime`,
`MRIStepGetJacNumSteps`, `CVodeGetJac`, `CVodeGetJacTime`,
`CVodeGetJacNumSteps`, `IDAGetJac`, `IDAGetJacCj`, `IDAGetJacTime`,
`IDAGetJacNumSteps`, `KINGetJac`, `KINGetJacNumIters` to assist in
debugging simulations utilizing a matrix-based linear solver.

Added support for CUDA 12.

Added support for the SYCL backend with RAJA 2022.x.y.

### Bug Fixes

Fixed an underflow bug during root finding in ARKODE, CVODE, CVODES, IDA and
IDAS. This fixes [GitHub Issue #57](https://github.com/LLNL/sundials/issues/57>).

Fixed an issue with finding oneMKL when using the `icpx` compiler with the
`-fsycl` flag as the C++ compiler instead of `dpcpp`.

Fixed the shape of the arrays returned by `FN_VGetArrayPointer` functions as well
as the `FSUNDenseMatrix_Data`, `FSUNBandMatrix_Data`, `FSUNSparseMatrix_Data`,
`FSUNSparseMatrix_IndexValues`, and `FSUNSparseMatrix_IndexPointers` functions.
Compiling and running code that uses the SUNDIALS Fortran interfaces with
bounds checking will now work.

Fixed an implicit conversion error in the Butcher table for ESDIRK5(4)7L[2]SA2.

## Changes to SUNDIALS in release 6.4.1

Fixed a bug with the Kokkos interfaces that would arise when using clang.

Fixed a compilation error with the Intel oneAPI 2022.2 Fortran compiler in the
Fortran 2003 interface test for the serial `N_Vector`.

Fixed a bug in the SUNLINSOL_LAPACKBAND and SUNLINSOL_LAPACKDENSE modules
which would cause the tests to fail on some platforms.

## Changes to SUNDIALS in release 6.4.0

### New Requirements

CMake 3.18.0 or newer is now required for CUDA support.

A C++14 compliant compiler is now required for C++ based features and examples
e.g., CUDA, HIP, RAJA, Trilinos, SuperLU_DIST, MAGMA, Ginkgo, and Kokkos.

### Major Features

Added support for the [Ginkgo](https://ginkgo-project.github.io/) linear algebra
library. This support includes new `SUNMatrix` and `SUNLinearSolver`
implementations, see the `SUNMATRIX_GINKGO` and `SUNLINEARSOLVER_GINKGO`
sections in the documentation for more information.

Added new `NVector`, dense `SUNMatrix`, and dense `SUNLinearSolver`
implementations utilizing [Kokkos Ecosystem](https://kokkos.org/) for
performance portability, see the `NVECTOR_KOKKOS`, `SUNMATRIX_KOKKOSDENSE` and
`SUNLINEARSOLVER_KOKKOSDENSE` sections in the documentation for more
information.

### New Features

Added support for GPU enabled SuperLU_DIST and SuperLU_DIST v8.x.x. Removed
support for SuperLU_DIST v6.x.x or older. Fix mismatched definition and
declaration bug in SuperLU_DIST matrix constructor.

Added the functions `ARKStepSetTableName`, `ERKStepSetTableName`,
`MRIStepCoupling_LoadTableByName`, `ARKodeButcherTable_LoadDIRKByName`, and
`ARKodeButcherTable_LoadERKByName` to load a table from a string.

### Bug Fixes

Fixed a bug in the CUDA and HIP vectors where `N_VMaxNorm` would return the
minimum positive floating-point value for the zero vector.

Fixed memory leaks/out of bounds memory accesses in the ARKODE MRIStep module
that could occur when attaching a coupling table after reinitialization with a
different number of stages than originally selected.

Fixed a memory leak in CVODE and CVODES where the projection memory would not be
deallocated when calling `CVodeFree`.

## Changes to SUNDIALS in release 6.3.0

### New Features

Added `GetUserData` functions in each package to retrieve the user data pointer
provided to `SetUserData` functions. See `ARKStepGetUserData`,
`ERKStepGetUserData`, `MRIStepGetUserData`, `CVodeGetUserData`,
`IDAGetUserData`, or `KINGetUserData` for more information.

Added a variety of embedded DIRK methods from [Kennedy & Carpenter,
NASA TM-2016-219173, 2016] and [Kennedy & Carpenter, Appl. Numer. Math., 146, 2019] to
ARKODE.

Updated `MRIStepReset` to call the corresponding `MRIStepInnerResetFn` with the same
(*tR*,*yR*) arguments for the `MRIStepInnerStepper` object that is used to evolve the
MRI "fast" time scale subproblems.

Added a new [example](examples/cvode/serial/cvRocket_dns.c) which
demonstrates using CVODE with a discontinuous right-hand-side function
and rootfinding.

### Bug Fixes

Fixed a bug in `ERKStepReset`, `ERKStepReInit`, `ARKStepReset`, `ARKStepReInit`,
`MRIStepReset`, and `MRIStepReInit` where a previously-set value of *tstop* (from
a call to `ERKStepSetStopTime`, `ARKStepSetStopTime`, or `MRIStepSetStopTime`,
respectively) would not be cleared.

Fixed the unituitive behavior of the `USE_GENERIC_MATH` CMake option which
caused the double precision math functions to be used regardless of the value of
`SUNDIALS_PRECISION`. Now, SUNDIALS will use precision appropriate math
functions when they are available and the user may provide the math library to
link to via the advanced CMake option `SUNDIALS_MATH_LIBRARY`.

Changed `SUNDIALS_LOGGING_ENABLE_MPI` CMake option default to be 'OFF'. This
fixes [GitHub Issue #177](https://github.com/LLNL/sundials/issues/177).

## Changes to SUNDIALS in release 6.2.0

### Major Features

Added the `SUNLogger` API which provides a SUNDIALS-wide
mechanism for logging of errors, warnings, informational output,
and debugging output.

Added support to CVODES for integrating IVPs with constraints using BDF methods
and projecting the solution onto the constraint manifold with a user defined
projection function. This implementation is accompanied by additions to the
CVODES user documentation and examples.

### New Features

Added the function `SUNProfiler_Reset` to reset the region timings and counters
to zero.

Added the following functions to output all of the integrator, nonlinear solver,
linear solver, and other statistics in one call:

* `ARKStepPrintAllStats`
* `ERKStepPrintAllStats`
* `MRIStepPrintAllStats`
* `CVodePrintAllStats`
* `IDAPrintAllStats`
* `KINPrintAllStats`

The file `scripts/sundials_csv.py` contains functions for parsing the
comma-separated value (CSV) output files when using the CSV output format.

Added functions to CVODE, CVODES, IDA, and IDAS to change the default step size
adaptivity parameters. For more information see the documentation for:

* `CVodeSetEtaFixedStepBounds`
* `CVodeSetEtaMaxFirstStep`
* `CVodeSetEtaMaxEarlyStep`
* `CVodeSetNumStepsEtaMaxEarlyStep`
* `CVodeSetEtaMax`
* `CVodeSetEtaMin`
* `CVodeSetEtaMinErrFail`
* `CVodeSetEtaMaxErrFail`
* `CVodeSetNumFailsEtaMaxErrFail`
* `CVodeSetEtaConvFail`
* `IDASetEtaFixedStepBounds`
* `IDAsetEtaMax`
* `IDASetEtaMin`
* `IDASetEtaLow`
* `IDASetEtaMinErrFail`
* `IDASetEtaConvFail`

Added the functions `ARKStepSetDeduceImplicitRhs` and
`MRIStepSetDeduceImplicitRhs` to optionally remove an evaluation of the implicit
right-hand side function after nonlinear solves. See the mathematical
considerations section of the user guide for information on using this
optimization.

Added the function `MRIStepSetOrder` to select the default MRI method of a given
order.

Added the functions `CVodeSetDeltaGammaMaxLSetup` and
`CVodeSetDeltaGammaMaxBadJac` in CVODE and CVODES to adjust the `gamma` change
thresholds to require a linear solver setup or Jacobian/precondition update,
respectively.

Added the function `IDASetDetlaCjLSetup` in IDA and IDAS to adjust the parameter
that determines when a change in `c_j` requires calling the linear solver setup
function.

Added the function `IDASetMinStep` to set a minimum step size.

### Bug Fixes

Fixed the `SUNContext` convenience class for C++ users to disallow copy
construction and allow move construction.

The behavior of `N_VSetKernelExecPolicy_Sycl` has been updated to be consistent
with the CUDA and HIP vectors. The input execution policies are now cloned and
may be freed after calling `N_VSetKernelExecPolicy_Sycl`. Additionally, `NULL`
inputs are now allowed and, if provided, will reset the vector execution
policies to the defaults.

A memory leak in the SYCL vector was fixed where the execution policies were not
freed when the vector was destroyed.

The include guard in `nvector_mpimanyvector.h` has been corrected to enable
using both the ManyVector and MPIManyVector vector implementations in the same
simulation.

A bug was fixed in the ARKODE, CVODE(S), and IDA(S) functions to retrieve the
number of nonlinear solver failures. The failure count returned was the number
of failed *steps* due to a nonlinear solver failure i.e., if a nonlinear solve
failed with a stale Jacobian or preconditioner but succeeded after updating the
Jacobian or preconditioner, the initial failure was not included in the
nonlinear solver failure count. The following functions have been updated to
return the total number of nonlinear solver failures:

* `ARKStepGetNumNonlinSolvConvFails`
* `ARKStepGetNonlinSolvStats`
* `MRIStepGetNumNonlinSolvConvFails`
* `MRIStepGetNonlinSolvStats`
* `CVodeGetNumNonlinSolvConvFails`
* `CVodeGetNonlinSolvStats`
* `CVodeGetSensNumNonlinSolvConvFails`
* `CVodeGetSensNonlinSolvStats`
* `CVodeGetStgrSensNumNonlinSolvConvFails`
* `CVodeGetStgrSensNonlinSolvStats`
* `IDAGetNumNonlinSolvConvFails`
* `IDAGetNonlinSolvStats`
* `IDAGetSensNumNonlinSolvConvFails`
* `IDAGetSensNonlinSolvStats`

As a result of this change users may see an increase in the number of failures
reported from the above functions. The following functions have been added to
retrieve the number of failed steps due to a nonlinear solver failure i.e., the
counts previously returned by the above functions:

* `ARKStepGetNumStepSolveFails`
* `MRIStepGetNumStepSolveFails`
* `CVodeGetNumStepSolveFails`
* `CVodeGetNumStepSensSolveFails`
* `CVodeGetNumStepStgrSensSolveFails`
* `IDAGetNumStepSolveFails`
* `IDAGetNumStepSensSolveFails`

Changed exported SUNDIALS PETSc CMake targets to be INTERFACE IMPORTED instead
of UNKNOWN IMPORTED.

### Deprecation Notice

Deprecated the following functions, it is recommended to use the `SUNLogger` API
instead.

* `ARKStepSetDiagnostics`
* `ERKStepSetDiagnostics`
* `MRIStepSetDiagnostics`
* `KINSetInfoFile`
* `SUNNonlinSolSetPrintLevel_Newton`
* `SUNNonlinSolSetInfoFile_Newton`
* `SUNNonlinSolSetPrintLevel_FixedPoint`
* `SUNNonlinSolSetInfoFile_FixedPoint`
* `SUNLinSolSetInfoFile_PCG`
* `SUNLinSolSetPrintLevel_PCG`
* `SUNLinSolSetInfoFile_SPGMR`
* `SUNLinSolSetPrintLevel_SPGMR`
* `SUNLinSolSetInfoFile_SPFGMR`
* `SUNLinSolSetPrintLevel_SPFGMR`
* `SUNLinSolSetInfoFile_SPTFQM`
* `SUNLinSolSetPrintLevel_SPTFQMR`
* `SUNLinSolSetInfoFile_SPBCGS`
* `SUNLinSolSetPrintLevel_SPBCGS`

The `SUNLinSolSetInfoFile_*` and  `SUNNonlinSolSetInfoFile_*` family of
functions are now enabled by setting the CMake option `SUNDIALS_LOGGING_LEVEL`
to a value `>= 3`.

## Changes to SUNDIALS in release 6.1.1

### New Features

Added new Fortran example program,
`examples/arkode/F2003_serial/ark_kpr_mri_f2003.f90` demonstrating MRI
capabilities.

### Bug Fixes

Fixed exported `SUNDIALSConfig.cmake`.

Fixed Fortran interface to `MRIStepInnerStepper` and `MRIStepCoupling`
structures and functions.

## Changes to SUNDIALS in release 6.1.0

### New Features

Added new reduction implementations for the CUDA and HIP vectors that use
shared memory (local data storage) instead of atomics. These new implementations
are recommended when the target hardware does not provide atomic support for the
floating point precision that SUNDIALS is being built with. The HIP vector uses
these by default, but the `N_VSetKernelExecPolicy_Cuda` and
`N_VSetKernelExecPolicy_Hip` functions can be used to choose between
different reduction implementations.

`SUNDIALS::<lib>` targets with no static/shared suffix have been added for use
within the build directory (this mirrors the targets exported on installation).

`CMAKE_C_STANDARD` is now set to 99 by default.

### Bug Fixes

Fixed exported `SUNDIALSConfig.cmake` when profiling is enabled without Caliper.

Fixed `sundials_export.h` include in `sundials_config.h`.

Fixed memory leaks in the SuperLU_MT linear solver interface.

## Changes to SUNDIALS in release 6.0.0

### Breaking Changes

#### SUNContext Object Added

SUNDIALS v6.0.0 introduces a new `SUNContext` object on which all other SUNDIALS
objects depend. As such, the constructors for all SUNDIALS packages, vectors,
matrices, linear solvers, nonlinear solvers, and memory helpers have been
updated to accept a context as the last input. Users upgrading to SUNDIALS
v6.0.0 will need to call `SUNContext_Create` to create a context object with
before calling any other SUNDIALS library function, and then provide this object
to other SUNDIALS constructors. The context object has been introduced to allow
SUNDIALS to provide new features, such as the profiling/instrumentation also
introduced in this release, while maintaining thread-safety. See the
documentation section on the `SUNContext` for more details.

The script `upgrade-to-sundials-6-from-5.sh` has been provided with this release
(and obtainable from the GitHub release page) to help ease the transition to
SUNDIALS v6.0.0. The script will add a `SUNCTX_PLACEHOLDER` argument to all of
the calls to SUNDIALS constructors that now require a `SUNContext` object. It
can also update deprecated SUNDIALS constants/types to the new names. It can be
run like this:

```
> ./upgrade-to-sundials-6-from-5.sh <files to update>
```

#### Updated SUNMemoryHelper Function Signatures

The `SUNMemoryHelper` functions `Alloc`, `Dealloc`, and `Copy` have been updated
to accept an opaque handle as the last input. At a minimum, existing
`SUNMemoryHelper` implementations will need to update these functions to accept
the additional argument. Typically, this handle is the execution stream (e.g., a
CUDA/HIP stream or SYCL queue) for the operation. The CUDA, HIP, and SYCL
`SUNMemoryHelper` implementations have been updated accordingly. Additionally,
the constructor for the SYCL implementation has been updated to remove the SYCL
queue as an input.

#### Deprecated Functions Removed

The previously deprecated constructor `N_VMakeWithManagedAllocator_Cuda` and
the function `N_VSetCudaStream_Cuda` have been removed and replaced with
`N_VNewWithMemHelp_Cuda` and `N_VSetKernelExecPolicy_Cuda` respectively.

The previously deprecated macros `PVEC_REAL_MPI_TYPE` and
`PVEC_INTEGER_MPI_TYPE` have been removed and replaced with
`MPI_SUNREALTYPE` and `MPI_SUNINDEXTYPE` respectively.

The following previously deprecated functions have been removed

| Removed                   | Replaced with                    |
|:--------------------------|:---------------------------------|
| `SUNBandLinearSolver`     | `SUNLinSol_Band`                 |
| `SUNDenseLinearSolver`    | `SUNLinSol_Dense`                |
| `SUNKLU`                  | `SUNLinSol_KLU`                  |
| `SUNKLUReInit`            | `SUNLinSol_KLUReInit`            |
| `SUNKLUSetOrdering`       | `SUNLinSol_KLUSetOrdering`       |
| `SUNLapackBand`           | `SUNLinSol_LapackBand`           |
| `SUNLapackDense`          | `SUNLinSol_LapackDense`          |
| `SUNPCG`                  | `SUNLinSol_PCG`                  |
| `SUNPCGSetPrecType`       | `SUNLinSol_PCGSetPrecType`       |
| `SUNPCGSetMaxl`           | `SUNLinSol_PCGSetMaxl`           |
| `SUNSPBCGS`               | `SUNLinSol_SPBCGS`               |
| `SUNSPBCGSSetPrecType`    | `SUNLinSol_SPBCGSSetPrecType`    |
| `SUNSPBCGSSetMaxl`        | `SUNLinSol_SPBCGSSetMaxl`        |
| `SUNSPFGMR`               | `SUNLinSol_SPFGMR`               |
| `SUNSPFGMRSetPrecType`    | `SUNLinSol_SPFGMRSetPrecType`    |
| `SUNSPFGMRSetGSType`      | `SUNLinSol_SPFGMRSetGSType`      |
| `SUNSPFGMRSetMaxRestarts` | `SUNLinSol_SPFGMRSetMaxRestarts` |
| `SUNSPGMR`                | `SUNLinSol_SPGMR`                |
| `SUNSPGMRSetPrecType`     | `SUNLinSol_SPGMRSetPrecType`     |
| `SUNSPGMRSetGSType`       | `SUNLinSol_SPGMRSetGSType`       |
| `SUNSPGMRSetMaxRestarts`  | `SUNLinSol_SPGMRSetMaxRestarts`  |
| `SUNSPTFQMR`              | `SUNLinSol_SPTFQMR`              |
| `SUNSPTFQMRSetPrecType`   | `SUNLinSol_SPTFQMRSetPrecType`   |
| `SUNSPTFQMRSetMaxl`       | `SUNLinSol_SPTFQMRSetMaxl`       |
| `SUNSuperLUMT`            | `SUNLinSol_SuperLUMT`            |
| `SUNSuperLUMTSetOrdering` | `SUNLinSol_SuperLUMTSetOrdering` |

The deprecated functions `MRIStepGetCurrentButcherTables` and
`MRIStepWriteButcher` and the utility functions `MRIStepSetTable` and
`MRIStepSetTableNum` have been removed. Users wishing to create an MRI-GARK
method from a Butcher table should use `MRIStepCoupling_MIStoMRI` to create
the corresponding MRI coupling table and attach it with `MRIStepSetCoupling`.

The previously deprecated functions `ARKStepSetMaxStepsBetweenLSet` and
`ARKStepSetMaxStepsBetweenJac` have been removed and replaced with
`ARKStepSetLSetupFrequency` and `ARKStepSetMaxStepsBetweenJac` respectively.

The previously deprecated function `CVodeSetMaxStepsBetweenJac` has been removed
and replaced with `CVodeSetJacEvalFrequency`.

The ARKODE, CVODE, IDA, and KINSOL Fortran 77 interfaces have been removed. See
the "SUNDIALS Fortran Interface" section in the user guides and the F2003
example programs for more details using the SUNDIALS Fortran 2003 module
interfaces.

#### Namespace Changes

The CUDA, HIP, and SYCL execution policies have been moved from the `sundials`
namespace to the `sundials::cuda`, `sundials::hip`, and `sundials::sycl`
namespaces respectively. Accordingly, the prefixes "Cuda", "Hip", and "Sycl"
have been removed from the execution policy classes and methods.

The `Sundials` namespace used by the Trilinos Tpetra NVector has been replaced
with the `sundials::trilinos::nvector_tpetra` namespace.

### Major Features

#### SUNProfiler

A capability to profile/instrument SUNDIALS library code has been added. This
can be enabled with the CMake option `SUNDIALS_BUILD_WITH_PROFILING`. A built-in
profiler will be used by default, but the
[Caliper](https://github.com/LLNL/Caliper) library can also be used instead with
the CMake option `ENABLE_CALIPER`. See the documentation section on profiling
for more details.  **WARNING**: Profiling will impact performance, and should be
enabled judiciously.

#### IMEX MRI Methods and MRIStepInnerStepper Object

The ARKODE MRIStep module has been extended to support implicit-explicit (IMEX)
multirate infinitesimal generalized additive Runge-Kutta (MRI-GARK) methods. As
such, `MRIStepCreate` has been updated to include arguments for the slow
explicit and slow implicit ODE right-hand side functions. `MRIStepCreate` has
also been updated to require attaching an `MRIStepInnerStepper` for evolving the
fast time scale. `MRIStepReInit` has been similarly updated to take explicit
and implicit right-hand side functions as input. Codes using explicit or
implicit MRI methods will need to update `MRIStepCreate` and `MRIStepReInit`
calls to pass `NULL` for either the explicit or implicit right-hand side
function as appropriate. If ARKStep is used as the fast time scale integrator,
codes will need to call `ARKStepCreateMRIStepInnerStepper` to wrap the ARKStep
memory as an `MRIStepInnerStepper` object. Additionally, `MRIStepGetNumRhsEvals`
has been updated to return the number of slow implicit and explicit function
evaluations. The coupling table structure `MRIStepCouplingMem` and the
functions `MRIStepCoupling_Alloc` and `MRIStepCoupling_Create` have also
been updated to support IMEX-MRI-GARK methods.

### New Features

Two new optional vector operations, `N_VDotProdMultiLocal` and
`N_VDotProdMultiAllReduce`, have been added to support low-synchronization
methods for Anderson acceleration.

The implementation of solve-decoupled implicit MRI-GARK methods has been updated
to remove extraneous slow implicit function calls and reduce the memory
requirements.

Added a new function `CVodeGetLinSolveStats` to get the CVODES linear solver
statistics as a group.

Added a new function, `CVodeSetMonitorFn`, that takes a user-function
to be called by CVODES after every `nst` successfully completed time-steps.
This is intended to provide a way of monitoring the CVODES statistics
throughout the simulation.

New orthogonalization methods were added for use within Anderson acceleration
in KINSOL. See the "Anderson Acceleration QR Factorization" subsection within
the mathematical considerations chapter of the user guide and the
`KINSetOrthAA` function documentation for more details.

### Deprecation Notice

The serial, PThreads, PETSc, *hypre*, Parallel, OpenMP_DEV, and OpenMP vector
functions `N_VCloneVectorArray_*` and `N_VDestroyVectorArray_*` have been
deprecated. The generic `N_VCloneVectorArray` and `N_VDestroyVectorArray`
functions should be used instead.

Many constants, types, and functions have been renamed so that they are properly
namespaced. The old names have been deprecated and will be removed in SUNDIALS
v7.0.0.

The following constants, macros, and typedefs are now deprecated:

| Deprecated Name            | New Name                          |
|:---------------------------|:----------------------------------|
| `realtype`                 | `sunrealtype`                     |
| `booleantype`              | `sunbooleantype`                  |
| `RCONST`                   | `SUN_RCONST`                      |
| `BIG_REAL`                 | `SUN_BIG_REAL`                    |
| `SMALL_REAL`               | `SUN_SMALL_REAL`                  |
| `UNIT_ROUNDOFF`            | `SUN_UNIT_ROUNDOFF`               |
| `PREC_NONE`                | `SUN_PREC_NONE`                   |
| `PREC_LEFT`                | `SUN_PREC_LEFT`                   |
| `PREC_RIGHT`               | `SUN_PREC_RIGHT`                  |
| `PREC_BOTH`                | `SUN_PREC_BOTH`                   |
| `MODIFIED_GS`              | `SUN_MODIFIED_GS`                 |
| `CLASSICAL_GS`             | `SUN_CLASSICAL_GS`                |
| `ATimesFn`                 | `SUNATimesFn`                     |
| `PSetupFn`                 | `SUNPSetupFn`                     |
| `PSolveFn`                 | `SUNPSolveFn`                     |
| `DlsMat`                   | `SUNDlsMat`                       |
| `DENSE_COL`                | `SUNDLS_DENSE_COL`                |
| `DENSE_ELEM`               | `SUNDLS_DENSE_ELEM`               |
| `BAND_COL`                 | `SUNDLS_BAND_COL`                 |
| `BAND_COL_ELEM`            | `SUNDLS_BAND_COL_ELEM`            |
| `BAND_ELEM`                | `SUNDLS_BAND_ELEM`                |
| `SDIRK_2_1_2`              | `ARKODE_SDIRK_2_1_2`              |
| `BILLINGTON_3_3_2`         | `ARKODE_BILLINGTON_3_3_2`         |
| `TRBDF2_3_3_2`             | `ARKODE_TRBDF2_3_3_2`             |
| `KVAERNO_4_2_3`            | `ARKODE_KVAERNO_4_2_3`            |
| `ARK324L2SA_DIRK_4_2_3`    | `ARKODE_ARK324L2SA_DIRK_4_2_3`    |
| `CASH_5_2_4`               | `ARKODE_CASH_5_2_4`               |
| `CASH_5_3_4`               | `ARKODE_CASH_5_3_4`               |
| `SDIRK_5_3_4`              | `ARKODE_SDIRK_5_3_4`              |
| `KVAERNO_5_3_4`            | `ARKODE_KVAERNO_5_3_4`            |
| `ARK436L2SA_DIRK_6_3_4`    | `ARKODE_ARK436L2SA_DIRK_6_3_4`    |
| `KVAERNO_7_4_5`            | `ARKODE_KVAERNO_7_4_5`            |
| `ARK548L2SA_DIRK_8_4_5`    | `ARKODE_ARK548L2SA_DIRK_8_4_5`    |
| `ARK437L2SA_DIRK_7_3_4`    | `ARKODE_ARK437L2SA_DIRK_7_3_4`    |
| `ARK548L2SAb_DIRK_8_4_5`   | `ARKODE_ARK548L2SAb_DIRK_8_4_5`   |
| `MIN_DIRK_NUM`             | `ARKODE_MIN_DIRK_NUM`             |
| `MAX_DIRK_NUM`             | `ARKODE_MAX_DIRK_NUM`             |
| `MIS_KW3`                  | `ARKODE_MIS_KW3`                  |
| `MRI_GARK_ERK33a`          | `ARKODE_MRI_GARK_ERK33a`          |
| `MRI_GARK_ERK45a`          | `ARKODE_MRI_GARK_ERK45a`          |
| `MRI_GARK_IRK21a`          | `ARKODE_MRI_GARK_IRK21a`          |
| `MRI_GARK_ESDIRK34a`       | `ARKODE_MRI_GARK_ESDIRK34a`       |
| `MRI_GARK_ESDIRK46a`       | `ARKODE_MRI_GARK_ESDIRK46a`       |
| `IMEX_MRI_GARK3a`          | `ARKODE_IMEX_MRI_GARK3a`          |
| `IMEX_MRI_GARK3b`          | `ARKODE_IMEX_MRI_GARK3b`          |
| `IMEX_MRI_GARK4`           | `ARKODE_IMEX_MRI_GARK4`           |
| `MIN_MRI_NUM`              | `ARKODE_MIN_MRI_NUM`              |
| `MAX_MRI_NUM`              | `ARKODE_MAX_MRI_NUM`              |
| `DEFAULT_MRI_TABLE_3`      | `MRISTEP_DEFAULT_TABLE_3`         |
| `DEFAULT_EXPL_MRI_TABLE_3` | `MRISTEP_DEFAULT_EXPL_TABLE_3`    |
| `DEFAULT_EXPL_MRI_TABLE_4` | `MRISTEP_DEFAULT_EXPL_TABLE_4`    |
| `DEFAULT_IMPL_SD_TABLE_2`  | `MRISTEP_DEFAULT_IMPL_SD_TABLE_2` |
| `DEFAULT_IMPL_SD_TABLE_3`  | `MRISTEP_DEFAULT_IMPL_SD_TABLE_3` |
| `DEFAULT_IMPL_SD_TABLE_4`  | `MRISTEP_DEFAULT_IMPL_SD_TABLE_4` |
| `DEFAULT_IMEX_SD_TABLE_3`  | `MRISTEP_DEFAULT_IMEX_SD_TABLE_3` |
| `DEFAULT_IMEX_SD_TABLE_4`  | `MRISTEP_DEFAULT_IMEX_SD_TABLE_4` |
| `HEUN_EULER_2_1_2`         | `ARKODE_HEUN_EULER_2_1_2`         |
| `BOGACKI_SHAMPINE_4_2_3`   | `ARKODE_BOGACKI_SHAMPINE_4_2_3`   |
| `ARK324L2SA_ERK_4_2_3`     | `ARKODE_ARK324L2SA_ERK_4_2_3`     |
| `ZONNEVELD_5_3_4`          | `ARKODE_ZONNEVELD_5_3_4`          |
| `ARK436L2SA_ERK_6_3_4`     | `ARKODE_ARK436L2SA_ERK_6_3_4`     |
| `SAYFY_ABURUB_6_3_4`       | `ARKODE_SAYFY_ABURUB_6_3_4`       |
| `CASH_KARP_6_4_5`          | `ARKODE_CASH_KARP_6_4_5`          |
| `FEHLBERG_6_4_5`           | `ARKODE_FEHLBERG_6_4_5`           |
| `DORMAND_PRINCE_7_4_5`     | `ARKODE_DORMAND_PRINCE_7_4_5`     |
| `ARK548L2SA_ERK_8_4_5`     | `ARKODE_ARK548L2SA_ERK_8_4_5`     |
| `VERNER_8_5_6`             | `ARKODE_VERNER_8_5_6`             |
| `FEHLBERG_13_7_8`          | `ARKODE_FEHLBERG_13_7_8`          |
| `KNOTH_WOLKE_3_3`          | `ARKODE_KNOTH_WOLKE_3_3`          |
| `ARK437L2SA_ERK_7_3_4`     | `ARKODE_ARK437L2SA_ERK_7_3_4`     |
| `ARK548L2SAb_ERK_8_4_5`    | `ARKODE_ARK548L2SAb_ERK_8_4_5`    |
| `MIN_ERK_NUM`              | `ARKODE_MIN_ERK_NUM`              |
| `MAX_ERK_NUM`              | `ARKODE_MAX_ERK_NUM`              |
| `DEFAULT_ERK_2`            | `ARKSTEP_DEFAULT_ERK_2`           |
| `DEFAULT_ERK_3`            | `ARKSTEP_DEFAULT_ERK_3`           |
| `DEFAULT_ERK_4`            | `ARKSTEP_DEFAULT_ERK_4`           |
| `DEFAULT_ERK_5`            | `ARKSTEP_DEFAULT_ERK_5`           |
| `DEFAULT_ERK_6`            | `ARKSTEP_DEFAULT_ERK_6`           |
| `DEFAULT_ERK_8`            | `ARKSTEP_DEFAULT_ERK_8`           |
| `DEFAULT_DIRK_2`           | `ARKSTEP_DEFAULT_DIRK_2`          |
| `DEFAULT_DIRK_3`           | `ARKSTEP_DEFAULT_DIRK_3`          |
| `DEFAULT_DIRK_4`           | `ARKSTEP_DEFAULT_DIRK_4`          |
| `DEFAULT_DIRK_5`           | `ARKSTEP_DEFAULT_DIRK_5`          |
| `DEFAULT_ARK_ETABLE_3`     | `ARKSTEP_DEFAULT_ARK_ETABLE_3`    |
| `DEFAULT_ARK_ETABLE_4`     | `ARKSTEP_DEFAULT_ARK_ETABLE_4`    |
| `DEFAULT_ARK_ETABLE_5`     | `ARKSTEP_DEFAULT_ARK_ETABLE_4`    |
| `DEFAULT_ARK_ITABLE_3`     | `ARKSTEP_DEFAULT_ARK_ITABLE_3`    |
| `DEFAULT_ARK_ITABLE_4`     | `ARKSTEP_DEFAULT_ARK_ITABLE_4`    |
| `DEFAULT_ARK_ITABLE_5`     | `ARKSTEP_DEFAULT_ARK_ITABLE_5`    |
| `DEFAULT_ERK_2`            | `ERKSTEP_DEFAULT_2`               |
| `DEFAULT_ERK_3`            | `ERKSTEP_DEFAULT_3`               |
| `DEFAULT_ERK_4`            | `ERKSTEP_DEFAULT_4`               |
| `DEFAULT_ERK_5`            | `ERKSTEP_DEFAULT_5`               |
| `DEFAULT_ERK_6`            | `ERKSTEP_DEFAULT_6`               |
| `DEFAULT_ERK_8`            | `ERKSTEP_DEFAULT_8`               |

In addition, the following functions are now deprecated (compile-time warnings
will be printed if supported by the compiler):

| Deprecated Name               | New Name                     |
|:------------------------------|:-----------------------------|
| `CVSpilsSetLinearSolver`      | `CVodeSetLinearSolver`       |
| `CVSpilsSetEpsLin`            | `CVodeSetEpsLin`             |
| `CVSpilsSetPreconditioner`    | `CVodeSetPreconditioner`     |
| `CVSpilsSetJacTimes`          | `CVodeSetJacTimes`           |
| `CVSpilsGetWorkSpace`         | `CVodeGetLinWorkSpace`       |
| `CVSpilsGetNumPrecEvals`      | `CVodeGetNumPrecEvals`       |
| `CVSpilsGetNumPrecSolves`     | `CVodeGetNumPrecSolves`      |
| `CVSpilsGetNumLinIters`       | `CVodeGetNumLinIters`        |
| `CVSpilsGetNumConvFails`      | `CVodeGetNumConvFails`       |
| `CVSpilsGetNumJTSetupEvals`   | `CVodeGetNumJTSetupEvals`    |
| `CVSpilsGetNumJtimesEvals`    | `CVodeGetNumJtimesEvals`     |
| `CVSpilsGetNumRhsEvals`       | `CVodeGetNumLinRhsEvals`     |
| `CVSpilsGetLastFlag`          | `CVodeGetLastLinFlag`        |
| `CVSpilsGetReturnFlagName`    | `CVodeGetLinReturnFlagName`  |
| `CVSpilsSetLinearSolverB`     | `CVodeSetLinearSolverB`      |
| `CVSpilsSetEpsLinB`           | `CVodeSetEpsLinB`            |
| `CVSpilsSetPreconditionerB`   | `CVodeSetPreconditionerB`    |
| `CVSpilsSetPreconditionerBS`  | `CVodeSetPreconditionerBS`   |
| `CVSpilsSetJacTimesB`         | `CVodeSetJacTimesB`          |
| `CVSpilsSetJacTimesBS`        | `CVodeSetJacTimesBS`         |
| `CVDlsSetLinearSolver`        | `CVodeSetLinearSolver`       |
| `CVDlsSetJacFn`               | `CVodeSetJacFn`              |
| `CVDlsGetWorkSpace`           | `CVodeGetLinWorkSpace`       |
| `CVDlsGetNumJacEvals`         | `CVodeGetNumJacEvals`        |
| `CVDlsGetNumRhsEvals`         | `CVodeGetNumLinRhsEvals`     |
| `CVDlsGetLastFlag`            | `CVodeGetLastLinFlag`        |
| `CVDlsGetReturnFlagName`      | `CVodeGetLinReturnFlagName`  |
| `CVDlsSetLinearSolverB`       | `CVodeSetLinearSolverB`      |
| `CVDlsSetJacFnB`              | `CVodeSetJacFnB`             |
| `CVDlsSetJacFnBS`             | `CVodeSetJacFnBS`            |
| `CVDlsSetLinearSolver`        | `CVodeSetLinearSolver`       |
| `CVDlsSetJacFn`               | `CVodeSetJacFn`              |
| `CVDlsGetWorkSpace`           | `CVodeGetLinWorkSpace`       |
| `CVDlsGetNumJacEvals`         | `CVodeGetNumJacEvals`        |
| `CVDlsGetNumRhsEvals`         | `CVodeGetNumLinRhsEvals`     |
| `CVDlsGetLastFlag`            | `CVodeGetLastLinFlag`        |
| `CVDlsGetReturnFlagName`      | `CVodeGetLinReturnFlagName`  |
| `KINDlsSetLinearSolver`       | `KINSetLinearSolver`         |
| `KINDlsSetJacFn`              | `KINSetJacFn`                |
| `KINDlsGetWorkSpace`          | `KINGetLinWorkSpace`         |
| `KINDlsGetNumJacEvals`        | `KINGetNumJacEvals`          |
| `KINDlsGetNumFuncEvals`       | `KINGetNumLinFuncEvals`      |
| `KINDlsGetLastFlag`           | `KINGetLastLinFlag`          |
| `KINDlsGetReturnFlagName`     | `KINGetLinReturnFlagName`    |
| `KINSpilsSetLinearSolver`     | `KINSetLinearSolver`         |
| `KINSpilsSetPreconditioner`   | `KINSetPreconditioner`       |
| `KINSpilsSetJacTimesVecFn`    | `KINSetJacTimesVecFn`        |
| `KINSpilsGetWorkSpace`        | `KINGetLinWorkSpace`         |
| `KINSpilsGetNumPrecEvals`     | `KINGetNumPrecEvals`         |
| `KINSpilsGetNumPrecSolves`    | `KINGetNumPrecSolves`        |
| `KINSpilsGetNumLinIters`      | `KINGetNumLinIters`          |
| `KINSpilsGetNumConvFails`     | `KINGetNumLinConvFails`      |
| `KINSpilsGetNumJtimesEvals`   | `KINGetNumJtimesEvals`       |
| `KINSpilsGetNumFuncEvals`     | `KINGetNumLinFuncEvals`      |
| `KINSpilsGetLastFlag`         | `KINGetLastLinFlag`          |
| `KINSpilsGetReturnFlagName`   | `KINGetLinReturnFlagName`    |
| `IDASpilsSetLinearSolver`     | `IDASetLinearSolver`         |
| `IDASpilsSetPreconditioner`   | `IDASetPreconditioner`       |
| `IDASpilsSetJacTimes`         | `IDASetJacTimes`             |
| `IDASpilsSetEpsLin`           | `IDASetEpsLin`               |
| `IDASpilsSetIncrementFactor`  | `IDASetIncrementFactor`      |
| `IDASpilsGetWorkSpace`        | `IDAGetLinWorkSpace`         |
| `IDASpilsGetNumPrecEvals`     | `IDAGetNumPrecEvals`         |
| `IDASpilsGetNumPrecSolves`    | `IDAGetNumPrecSolves`        |
| `IDASpilsGetNumLinIters`      | `IDAGetNumLinIters`          |
| `IDASpilsGetNumConvFails`     | `IDAGetNumLinConvFails`      |
| `IDASpilsGetNumJTSetupEvals`  | `IDAGetNumJTSetupEvals`      |
| `IDASpilsGetNumJtimesEvals`   | `IDAGetNumJtimesEvals`       |
| `IDASpilsGetNumResEvals`      | `IDAGetNumLinResEvals`       |
| `IDASpilsGetLastFlag`         | `IDAGetLastLinFlag`          |
| `IDASpilsGetReturnFlagName`   | `IDAGetLinReturnFlagName`    |
| `IDASpilsSetLinearSolverB`    | `IDASetLinearSolverB`        |
| `IDASpilsSetEpsLinB`          | `IDASetEpsLinB`              |
| `IDASpilsSetIncrementFactorB` | `IDASetIncrementFactorB`     |
| `IDASpilsSetPreconditionerB`  | `IDASetPreconditionerB`      |
| `IDASpilsSetPreconditionerBS` | `IDASetPreconditionerBS`     |
| `IDASpilsSetJacTimesB`        | `IDASetJacTimesB`            |
| `IDASpilsSetJacTimesBS`       | `IDASetJacTimesBS`           |
| `IDADlsSetLinearSolver`       | `IDASetLinearSolver`         |
| `IDADlsSetJacFn`              | `IDASetJacFn`                |
| `IDADlsGetWorkSpace`          | `IDAGetLinWorkSpace`         |
| `IDADlsGetNumJacEvals`        | `IDAGetNumJacEvals`          |
| `IDADlsGetNumResEvals`        | `IDAGetNumLinResEvals`       |
| `IDADlsGetLastFlag`           | `IDAGetLastLinFlag`          |
| `IDADlsGetReturnFlagName`     | `IDAGetLinReturnFlagName`    |
| `IDADlsSetLinearSolverB`      | `IDASetLinearSolverB`        |
| `IDADlsSetJacFnB`             | `IDASetJacFnB`               |
| `IDADlsSetJacFnBS`            | `IDASetJacFnBS`              |
| `DenseGETRF`                  | `SUNDlsMat_DenseGETRF`       |
| `DenseGETRS`                  | `SUNDlsMat_DenseGETRS`       |
| `denseGETRF`                  | `SUNDlsMat_denseGETRF`       |
| `denseGETRS`                  | `SUNDlsMat_denseGETRS`       |
| `DensePOTRF`                  | `SUNDlsMat_DensePOTRF`       |
| `DensePOTRS`                  | `SUNDlsMat_DensePOTRS`       |
| `densePOTRF`                  | `SUNDlsMat_densePOTRF`       |
| `densePOTRS`                  | `SUNDlsMat_densePOTRS`       |
| `DenseGEQRF`                  | `SUNDlsMat_DenseGEQRF`       |
| `DenseORMQR`                  | `SUNDlsMat_DenseORMQR`       |
| `denseGEQRF`                  | `SUNDlsMat_denseGEQRF`       |
| `denseORMQR`                  | `SUNDlsMat_denseORMQR`       |
| `DenseCopy`                   | `SUNDlsMat_DenseCopy`        |
| `denseCopy`                   | `SUNDlsMat_denseCopy`        |
| `DenseScale`                  | `SUNDlsMat_DenseScale`       |
| `denseScale`                  | `SUNDlsMat_denseScale`       |
| `denseAddIdentity`            | `SUNDlsMat_denseAddIdentity` |
| `DenseMatvec`                 | `SUNDlsMat_DenseMatvec`      |
| `denseMatvec`                 | `SUNDlsMat_denseMatvec`      |
| `BandGBTRF`                   | `SUNDlsMat_BandGBTRF`        |
| `bandGBTRF`                   | `SUNDlsMat_bandGBTRF`        |
| `BandGBTRS`                   | `SUNDlsMat_BandGBTRS`        |
| `bandGBTRS`                   | `SUNDlsMat_bandGBTRS`        |
| `BandCopy`                    | `SUNDlsMat_BandCopy`         |
| `bandCopy`                    | `SUNDlsMat_bandCopy`         |
| `BandScale`                   | `SUNDlsMat_BandScale`        |
| `bandScale`                   | `SUNDlsMat_bandScale`        |
| `bandAddIdentity`             | `SUNDlsMat_bandAddIdentity`  |
| `BandMatvec`                  | `SUNDlsMat_BandMatvec`       |
| `bandMatvec`                  | `SUNDlsMat_bandMatvec`       |
| `ModifiedGS`                  | `SUNModifiedGS`              |
| `ClassicalGS`                 | `SUNClassicalGS`             |
| `QRfact`                      | `SUNQRFact`                  |
| `QRsol`                       | `SUNQRsol`                   |
| `DlsMat_NewDenseMat`          | `SUNDlsMat_NewDenseMat`      |
| `DlsMat_NewBandMat`           | `SUNDlsMat_NewBandMat`       |
| `DestroyMat`                  | `SUNDlsMat_DestroyMat`       |
| `NewIntArray`                 | `SUNDlsMat_NewIntArray`      |
| `NewIndexArray`               | `SUNDlsMat_NewIndexArray`    |
| `NewRealArray`                | `SUNDlsMat_NewRealArray`     |
| `DestroyArray`                | `SUNDlsMat_DestroyArray`     |
| `AddIdentity`                 | `SUNDlsMat_AddIdentity`      |
| `SetToZero`                   | `SUNDlsMat_SetToZero`        |
| `PrintMat`                    | `SUNDlsMat_PrintMat`         |
| `newDenseMat`                 | `SUNDlsMat_newDenseMat`      |
| `newBandMat`                  | `SUNDlsMat_newBandMat`       |
| `destroyMat`                  | `SUNDlsMat_destroyMat`       |
| `newIntArray`                 | `SUNDlsMat_newIntArray`      |
| `newIndexArray`               | `SUNDlsMat_newIndexArray`    |
| `newRealArray`                | `SUNDlsMat_newRealArray`     |
| `destroyArray`                | `SUNDlsMat_destroyArray`     |

In addition, the entire `sundials_lapack.h` header file is now deprecated for
removal in SUNDIALS v7.0.0. Note, this header file is not needed to use the
SUNDIALS LAPACK linear solvers.

Deprecated ARKODE nonlinear solver predictors: specification of the ARKStep
"bootstrap" or "minimum correction" predictors (options 4 and 5 from
`ARKStepSetPredictorMethod`), or MRIStep "bootstrap" predictor (option 4 from
`MRIStepSetPredictorMethod`), will output a deprecation warning message.
These options will be removed in a future release.

## Changes to SUNDIALS in release 5.8.0

### New Features

The RAJA vector implementation has been updated to support the SYCL backend in
addition to the CUDA and HIP backend. Users can choose the backend when
configuring SUNDIALS by using the `SUNDIALS_RAJA_BACKENDS` CMake variable. This
module remains experimental and is subject to change from version to version.

A new SUNMatrix and SUNLinearSolver implementation were added to interface
with the Intel oneAPI Math Kernel Library (oneMKL). Both the matrix and the
linear solver support general dense linear systems as well as block diagonal
linear systems. This matrix is experimental and is subject to change from
version to version.

Added a new *optional* function to the SUNLinearSolver API,
`SUNLinSolSetZeroGuess`, to indicate that the next call to `SUNLinSolSolve` will
be made with a zero initial guess. SUNLinearSolver implementations that do not
use the `SUNLinSolNewEmpty` constructor will, at a minimum, need set the
`setzeroguess` function pointer in the linear solver `ops` structure to
`NULL`. The SUNDIALS iterative linear solver implementations have been updated
to leverage this new set function to remove one dot product per solve.

The time integrator packages (ARKODE, CVODE(S), and IDA(S)) all now support a
new "matrix-embedded" SUNLinearSolver type.  This type supports user-supplied
SUNLinearSolver implementations that set up and solve the specified linear
system at each linear solve call.  Any matrix-related data structures are held
internally to the linear solver itself, and are not provided by the SUNDIALS
package.

Added functions to ARKODE and CVODE(S) for supplying an alternative right-hand
side function and to IDA(S) for supplying an alternative residual for use within
nonlinear system function evaluations:

* `ARKStepSetNlsRhsFn`
* `MRIStepSetNlsRhsFn`
* `CVodeSetNlsRhsFn`
* `IDASetNlsResFn`

Support for user-defined inner (fast) integrators has been to the MRIStep module
in ARKODE. See the "MRIStep Custom Inner Steppers" section in the user guide for
more information on providing a user-defined integration method.

Added specialized fused HIP kernels to CVODE which may offer better
performance on smaller problems when using CVODE with the `NVECTOR_HIP`
module. See the optional input function `CVodeSetUseIntegratorFusedKernels`
for more information. As with other SUNDIALS HIP features, this is
feature is experimental and may change from version to version.

New KINSOL options have been added to apply a constant damping factor in the
fixed point and Picard iterations (see `KINSetDamping`), to delay the start of
Anderson acceleration with the fixed point and Picard iterations (see
`KINSetDelayAA`), and to return the newest solution with the fixed point
iteration (see `KINSetReturnNewest`).

The installed `SUNDIALSConfig.cmake` file now supports the `COMPONENTS` option
to `find_package`. The exported targets no longer have IMPORTED_GLOBAL set.

### Bug Fixes

A bug was fixed in `SUNMatCopyOps` where the matrix-vector product setup
function pointer was not copied.

A bug was fixed in the SPBCGS and SPTFQMR solvers for the case where a non-zero
initial guess and a solution scaling vector are provided. This fix only impacts
codes using SPBCGS or SPTFQMR as standalone solvers as all SUNDIALS packages
utilize a zero initial guess.

A bug was fixed in the ARKODE stepper modules where the stop time may be passed
after resetting the integrator.

A bug was fixed in `IDASetJacTimesResFn` in IDAS where the supplied function was
used in the dense finite difference Jacobian computation rather than the finite
difference Jacobian-vector product approximation.

A bug was fixed in the KINSOL Picard iteration where the value of
`KINSetMaxSetupCalls` would be ignored.

## Changes to SUNDIALS in release 5.7.0

A new NVECTOR implementation based on the SYCL abstraction layer has been added
targeting Intel GPUs. At present the only SYCL compiler supported is the DPC++
(Intel oneAPI) compiler. See the SYCL NVECTOR section in the user guide for more
details. This module is considered experimental and is subject to major changes
even in minor releases.

A new SUNMatrix and SUNLinearSolver implementation were added to interface
with the MAGMA linear algebra library. Both the matrix and the linear solver
support general dense linear systems as well as block diagonal linear systems,
and both are targeted at GPUs (AMD or NVIDIA).

## Changes to SUNDIALS in release 5.6.1

Fixed a bug in the SUNDIALS CMake which caused an error if the
`CMAKE_CXX_STANDARD` and `SUNDIALS_RAJA_BACKENDS` options were not provided.

Fixed some compiler warnings when using the IBM XL compilers.

## Changes to SUNDIALS in release 5.6.0

A new `N_Vector` implementation based on the AMD ROCm HIP platform has been
added. This vector can target NVIDIA or AMD GPUs. See the HIP vector section in
the user guide for more details. This vector is considered experimental and is
subject to change from version to version.

The RAJA `N_Vector` implementation has been updated to support the HIP backend
in addition to the CUDA backend. Users can choose the backend when configuring
SUNDIALS by using the `SUNDIALS_RAJA_BACKENDS` CMake variable. This vector
remains experimental and is subject to change from version to version.

A new optional operation, `N_VGetDeviceArrayPointer`, was added to the N_Vector
API. This operation is useful for vectors that utilize dual memory spaces,
e.g. the native SUNDIALS CUDA N_Vector.

The SUNMATRIX_CUSPARSE and SUNLINEARSOLVER_CUSOLVERSP_BATCHQR implementations
no longer require the SUNDIALS CUDA N_Vector. Instead, they require that the
vector utilized provides the `N_VGetDeviceArrayPointer` operation, and that the
pointer returned by `N_VGetDeviceArrayPointer` is a valid CUDA device pointer.

## Changes to SUNDIALS in release 5.5.0

Refactored the SUNDIALS build system. CMake 3.12.0 or newer is now required.
Users will likely see deprecation warnings, but otherwise the changes
should be fully backwards compatible for almost all users. SUNDIALS
now exports CMake targets and installs a `SUNDIALSConfig.cmake` file.

Added support for SuperLU DIST 6.3.0 or newer.

## Changes to SUNDIALS in release 5.4.0

### Major Features

A new class, `SUNMemoryHelper`, was added to support **GPU users** who have
complex memory management needs such as using memory pools. This is paired with
new constructors for the `NVECTOR_CUDA` and `NVECTOR_RAJA` modules that accept a
`SUNMemoryHelper` object. Refer to "The SUNMemoryHelper API", "NVECTOR CUDA" and
"NVECTOR RAJA" sections in the documentation for more information.

Added full support for time-dependent mass matrices in ARKStep, and expanded
existing non-identity mass matrix infrastructure to support use of the
fixed point nonlinear solver.

An interface between ARKStep and the XBraid multigrid reduction in time (MGRIT)
library has been added to enable parallel-in-time integration. See the ARKStep
documentation and examples for more details. This interface required the
addition of three new N_Vector operations to exchange vector data between
computational nodes, see `N_VBufSize`, `N_VBufPack`, and `N_VBufUnpack`. These
N_Vector operations are only used within the XBraid interface and need not be
implemented for any other context.

### New Features

The `NVECTOR_RAJA` module has been updated to mirror the `NVECTOR_CUDA` module.
Notably, the update adds managed memory support to the `NVECTOR_RAJA` module.
Users of the module will need to update any calls to the `N_VMake_Raja` function
because that signature was changed. This module remains experimental and is
subject to change from version to version.

The expected behavior of `SUNNonlinSolGetNumIters` and
`SUNNonlinSolGetNumConvFails` in the SUNNonlinearSolver API have been updated to
specify that they should return the number of nonlinear solver iterations and
convergence failures in the most recent solve respectively rather than the
cumulative number of iterations and failures across all solves respectively. The
API documentation and SUNDIALS provided SUNNonlinearSolver implementations and
have been updated accordingly. As before, the cumulative number of nonlinear
iterations and failures may be retrieved by calling the integrator provided get
functions:

* `ARKStepGetNumNonlinSolvIters`
* `ARKStepGetNumNonlinSolvConvFails`
* `ARKStepGetNonlinSolvStats`
* `MRIStepGetNumNonlinSolvIters`
* `MRIStepGetNumNonlinSolvConvFails`
* `MRIStepGetNonlinSolvStats`
* `CVodeGetNumNonlinSolvIters`
* `CVodeGetNumNonlinSolvConvFails`
* `CVodeGetNonlinSolvStats`
* `IDAGetNumNonlinSolvIters`
* `IDAGetNumNonlinSolvConvFails`
* `IDAGetNonlinSolvStats`

Added the following the following functions that advanced users might find
useful when providing a custom `SUNNonlinSolSysFn`:

* `ARKStepComputeState`
* `ARKStepGetNonlinearSystemData`
* `MRIStepComputeState`
* `MRIStepGetNonlinearSystemData`
* `CVodeComputeState`
* `CVodeGetNonlinearSystemData`
* `IDAGetNonlinearSystemData`

Added new functions to CVODE(S), ARKODE, and IDA(S) to to specify the factor for
converting between integrator tolerances (WRMS norm) and linear solver tolerances
(L2 norm) i.e., `tol_L2 = nrmfac * tol_WRMS`:

* `ARKStepSetLSNormFactor`
* `ARKStepSetMassLSNormFactor`
* `MRIStepSetLSNormFactor`
* `CVodeSetLSNormFactor`
* `IDASetLSNormFactor`

Added new reset functions `ARKStepReset`, `ERKStepReset`, and
`MRIStepReset` to reset the stepper time and state vector to user-provided
values for continuing the integration from that point while retaining the
integration history. These function complement the reinitialization functions
`ARKStepReInit`, `ERKStepReInit`, and `MRIStepReInit` which reinitialize
the stepper so that the problem integration should resume as if started from
scratch.

Updated the MRIStep time-stepping module in ARKODE to support higher-order
MRI-GARK methods [Sandu, SIAM J. Numer. Anal., 57, 2019], including methods that
involve solve-decoupled, diagonally-implicit treatment of the slow time scale.

The function `CVodeSetLSetupFrequency` has been added to CVODE(S) to set
the frequency of calls to the linear solver setup function.

The Trilinos Tpetra `N_Vector` interface has been updated to work with Trilinos
12.18+. This update changes the local ordinal type to always be an `int`.

Added support for CUDA 11.

### Bug Fixes

A minor inconsistency in CVODE(S) and a bug ARKODE when checking the Jacobian
evaluation frequency has been fixed. As a result codes using using a
non-default Jacobian update frequency through a call to
`CVodeSetMaxStepsBetweenJac` or `ARKStepSetMaxStepsBetweenJac` will need to
increase the provided value by 1 to achieve the same behavior as before.

In IDAS and CVODES, the functions for forward integration with checkpointing
(`IDASolveF`, `CVodeF`) are now subject to a restriction on the number of time
steps allowed to reach the output time. This is the same restriction applied to
the `IDASolve` and `CVode` functions. The default maximum number of steps is
500, but this may be changed using the `<IDA|CVode>SetMaxNumSteps` function.
This change fixes a bug that could cause an infinite loop in the `IDASolveF`
and `CVodeF` and functions. **This change may cause a runtime error in existing user code**.

Fixed bug in using ERK method integration with static mass matrices.

### Deprecation Notice

For greater clarity the following functions have been deprecated:

* `CVodeSetMaxStepsBetweenJac`
* `ARKStepSetMaxStepsBetweenJac`
* `ARKStepSetMaxStepsBetweenLSet`

The following functions should be used instead:

* `CVodeSetJacEvalFrequency`
* `ARKStepSetJacEvalFrequency`
* `ARKStepSetLSetupFrequency`

## Changes to SUNDIALS in release 5.3.0

### Major Feature

Added support to CVODE for integrating IVPs with constraints using BDF methods
and projecting the solution onto the constraint manifold with a user defined
projection function. This implementation is accompanied by additions to user
documentation and CVODE examples. See the `CVodeSetProjFn` function
documentation for more information.

### New Features

Added the ability to control the CUDA kernel launch parameters for the CUDA
vector and spare matrix implementations. These implementations remain
experimental and are subject to change from version to version. In addition, the
CUDA vector kernels were rewritten to be more flexible. Most users should see
equivalent performance or some improvement, but a select few may observe minor
performance degradation with the default settings. Users are encouraged to
contact the SUNDIALS team about any performance changes that they notice.

Added new capabilities for monitoring the solve phase in the Newton and
fixed-point `SUNNonlinearSolver`, and the SUNDIALS iterative linear
solvers. SUNDIALS must be built with the CMake option
`SUNDIALS_BUILD_WITH_MONITORING` to use these capabilities.

Added specialized fused CUDA kernels to CVODE which may offer better performance
on smaller problems when using CVODE with the CUDA vector. See the optional
input function `CVodeSetUseIntegratorFusedKernels` for more
information. As with other SUNDIALS CUDA features, this is feature is
experimental and may change from version to version.

Added a new function, `CVodeSetMonitorFn`, that takes a user-function
to be called by CVODE after every `nst` successfully completed time-steps.
This is intended to provide a way of monitoring the CVODE statistics
throughout the simulation.

Added a new function `CVodeGetLinSolveStats` to get the CVODE linear solver
statistics as a group.

Added the following optional functions to provide an alternative ODE right-hand
side function (ARKODE and CVODE(S)), DAE residual function (IDA(S)), or nonlinear
system function (KINSOL) for use when computing Jacobian-vector products with
the internal difference quotient approximation:

* `ARKStepSetJacTimesRhsFn`
* `CVodeSetJacTimesRhsFn`
* `CVodeSetJacTimesRhsFnB`
* `IDASetJacTimesResFn`
* `IDASetJacTimesResFnB`
* `KINSetJacTimesVecSysFn`

### Bug Fixes

Fixed a bug in the iterative linear solvers where an error is not returned if
the `Atimes` function is `NULL` or, if preconditioning is enabled, the
`PSolve` function is `NULL`.

Fixed a bug in ARKODE where the prototypes for `ERKStepSetMinReduction` and
`ARKStepSetMinReduction` were not included in `arkode_erkstep.h` and
`arkode_arkstep.h` respectively.

Fixed a bug in ARKODE where inequality constraint checking would need to be
disabled and then re-enabled to update the inequality constraint values after
resizing a problem. Resizing a problem will now disable constraints and a call
to `ARKStepSetConstraints` or `ERKStepSetConstraints` is required to re-enable
constraint checking for the new problem size.

## Changes to SUNDIALS in release 5.2.0

### New Features

The following functions were added to each of the time integration packages to
enable or disable the scaling applied to linear system solutions with
matrix-based linear solvers to account for lagged matrix information:

* `ARKStepSetLinearSolutionScaling`
* `CVodeSetLinearSolutionScaling`
* `CVodeSetLinearSolutionScalingB`
* `IDASetLinearSolutionScaling`
* `IDASetLinearSolutionScalingB`

When using a matrix-based linear solver with ARKODE, IDA(S), or BDF methods in
CVODE(S) scaling is enabled by default.

Added a new `SUNMatrix` implementation that interfaces to the sparse matrix
implementation from the NVIDIA cuSPARSE library. In addition, the CUDA Sparse
linear solver has been updated to use the new matrix, as such, users of this
matrix will need to update their code. This implementations are still considered
to be experimental, thus they are subject to breaking changes even in minor
releases.

Added a new "stiff" interpolation module to ARKODE, based on Lagrange polynomial
interpolation, that is accessible to each of the ARKStep, ERKStep and MRIStep
time-stepping modules. This module is designed to provide increased
interpolation accuracy when integrating stiff problems, as opposed to the ARKODE
standard Hermite interpolation module that can suffer when the IVP right-hand
side has large Lipschitz constant. While the Hermite module remains the default,
the new Lagrange module may be enabled using one of the routines
`ARKStepSetInterpolantType`, `ERKStepSetInterpolantType`, or
`MRIStepSetInterpolantType`. The serial example problem `ark_brusselator.c` has
been converted to use this Lagrange interpolation module. Created accompanying
routines `ARKStepSetInterpolantDegree`, `ARKStepSetInterpolantDegree` and
`ARKStepSetInterpolantDegree` to provide user control over these interpolating
polynomials.

Added two new functions, `ARKStepSetMinReduction` and `ERKStepSetMinReduction`
to change the minimum allowed step size reduction factor after an error test
failure.

### Bug Fixes

Fixed a build system bug related to the Fortran 2003 interfaces when using the
IBM XL compiler. When building the Fortran 2003 interfaces with an XL compiler
it is recommended to set `CMAKE_Fortran_COMPILER` to `f2003`, `xlf2003`, or
`xlf2003_r`.

Fixed a bug in how ARKODE interfaces with a user-supplied, iterative, unscaled
linear solver. In this case, ARKODE adjusts the linear solver tolerance in an
attempt to account for the lack of support for left/right scaling matrices.
Previously, ARKODE computed this scaling factor using the error weight vector,
`ewt`; this fix changes that to the residual weight vector, `rwt`, that can
differ from `ewt` when solving problems with non-identity mass matrix.

Fixed a linkage bug affecting Windows users that stemmed from
dllimport/dllexport attribute missing on some SUNDIALS API functions.

Fixed a memory leak in CVODES and IDAS from not deallocating the `atolSmin0` and
`atolQSmin0` arrays.

Fixed a bug where a non-default value for the maximum allowed growth factor
after the first step would be ignored.

### Deprecation Notice

The routines `ARKStepSetDenseOrder`, `ARKStepSetDenseOrder` and
`ARKStepSetDenseOrder` have been deprecated and will be removed in a
future release. The new functions `ARKStepSetInterpolantDegree`,
`ARKStepSetInterpolantDegree`, and `ARKStepSetInterpolantDegree`
should be used instead.

## Changes to SUNDIALS in release 5.1.0

### New Features

Added support for a user-supplied function to update the prediction for each
implicit stage solution in ARKStep. If supplied, this routine will be called
*after* any existing ARKStep predictor algorithm completes, so that the
predictor may be modified by the user as desired.  The new user-supplied routine
has type `ARKStepStagePredictFn`, and may be set by calling
`ARKStepSetStagePredictFn`.

The MRIStep module has been updated to support attaching different user data
pointers to the inner and outer integrators. If applicable, user codes will
need to add a call to `ARKStepSetUserData` to attach their user data
pointer to the inner integrator memory as `MRIStepSetUserData` will
not set the pointer for both the inner and outer integrators. The MRIStep
examples have been updated to reflect this change.

Added support for damping when using Anderson acceleration in KINSOL. See the
mathematical considerations section of the user guide and the description of the
`KINSetDampingAA` function for more details.

Added support for constant damping to the `SUNNonlinearSolver_FixedPoint` module
when using Anderson acceleration. See the `SUNNonlinearSolver_FixedPoint`
section in the user guides and the description of the
`SUNNonlinSolSetDamping_FixedPoint` function for more details.

Added two utility functions, `SUNDIALSFileOpen` and `SUNDIALSFileClose` for
creating/destroying file pointers. These are useful when using the Fortran 2003
interfaces.

Added a new build system option, `CUDA_ARCH`, to specify the CUDA architecture
to target.

### Bug Fixes

Fixed a build system bug related to finding LAPACK/BLAS.

Fixed a build system bug related to checking if the KLU library works.

Fixed a build system bug related to finding PETSc when using the CMake
variables `PETSC_INCLUDES` and `PETSC_LIBRARIES` instead of `PETSC_DIR`.

Fixed a bug in the Fortran 2003 interfaces to the ARKODE Butcher table routines
and structure. This includes changing the `ARKodeButcherTable` type to be a
`type(c_ptr)` in Fortran.

## Changes to SUNDIALS in release 5.0.0

### Build System

Increased the minimum required CMake version to 3.5 for most SUNDIALS
configurations, and 3.10 when CUDA or OpenMP with device offloading are enabled.

The CMake option `BLAS_ENABLE` and the variable `BLAS_LIBRARIES` have been
removed to simplify builds as SUNDIALS packages do not use BLAS directly. For
third party libraries that require linking to BLAS, the path to the BLAS
library should be included in the `_LIBRARIES` variable for the third party
library e.g., `SUPERLUDIST_LIBRARIES` when enabling SuperLU_DIST.

### NVector

Two new functions were added to aid in creating custom `N_Vector`
objects. The constructor `N_VNewEmpty` allocates an "empty" generic
`N_Vector` with the object's content pointer and the function pointers
in the operations structure initialized to `NULL`. When used in the
constructor for custom objects this function will ease the introduction of any
new optional operations to the `N_Vector` API by ensuring only required
operations need to be set. Additionally, the function `N_VCopyOps` has
been added to copy the operation function pointers between vector objects. When
used in clone routines for custom vector objects these functions also will ease
the introduction of any new optional operations to the `N_Vector` API by
ensuring all operations are copied when cloning objects.

Added new `N_Vector` implementations, `ManyVector` and `MPIManyVector`, to
support flexible partitioning of solution data among different processing
elements (e.g., CPU + GPU) or for multi-physics problems that couple distinct
MPI-based simulations together (see the the `ManyVector` and `MPIManyVector`
section in the user guide for more details). This implementation is accompanied
by additions to user documentation and SUNDIALS examples.

Additionally, an `MPIPlusX` vector implementation has been created to support
the MPI+X paradigm where X is a type of on-node parallelism (e.g., OpenMP, CUDA,
etc.). The implementation is accompanied by additions to user documentation and
SUNDIALS examples.

One new required vector operation and ten new optional vector operations have
been added to the `N_Vector` API. The new required operation, `N_VGetLength`,
returns the global vector length. The optional operations have been added to
support the new MPIManyVector implementation. The operation `N_VGetCommunicator`
must be implemented by subvectors that are combined to create an MPIManyVector,
but is not used outside of this context. The remaining nine operations are
optional local reduction operations intended to eliminate unnecessary latency
when performing vector reduction operations (norms, etc.) on distributed memory
systems. The optional local reduction vector operations are `N_VDotProdLocal`,
`N_VMaxNormLocal`, `N_VMinLocal`, `N_VL1NormLocal`, `N_VWSqrSumLocal`,
`N_VWSqrSumMaskLocal`, `N_VInvTestLocal`, `N_VConstrMaskLocal`, and
`N_VMinQuotientLocal`. If an `N_Vector` implementation defines any of the local
operations as `NULL`, then the MPIManyVector will call standard `N_Vector`
operations to complete the computation.

The `*_MPICuda` and `*_MPIRaja` functions have been removed from the CUDA
and RAJA vector implementations respectively. Accordingly, the
`nvector_mpicuda.h`, `nvector_mpiraja.h`, `libsundials_nvecmpicuda.lib`,
and `libsundials_nvecmpicudaraja.lib` files have been removed. Users should
use the MPI+X vector in conjunction with the CUDA and RAJA vectors to replace
the functionality. The necessary changes are minimal and should require few code
modifications. See the example programs in `examples/ida/mpicuda` and
`examples/ida/mpiraja` for examples of how to use the MPI+X vector with the
CUDA and RAJA vectors, respectively.

Made performance improvements to the CUDA vector. Users who utilize a
non-default stream should no longer see default stream synchronizations after
memory transfers.

Added a new constructor to the CUDA vector that allows a user to provide custom
allocate and free functions for the vector data array and internal reduction
buffer.

Added three new `N_Vector` utility functions, `N_VGetVecAtIndexVectorArray`,
`N_VSetVecAtIndexVectorArray`, and `N_VNewVectorArray`, for working with
`N_Vector` arrays when using the Fortran 2003 interfaces.

### SUNMatrix

Two new functions were added to aid in creating custom SUNMatrix objects. The
constructor `SUNMatNewEmpty` allocates an "empty" generic SUNMatrix with the
object's content pointer and the function pointers in the operations structure
initialized to `NULL`. When used in the constructor for custom objects this
function will ease the introduction of any new optional operations to the
SUNMatrix API by ensuring only required operations need to be set. Additionally,
the function `SUNMatCopyOps(A, B)` has been added to copy the operation function
pointers between matrix objects. When used in clone routines for custom matrix
objects these functions also will ease the introduction of any new optional
operations to the SUNMatrix API by ensuring all operations are copied when
cloning objects.

A new operation, `SUNMatMatvecSetup`, was added to the `SUNMatrix` API to
perform any setup necessary for computing a matrix-vector product. This
operation is useful for `SUNMatrix` implementations which need to prepare the
matrix itself, or communication structures before performing the matrix-vector
product. Users who have implemented a custom `SUNMatrix` will need to at least
update their code to set the corresponding `ops` structure member,
`matvecsetup`, to `NULL`.

The generic SUNMatrix API now defines error codes to be returned by SUNMatrix
operations. Operations which return an integer flag indicating success/failure
may return different values than previously.

A new SUNMatrix (and SUNLinearSolver) implementation was added to facilitate
the use of the SuperLU_DIST library with SUNDIALS.

### SUNLinearSolver

A new function was added to aid in creating custom `SUNLinearSolver`
objects. The constructor `SUNLinSolNewEmpty` allocates an "empty" generic
`SUNLinearSolver` with the object's content pointer and the function pointers in
the operations structure initialized to `NULL`. When used in the constructor for
custom objects this function will ease the introduction of any new optional
operations to the `SUNLinearSolver` API by ensuring only required operations
need to be set.

The return type of the `SUNLinSolLastFlag` in the `SUNLinearSolver` has changed
from `long int` to `sunindextype` to be consistent with the type used to store
row indices in dense and banded linear solver modules.

Added a new optional operation to the SUNLINEARSOLVER API, `SUNLinSolGetID`,
that returns a `SUNLinearSolver_ID` for identifying the linear solver module.

The SUNLinearSolver API has been updated to make the initialize and setup
functions optional.

A new SUNLinearSolver (and SUNMatrix) implementation was added to facilitate
the use of the SuperLU_DIST library with SUNDIALS.

Added a new SUNLinearSolver implementation,
`SUNLinearSolver_cuSolverSp_batchQR`, which leverages the NVIDIA cuSOLVER sparse
batched QR method for efficiently solving block diagonal linear systems on
NVIDIA GPUs.

Added three new accessor functions to the SUNLinSol_KLU module,
`SUNLinSol_KLUGetSymbolic`, `SUNLinSol_KLUGetNumeric`, and
`SUNLinSol_KLUGetCommon`, to provide user access to the underlying
KLU solver structures.

### SUNNonlinearSolver

A new function was added to aid in creating custom `SUNNonlinearSolver`
objects. The constructor `SUNNonlinSolNewEmpty` allocates an "empty" generic
`SUNNonlinearSolver` with the object's content pointer and the function pointers
in the operations structure initialized to `NULL`. When used in the constructor
for custom objects this function will ease the introduction of any new optional
operations to the `SUNNonlinearSolver` API by ensuring only required operations
need to be set.

To facilitate the use of user supplied nonlinear solver convergence test
functions the `SUNNonlinSolSetConvTestFn` function in the SUNNonlinearSolver API
has been updated to take a `void*` data pointer as input. The supplied data
pointer will be passed to the nonlinear solver convergence test function on each
call.

The inputs values passed to the first two inputs of the `SUNNonlinSolSolve`
function in the `SUNNonlinearSolver` have been changed to be the predicted state
and the initial guess for the correction to that state. Additionally, the
definitions of `SUNNonlinSolLSetupFn` and `SUNNonlinSolLSolveFn` in the
SUNNonlinearSolver API have been updated to remove unused input parameters.  For
more information on the nonlinear system formulation and the API functions see
the `SUNNonlinearSolver` chapter in the user guides.

Added a new `SUNNonlinearSolver` implementation for interfaces to the PETSc SNES
nonlinear solver.

### New Features

A new linear solver interface functions, `ARKLsLinSysFn` and `CVLsLinSysFn`, as
added as an alternative method for evaluating the linear systems `M - \gamma J`
or `I - \gamma J`.

Added the following functions to get the current state and gamma value to
ARKStep, CVODE and CVODES that may be useful to users who choose to provide
their own nonlinear solver implementation:

* `ARKStepGetCurrentState`
* `ARKStepGetCurrentGamma`
* `CVodeGetCurrentGamma`
* `CVodeGetCurrentState`
* `CVodeGetCurrentGamma`
* `CVodeGetCurrentStateSens`
* `CVodeGetCurrentSensSolveIndex`
* `IDAGetCurrentCj`
* `IDAGetCurrentY`
* `IDAGetCurrentYp`
* `IDAComputeY`
* `IDAComputeYp`

Removed extraneous calls to `N_VMin` for simulations where the scalar
valued absolute tolerance, or all entries of the vector-valued absolute
tolerance array, are strictly positive. In this scenario ARKODE, CVODE(S), and
IDA(S) steppers will remove at least one global reduction per time step.

The ARKODE, CVODE(S), IDA(S), and KINSOL linear solver interfaces have been
updated to only zero the Jacobian matrix before calling a user-supplied Jacobian
evaluation function when the attached linear solver has type
`SUNLINEARSOLVER_DIRECT`.

Added new Fortran 2003 interfaces to all of the SUNDIALS packages (ARKODE,
CVODE(S), IDA(S), and KINSOL as well as most of the `N_Vector`, `SUNMatrix`,
`SUNLinearSolver`, and `SUNNonlinearSolver` implementations. See "Fortran"
section for more details. These new interfaces were generated with SWIG-Fortran
and provide a user an idiomatic Fortran 2003 interface to most of the SUNDIALS C
API.

The MRIStep module has been updated to support explicit, implicit, or IMEX
methods as the fast integrator using the ARKStep module. As a result some
function signatures have been changed including MRIStepCreate which now
takes an ARKStep memory structure for the fast integration as an input.

The reinitialization functions `ERKStepReInit`, `ARKStepReInit`, and
`MRIStepReInit` have been updated to retain the minimum and maximum step
size values from before reinitialization rather than resetting them to the
default values.

Added two new embedded ARK methods of orders 4 and 5 to ARKODE (from
Kennedy & Carpenter, Appl. Numer. Math., 136:183--205, 2019).

Support for optional inequality constraints on individual components of the
solution vector has been added the ARKODE ERKStep and ARKStep modules. See
the descriptions of `ERKStepSetConstraints` and `ARKStepSetConstraints` for
more details. Note that enabling constraint handling requires the `N_Vector`
operations `N_VMinQuotient`, `N_VConstrMask`, and `N_VCompare` that were not
previously required by ARKODE.

Add two new 'Set' functions to MRIStep, `MRIStepSetPreInnerFn` and
`MRIStepSetPostInnerFn`, for performing communication or memory
transfers needed before or after the inner integration.

### Bug Fixes

Fixed a bug in the build system that prevented the PThreads NVECTOR module from
being built.

Fixed a memory leak in the PETSc `N_Vector` clone function.

Fixed a memory leak in the ARKODE, CVODE, and IDA F77 interfaces when not using
the default nonlinear solver.

Fixed a bug in the ARKStep time-stepping module in ARKODE that would result in
an infinite loop if the nonlinear solver failed to converge more than the
maximum allowed times during a single step.

Fixed a bug in ARKODE that would result in a "too much accuracy requested" error
when using fixed time step sizes with explicit methods in some cases.

Fixed a bug in ARKStep where the mass matrix linear solver setup function was
not called in the Matrix-free case.

Fixed a minor bug in ARKStep where an incorrect flag is reported when an
error occurs in the mass matrix setup or Jacobian-vector product setup
functions.

Fixed a bug in the CVODE and CVODES constraint handling where the step size
could be set below the minimum step size.

Fixed a bug in the CVODE and CVODES nonlinear solver interfaces where the norm
of the accumulated correction was not updated when using a non-default
convergence test function.

Fixed a bug in the CVODES `cvRescale` function where the loops to compute the
array of scalars for the fused vector scale operation stopped one iteration
early.

Fixed a bug in CVODES and IDAS where `CVodeF` and `IDASolveF` would return the
wrong flag under certain  circumstances.

Fixed a bug in CVODES and IDAS where `CVodeF` and `IDASolveF` would not return a
root in `NORMAL_STEP` mode if the root occurred after the desired output time.

Fixed a bug in the IDA and IDAS linear solver interfaces where an incorrect
Jacobian-vector product increment was used with iterative solvers other than
SPGMR and SPFGMR.

Fixed a bug the IDAS `IDAQuadReInitB` function where an incorrect memory
structure was passed to `IDAQuadReInit`.

Fixed a bug in the KINSOL linear solver interface where the auxiliary scalar
`sJpnorm` was not computed when necessary with the Picard iteration and the
auxiliary scalar `sFdotJp` was unnecessarily computed in some cases.

## Changes to SUNDIALS in release 4.1.0

### Removed Implementation Headers

The implementation header files (`*_impl.h`) are no longer installed. This
means users who are directly accessing or manipulating package memory structures
will need to update their code to use the package's public API.

### New Features

An additional `N_Vector` implementation was added for interfacing with
the Tpetra vector from Trilinos library to facilitate interoperability between
SUNDIALS and Trilinos. This implementation is accompanied by additions to user
documentation and SUNDIALS examples.

### Bug Fixes

The `EXAMPLES_ENABLE_RAJA` CMake option has been removed. The option
`EXAMPLES_ENABLE_CUDA` enables all examples that use CUDA including the RAJA
examples with a CUDA back end (if RAJA is enabled).

Python is no longer required to run `make test` and `make test_install`.

A bug was fixed where a nonlinear solver object could be freed twice in some use
cases.

Fixed a bug in `ARKodeButcherTable_Write` when printing a Butcher table without
an embedding.

## Changes to SUNDIALS in release 4.0.2

Added information on how to contribute to SUNDIALS and a contributing agreement.

Moved the definitions of backwards compatibility functions for the prior direct
linear solver (DLS) and scaled preconditioned iterarive linear solvers (SPILS)
to a source file. The symbols are now included in the appropriate package
library, e.g. `libsundials_cvode.lib`.

## Changes to SUNDIALS in release 4.0.1

A bug in ARKODE where single precision builds would fail to compile has been
fixed.

## Changes to SUNDIALS in release 4.0.0

The direct and iterative linear solver interfaces in all SUNDIALS packages have
been merged into a single unified linear solver interface to support any valid
`SUNLinearSolver`. This includes the `DIRECT` and `ITERATIVE` types
as well as the new `MATRIX_ITERATIVE` type. Details regarding how SUNDIALS
packages utilize linear solvers of each type as well as a discussion regarding
the intended use cases for user-supplied linear solver implementations are
included the user guide. All example programs have been updated to use
the new unified linear solver interfaces.

The unified linear solver interface is very similar to the previous DLS (direct
linear solver) and SPILS (scaled preconditioned iterative linear solver)
interface in each package. To minimize challenges in user migration to the
unified linear solver interfaces, the previous DLS and SPILS functions may still
be used however, these are now deprecated and will be removed in a future
release. Additionally, that Fortran users will need to enlarge their array of
optional integer outputs, and update the indices that they query for certain
linear solver related statistics.

The names of all SUNDIALS-provided `SUNLinearSolver` constructors have have been
updated to follow the naming convention `SUNLinSol_*` where `*` is the name
of the linear solver. The new constructor names are:

* `SUNLinSol_Band`
* `SUNLinSol_Dense`
* `SUNLinSol_KLU`
* `SUNLinSol_LapackBand`
* `SUNLinSol_LapackDense`
* `SUNLinSol_PCG`
* `SUNLinSol_SPBCGS`
* `SUNLinSol_SPFGMR`
* `SUNLinSol_SPGMR`
* `SUNLinSol_SPTFQMR`
* `SUNLinSol_SuperLUMT`

Linear solver-specific "set" routine names have been similarly standardized. To
minimize challenges in user migration to the new names, the previous function
names may still be used however, these are now deprecated and will be removed in
a future release. All example programs and the standalone linear solver examples
have been updated to use the new naming convention.

The `SUNLinSol_Band` constructor has been simplified to remove the
storage upper bandwidth argument.

SUNDIALS integrators (ARKODE, CVODE(S), and IDA(S)) have been updated to utilize
generic nonlinear solvers defined by the `SUNNonlinearSolver` API. This enables
the addition of new nonlinear solver options and allows for external or
user-supplied nonlinear solvers. The nonlinear solver API and SUNDIALS provided
implementations are described in the user guide and follow the same object
oriented design used by the `N_Vector`, `SUNMatrix`, and `SUNLinearSolver`
classes. Currently two nonlinear solver implementations are provided, Newton and
fixed-point. These replicate the previous integrator-specific implementations of
Newton's method and a fixed-point iteration (previously referred to as a
functional iteration), respectively. Note the new fixed-point implementation can
optionally utilize Anderson's method to accelerate convergence. Example programs
using each of these nonlinear solvers in a standalone manner have been added and
all example programs have been updated accordingly.

The SUNDIALS integrators (ARKODE, CVODE(S), and IDA(S)) all now use the Newton
`SUNNonlinearSolver` by default. Users that wish to use the fixed-point
`SUNNonlinearSolver` will need to create the corresponding nonlinear solver
object and attach it to the integrator with the appropriate set function:

* `ARKStepSetNonlinearSolver`
* `CVodeSetNonlinearSolver`
* `IDASetNonlinearSolver`

Functions for setting the nonlinear solver options or getting nonlinear solver
statistics remain unchanged and internally call generic `SUNNonlinearSolver`
functions as needed.

With the introduction of the `SUNNonlinearSolver` class, the input parameter
`iter` to `CVodeCreate` has been removed along with the function
`CVodeSetIterType` and the constants `CV_NEWTON` and `CV_FUNCTIONAL`. While
SUNDIALS includes a fixed-point nonlinear solver, it is not currently supported
in IDA.

Three fused vector operations and seven vector array operations have been added
to the `N_Vector` API. These *optional* operations are disabled by default and
may be activated by calling vector specific routines after creating a vector
(see the `N_Vector` chapter for more details). The new operations are intended
to increase data reuse in vector operations, reduce parallel communication on
distributed memory systems, and lower the number of kernel launches on systems
with accelerators. The fused operations are:

* `N_VLinearCombination`
* `N_VScaleAddMulti`
* `N_VDotProdMulti`

and the vector array operations are:

* `N_VLinearCombinationVectorArray`
* `N_VScaleVectorArray`
* `N_VConstVectorArray`
* `N_VWrmsNormVectorArray`
* `N_VWrmsNormMaskVectorArray`
* `N_VScaleAddMultiVectorArray`
* `N_VLinearCombinationVectorArray`

If an `N_Vector` implementation defines the implementation any of these
operations as `NULL`, then standard vector operations will automatically be
called as necessary to complete the computation.

A new `N_Vector` implementation, `OpenMPDEV`, leveraging OpenMP device
offloading has been added.

Multiple updates to the CUDA vector were made:

* Changed the `N_VMake_Cuda` function to take a host data pointer and a device
  data pointer instead of an `N_VectorContent_Cuda` object.

* Changed `N_VGetLength_Cuda` to return the global vector length instead of
  the local vector length.

* Added `N_VGetLocalLength_Cuda` to return the local vector length.

* Added `N_VGetMPIComm_Cuda` to return the MPI communicator used.

* Removed the accessor functions in the `suncudavec` namespace.

* Added the ability to set the `cudaStream_t` used for execution of the CUDA
  vector kernels. See the function `N_VSetCudaStreams_Cuda`.

* Added `N_VNewManaged_Cuda`, `N_VMakeManaged_Cuda`, and
  `N_VIsManagedMemory_Cuda` functions to accommodate using managed memory with
  the CUDA vector.

Multiple updates to the RAJA vector were made:

* Changed `N_VGetLength_Raja` to return the global vector length instead of
  the local vector length.

* Added `N_VGetLocalLength_Raja` to return the local vector length.

* Added `N_VGetMPIComm_Raja` to return the MPI communicator used.

* Removed the accessor functions in the `sunrajavec` namespace.

Two changes were made in the ARKODE and CVODE(S) initial step size algorithm:

* Fixed an efficiency bug where an extra call to the RHS function was made.

* Changed the behavior of the algorithm if the max-iterations case is hit.
  Before the algorithm would exit with the step size calculated on the
  penultimate iteration. Now it will exit with the step size calculated
  on the final iteration.

Fortran 2003 interfaces to CVODE, the fixed-point and Newton nonlinear solvers,
the dense, band, KLU, PCG, SPBCGS, SPFGMR, SPGMR, and SPTFQMR linear solvers,
and the serial, PThreads, and OpenMP vectors have been added.

The ARKODE library has been entirely rewritten to support a modular approach to
one-step methods, which should allow rapid research and development of novel
integration methods without affecting existing solver functionality. To support
this, the existing ARK-based methods have been encapsulated inside the new
`ARKStep` time-stepping module. Two new time-stepping modules have been added:

* The `ERKStep` module provides an optimized implementation for explicit
  Runge--Kutta methods with reduced storage and number of calls to the ODE
  right-hand side function.

* The `MRIStep` module implements two-rate explicit-explicit multirate
  infinitesimal step methods utilizing different step sizes for slow and fast
  processes in an additive splitting.

This restructure has resulted in numerous small changes to the user interface,
particularly the suite of "Set" routines for user-provided solver parameters and
"Get" routines to access solver statistics, that are now prefixed with the name
of time-stepping module (e.g., `ARKStep` or `ERKStep`) instead of
`ARKODE`. Aside from affecting the names of these routines, user-level changes
have been kept to a minimum. However, we recommend that users consult both this
documentation and the ARKODE example programs for further details on the updated
infrastructure.

As part of the ARKODE restructuring an `ARKodeButcherTable` structure
has been added for storing Butcher tables. Functions for creating new Butcher
tables and checking their analytic order are provided along with other utility
routines. For more details see the Butcher Table section in the user guide.

ARKODE's dense output infrastructure has been improved to support higher-degree
Hermite polynomial interpolants (up to degree 5) over the last successful time
step.

## Changes to SUNDIALS in release 3.2.1

Fixed a bug in the CUDA vector where the `N_VInvTest` operation could write
beyond the allocated vector data.

Fixed the library installation path for multiarch systems. This fix changes the
default library installation path from `CMAKE_INSTALL_PREFIX/lib` to
`CMAKE_INSTALL_PREFIX/CMAKE_INSTALL_LIBDIR`. The default value library directory
name is automatically set to `lib`, `lib64`, or `lib/<multiarch-tuple>`
depending on the system, but maybe be overridden by setting
`CMAKE_INSTALL_LIBDIR`.

## Changes to SUNDIALS in release 3.2.0

### Library Name Change

Changed the name of the RAJA nvector library to `libsundials_nveccudaraja.lib`
from `libsundials_nvecraja.lib` to better reflect that we only support CUDA as a
backend for RAJA currently.

### New Features

Added hybrid MPI+CUDA and MPI+RAJA vectors to allow use of more than one MPI
rank when using a GPU system. The vectors assume one GPU device per MPI rank.

Support for optional inequality constraints on individual components of the
solution vector has been added to CVODE and CVODES. For more details see the
Mathematical Considerations and Optional Input sections of the user guide. Use
of `CVodeSetConstraints` requires the `N_Vector` operations `N_VMinQuotient`,
`N_VConstrMask`, and `N_VCompare` that were not previously required by CVODE and
CVODES.

### CMake Updates

CMake 3.1.3 is now the minimum required CMake version.

Deprecated the behavior of the `SUNDIALS_INDEX_TYPE` CMake option and added the
`SUNDIALS_INDEX_SIZE` CMake option to select the `sunindextype` integer size.

The native CMake FindMPI module is now used to locate an MPI installation.

If MPI is enabled and MPI compiler wrappers are not set, the build system will
check if `CMAKE_<language>_COMPILER` can compile MPI programs before trying to
locate and use an MPI installation.

The previous options for setting MPI compiler wrappers and the executable for
running MPI programs have been have been deprecated. The new options that align
with those used in native CMake FindMPI module are `MPI_C_COMPILER`,
`MPI_CXX_COMPILER`, `MPI_Fortran_COMPILER`, and `MPIEXEC_EXECUTABLE`.

When a Fortran name-mangling scheme is needed (e.g., `ENABLE_LAPACK` is `ON`)
the build system will infer the scheme from the Fortran compiler. If a Fortran
compiler is not available or the inferred or default scheme needs to be
overridden, the advanced options `SUNDIALS_F77_FUNC_CASE` and
`SUNDIALS_F77_FUNC_UNDERSCORES` can be used to manually set the name-mangling
scheme and bypass trying to infer the scheme.

Parts of the main `CMakeLists.txt` file were moved to new files in the `src` and
`example` directories to make the CMake configuration file structure more
modular.

### Bug Fixes

Fixed a problem with setting `sunindextype` which would occur with some
compilers (e.g. `armclang`) that do not define `__STDC_VERSION__`.

Fixed a thread-safety issue in CVODES and IDAS when using adjoint sensitivity
analysis.

Fixed a bug in IDAS where the saved residual value used in the nonlinear solve
for consistent initial conditions was passed as temporary workspace and could be
overwritten.

## Changes to SUNDIALS in release 3.1.2

### CMake Updates

Updated the minimum required version of CMake to 2.8.12 and enabled using rpath
by default to locate shared libraries on OSX.

### New Features

Added the function `SUNSparseMatrix_Reallocate` to allow specification of the
matrix nonzero storage.

Added named constants for the two reinitialization types for the KLU
SUNLinearSolver.

Updated the `SUNMatScaleAdd` and `SUNMatScaleAddI` implementations in the sparse
SUNMatrix to more optimally handle the case where the target matrix contained
sufficient storage for the sum, but had the wrong sparsity pattern. The sum now
occurs in-place, by performing the sum backwards in the existing
storage. However, it is still more efficient if the user-supplied Jacobian
routine allocates storage for the sum `M + gamma J` or `M + gamma J` manually
(with zero entries if needed).

The following examples from the usage notes page of the SUNDIALS website, and
updated them to work with SUNDIALS 3.x:

* `cvDisc_dns.c` demonstrates using CVODE with discontinuous solutions or RHS.

* `cvRoberts_dns_negsol.c` illustrates the use of the RHS function return
  value to control unphysical negative concentrations.

* `cvRoberts_FSA_dns_Switch.c` demonstrates switching on/off forward
  sensitivity computations. This example came from the usage notes page of the
  SUNDIALS website.

### Bug Fixes

Fixed a Windows specific problem where `sunindextype` was not correctly defined
when using 64-bit integers. On Windows `sunindextype` is now defined as the MSVC
basic type `__int64`.

Fixed a bug in the full KLU SUNLinearSolver reinitialization approach where the
sparse SUNMatrix pointer would go out of scope on some architectures.

The misnamed function `CVSpilsSetJacTimesSetupFnBS` has been deprecated and
replaced by `CVSpilsSetJacTimesBS`. The deprecated function
`CVSpilsSetJacTimesSetupFnBS` will be removed in the next major release.

Changed LICENSE install path to `instdir/include/sundials`.

## Changes to SUNDIALS in release 3.1.1

### Bug Fixes

Fixed a minor bug in the CVODE and CVODES `cvSLdet` routine, where a return was
missing in the error check for three inconsistent roots.

Fixed a potential memory leak in the SPGMR and SPFGMR linear solvers: if
"Initialize" was called multiple times then the solver memory was reallocated
(without being freed).

Fixed a minor bug in `ARKReInit`, where a flag was incorrectly set to indicate
that the problem had been resized (instead of just re-initialized).

Fixed C++11 compiler errors/warnings about incompatible use of string literals.

Updated the KLU SUNLinearSolver to use a typedef for the precision-specific
solve functions to avoid compiler warnings.

Added missing typecasts for some (`void*`) pointers to avoid compiler warnings.

Fixed bug in the sparse SUNMatrix where `int` was used instead of
`sunindextype` in one location.

Fixed a minor bug in `KINPrintInfo` where a case was missing for
`KIN_REPTD_SYSFUNC_ERR` leading to an undefined info message.

Added missing `#include <stdio.h>` in `N_Vector` and `SUNMatrix` header files.

Added missing prototypes for `ARKSpilsGetNumMTSetups` in ARKODE and
`IDASpilsGetNumJTSetupEvals` in IDA and IDAS.

Fixed an indexing bug in the CUDA vector implementation of `N_VWrmsNormMask` and
revised the RAJA vector implementation of `N_VWrmsNormMask` to work with mask
arrays using values other than zero or one. Replaced `double` with `realtype` in
the RAJA vector test functions.

Fixed compilation issue with GCC 7.3.0 and Fortran programs that do not require
a `SUNMatrix` or `SUNLinearSolver` e.g., iterative linear solvers, explicit
methods in ARKODE, functional iteration in CVODE, etc.

## Changes to SUNDIALS in release 3.1.0

Added `N_Vector` print functions that write vector data to a specified file
(e.g., `N_VPrintFile_Serial`).

Added `make test` and `make test_install` options to the build system for
testing SUNDIALS after building with `make` and installing with `make install`
respectively.

## Changes to SUNDIALS in release 3.0.0

### Major Feature

Added new linear solver and matrix interfaces for all SUNDIALS packages and
updated the existing linear solver and matrix implementations. The goal of the
redesign is to provide greater encapsulation and ease interfacing custom linear
solvers with linear solver libraries. Specific changes include:

* Added a `SUNMatrix` interface with three provided implementations:
  dense, banded, and sparse. These replicate previous SUNDIALS direct (Dls) and
  sparse (Sls) matrix structures.

* Added example problems demonstrating use of the matrices.

* Added a `SUNLinearSolver` interface with eleven provided implementations:
  dense, banded, LAPACK dense, LAPACK band, KLU, SuperLU_MT, SPGMR, SPBCGS,
  SPTFQMR, SPFGMR, PCG. These replicate previous SUNDIALS generic linear
  solvers.

* Added example problems demonstrating use of the linear solvers.

* Expanded package-provided direct linear solver (Dls) interfaces and scaled,
  preconditioned, iterative linear solver (Spils) interfaces to utilize
  `SUNMatrix` and `SUNLinearSolver` objects.

* Removed package-specific, linear solver-specific, solver modules (e.g.,
  CVDENSE, KINBAND, IDAKLU, ARKSPGMR) since their functionality is entirely
  replicated by the generic Dls/Spils interfaces and `SUNLinearSolver` /
  `SUNMatrix` classes. The exception is `CVDIAG`, a diagonal
  approximate Jacobian solver available to CVODE and CVODES.

* Converted all SUNDIALS example problems to utilize new the new matrix and
  linear solver objects, along with updated Dls and Spils linear solver
  interfaces.

* Added Spils interface routines to ARKODE, CVODE, CVODES, IDA and IDAS to allow
  specification of a user-provided `JTSetup` routine. This change supports
  users who wish to set up data structures for the user-provided
  Jacobian-times-vector (`JTimes`) routine, and where the cost of one
  `JTSetup` setup per Newton iteration can be amortized between multiple
  `JTimes` calls.

Corresponding updates were made to all the example programs.

### New Features

CUDA and RAJA `N_Vector` implementations to support GPU systems. These vectors
are supplied to provide very basic support for running on GPU architectures.
Users are advised that these vectors both move all data to the GPU device upon
construction, and speedup will only be realized if the user also conducts the
right-hand-side function evaluation on the device. In addition, these vectors
assume the problem fits on one GPU. For further information about RAJA, users
are referred to the [RAJA web site](https://software.llnl.gov/RAJA/).

Added the type `sunindextype` to support using 32-bit or 64-bit integer types
for indexing arrays within all SUNDIALS structures. `sunindextype` is defined to
`int32_t` or `int64_t` when portable types are supported, otherwise it is
defined as `int` or `long int`. The Fortran interfaces continue to use `long
int` for indices, except for the sparse matrix interface that now uses
`sunindextype`. Interfaces to PETSc, hypre, SuperLU_MT, and KLU have been
updated with 32-bit or 64-bit capabilities depending how the user configures
SUNDIALS.

To avoid potential namespace conflicts, the macros defining `booleantype` values
`TRUE` and `FALSE` have been changed to `SUNTRUE` and `SUNFALSE` respectively.

Temporary vectors were removed from preconditioner setup and solve routines for
all packages. It is assumed that all necessary data for user-provided
preconditioner operations will be allocated and stored in user-provided data
structures.

The file `include/sundials_fconfig.h` was added. This file contains SUNDIALS
type information for use in Fortran programs.

Added support for many xSDK-compliant build system keys. For more information on
on xSDK compliance the [xSDK policies](https://xsdk.info/policies/). The xSDK
is a movement in scientific software to provide a foundation for the rapid and
efficient production of high-quality, sustainable extreme-scale scientific
applications. For more information visit the
[xSDK web site](https://xsdk.info).

Added functions `SUNDIALSGetVersion` and `SUNDIALSGetVersionNumber` to get
SUNDIALS release version information at runtime.

Added comments to `arkode_butcher.c` regarding which methods should have
coefficients accurate enough for use in quad precision.

### Build System

Renamed CMake options to enable/disable examples for greater clarity and added
option to enable/disable Fortran 77 examples:

* Changed `EXAMPLES_ENABLE` to `EXAMPLES_ENABLE_C`
* Changed `CXX_ENABLE` to `EXAMPLES_ENABLE_CXX`
* Changed `F90_ENABLE` to `EXAMPLES_ENABLE_F90`
* Added `EXAMPLES_ENABLE_F77` option

Added separate `BLAS_ENABLE` and `BLAS_LIBRARIES` CMake variables.

Fixed minor CMake bugs and included additional error checking during CMake
configuration.

### Bug Fixes

#### ARKODE

Fixed `RCONST` usage in `arkode_butcher.c`.

Fixed bug in `arkInitialSetup` to ensure the mass matrix vector product is
set up before the "msetup" routine is called.

Fixed ARKODE `printf`-related compiler warnings when building SUNDIALS
with extended precision.

#### CVODE and CVODES

In `CVodeFree` now calls `lfree` unconditionally (if non-NULL).

#### IDA and IDAS

Added missing prototype for `IDASetMaxBacksIC` in `ida.h` and `idas.h`.

#### KINSOL

Corrected KINSOL Fortran name translation for `FKIN_SPFGMR`.

Renamed `KINLocalFn` and `KINCommFn` to `KINBBDLocalFn` and `KINBBDCommFn`
respectively in the BBD preconditioner module for consistency with other
SUNDIALS solvers.

## Changes to SUNDIALS in release 2.7.0

### New Features and Enhancements

Two additional `N_Vector` implementations were added -- one for hypre parallel
vectors and one for PETSc vectors. These additions are accompanied by additions
to various interface functions and to user documentation.

Added a new `N_Vector` function, `N_VGetVectorID`, that returns
an identifier for the vector.

The sparse matrix structure was enhanced to support both CSR and CSC matrix
storage formats.

Various additions were made to the KLU and SuperLU_MT sparse linear solver
interfaces, including support for the CSR matrix format when using KLU.

In all packages, the linear solver and preconditioner `free` routines were
updated to return an integer.

In all packages, example codes were updated to use `N_VGetArrayPointer_*`
rather than the `NV_DATA` macro when using the native vectors shipped with
SUNDIALS.

Additional example programs were added throughout including new examples
utilizing the OpenMP vector.

#### ARKODE

The ARKODE implicit predictor algorithms were updated: methods 2 and 3 were
improved slightly, a new predictor approach was added, and the default choice
was modified.

The handling of integer codes for specifying built-in ARKODE Butcher tables was
enhanced. While a global numbering system is still used, methods now have
`#defined` names to simplify the user interface and to streamline
incorporation of new Butcher tables into ARKODE.

The maximum number of Butcher table stages was increased from 8 to 15 to
accommodate very high order methods, and an 8th-order adaptive ERK method was
added.

Support was added for the explicit and implicit methods in an additive
Runge--Kutta method with different stage times to support new SSP-ARK methods.

The FARKODE interface was extended to include a routine to set
scalar/array-valued residual tolerances, to support Fortran applications with
non-identity mass-matrices.

#### IDA and IDAS

The optional input function `IDASetMaxBacksIC` was added to set the
maximum number of linesearch backtracks in the initial condition calculation.

### Bug Fixes

Various minor fixes to installation-related files.

Fixed some examples with respect to the change to use new macro/function names
e.g.,  `SUNRexp`, etc.

In all packages, a memory leak was fixed in the banded preconditioner and
banded-block-diagonal preconditioner interfaces.

Corrected name `N_VCloneEmptyVectorArray` to `N_VCloneVectorArrayEmpty` in
all documentation files.

Various corrections were made to the interfaces to the sparse solvers KLU and
SuperLU_MT.

For each linear solver, the various solver performance counters are now
initialized to 0 in both the solver specification function and in the solver
`linit` function. This ensures that these solver counters are initialized upon
linear solver instantiation as well as at the beginning of the problem solution.

#### ARKODE

The missing `ARKSpilsGetNumMtimesEvals` function was added -- this had been
included in the previous documentation but had not been implemented.

The choice of the method vs embedding the Billington and TRBDF2 explicit
Runge--Kutta methods were swapped, since in those the lower-order coefficients
result in an A-stable method, while the higher-order coefficients do not. This
change results in significantly improved robustness when using those methods.

A bug was fixed for the situation where a user supplies a vector of absolute
tolerances, and also uses the vector Resize functionality.

A bug was fixed wherein a user-supplied Butcher table without an embedding is
supplied, and the user is running with either fixed time steps (or they do
adaptivity manually); previously this had resulted in an error since the
embedding order was below 1.

#### CVODE

Corrections were made to three Fortran interface functions.

In FCVODE, fixed argument order bugs in the `FCVKLU` and `FCVSUPERLUMT`
linear solver interfaces.

Added missing Fortran interface routines for supplying a sparse Jacobian routine
with sparse direct solvers.

#### CVODES

A bug was fixed in the interpolation functions used in solving backward problems
for adjoint sensitivity analysis.

In the interpolation routines for backward problems, added logic to bypass
sensitivity interpolation if input sensitivity argument is `NULL`.

Changed each the return type of `*FreeB` functions to `int` and added
`return(0)` to each.

#### IDA

Corrections were made to three Fortran interface functions.

Corrected the output from the `idaFoodWeb_bnd.c` example, the wrong component
was printed in `PrintOutput`.

#### IDAS

In the interpolation routines for backward problems, added logic to bypass
sensitivity interpolation if input sensitivity argument is `NULL`.

Changed each the return type of `*FreeB` functions to `int` and added
`return(0)` to each.

Corrections were made to three Fortran interface functions.

Added missing Fortran interface routines for supplying a sparse Jacobian routine
with sparse direct solvers.

#### KINSOL

The Picard iteration return was changed to always return the newest iterate upon
success.

A minor bug in the line search was fixed to prevent an infinite loop when the
beta condition fails and lambda is below the minimum size.

Corrections were made to three Fortran interface functions.

The functions `FKINCREATE` and `FKININIT` were added to split the
`FKINMALLOC` routine into two pieces. `FKINMALLOC` remains for backward
compatibility, but documentation for it has been removed.

Added missing Fortran interface routines for supplying a sparse Jacobian routine
with sparse direct solvers.

### Matlab Interfaces Removed

Removed the Matlab interface from distribution as it has not been updated since
2009.

## Changes to SUNDIALS in release 2.6.2

### New Features and Enhancements

Various minor fixes to installation-related files

In KINSOL and ARKODE, updated the Anderson acceleration implementation with QR
updating.

In CVODES and IDAS, added `ReInit` and `SetOrdering` wrappers for backward
problems.

In IDAS, fixed for-loop bugs in `IDAAckpntAllocVectors` that could lead to a
memory leak.

### Bug Fixes

Updated the BiCGStab linear solver to remove a redundant dot product call.

Fixed potential memory leak in KLU `ReInit` functions in all solvers.

In ARKODE, fixed a bug in the Cash-Karp Butcher table where the method and
embedding coefficient were swapped.

In ARKODE, fixed error in `arkDoErrorTest` in recovery after failure.

In CVODES, added `CVKLUB` prototype and corrected `CVSuperLUMTB` prototype.

In the CVODES and IDAS header files, corrected documentation of backward
integration functions, especially the `which` argument.

In IDAS, added missing backward problem support functions `IDALapackDenseB`,
`IDALapackDenseFreeB`, `IDALapackBandB`, and `IDALapackBandFreeB`.

In IDAS, made SuperLUMT call for backward problem consistent with CVODES.

In CVODE, IDA, and ARKODE, fixed Fortran interfaces to enable calls to
`GetErrWeights`, `GetEstLocalErrors`, and `GetDky` within a time step.

## Changes to SUNDIALS in release 2.6.1

Fixed loop limit bug in `SlsAddMat` function.

In all six solver interfaces to KLU and SuperLUMT, added `#include` lines, and
removed redundant KLU structure allocations.

Minor bug fixes in ARKODE.

## Changes to SUNDIALS in release 2.6.0

### Autotools Build Option Removed

With this version of SUNDIALS, support and documentation of the Autotools mode
of installation is being dropped, in favor of the CMake mode, which is
considered more widely portable.

### New Package: ARKODE

Addition of ARKODE package of explicit, implicit, and additive Runge-Kutta
methods for ODEs. This package API is close to CVODE so switching between the
two should be straightforward. Thanks go to Daniel Reynolds for the addition
of this package.

### New Features and Enhancements

Added OpenMP and Pthreads `N_Vector` implementations for thread-parallel
computing environments.

Two major additions were made to the linear system solvers available in all
packages. First, in the serial case, an interface to the sparse direct solver
KLU was added. Second, an interface to SuperLU_MT, the multi-threaded version
of SuperLU, was added as a thread-parallel sparse direct solver option, to be
used with the serial version of the `N_Vector` module. As part of these
additions, a sparse matrix (CSC format) structure was added to CVODE.

#### KINSOL

Two major additions were made to the globalization strategy options (`KINSol`
argument `strategy`). One is fixed-point iteration, and the other is Picard
iteration. Both can be accelerated by use of the Anderson acceleration
method. See the relevant paragraphs in the Mathematical Considerations chapter
is the user guide.

An interface to the Flexible GMRES iterative linear solver was added.

### Bug Fixes

In order to avoid possible name conflicts, the mathematical macro and function
names `MIN`, `MAX`, `SQR`, `RAbs`, `RSqrt`, `RExp`, `RPowerI`, and
`RPowerR` were changed to `SUNMIN`, `SUNMAX`, `SUNSQR`, `SUNRabs`,
`SUNRsqrt`, `SUNRexp`, `SRpowerI`, and `SUNRpowerR`, respectively. These
names occur in both the solver and example programs.

In the LAPACK banded linear solver interfaces, the line `smu = MIN(N-1,mu+ml)`
was changed to `smu = mu + ml` to correct an illegal input error for to
`DGBTRF` and `DGBTRS`.

In all Fortran examples, integer declarations were revised so that those which
must match a C type `long int` are declared `INTEGER*8`, and a comment was
added about the type match. All other integer declarations are just
`INTEGER`. Corresponding minor corrections were made to the user guide.

#### CVODE and CVODES

In `cvRootFind`, a minor bug was corrected, where the input array was ignored,
and a line was added to break out of root-search loop if the initial interval
size is below the tolerance `ttol`.

Two minor bugs were fixed regarding the testing of input on the first call to
`CVode` -- one involving `tstop` and one involving the initialization of
`*tret`.

The example program `cvAdvDiff_diag_p` was added to illustrate the use of in
parallel.

In the FCVODE optional input routines `FCVSETIIN` and `FCVSETRIN`, the
optional fourth argument `key_length` was removed, with hardcoded key string
lengths passed to all tests.

In order to eliminate or minimize the differences between the sources for
private functions in CVODE and CVODES, the names of many private functions were
changed from `CV*` to `cv*` and a few other names were also changed.

An option was added in the case of Adjoint Sensitivity Analysis with dense or
banded Jacobian. With a call to `CVDlsSetDenseJacFnBS` or
`CVDlsSetBandJacFnBS`, the user can specify a user-supplied Jacobian function
of type `CVDls***JacFnBS`, for the case where the backward problem depends on
the forward sensitivities.

In `CVodeQuadSensInit`, the line `cv_mem->cv_fQS_data = ...` was corrected
(missing `Q`).

In the CVODES User Guide, a paragraph was added in Section 6.2.1 on
`CVodeAdjReInit`, and a paragraph was added in Section 6.2.9 on
`CVodeGetAdjY`. In the example `cvsRoberts_ASAi_dns`, the output was revised
to include the use of `CVodeGetAdjY`.

For the Adjoint Sensitivity Analysis case in which the backward problem depends
on the forward sensitivities, options have been added to allow for user-supplied
`pset`, `psolve`, and `jtimes` functions.

In the example `cvsHessian_ASA_FSA`, an error was corrected in the function
`fB2`, `y2` in place of `y3` in the third term of `Ith(yBdot,6)`.

#### IDA and IDAS

In `IDARootfind`, a minor bug was corrected, where the input array `rootdir`
was ignored, and a line was added to break out of root-search loop if the
initial interval size is below the tolerance `ttol`.

A minor bug was fixed regarding the testing of the input `tstop` on the first
call to `IDASolve`.

In the FIDA optional input routines `FIDASETIIN`, `FIDASETRIN`, and
`FIDASETVIN`, the optional fourth argument `key_length` was removed, with
hardcoded key string lengths passed to all `strncmp` tests.

An option was added in the case of Adjoint Sensitivity Analysis with dense or
banded Jacobian. With a call to `IDADlsSetDenseJacFnBS` or
`IDADlsSetBandJacFnBS`, the user can specify a user-supplied Jacobian function
of type `IDADls***JacFnBS`, for the case where the backward problem depends on
the forward sensitivities.

#### KINSOL

In function `KINStop`, two return values were corrected to make the values of
`uu` and `fval` consistent.

A bug involving initialization of `mxnewtstep` was fixed. The error affects
the case of repeated user calls to `KINSol` with no intervening call to
`KINSetMaxNewtonStep`.

A bug in the increments for difference quotient Jacobian approximations was
fixed in function `kinDlsBandDQJac`.

In the FKINSOL module, an incorrect return value `ier` in `FKINfunc` was
fixed.

In the FKINSOL optional input routines `FKINSETIIN`, `FKINSETRIN`, and
`FKINSETVIN`, the optional fourth argument `key_length` was removed, with
hardcoded key string lengths passed to all `strncmp` tests.

## Changes to SUNDIALS in release 2.5.0

### Integer Type Change

One significant design change was made with this release, the problem size and
its relatives, bandwidth parameters, related internal indices, pivot arrays, and
the optional output `lsflag` have all been changed from type `int` to type
`long int`, except for the problem size and bandwidths in user calls to
routines specifying BLAS/LAPACK routines for the dense/band linear solvers. The
function `NewIntArray` is replaced by a pair `NewIntArray` /
`NewLintArray`, for `int` and `long int` arrays, respectively.

### Bug Fixes

In the installation files, we modified the treatment of the macro
`SUNDIALS_USE_GENERIC_MATH`, so that the parameter `GENERIC_MATH_LIB` is
either defined (with no value) or not defined.

In all packages, after the solver memory is created, it is set to zero before
being filled.

In each linear solver interface function, the linear solver memory is freed on
an error return, and the function now includes a line setting to `NULL` the
main memory pointer to the linear solver memory.

#### Rootfinding

In CVODE(S) and IDA(S), in the functions `Rcheck1` and `Rcheck2`, when an
exact zero is found, the array `glo` of `g` values at the left endpoint
is adjusted, instead of shifting the `t` location `tlo` slightly.

#### CVODE and CVODES

In `CVSetTqBDF`, the logic was changed to avoid a divide by zero.

In a minor change to the CVODES user interface, the type of the index `which`
was changed from `long int` to `int`.

Errors in the logic for the integration of backward problems in CVODES were
identified and fixed.

#### IDA and IDAS

To be consistent with IDAS, IDA uses the function `IDAGetDky` for optional
output retrieval.

A memory leak was fixed in two of the `IDASp***Free` functions.

A missing vector pointer setting was added in `IDASensLineSrch`.

In `IDACompleteStep`, conditionals around lines loading a new column of three
auxiliary divided difference arrays, for a possible order increase, were fixed.

#### KINSOL

Three major logic bugs were fixed - involving updating the solution vector,
updating the linesearch parameter, and a missing error return.

Three minor errors were fixed - involving setting `etachoice` in the
Matlab/KINSOL interface, a missing error case in `KINPrintInfo`, and avoiding
an exponential overflow in the evaluation of `omega`.

## Changes to SUNDIALS in release 2.4.0

Added a CMake-based build option in addition to the one based on autotools.

The user interface has been further refined. Some of the API changes involve:

(a) a reorganization of all linear solver modules into two families (besides the
    existing family of scaled preconditioned iterative linear solvers, the
    direct solvers, including new LAPACK-based ones, were also organized into a
    *direct* family);

(b) maintaining a single pointer to user data, optionally specified through a
    `Set`-type function; and

(c) a general streamlining of the preconditioner modules distributed with the
    solvers.

Added interfaces to LAPACK linear solvers for dense and banded matrices to all
packages.

An option was added to specify which direction of zero-crossing is to be
monitored while performing rootfinding in CVODE(S) and IDA(S).

CVODES includes several new features related to sensitivity analysis, among
which are:

(a) support for integration of quadrature equations depending on both the states
    and forward sensitivity (and thus support for forward sensitivity analysis
    of quadrature equations),

(b) support for simultaneous integration of multiple backward problems based on
    the same underlying ODE (e.g., for use in an *forward-over-adjoint* method
    for computing second order derivative information),

(c) support for backward integration of ODEs and quadratures depending on both
    forward states and sensitivities (e.g., for use in computing second-order
    derivative information), and

(d) support for reinitialization of the adjoint module.

Moreover, the prototypes of all functions related to integration of backward
problems were modified to support the simultaneous integration of multiple
problems.

All backward problems defined by the user are internally managed through a
linked list and identified in the user interface through a unique identifier.

## Changes to SUNDIALS in release 2.3.0

### New Features and Enhancements

The main changes in this release involve a rearrangement of the entire
SUNDIALS source tree. At the user interface level, the main impact is in the
mechanism of including SUNDIALS header files which must now include the relative
path e.g., `#include <cvode/cvode.h>` as all exported header files are now
installed in separate subdirectories of the installation *include* directory.

The functions in the generic dense linear solver (`sundials_dense` and
`sundials_smalldense`) were modified to work for rectangular `m x n` (`m <= n`),
while the factorization and solution functions were renamed to `DenseGETRF` /
`denGETRF` and `DenseGETRS` / `denGETRS`, respectively. The factorization and
solution functions in the generic band linear solver were renamed `BandGBTRF`
and `BandGBTRS`, respectively.

In IDA, the user interface to the consistent initial conditions calculations was
modified. The `IDACalcIC` arguments `t0`, `yy0`, and `yp0` were
removed and a new function, `IDAGetConsistentIC` is provided.

### Bug Fixes

In the CVODES adjoint solver module, the following two bugs were fixed:

* In `CVodeF` the solver was sometimes incorrectly taking an additional step
  before returning control to the user (in `CV_NORMAL` mode) thus leading to
  a failure in the interpolated output function.

* In `CVodeB`, while searching for the current check point, the solver was
  sometimes reaching outside the integration interval resulting in a
  segmentation fault.

In IDA, a bug was fixed in the internal difference-quotient dense and banded
Jacobian approximations, related to the estimation of the perturbation (which
could have led to a failure of the linear solver when zero components with
sufficiently small absolute tolerances were present).

## Changes to SUNDIALS in release 2.2.0

### New Header Files Names

To reduce the possibility of conflicts, the names of all header files have been
changed by adding unique prefixes (e.g., `cvode_` and `sundials_`). When
using the default installation procedure, the header files are exported under
various subdirectories of the target `include` directory. For more details see
Appendix the installation chapter in the user guide.

### Build System Changes

Updated configure script and Makefiles for Fortran examples to avoid C++
compiler errors (now use `CC` and `MPICC` to link only if necessary).

The shared object files are now linked into each SUNDIALS library rater than
into a separate `libsundials_shared` library.

### New Features and Enhancements

Deallocation functions now take the address of the respective memory block
pointer as the input argument.

Interfaces to the Scaled Preconditioned Bi-CGstab (SPBCG) and Scaled
Preconditioned Transpose-Free Quasi-Minimal Residual (SPTFQMR) linear solver
modules have been added to all packages. At the same time, function type names
for Scaled Preconditioned Iterative Linear Solvers were added for the
user-supplied Jacobian-times-vector and preconditioner setup and solve
functions. Additionally, in KINSOL interfaces have been added to the SUNDIALS
DENSE, and BAND linear solvers and include support for nonlinear residual
monitoring which can be used to control Jacobian updating.

A new interpolation method was added to the CVODES adjoint module. The function
`CVadjMalloc` has an additional argument which can be used to select the
desired interpolation scheme.

FIDA, a Fortran-C interface module, was added.

The rootfinding feature was added to IDA, whereby the roots of a set of given
functions may be computed during the integration of the DAE system.

In IDA a user-callable routine was added to access the estimated local error
vector.

In the KINSOL Fortran interface module, FKINSOL, optional inputs are now set
using `FKINSETIIN` (integer inputs), `FKINSETRIN` (real inputs), and
`FKINSETVIN` (vector inputs). Optional outputs are still obtained from the
`IOUT` and `ROUT` arrays which are owned by the user and passed as arguments
to `FKINMALLOC`.

## Changes to SUNDIALS in release 2.1.1

The function `N_VCloneEmpty` was added to the global vector operations table.

A minor bug was fixed in the interpolation functions of the adjoint CVODES
module.

## Changes to SUNDIALS in release 2.1.0

The user interface has been further refined. Several functions used for setting
optional inputs were combined into a single one.

In CVODE(S) and IDA, an optional user-supplied routine for setting the error
weight vector was added.

Additionally, to resolve potential variable scope issues, all SUNDIALS solvers
release user data right after its use.

The build systems has been further improved to make it more robust.

## Changes to SUNDIALS in release 2.0.2

Fixed autoconf-related bug to allow configuration with the PGI Fortran compiler.

Modified the build system to use customized detection of the Fortran name
mangling scheme (autoconf's `AC_F77_WRAPPERS` routine is problematic on some
platforms).

A bug was fixed in the `CVode` function that was potentially leading to
erroneous behavior of the rootfinding procedure on the integration first step.

A new chapter in the User Guide was added - with constants that appear in the
user interface.

## Changes to SUNDIALS in release 2.0.1

### Build System

Changed the order of compiler directives in header files to avoid compilation
errors when using a C++ compiler.

Changed the method of generating `sundials_config.h` to avoid potential
warnings of redefinition of preprocessor symbols.

### New Features

In CVODES the option of activating and deactivating forward sensitivity
calculations on successive runs without memory allocation and deallocation.

### Bug Fixes

In CVODES bug fixes related to forward sensitivity computations (possible loss
of accuracy on a BDF order increase and incorrect logic in testing user-supplied
absolute tolerances) were made.

## Changes to SUNDIALS in release 2.0.0

Installation of all of SUNDIALS packages has been completely redesigned and is
now based on configure scripts.

The major changes from the previous version involve a redesign of the user
interface across the entire SUNDIALS suite. We have eliminated the mechanism of
providing optional inputs and extracting optional statistics from the solver
through the `iopt` and `ropt` arrays. Instead, packages now provide `Set`
functions to change the default values for various quantities controlling the
solver and `Get` functions to extract statistics after return from the main
solver routine.

Additionally, the interfaces to several user-supplied routines (such as those
providing Jacobians and preconditioner information) were simplified by reducing
the number of arguments. The same information that was previously accessible
through such arguments can now be obtained through `Get`-type functions.

In CVODE and CVODES a rootfinding feature was added, whereby the roots of a set
of given functions may be computed during the integration of the ODE system.

Changes to the NVector:

* Removed `machEnv`, redefined table of vector operations (now contained in
  the `N_Vector` structure itself).

* All SUNDIALS functions create new `N_Vector` variables through
  cloning, using an `N_Vector` passed by the user as a template.

* A particular vector implementation is supposed to provide user-callable
  constructor and destructor functions.

* Removed the following functions from the structure of vector operations:
  `N_VNew`, `N_VNew_S`, `N_VFree`, `N_VFree_S`, `N_VMake`,
  `N_VDispose`, `N_VGetData`, `N_VSetData`, `N_VConstrProdPos`, and
  `N_VOneMask`.

* Added the following functions to the structure of vector operations:
  `N_VClone`, `N_VDestroy`, `N_VSpace`, `N_VGetArrayPointer`,
  `N_VSetArrayPointer`, and `N_VWrmsNormMask`.

* Note that `nvec_ser` and `nvec_par` are now separate modules outside the
  shared SUNDIALS module.

Changes to the linear solvers:

* In SPGMR, added a dummy `N_Vector` argument to be used as a template for
  cloning.

* In SPGMR, removed `N` (problem dimension) from the argument list of
  `SpgmrMalloc`.

* Replaced `iterativ.{c,h}` with `iterative.{c,h}`.

* Modified constant names in `iterative.h` (preconditioner types are prefixed
  with `PREC_`).

* Changed numerical values for `MODIFIED_GS` (from `0` to `1`) and
  `CLASSICAL_GS` (from `1` to `2`).

Changes to `sundialsmath` submodule:

* Replaced the internal routine for estimating unit roundoff with definition of
  unit roundoff from `float.h`.

* Modified functions to call the appropriate math routines given the precision
  level specified by the user.

Changes to `sundialstypes` submodule:

* Removed `integertype`.

* Added definitions for `BIG_REAL`, `SMALL_REAL`, and `UNIT_ROUNDOFF`
  using values from `float.h` based on the precision.

* Changed definition of macro `RCONST` to depend on the precision level
  specified by the user.<|MERGE_RESOLUTION|>--- conflicted
+++ resolved
@@ -6,13 +6,12 @@
 
 ### New Features and Enhancements
 
-<<<<<<< HEAD
 Added the `SUNStepper` base class to represent a generic solution procedure for
 IVPs. This is used by the SplittingStep and ForcingStep modules of ARKODE. A
 SUNStepper can be created from an ARKODE memory block with the new function
 `ARKodeCreateSUNStepper`. To enable interoperability with `MRIStepInnerStepper`,
 the function `MRIStepInnerStepper_CreateFromSUNStepper` was added.
-=======
+
 The following DIRK schemes now have coefficients accurate to quad precision:
 * `ARKODE_BILLINGTON_3_3_2`
 * `ARKODE_KVAERNO_4_2_3`
@@ -20,7 +19,6 @@
 * `ARKODE_CASH_5_3_4`
 * `ARKODE_KVAERNO_5_3_4`
 * `ARKODE_KVAERNO_7_4_5`
->>>>>>> 5473f16f
 
 The default value of `CMAKE_CUDA_ARCHITECTURES` is no longer set to `70` and is
 now determined automatically by CMake. The previous default was only valid for
