# SUNDIALS Changelog

## Changes to SUNDIALS in release 6.5.0

Added the functions `ARKStepGetJac`, `ARKStepGetJacTime`,
`ARKStepGetJacNumSteps`, `MRIStepGetJac`, `MRIStepGetJacTime`,
`MRIStepGetJacNumSteps`, `CVodeGetJac`, `CVodeGetJacTime`,
`CVodeGetJacNumSteps`, `IDAGetJac`, `IDAGetJacCj`, `IDAGetJacTime`,
`IDAGetJacNumSteps`, `KINGetJac`, `KINGetJacNumIters` to assist in
debugging simulations utilizing a matrix-based linear solver.

<<<<<<< HEAD
Added support for the SYCL backend with RAJA 2022.x.y.

Fixed an underflow bug during root finding in ARKODE, CVODE, CVODES, IDA and IDAS.
=======
Fixed an underflow bug during root finding in ARKODE, CVODE, CVODES, IDA and
IDAS.

Fixed an issue with finding oneMKL when using the `icpx` compiler with the
`-fsycl` flag as the C++ compiler instead of `dpcpp`.

Fixed the shape of the arrays returned by `FN_VGetArrayPointer` functions as well
as the `FSUNDenseMatrix_Data`, `FSUNBandMatrix_Data`, `FSUNSparseMatrix_Data`,
`FSUNSparseMatrix_IndexValues`, and `FSUNSparseMatrix_IndexPointers` functions.
Compiling and running code that uses the SUNDIALS Fortran interfaces with
bounds checking will now work. 
>>>>>>> ddcf54e4

## Changes to SUNDIALS in release 6.4.1

Fixed a bug with the Kokkos interfaces that would arise when using clang.

Fixed a compilation error with the Intel oneAPI 2022.2 Fortran compiler in the
Fortran 2003 interface test for the serial `N_Vector`.

Fixed a bug in the SUNLINSOL_LAPACKBAND and SUNLINSOL_LAPACKDENSE modules
which would cause the tests to fail on some platforms.

## Changes to SUNDIALS in release 6.4.0

CMake 3.18.0 or newer is now required for CUDA support.

A C++14 compliant compiler is now required for C++ based features and examples
e.g., CUDA, HIP, RAJA, Trilinos, SuperLU_DIST, MAGMA, GINKGO, and KOKKOS.

Added support for GPU enabled SuperLU_DIST and SuperLU_DIST v8.x.x. Removed
support for SuperLU_DIST v6.x.x or older. Fix mismatched definition and
declaration bug in SuperLU_DIST matrix constructor.

Added support for the [Ginkgo](https://ginkgo-project.github.io/) linear algebra
library. This support includes new `SUNMatrix` and `SUNLinearSolver`
implementations, see the `SUNMATRIX_GINKGO` and `SUNLINEARSOLVER_GINKGO`
sections in the documentation for more information.

Added new `NVector`, dense `SUNMatrix`, and dense `SUNLinearSolver`
implementations utilizing [Kokkos Ecosystem](https://kokkos.org/) for
performance portability, see the `NVECTOR_KOKKOS`, `SUNMATRIX_KOKKOSDENSE` and
`SUNLINEARSOLVER_KOKKOSDENSE` sections in the documentation for more
information.

Added the functions `ARKStepSetTableName`, `ERKStepSetTableName`,
`MRIStepCoupling_LoadTableByName`, `ARKodeButcherTable_LoadDIRKByName`, and
`ARKodeButcherTable_LoadERKByName` to load a table from a string.

Fixed a bug in the CUDA and HIP vectors where `N_VMaxNorm` would return the
minimum positive floating-point value for the zero vector.

Fixed memory leaks/out of bounds memory accesses in the ARKODE MRIStep module
that could occur when attaching a coupling table after reinitialization with a
different number of stages than originally selected.

Fixed a memory leak in CVODE and CVODES where the projection memory would not be
deallocated when calling `CVodeFree`.

## Changes to SUNDIALS in release 6.3.0

Added `GetUserData` functions in each package to retrieve the user data pointer
provided to `SetUserData` functions. See `ARKStepGetUserData`,
`ERKStepGetUserData`, `MRIStepGetUserData`, `CVodeGetUserData`,
`IDAGetUserData`, or `KINGetUserData` for more information.

Fixed a bug in `ERKStepReset`, `ERKStepReInit`, `ARKStepReset`, `ARKStepReInit`,
`MRIStepReset`, and `MRIStepReInit` where a previously-set value of *tstop* (from
a call to `ERKStepSetStopTime`, `ARKStepSetStopTime`, or `MRIStepSetStopTime`,
respectively) would not be cleared.

Updated `MRIStepReset` to call the corresponding `MRIStepInnerResetFn` with the same
(*tR*,*yR*) arguments for the `MRIStepInnerStepper` object that is used to evolve the
MRI "fast" time scale subproblems.

Added a new [example](examples/cvode/serial/cvRocket_dns.c) which
demonstrates using CVODE with a discontinuous right-hand-side function
and rootfinding.

Added a variety of embedded DIRK methods from [Kennedy & Carpenter,
NASA TM-2016-219173, 2016] and [Kennedy & Carpenter, Appl. Numer. Math., 146, 2019] to
ARKODE.

Fixed the unituitive behavior of the `USE_GENERIC_MATH` CMake option which
caused the double precision math functions to be used regardless of the value of
`SUNDIALS_PRECISION`. Now, SUNDIALS will use precision appropriate math
functions when they are available and the user may provide the math library to
link to via the advanced CMake option `SUNDIALS_MATH_LIBRARY`.

Changed `SUNDIALS_LOGGING_ENABLE_MPI` CMake option default to be 'OFF'.

## Changes to SUNDIALS in release 6.2.0

Added the `SUNLogger` API which provides a SUNDIALS-wide
mechanism for logging of errors, warnings, informational output,
and debugging output.

Deprecated the following functions, it is recommended to use the `SUNLogger` API
instead.

* `ARKStepSetDiagnostics`
* `ERKStepSetDiagnostics`
* `MRIStepSetDiagnostics`
* `KINSetInfoFile`
* `SUNNonlinSolSetPrintLevel_Newton`
* `SUNNonlinSolSetInfoFile_Newton`
* `SUNNonlinSolSetPrintLevel_FixedPoint`
* `SUNNonlinSolSetInfoFile_FixedPoint`
* `SUNLinSolSetInfoFile_PCG`
* `SUNLinSolSetPrintLevel_PCG`
* `SUNLinSolSetInfoFile_SPGMR`
* `SUNLinSolSetPrintLevel_SPGMR`
* `SUNLinSolSetInfoFile_SPFGMR`
* `SUNLinSolSetPrintLevel_SPFGMR`
* `SUNLinSolSetInfoFile_SPTFQM`
* `SUNLinSolSetPrintLevel_SPTFQMR`
* `SUNLinSolSetInfoFile_SPBCGS`
* `SUNLinSolSetPrintLevel_SPBCGS`

The `SUNLinSolSetInfoFile_**` and  `SUNNonlinSolSetInfoFile_*` family of
functions are now enabled by setting the CMake option `SUNDIALS_LOGGING_LEVEL`
to a value `>= 3`.

Added the function `SUNProfiler_Reset` to reset the region timings and counters
to zero.

Added the functions `ARKStepPrintAllStats`, `ERKStepPrintAllStats`,
`MRIStepPrintAll`, `CVodePrintAllStats`, `IDAPrintAllStats`, and
`KINPrintAllStats` to output all of the integrator, nonlinear solver, linear
solver, and other statistics in one call. The file `scripts/sundials_csv.py`
contains functions for parsing the comma-separated value output files.

Added functions to CVODE, CVODES, IDA, and IDAS to change the default step size
adaptivity parameters. For more information see the documentation for:

* `CVodeSetEtaFixedStepBounds`
* `CVodeSetEtaMaxFirstStep`
* `CVodeSetEtaMaxEarlyStep`
* `CVodeSetNumStepsEtaMaxEarlyStep`
* `CVodeSetEtaMax`
* `CVodeSetEtaMin`
* `CVodeSetEtaMinErrFail`
* `CVodeSetEtaMaxErrFail`
* `CVodeSetNumFailsEtaMaxErrFail`
* `CVodeSetEtaConvFail`
* `IDASetEtaFixedStepBounds`
* `IDAsetEtaMax`
* `IDASetEtaMin`
* `IDASetEtaLow`
* `IDASetEtaMinErrFail`
* `IDASetEtaConvFail`

Added the functions `CVodeSetDeltaGammaMaxLSetup` and
`CVodeSetDeltaGammaMaxBadJac` in CVODE and CVODES to adjust the `gamma` change
thresholds to require a linear solver setup or Jacobian/precondition update,
respectively.

Added the function `IDASetDetlaCjLSetup` in IDA and IDAS to adjust the parameter
that determines when a change in `c_j` requires calling the linear solver setup
function.

Added the function `MRIStepSetOrder` to select the default MRI method of a given
order.

Added support to CVODES for integrating IVPs with constraints using BDF methods
and projecting the solution onto the constraint manifold with a user defined
projection function. This implementation is accompanied by additions to the
CVODES user documentation and examples.

The behavior of `N_VSetKernelExecPolicy_Sycl` has been updated to be consistent
with the CUDA and HIP vectors. The input execution policies are now cloned and
may be freed after calling `N_VSetKernelExecPolicy_Sycl`. Additionally, `NULL`
inputs are now allowed and, if provided, will reset the vector execution
policies to the defaults.

Fixed the `SUNContext` convenience class for C++ users to disallow copy
construction and allow move construction.

A memory leak in the SYCL vector was fixed where the execution policies were
not freed when the vector was destroyed.

The include guard in `nvector_mpimanyvector.h` has been corrected to enable
using both the ManyVector and MPIManyVector NVector implementations in the same
simulation.

Changed exported SUNDIALS PETSc CMake targets to be INTERFACE IMPORTED instead
of UNKNOWN IMPORTED.

A bug was fixed in the integrator functions to retrieve the number of nonlinear
solver failures. The failure count returned was the number of failed *steps* due
to a nonlinear solver failure i.e., if a nonlinear solve failed with a stale
Jacobian or preconditioner but succeeded after updating the Jacobian or
preconditioner, the initial failure was not included in the nonlinear solver
failure count. The following functions have been updated to return the total
number of nonlinear solver failures:

* `ARKStepGetNumNonlinSolvConvFails`
* `ARKStepGetNonlinSolvStats`
* `MRIStepGetNumNonlinSolvConvFails`
* `MRIStepGetNonlinSolvStats`
* `CVodeGetNumNonlinSolvConvFails`
* `CVodeGetNonlinSolvStats`
* `CVodeGetSensNumNonlinSolvConvFails`
* `CVodeGetSensNonlinSolvStats`
* `CVodeGetStgrSensNumNonlinSolvConvFails`
* `CVodeGetStgrSensNonlinSolvStats`
* `IDAGetNumNonlinSolvConvFails`
* `IDAGetNonlinSolvStats`
* `IDAGetSensNumNonlinSolvConvFails`
* `IDAGetSensNonlinSolvStats`

As such users may see an increase in the number of failures reported from the
above functions. The following functions have been added to retrieve the number
of failed steps due to a nonlinear solver failure i.e., the counts previously
returned by the above functions:

* `ARKStepGetNumStepSolveFails`
* `MRIStepGetNumStepSolveFails`
* `CVodeGetNumStepSolveFails`
* `CVodeGetNumStepSensSolveFails`
* `CVodeGetNumStepStgrSensSolveFails`
* `IDAGetNumStepSolveFails`
* `IDAGetNumStepSensSolveFails`

## Changes to SUNDIALS in release 6.1.1

Fixed exported `SUNDIALSConfig.cmake`.

Fixed Fortran interface to `MRIStepInnerStepper` and `MRIStepCoupling`
structures and functions.

Added new Fortran example program,
`examples/arkode/F2003_serial/ark_kpr_mri_f2003.f90` demonstrating MRI
capabilities.

## Changes to SUNDIALS in release 6.1.0

Added new reduction implementations for the CUDA and HIP NVECTORs that use
shared memory (local data storage) instead of atomics. These new implementations
are recommended when the target hardware does not provide atomic support for the
floating point precision that SUNDIALS is being built with. The HIP vector uses
these by default, but the `N_VSetKernelExecPolicy_Cuda` and
`N_VSetKernelExecPolicy_Hip` functions can be used to choose between
different reduction implementations.

`SUNDIALS::<lib>` targets with no static/shared suffix have been added for use
within the build directory (this mirrors the targets exported on installation).

`CMAKE_C_STANDARD` is now set to 99 by default.

Fixed exported `SUNDIALSConfig.cmake` when profiling is enabled without Caliper.

Fixed `sundials_export.h` include in `sundials_config.h`.

Fixed memory leaks in the SUNLINSOL_SUPERLUMT linear solver.

## Changes to SUNDIALS in release 6.0.0

### SUNContext

SUNDIALS v6.0.0 introduces a new `SUNContext` object on which all other SUNDIALS
objects depend. As such, the constructors for all SUNDIALS packages, vectors,
matrices, linear solvers, nonlinear solvers, and memory helpers have been
updated to accept a context as the last input. Users upgrading to SUNDIALS
v6.0.0 will need to call `SUNContext_Create` to create a context object with
before calling any other SUNDIALS library function, and then provide this object
to other SUNDIALS constructors. The context object has been introduced to allow
SUNDIALS to provide new features, such as the profiling/instrumentation also
introduced in this release, while maintaining thread-safety. See the
documentation section on the `SUNContext` for more details.

A script `upgrade-to-sundials-6-from-5.sh` has been provided with the release
(obtainable from the GitHub release page) to help ease the transition to
SUNDIALS v6.0.0. The script will add a `SUNCTX_PLACEHOLDER` argument to all of
the calls to SUNDIALS constructors that now require a `SUNContext` object. It
can also update deprecated SUNDIALS constants/types to the new names. It can be
run like this:

```
> ./upgrade-to-sundials-6-from-5.sh <files to update>
```

### SUNProfiler

A capability to profile/instrument SUNDIALS library code has been added. This
can be enabled with the CMake option `SUNDIALS_BUILD_WITH_PROFILING`. A built-in
profiler will be used by default, but the
[Caliper](https://github.com/LLNL/Caliper) library can also be used instead with
the CMake option `ENABLE_CALIPER`. See the documentation section on profiling
for more details.  **WARNING**: Profiling will impact performance, and should be
enabled judiciously.

### SUNMemoryHelper

The `SUNMemoryHelper` functions `Alloc`, `Dealloc`, and `Copy` have been updated
to accept an opaque handle as the last input. At a minimum, existing
`SUNMemoryHelper` implementations will need to update these functions to accept
the additional argument. Typically, this handle is the execution stream (e.g., a
CUDA/HIP stream or SYCL queue) for the operation. The CUDA, HIP, and SYCL
`SUNMemoryHelper` implementations have been updated accordingly. Additionally,
the constructor for the SYCL implementation has been updated to remove the SYCL
queue as an input.

### NVector

Two new optional vector operations, `N_VDotProdMultiLocal` and
`N_VDotProdMultiAllReduce`, have been added to support low-synchronization
methods for Anderson acceleration.

The CUDA, HIP, and SYCL execution policies have been moved from the `sundials`
namespace to the `sundials::cuda`, `sundials::hip`, and `sundials::sycl`
namespaces respectively. Accordingly, the prefixes "Cuda", "Hip", and "Sycl"
have been removed from the execution policy classes and methods.

The `Sundials` namespace used by the Trilinos Tpetra NVector has been replaced
with the `sundials::trilinos::nvector_tpetra` namespace.

The serial, PThreads, PETSc, *hypre*, Parallel, OpenMP_DEV, and OpenMP vector
functions `N_VCloneVectorArray_*` and `N_VDestroyVectorArray_*` have been
deprecated. The generic `N_VCloneVectorArray` and `N_VDestroyVectorArray`
functions should be used instead.

The previously deprecated constructor `N_VMakeWithManagedAllocator_Cuda` and
the function `N_VSetCudaStream_Cuda` have been removed and replaced with
`N_VNewWithMemHelp_Cuda` and `N_VSetKerrnelExecPolicy_Cuda` respectively.

The previously deprecated macros `PVEC_REAL_MPI_TYPE` and
`PVEC_INTEGER_MPI_TYPE` have been removed and replaced with
`MPI_SUNREALTYPE` and `MPI_SUNINDEXTYPE` respectively.

### SUNLinearSolver

The following previously deprecated functions have been removed

| Removed                   | Replaced with                    |
|:--------------------------|:---------------------------------|
| `SUNBandLinearSolver`     | `SUNLinSol_Band`                 |
| `SUNDenseLinearSolver`    | `SUNLinSol_Dense`                |
| `SUNKLU`                  | `SUNLinSol_KLU`                  |
| `SUNKLUReInit`            | `SUNLinSol_KLUReInit`            |
| `SUNKLUSetOrdering`       | `SUNLinSol_KLUSetOrdering`       |
| `SUNLapackBand`           | `SUNLinSol_LapackBand`           |
| `SUNLapackDense`          | `SUNLinSol_LapackDense`          |
| `SUNPCG`                  | `SUNLinSol_PCG`                  |
| `SUNPCGSetPrecType`       | `SUNLinSol_PCGSetPrecType`       |
| `SUNPCGSetMaxl`           | `SUNLinSol_PCGSetMaxl`           |
| `SUNSPBCGS`               | `SUNLinSol_SPBCGS`               |
| `SUNSPBCGSSetPrecType`    | `SUNLinSol_SPBCGSSetPrecType`    |
| `SUNSPBCGSSetMaxl`        | `SUNLinSol_SPBCGSSetMaxl`        |
| `SUNSPFGMR`               | `SUNLinSol_SPFGMR`               |
| `SUNSPFGMRSetPrecType`    | `SUNLinSol_SPFGMRSetPrecType`    |
| `SUNSPFGMRSetGSType`      | `SUNLinSol_SPFGMRSetGSType`      |
| `SUNSPFGMRSetMaxRestarts` | `SUNLinSol_SPFGMRSetMaxRestarts` |
| `SUNSPGMR`                | `SUNLinSol_SPGMR`                |
| `SUNSPGMRSetPrecType`     | `SUNLinSol_SPGMRSetPrecType`     |
| `SUNSPGMRSetGSType`       | `SUNLinSol_SPGMRSetGSType`       |
| `SUNSPGMRSetMaxRestarts`  | `SUNLinSol_SPGMRSetMaxRestarts`  |
| `SUNSPTFQMR`              | `SUNLinSol_SPTFQMR`              |
| `SUNSPTFQMRSetPrecType`   | `SUNLinSol_SPTFQMRSetPrecType`   |
| `SUNSPTFQMRSetMaxl`       | `SUNLinSol_SPTFQMRSetMaxl`       |
| `SUNSuperLUMT`            | `SUNLinSol_SuperLUMT`            |
| `SUNSuperLUMTSetOrdering` | `SUNLinSol_SuperLUMTSetOrdering` |

### Fortran Interfaces

The ARKODE, CVODE, IDA, and KINSOL Fortran 77 interfaces have been removed. See
the "SUNDIALS Fortran Interface" section in the user guides and the F2003
example programs for more details using the SUNDIALS Fortran 2003 module
interfaces.

### ARKODE

The ARKODE MRIStep module has been extended to support implicit-explicit (IMEX)
multirate infinitesimal generalized additive Runge-Kutta (MRI-GARK) methods. As
such, `MRIStepCreate` has been updated to include arguments for the slow
explicit and slow implicit ODE right-hand side functions. `MRIStepCreate` has
also been updated to require attaching an `MRIStepInnerStepper` for evolving the
fast time scale. `MRIStepReInit` has been similarly updated to take explicit
and implicit right-hand side functions as input. Codes using explicit or
implicit MRI methods will need to update `MRIStepCreate` and `MRIStepReInit`
calls to pass `NULL` for either the explicit or implicit right-hand side
function as appropriate. If ARKStep is used as the fast time scale integrator,
codes will need to call `ARKStepCreateMRIStepInnerStepper` to wrap the ARKStep
memory as an `MRIStepInnerStepper` object. Additionally, `MRIStepGetNumRhsEvals`
has been updated to return the number of slow implicit and explicit function
evaluations. The coupling table structure `MRIStepCouplingMem` and the
functions `MRIStepCoupling_Alloc` and `MRIStepCoupling_Create` have also
been updated to support IMEX-MRI-GARK methods.

The deprecated functions `MRIStepGetCurrentButcherTables` and
`MRIStepWriteButcher` and the utility functions `MRIStepSetTable` and
`MRIStepSetTableNum` have been removed. Users wishing to create an MRI-GARK
method from a Butcher table should use `MRIStepCoupling_MIStoMRI` to create
the corresponding MRI coupling table and attach it with `MRIStepSetCoupling`.

The implementation of solve-decoupled implicit MRI-GARK methods has been updated
to remove extraneous slow implicit function calls and reduce the memory
requirements.

Deprecated ARKODE nonlinear solver predictors: specification of the ARKStep
"bootstrap" or "minimum correction" predictors (options 4 and 5 from
`ARKStepSetPredictorMethod`), or MRIStep "bootstrap" predictor (option 4 from
`MRIStepSetPredictorMethod`), will output a deprecation warning message.
These options will be removed in a future release.

The previously deprecated functions `ARKStepSetMaxStepsBetweenLSet` and
`ARKStepSetMaxStepsBetweenJac` have been removed and replaced with
`ARKStepSetLSetupFrequency` and `ARKStepSetMaxStepsBetweenJac` respectively.

### CVODE

The previously deprecated function `CVodeSetMaxStepsBetweenJac` has been removed
and replaced with `CVodeSetJacEvalFrequency`.

### CVODES

Added a new function `CVodeGetLinSolveStats` to get the CVODES linear solver
statistics as a group.

Added a new function, `CVodeSetMonitorFn`, that takes a user-function
to be called by CVODES after every `nst` successfully completed time-steps.
This is intended to provide a way of monitoring the CVODES statistics
throughout the simulation.

The previously deprecated function `CVodeSetMaxStepsBetweenJac` has been removed
and replaced with `CVodeSetJacEvalFrequency`.

### KINSOL

New orthogonalization methods were added for use within Anderson acceleration
in KINSOL. See the "Anderson Acceleration QR Factorization" subsection within
the mathematical considerations chapter of the user guide and the
`KINSetOrthAA` function documentation for more details.

### Deprecations

In addition to the deprecations noted elsewhere, many constants, types, and
functions have been renamed so that they are properly namespaced. The old names
have been deprecated and will be removed in SUNDIALS v7.0.0.

The following constants, macros, and  typedefs are now deprecated:

| Deprecated Name            | New Name                          |
|:---------------------------|:----------------------------------|
| `realtype`                 | `sunrealtype`                     |
| `booleantype`              | `sunbooleantype`                  |
| `RCONST`                   | `SUN_RCONST`                      |
| `BIG_REAL`                 | `SUN_BIG_REAL`                    |
| `SMALL_REAL`               | `SUN_SMALL_REAL`                  |
| `UNIT_ROUNDOFF`            | `SUN_UNIT_ROUNDOFF`               |
| `PREC_NONE`                | `SUN_PREC_NONE`                   |
| `PREC_LEFT`                | `SUN_PREC_LEFT`                   |
| `PREC_RIGHT`               | `SUN_PREC_RIGHT`                  |
| `PREC_BOTH`                | `SUN_PREC_BOTH`                   |
| `MODIFIED_GS`              | `SUN_MODIFIED_GS`                 |
| `CLASSICAL_GS`             | `SUN_CLASSICAL_GS`                |
| `ATimesFn`                 | `SUNATimesFn`                     |
| `PSetupFn`                 | `SUNPSetupFn`                     |
| `PSolveFn`                 | `SUNPSolveFn`                     |
| `DlsMat`                   | `SUNDlsMat`                       |
| `DENSE_COL`                | `SUNDLS_DENSE_COL`                |
| `DENSE_ELEM`               | `SUNDLS_DENSE_ELEM`               |
| `BAND_COL`                 | `SUNDLS_BAND_COL`                 |
| `BAND_COL_ELEM`            | `SUNDLS_BAND_COL_ELEM`            |
| `BAND_ELEM`                | `SUNDLS_BAND_ELEM`                |
| `SDIRK_2_1_2`              | `ARKODE_SDIRK_2_1_2`              |
| `BILLINGTON_3_3_2`         | `ARKODE_BILLINGTON_3_3_2`         |
| `TRBDF2_3_3_2`             | `ARKODE_TRBDF2_3_3_2`             |
| `KVAERNO_4_2_3`            | `ARKODE_KVAERNO_4_2_3`            |
| `ARK324L2SA_DIRK_4_2_3`    | `ARKODE_ARK324L2SA_DIRK_4_2_3`    |
| `CASH_5_2_4`               | `ARKODE_CASH_5_2_4`               |
| `CASH_5_3_4`               | `ARKODE_CASH_5_3_4`               |
| `SDIRK_5_3_4`              | `ARKODE_SDIRK_5_3_4`              |
| `KVAERNO_5_3_4`            | `ARKODE_KVAERNO_5_3_4`            |
| `ARK436L2SA_DIRK_6_3_4`    | `ARKODE_ARK436L2SA_DIRK_6_3_4`    |
| `KVAERNO_7_4_5`            | `ARKODE_KVAERNO_7_4_5`            |
| `ARK548L2SA_DIRK_8_4_5`    | `ARKODE_ARK548L2SA_DIRK_8_4_5`    |
| `ARK437L2SA_DIRK_7_3_4`    | `ARKODE_ARK437L2SA_DIRK_7_3_4`    |
| `ARK548L2SAb_DIRK_8_4_5`   | `ARKODE_ARK548L2SAb_DIRK_8_4_5`   |
| `MIN_DIRK_NUM`             | `ARKODE_MIN_DIRK_NUM`             |
| `MAX_DIRK_NUM`             | `ARKODE_MAX_DIRK_NUM`             |
| `MIS_KW3`                  | `ARKODE_MIS_KW3`                  |
| `MRI_GARK_ERK33a`          | `ARKODE_MRI_GARK_ERK33a`          |
| `MRI_GARK_ERK45a`          | `ARKODE_MRI_GARK_ERK45a`          |
| `MRI_GARK_IRK21a`          | `ARKODE_MRI_GARK_IRK21a`          |
| `MRI_GARK_ESDIRK34a`       | `ARKODE_MRI_GARK_ESDIRK34a`       |
| `MRI_GARK_ESDIRK46a`       | `ARKODE_MRI_GARK_ESDIRK46a`       |
| `IMEX_MRI_GARK3a`          | `ARKODE_IMEX_MRI_GARK3a`          |
| `IMEX_MRI_GARK3b`          | `ARKODE_IMEX_MRI_GARK3b`          |
| `IMEX_MRI_GARK4`           | `ARKODE_IMEX_MRI_GARK4`           |
| `MIN_MRI_NUM`              | `ARKODE_MIN_MRI_NUM`              |
| `MAX_MRI_NUM`              | `ARKODE_MAX_MRI_NUM`              |
| `DEFAULT_MRI_TABLE_3`      | `MRISTEP_DEFAULT_TABLE_3`         |
| `DEFAULT_EXPL_MRI_TABLE_3` | `MRISTEP_DEFAULT_EXPL_TABLE_3`    |
| `DEFAULT_EXPL_MRI_TABLE_4` | `MRISTEP_DEFAULT_EXPL_TABLE_4`    |
| `DEFAULT_IMPL_SD_TABLE_2`  | `MRISTEP_DEFAULT_IMPL_SD_TABLE_2` |
| `DEFAULT_IMPL_SD_TABLE_3`  | `MRISTEP_DEFAULT_IMPL_SD_TABLE_3` |
| `DEFAULT_IMPL_SD_TABLE_4`  | `MRISTEP_DEFAULT_IMPL_SD_TABLE_4` |
| `DEFAULT_IMEX_SD_TABLE_3`  | `MRISTEP_DEFAULT_IMEX_SD_TABLE_3` |
| `DEFAULT_IMEX_SD_TABLE_4`  | `MRISTEP_DEFAULT_IMEX_SD_TABLE_4` |
| `HEUN_EULER_2_1_2`         | `ARKODE_HEUN_EULER_2_1_2`         |
| `BOGACKI_SHAMPINE_4_2_3`   | `ARKODE_BOGACKI_SHAMPINE_4_2_3`   |
| `ARK324L2SA_ERK_4_2_3`     | `ARKODE_ARK324L2SA_ERK_4_2_3`     |
| `ZONNEVELD_5_3_4`          | `ARKODE_ZONNEVELD_5_3_4`          |
| `ARK436L2SA_ERK_6_3_4`     | `ARKODE_ARK436L2SA_ERK_6_3_4`     |
| `SAYFY_ABURUB_6_3_4`       | `ARKODE_SAYFY_ABURUB_6_3_4`       |
| `CASH_KARP_6_4_5`          | `ARKODE_CASH_KARP_6_4_5`          |
| `FEHLBERG_6_4_5`           | `ARKODE_FEHLBERG_6_4_5`           |
| `DORMAND_PRINCE_7_4_5`     | `ARKODE_DORMAND_PRINCE_7_4_5`     |
| `ARK548L2SA_ERK_8_4_5`     | `ARKODE_ARK548L2SA_ERK_8_4_5`     |
| `VERNER_8_5_6`             | `ARKODE_VERNER_8_5_6`             |
| `FEHLBERG_13_7_8`          | `ARKODE_FEHLBERG_13_7_8`          |
| `KNOTH_WOLKE_3_3`          | `ARKODE_KNOTH_WOLKE_3_3`          |
| `ARK437L2SA_ERK_7_3_4`     | `ARKODE_ARK437L2SA_ERK_7_3_4`     |
| `ARK548L2SAb_ERK_8_4_5`    | `ARKODE_ARK548L2SAb_ERK_8_4_5`    |
| `MIN_ERK_NUM`              | `ARKODE_MIN_ERK_NUM`              |
| `MAX_ERK_NUM`              | `ARKODE_MAX_ERK_NUM`              |
| `DEFAULT_ERK_2`            | `ARKSTEP_DEFAULT_ERK_2`           |
| `DEFAULT_ERK_3`            | `ARKSTEP_DEFAULT_ERK_3`           |
| `DEFAULT_ERK_4`            | `ARKSTEP_DEFAULT_ERK_4`           |
| `DEFAULT_ERK_5`            | `ARKSTEP_DEFAULT_ERK_5`           |
| `DEFAULT_ERK_6`            | `ARKSTEP_DEFAULT_ERK_6`           |
| `DEFAULT_ERK_8`            | `ARKSTEP_DEFAULT_ERK_8`           |
| `DEFAULT_DIRK_2`           | `ARKSTEP_DEFAULT_DIRK_2`          |
| `DEFAULT_DIRK_3`           | `ARKSTEP_DEFAULT_DIRK_3`          |
| `DEFAULT_DIRK_4`           | `ARKSTEP_DEFAULT_DIRK_4`          |
| `DEFAULT_DIRK_5`           | `ARKSTEP_DEFAULT_DIRK_5`          |
| `DEFAULT_ARK_ETABLE_3`     | `ARKSTEP_DEFAULT_ARK_ETABLE_3`    |
| `DEFAULT_ARK_ETABLE_4`     | `ARKSTEP_DEFAULT_ARK_ETABLE_4`    |
| `DEFAULT_ARK_ETABLE_5`     | `ARKSTEP_DEFAULT_ARK_ETABLE_4`    |
| `DEFAULT_ARK_ITABLE_3`     | `ARKSTEP_DEFAULT_ARK_ITABLE_3`    |
| `DEFAULT_ARK_ITABLE_4`     | `ARKSTEP_DEFAULT_ARK_ITABLE_4`    |
| `DEFAULT_ARK_ITABLE_5`     | `ARKSTEP_DEFAULT_ARK_ITABLE_5`    |
| `DEFAULT_ERK_2`            | `ERKSTEP_DEFAULT_2`               |
| `DEFAULT_ERK_3`            | `ERKSTEP_DEFAULT_3`               |
| `DEFAULT_ERK_4`            | `ERKSTEP_DEFAULT_4`               |
| `DEFAULT_ERK_5`            | `ERKSTEP_DEFAULT_5`               |
| `DEFAULT_ERK_6`            | `ERKSTEP_DEFAULT_6`               |
| `DEFAULT_ERK_8`            | `ERKSTEP_DEFAULT_8`               |

In addition, the following functions are now deprecated (compile-time warnings
will be thrown if supported by the compiler):

| Deprecated Name               | New Name                     |
|:------------------------------|:-----------------------------|
| `CVSpilsSetLinearSolver`      | `CVodeSetLinearSolver`       |
| `CVSpilsSetEpsLin`            | `CVodeSetEpsLin`             |
| `CVSpilsSetPreconditioner`    | `CVodeSetPreconditioner`     |
| `CVSpilsSetJacTimes`          | `CVodeSetJacTimes`           |
| `CVSpilsGetWorkSpace`         | `CVodeGetLinWorkSpace`       |
| `CVSpilsGetNumPrecEvals`      | `CVodeGetNumPrecEvals`       |
| `CVSpilsGetNumPrecSolves`     | `CVodeGetNumPrecSolves`      |
| `CVSpilsGetNumLinIters`       | `CVodeGetNumLinIters`        |
| `CVSpilsGetNumConvFails`      | `CVodeGetNumConvFails`       |
| `CVSpilsGetNumJTSetupEvals`   | `CVodeGetNumJTSetupEvals`    |
| `CVSpilsGetNumJtimesEvals`    | `CVodeGetNumJtimesEvals`     |
| `CVSpilsGetNumRhsEvals`       | `CVodeGetNumLinRhsEvals`     |
| `CVSpilsGetLastFlag`          | `CVodeGetLastLinFlag`        |
| `CVSpilsGetReturnFlagName`    | `CVodeGetLinReturnFlagName`  |
| `CVSpilsSetLinearSolverB`     | `CVodeSetLinearSolverB`      |
| `CVSpilsSetEpsLinB`           | `CVodeSetEpsLinB`            |
| `CVSpilsSetPreconditionerB`   | `CVodeSetPreconditionerB`    |
| `CVSpilsSetPreconditionerBS`  | `CVodeSetPreconditionerBS`   |
| `CVSpilsSetJacTimesB`         | `CVodeSetJacTimesB`          |
| `CVSpilsSetJacTimesBS`        | `CVodeSetJacTimesBS`         |
| `CVDlsSetLinearSolver`        | `CVodeSetLinearSolver`       |
| `CVDlsSetJacFn`               | `CVodeSetJacFn`              |
| `CVDlsGetWorkSpace`           | `CVodeGetLinWorkSpace`       |
| `CVDlsGetNumJacEvals`         | `CVodeGetNumJacEvals`        |
| `CVDlsGetNumRhsEvals`         | `CVodeGetNumLinRhsEvals`     |
| `CVDlsGetLastFlag`            | `CVodeGetLastLinFlag`        |
| `CVDlsGetReturnFlagName`      | `CVodeGetLinReturnFlagName`  |
| `CVDlsSetLinearSolverB`       | `CVodeSetLinearSolverB`      |
| `CVDlsSetJacFnB`              | `CVodeSetJacFnB`             |
| `CVDlsSetJacFnBS`             | `CVodeSetJacFnBS`            |
| `CVDlsSetLinearSolver`        | `CVodeSetLinearSolver`       |
| `CVDlsSetJacFn`               | `CVodeSetJacFn`              |
| `CVDlsGetWorkSpace`           | `CVodeGetLinWorkSpace`       |
| `CVDlsGetNumJacEvals`         | `CVodeGetNumJacEvals`        |
| `CVDlsGetNumRhsEvals`         | `CVodeGetNumLinRhsEvals`     |
| `CVDlsGetLastFlag`            | `CVodeGetLastLinFlag`        |
| `CVDlsGetReturnFlagName`      | `CVodeGetLinReturnFlagName`  |
| `KINDlsSetLinearSolver`       | `KINSetLinearSolver`         |
| `KINDlsSetJacFn`              | `KINSetJacFn`                |
| `KINDlsGetWorkSpace`          | `KINGetLinWorkSpace`         |
| `KINDlsGetNumJacEvals`        | `KINGetNumJacEvals`          |
| `KINDlsGetNumFuncEvals`       | `KINGetNumLinFuncEvals`      |
| `KINDlsGetLastFlag`           | `KINGetLastLinFlag`          |
| `KINDlsGetReturnFlagName`     | `KINGetLinReturnFlagName`    |
| `KINSpilsSetLinearSolver`     | `KINSetLinearSolver`         |
| `KINSpilsSetPreconditioner`   | `KINSetPreconditioner`       |
| `KINSpilsSetJacTimesVecFn`    | `KINSetJacTimesVecFn`        |
| `KINSpilsGetWorkSpace`        | `KINGetLinWorkSpace`         |
| `KINSpilsGetNumPrecEvals`     | `KINGetNumPrecEvals`         |
| `KINSpilsGetNumPrecSolves`    | `KINGetNumPrecSolves`        |
| `KINSpilsGetNumLinIters`      | `KINGetNumLinIters`          |
| `KINSpilsGetNumConvFails`     | `KINGetNumLinConvFails`      |
| `KINSpilsGetNumJtimesEvals`   | `KINGetNumJtimesEvals`       |
| `KINSpilsGetNumFuncEvals`     | `KINGetNumLinFuncEvals`      |
| `KINSpilsGetLastFlag`         | `KINGetLastLinFlag`          |
| `KINSpilsGetReturnFlagName`   | `KINGetLinReturnFlagName`    |
| `IDASpilsSetLinearSolver`     | `IDASetLinearSolver`         |
| `IDASpilsSetPreconditioner`   | `IDASetPreconditioner`       |
| `IDASpilsSetJacTimes`         | `IDASetJacTimes`             |
| `IDASpilsSetEpsLin`           | `IDASetEpsLin`               |
| `IDASpilsSetIncrementFactor`  | `IDASetIncrementFactor`      |
| `IDASpilsGetWorkSpace`        | `IDAGetLinWorkSpace`         |
| `IDASpilsGetNumPrecEvals`     | `IDAGetNumPrecEvals`         |
| `IDASpilsGetNumPrecSolves`    | `IDAGetNumPrecSolves`        |
| `IDASpilsGetNumLinIters`      | `IDAGetNumLinIters`          |
| `IDASpilsGetNumConvFails`     | `IDAGetNumLinConvFails`      |
| `IDASpilsGetNumJTSetupEvals`  | `IDAGetNumJTSetupEvals`      |
| `IDASpilsGetNumJtimesEvals`   | `IDAGetNumJtimesEvals`       |
| `IDASpilsGetNumResEvals`      | `IDAGetNumLinResEvals`       |
| `IDASpilsGetLastFlag`         | `IDAGetLastLinFlag`          |
| `IDASpilsGetReturnFlagName`   | `IDAGetLinReturnFlagName`    |
| `IDASpilsSetLinearSolverB`    | `IDASetLinearSolverB`        |
| `IDASpilsSetEpsLinB`          | `IDASetEpsLinB`              |
| `IDASpilsSetIncrementFactorB` | `IDASetIncrementFactorB`     |
| `IDASpilsSetPreconditionerB`  | `IDASetPreconditionerB`      |
| `IDASpilsSetPreconditionerBS` | `IDASetPreconditionerBS`     |
| `IDASpilsSetJacTimesB`        | `IDASetJacTimesB`            |
| `IDASpilsSetJacTimesBS`       | `IDASetJacTimesBS`           |
| `IDADlsSetLinearSolver`       | `IDASetLinearSolver`         |
| `IDADlsSetJacFn`              | `IDASetJacFn`                |
| `IDADlsGetWorkSpace`          | `IDAGetLinWorkSpace`         |
| `IDADlsGetNumJacEvals`        | `IDAGetNumJacEvals`          |
| `IDADlsGetNumResEvals`        | `IDAGetNumLinResEvals`       |
| `IDADlsGetLastFlag`           | `IDAGetLastLinFlag`          |
| `IDADlsGetReturnFlagName`     | `IDAGetLinReturnFlagName`    |
| `IDADlsSetLinearSolverB`      | `IDASetLinearSolverB`        |
| `IDADlsSetJacFnB`             | `IDASetJacFnB`               |
| `IDADlsSetJacFnBS`            | `IDASetJacFnBS`              |
| `DenseGETRF`                  | `SUNDlsMat_DenseGETRF`       |
| `DenseGETRS`                  | `SUNDlsMat_DenseGETRS`       |
| `denseGETRF`                  | `SUNDlsMat_denseGETRF`       |
| `denseGETRS`                  | `SUNDlsMat_denseGETRS`       |
| `DensePOTRF`                  | `SUNDlsMat_DensePOTRF`       |
| `DensePOTRS`                  | `SUNDlsMat_DensePOTRS`       |
| `densePOTRF`                  | `SUNDlsMat_densePOTRF`       |
| `densePOTRS`                  | `SUNDlsMat_densePOTRS`       |
| `DenseGEQRF`                  | `SUNDlsMat_DenseGEQRF`       |
| `DenseORMQR`                  | `SUNDlsMat_DenseORMQR`       |
| `denseGEQRF`                  | `SUNDlsMat_denseGEQRF`       |
| `denseORMQR`                  | `SUNDlsMat_denseORMQR`       |
| `DenseCopy`                   | `SUNDlsMat_DenseCopy`        |
| `denseCopy`                   | `SUNDlsMat_denseCopy`        |
| `DenseScale`                  | `SUNDlsMat_DenseScale`       |
| `denseScale`                  | `SUNDlsMat_denseScale`       |
| `denseAddIdentity`            | `SUNDlsMat_denseAddIdentity` |
| `DenseMatvec`                 | `SUNDlsMat_DenseMatvec`      |
| `denseMatvec`                 | `SUNDlsMat_denseMatvec`      |
| `BandGBTRF`                   | `SUNDlsMat_BandGBTRF`        |
| `bandGBTRF`                   | `SUNDlsMat_bandGBTRF`        |
| `BandGBTRS`                   | `SUNDlsMat_BandGBTRS`        |
| `bandGBTRS`                   | `SUNDlsMat_bandGBTRS`        |
| `BandCopy`                    | `SUNDlsMat_BandCopy`         |
| `bandCopy`                    | `SUNDlsMat_bandCopy`         |
| `BandScale`                   | `SUNDlsMat_BandScale`        |
| `bandScale`                   | `SUNDlsMat_bandScale`        |
| `bandAddIdentity`             | `SUNDlsMat_bandAddIdentity`  |
| `BandMatvec`                  | `SUNDlsMat_BandMatvec`       |
| `bandMatvec`                  | `SUNDlsMat_bandMatvec`       |
| `ModifiedGS`                  | `SUNModifiedGS`              |
| `ClassicalGS`                 | `SUNClassicalGS`             |
| `QRfact`                      | `SUNQRFact`                  |
| `QRsol`                       | `SUNQRsol`                   |
| `DlsMat_NewDenseMat`          | `SUNDlsMat_NewDenseMat`      |
| `DlsMat_NewBandMat`           | `SUNDlsMat_NewBandMat`       |
| `DestroyMat`                  | `SUNDlsMat_DestroyMat`       |
| `NewIntArray`                 | `SUNDlsMat_NewIntArray`      |
| `NewIndexArray`               | `SUNDlsMat_NewIndexArray`    |
| `NewRealArray`                | `SUNDlsMat_NewRealArray`     |
| `DestroyArray`                | `SUNDlsMat_DestroyArray`     |
| `AddIdentity`                 | `SUNDlsMat_AddIdentity`      |
| `SetToZero`                   | `SUNDlsMat_SetToZero`        |
| `PrintMat`                    | `SUNDlsMat_PrintMat`         |
| `newDenseMat`                 | `SUNDlsMat_newDenseMat`      |
| `newBandMat`                  | `SUNDlsMat_newBandMat`       |
| `destroyMat`                  | `SUNDlsMat_destroyMat`       |
| `newIntArray`                 | `SUNDlsMat_newIntArray`      |
| `newIndexArray`               | `SUNDlsMat_newIndexArray`    |
| `newRealArray`                | `SUNDlsMat_newRealArray`     |
| `destroyArray`                | `SUNDlsMat_destroyArray`     |

In addition, the entire `sundials_lapack.h` header file is now deprecated for
removal in SUNDIALS v7.0.0. Note, this header file is not needed to use the
SUNDIALS LAPACK linear solvers.

## Changes to SUNDIALS in release 5.8.0

The RAJA NVECTOR implementation has been updated to support the SYCL backend
in addition to the CUDA and HIP backend. Users can choose the backend when
configuring SUNDIALS by using the `SUNDIALS_RAJA_BACKENDS` CMake variable. This
module remains experimental and is subject to change from version to version.

A new SUNMatrix and SUNLinearSolver implementation were added to interface
with the Intel oneAPI Math Kernel Library (oneMKL). Both the matrix and the
linear solver support general dense linear systems as well as block diagonal
linear systems. This module is experimental and is subject to change from
version to version.

Added a new *optional* function to the SUNLinearSolver API,
`SUNLinSolSetZeroGuess`, to indicate that the next call to `SUNlinSolSolve` will
be made with a zero initial guess. SUNLinearSolver implementations that do not
use the `SUNLinSolNewEmpty` constructor will, at a minimum, need set the
`setzeroguess` function pointer in the linear solver `ops` structure to
`NULL`. The SUNDIALS iterative linear solver implementations have been updated
to leverage this new set function to remove one dot product per solve.

The time integrator packages (ARKODE, CVODE(S), and IDA(S)) all now support a
new "matrix-embedded" SUNLinearSolver type.  This type supports user-supplied
SUNLinearSolver implementations that set up and solve the specified linear
system at each linear solve call.  Any matrix-related data structures are held
internally to the linear solver itself, and are not provided by the SUNDIALS
package.

Added functions to ARKODE and CVODE(S) for supplying an alternative right-hand
side function and to IDA(S) for supplying an alternative residual for use within
nonlinear system function evaluations.

Support for user-defined inner (fast) integrators has been to the MRIStep module
in ARKODE. See the "MRIStep Custom Inner Steppers" section in the user guide for
more information on providing a user-defined integration method.

Added specialized fused HIP kernels to CVODE which may offer better
performance on smaller problems when using CVODE with the `NVECTOR_HIP`
module. See the optional input function `CVodeSetUseIntegratorFusedKernels`
for more information. As with other SUNDIALS HIP features, this is
feature is experimental and may change from version to version.

New KINSOL options have been added to apply a constant damping factor in the
fixed point and Picard iterations (see `KINSetDamping`), to delay the start of
Anderson acceleration with the fixed point and Picard iterations (see
`KINSetDelayAA`), and to return the newest solution with the fixed point
iteration (see `KINSetReturnNewest`).

The installed SUNDIALSConfig.cmake file now supports the `COMPONENTS` option
to `find_package`. The exported targets no longer have IMPORTED_GLOBAL set.

A bug was fixed in `SUNMatCopyOps` where the matrix-vector product setup
function pointer was not copied.

A bug was fixed in the SPBCGS and SPTFQMR solvers for the case where a non-zero
initial guess and a solution scaling vector are provided. This fix only impacts
codes using SPBCGS or SPTFQMR as standalone solvers as all SUNDIALS packages
utilize a zero initial guess.

A bug was fixed in the ARKODE stepper modules where the stop time may be passed
after resetting the integrator.

A bug was fixed in `IDASetJacTimesResFn` in IDAS where the supplied function was
used in the dense finite difference Jacobian computation rather than the finite
difference Jacobian-vector product approximation.

A bug was fixed in the KINSOL Picard iteration where the value of
`KINSetMaxSetupCalls` would be ignored.

## Changes to SUNDIALS in release 5.7.0

A new NVECTOR implementation based on the SYCL abstraction layer has been added
targeting Intel GPUs. At present the only SYCL compiler supported is the DPC++
(Intel oneAPI) compiler. See the SYCL NVECTOR section in the user guide for more
details. This module is considered experimental and is subject to major changes
even in minor releases.

A new SUNMatrix and SUNLinearSolver implementation were added to interface
with the MAGMA linear algebra library. Both the matrix and the linear solver
support general dense linear systems as well as block diagonal linear systems,
and both are targeted at GPUs (AMD or NVIDIA).

## Changes to SUNDIALS in release 5.6.1

Fixed a bug in the SUNDIALS CMake which caused an error if the
`CMAKE_CXX_STANDARD` and `SUNDIALS_RAJA_BACKENDS` options were not provided.

Fixed some compiler warnings when using the IBM XL compilers.

## Changes to SUNDIALS in release 5.6.0

A new NVECTOR implementation based on the AMD ROCm HIP platform has been added.
This vector can target NVIDIA or AMD GPUs. See HIP NVECTOR section in the user
guide for more details. This module is considered experimental and is subject to
change from version to version.

The RAJA NVECTOR implementation has been updated to support the HIP backend
in addition to the CUDA backend. Users can choose the backend when configuring
SUNDIALS by using the `SUNDIALS_RAJA_BACKENDS` CMake variable. This module
remains experimental and is subject to change from version to version.

A new optional operation, `N_VGetDeviceArrayPointer`, was added to the N_Vector
API. This operation is useful for N_Vectors that utilize dual memory spaces,
e.g. the native SUNDIALS CUDA N_Vector.

The SUNMATRIX_CUSPARSE and SUNLINEARSOLVER_CUSOLVERSP_BATCHQR implementations
no longer require the SUNDIALS CUDA N_Vector. Instead, they require that the
vector utilized provides the `N_VGetDeviceArrayPointer` operation, and that the
pointer returned by `N_VGetDeviceArrayPointer` is a valid CUDA device pointer.

## Changes to SUNDIALS in release 5.5.0

Refactored the SUNDIALS build system. CMake 3.12.0 or newer is now required.
Users will likely see deprecation warnings, but otherwise the changes
should be fully backwards compatible for almost all users. SUNDIALS
now exports CMake targets and installs a `SUNDIALSConfig.cmake` file.

Added support for SuperLU DIST 6.3.0 or newer.

## Changes to SUNDIALS in release 5.4.0

Added full support for time-dependent mass matrices in ARKStep, and expanded
existing non-identity mass matrix infrastructure to support use of the
fixed point nonlinear solver.  Fixed bug for ERK method integration with
static mass matrices.

An interface between ARKStep and the XBraid multigrid reduction in time (MGRIT)
library has been added to enable parallel-in-time integration. See the ARKStep
documentation and examples for more details. This interface required the
addition of three new N_Vector operations to exchange vector data between
computational nodes, see `N_VBufSize`, `N_VBufPack`, and `N_VBufUnpack`. These
N_Vector operations are only used within the XBraid interface and need not be
implemented for any other context.

Updated the MRIStep time-stepping module in ARKODE to support higher-order
MRI-GARK methods [Sandu, SIAM J. Numer. Anal., 57, 2019], including methods that
involve solve-decoupled, diagonally-implicit treatment of the slow time scale.

A new API, `SUNMemoryHelper`, was added to support **GPU users** who have
complex memory management needs such as using memory pools. This is paired with
new constructors for the `NVECTOR_CUDA` and `NVECTOR_RAJA` modules that accept a
`SUNMemoryHelper` object. Refer to "The SUNMemoryHelper API", "NVECTOR CUDA" and
"NVECTOR RAJA" sections in the documentation for more information.

The `NVECTOR_RAJA` module has been updated to mirror the `NVECTOR_CUDA` module.
Notably, the update adds managed memory support to the `NVECTOR_RAJA` module.
Users of the module will need to update any calls to the `N_VMake_Raja` function
because that signature was changed. This module remains experimental and is
subject to change from version to version.

Added new `SetLSNormFactor` functions to CVODE(S), ARKODE, and IDA(S) to
to specify the factor for converting between integrator tolerances (WRMS norm)
and linear solver tolerances (L2 norm) i.e., `tol_L2 = nrmfac * tol_WRMS`.

Added new reset functions `ARKStepReset`, `ERKStepReset`, and
`MRIStepReset` to reset the stepper time and state vector to user-provided
values for continuing the integration from that point while retaining the
integration history. These function complement the reinitialization functions
`ARKStepReInit`, `ERKStepReInit`, and `MRIStepReInit` which reinitialize
the stepper so that the problem integration should resume as if started from
scratch.

Added new functions for advanced users providing a custom `SUNNonlinSolSysFn`.

The expected behavior of `SUNNonlinSolGetNumIters` and
`SUNNonlinSolGetNumConvFails` in the SUNNonlinearSolver API have been updated to
specify that they should return the number of nonlinear solver iterations and
convergence failures in the most recent solve respectively rather than the
cumulative number of iterations and failures across all solves respectively. The
API documentation and SUNDIALS provided SUNNonlinearSolver implementations and
have been updated accordingly. As before, the cumulative number of nonlinear
iterations and failures may be retrieved by calling the integrator provided get
functions.

**This change may cause a runtime error in existing user code**.
In IDAS and CVODES, the functions for forward integration with checkpointing
(`IDASolveF`, `CVodeF`) are now subject to a restriction on the number of time
steps allowed to reach the output time. This is the same restriction applied to
the `IDASolve` and `CVode` functions. The default maximum number of steps is
500, but this may be changed using the `<IDA|CVode>SetMaxNumSteps` function.
This change fixes a bug that could cause an infinite loop in the `IDASolveF`
and `CVodeF` and functions.

A minor inconsistency in CVODE(S) and a bug ARKODE when checking the Jacobian
evaluation frequency has been fixed. As a result codes using using a
non-default Jacobian update frequency through a call to
`CVodeSetMaxStepsBetweenJac` or `ARKStepSetMaxStepsBetweenJac` will need to
increase the provided value by 1 to achieve the same behavior as before. For
greater clarity the functions `CVodeSetMaxStepsBetweenJac`,
`ARKStepSetMaxStepsBetweenJac`, and `ARKStepSetMaxStepsBetweenLSet` have been
deprecated and replaced with `CVodeSetJacEvalFrequency`,
`ARKStepSetJacEvalFrequency`, and `ARKStepSetLSetupFrequency` respectively.
Additionally, the function `CVodeSetLSetupFrequency` has been added to CVODE(S)
to set the frequency of calls to the linear solver setup function.

The `NVECTOR_TRILINOS` module has been updated to work with Trilinos 12.18+.
This update changes the local ordinal type to always be an `int`.

Added support for CUDA v11.

## Changes to SUNDIALS in release 5.3.0

Fixed a bug in ARKODE where the prototypes for `ERKStepSetMinReduction` and
`ARKStepSetMinReduction` were not included in `arkode_erkstep.h` and
`arkode_arkstep.h` respectively.

Fixed a bug in ARKODE where inequality constraint checking would need to be
disabled and then re-enabled to update the inequality constraint values after
resizing a problem. Resizing a problem will now disable constraints and a call
to `ARKStepSetConstraints` or `ERKStepSetConstraints` is required to re-enable
constraint checking for the new problem size.

Fixed a bug in the iterative linear solver modules where an error is not
returned if the Atimes function is `NULL` or, if preconditioning is enabled, the
PSolve function is `NULL`.

Added specialized fused CUDA kernels to CVODE which may offer better
performance on smaller problems when using CVODE with the `NVECTOR_CUDA`
module. See the optional input function `CVodeSetUseIntegratorFusedKernels`
for more information. As with other SUNDIALS CUDA features, this is
feature is experimental and may change from version to version.

Added the ability to control the CUDA kernel launch parameters for the
`NVECTOR_CUDA` and `SUNMATRIX_CUSPARSE` modules. These modules remain
experimental and are subject to change from version to version.
In addition, the `NVECTOR_CUDA` kernels were rewritten to be more flexible.
Most users should see equivalent performance or some improvement, but a select
few may observe minor performance degradation with the default settings. Users
are encouraged to contact the SUNDIALS team about any performance changes
that they notice.

Added new capabilities for monitoring the solve phase in the
`SUNNONLINSOL_NEWTON` and `SUNNONLINSOL_FIXEDPOINT` modules, and the SUNDIALS
iterative linear solver modules. SUNDIALS must be built with the CMake option
`SUNDIALS_BUILD_WITH_MONITORING` to use these capabilities.

Added a new function, `CVodeSetMonitorFn`, that takes a user-function
to be called by CVODE after every `nst` successfully completed time-steps.
This is intended to provide a way of monitoring the CVODE statistics
throughout the simulation.

Added a new function `CVodeGetLinSolveStats` to get the CVODE linear solver
statistics as a group.

Added optional set functions to provide an alternative ODE right-hand side
function (ARKODE and CVODE(S)), DAE residual function (IDA(S)), or nonlinear
system function (KINSOL) for use when computing Jacobian-vector products with
the internal difference quotient approximation.

Added support to CVODE for integrating IVPs with constraints using BDF methods
and projecting the solution onto the constraint manifold with a user defined
projection function. This implementation is accompanied by additions to the
CVODE user documentation and examples.

## Changes to SUNDIALS in release 5.2.0

Fixed a build system bug related to the Fortran 2003 interfaces when using the
IBM XL compiler. When building the Fortran 2003 interfaces with an XL compiler
it is recommended to set `CMAKE_Fortran_COMPILER` to `f2003`, `xlf2003`, or
`xlf2003_r`.

Fixed a bug in how ARKODE interfaces with a user-supplied, iterative, unscaled
linear solver. In this case, ARKODE adjusts the linear solver tolerance in an
attempt to account for the lack of support for left/right scaling matrices.
Previously, ARKODE computed this scaling factor using the error weight vector,
`ewt`; this fix changes that to the residual weight vector, `rwt`, that can
differ from `ewt` when solving problems with non-identity mass matrix.

Fixed a linkage bug affecting Windows users that stemmed from
dllimport/dllexport attribute missing on some SUNDIALS API functions.

Fixed a memory leak in CVODES and IDAS from not deallocating the `atolSmin0` and
`atolQSmin0` arrays.

Fixed a bug where a non-default value for the maximum allowed growth factor
after the first step would be ignored.

Functions were added to each of the time integration packages to enable or
disable the scaling applied to linear system solutions with matrix-based linear
solvers to account for lagged matrix information.

Added two new functions, `ARKStepSetMinReduction` and `ERKStepSetMinReduction`
to change the minimum allowed step size reduction factor after an error test
failure.

Added a new `SUNMatrix` implementation, `SUNMATRIX_CUSPARSE`, that interfaces to
the sparse matrix implementation from the NVIDIA cuSPARSE library. In addition,
the `SUNLINSOL_CUSOLVER_BATCHQR` linear solver has been updated to use this
matrix, therefore, users of this module will need to update their code. These
modules are still considered to be experimental, thus they are subject to
breaking changes even in minor releases.

Added a new "stiff" interpolation module to ARKODE, based on Lagrange polynomial
interpolation, that is accessible to each of the ARKStep, ERKStep and MRIStep
time-stepping modules. This module is designed to provide increased
interpolation accuracy when integrating stiff problems, as opposed to the ARKODE
standard Hermite interpolation module that can suffer when the IVP right-hand
side has large Lipschitz constant. While the Hermite module remains the default,
the new Lagrange module may be enabled using one of the routines
`ARKStepSetInterpolantType`, `ERKStepSetInterpolantType`, or
`MRIStepSetInterpolantType`. The serial example problem `ark_brusselator.c` has
been converted to use this Lagrange interpolation module. Created accompanying
routines `ARKStepSetInterpolantDegree`, `ARKStepSetInterpolantDegree` and
`ARKStepSetInterpolantDegree` to provide user control over these interpolating
polynomials. While the routines `ARKStepSetDenseOrder`, `ARKStepSetDenseOrder`
and `ARKStepSetDenseOrder` still exist, these have been deprecated and will be
removed in a future release.

## Changes to SUNDIALS in release 5.1.0

Added support for a user-supplied function to update the prediction for each
implicit stage solution in ARKStep.  If supplied, this routine will be called
*after* any existing ARKStep predictor algorithm completes, so that the
predictor may be modified by the user as desired.  The new user-supplied routine
has type `ARKStepStagePredictFn`, and may be set by calling
`ARKStepSetStagePredictFn`.

The MRIStep module has been updated to support attaching different user data
pointers to the inner and outer integrators. If applicable, user codes will
need to add a call to `ARKStepSetUserData` to attach their user data
pointer to the inner integrator memory as `MRIStepSetUserData` will
not set the pointer for both the inner and outer integrators. The MRIStep
examples have been updated to reflect this change.

Added support for damping when using Anderson acceleration in KINSOL. See the
mathematical considerations section of the user guide and the description of the
`KINSetDampingAA` function for more details.

Added support for damping to the `SUNNonlinearSolver_FixedPoint` module when
using Anderson acceleration. See the `SUNNonlinearSolver_FixedPoint` section in
the user guides and the description of the `SUNNonlinSolSetDamping_FixedPoint`
function for more details.

Fixed a build system bug related to finding LAPACK/BLAS.

Fixed a build system bug related to checking if the KLU library works.

Fixed a build system bug related to finding PETSc when using the CMake
variables `PETSC_INCLUDES` and `PETSC_LIBRARIES` instead of `PETSC_DIR`.

Added a new build system option, `CUDA_ARCH`, to specify the CUDA architecture
to target.

Fixed a bug in the Fortran 2003 interfaces to the ARKODE Butcher table routines
and structure. This includes changing the `ARKodeButcherTable` type to be a
`type(c_ptr)` in Fortran.

Added two utility functions, `SUNDIALSFileOpen` and `SUNDIALSFileClose` for
creating/destroying file pointers. These are useful when using the Fortran 2003
interfaces.

## Changes to SUNDIALS in release 5.0.0

### Build System

Increased the minimum required CMake version to 3.5 for most SUNDIALS
configurations, and 3.10 when CUDA or OpenMP with device offloading are enabled.

The CMake option `BLAS_ENABLE` and the variable `BLAS_LIBRARIES` have been
removed to simplify builds as SUNDIALS packages do not use BLAS directly. For
third party libraries that require linking to BLAS, the path to the BLAS
library should be included in the `_LIBRARIES` variable for the third party
library e.g., `SUPERLUDIST_LIBRARIES` when enabling SuperLU_DIST.

Fixed a bug in the build system that prevented the PThreads NVECTOR module from
being built.

### NVector

Two new functions were added to aid in creating custom NVECTOR objects. The
constructor `N_VNewEmpty` allocates an "empty" generic NVECTOR with the object's
content pointer and the function pointers in the operations structure
initialized to NULL. When used in the constructor for custom objects this
function will ease the introduction of any new optional operations to the
NVECTOR API by ensuring only required operations need to be set. Additionally,
the function `N_VCopyOps(w, v)` has been added to copy the operation function
pointers between vector objects. When used in clone routines for custom vector
objects these functions also will ease the introduction of any new optional
operations to the NVECTOR API by ensuring all operations are copied when cloning
objects.

Two new NVECTOR implementations, NVECTOR_MANYVECTOR and NVECTOR_MPIMANYVECTOR,
have been created to support flexible partitioning of solution data among
different processing elements (e.g., CPU + GPU) or for multi-physics problems
that couple distinct MPI-based simulations together (see the NVECTOR_MANYVECTOR
and NVECTOR_MPIMANYVECTOR sections in the user guides for more details). This
implementation is accompanied by additions to user documentation and SUNDIALS
examples.

An additional NVECTOR implementation, NVECTOR_MPIPLUSX, has been created to
support the MPI+X paradigm where X is a type of on-node parallelism (e.g.,
OpenMP, CUDA). The implementation is accompanied by additions to user
documentation and SUNDIALS examples.

One new required vector operation and ten new optional vector operations have
been added to the NVECTOR API. The new required operation, `N_VGetLength`,
returns the global length of an N_Vector. The optional operations have been
added to support the new NVECTOR_MPIMANYVECTOR implementation. The operation
`N_VGetCommunicator` must be implemented by subvectors that are combined to
create an NVECTOR_MPIMANYVECTOR, but is not used outside of this context. The
remaining nine operations are optional local reduction operations intended to
eliminate unnecessary latency when performing vector reduction operations
(norms, etc.) on distributed memory systems. The optional local reduction vector
operations are `N_VDotProdLocal`, `N_VMaxNormLocal`, `N_VMinLocal`,
`N_VL1NormLocal`, `N_VWSqrSumLocal`, `N_VWSqrSumMaskLocal`, `N_VInvTestLocal`,
`N_VConstrMaskLocal`, and `N_VMinQuotientLocal`. If an NVECTOR implementation
defines any of the local operations as NULL, then the NVECTOR_MPIMANYVECTOR will
call standard NVECTOR operations to complete the computation.

The `*_MPICuda` and `*_MPIRaja` functions have been removed from the
NVECTOR_CUDA and NVECTOR_RAJA implementations respectively. Accordingly, the
`nvector_mpicuda.h`, `nvector_mpiraja.h`, `libsundials_nvecmpicuda.lib`, and
`libsundials_nvecmpicudaraja.lib` files have been removed. Users should use the
NVECTOR_MPIPLUSX module in conjunction with the NVECTOR_CUDA or NVECTOR_RAJA
modules to replace the functionality. The necessary changes are minimal and
should require few code modifications.

Fixed a memory leak in the NVECTOR_PETSC clone function.

Made performance improvements to the CUDA NVECTOR. Users who utilize a
non-default stream should no longer see default stream synchronizations after
memory transfers.

Added a new constructor to the CUDA NVECTOR that allows a user to provide
custom allocate and free functions for the vector data array and internal
reduction buffer.

Added new Fortran 2003 interfaces for most NVECTOR modules. See NEVTOR section
in the user guides for more details on how to use the interfaces.

Added three new NVECTOR utility functions, `FN_VGetVecAtIndexVectorArray`,
`FN_VSetVecAtIndexVectorArray`, and `FN_VNewVectorArray`, for working with
`N_Vector` arrays when using the Fortran 2003 interfaces.

### SUNMatrix

Two new functions were added to aid in creating custom SUNMATRIX objects. The
constructor `SUNMatNewEmpty` allocates an "empty" generic SUNMATRIX with the
object's content pointer and the function pointers in the operations structure
initialized to NULL. When used in the constructor for custom objects this
function will ease the introduction of any new optional operations to the
SUNMATRIX API by ensuring only required operations need to be set. Additionally,
the function `SUNMatCopyOps(A, B)` has been added to copy the operation function
pointers between matrix objects. When used in clone routines for custom matrix
objects these functions also will ease the introduction of any new optional
operations to the SUNMATRIX API by ensuring all operations are copied when
cloning objects.

A new operation, `SUNMatMatvecSetup`, was added to the SUNMatrix API. Users
who have implemented custom SUNMatrix modules will need to at least update
their code to set the corresponding ops structure member, matvecsetup, to NULL.

The generic SUNMatrix API now defines error codes to be returned by SUNMatrix
operations. Operations which return an integer flag indiciating success/failure
may return different values than previously.

A new SUNMatrix (and SUNLinearSolver) implementation was added to facilitate
the use of the SuperLU_DIST library with SUNDIALS.

Added new Fortran 2003 interfaces for most SUNMATRIX modules. See SUNMATRIX
section in the user guides for more details on how to use the interfaces.

### SUNLinearSolver

A new function was added to aid in creating custom SUNLINEARSOLVER objects. The
constructor `SUNLinSolNewEmpty` allocates an "empty" generic SUNLINEARSOLVER
with the object's content pointer and the function pointers in the operations
structure initialized to NULL. When used in the constructor for custom objects
this function will ease the introduction of any new optional operations to the
SUNLINEARSOLVER API by ensuring only required operations need to be set.

The return type of the SUNLinearSolver API function `SUNLinSolLastFlag` has
changed from `long int` to `sunindextype` to be consistent with the type
used to store row indices in dense and banded linear solver modules.

Added a new optional operation to the SUNLINEARSOLVER API, `SUNLinSolGetID`,
that returns a `SUNLinearSolver_ID` for identifying the linear solver module.

The SUNLinearSolver API has been updated to make the initialize and setup
functions optional.

A new SUNLinearSolver (and SUNMatrix) implementation was added to facilitate
the use of the SuperLU_DIST library with SUNDIALS.

Added a new SUNLinearSolver implementation,
`SUNLinearSolver_cuSolverSp_batchQR`, which leverages the NVIDIA cuSOLVER sparse
batched QR method for efficiently solving block diagonal linear systems on
NVIDIA GPUs.

Added three new accessor functions to the SUNLinSol_KLU module,
`SUNLinSol_KLUGetSymbolic`, `SUNLinSol_KLUGetNumeric`, and
`SUNLinSol_KLUGetCommon`, to provide user access to the underlying
KLU solver structures.

Added new Fortran 2003 interfaces for most SUNLINEARSOLVER modules. See
SUNLINEARSOLVER section in the user guides for more details on how to use
the interfaces.

### SUNNonlinearSolver

A new function was added to aid in creating custom SUNNONLINEARSOLVER objects.
The constructor `SUNNonlinSolNewEmpty` allocates an "empty" generic
SUNNONLINEARSOLVER with the object's content pointer and the function pointers
in the operations structure initialized to NULL. When used in the constructor
for custom objects this function will ease the introduction of any new optional
operations to the SUNNONLINEARSOLVER API by ensuring only required operations
need to be set.

To facilitate the use of user supplied nonlinear solver convergence test
functions the `SUNNonlinSolSetConvTestFn` function in the SUNNonlinearSolver API
has been updated to take a `void*` data pointer as input. The supplied data
pointer will be passed to the nonlinear solver convergence test function on each
call.

The inputs values passed to the first two inputs of the `SUNNonlinSolSolve`
function in the SUNNONLINEARSOLVER have been changed to be the predicted
state and the initial guess for the correction to that state. Additionally,
the definitions of `SUNNonlinSolLSetupFn` and `SUNNonlinSolLSolveFn` in the
SUNNonlinearSolver API have been updated to remove unused input parameters.
For more information on the nonlinear system formulation and the API functions
see the SUNNONLINEARSOLVER chapter in the user guides.

Added a new `SUNNonlinearSolver` implementation, `SUNNonlinsol_PetscSNES`,
which interfaces to the PETSc SNES nonlinear solver API.

Added new Fortran 2003 interfaces for most SUNNONLINEARSOLVER modules. See
SUNNONLINEARSOLVER section in the user guides for more details on how to use
the interfaces.

### CVODE and CVODES

Fixed a bug in the CVODE and CVODES constraint handling where the step size
could be set below the minimum step size.

Fixed a bug in the CVODE and CVODES nonlinear solver interfaces where the norm
of the accumulated correction was not updated when using a non-default
convergence test function.

Fixed a bug in the CVODES `cvRescale` function where the loops to compute the
array of scalars for the fused vector scale operation stopped one iteration
early.

Fixed a bug in CVODES where CVodeF would return the wrong flag under certain
cirumstances.

Fixed a bug in CVODES where CVodeF would not return a root in NORMAL_STEP mode
if the root occurred after the desired output time.

Fixed a memeory leak in FCVODE when not using the default nonlinear solver.

Removed extraneous calls to `N_VMin` for simulations where the scalar valued
absolute tolerance, or all entries of the vector-valued absolute tolerance
array, are strictly positive. In this scenario CVODE and CVODES will remove
at least one global reduction per time step.

The CVLS interface has been updated to only zero the Jacobian matrix before
calling a user-supplied Jacobian evaluation function when the attached linear
solver has type `SUNLINEARSOLVER_DIRECT`.

A new linear solver interface function, `CVLsLinSysFn`, was added as an
alternative method for evaluating the linear systems I - gamma J.

Added functions to get the current state and gamma value to CVODE and CVODES.
These functions may be useful to users who chose to provide their own nonlinear
solver implementation.

Added New Fortran 2003 interfaces to CVODE and CVODES were added. These new
interfaces were generated with SWIG-Fortran and provide a user an idiomatic
Fortran 2003 interface to most of the SUNDIALS C API. The existing CVODE F2003
interface, and all module implementations with existing Fortran 2003 interfaces
were updated accordingly. See the section "Using CVODE for Fortran
Applications" and "Using CVODES for Fortran Applications" in the appropriate
user guide for more details on how to use the interfaces.

### ARKODE

The MRIStep module has been updated to support explicit, implicit, or IMEX
methods as the fast integrator using the ARKStep module. As a result some
function signatures have been changed including MRIStepCreate which now
takes an ARKStep memory structure for the fast integration as an input.

Fixed a bug in the ARKStep time-stepping module in ARKODE that would result in
an infinite loop if the nonlinear solver failed to converge more than the
maximum allowed times during a single step.

Fixed a bug in ARKODE that would result in a "too much accuracy requested" error
when using fixed time step sizes with explicit methods in some cases.

Fixed a bug in ARKStep where the mass matrix linear solver setup function was
not called in the Matrix-free case.

Fixed a minor bug in ARKStep where an incorrect flag is reported when an
error occurs in the mass matrix setup or Jacobian-vector product setup
functions.

Fixed a memeory leak in FARKODE when not using the default nonlinear solver.

The reinitialization functions `ERKStepReInit`, `ARKStepReInit`, and
`MRIStepReInit` have been updated to retain the minimum and maxiumum step
size values from before reinitialization rather than resetting them to the
default values.

Removed extraneous calls to `N_VMin` for simulations where the scalar valued
absolute tolerance, or all entries of the vector-valued absolute tolerance
array, are strictly positive. In this scenario ARKODE steppers will remove
at least one global reduction per time step.

The ARKLS interface has been updated to only zero the Jacobian matrix before
calling a user-supplied Jacobian evaluation function when the attached linear
solver has type `SUNLINEARSOLVER_DIRECT`.

A new linear solver interface function, `ARKLsLinSysFn`, was added as an
alternative method for evaluating the linear systems M - gamma J and
I - gamma J.

Added two new embedded ARK methods of orders 4 and 5 to ARKODE (from
Kennedy & Carpenter, Appl. Numer. Math., 136:183--205, 2019).

Support for optional inequality constraints on individual components of the
solution vector has been added the ARKODE ERKStep and ARKStep modules. See
the descriptions of `ERKStepSetConstraints` and `ARKStepSetConstraints` for
more details. Note that enabling constraint handling requires the NVECTOR
operations `N_VMinQuotient`, `N_VConstrMask`, and `N_VCompare` that were not
previously required by ARKODE.

Added functions to get the current state and gamma value to the ARKStep module.
These functions may be useful to users who chose to provide their own nonlinear
solver implementation.

Add two new 'Set' functions to MRIStep, `MRIStepSetPreInnerFn` and
`MRIStepSetPostInnerFn` for performing communication or memory
transfers needed before or after the inner integration.

Added new Fortran 2003 interfaces to all ARKODE stepper modules. These new
interfaces were generated with SWIG-Fortran and provide a user an idiomatic
Fortran 2003 interface to most of the SUNDIALS C API. See the section "Using
ARKODE for Fortran Applications" in the user guide for more details on how
to use the interfaces.

### IDA and IDAS

A bug was fixed in the IDA and IDAS linear solver interfaces where an incorrect
Jacobian-vector product increment was used with iterative solvers other than
SPGMR and SPFGMR.

Fixed a bug in IDAS where IDASolveF would return the wrong flag under certain
cirumstances.

Fixed a bug in IDAS where IDASolveF would not return a root in NORMAL_STEP mode
if the root occurred after the desired output time.

Fixed a bug the IDAS IDAQuadReInitB function where an incorrect memory structure
was passed to IDAQuadReInit.

Fixed a memeory leak in FIDA when not using the default nonlinear solver.

Removed extraneous calls to `N_VMin` for simulations where the scalar valued
absolute tolerance, or all entries of the vector-valued absolute tolerance
array, are strictly positive. In this scenario IDA and IDAS will remove
at least one global reduction per time step.

The IDALS interface has been updated to only zero the Jacobian matrix before
calling a user-supplied Jacobian evaluation function when the attached linear
solver has type SUNLINEARSOLVER_DIRECT.

Added new Fortran 2003 interfaces to IDA and IDAS. These new interfaces were
generated with SWIG-Fortran and provide a user an idiomatic Fortran 2003
interface to most of the SUNDIALS C API.  See the section "Using IDA for Fortran
Applications" and "Using IDAS for Fortran Applications" in the appropriate
user guide for more details on how to use the interfaces.

### KINSOL

Fixed a bug in the KINSOL linear solver interface where the auxiliary scalar
`sJpnorm` was not computed when necessary with the Picard iteration and the
auxiliary scalar `sFdotJp` was unnecessarily computed in some cases.

The KINLS interface has been updated to only zero the Jacobian matrix before
calling a user-supplied Jacobian evaluation function when the attached linear
solver has type SUNLINEARSOLVER_DIRECT.

Added new Fortran 2003 interfaces to KINSOL. These new interfaces were
generated with SWIG-Fortran and provide a user an idiomatic Fortran 2003
interface to most of the SUNDIALS C API.  See the section "Using KINSOL for
Fortran Applications" for more details on how to use the interfaces.

## Changes to SUNDIALS in release 4.1.0

An additional N_Vector implementation was added for Tpetra vector from
Trilinos library to facilitate interoperability between SUNDIALS and Trilinos.
This implementation is accompanied by additions to user documentation and
SUNDIALS examples.

A bug was fixed where a nonlinear solver object could be freed twice in some use
cases.

The EXAMPLES_ENABLE_RAJA CMake option has been removed. The option
`EXAMPLES_ENABLE_CUDA` enables all examples that use CUDA including the RAJA
examples with a CUDA back end (if the RAJA NVECTOR is enabled).

The implementation header files (e.g. `arkode_impl.h`) are no longer installed.
This means users who are directly manipulating package memory structures will
need to update their code to use the package's public API.

Python is no longer required to run `make test` and `make test_install`.

Fixed a bug in `ARKodeButcherTable_Write` when printing a Butcher table
without an embedding.

## Changes to SUNDIALS in release 4.0.2

Added information on how to contribute to SUNDIALS and a contributing agreement.

Moved definitions of DLS and SPILS backwards compatibility functions to a source
file. The symbols are now included in the appropriate package library, e.g.
`libsundials_cvode.lib`.

## Changes to SUNDIALS in release 4.0.1

A bug in ARKODE where single precision builds would fail to compile has been
fixed.

## Changes to SUNDIALS in release 4.0.0

The direct and iterative linear solver interfaces in all SUNDIALS packages have
been merged into a single unified linear solver interface to support any valid
SUNLINSOL module. This includes the DIRECT and ITERATIVE types as well as the
new MATRIX_ITERATIVE type. Details regarding how SUNDIALS packages utilize
linear solvers of each type as well as discussion regarding intended use cases
for user-supplied SUNLINSOL implementations are included in the SUNLINSOL
chapter of the user guides. All example programs have been updated to use the
new unified interfaces.

The unified interface is very similar to the previous DLS and SPILS interfaces.
To minimize challenges in user migration to the unified linear solver interface,
the previous DLS and SPILS routines for all packages may still be used; these
will be deprecated in future releases, so we recommend that users migrate to the
new names soon. Additionally, we note that Fortran users will need to enlarge
their iout array of optional integer outputs, and update the indices that they
query for certain linear-solver-related statistics.

The names of all constructor routines for SUNDIALS-provided SUNLinSol
implementations have been updated to follow the naming convention SUNLinSol_*
where * is the name of the linear solver e.g., Dense, KLU, SPGMR, PCG, etc.
Solver-specific "set" routine names have been similarly standardized. To
minimize challenges in user migration to the new names, the previous routine
names may still be used; these will be deprecated in future releases, so we
recommend that users migrate to the new names soon. All example programs have
been updated to used the new naming convention.

The SUNBandMatrix constructor has been simplified to remove the storage upper
bandwidth argument.

SUNDIALS integrators (ARKODE, CVODE, CVODES, IDA, and IDAS) have been updated to
utilize generic nonlinear solver modules through the SUNNONLINSOL API. This API
will ease the addition of new nonlinear solver options and allow for external or
user-supplied nonlinear solvers. The SUNNONLINSOL API and provided SUNNONLINSOL
modules are described in a new user guide chapter and follow the same object
oriented design and implementation used by the NVECTOR, SUNMATRIX, and
SUNLINSOL modules. All integrator example programs have also been updated to
used the new nonlinear solver API.

Three fused vector operations and seven vector array operations have been added
to the NVECTOR API. These optional operations are disabled by default and may be
activated by calling vector specific routines after creating an NVECTOR. See the
NVECTOR chapter in the user guides for more information on the new operations.

Added a new NVECTOR (NVECTOR_OPENMPDEV) which leverages OpenMP 4.5+ device
offloading.

Multiple updates to the CUDA NVECTOR were made:

* Changed the `N_VMake_Cuda` function to take a host data pointer and a device
  data pointer instead of an `N_VectorContent_Cuda` object.

* Changed `N_VGetLength_Cuda` to return the global vector length instead of
  the local vector length.

* Added `N_VGetLocalLength_Cuda` to return the local vector length.

* Added `N_VGetMPIComm_Cuda` to return the MPI communicator used.

* Removed the accessor functions in the namespace suncudavec.

* Added the ability to set the `cudaStream_t` used for execution of the CUDA
  NVECTOR kernels. See the function `N_VSetCudaStreams_Cuda`.

* Added `N_VNewManaged_Cuda`, `N_VMakeManaged_Cuda`, and
  `N_VIsManagedMemory_Cuda` functions to accommodate using managed memory with
  the CUDA NVECTOR.

Multiple updates to the RAJA NVECTOR were made:

* Changed `N_VGetLength_Raja` to return the global vector length instead of
  the local vector length.

* Added `N_VGetLocalLength_Raja` to return the local vector length.

* Added `N_VGetMPIComm_Raja` to return the MPI communicator used.

* Removed the accessor functions in the namespace sunrajavec.

Two changes were made in the CVODE/CVODES/ARKODE initial step size algorithm:

  * Fixed an efficiency bug where an extra call to the RHS function was made.

  * Changed the behavior of the algorithm if the max-iterations case is hit.
    Before the algorithm would exit with the step size calculated on the
    penultimate iteration. Now it will exit with the step size calculated
    on the final iteration.

Fortran 2003 interfaces to CVODE, the fixed-point and Newton nonlinear solvers,
the dense, band, KLU, PCG, SPBCGS, SPFGMR, SPGMR, and SPTFQMR linear solvers,
and the serial, PThreads, and OpenMP NVECTORs have been added.

The ARKODE library has been entirely rewritten to support a modular approach to
one-step methods, which should allow for rapid research and development of novel
integration methods without affecting existing solver functionality.

A new ARKODE stepper, MRIStep, has been added for two rate explicit-explicit
multirate infinitesimal step methods.

ARKODE's dense output infrastructure has been improved to support higher-degree
Hermite polynomial interpolants (up to degree 5) over the last successful time
step.

## Changes to SUNDIALS in release 3.2.1

Fixed a bug in the CUDA NVECTOR where the `N_VInvTest` operation could write
beyond the allocated vector data.

Fixed library installation path for multiarch systems. This fix changes the
default library installation path to `CMAKE_INSTALL_PREFIX/CMAKE_INSTALL_LIBDIR`
from `CMAKE_INSTALL_PREFIX/lib`. `CMAKE_INSTALL_LIBDIR` is automatically set,
but is available as a CMAKE option that can modified.

## Changes to SUNDIALS in release 3.2.0

Fixed problem with index types which would occur with some compilers (e.g.
armclang) that did not define `__STDC_VERSION__`. The fix includes a
depcrecation of the current behavior of the `SUNDIALS_INDEX_TYPE` CMake option.

Fixed a thread-safety issue in CVODES and IDAS when using adjoint sensitivity
analysis.

Added hybrid MPI/CUDA and MPI/RAJA vectors to allow use of more than one MPI
rank when using a GPU system. The vectors assume one GPU device per MPI rank.

Changed the name of the RAJA nvector library to `libsundials_nveccudaraja.lib`
from `libsundials_nvecraja.lib` to better reflect that we only support CUDA as a
backend for RAJA currently.

Increased CMake minimum version to 3.1.3

Add constraint handling feature to CVODE and CVODES.

Fixed a bug in IDAS where the saved residual value used in the nonlinear solve
for consistent initial conditions was passed as temporary workspace and could be
overwritten.

Several changes were made to the build system. If MPI is enabled and MPI
compiler wrappers are not set, the build system will check if
`CMAKE_<language>_COMPILER` can compile MPI programs before trying to locate and
use an MPI installation. The native CMake FindMPI module is now used to locate
an MPI installation. The options for setting MPI compiler wrappers and the
executable for running MPI programs have been updated to align with those in
native CMake FindMPI module. This included changing `MPI_MPICC` to
`MPI_C_COMPILER`, `MPI_MPICXX` to `MPI_CXX_COMPILER` combining `MPI_MPIF77` and
`MPI_MPIF90` to `MPI_Fortran_COMPILER`, and changing `MPI_RUN_COMMAND` to
`MPIEXEC_EXECUTABLE`. When a Fortran name-mangling scheme is needed (e.g.,
`LAPACK_ENABLE` is `ON`) the build system will infer the scheme from the Fortran
compiler. If a Fortran compiler is not available or the inferred or default
scheme needs to be overridden, the advanced options `SUNDIALS_F77_FUNC_CASE` and
`SUNDIALS_F77_FUNC_UNDERSCORES` can be used to manually set the name-mangling
scheme and bypass trying to infer the scheme. Additionally, parts of the main
`CMakeLists.txt` file were moved to new files in the src and example directories
to make the CMake configuration file structure more modular.

## Changes to SUNDIALS in release 3.1.2

Fixed Windows specific problem where `sunindextype` was not correctly defined
when using 64-bit integers. On Windows `sunindextype` is now defined as the MSVC
basic type `__int64`.

Changed LICENSE install path to `instdir/include/sundials`.

Updated the minimum required version of CMake to 2.8.12 and enabled using rpath
by default to locate shared libraries on OSX.

The misnamed function `CVSpilsSetJacTimesSetupFnBS` in cvodes has been
deprecated and replaced by `CVSpilsSetJacTimesBS`. The deprecated function
`CVSpilsSetJacTimesSetupFnBS` will be removed in the next major release.

Added and updated usage-notes examples from the SUNDIALS website to work with
SUNDIALS 3.x. The new examples are `cvode/cvDisc_dns.c`,
`cvode/cvRoberts_dns_negsol.c`, and `cvodes/cvsRoberts_FSA_dns_Switch.c`.

Added sparse SUNMatrix "Reallocate" routine to allow specification of the
nonzero storage.

Updated the KLU SUNLinearSolver module to set constants for the two
reinitialization types, and fixed a bug in the full reinitialization approach
where the sparse SUNMatrix pointer would go out of scope on some architectures.

Updated the "ScaleAdd" and "ScaleAddI" implementations in the sparse SUNMatrix
module to more optimally handle the case where the target matrix contained
sufficient storage for the sum, but had the wrong sparsity pattern. The sum now
occurs in-place, by performing the sum backwards in the existing storage.
However, it is still more efficient if the user-supplied Jacobian routine
allocates storage for the sum I + gamma J or M + gamma J manually (with zero
entries if needed).

## Changes to SUNDIALS in release 3.1.1

Fixed a minor bug in the CVODE and CVODES `cvSLdet` routine, where a return was
missing in the error check for three inconsistent roots.

Fixed a potential memory leak in the SPGMR and SPFGMR linear solvers: if
"Initialize" was called multiple times then the solver memory was reallocated
(without being freed).

Fixed a minor bug in the `ARKReInit` routine, where a flag was incorrectly set
to indicate that the problem had been resized (instead of just re-initialized).

Fixed C++11 compiler errors/warnings about incompatible use of string literals.

Updated KLU SUNLinearSolver module to use a typedef for the precision-specific
solve function to be used (to avoid compiler warnings).

Added missing typecasts for some (`void*`) pointers to avoid compiler warnings.

Bugfix in `sunmatrix_sparse.c` where `int` was used instead of `sunindextype` in
one location.

Fixed a minor bug in `KINPrintInfo` where a case was missing for
`KIN_REPTD_SYSFUNC_ERR` leading to an undefined info message.

Added missing `#include <stdio.h>` in NVECTOR and SUNMATRIX header files.

Added missing prototypes for `ARKSpilsGetNumMTSetups` in ARKODE and
`IDASpilsGetNumJTSetupEvals` in IDA and IDAS.

Fixed an indexing bug in the CUDA NVECTOR implementation of `N_VWrmsNormMask`
and revised the RAJA NVECTOR implementation of `N_VWrmsNormMask` to work with
mask arrays using values other than zero or one. Replaced `double` with
`realtype` in the RAJA vector test functions.

Fixed compilation issue with GCC 7.3.0 and Fortran programs that do not require
a SUNMatrix or SUNLinearSolver module (e.g. iterative linear solvers, explicit
methods in ARKODE, functional iteration in CVODE, etc.).

## Changes to SUNDIALS in release 3.1.0

Added NVECTOR print functions that write vector data to a specified file (e.g.,
`N_VPrintFile_Serial`).

Added `make test` and `make test_install` options to the build system for
testing SUNDIALS after building with `make` and installing with `make install`
respectively.

Added "Changes in ..." (latest version) to all User Guides.

## Changes to SUNDIALS in release 3.0.0

Added new linear solver and matrix interfaces for all SUNDIALS packages and
updated the existing linear solver and matrix modules. The goal of the redesign
is to provide greater encapsulation and ease interfacing custom linear solvers
with linear solver libraries. Specific changes include:

 * Added generic SUNMATRIX module with three provided implementations:
   dense, banded and sparse.  These replicate previous SUNDIALS Dls and
   Sls matrix structures in a single object-oriented API.

 * Added example problems demonstrating use of generic SUNMATRIX modules.

 * Added generic SUNLINEARSOLVER module with eleven provided
   implementations: dense, banded, LAPACK dense, LAPACK band, KLU,
   SuperLU_MT, SPGMR, SPBCGS, SPTFQMR, SPFGMR, PCG.  These replicate
   previous SUNDIALS generic linear solvers in a single object-oriented
   API.

 * Added example problems demonstrating use of generic SUNLINEARSOLVER
   modules.

 * Expanded package-provided direct linear solver (Dls) interfaces and
   scaled, preconditioned, iterative linear solver (Spils) interfaces
   to utilize generic SUNMATRIX and SUNLINEARSOLVER objects.

 * Removed package-specific, linear solver-specific, solver modules
   (e.g. CVDENSE, KINBAND, IDAKLU, ARKSPGMR) since their functionality
   is entirely replicated by the generic Dls/Spils interfaces and
   SUNLINEARSOLVER/SUNMATRIX modules.  The exception is CVDIAG, a
   diagonal approximate Jacobian solver available to CVODE and CVODES.

 * Converted all SUNDIALS example problems to utilize new generic
   SUNMATRIX and SUNLINEARSOLVER objects, along with updated Dls and
   Spils linear solver interfaces.

 * Added Spils interface routines to ARKODE, CVODE, CVODES, IDA and
   IDAS to allow specification of a user-provided "JTSetup" routine.
   This change supports users who wish to set up data structures for
   the user-provided Jacobian-times-vector ("JTimes") routine, and
   where the cost of one JTSetup setup per Newton iteration can be
   amortized between multiple JTimes calls.

Corresponding updates were made to all the example programs.

Two new NVECTOR modules added: for CUDA and RAJA support for GPU systems
(Information on RAJA: <https://software.llnl.gov/RAJA/> )
These vectors are supplied to provide very basic support for running
on GPU architectures.  Users are advised that these vectors both move all data
to the GPU device upon construction, and speedup will only be realized if the
user also conducts the right-hand-side function evaluation on the device.
In addition, these vectors assume the problem fits on one GPU.
For further information about RAJA, users are referred to the web site,
<https://software.llnl.gov/RAJA/.>

Addition of sunindextype option for 32-bit or 64-bit integer data index types
within all SUNDIALS structures

  * sunindextype is defined to be int32_t or int64_t when portable types are
    supported, otherwise it is defined as int or long int.

  * The Fortran interfaces continue to use `long int` for indices, except for
    their sparse matrix interface that now uses the new sunindextype.

  * Includes interfaces to PETSc, hypre, SuperLU_MT, and KLU with either 32-bit
    or 64-bit capabilities depending how the user configures SUNDIALS.

To avoid potential namespace conflicts, the macros defining booleantype
values TRUE and FALSE have been changed to SUNTRUE and SUNFALSE respectively.

Temporary vectors were removed from preconditioner setup and solve
routines for all packages.  It is assumed that all necessary data
for user-provided preconditioner operations will be allocated and
stored in user-provided data structures.

The file include/sundials\_fconfig.h was added.  This file contains
SUNDIALS type information for use in Fortran programs.

Added support for many xSDK-compliant build system keys
(Information on xSDK compliance: <https://xsdk.info/policies/> )
The xSDK is a movement in scientific software to provide a foundation for the
rapid and efficient production of high-quality,
sustainable extreme-scale scientific applications.  More information can
be found at <https://xsdk.info.>

Added functions SUNDIALSGetVersion and SUNDIALSGetVersionNumber to
get SUNDIALS release version information at runtime.

### Build System

Renamed CMake options to enable/disable examples for greater clarity
and added option to enable/disable Fortran 77 examples:

  * Changed `EXAMPLES_ENABLE` to `EXAMPLES_ENABLE_C`
  * Changed `CXX_ENABLE` to `EXAMPLES_ENABLE_CXX`
  * Changed `F90_ENABLE` to `EXAMPLES_ENABLE_F90`
  * Added `EXAMPLES_ENABLE_F77` option

Added separate `BLAS_ENABLE` and `BLAS_LIBRARIES` CMake variables

Fixed minor CMake bugs and included additional error checking during CMake
configuration

Corrections and additions to all User Guides.

Added "Changes in ..." (latest version) section to the introduction to in all
User Guides.

### ARKODE

Added comments to `arkode_butcher.c` regarding which methods should have
coefficients accurate enough for use in quad precision.

Fixed `RCONST` usage in `arkode_butcher.c`.

Fixed bug in `arkInitialSetup` to ensure the mass matrix vector product is
set up before the "msetup" routine is called.

Fixed ARKODE printf-related compiler warnings when building SUNDIALS
with extended precision.

### CVODE and CVODES

In `CVodeFree`, now call `lfree` unconditionally (if non-NULL).

### IDA and IDAS

Added missing prototype for `IDASetMaxBacksIC` in `ida.h` and `idas.h`.

### KINSOL

Corrected KINSOL fcmix name translation for `FKIN_SPFGMR`.

Renamed `KINLocalFn` and `KINCommFn` to `KINBBDLocalFn` and `KINBBDCommFn`
respectively in the BBD preconditioner module for consistency with other
SUNDIALS solvers.<|MERGE_RESOLUTION|>--- conflicted
+++ resolved
@@ -9,11 +9,8 @@
 `IDAGetJacNumSteps`, `KINGetJac`, `KINGetJacNumIters` to assist in
 debugging simulations utilizing a matrix-based linear solver.
 
-<<<<<<< HEAD
 Added support for the SYCL backend with RAJA 2022.x.y.
 
-Fixed an underflow bug during root finding in ARKODE, CVODE, CVODES, IDA and IDAS.
-=======
 Fixed an underflow bug during root finding in ARKODE, CVODE, CVODES, IDA and
 IDAS.
 
@@ -25,7 +22,6 @@
 `FSUNSparseMatrix_IndexValues`, and `FSUNSparseMatrix_IndexPointers` functions.
 Compiling and running code that uses the SUNDIALS Fortran interfaces with
 bounds checking will now work. 
->>>>>>> ddcf54e4
 
 ## Changes to SUNDIALS in release 6.4.1
 
