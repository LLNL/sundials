# SUNDIALS Changelog

<<<<<<< HEAD
## Changes to SUNDIALS in release 6.6.0

Added support for relaxation Runge-Kutta methods to ERKStep and ARKStep in
ARKODE.
=======
## Changes to SUNDIALS in release 6.5.1

Added the functions `ARKStepClearStopTime`, `ERKStepClearStopTime`,
`MRIStepClearStopTime`, `CVodeClearStopTime`, and `IDAClearStopTime` to
disable a previously set stop time.

Fixed build errors when using SuperLU_DIST with ROCM enabled to target AMD GPUs.

Fixed compilation errors in some SYCL examples when using the `icx` compiler.

The default interpolant in ARKODE when using a first order method has been
updated to a linear interpolant to ensure values obtained by the integrator are
returned at the ends of the time interval. To restore the previous behavior of
using a constant interpolant call `ARKStepSetInterpolantDegree`,
`ERKStepSetInterpolantDegree`, or `MRIStepSetInterpolantDegree` and set the
interpolant degree to zero before evolving the problem.
>>>>>>> 34d21afd

## Changes to SUNDIALS in release 6.5.0

Added the functions `ARKStepGetJac`, `ARKStepGetJacTime`,
`ARKStepGetJacNumSteps`, `MRIStepGetJac`, `MRIStepGetJacTime`,
`MRIStepGetJacNumSteps`, `CVodeGetJac`, `CVodeGetJacTime`,
`CVodeGetJacNumSteps`, `IDAGetJac`, `IDAGetJacCj`, `IDAGetJacTime`,
`IDAGetJacNumSteps`, `KINGetJac`, `KINGetJacNumIters` to assist in
debugging simulations utilizing a matrix-based linear solver.

Added support for the SYCL backend with RAJA 2022.x.y.

Fixed an underflow bug during root finding in ARKODE, CVODE, CVODES, IDA and
IDAS.

Fixed an issue with finding oneMKL when using the `icpx` compiler with the
`-fsycl` flag as the C++ compiler instead of `dpcpp`.

Fixed the shape of the arrays returned by `FN_VGetArrayPointer` functions as well
as the `FSUNDenseMatrix_Data`, `FSUNBandMatrix_Data`, `FSUNSparseMatrix_Data`,
`FSUNSparseMatrix_IndexValues`, and `FSUNSparseMatrix_IndexPointers` functions.
Compiling and running code that uses the SUNDIALS Fortran interfaces with
bounds checking will now work.

Fixed an implicit conversion error in the Butcher table for ESDIRK5(4)7L[2]SA2.

A new capability to keep track of memory allocations made through the `SUNMemoryHelper`
classes has been added. Memory allocation stats can be accessed through the
`SUNMemoryHelper_GetAllocStats` function. See the documentation for
the `SUNMemoryHelper` classes for more details.

Added support for CUDA 12.

## Changes to SUNDIALS in release 6.4.1

Fixed a bug with the Kokkos interfaces that would arise when using clang.

Fixed a compilation error with the Intel oneAPI 2022.2 Fortran compiler in the
Fortran 2003 interface test for the serial `N_Vector`.

Fixed a bug in the SUNLINSOL_LAPACKBAND and SUNLINSOL_LAPACKDENSE modules
which would cause the tests to fail on some platforms.

## Changes to SUNDIALS in release 6.4.0

CMake 3.18.0 or newer is now required for CUDA support.

A C++14 compliant compiler is now required for C++ based features and examples
e.g., CUDA, HIP, RAJA, Trilinos, SuperLU_DIST, MAGMA, GINKGO, and KOKKOS.

Added support for GPU enabled SuperLU_DIST and SuperLU_DIST v8.x.x. Removed
support for SuperLU_DIST v6.x.x or older. Fix mismatched definition and
declaration bug in SuperLU_DIST matrix constructor.

Added support for the [Ginkgo](https://ginkgo-project.github.io/) linear algebra
library. This support includes new `SUNMatrix` and `SUNLinearSolver`
implementations, see the `SUNMATRIX_GINKGO` and `SUNLINEARSOLVER_GINKGO`
sections in the documentation for more information.

Added new `NVector`, dense `SUNMatrix`, and dense `SUNLinearSolver`
implementations utilizing [Kokkos Ecosystem](https://kokkos.org/) for
performance portability, see the `NVECTOR_KOKKOS`, `SUNMATRIX_KOKKOSDENSE` and
`SUNLINEARSOLVER_KOKKOSDENSE` sections in the documentation for more
information.

Added the functions `ARKStepSetTableName`, `ERKStepSetTableName`,
`MRIStepCoupling_LoadTableByName`, `ARKodeButcherTable_LoadDIRKByName`, and
`ARKodeButcherTable_LoadERKByName` to load a table from a string.

Fixed a bug in the CUDA and HIP vectors where `N_VMaxNorm` would return the
minimum positive floating-point value for the zero vector.

Fixed memory leaks/out of bounds memory accesses in the ARKODE MRIStep module
that could occur when attaching a coupling table after reinitialization with a
different number of stages than originally selected.

Fixed a memory leak in CVODE and CVODES where the projection memory would not be
deallocated when calling `CVodeFree`.

## Changes to SUNDIALS in release 6.3.0

Added `GetUserData` functions in each package to retrieve the user data pointer
provided to `SetUserData` functions. See `ARKStepGetUserData`,
`ERKStepGetUserData`, `MRIStepGetUserData`, `CVodeGetUserData`,
`IDAGetUserData`, or `KINGetUserData` for more information.

Fixed a bug in `ERKStepReset`, `ERKStepReInit`, `ARKStepReset`, `ARKStepReInit`,
`MRIStepReset`, and `MRIStepReInit` where a previously-set value of *tstop* (from
a call to `ERKStepSetStopTime`, `ARKStepSetStopTime`, or `MRIStepSetStopTime`,
respectively) would not be cleared.

Updated `MRIStepReset` to call the corresponding `MRIStepInnerResetFn` with the same
(*tR*,*yR*) arguments for the `MRIStepInnerStepper` object that is used to evolve the
MRI "fast" time scale subproblems.

Added a new [example](examples/cvode/serial/cvRocket_dns.c) which
demonstrates using CVODE with a discontinuous right-hand-side function
and rootfinding.

Added a variety of embedded DIRK methods from [Kennedy & Carpenter,
NASA TM-2016-219173, 2016] and [Kennedy & Carpenter, Appl. Numer. Math., 146, 2019] to
ARKODE.

Fixed the unituitive behavior of the `USE_GENERIC_MATH` CMake option which
caused the double precision math functions to be used regardless of the value of
`SUNDIALS_PRECISION`. Now, SUNDIALS will use precision appropriate math
functions when they are available and the user may provide the math library to
link to via the advanced CMake option `SUNDIALS_MATH_LIBRARY`.

Changed `SUNDIALS_LOGGING_ENABLE_MPI` CMake option default to be 'OFF'.

## Changes to SUNDIALS in release 6.2.0

Added the `SUNLogger` API which provides a SUNDIALS-wide
mechanism for logging of errors, warnings, informational output,
and debugging output.

Deprecated the following functions, it is recommended to use the `SUNLogger` API
instead.

* `ARKStepSetDiagnostics`
* `ERKStepSetDiagnostics`
* `MRIStepSetDiagnostics`
* `KINSetInfoFile`
* `SUNNonlinSolSetPrintLevel_Newton`
* `SUNNonlinSolSetInfoFile_Newton`
* `SUNNonlinSolSetPrintLevel_FixedPoint`
* `SUNNonlinSolSetInfoFile_FixedPoint`
* `SUNLinSolSetInfoFile_PCG`
* `SUNLinSolSetPrintLevel_PCG`
* `SUNLinSolSetInfoFile_SPGMR`
* `SUNLinSolSetPrintLevel_SPGMR`
* `SUNLinSolSetInfoFile_SPFGMR`
* `SUNLinSolSetPrintLevel_SPFGMR`
* `SUNLinSolSetInfoFile_SPTFQM`
* `SUNLinSolSetPrintLevel_SPTFQMR`
* `SUNLinSolSetInfoFile_SPBCGS`
* `SUNLinSolSetPrintLevel_SPBCGS`

The `SUNLinSolSetInfoFile_**` and  `SUNNonlinSolSetInfoFile_*` family of
functions are now enabled by setting the CMake option `SUNDIALS_LOGGING_LEVEL`
to a value `>= 3`.

Added the function `SUNProfiler_Reset` to reset the region timings and counters
to zero.

Added the functions `ARKStepPrintAllStats`, `ERKStepPrintAllStats`,
`MRIStepPrintAll`, `CVodePrintAllStats`, `IDAPrintAllStats`, and
`KINPrintAllStats` to output all of the integrator, nonlinear solver, linear
solver, and other statistics in one call. The file `scripts/sundials_csv.py`
contains functions for parsing the comma-separated value output files.

Added functions to CVODE, CVODES, IDA, and IDAS to change the default step size
adaptivity parameters. For more information see the documentation for:

* `CVodeSetEtaFixedStepBounds`
* `CVodeSetEtaMaxFirstStep`
* `CVodeSetEtaMaxEarlyStep`
* `CVodeSetNumStepsEtaMaxEarlyStep`
* `CVodeSetEtaMax`
* `CVodeSetEtaMin`
* `CVodeSetEtaMinErrFail`
* `CVodeSetEtaMaxErrFail`
* `CVodeSetNumFailsEtaMaxErrFail`
* `CVodeSetEtaConvFail`
* `IDASetEtaFixedStepBounds`
* `IDAsetEtaMax`
* `IDASetEtaMin`
* `IDASetEtaLow`
* `IDASetEtaMinErrFail`
* `IDASetEtaConvFail`

Added the functions `CVodeSetDeltaGammaMaxLSetup` and
`CVodeSetDeltaGammaMaxBadJac` in CVODE and CVODES to adjust the `gamma` change
thresholds to require a linear solver setup or Jacobian/precondition update,
respectively.

Added the function `IDASetDetlaCjLSetup` in IDA and IDAS to adjust the parameter
that determines when a change in `c_j` requires calling the linear solver setup
function.

Added the function `MRIStepSetOrder` to select the default MRI method of a given
order.

Added support to CVODES for integrating IVPs with constraints using BDF methods
and projecting the solution onto the constraint manifold with a user defined
projection function. This implementation is accompanied by additions to the
CVODES user documentation and examples.

The behavior of `N_VSetKernelExecPolicy_Sycl` has been updated to be consistent
with the CUDA and HIP vectors. The input execution policies are now cloned and
may be freed after calling `N_VSetKernelExecPolicy_Sycl`. Additionally, `NULL`
inputs are now allowed and, if provided, will reset the vector execution
policies to the defaults.

Fixed the `SUNContext` convenience class for C++ users to disallow copy
construction and allow move construction.

A memory leak in the SYCL vector was fixed where the execution policies were
not freed when the vector was destroyed.

The include guard in `nvector_mpimanyvector.h` has been corrected to enable
using both the ManyVector and MPIManyVector NVector implementations in the same
simulation.

Changed exported SUNDIALS PETSc CMake targets to be INTERFACE IMPORTED instead
of UNKNOWN IMPORTED.

A bug was fixed in the integrator functions to retrieve the number of nonlinear
solver failures. The failure count returned was the number of failed *steps* due
to a nonlinear solver failure i.e., if a nonlinear solve failed with a stale
Jacobian or preconditioner but succeeded after updating the Jacobian or
preconditioner, the initial failure was not included in the nonlinear solver
failure count. The following functions have been updated to return the total
number of nonlinear solver failures:

* `ARKStepGetNumNonlinSolvConvFails`
* `ARKStepGetNonlinSolvStats`
* `MRIStepGetNumNonlinSolvConvFails`
* `MRIStepGetNonlinSolvStats`
* `CVodeGetNumNonlinSolvConvFails`
* `CVodeGetNonlinSolvStats`
* `CVodeGetSensNumNonlinSolvConvFails`
* `CVodeGetSensNonlinSolvStats`
* `CVodeGetStgrSensNumNonlinSolvConvFails`
* `CVodeGetStgrSensNonlinSolvStats`
* `IDAGetNumNonlinSolvConvFails`
* `IDAGetNonlinSolvStats`
* `IDAGetSensNumNonlinSolvConvFails`
* `IDAGetSensNonlinSolvStats`

As such users may see an increase in the number of failures reported from the
above functions. The following functions have been added to retrieve the number
of failed steps due to a nonlinear solver failure i.e., the counts previously
returned by the above functions:

* `ARKStepGetNumStepSolveFails`
* `MRIStepGetNumStepSolveFails`
* `CVodeGetNumStepSolveFails`
* `CVodeGetNumStepSensSolveFails`
* `CVodeGetNumStepStgrSensSolveFails`
* `IDAGetNumStepSolveFails`
* `IDAGetNumStepSensSolveFails`

## Changes to SUNDIALS in release 6.1.1

Fixed exported `SUNDIALSConfig.cmake`.

Fixed Fortran interface to `MRIStepInnerStepper` and `MRIStepCoupling`
structures and functions.

Added new Fortran example program,
`examples/arkode/F2003_serial/ark_kpr_mri_f2003.f90` demonstrating MRI
capabilities.

## Changes to SUNDIALS in release 6.1.0

Added new reduction implementations for the CUDA and HIP NVECTORs that use
shared memory (local data storage) instead of atomics. These new implementations
are recommended when the target hardware does not provide atomic support for the
floating point precision that SUNDIALS is being built with. The HIP vector uses
these by default, but the `N_VSetKernelExecPolicy_Cuda` and
`N_VSetKernelExecPolicy_Hip` functions can be used to choose between
different reduction implementations.

`SUNDIALS::<lib>` targets with no static/shared suffix have been added for use
within the build directory (this mirrors the targets exported on installation).

`CMAKE_C_STANDARD` is now set to 99 by default.

Fixed exported `SUNDIALSConfig.cmake` when profiling is enabled without Caliper.

Fixed `sundials_export.h` include in `sundials_config.h`.

Fixed memory leaks in the SUNLINSOL_SUPERLUMT linear solver.

## Changes to SUNDIALS in release 6.0.0

### SUNContext

SUNDIALS v6.0.0 introduces a new `SUNContext` object on which all other SUNDIALS
objects depend. As such, the constructors for all SUNDIALS packages, vectors,
matrices, linear solvers, nonlinear solvers, and memory helpers have been
updated to accept a context as the last input. Users upgrading to SUNDIALS
v6.0.0 will need to call `SUNContext_Create` to create a context object with
before calling any other SUNDIALS library function, and then provide this object
to other SUNDIALS constructors. The context object has been introduced to allow
SUNDIALS to provide new features, such as the profiling/instrumentation also
introduced in this release, while maintaining thread-safety. See the
documentation section on the `SUNContext` for more details.

A script `upgrade-to-sundials-6-from-5.sh` has been provided with the release
(obtainable from the GitHub release page) to help ease the transition to
SUNDIALS v6.0.0. The script will add a `SUNCTX_PLACEHOLDER` argument to all of
the calls to SUNDIALS constructors that now require a `SUNContext` object. It
can also update deprecated SUNDIALS constants/types to the new names. It can be
run like this:

```
> ./upgrade-to-sundials-6-from-5.sh <files to update>
```

### SUNProfiler

A capability to profile/instrument SUNDIALS library code has been added. This
can be enabled with the CMake option `SUNDIALS_BUILD_WITH_PROFILING`. A built-in
profiler will be used by default, but the
[Caliper](https://github.com/LLNL/Caliper) library can also be used instead with
the CMake option `ENABLE_CALIPER`. See the documentation section on profiling
for more details.  **WARNING**: Profiling will impact performance, and should be
enabled judiciously.

### SUNMemoryHelper

The `SUNMemoryHelper` functions `Alloc`, `Dealloc`, and `Copy` have been updated
to accept an opaque handle as the last input. At a minimum, existing
`SUNMemoryHelper` implementations will need to update these functions to accept
the additional argument. Typically, this handle is the execution stream (e.g., a
CUDA/HIP stream or SYCL queue) for the operation. The CUDA, HIP, and SYCL
`SUNMemoryHelper` implementations have been updated accordingly. Additionally,
the constructor for the SYCL implementation has been updated to remove the SYCL
queue as an input.

### NVector

Two new optional vector operations, `N_VDotProdMultiLocal` and
`N_VDotProdMultiAllReduce`, have been added to support low-synchronization
methods for Anderson acceleration.

The CUDA, HIP, and SYCL execution policies have been moved from the `sundials`
namespace to the `sundials::cuda`, `sundials::hip`, and `sundials::sycl`
namespaces respectively. Accordingly, the prefixes "Cuda", "Hip", and "Sycl"
have been removed from the execution policy classes and methods.

The `Sundials` namespace used by the Trilinos Tpetra NVector has been replaced
with the `sundials::trilinos::nvector_tpetra` namespace.

The serial, PThreads, PETSc, *hypre*, Parallel, OpenMP_DEV, and OpenMP vector
functions `N_VCloneVectorArray_*` and `N_VDestroyVectorArray_*` have been
deprecated. The generic `N_VCloneVectorArray` and `N_VDestroyVectorArray`
functions should be used instead.

The previously deprecated constructor `N_VMakeWithManagedAllocator_Cuda` and
the function `N_VSetCudaStream_Cuda` have been removed and replaced with
`N_VNewWithMemHelp_Cuda` and `N_VSetKerrnelExecPolicy_Cuda` respectively.

The previously deprecated macros `PVEC_REAL_MPI_TYPE` and
`PVEC_INTEGER_MPI_TYPE` have been removed and replaced with
`MPI_SUNREALTYPE` and `MPI_SUNINDEXTYPE` respectively.

### SUNLinearSolver

The following previously deprecated functions have been removed

| Removed                   | Replaced with                    |
|:--------------------------|:---------------------------------|
| `SUNBandLinearSolver`     | `SUNLinSol_Band`                 |
| `SUNDenseLinearSolver`    | `SUNLinSol_Dense`                |
| `SUNKLU`                  | `SUNLinSol_KLU`                  |
| `SUNKLUReInit`            | `SUNLinSol_KLUReInit`            |
| `SUNKLUSetOrdering`       | `SUNLinSol_KLUSetOrdering`       |
| `SUNLapackBand`           | `SUNLinSol_LapackBand`           |
| `SUNLapackDense`          | `SUNLinSol_LapackDense`          |
| `SUNPCG`                  | `SUNLinSol_PCG`                  |
| `SUNPCGSetPrecType`       | `SUNLinSol_PCGSetPrecType`       |
| `SUNPCGSetMaxl`           | `SUNLinSol_PCGSetMaxl`           |
| `SUNSPBCGS`               | `SUNLinSol_SPBCGS`               |
| `SUNSPBCGSSetPrecType`    | `SUNLinSol_SPBCGSSetPrecType`    |
| `SUNSPBCGSSetMaxl`        | `SUNLinSol_SPBCGSSetMaxl`        |
| `SUNSPFGMR`               | `SUNLinSol_SPFGMR`               |
| `SUNSPFGMRSetPrecType`    | `SUNLinSol_SPFGMRSetPrecType`    |
| `SUNSPFGMRSetGSType`      | `SUNLinSol_SPFGMRSetGSType`      |
| `SUNSPFGMRSetMaxRestarts` | `SUNLinSol_SPFGMRSetMaxRestarts` |
| `SUNSPGMR`                | `SUNLinSol_SPGMR`                |
| `SUNSPGMRSetPrecType`     | `SUNLinSol_SPGMRSetPrecType`     |
| `SUNSPGMRSetGSType`       | `SUNLinSol_SPGMRSetGSType`       |
| `SUNSPGMRSetMaxRestarts`  | `SUNLinSol_SPGMRSetMaxRestarts`  |
| `SUNSPTFQMR`              | `SUNLinSol_SPTFQMR`              |
| `SUNSPTFQMRSetPrecType`   | `SUNLinSol_SPTFQMRSetPrecType`   |
| `SUNSPTFQMRSetMaxl`       | `SUNLinSol_SPTFQMRSetMaxl`       |
| `SUNSuperLUMT`            | `SUNLinSol_SuperLUMT`            |
| `SUNSuperLUMTSetOrdering` | `SUNLinSol_SuperLUMTSetOrdering` |

### Fortran Interfaces

The ARKODE, CVODE, IDA, and KINSOL Fortran 77 interfaces have been removed. See
the "SUNDIALS Fortran Interface" section in the user guides and the F2003
example programs for more details using the SUNDIALS Fortran 2003 module
interfaces.

### ARKODE

The ARKODE MRIStep module has been extended to support implicit-explicit (IMEX)
multirate infinitesimal generalized additive Runge-Kutta (MRI-GARK) methods. As
such, `MRIStepCreate` has been updated to include arguments for the slow
explicit and slow implicit ODE right-hand side functions. `MRIStepCreate` has
also been updated to require attaching an `MRIStepInnerStepper` for evolving the
fast time scale. `MRIStepReInit` has been similarly updated to take explicit
and implicit right-hand side functions as input. Codes using explicit or
implicit MRI methods will need to update `MRIStepCreate` and `MRIStepReInit`
calls to pass `NULL` for either the explicit or implicit right-hand side
function as appropriate. If ARKStep is used as the fast time scale integrator,
codes will need to call `ARKStepCreateMRIStepInnerStepper` to wrap the ARKStep
memory as an `MRIStepInnerStepper` object. Additionally, `MRIStepGetNumRhsEvals`
has been updated to return the number of slow implicit and explicit function
evaluations. The coupling table structure `MRIStepCouplingMem` and the
functions `MRIStepCoupling_Alloc` and `MRIStepCoupling_Create` have also
been updated to support IMEX-MRI-GARK methods.

The deprecated functions `MRIStepGetCurrentButcherTables` and
`MRIStepWriteButcher` and the utility functions `MRIStepSetTable` and
`MRIStepSetTableNum` have been removed. Users wishing to create an MRI-GARK
method from a Butcher table should use `MRIStepCoupling_MIStoMRI` to create
the corresponding MRI coupling table and attach it with `MRIStepSetCoupling`.

The implementation of solve-decoupled implicit MRI-GARK methods has been updated
to remove extraneous slow implicit function calls and reduce the memory
requirements.

Deprecated ARKODE nonlinear solver predictors: specification of the ARKStep
"bootstrap" or "minimum correction" predictors (options 4 and 5 from
`ARKStepSetPredictorMethod`), or MRIStep "bootstrap" predictor (option 4 from
`MRIStepSetPredictorMethod`), will output a deprecation warning message.
These options will be removed in a future release.

The previously deprecated functions `ARKStepSetMaxStepsBetweenLSet` and
`ARKStepSetMaxStepsBetweenJac` have been removed and replaced with
`ARKStepSetLSetupFrequency` and `ARKStepSetMaxStepsBetweenJac` respectively.

### CVODE

The previously deprecated function `CVodeSetMaxStepsBetweenJac` has been removed
and replaced with `CVodeSetJacEvalFrequency`.

### CVODES

Added a new function `CVodeGetLinSolveStats` to get the CVODES linear solver
statistics as a group.

Added a new function, `CVodeSetMonitorFn`, that takes a user-function
to be called by CVODES after every `nst` successfully completed time-steps.
This is intended to provide a way of monitoring the CVODES statistics
throughout the simulation.

The previously deprecated function `CVodeSetMaxStepsBetweenJac` has been removed
and replaced with `CVodeSetJacEvalFrequency`.

### KINSOL

New orthogonalization methods were added for use within Anderson acceleration
in KINSOL. See the "Anderson Acceleration QR Factorization" subsection within
the mathematical considerations chapter of the user guide and the
`KINSetOrthAA` function documentation for more details.

### Deprecations

In addition to the deprecations noted elsewhere, many constants, types, and
functions have been renamed so that they are properly namespaced. The old names
have been deprecated and will be removed in SUNDIALS v7.0.0.

The following constants, macros, and  typedefs are now deprecated:

| Deprecated Name            | New Name                          |
|:---------------------------|:----------------------------------|
| `realtype`                 | `sunrealtype`                     |
| `booleantype`              | `sunbooleantype`                  |
| `RCONST`                   | `SUN_RCONST`                      |
| `BIG_REAL`                 | `SUN_BIG_REAL`                    |
| `SMALL_REAL`               | `SUN_SMALL_REAL`                  |
| `UNIT_ROUNDOFF`            | `SUN_UNIT_ROUNDOFF`               |
| `PREC_NONE`                | `SUN_PREC_NONE`                   |
| `PREC_LEFT`                | `SUN_PREC_LEFT`                   |
| `PREC_RIGHT`               | `SUN_PREC_RIGHT`                  |
| `PREC_BOTH`                | `SUN_PREC_BOTH`                   |
| `MODIFIED_GS`              | `SUN_MODIFIED_GS`                 |
| `CLASSICAL_GS`             | `SUN_CLASSICAL_GS`                |
| `ATimesFn`                 | `SUNATimesFn`                     |
| `PSetupFn`                 | `SUNPSetupFn`                     |
| `PSolveFn`                 | `SUNPSolveFn`                     |
| `DlsMat`                   | `SUNDlsMat`                       |
| `DENSE_COL`                | `SUNDLS_DENSE_COL`                |
| `DENSE_ELEM`               | `SUNDLS_DENSE_ELEM`               |
| `BAND_COL`                 | `SUNDLS_BAND_COL`                 |
| `BAND_COL_ELEM`            | `SUNDLS_BAND_COL_ELEM`            |
| `BAND_ELEM`                | `SUNDLS_BAND_ELEM`                |
| `SDIRK_2_1_2`              | `ARKODE_SDIRK_2_1_2`              |
| `BILLINGTON_3_3_2`         | `ARKODE_BILLINGTON_3_3_2`         |
| `TRBDF2_3_3_2`             | `ARKODE_TRBDF2_3_3_2`             |
| `KVAERNO_4_2_3`            | `ARKODE_KVAERNO_4_2_3`            |
| `ARK324L2SA_DIRK_4_2_3`    | `ARKODE_ARK324L2SA_DIRK_4_2_3`    |
| `CASH_5_2_4`               | `ARKODE_CASH_5_2_4`               |
| `CASH_5_3_4`               | `ARKODE_CASH_5_3_4`               |
| `SDIRK_5_3_4`              | `ARKODE_SDIRK_5_3_4`              |
| `KVAERNO_5_3_4`            | `ARKODE_KVAERNO_5_3_4`            |
| `ARK436L2SA_DIRK_6_3_4`    | `ARKODE_ARK436L2SA_DIRK_6_3_4`    |
| `KVAERNO_7_4_5`            | `ARKODE_KVAERNO_7_4_5`            |
| `ARK548L2SA_DIRK_8_4_5`    | `ARKODE_ARK548L2SA_DIRK_8_4_5`    |
| `ARK437L2SA_DIRK_7_3_4`    | `ARKODE_ARK437L2SA_DIRK_7_3_4`    |
| `ARK548L2SAb_DIRK_8_4_5`   | `ARKODE_ARK548L2SAb_DIRK_8_4_5`   |
| `MIN_DIRK_NUM`             | `ARKODE_MIN_DIRK_NUM`             |
| `MAX_DIRK_NUM`             | `ARKODE_MAX_DIRK_NUM`             |
| `MIS_KW3`                  | `ARKODE_MIS_KW3`                  |
| `MRI_GARK_ERK33a`          | `ARKODE_MRI_GARK_ERK33a`          |
| `MRI_GARK_ERK45a`          | `ARKODE_MRI_GARK_ERK45a`          |
| `MRI_GARK_IRK21a`          | `ARKODE_MRI_GARK_IRK21a`          |
| `MRI_GARK_ESDIRK34a`       | `ARKODE_MRI_GARK_ESDIRK34a`       |
| `MRI_GARK_ESDIRK46a`       | `ARKODE_MRI_GARK_ESDIRK46a`       |
| `IMEX_MRI_GARK3a`          | `ARKODE_IMEX_MRI_GARK3a`          |
| `IMEX_MRI_GARK3b`          | `ARKODE_IMEX_MRI_GARK3b`          |
| `IMEX_MRI_GARK4`           | `ARKODE_IMEX_MRI_GARK4`           |
| `MIN_MRI_NUM`              | `ARKODE_MIN_MRI_NUM`              |
| `MAX_MRI_NUM`              | `ARKODE_MAX_MRI_NUM`              |
| `DEFAULT_MRI_TABLE_3`      | `MRISTEP_DEFAULT_TABLE_3`         |
| `DEFAULT_EXPL_MRI_TABLE_3` | `MRISTEP_DEFAULT_EXPL_TABLE_3`    |
| `DEFAULT_EXPL_MRI_TABLE_4` | `MRISTEP_DEFAULT_EXPL_TABLE_4`    |
| `DEFAULT_IMPL_SD_TABLE_2`  | `MRISTEP_DEFAULT_IMPL_SD_TABLE_2` |
| `DEFAULT_IMPL_SD_TABLE_3`  | `MRISTEP_DEFAULT_IMPL_SD_TABLE_3` |
| `DEFAULT_IMPL_SD_TABLE_4`  | `MRISTEP_DEFAULT_IMPL_SD_TABLE_4` |
| `DEFAULT_IMEX_SD_TABLE_3`  | `MRISTEP_DEFAULT_IMEX_SD_TABLE_3` |
| `DEFAULT_IMEX_SD_TABLE_4`  | `MRISTEP_DEFAULT_IMEX_SD_TABLE_4` |
| `HEUN_EULER_2_1_2`         | `ARKODE_HEUN_EULER_2_1_2`         |
| `BOGACKI_SHAMPINE_4_2_3`   | `ARKODE_BOGACKI_SHAMPINE_4_2_3`   |
| `ARK324L2SA_ERK_4_2_3`     | `ARKODE_ARK324L2SA_ERK_4_2_3`     |
| `ZONNEVELD_5_3_4`          | `ARKODE_ZONNEVELD_5_3_4`          |
| `ARK436L2SA_ERK_6_3_4`     | `ARKODE_ARK436L2SA_ERK_6_3_4`     |
| `SAYFY_ABURUB_6_3_4`       | `ARKODE_SAYFY_ABURUB_6_3_4`       |
| `CASH_KARP_6_4_5`          | `ARKODE_CASH_KARP_6_4_5`          |
| `FEHLBERG_6_4_5`           | `ARKODE_FEHLBERG_6_4_5`           |
| `DORMAND_PRINCE_7_4_5`     | `ARKODE_DORMAND_PRINCE_7_4_5`     |
| `ARK548L2SA_ERK_8_4_5`     | `ARKODE_ARK548L2SA_ERK_8_4_5`     |
| `VERNER_8_5_6`             | `ARKODE_VERNER_8_5_6`             |
| `FEHLBERG_13_7_8`          | `ARKODE_FEHLBERG_13_7_8`          |
| `KNOTH_WOLKE_3_3`          | `ARKODE_KNOTH_WOLKE_3_3`          |
| `ARK437L2SA_ERK_7_3_4`     | `ARKODE_ARK437L2SA_ERK_7_3_4`     |
| `ARK548L2SAb_ERK_8_4_5`    | `ARKODE_ARK548L2SAb_ERK_8_4_5`    |
| `MIN_ERK_NUM`              | `ARKODE_MIN_ERK_NUM`              |
| `MAX_ERK_NUM`              | `ARKODE_MAX_ERK_NUM`              |
| `DEFAULT_ERK_2`            | `ARKSTEP_DEFAULT_ERK_2`           |
| `DEFAULT_ERK_3`            | `ARKSTEP_DEFAULT_ERK_3`           |
| `DEFAULT_ERK_4`            | `ARKSTEP_DEFAULT_ERK_4`           |
| `DEFAULT_ERK_5`            | `ARKSTEP_DEFAULT_ERK_5`           |
| `DEFAULT_ERK_6`            | `ARKSTEP_DEFAULT_ERK_6`           |
| `DEFAULT_ERK_8`            | `ARKSTEP_DEFAULT_ERK_8`           |
| `DEFAULT_DIRK_2`           | `ARKSTEP_DEFAULT_DIRK_2`          |
| `DEFAULT_DIRK_3`           | `ARKSTEP_DEFAULT_DIRK_3`          |
| `DEFAULT_DIRK_4`           | `ARKSTEP_DEFAULT_DIRK_4`          |
| `DEFAULT_DIRK_5`           | `ARKSTEP_DEFAULT_DIRK_5`          |
| `DEFAULT_ARK_ETABLE_3`     | `ARKSTEP_DEFAULT_ARK_ETABLE_3`    |
| `DEFAULT_ARK_ETABLE_4`     | `ARKSTEP_DEFAULT_ARK_ETABLE_4`    |
| `DEFAULT_ARK_ETABLE_5`     | `ARKSTEP_DEFAULT_ARK_ETABLE_4`    |
| `DEFAULT_ARK_ITABLE_3`     | `ARKSTEP_DEFAULT_ARK_ITABLE_3`    |
| `DEFAULT_ARK_ITABLE_4`     | `ARKSTEP_DEFAULT_ARK_ITABLE_4`    |
| `DEFAULT_ARK_ITABLE_5`     | `ARKSTEP_DEFAULT_ARK_ITABLE_5`    |
| `DEFAULT_ERK_2`            | `ERKSTEP_DEFAULT_2`               |
| `DEFAULT_ERK_3`            | `ERKSTEP_DEFAULT_3`               |
| `DEFAULT_ERK_4`            | `ERKSTEP_DEFAULT_4`               |
| `DEFAULT_ERK_5`            | `ERKSTEP_DEFAULT_5`               |
| `DEFAULT_ERK_6`            | `ERKSTEP_DEFAULT_6`               |
| `DEFAULT_ERK_8`            | `ERKSTEP_DEFAULT_8`               |

In addition, the following functions are now deprecated (compile-time warnings
will be thrown if supported by the compiler):

| Deprecated Name               | New Name                     |
|:------------------------------|:-----------------------------|
| `CVSpilsSetLinearSolver`      | `CVodeSetLinearSolver`       |
| `CVSpilsSetEpsLin`            | `CVodeSetEpsLin`             |
| `CVSpilsSetPreconditioner`    | `CVodeSetPreconditioner`     |
| `CVSpilsSetJacTimes`          | `CVodeSetJacTimes`           |
| `CVSpilsGetWorkSpace`         | `CVodeGetLinWorkSpace`       |
| `CVSpilsGetNumPrecEvals`      | `CVodeGetNumPrecEvals`       |
| `CVSpilsGetNumPrecSolves`     | `CVodeGetNumPrecSolves`      |
| `CVSpilsGetNumLinIters`       | `CVodeGetNumLinIters`        |
| `CVSpilsGetNumConvFails`      | `CVodeGetNumConvFails`       |
| `CVSpilsGetNumJTSetupEvals`   | `CVodeGetNumJTSetupEvals`    |
| `CVSpilsGetNumJtimesEvals`    | `CVodeGetNumJtimesEvals`     |
| `CVSpilsGetNumRhsEvals`       | `CVodeGetNumLinRhsEvals`     |
| `CVSpilsGetLastFlag`          | `CVodeGetLastLinFlag`        |
| `CVSpilsGetReturnFlagName`    | `CVodeGetLinReturnFlagName`  |
| `CVSpilsSetLinearSolverB`     | `CVodeSetLinearSolverB`      |
| `CVSpilsSetEpsLinB`           | `CVodeSetEpsLinB`            |
| `CVSpilsSetPreconditionerB`   | `CVodeSetPreconditionerB`    |
| `CVSpilsSetPreconditionerBS`  | `CVodeSetPreconditionerBS`   |
| `CVSpilsSetJacTimesB`         | `CVodeSetJacTimesB`          |
| `CVSpilsSetJacTimesBS`        | `CVodeSetJacTimesBS`         |
| `CVDlsSetLinearSolver`        | `CVodeSetLinearSolver`       |
| `CVDlsSetJacFn`               | `CVodeSetJacFn`              |
| `CVDlsGetWorkSpace`           | `CVodeGetLinWorkSpace`       |
| `CVDlsGetNumJacEvals`         | `CVodeGetNumJacEvals`        |
| `CVDlsGetNumRhsEvals`         | `CVodeGetNumLinRhsEvals`     |
| `CVDlsGetLastFlag`            | `CVodeGetLastLinFlag`        |
| `CVDlsGetReturnFlagName`      | `CVodeGetLinReturnFlagName`  |
| `CVDlsSetLinearSolverB`       | `CVodeSetLinearSolverB`      |
| `CVDlsSetJacFnB`              | `CVodeSetJacFnB`             |
| `CVDlsSetJacFnBS`             | `CVodeSetJacFnBS`            |
| `CVDlsSetLinearSolver`        | `CVodeSetLinearSolver`       |
| `CVDlsSetJacFn`               | `CVodeSetJacFn`              |
| `CVDlsGetWorkSpace`           | `CVodeGetLinWorkSpace`       |
| `CVDlsGetNumJacEvals`         | `CVodeGetNumJacEvals`        |
| `CVDlsGetNumRhsEvals`         | `CVodeGetNumLinRhsEvals`     |
| `CVDlsGetLastFlag`            | `CVodeGetLastLinFlag`        |
| `CVDlsGetReturnFlagName`      | `CVodeGetLinReturnFlagName`  |
| `KINDlsSetLinearSolver`       | `KINSetLinearSolver`         |
| `KINDlsSetJacFn`              | `KINSetJacFn`                |
| `KINDlsGetWorkSpace`          | `KINGetLinWorkSpace`         |
| `KINDlsGetNumJacEvals`        | `KINGetNumJacEvals`          |
| `KINDlsGetNumFuncEvals`       | `KINGetNumLinFuncEvals`      |
| `KINDlsGetLastFlag`           | `KINGetLastLinFlag`          |
| `KINDlsGetReturnFlagName`     | `KINGetLinReturnFlagName`    |
| `KINSpilsSetLinearSolver`     | `KINSetLinearSolver`         |
| `KINSpilsSetPreconditioner`   | `KINSetPreconditioner`       |
| `KINSpilsSetJacTimesVecFn`    | `KINSetJacTimesVecFn`        |
| `KINSpilsGetWorkSpace`        | `KINGetLinWorkSpace`         |
| `KINSpilsGetNumPrecEvals`     | `KINGetNumPrecEvals`         |
| `KINSpilsGetNumPrecSolves`    | `KINGetNumPrecSolves`        |
| `KINSpilsGetNumLinIters`      | `KINGetNumLinIters`          |
| `KINSpilsGetNumConvFails`     | `KINGetNumLinConvFails`      |
| `KINSpilsGetNumJtimesEvals`   | `KINGetNumJtimesEvals`       |
| `KINSpilsGetNumFuncEvals`     | `KINGetNumLinFuncEvals`      |
| `KINSpilsGetLastFlag`         | `KINGetLastLinFlag`          |
| `KINSpilsGetReturnFlagName`   | `KINGetLinReturnFlagName`    |
| `IDASpilsSetLinearSolver`     | `IDASetLinearSolver`         |
| `IDASpilsSetPreconditioner`   | `IDASetPreconditioner`       |
| `IDASpilsSetJacTimes`         | `IDASetJacTimes`             |
| `IDASpilsSetEpsLin`           | `IDASetEpsLin`               |
| `IDASpilsSetIncrementFactor`  | `IDASetIncrementFactor`      |
| `IDASpilsGetWorkSpace`        | `IDAGetLinWorkSpace`         |
| `IDASpilsGetNumPrecEvals`     | `IDAGetNumPrecEvals`         |
| `IDASpilsGetNumPrecSolves`    | `IDAGetNumPrecSolves`        |
| `IDASpilsGetNumLinIters`      | `IDAGetNumLinIters`          |
| `IDASpilsGetNumConvFails`     | `IDAGetNumLinConvFails`      |
| `IDASpilsGetNumJTSetupEvals`  | `IDAGetNumJTSetupEvals`      |
| `IDASpilsGetNumJtimesEvals`   | `IDAGetNumJtimesEvals`       |
| `IDASpilsGetNumResEvals`      | `IDAGetNumLinResEvals`       |
| `IDASpilsGetLastFlag`         | `IDAGetLastLinFlag`          |
| `IDASpilsGetReturnFlagName`   | `IDAGetLinReturnFlagName`    |
| `IDASpilsSetLinearSolverB`    | `IDASetLinearSolverB`        |
| `IDASpilsSetEpsLinB`          | `IDASetEpsLinB`              |
| `IDASpilsSetIncrementFactorB` | `IDASetIncrementFactorB`     |
| `IDASpilsSetPreconditionerB`  | `IDASetPreconditionerB`      |
| `IDASpilsSetPreconditionerBS` | `IDASetPreconditionerBS`     |
| `IDASpilsSetJacTimesB`        | `IDASetJacTimesB`            |
| `IDASpilsSetJacTimesBS`       | `IDASetJacTimesBS`           |
| `IDADlsSetLinearSolver`       | `IDASetLinearSolver`         |
| `IDADlsSetJacFn`              | `IDASetJacFn`                |
| `IDADlsGetWorkSpace`          | `IDAGetLinWorkSpace`         |
| `IDADlsGetNumJacEvals`        | `IDAGetNumJacEvals`          |
| `IDADlsGetNumResEvals`        | `IDAGetNumLinResEvals`       |
| `IDADlsGetLastFlag`           | `IDAGetLastLinFlag`          |
| `IDADlsGetReturnFlagName`     | `IDAGetLinReturnFlagName`    |
| `IDADlsSetLinearSolverB`      | `IDASetLinearSolverB`        |
| `IDADlsSetJacFnB`             | `IDASetJacFnB`               |
| `IDADlsSetJacFnBS`            | `IDASetJacFnBS`              |
| `DenseGETRF`                  | `SUNDlsMat_DenseGETRF`       |
| `DenseGETRS`                  | `SUNDlsMat_DenseGETRS`       |
| `denseGETRF`                  | `SUNDlsMat_denseGETRF`       |
| `denseGETRS`                  | `SUNDlsMat_denseGETRS`       |
| `DensePOTRF`                  | `SUNDlsMat_DensePOTRF`       |
| `DensePOTRS`                  | `SUNDlsMat_DensePOTRS`       |
| `densePOTRF`                  | `SUNDlsMat_densePOTRF`       |
| `densePOTRS`                  | `SUNDlsMat_densePOTRS`       |
| `DenseGEQRF`                  | `SUNDlsMat_DenseGEQRF`       |
| `DenseORMQR`                  | `SUNDlsMat_DenseORMQR`       |
| `denseGEQRF`                  | `SUNDlsMat_denseGEQRF`       |
| `denseORMQR`                  | `SUNDlsMat_denseORMQR`       |
| `DenseCopy`                   | `SUNDlsMat_DenseCopy`        |
| `denseCopy`                   | `SUNDlsMat_denseCopy`        |
| `DenseScale`                  | `SUNDlsMat_DenseScale`       |
| `denseScale`                  | `SUNDlsMat_denseScale`       |
| `denseAddIdentity`            | `SUNDlsMat_denseAddIdentity` |
| `DenseMatvec`                 | `SUNDlsMat_DenseMatvec`      |
| `denseMatvec`                 | `SUNDlsMat_denseMatvec`      |
| `BandGBTRF`                   | `SUNDlsMat_BandGBTRF`        |
| `bandGBTRF`                   | `SUNDlsMat_bandGBTRF`        |
| `BandGBTRS`                   | `SUNDlsMat_BandGBTRS`        |
| `bandGBTRS`                   | `SUNDlsMat_bandGBTRS`        |
| `BandCopy`                    | `SUNDlsMat_BandCopy`         |
| `bandCopy`                    | `SUNDlsMat_bandCopy`         |
| `BandScale`                   | `SUNDlsMat_BandScale`        |
| `bandScale`                   | `SUNDlsMat_bandScale`        |
| `bandAddIdentity`             | `SUNDlsMat_bandAddIdentity`  |
| `BandMatvec`                  | `SUNDlsMat_BandMatvec`       |
| `bandMatvec`                  | `SUNDlsMat_bandMatvec`       |
| `ModifiedGS`                  | `SUNModifiedGS`              |
| `ClassicalGS`                 | `SUNClassicalGS`             |
| `QRfact`                      | `SUNQRFact`                  |
| `QRsol`                       | `SUNQRsol`                   |
| `DlsMat_NewDenseMat`          | `SUNDlsMat_NewDenseMat`      |
| `DlsMat_NewBandMat`           | `SUNDlsMat_NewBandMat`       |
| `DestroyMat`                  | `SUNDlsMat_DestroyMat`       |
| `NewIntArray`                 | `SUNDlsMat_NewIntArray`      |
| `NewIndexArray`               | `SUNDlsMat_NewIndexArray`    |
| `NewRealArray`                | `SUNDlsMat_NewRealArray`     |
| `DestroyArray`                | `SUNDlsMat_DestroyArray`     |
| `AddIdentity`                 | `SUNDlsMat_AddIdentity`      |
| `SetToZero`                   | `SUNDlsMat_SetToZero`        |
| `PrintMat`                    | `SUNDlsMat_PrintMat`         |
| `newDenseMat`                 | `SUNDlsMat_newDenseMat`      |
| `newBandMat`                  | `SUNDlsMat_newBandMat`       |
| `destroyMat`                  | `SUNDlsMat_destroyMat`       |
| `newIntArray`                 | `SUNDlsMat_newIntArray`      |
| `newIndexArray`               | `SUNDlsMat_newIndexArray`    |
| `newRealArray`                | `SUNDlsMat_newRealArray`     |
| `destroyArray`                | `SUNDlsMat_destroyArray`     |

In addition, the entire `sundials_lapack.h` header file is now deprecated for
removal in SUNDIALS v7.0.0. Note, this header file is not needed to use the
SUNDIALS LAPACK linear solvers.

## Changes to SUNDIALS in release 5.8.0

The RAJA NVECTOR implementation has been updated to support the SYCL backend
in addition to the CUDA and HIP backend. Users can choose the backend when
configuring SUNDIALS by using the `SUNDIALS_RAJA_BACKENDS` CMake variable. This
module remains experimental and is subject to change from version to version.

A new SUNMatrix and SUNLinearSolver implementation were added to interface
with the Intel oneAPI Math Kernel Library (oneMKL). Both the matrix and the
linear solver support general dense linear systems as well as block diagonal
linear systems. This module is experimental and is subject to change from
version to version.

Added a new *optional* function to the SUNLinearSolver API,
`SUNLinSolSetZeroGuess`, to indicate that the next call to `SUNlinSolSolve` will
be made with a zero initial guess. SUNLinearSolver implementations that do not
use the `SUNLinSolNewEmpty` constructor will, at a minimum, need set the
`setzeroguess` function pointer in the linear solver `ops` structure to
`NULL`. The SUNDIALS iterative linear solver implementations have been updated
to leverage this new set function to remove one dot product per solve.

The time integrator packages (ARKODE, CVODE(S), and IDA(S)) all now support a
new "matrix-embedded" SUNLinearSolver type.  This type supports user-supplied
SUNLinearSolver implementations that set up and solve the specified linear
system at each linear solve call.  Any matrix-related data structures are held
internally to the linear solver itself, and are not provided by the SUNDIALS
package.

Added functions to ARKODE and CVODE(S) for supplying an alternative right-hand
side function and to IDA(S) for supplying an alternative residual for use within
nonlinear system function evaluations.

Support for user-defined inner (fast) integrators has been to the MRIStep module
in ARKODE. See the "MRIStep Custom Inner Steppers" section in the user guide for
more information on providing a user-defined integration method.

Added specialized fused HIP kernels to CVODE which may offer better
performance on smaller problems when using CVODE with the `NVECTOR_HIP`
module. See the optional input function `CVodeSetUseIntegratorFusedKernels`
for more information. As with other SUNDIALS HIP features, this is
feature is experimental and may change from version to version.

New KINSOL options have been added to apply a constant damping factor in the
fixed point and Picard iterations (see `KINSetDamping`), to delay the start of
Anderson acceleration with the fixed point and Picard iterations (see
`KINSetDelayAA`), and to return the newest solution with the fixed point
iteration (see `KINSetReturnNewest`).

The installed SUNDIALSConfig.cmake file now supports the `COMPONENTS` option
to `find_package`. The exported targets no longer have IMPORTED_GLOBAL set.

A bug was fixed in `SUNMatCopyOps` where the matrix-vector product setup
function pointer was not copied.

A bug was fixed in the SPBCGS and SPTFQMR solvers for the case where a non-zero
initial guess and a solution scaling vector are provided. This fix only impacts
codes using SPBCGS or SPTFQMR as standalone solvers as all SUNDIALS packages
utilize a zero initial guess.

A bug was fixed in the ARKODE stepper modules where the stop time may be passed
after resetting the integrator.

A bug was fixed in `IDASetJacTimesResFn` in IDAS where the supplied function was
used in the dense finite difference Jacobian computation rather than the finite
difference Jacobian-vector product approximation.

A bug was fixed in the KINSOL Picard iteration where the value of
`KINSetMaxSetupCalls` would be ignored.

## Changes to SUNDIALS in release 5.7.0

A new NVECTOR implementation based on the SYCL abstraction layer has been added
targeting Intel GPUs. At present the only SYCL compiler supported is the DPC++
(Intel oneAPI) compiler. See the SYCL NVECTOR section in the user guide for more
details. This module is considered experimental and is subject to major changes
even in minor releases.

A new SUNMatrix and SUNLinearSolver implementation were added to interface
with the MAGMA linear algebra library. Both the matrix and the linear solver
support general dense linear systems as well as block diagonal linear systems,
and both are targeted at GPUs (AMD or NVIDIA).

## Changes to SUNDIALS in release 5.6.1

Fixed a bug in the SUNDIALS CMake which caused an error if the
`CMAKE_CXX_STANDARD` and `SUNDIALS_RAJA_BACKENDS` options were not provided.

Fixed some compiler warnings when using the IBM XL compilers.

## Changes to SUNDIALS in release 5.6.0

A new NVECTOR implementation based on the AMD ROCm HIP platform has been added.
This vector can target NVIDIA or AMD GPUs. See HIP NVECTOR section in the user
guide for more details. This module is considered experimental and is subject to
change from version to version.

The RAJA NVECTOR implementation has been updated to support the HIP backend
in addition to the CUDA backend. Users can choose the backend when configuring
SUNDIALS by using the `SUNDIALS_RAJA_BACKENDS` CMake variable. This module
remains experimental and is subject to change from version to version.

A new optional operation, `N_VGetDeviceArrayPointer`, was added to the N_Vector
API. This operation is useful for N_Vectors that utilize dual memory spaces,
e.g. the native SUNDIALS CUDA N_Vector.

The SUNMATRIX_CUSPARSE and SUNLINEARSOLVER_CUSOLVERSP_BATCHQR implementations
no longer require the SUNDIALS CUDA N_Vector. Instead, they require that the
vector utilized provides the `N_VGetDeviceArrayPointer` operation, and that the
pointer returned by `N_VGetDeviceArrayPointer` is a valid CUDA device pointer.

## Changes to SUNDIALS in release 5.5.0

Refactored the SUNDIALS build system. CMake 3.12.0 or newer is now required.
Users will likely see deprecation warnings, but otherwise the changes
should be fully backwards compatible for almost all users. SUNDIALS
now exports CMake targets and installs a `SUNDIALSConfig.cmake` file.

Added support for SuperLU DIST 6.3.0 or newer.

## Changes to SUNDIALS in release 5.4.0

Added full support for time-dependent mass matrices in ARKStep, and expanded
existing non-identity mass matrix infrastructure to support use of the
fixed point nonlinear solver.  Fixed bug for ERK method integration with
static mass matrices.

An interface between ARKStep and the XBraid multigrid reduction in time (MGRIT)
library has been added to enable parallel-in-time integration. See the ARKStep
documentation and examples for more details. This interface required the
addition of three new N_Vector operations to exchange vector data between
computational nodes, see `N_VBufSize`, `N_VBufPack`, and `N_VBufUnpack`. These
N_Vector operations are only used within the XBraid interface and need not be
implemented for any other context.

Updated the MRIStep time-stepping module in ARKODE to support higher-order
MRI-GARK methods [Sandu, SIAM J. Numer. Anal., 57, 2019], including methods that
involve solve-decoupled, diagonally-implicit treatment of the slow time scale.

A new API, `SUNMemoryHelper`, was added to support **GPU users** who have
complex memory management needs such as using memory pools. This is paired with
new constructors for the `NVECTOR_CUDA` and `NVECTOR_RAJA` modules that accept a
`SUNMemoryHelper` object. Refer to "The SUNMemoryHelper API", "NVECTOR CUDA" and
"NVECTOR RAJA" sections in the documentation for more information.

The `NVECTOR_RAJA` module has been updated to mirror the `NVECTOR_CUDA` module.
Notably, the update adds managed memory support to the `NVECTOR_RAJA` module.
Users of the module will need to update any calls to the `N_VMake_Raja` function
because that signature was changed. This module remains experimental and is
subject to change from version to version.

Added new `SetLSNormFactor` functions to CVODE(S), ARKODE, and IDA(S) to
to specify the factor for converting between integrator tolerances (WRMS norm)
and linear solver tolerances (L2 norm) i.e., `tol_L2 = nrmfac * tol_WRMS`.

Added new reset functions `ARKStepReset`, `ERKStepReset`, and
`MRIStepReset` to reset the stepper time and state vector to user-provided
values for continuing the integration from that point while retaining the
integration history. These function complement the reinitialization functions
`ARKStepReInit`, `ERKStepReInit`, and `MRIStepReInit` which reinitialize
the stepper so that the problem integration should resume as if started from
scratch.

Added new functions for advanced users providing a custom `SUNNonlinSolSysFn`.

The expected behavior of `SUNNonlinSolGetNumIters` and
`SUNNonlinSolGetNumConvFails` in the SUNNonlinearSolver API have been updated to
specify that they should return the number of nonlinear solver iterations and
convergence failures in the most recent solve respectively rather than the
cumulative number of iterations and failures across all solves respectively. The
API documentation and SUNDIALS provided SUNNonlinearSolver implementations and
have been updated accordingly. As before, the cumulative number of nonlinear
iterations and failures may be retrieved by calling the integrator provided get
functions.

**This change may cause a runtime error in existing user code**.
In IDAS and CVODES, the functions for forward integration with checkpointing
(`IDASolveF`, `CVodeF`) are now subject to a restriction on the number of time
steps allowed to reach the output time. This is the same restriction applied to
the `IDASolve` and `CVode` functions. The default maximum number of steps is
500, but this may be changed using the `<IDA|CVode>SetMaxNumSteps` function.
This change fixes a bug that could cause an infinite loop in the `IDASolveF`
and `CVodeF` and functions.

A minor inconsistency in CVODE(S) and a bug ARKODE when checking the Jacobian
evaluation frequency has been fixed. As a result codes using using a
non-default Jacobian update frequency through a call to
`CVodeSetMaxStepsBetweenJac` or `ARKStepSetMaxStepsBetweenJac` will need to
increase the provided value by 1 to achieve the same behavior as before. For
greater clarity the functions `CVodeSetMaxStepsBetweenJac`,
`ARKStepSetMaxStepsBetweenJac`, and `ARKStepSetMaxStepsBetweenLSet` have been
deprecated and replaced with `CVodeSetJacEvalFrequency`,
`ARKStepSetJacEvalFrequency`, and `ARKStepSetLSetupFrequency` respectively.
Additionally, the function `CVodeSetLSetupFrequency` has been added to CVODE(S)
to set the frequency of calls to the linear solver setup function.

The `NVECTOR_TRILINOS` module has been updated to work with Trilinos 12.18+.
This update changes the local ordinal type to always be an `int`.

Added support for CUDA v11.

## Changes to SUNDIALS in release 5.3.0

Fixed a bug in ARKODE where the prototypes for `ERKStepSetMinReduction` and
`ARKStepSetMinReduction` were not included in `arkode_erkstep.h` and
`arkode_arkstep.h` respectively.

Fixed a bug in ARKODE where inequality constraint checking would need to be
disabled and then re-enabled to update the inequality constraint values after
resizing a problem. Resizing a problem will now disable constraints and a call
to `ARKStepSetConstraints` or `ERKStepSetConstraints` is required to re-enable
constraint checking for the new problem size.

Fixed a bug in the iterative linear solver modules where an error is not
returned if the Atimes function is `NULL` or, if preconditioning is enabled, the
PSolve function is `NULL`.

Added specialized fused CUDA kernels to CVODE which may offer better
performance on smaller problems when using CVODE with the `NVECTOR_CUDA`
module. See the optional input function `CVodeSetUseIntegratorFusedKernels`
for more information. As with other SUNDIALS CUDA features, this is
feature is experimental and may change from version to version.

Added the ability to control the CUDA kernel launch parameters for the
`NVECTOR_CUDA` and `SUNMATRIX_CUSPARSE` modules. These modules remain
experimental and are subject to change from version to version.
In addition, the `NVECTOR_CUDA` kernels were rewritten to be more flexible.
Most users should see equivalent performance or some improvement, but a select
few may observe minor performance degradation with the default settings. Users
are encouraged to contact the SUNDIALS team about any performance changes
that they notice.

Added new capabilities for monitoring the solve phase in the
`SUNNONLINSOL_NEWTON` and `SUNNONLINSOL_FIXEDPOINT` modules, and the SUNDIALS
iterative linear solver modules. SUNDIALS must be built with the CMake option
`SUNDIALS_BUILD_WITH_MONITORING` to use these capabilities.

Added a new function, `CVodeSetMonitorFn`, that takes a user-function
to be called by CVODE after every `nst` successfully completed time-steps.
This is intended to provide a way of monitoring the CVODE statistics
throughout the simulation.

Added a new function `CVodeGetLinSolveStats` to get the CVODE linear solver
statistics as a group.

Added optional set functions to provide an alternative ODE right-hand side
function (ARKODE and CVODE(S)), DAE residual function (IDA(S)), or nonlinear
system function (KINSOL) for use when computing Jacobian-vector products with
the internal difference quotient approximation.

Added support to CVODE for integrating IVPs with constraints using BDF methods
and projecting the solution onto the constraint manifold with a user defined
projection function. This implementation is accompanied by additions to the
CVODE user documentation and examples.

## Changes to SUNDIALS in release 5.2.0

Fixed a build system bug related to the Fortran 2003 interfaces when using the
IBM XL compiler. When building the Fortran 2003 interfaces with an XL compiler
it is recommended to set `CMAKE_Fortran_COMPILER` to `f2003`, `xlf2003`, or
`xlf2003_r`.

Fixed a bug in how ARKODE interfaces with a user-supplied, iterative, unscaled
linear solver. In this case, ARKODE adjusts the linear solver tolerance in an
attempt to account for the lack of support for left/right scaling matrices.
Previously, ARKODE computed this scaling factor using the error weight vector,
`ewt`; this fix changes that to the residual weight vector, `rwt`, that can
differ from `ewt` when solving problems with non-identity mass matrix.

Fixed a linkage bug affecting Windows users that stemmed from
dllimport/dllexport attribute missing on some SUNDIALS API functions.

Fixed a memory leak in CVODES and IDAS from not deallocating the `atolSmin0` and
`atolQSmin0` arrays.

Fixed a bug where a non-default value for the maximum allowed growth factor
after the first step would be ignored.

Functions were added to each of the time integration packages to enable or
disable the scaling applied to linear system solutions with matrix-based linear
solvers to account for lagged matrix information.

Added two new functions, `ARKStepSetMinReduction` and `ERKStepSetMinReduction`
to change the minimum allowed step size reduction factor after an error test
failure.

Added a new `SUNMatrix` implementation, `SUNMATRIX_CUSPARSE`, that interfaces to
the sparse matrix implementation from the NVIDIA cuSPARSE library. In addition,
the `SUNLINSOL_CUSOLVER_BATCHQR` linear solver has been updated to use this
matrix, therefore, users of this module will need to update their code. These
modules are still considered to be experimental, thus they are subject to
breaking changes even in minor releases.

Added a new "stiff" interpolation module to ARKODE, based on Lagrange polynomial
interpolation, that is accessible to each of the ARKStep, ERKStep and MRIStep
time-stepping modules. This module is designed to provide increased
interpolation accuracy when integrating stiff problems, as opposed to the ARKODE
standard Hermite interpolation module that can suffer when the IVP right-hand
side has large Lipschitz constant. While the Hermite module remains the default,
the new Lagrange module may be enabled using one of the routines
`ARKStepSetInterpolantType`, `ERKStepSetInterpolantType`, or
`MRIStepSetInterpolantType`. The serial example problem `ark_brusselator.c` has
been converted to use this Lagrange interpolation module. Created accompanying
routines `ARKStepSetInterpolantDegree`, `ARKStepSetInterpolantDegree` and
`ARKStepSetInterpolantDegree` to provide user control over these interpolating
polynomials. While the routines `ARKStepSetDenseOrder`, `ARKStepSetDenseOrder`
and `ARKStepSetDenseOrder` still exist, these have been deprecated and will be
removed in a future release.

## Changes to SUNDIALS in release 5.1.0

Added support for a user-supplied function to update the prediction for each
implicit stage solution in ARKStep.  If supplied, this routine will be called
*after* any existing ARKStep predictor algorithm completes, so that the
predictor may be modified by the user as desired.  The new user-supplied routine
has type `ARKStepStagePredictFn`, and may be set by calling
`ARKStepSetStagePredictFn`.

The MRIStep module has been updated to support attaching different user data
pointers to the inner and outer integrators. If applicable, user codes will
need to add a call to `ARKStepSetUserData` to attach their user data
pointer to the inner integrator memory as `MRIStepSetUserData` will
not set the pointer for both the inner and outer integrators. The MRIStep
examples have been updated to reflect this change.

Added support for damping when using Anderson acceleration in KINSOL. See the
mathematical considerations section of the user guide and the description of the
`KINSetDampingAA` function for more details.

Added support for damping to the `SUNNonlinearSolver_FixedPoint` module when
using Anderson acceleration. See the `SUNNonlinearSolver_FixedPoint` section in
the user guides and the description of the `SUNNonlinSolSetDamping_FixedPoint`
function for more details.

Fixed a build system bug related to finding LAPACK/BLAS.

Fixed a build system bug related to checking if the KLU library works.

Fixed a build system bug related to finding PETSc when using the CMake
variables `PETSC_INCLUDES` and `PETSC_LIBRARIES` instead of `PETSC_DIR`.

Added a new build system option, `CUDA_ARCH`, to specify the CUDA architecture
to target.

Fixed a bug in the Fortran 2003 interfaces to the ARKODE Butcher table routines
and structure. This includes changing the `ARKodeButcherTable` type to be a
`type(c_ptr)` in Fortran.

Added two utility functions, `SUNDIALSFileOpen` and `SUNDIALSFileClose` for
creating/destroying file pointers. These are useful when using the Fortran 2003
interfaces.

## Changes to SUNDIALS in release 5.0.0

### Build System

Increased the minimum required CMake version to 3.5 for most SUNDIALS
configurations, and 3.10 when CUDA or OpenMP with device offloading are enabled.

The CMake option `BLAS_ENABLE` and the variable `BLAS_LIBRARIES` have been
removed to simplify builds as SUNDIALS packages do not use BLAS directly. For
third party libraries that require linking to BLAS, the path to the BLAS
library should be included in the `_LIBRARIES` variable for the third party
library e.g., `SUPERLUDIST_LIBRARIES` when enabling SuperLU_DIST.

Fixed a bug in the build system that prevented the PThreads NVECTOR module from
being built.

### NVector

Two new functions were added to aid in creating custom NVECTOR objects. The
constructor `N_VNewEmpty` allocates an "empty" generic NVECTOR with the object's
content pointer and the function pointers in the operations structure
initialized to NULL. When used in the constructor for custom objects this
function will ease the introduction of any new optional operations to the
NVECTOR API by ensuring only required operations need to be set. Additionally,
the function `N_VCopyOps(w, v)` has been added to copy the operation function
pointers between vector objects. When used in clone routines for custom vector
objects these functions also will ease the introduction of any new optional
operations to the NVECTOR API by ensuring all operations are copied when cloning
objects.

Two new NVECTOR implementations, NVECTOR_MANYVECTOR and NVECTOR_MPIMANYVECTOR,
have been created to support flexible partitioning of solution data among
different processing elements (e.g., CPU + GPU) or for multi-physics problems
that couple distinct MPI-based simulations together (see the NVECTOR_MANYVECTOR
and NVECTOR_MPIMANYVECTOR sections in the user guides for more details). This
implementation is accompanied by additions to user documentation and SUNDIALS
examples.

An additional NVECTOR implementation, NVECTOR_MPIPLUSX, has been created to
support the MPI+X paradigm where X is a type of on-node parallelism (e.g.,
OpenMP, CUDA). The implementation is accompanied by additions to user
documentation and SUNDIALS examples.

One new required vector operation and ten new optional vector operations have
been added to the NVECTOR API. The new required operation, `N_VGetLength`,
returns the global length of an N_Vector. The optional operations have been
added to support the new NVECTOR_MPIMANYVECTOR implementation. The operation
`N_VGetCommunicator` must be implemented by subvectors that are combined to
create an NVECTOR_MPIMANYVECTOR, but is not used outside of this context. The
remaining nine operations are optional local reduction operations intended to
eliminate unnecessary latency when performing vector reduction operations
(norms, etc.) on distributed memory systems. The optional local reduction vector
operations are `N_VDotProdLocal`, `N_VMaxNormLocal`, `N_VMinLocal`,
`N_VL1NormLocal`, `N_VWSqrSumLocal`, `N_VWSqrSumMaskLocal`, `N_VInvTestLocal`,
`N_VConstrMaskLocal`, and `N_VMinQuotientLocal`. If an NVECTOR implementation
defines any of the local operations as NULL, then the NVECTOR_MPIMANYVECTOR will
call standard NVECTOR operations to complete the computation.

The `*_MPICuda` and `*_MPIRaja` functions have been removed from the
NVECTOR_CUDA and NVECTOR_RAJA implementations respectively. Accordingly, the
`nvector_mpicuda.h`, `nvector_mpiraja.h`, `libsundials_nvecmpicuda.lib`, and
`libsundials_nvecmpicudaraja.lib` files have been removed. Users should use the
NVECTOR_MPIPLUSX module in conjunction with the NVECTOR_CUDA or NVECTOR_RAJA
modules to replace the functionality. The necessary changes are minimal and
should require few code modifications.

Fixed a memory leak in the NVECTOR_PETSC clone function.

Made performance improvements to the CUDA NVECTOR. Users who utilize a
non-default stream should no longer see default stream synchronizations after
memory transfers.

Added a new constructor to the CUDA NVECTOR that allows a user to provide
custom allocate and free functions for the vector data array and internal
reduction buffer.

Added new Fortran 2003 interfaces for most NVECTOR modules. See NEVTOR section
in the user guides for more details on how to use the interfaces.

Added three new NVECTOR utility functions, `FN_VGetVecAtIndexVectorArray`,
`FN_VSetVecAtIndexVectorArray`, and `FN_VNewVectorArray`, for working with
`N_Vector` arrays when using the Fortran 2003 interfaces.

### SUNMatrix

Two new functions were added to aid in creating custom SUNMATRIX objects. The
constructor `SUNMatNewEmpty` allocates an "empty" generic SUNMATRIX with the
object's content pointer and the function pointers in the operations structure
initialized to NULL. When used in the constructor for custom objects this
function will ease the introduction of any new optional operations to the
SUNMATRIX API by ensuring only required operations need to be set. Additionally,
the function `SUNMatCopyOps(A, B)` has been added to copy the operation function
pointers between matrix objects. When used in clone routines for custom matrix
objects these functions also will ease the introduction of any new optional
operations to the SUNMATRIX API by ensuring all operations are copied when
cloning objects.

A new operation, `SUNMatMatvecSetup`, was added to the SUNMatrix API. Users
who have implemented custom SUNMatrix modules will need to at least update
their code to set the corresponding ops structure member, matvecsetup, to NULL.

The generic SUNMatrix API now defines error codes to be returned by SUNMatrix
operations. Operations which return an integer flag indiciating success/failure
may return different values than previously.

A new SUNMatrix (and SUNLinearSolver) implementation was added to facilitate
the use of the SuperLU_DIST library with SUNDIALS.

Added new Fortran 2003 interfaces for most SUNMATRIX modules. See SUNMATRIX
section in the user guides for more details on how to use the interfaces.

### SUNLinearSolver

A new function was added to aid in creating custom SUNLINEARSOLVER objects. The
constructor `SUNLinSolNewEmpty` allocates an "empty" generic SUNLINEARSOLVER
with the object's content pointer and the function pointers in the operations
structure initialized to NULL. When used in the constructor for custom objects
this function will ease the introduction of any new optional operations to the
SUNLINEARSOLVER API by ensuring only required operations need to be set.

The return type of the SUNLinearSolver API function `SUNLinSolLastFlag` has
changed from `long int` to `sunindextype` to be consistent with the type
used to store row indices in dense and banded linear solver modules.

Added a new optional operation to the SUNLINEARSOLVER API, `SUNLinSolGetID`,
that returns a `SUNLinearSolver_ID` for identifying the linear solver module.

The SUNLinearSolver API has been updated to make the initialize and setup
functions optional.

A new SUNLinearSolver (and SUNMatrix) implementation was added to facilitate
the use of the SuperLU_DIST library with SUNDIALS.

Added a new SUNLinearSolver implementation,
`SUNLinearSolver_cuSolverSp_batchQR`, which leverages the NVIDIA cuSOLVER sparse
batched QR method for efficiently solving block diagonal linear systems on
NVIDIA GPUs.

Added three new accessor functions to the SUNLinSol_KLU module,
`SUNLinSol_KLUGetSymbolic`, `SUNLinSol_KLUGetNumeric`, and
`SUNLinSol_KLUGetCommon`, to provide user access to the underlying
KLU solver structures.

Added new Fortran 2003 interfaces for most SUNLINEARSOLVER modules. See
SUNLINEARSOLVER section in the user guides for more details on how to use
the interfaces.

### SUNNonlinearSolver

A new function was added to aid in creating custom SUNNONLINEARSOLVER objects.
The constructor `SUNNonlinSolNewEmpty` allocates an "empty" generic
SUNNONLINEARSOLVER with the object's content pointer and the function pointers
in the operations structure initialized to NULL. When used in the constructor
for custom objects this function will ease the introduction of any new optional
operations to the SUNNONLINEARSOLVER API by ensuring only required operations
need to be set.

To facilitate the use of user supplied nonlinear solver convergence test
functions the `SUNNonlinSolSetConvTestFn` function in the SUNNonlinearSolver API
has been updated to take a `void*` data pointer as input. The supplied data
pointer will be passed to the nonlinear solver convergence test function on each
call.

The inputs values passed to the first two inputs of the `SUNNonlinSolSolve`
function in the SUNNONLINEARSOLVER have been changed to be the predicted
state and the initial guess for the correction to that state. Additionally,
the definitions of `SUNNonlinSolLSetupFn` and `SUNNonlinSolLSolveFn` in the
SUNNonlinearSolver API have been updated to remove unused input parameters.
For more information on the nonlinear system formulation and the API functions
see the SUNNONLINEARSOLVER chapter in the user guides.

Added a new `SUNNonlinearSolver` implementation, `SUNNonlinsol_PetscSNES`,
which interfaces to the PETSc SNES nonlinear solver API.

Added new Fortran 2003 interfaces for most SUNNONLINEARSOLVER modules. See
SUNNONLINEARSOLVER section in the user guides for more details on how to use
the interfaces.

### CVODE and CVODES

Fixed a bug in the CVODE and CVODES constraint handling where the step size
could be set below the minimum step size.

Fixed a bug in the CVODE and CVODES nonlinear solver interfaces where the norm
of the accumulated correction was not updated when using a non-default
convergence test function.

Fixed a bug in the CVODES `cvRescale` function where the loops to compute the
array of scalars for the fused vector scale operation stopped one iteration
early.

Fixed a bug in CVODES where CVodeF would return the wrong flag under certain
cirumstances.

Fixed a bug in CVODES where CVodeF would not return a root in NORMAL_STEP mode
if the root occurred after the desired output time.

Fixed a memeory leak in FCVODE when not using the default nonlinear solver.

Removed extraneous calls to `N_VMin` for simulations where the scalar valued
absolute tolerance, or all entries of the vector-valued absolute tolerance
array, are strictly positive. In this scenario CVODE and CVODES will remove
at least one global reduction per time step.

The CVLS interface has been updated to only zero the Jacobian matrix before
calling a user-supplied Jacobian evaluation function when the attached linear
solver has type `SUNLINEARSOLVER_DIRECT`.

A new linear solver interface function, `CVLsLinSysFn`, was added as an
alternative method for evaluating the linear systems I - gamma J.

Added functions to get the current state and gamma value to CVODE and CVODES.
These functions may be useful to users who chose to provide their own nonlinear
solver implementation.

Added New Fortran 2003 interfaces to CVODE and CVODES were added. These new
interfaces were generated with SWIG-Fortran and provide a user an idiomatic
Fortran 2003 interface to most of the SUNDIALS C API. The existing CVODE F2003
interface, and all module implementations with existing Fortran 2003 interfaces
were updated accordingly. See the section "Using CVODE for Fortran
Applications" and "Using CVODES for Fortran Applications" in the appropriate
user guide for more details on how to use the interfaces.

### ARKODE

The MRIStep module has been updated to support explicit, implicit, or IMEX
methods as the fast integrator using the ARKStep module. As a result some
function signatures have been changed including MRIStepCreate which now
takes an ARKStep memory structure for the fast integration as an input.

Fixed a bug in the ARKStep time-stepping module in ARKODE that would result in
an infinite loop if the nonlinear solver failed to converge more than the
maximum allowed times during a single step.

Fixed a bug in ARKODE that would result in a "too much accuracy requested" error
when using fixed time step sizes with explicit methods in some cases.

Fixed a bug in ARKStep where the mass matrix linear solver setup function was
not called in the Matrix-free case.

Fixed a minor bug in ARKStep where an incorrect flag is reported when an
error occurs in the mass matrix setup or Jacobian-vector product setup
functions.

Fixed a memeory leak in FARKODE when not using the default nonlinear solver.

The reinitialization functions `ERKStepReInit`, `ARKStepReInit`, and
`MRIStepReInit` have been updated to retain the minimum and maxiumum step
size values from before reinitialization rather than resetting them to the
default values.

Removed extraneous calls to `N_VMin` for simulations where the scalar valued
absolute tolerance, or all entries of the vector-valued absolute tolerance
array, are strictly positive. In this scenario ARKODE steppers will remove
at least one global reduction per time step.

The ARKLS interface has been updated to only zero the Jacobian matrix before
calling a user-supplied Jacobian evaluation function when the attached linear
solver has type `SUNLINEARSOLVER_DIRECT`.

A new linear solver interface function, `ARKLsLinSysFn`, was added as an
alternative method for evaluating the linear systems M - gamma J and
I - gamma J.

Added two new embedded ARK methods of orders 4 and 5 to ARKODE (from
Kennedy & Carpenter, Appl. Numer. Math., 136:183--205, 2019).

Support for optional inequality constraints on individual components of the
solution vector has been added the ARKODE ERKStep and ARKStep modules. See
the descriptions of `ERKStepSetConstraints` and `ARKStepSetConstraints` for
more details. Note that enabling constraint handling requires the NVECTOR
operations `N_VMinQuotient`, `N_VConstrMask`, and `N_VCompare` that were not
previously required by ARKODE.

Added functions to get the current state and gamma value to the ARKStep module.
These functions may be useful to users who chose to provide their own nonlinear
solver implementation.

Add two new 'Set' functions to MRIStep, `MRIStepSetPreInnerFn` and
`MRIStepSetPostInnerFn` for performing communication or memory
transfers needed before or after the inner integration.

Added new Fortran 2003 interfaces to all ARKODE stepper modules. These new
interfaces were generated with SWIG-Fortran and provide a user an idiomatic
Fortran 2003 interface to most of the SUNDIALS C API. See the section "Using
ARKODE for Fortran Applications" in the user guide for more details on how
to use the interfaces.

### IDA and IDAS

A bug was fixed in the IDA and IDAS linear solver interfaces where an incorrect
Jacobian-vector product increment was used with iterative solvers other than
SPGMR and SPFGMR.

Fixed a bug in IDAS where IDASolveF would return the wrong flag under certain
cirumstances.

Fixed a bug in IDAS where IDASolveF would not return a root in NORMAL_STEP mode
if the root occurred after the desired output time.

Fixed a bug the IDAS IDAQuadReInitB function where an incorrect memory structure
was passed to IDAQuadReInit.

Fixed a memeory leak in FIDA when not using the default nonlinear solver.

Removed extraneous calls to `N_VMin` for simulations where the scalar valued
absolute tolerance, or all entries of the vector-valued absolute tolerance
array, are strictly positive. In this scenario IDA and IDAS will remove
at least one global reduction per time step.

The IDALS interface has been updated to only zero the Jacobian matrix before
calling a user-supplied Jacobian evaluation function when the attached linear
solver has type SUNLINEARSOLVER_DIRECT.

Added new Fortran 2003 interfaces to IDA and IDAS. These new interfaces were
generated with SWIG-Fortran and provide a user an idiomatic Fortran 2003
interface to most of the SUNDIALS C API.  See the section "Using IDA for Fortran
Applications" and "Using IDAS for Fortran Applications" in the appropriate
user guide for more details on how to use the interfaces.

### KINSOL

Fixed a bug in the KINSOL linear solver interface where the auxiliary scalar
`sJpnorm` was not computed when necessary with the Picard iteration and the
auxiliary scalar `sFdotJp` was unnecessarily computed in some cases.

The KINLS interface has been updated to only zero the Jacobian matrix before
calling a user-supplied Jacobian evaluation function when the attached linear
solver has type SUNLINEARSOLVER_DIRECT.

Added new Fortran 2003 interfaces to KINSOL. These new interfaces were
generated with SWIG-Fortran and provide a user an idiomatic Fortran 2003
interface to most of the SUNDIALS C API.  See the section "Using KINSOL for
Fortran Applications" for more details on how to use the interfaces.

## Changes to SUNDIALS in release 4.1.0

An additional N_Vector implementation was added for Tpetra vector from
Trilinos library to facilitate interoperability between SUNDIALS and Trilinos.
This implementation is accompanied by additions to user documentation and
SUNDIALS examples.

A bug was fixed where a nonlinear solver object could be freed twice in some use
cases.

The EXAMPLES_ENABLE_RAJA CMake option has been removed. The option
`EXAMPLES_ENABLE_CUDA` enables all examples that use CUDA including the RAJA
examples with a CUDA back end (if the RAJA NVECTOR is enabled).

The implementation header files (e.g. `arkode_impl.h`) are no longer installed.
This means users who are directly manipulating package memory structures will
need to update their code to use the package's public API.

Python is no longer required to run `make test` and `make test_install`.

Fixed a bug in `ARKodeButcherTable_Write` when printing a Butcher table
without an embedding.

## Changes to SUNDIALS in release 4.0.2

Added information on how to contribute to SUNDIALS and a contributing agreement.

Moved definitions of DLS and SPILS backwards compatibility functions to a source
file. The symbols are now included in the appropriate package library, e.g.
`libsundials_cvode.lib`.

## Changes to SUNDIALS in release 4.0.1

A bug in ARKODE where single precision builds would fail to compile has been
fixed.

## Changes to SUNDIALS in release 4.0.0

The direct and iterative linear solver interfaces in all SUNDIALS packages have
been merged into a single unified linear solver interface to support any valid
SUNLINSOL module. This includes the DIRECT and ITERATIVE types as well as the
new MATRIX_ITERATIVE type. Details regarding how SUNDIALS packages utilize
linear solvers of each type as well as discussion regarding intended use cases
for user-supplied SUNLINSOL implementations are included in the SUNLINSOL
chapter of the user guides. All example programs have been updated to use the
new unified interfaces.

The unified interface is very similar to the previous DLS and SPILS interfaces.
To minimize challenges in user migration to the unified linear solver interface,
the previous DLS and SPILS routines for all packages may still be used; these
will be deprecated in future releases, so we recommend that users migrate to the
new names soon. Additionally, we note that Fortran users will need to enlarge
their iout array of optional integer outputs, and update the indices that they
query for certain linear-solver-related statistics.

The names of all constructor routines for SUNDIALS-provided SUNLinSol
implementations have been updated to follow the naming convention SUNLinSol_*
where * is the name of the linear solver e.g., Dense, KLU, SPGMR, PCG, etc.
Solver-specific "set" routine names have been similarly standardized. To
minimize challenges in user migration to the new names, the previous routine
names may still be used; these will be deprecated in future releases, so we
recommend that users migrate to the new names soon. All example programs have
been updated to used the new naming convention.

The SUNBandMatrix constructor has been simplified to remove the storage upper
bandwidth argument.

SUNDIALS integrators (ARKODE, CVODE, CVODES, IDA, and IDAS) have been updated to
utilize generic nonlinear solver modules through the SUNNONLINSOL API. This API
will ease the addition of new nonlinear solver options and allow for external or
user-supplied nonlinear solvers. The SUNNONLINSOL API and provided SUNNONLINSOL
modules are described in a new user guide chapter and follow the same object
oriented design and implementation used by the NVECTOR, SUNMATRIX, and
SUNLINSOL modules. All integrator example programs have also been updated to
used the new nonlinear solver API.

Three fused vector operations and seven vector array operations have been added
to the NVECTOR API. These optional operations are disabled by default and may be
activated by calling vector specific routines after creating an NVECTOR. See the
NVECTOR chapter in the user guides for more information on the new operations.

Added a new NVECTOR (NVECTOR_OPENMPDEV) which leverages OpenMP 4.5+ device
offloading.

Multiple updates to the CUDA NVECTOR were made:

* Changed the `N_VMake_Cuda` function to take a host data pointer and a device
  data pointer instead of an `N_VectorContent_Cuda` object.

* Changed `N_VGetLength_Cuda` to return the global vector length instead of
  the local vector length.

* Added `N_VGetLocalLength_Cuda` to return the local vector length.

* Added `N_VGetMPIComm_Cuda` to return the MPI communicator used.

* Removed the accessor functions in the namespace suncudavec.

* Added the ability to set the `cudaStream_t` used for execution of the CUDA
  NVECTOR kernels. See the function `N_VSetCudaStreams_Cuda`.

* Added `N_VNewManaged_Cuda`, `N_VMakeManaged_Cuda`, and
  `N_VIsManagedMemory_Cuda` functions to accommodate using managed memory with
  the CUDA NVECTOR.

Multiple updates to the RAJA NVECTOR were made:

* Changed `N_VGetLength_Raja` to return the global vector length instead of
  the local vector length.

* Added `N_VGetLocalLength_Raja` to return the local vector length.

* Added `N_VGetMPIComm_Raja` to return the MPI communicator used.

* Removed the accessor functions in the namespace sunrajavec.

Two changes were made in the CVODE/CVODES/ARKODE initial step size algorithm:

  * Fixed an efficiency bug where an extra call to the RHS function was made.

  * Changed the behavior of the algorithm if the max-iterations case is hit.
    Before the algorithm would exit with the step size calculated on the
    penultimate iteration. Now it will exit with the step size calculated
    on the final iteration.

Fortran 2003 interfaces to CVODE, the fixed-point and Newton nonlinear solvers,
the dense, band, KLU, PCG, SPBCGS, SPFGMR, SPGMR, and SPTFQMR linear solvers,
and the serial, PThreads, and OpenMP NVECTORs have been added.

The ARKODE library has been entirely rewritten to support a modular approach to
one-step methods, which should allow for rapid research and development of novel
integration methods without affecting existing solver functionality.

A new ARKODE stepper, MRIStep, has been added for two rate explicit-explicit
multirate infinitesimal step methods.

ARKODE's dense output infrastructure has been improved to support higher-degree
Hermite polynomial interpolants (up to degree 5) over the last successful time
step.

## Changes to SUNDIALS in release 3.2.1

Fixed a bug in the CUDA NVECTOR where the `N_VInvTest` operation could write
beyond the allocated vector data.

Fixed library installation path for multiarch systems. This fix changes the
default library installation path to `CMAKE_INSTALL_PREFIX/CMAKE_INSTALL_LIBDIR`
from `CMAKE_INSTALL_PREFIX/lib`. `CMAKE_INSTALL_LIBDIR` is automatically set,
but is available as a CMAKE option that can modified.

## Changes to SUNDIALS in release 3.2.0

Fixed problem with index types which would occur with some compilers (e.g.
armclang) that did not define `__STDC_VERSION__`. The fix includes a
depcrecation of the current behavior of the `SUNDIALS_INDEX_TYPE` CMake option.

Fixed a thread-safety issue in CVODES and IDAS when using adjoint sensitivity
analysis.

Added hybrid MPI/CUDA and MPI/RAJA vectors to allow use of more than one MPI
rank when using a GPU system. The vectors assume one GPU device per MPI rank.

Changed the name of the RAJA nvector library to `libsundials_nveccudaraja.lib`
from `libsundials_nvecraja.lib` to better reflect that we only support CUDA as a
backend for RAJA currently.

Increased CMake minimum version to 3.1.3

Add constraint handling feature to CVODE and CVODES.

Fixed a bug in IDAS where the saved residual value used in the nonlinear solve
for consistent initial conditions was passed as temporary workspace and could be
overwritten.

Several changes were made to the build system. If MPI is enabled and MPI
compiler wrappers are not set, the build system will check if
`CMAKE_<language>_COMPILER` can compile MPI programs before trying to locate and
use an MPI installation. The native CMake FindMPI module is now used to locate
an MPI installation. The options for setting MPI compiler wrappers and the
executable for running MPI programs have been updated to align with those in
native CMake FindMPI module. This included changing `MPI_MPICC` to
`MPI_C_COMPILER`, `MPI_MPICXX` to `MPI_CXX_COMPILER` combining `MPI_MPIF77` and
`MPI_MPIF90` to `MPI_Fortran_COMPILER`, and changing `MPI_RUN_COMMAND` to
`MPIEXEC_EXECUTABLE`. When a Fortran name-mangling scheme is needed (e.g.,
`LAPACK_ENABLE` is `ON`) the build system will infer the scheme from the Fortran
compiler. If a Fortran compiler is not available or the inferred or default
scheme needs to be overridden, the advanced options `SUNDIALS_F77_FUNC_CASE` and
`SUNDIALS_F77_FUNC_UNDERSCORES` can be used to manually set the name-mangling
scheme and bypass trying to infer the scheme. Additionally, parts of the main
`CMakeLists.txt` file were moved to new files in the src and example directories
to make the CMake configuration file structure more modular.

## Changes to SUNDIALS in release 3.1.2

Fixed Windows specific problem where `sunindextype` was not correctly defined
when using 64-bit integers. On Windows `sunindextype` is now defined as the MSVC
basic type `__int64`.

Changed LICENSE install path to `instdir/include/sundials`.

Updated the minimum required version of CMake to 2.8.12 and enabled using rpath
by default to locate shared libraries on OSX.

The misnamed function `CVSpilsSetJacTimesSetupFnBS` in cvodes has been
deprecated and replaced by `CVSpilsSetJacTimesBS`. The deprecated function
`CVSpilsSetJacTimesSetupFnBS` will be removed in the next major release.

Added and updated usage-notes examples from the SUNDIALS website to work with
SUNDIALS 3.x. The new examples are `cvode/cvDisc_dns.c`,
`cvode/cvRoberts_dns_negsol.c`, and `cvodes/cvsRoberts_FSA_dns_Switch.c`.

Added sparse SUNMatrix "Reallocate" routine to allow specification of the
nonzero storage.

Updated the KLU SUNLinearSolver module to set constants for the two
reinitialization types, and fixed a bug in the full reinitialization approach
where the sparse SUNMatrix pointer would go out of scope on some architectures.

Updated the "ScaleAdd" and "ScaleAddI" implementations in the sparse SUNMatrix
module to more optimally handle the case where the target matrix contained
sufficient storage for the sum, but had the wrong sparsity pattern. The sum now
occurs in-place, by performing the sum backwards in the existing storage.
However, it is still more efficient if the user-supplied Jacobian routine
allocates storage for the sum I + gamma J or M + gamma J manually (with zero
entries if needed).

## Changes to SUNDIALS in release 3.1.1

Fixed a minor bug in the CVODE and CVODES `cvSLdet` routine, where a return was
missing in the error check for three inconsistent roots.

Fixed a potential memory leak in the SPGMR and SPFGMR linear solvers: if
"Initialize" was called multiple times then the solver memory was reallocated
(without being freed).

Fixed a minor bug in the `ARKReInit` routine, where a flag was incorrectly set
to indicate that the problem had been resized (instead of just re-initialized).

Fixed C++11 compiler errors/warnings about incompatible use of string literals.

Updated KLU SUNLinearSolver module to use a typedef for the precision-specific
solve function to be used (to avoid compiler warnings).

Added missing typecasts for some (`void*`) pointers to avoid compiler warnings.

Bugfix in `sunmatrix_sparse.c` where `int` was used instead of `sunindextype` in
one location.

Fixed a minor bug in `KINPrintInfo` where a case was missing for
`KIN_REPTD_SYSFUNC_ERR` leading to an undefined info message.

Added missing `#include <stdio.h>` in NVECTOR and SUNMATRIX header files.

Added missing prototypes for `ARKSpilsGetNumMTSetups` in ARKODE and
`IDASpilsGetNumJTSetupEvals` in IDA and IDAS.

Fixed an indexing bug in the CUDA NVECTOR implementation of `N_VWrmsNormMask`
and revised the RAJA NVECTOR implementation of `N_VWrmsNormMask` to work with
mask arrays using values other than zero or one. Replaced `double` with
`realtype` in the RAJA vector test functions.

Fixed compilation issue with GCC 7.3.0 and Fortran programs that do not require
a SUNMatrix or SUNLinearSolver module (e.g. iterative linear solvers, explicit
methods in ARKODE, functional iteration in CVODE, etc.).

## Changes to SUNDIALS in release 3.1.0

Added NVECTOR print functions that write vector data to a specified file (e.g.,
`N_VPrintFile_Serial`).

Added `make test` and `make test_install` options to the build system for
testing SUNDIALS after building with `make` and installing with `make install`
respectively.

Added "Changes in ..." (latest version) to all User Guides.

## Changes to SUNDIALS in release 3.0.0

Added new linear solver and matrix interfaces for all SUNDIALS packages and
updated the existing linear solver and matrix modules. The goal of the redesign
is to provide greater encapsulation and ease interfacing custom linear solvers
with linear solver libraries. Specific changes include:

 * Added generic SUNMATRIX module with three provided implementations:
   dense, banded and sparse.  These replicate previous SUNDIALS Dls and
   Sls matrix structures in a single object-oriented API.

 * Added example problems demonstrating use of generic SUNMATRIX modules.

 * Added generic SUNLINEARSOLVER module with eleven provided
   implementations: dense, banded, LAPACK dense, LAPACK band, KLU,
   SuperLU_MT, SPGMR, SPBCGS, SPTFQMR, SPFGMR, PCG.  These replicate
   previous SUNDIALS generic linear solvers in a single object-oriented
   API.

 * Added example problems demonstrating use of generic SUNLINEARSOLVER
   modules.

 * Expanded package-provided direct linear solver (Dls) interfaces and
   scaled, preconditioned, iterative linear solver (Spils) interfaces
   to utilize generic SUNMATRIX and SUNLINEARSOLVER objects.

 * Removed package-specific, linear solver-specific, solver modules
   (e.g. CVDENSE, KINBAND, IDAKLU, ARKSPGMR) since their functionality
   is entirely replicated by the generic Dls/Spils interfaces and
   SUNLINEARSOLVER/SUNMATRIX modules.  The exception is CVDIAG, a
   diagonal approximate Jacobian solver available to CVODE and CVODES.

 * Converted all SUNDIALS example problems to utilize new generic
   SUNMATRIX and SUNLINEARSOLVER objects, along with updated Dls and
   Spils linear solver interfaces.

 * Added Spils interface routines to ARKODE, CVODE, CVODES, IDA and
   IDAS to allow specification of a user-provided "JTSetup" routine.
   This change supports users who wish to set up data structures for
   the user-provided Jacobian-times-vector ("JTimes") routine, and
   where the cost of one JTSetup setup per Newton iteration can be
   amortized between multiple JTimes calls.

Corresponding updates were made to all the example programs.

Two new NVECTOR modules added: for CUDA and RAJA support for GPU systems
(Information on RAJA: <https://software.llnl.gov/RAJA/> )
These vectors are supplied to provide very basic support for running
on GPU architectures.  Users are advised that these vectors both move all data
to the GPU device upon construction, and speedup will only be realized if the
user also conducts the right-hand-side function evaluation on the device.
In addition, these vectors assume the problem fits on one GPU.
For further information about RAJA, users are referred to the web site,
<https://software.llnl.gov/RAJA/.>

Addition of sunindextype option for 32-bit or 64-bit integer data index types
within all SUNDIALS structures

  * sunindextype is defined to be int32_t or int64_t when portable types are
    supported, otherwise it is defined as int or long int.

  * The Fortran interfaces continue to use `long int` for indices, except for
    their sparse matrix interface that now uses the new sunindextype.

  * Includes interfaces to PETSc, hypre, SuperLU_MT, and KLU with either 32-bit
    or 64-bit capabilities depending how the user configures SUNDIALS.

To avoid potential namespace conflicts, the macros defining booleantype
values TRUE and FALSE have been changed to SUNTRUE and SUNFALSE respectively.

Temporary vectors were removed from preconditioner setup and solve
routines for all packages.  It is assumed that all necessary data
for user-provided preconditioner operations will be allocated and
stored in user-provided data structures.

The file include/sundials\_fconfig.h was added.  This file contains
SUNDIALS type information for use in Fortran programs.

Added support for many xSDK-compliant build system keys
(Information on xSDK compliance: <https://xsdk.info/policies/> )
The xSDK is a movement in scientific software to provide a foundation for the
rapid and efficient production of high-quality,
sustainable extreme-scale scientific applications.  More information can
be found at <https://xsdk.info.>

Added functions SUNDIALSGetVersion and SUNDIALSGetVersionNumber to
get SUNDIALS release version information at runtime.

### Build System

Renamed CMake options to enable/disable examples for greater clarity
and added option to enable/disable Fortran 77 examples:

  * Changed `EXAMPLES_ENABLE` to `EXAMPLES_ENABLE_C`
  * Changed `CXX_ENABLE` to `EXAMPLES_ENABLE_CXX`
  * Changed `F90_ENABLE` to `EXAMPLES_ENABLE_F90`
  * Added `EXAMPLES_ENABLE_F77` option

Added separate `BLAS_ENABLE` and `BLAS_LIBRARIES` CMake variables

Fixed minor CMake bugs and included additional error checking during CMake
configuration

Corrections and additions to all User Guides.

Added "Changes in ..." (latest version) section to the introduction to in all
User Guides.

### ARKODE

Added comments to `arkode_butcher.c` regarding which methods should have
coefficients accurate enough for use in quad precision.

Fixed `RCONST` usage in `arkode_butcher.c`.

Fixed bug in `arkInitialSetup` to ensure the mass matrix vector product is
set up before the "msetup" routine is called.

Fixed ARKODE printf-related compiler warnings when building SUNDIALS
with extended precision.

### CVODE and CVODES

In `CVodeFree`, now call `lfree` unconditionally (if non-NULL).

### IDA and IDAS

Added missing prototype for `IDASetMaxBacksIC` in `ida.h` and `idas.h`.

### KINSOL

Corrected KINSOL fcmix name translation for `FKIN_SPFGMR`.

Renamed `KINLocalFn` and `KINCommFn` to `KINBBDLocalFn` and `KINBBDCommFn`
respectively in the BBD preconditioner module for consistency with other
SUNDIALS solvers.<|MERGE_RESOLUTION|>--- conflicted
+++ resolved
@@ -1,11 +1,10 @@
 # SUNDIALS Changelog
 
-<<<<<<< HEAD
 ## Changes to SUNDIALS in release 6.6.0
 
 Added support for relaxation Runge-Kutta methods to ERKStep and ARKStep in
 ARKODE.
-=======
+
 ## Changes to SUNDIALS in release 6.5.1
 
 Added the functions `ARKStepClearStopTime`, `ERKStepClearStopTime`,
@@ -22,7 +21,6 @@
 using a constant interpolant call `ARKStepSetInterpolantDegree`,
 `ERKStepSetInterpolantDegree`, or `MRIStepSetInterpolantDegree` and set the
 interpolant degree to zero before evolving the problem.
->>>>>>> 34d21afd
 
 ## Changes to SUNDIALS in release 6.5.0
 
