# SUNDIALS Changelog

## Changes to SUNDIALS in release X.Y.Z

### Major Features

### New Features and Enhancements

Added the `ARKODE_RALSTON_3_1_2` and `ARKODE_TSITOURAS_7_4_5` explicit
Runge-Kutta Butcher tables.

Improved the efficiency of default ARKODE methods with the following changes:

| Type               | Old Default                                                      | New Default                                                        |
| ------------------ | ---------------------------------------------------------------- | ------------------------------------------------------------------ |
| 2nd Order Explicit | `ARKODE_HEUN_EULER_2_1_2`                                        | `ARKODE_RALSTON_3_1_2`                                             |
| 4th Order Explicit | `ARKODE_ZONNEVELD_5_3_4`                                         | `ARKODE_SOFRONIOU_SPALETTA_5_3_4`                                  |
| 5th Order Explicit | `ARKODE_CASH_KARP_6_4_5`                                         | `ARKODE_TSITOURAS_7_4_5`                                           |
| 6th Order Explicit | `ARKODE_VERNER_8_5_6`                                            | `ARKODE_VERNER_9_5_6`                                              |
| 8th Order Explicit | `ARKODE_FEHLBERG_13_7_8`                                         | `ARKODE_VERNER_13_7_8`                                             |
| 2nd Order Implicit | `ARKODE_SDIRK_2_1_2`                                             | `ARKODE_ARK2_DIRK_3_1_2`                                           |
| 3rd Order Implicit | `ARKODE_ARK324L2SA_DIRK_4_2_3`                                   | `ARKODE_ESDIRK325L2SA_5_2_3`                                       |
| 4th Order Implicit | `ARKODE_SDIRK_5_3_4`                                             | `ARKODE_ESDIRK436L2SA_6_3_4`                                       |
| 5th Order Implicit | `ARKODE_ARK548L2SA_DIRK_8_4_5`                                   | `ARKODE_ESDIRK547L2SA2_7_4_5`                                      |
| 4th Order ARK      | `ARKODE_ARK436L2SA_ERK_6_3_4` and `ARKODE_ARK436L2SA_DIRK_6_3_4` | `ARKODE_ARK437L2SA_ERK_7_3_4` and `ARKODE_ARK437L2SA_DIRK_7_3_4`   |
| 5th Order ARK      | `ARKODE_ARK548L2SA_ERK_8_4_5` and `ARKODE_ARK548L2SA_DIRK_8_4_5` | `ARKODE_ARK548L2SAb_ERK_8_4_5` and `ARKODE_ARK548L2SAb_DIRK_8_4_5` |

<<<<<<< HEAD
Added new temporal adaptivity controller utility constructors, `SUNAdaptController_H0211`, `SUNAdaptController_H211`, and `SUNAdaptController_H312`.

### Bug Fixes

Removed error floors from the SUNAdaptController implementations which could
unnecessarily limit the time size growth, particularly after the first step.

On the first two time steps, the Soderlind controller uses an I controller
instead of omitting unavailable terms.

Fixed `ARKodeResize` not using the default `hscale` when an argument of `0` was
provided.
=======
### Bug Fixes

Fixed bug in `ARKodeSetFixedStep` where it could return `ARK_SUCCESS` despite
an error occurring.

Fixed the behavior of `SUNDIALS_ENABLE_ERROR_CHECKS` so additional runtime error
checks are disabled by default with all release build types. Previously,
`MinSizeRel` builds enabled additional error checking by default.
>>>>>>> 7f2c6417

Fixed bug in the ARKODE SPRKStep `SPRKStepReInit` function and `ARKodeReset` function
with SPRKStep that could cause a segmentation fault when compensated summation is not
used.

### Deprecation Notices

## Changes to SUNDIALS in release 7.2.1

### New Features and Enhancements

Unit tests were separated from examples. To that end, the following directories
were moved out of the `examples/` directory to the `test/unit_tests` directory:
`nvector`, `sunmatrix`, `sunlinsol`, and `sunnonlinsol`.

### Bug Fixes

Fixed a bug in ARKStep where an extra right-hand side evaluation would occur
each time step when enabling the ``ARKodeSetAutonomous`` option and using an
IMEX method where the DIRK table has an implicit first stage and is not stiffly
accurate.

## Changes to SUNDIALS in release 7.2.0

### Major Features

Added a time-stepping module to ARKODE for low storage Runge--Kutta methods,
LSRKStep.  This currently supports five explicit low-storage methods: the
second-order Runge--Kutta--Chebyshev and Runge--Kutta--Legendre methods, and the
second- through fourth-order optimal strong stability preserving Runge--Kutta
methods. All methods include embeddings for temporal adaptivity.

Added an operator splitting module, SplittingStep, and forcing method module,
ForcingStep, to ARKODE. These modules support a broad range of operator-split
time integration methods for multiphysics applications.

Added support for multirate time step adaptivity controllers, based on the
recently introduced `SUNAdaptController` base class, to ARKODE's MRIStep module.
As a part of this, we added embeddings for existing MRI-GARK methods, as well as
support for embedded MERK and IMEX-MRI-SR methods. Added new default MRI methods
for temporally adaptive versus fixed-step runs.

### New Features and Enhancements

#### Logging

The information level logging output in ARKODE, CVODE(S), and IDA(S) has been
updated to be more uniform across the packages and a new `tools` directory has
been added with a Python module, `suntools`, containing utilities for parsing
logging output. The Python utilities for parsing CSV output have been relocated
from the `scripts` directory to the Python module.

#### SUNStepper

Added the `SUNStepper` base class to represent a generic solution procedure for
IVPs. This is used by the SplittingStep and ForcingStep modules of ARKODE. A
SUNStepper can be created from an ARKODE memory block with the new function
`ARKodeCreateSUNStepper`. To enable interoperability with `MRIStepInnerStepper`,
the function `MRIStepInnerStepper_CreateFromSUNStepper` was added.

#### ARKODE

Added functionality to ARKODE to accumulate a temporal error estimate over
multiple time steps. See the routines `ARKodeSetAccumulatedErrorType`,
`ARKodeResetAccumulatedError`, and `ARKodeGetAccumulatedError` for details.

Added the `ARKodeSetStepDirection` and `ARKodeGetStepDirection` functions to
change and query the direction of integration.

Added the function `MRIStepGetNumInnerStepperFails` to retrieve the number of
recoverable failures reported by the MRIStepInnerStepper.

Added a utility routine to wrap any valid ARKODE integrator for use as an
MRIStep inner stepper object, `ARKodeCreateMRIStepInnerStepper`.

The following DIRK schemes now have coefficients accurate to quad precision:
* `ARKODE_BILLINGTON_3_3_2`
* `ARKODE_KVAERNO_4_2_3`
* `ARKODE_CASH_5_2_4`
* `ARKODE_CASH_5_3_4`
* `ARKODE_KVAERNO_5_3_4`
* `ARKODE_KVAERNO_7_4_5`

#### CMake

The default value of `CMAKE_CUDA_ARCHITECTURES` is no longer set to `70` and is
now determined automatically by CMake. The previous default was only valid for
Volta GPUs while the automatically selected value will vary across compilers and
compiler versions. As such, users are encouraged to override this value with the
architecture for their system.

The build system has been updated to utilize the CMake LAPACK imported target
which should ease building SUNDIALS with LAPACK libraries that require setting
specific linker flags e.g., MKL.

#### Third Party Libraries

The Trilinos Teptra NVector interface has been updated to utilize CMake imported
targets added in Trilinos 14 to improve support for different Kokkos backends
with Trilinos. As such, Trilinos 14 or newer is required and the
`Trilinos_INTERFACE_*` CMake options have been removed.

Example programs using *hypre* have been updated to support v2.20 and newer.

### Bug Fixes

#### CMake

Fixed a CMake bug regarding usage of missing "print_warning" macro that was only
triggered when the deprecated `CUDA_ARCH` option was used.

Fixed a CMake configuration issue related to aliasing an `ALIAS` target when
using `ENABLE_KLU=ON` in combination with a static-only build of SuiteSparse.

Fixed a CMake issue which caused third-party CMake variables to be unset.  Users
may see more options in the CMake GUI now as a result of the fix.  See details
in GitHub Issue [#538](https://github.com/LLNL/sundials/issues/538).

#### NVector

Fixed a build failure with the SYCL NVector when using Intel oneAPI 2025.0
compilers. See GitHub Issue [#596](https://github.com/LLNL/sundials/issues/596).

Fixed compilation errors when building the Trilinos Teptra NVector with CUDA
support.

#### SUNMatrix

Fixed a [bug](https://github.com/LLNL/sundials/issues/581) in the sparse matrix
implementation of `SUNMatScaleAddI` which caused out of bounds writes unless
`indexvals` were in ascending order for each row/column.

#### SUNLinearSolver

Fixed a bug in the SPTFQMR linear solver where recoverable preconditioner errors
were reported as unrecoverable.

#### ARKODE

Fixed `ARKodeResize` not using the default `hscale` when an argument of `0` was
provided.

Fixed a memory leak that could occur if ``ARKodeSetDefaults`` is called
repeatedly.

Fixed the loading of ARKStep's default first order explicit method.

Fixed loading the default IMEX-MRI method if `ARKodeSetOrder` is used to specify
a third or fourth order method. Previously, the default second order method was
loaded in both cases.

Fixed potential memory leaks and out of bounds array accesses that could occur
in the ARKODE Lagrange interpolation module when changing the method order or
polynomial degree after re-initializing an integrator.

Fixed a bug in ARKODE when enabling rootfinding with fixed step sizes and the
initial value of the rootfinding function is zero. In this case, uninitialized
right-hand side data was used to compute a state value near the initial
condition to determine if any rootfinding functions are initially active.

Fixed a bug in MRIStep where the data supplied to the Hermite interpolation
module did not include contributions from the fast right-hand side
function. With this fix, users will see one additional fast right-hand side
function evaluation per slow step with the Hermite interpolation option.

Fixed a bug in SPRKStep when using compensated summations where the error vector
was not initialized to zero.

#### CVODE(S)

Fixed a bug where `CVodeSetProjFailEta` would ignore the `eta` parameter.

#### Fortran Interfaces

Fixed a bug in the 32-bit ``sunindextype`` Fortran interfaces to
``N_VGetSubvectorArrayPointer_ManyVector``,
``N_VGetSubvectorArrayPointer_MPIManyVector``, ``SUNBandMatrix_Column`` and
``SUNDenseMatrix_Column`` where 64-bit ``sunindextype`` interface functions were
used.

### Deprecation Notices

Deprecated the ARKStep-specific utility routine for wrapping an ARKStep instance
as an MRIStep inner stepper object, `ARKStepCreateMRIStepInnerStepper`. Use
`ARKodeCreateMRIStepInnerStepper` instead.

The ARKODE stepper specific functions to retrieve the number of right-hand side
function evaluations have been deprecated. Use `ARKodeGetNumRhsEvals` instead.

## Changes to SUNDIALS in release 7.1.1

### Bug Fixes

Fixed a [bug](https://github.com/LLNL/sundials/pull/523) in v7.1.0 with the SYCL
N_Vector `N_VSpace` function.

## Changes to SUNDIALS in release 7.1.0

### Major Features

Created shared user interface functions for ARKODE to allow more uniform control
over time-stepping algorithms, improved extensibility, and simplified code
maintenance. The corresponding stepper-specific user-callable functions are now
deprecated and will be removed in a future major release.

Added CMake infrastructure that enables externally maintained addons/plugins to
be *optionally* built with SUNDIALS. See the [Contributing
Guide](./CONTRIBUTING.md) for more details.

### New Features and Enhancements

Added support for Kokkos Kernels v4.

Added the following Runge-Kutta Butcher tables
* `ARKODE_FORWARD_EULER_1_1`
* `ARKODE_RALSTON_EULER_2_1_2`
* `ARKODE_EXPLICIT_MIDPOINT_EULER_2_1_2`
* `ARKODE_BACKWARD_EULER_1_1`
* `ARKODE_IMPLICIT_MIDPOINT_1_2`
* `ARKODE_IMPLICIT_TRAPEZOIDAL_2_2`

Added the following MRI coupling tables
* `ARKODE_MRI_GARK_FORWARD_EULER`
* `ARKODE_MRI_GARK_RALSTON2`
* `ARKODE_MRI_GARK_RALSTON3`
* `ARKODE_MRI_GARK_BACKWARD_EULER`
* `ARKODE_MRI_GARK_IMPLICIT_MIDPOINT`
* `ARKODE_IMEX_MRI_GARK_EULER`
* `ARKODE_IMEX_MRI_GARK_TRAPEZOIDAL`
* `ARKODE_IMEX_MRI_GARK_MIDPOINT`

Added `ARKodeButcherTable_ERKIDToName` and `ARKodeButcherTable_DIRKIDToName` to
convert a Butcher table ID to a string representation.

Added the function ``ARKodeSetAutonomous`` in ARKODE to indicate that the
implicit right-hand side function does not explicitly depend on time. When using
the trivial predictor, an autonomous problem may reuse implicit function
evaluations across stage solves to reduce the total number of function
evaluations.

Users may now disable interpolated output in ARKODE by passing `ARK_INTERP_NONE`
to `ARKodeSetInterpolantType`. When interpolation is disabled, rootfinding is
not supported, implicit methods must use the trivial predictor (the default
option), and interpolation at stop times cannot be used (interpolating at stop
times is disabled by default). With interpolation disabled, calling
`ARKodeEvolve` in `ARK_NORMAL` mode will return at or past the requested output
time (setting a stop time may still be used to halt the integrator at a specific
time). Disabling interpolation will reduce the memory footprint of an integrator
by two or more state vectors (depending on the interpolant type and degree)
which can be beneficial when interpolation is not needed e.g., when integrating
to a final time without output in between or using an explicit fast time scale
integrator with an MRI method.

Added "Resize" capability to ARKODE's SPRKStep time-stepping module.

Enabled the Fortran interfaces to build with 32-bit `sunindextype`.

### Bug Fixes

Updated the CMake variable `HIP_PLATFORM` default to `amd` as the previous
default, `hcc`, is no longer recognized in ROCm 5.7.0 or newer. The new default
is also valid in older version of ROCm (at least back to version 4.3.1).

Renamed the DPCPP value for the `SUNDIALS_GINKGO_BACKENDS` CMake option to `SYCL`
to match Ginkgo's updated naming convention.

Changed the CMake version compatibility mode for SUNDIALS to `AnyNewerVersion`
instead of `SameMajorVersion`. This fixes the issue seen
[here](https://github.com/AMReX-Codes/amrex/pull/3835).

Fixed a CMake bug that caused an MPI linking error for our C++ examples in some
instances. Fixes [GitHub Issue
#464](https://github.com/LLNL/sundials/issues/464).

Fixed the runtime library installation path for windows systems. This fix
changes the default library installation path from
`CMAKE_INSTALL_PREFIX/CMAKE_INSTALL_LIBDIR` to
`CMAKE_INSTALL_PREFIX/CMAKE_INSTALL_BINDIR`.

Fixed conflicting `.lib` files between shared and static libs when using `MSVC`
on Windows.

Fixed invalid `SUNDIALS_EXPORT` generated macro when building both shared and
static libs.

Fixed a bug in some Fortran examples where `c_null_ptr` was passed as an
argument to a function pointer instead of `c_null_funptr`. This caused
compilation issues with the Cray Fortran compiler.

Fixed a bug in the HIP execution policies where `WARP_SIZE` would not be set
with ROCm 6.0.0 or newer.

Fixed a bug that caused error messages to be cut off in some cases. Fixes
[GitHub Issue #461](https://github.com/LLNL/sundials/issues/461).

Fixed a memory leak when an error handler was added to a `SUNContext`. Fixes
[GitHub Issue #466](https://github.com/LLNL/sundials/issues/466).

Fixed a bug where `MRIStepEvolve` would not handle a recoverable error produced
from evolving the inner stepper.

Added missing `SetRootDirection` and `SetNoInactiveRootWarn` functions to
ARKODE's SPRKStep time-stepping module.

Fixed a bug in `ARKodeSPRKTable_Create` where the coefficient arrays were not
allocated.

Fix bug on LLP64 platforms (like Windows 64-bit) where `KLU_INDEXTYPE` could be
32 bits wide even if `SUNDIALS_INT64_T` is defined.

Check if size of `SuiteSparse_long` is 8 if the size of `sunindextype` is 8
when using KLU.

Fixed several build errors with the Fortran interfaces on Windows systems.

### Deprecation Notices

Numerous ARKODE stepper-specific functions are now deprecated in favor of
ARKODE-wide functions.

Deprecated the `ARKStepSetOptimalParams` function. Since this function does not have an
ARKODE-wide equivalent, instructions have been added to the user guide for how
to retain the current functionality using other user-callable functions.

The unsupported implementations of `N_VGetArrayPointer` and `N_VSetArrayPointer`
for the *hypre* and PETSc vectors are now deprecated. Users should access the
underlying wrapped external library vector objects instead with
`N_VGetVector_ParHyp` and `N_VGetVector_Petsc`, respectively.

## Changes to SUNDIALS in release v7.0.0

### Major Feature

SUNDIALS now has more robust and uniform error handling. Non-release builds will
be built with additional error checking by default. See the
[Error Checking](https://sundials.readthedocs.io/en/latest/sundials/Errors_link.html)
section in the user guide for details.

### Breaking Changes

#### Minimum C Standard

SUNDIALS now requires using a compiler that supports a subset of the C99
standard. Note with the Microsoft C/C++ compiler the subset of C99 features
utilized by SUNDIALS are available starting with [Visual Studio 2015](https://learn.microsoft.com/en-us/cpp/overview/visual-cpp-language-conformance?view=msvc-170#c-standard-library-features-1).

#### Minimum CMake Version

CMake 3.18 or newer is now required when building SUNDIALS.

#### Deprecated Types and Functions Removed

The previously deprecated types `realtype` and `booleantype` were removed from
`sundials_types.h` and replaced with `sunrealtype` and `sunbooleantype`. The
deprecated names for these types can be used by including the header file
`sundials_types_deprecated.h` but will be fully removed in the next major
release. Functions, types and header files that were previously deprecated have
also been removed.

#### Error Handling Changes

With the addition of the new error handling capability, the `*SetErrHandlerFn`
and `*SetErrFile` functions in CVODE(S), IDA(S), ARKODE, and KINSOL have been
removed. Users of these functions can use the functions
`SUNContext_PushErrHandler`, and `SUNLogger_SetErrorFilename` instead. For
further details see the
[Error Checking](https://sundials.readthedocs.io/en/latest/sundials/Errors_link.html)
and
[Logging](https://sundials.readthedocs.io/en/latest/sundials/Logging_link.html)
sections in the documentation.

In addition the following names/symbols were replaced by `SUN_ERR_*` codes:

| Removed                        | Replaced with `SUNErrCode`        |
|:-------------------------------|:----------------------------------|
| `SUNLS_SUCCESS`                | `SUN_SUCCESS`                     |
| `SUNLS_UNRECOV_FAILURE`        | no replacement (value was unused) |
| `SUNLS_MEM_NULL`               | `SUN_ERR_ARG_CORRUPT`             |
| `SUNLS_ILL_INPUT`              | `SUN_ERR_ARG_*`                   |
| `SUNLS_MEM_FAIL`               | `SUN_ERR_MEM_FAIL`                |
| `SUNLS_PACKAGE_FAIL_UNREC`     | `SUN_ERR_EXT_FAIL`                |
| `SUNLS_VECTOROP_ERR`           | `SUN_ERR_OP_FAIL`                 |
| `SUN_NLS_SUCCESS`              | `SUN_SUCCESS`                     |
| `SUN_NLS_MEM_NULL`             | `SUN_ERR_ARG_CORRUPT`             |
| `SUN_NLS_MEM_FAIL`             | `SUN_ERR_MEM_FAIL`                |
| `SUN_NLS_ILL_INPUT`            | `SUN_ERR_ARG_*`                   |
| `SUN_NLS_VECTOROP_ERR`         | `SUN_ERR_OP_FAIL`                 |
| `SUN_NLS_EXT_FAIL`             | `SUN_ERR_EXT_FAIL`                |
| `SUNMAT_SUCCESS`               | `SUN_SUCCESS`                     |
| `SUNMAT_ILL_INPUT`             | `SUN_ERR_ARG_*`                   |
| `SUNMAT_MEM_FAIL`              | `SUN_ERR_MEM_FAIL`                |
| `SUNMAT_OPERATION_FAIL`        | `SUN_ERR_OP_FAIL`                 |
| `SUNMAT_MATVEC_SETUP_REQUIRED` | `SUN_ERR_OP_FAIL`                 |

The following functions have had their signature updated to ensure they can
leverage the new SUNDIALS error handling capabilities.

```c
// From sundials_futils.h
SUNDIALSFileOpen
SUNDIALSFileClose

// From sundials_memory.h
SUNMemoryNewEmpty
SUNMemoryHelper_Alias
SUNMemoryHelper_Wrap

// From sundials_nvector.h
N_VNewVectorArray
```

#### SUNComm Type Added

We have replaced the use of a type-erased (i.e., `void*`) pointer to a
communicator in place of `MPI_Comm` throughout the SUNDIALS API with a
`SUNComm`, which is just a typedef to an `int` in builds without MPI
and a typedef to a `MPI_Comm` in builds with MPI. As a result:

- When MPI is enabled, all SUNDIALS libraries will include MPI symbols and
  applications will need to include the path for MPI headers and link against
  the corresponding MPI library.

- All users will need to update their codes because the call to
  `SUNContext_Create` now takes a `SUNComm` instead
  of type-erased pointer to a communicator. For non-MPI codes,
  pass `SUN_COMM_NULL` to the `comm` argument instead of
  `NULL`. For MPI codes, pass the `MPI_Comm` directly.

- The same change must be made for calls to
  `SUNLogger_Create` or `SUNProfiler_Create`.

- Some users will need to update their calls to `N_VGetCommunicator`, and
  update any custom `N_Vector` implementations that provide
  `N_VGetCommunicator`, since it now returns a `SUNComm`.

The change away from type-erased pointers for `SUNComm` fixes problems like the
one described in [GitHub Issue #275](https://github.com/LLNL/sundials/issues/275).

The SUNLogger is now always MPI-aware if MPI is enabled in SUNDIALS and the
`SUNDIALS_LOGGING_ENABLE_MPI` CMake option and macro definition were removed
accordingly.

#### SUNDIALS Core Library

Users now need to link to `sundials_core` in addition to the libraries already
linked to. This will be picked up automatically in projects that use the
SUNDIALS CMake target. The library `sundials_generic` has been superseded by
`sundials_core` and is no longer available. This fixes some duplicate symbol
errors on Windows when linking to multiple SUNDIALS libraries.

#### Fortran Interface Modules Streamlined

We have streamlined the Fortran modules that need to be included by users by combining
the SUNDIALS core into one Fortran module, `fsundials_core_mod`. Modules for
implementations of the core APIs still exist (e.g., for the Dense linear solver there
is `fsunlinsol_dense_mod`) as do the modules for the SUNDIALS packages (e.g., `fcvode_mod`).
The following modules are the ones that have been consolidated into `fsundials_core_mod`:

```
fsundials_adaptcontroller_mod
fsundials_context_mod
fsundials_futils_mod
fsundials_linearsolver_mod
fsundials_logger_mod
fsundials_matrix_mod
fsundials_nonlinearsolver_mod
fsundials_nvector_mod
fsundials_profiler_mod
fsundials_types_mod
```

### Minor Changes

The `CMAKE_BUILD_TYPE` defaults to `RelWithDebInfo` mode now i.e., SUNDIALS
will be built with optimizations and debugging symbols enabled by default.
Previously the build type was unset by default so no optimization or debugging
flags were set.

The advanced CMake options to override the inferred LAPACK name-mangling scheme
have been updated from `SUNDIALS_F77_FUNC_CASE` and
`SUNDIALS_F77_FUNC_UNDERSCORES` to `SUNDIALS_LAPACK_CASE` and
`SUNDIALS_LAPACK_UNDERSCORES`, respectively.

As a subset of C99 is now required the CMake option `USE_GENERIC_MATH` as been
removed.

The C++ convenience classes (e.g., `sundials::Context`) have been moved to
from SUNDIALS `.h` headers to corresponding `.hpp` headers (e.g.,
`sundials/sundials_context.hpp`) so C++ codes do not need to compile with
C++14 support when using the C API.

Converted most previous Fortran 77 and 90 examples to use SUNDIALS' Fortran 2003
interface.

### Bug Fixes

Fixed [#329](https://github.com/LLNL/sundials/issues/329) so that C++20 aggregate initialization can be used.

Fixed integer overflow in the internal SUNDIALS hashmap. This resolves
[#409](https://github.com/LLNL/sundials/issues/409) and
[#249](https://github.com/LLNL/sundials/issues/249).

### Deprecation Notice

The functions in `sundials_math.h` will be deprecated in the next release.

```c
  sunrealtype SUNRpowerI(sunrealtype base, int exponent);
  sunrealtype SUNRpowerR(sunrealtype base, sunrealtype exponent);
  sunbooleantype SUNRCompare(sunrealtype a, sunrealtype b);
  sunbooleantype SUNRCompareTol(sunrealtype a, sunrealtype b, sunrealtype tol);
  sunrealtype SUNStrToReal(const char* str);
```

Additionally, the following header files (and everything in them) will be
deprecated -- users who rely on these are recommended to transition to the
corresponding `SUNMatrix` and `SUNLinearSolver` modules:

```c
sundials_direct.h
sundials_dense.h
sundials_band.h
```

## Changes to SUNDIALS in release 6.7.0

### Major Feature

Added the `SUNAdaptController` base class, ported ARKODE's internal
implementations of time step controllers into implementations of this class,
and updated ARKODE to use these objects instead of its own implementations.
Added `ARKStepSetAdaptController` and `ERKStepSetAdaptController` routines
so that users can modify controller parameters, or even provide custom
implementations.

### New Features

Improved computational complexity of `SUNMatScaleAddI_Sparse` from `O(M*N)` to
`O(NNZ)`.

Added Fortran support for the LAPACK dense `SUNLinearSolver` implementation.

Added the routines `ARKStepSetAdaptivityAdjustment` and
`ERKStepSetAdaptivityAdjustment`, that allow users to adjust the
value for the method order supplied to the temporal adaptivity controllers.
The ARKODE default for this adjustment has been -1 since its initial
release, but for some applications a value of 0 is more appropriate.
Users who notice that their simulations encounter a large number of
temporal error test failures may want to experiment with adjusting this value.

Added the third order ERK method `ARKODE_SHU_OSHER_3_2_3`, the fourth order
ERK method `ARKODE_SOFRONIOU_SPALETTA_5_3_4`, the sixth order ERK method
`ARKODE_VERNER_9_5_6`, the seventh order ERK method `ARKODE_VERNER_10_6_7`,
the eighth order ERK method `ARKODE_VERNER_13_7_8`, and the ninth order ERK
method `ARKODE_VERNER_16_8_9`.

ARKStep, ERKStep, MRIStep, and SPRKStep were updated to remove a potentially
unnecessary right-hand side evaluation at the end of an integration. ARKStep was
additionally updated to remove extra right-hand side evaluations when using an
explicit method or an implicit method with an explicit first stage.

The `MRIStepInnerStepper` class in MRIStep was updated to make supplying an
`MRIStepInnerFullRhsFn` optional.

### Bug Fixes

Changed the `SUNProfiler` so that it does not rely on `MPI_WTime` in any case.
This fixes [GitHub Issue #312](https://github.com/LLNL/sundials/issues/312).

Fixed scaling bug in `SUNMatScaleAddI_Sparse` for non-square matrices.

Fixed a regression introduced by the stop time bug fix in v6.6.1 where ARKODE,
CVODE, CVODES, IDA, and IDAS would return at the stop time rather than the
requested output time if the stop time was reached in the same step in which the
output time was passed.

Fixed a bug in ERKStep where methods with `c[s-1] = 1` but `a[s-1,j] != b[j]`
were incorrectly treated as having the first same as last (FSAL) property.

Fixed a bug in ARKODE where `ARKStepSetInterpolateStopTime` would return an
interpolated solution at the stop time in some cases when interpolation was
disabled.

Fixed a bug in `ARKStepSetTableNum` wherein it did not recognize
`ARKODE_ARK2_ERK_3_1_2` and `ARKODE_ARK2_DIRK_3_1_2` as a valid additive
Runge--Kutta Butcher table pair.

Fixed a bug in `MRIStepCoupling_Write` where explicit coupling tables were not
written to the output file pointer.

Fixed missing soversions in some `SUNLinearSolver` and `SUNNonlinearSolver`
CMake targets.

Renamed some internal types in CVODES and IDAS to allow both packages to be
built together in the same binary.

## Changes to SUNDIALS in release 6.6.2

Fixed the build system support for MAGMA when using a NVIDIA HPC SDK
installation of CUDA and fixed the targets used for rocBLAS and rocSPARSE.

## Changes to SUNDIALS in release 6.6.1

### New Features

Updated the Tpetra NVector interface to support Trilinos 14.

### Bug Fixes

Fixed a memory leak when destroying a CUDA, HIP, SYCL, or system SUNMemoryHelper
object.

Fixed a bug in ARKODE, CVODE, CVODES, IDA, and IDAS where the stop time may not
be cleared when using normal mode if the requested output time is the same as
the stop time. Additionally, with ARKODE, CVODE, and CVODES this fix removes an
unnecessary interpolation of the solution at the stop time that could occur in
this case.

## Changes to SUNDIALS in release 6.6.0

### Major Features

A new time-stepping module, `SPRKStep`, was added to ARKODE. This time-stepper
provides explicit symplectic partitioned Runge-Kutta methods up to order 10
for separable Hamiltonian systems.

Added support for relaxation Runge-Kutta methods in ERKStep and ARKStep in
ARKODE.

### New Features

Updated CVODE, CVODES and ARKODE default behavior when returning the solution when
the internal time has reached a user-specified stop time. Previously, the output
solution was interpolated to the value of `tstop`; the default is now to copy the
internal solution vector. Users who wish to revert to interpolation may call a new
routine `CVodeSetInterpolateStopTime`, `ARKStepSetInterpolateStopTime`,
`ERKStepSetInterpolateStopTime`, or `MRIStepSetInterpolateStopTime`.

Added the second order IMEX method from Giraldo, Kelly, and Constantinescu 2013
as the default second order IMEX method in ARKStep. The explicit table is given
by `ARKODE_ARK2_ERK_3_1_2` and the implicit table by `ARKODE_ARK2_DIRK_3_1_2`.

Updated the F2003 utility routines `SUNDIALSFileOpen` and `SUNDIALSFileClose`
to support user specification of `stdout` and `stderr` strings for the output
file names.

## Bug Fixes

A potential bug was fixed when using inequality constraint handling and
calling `ARKStepGetEstLocalErrors` or `ERKStepGetEstLocalErrors` after a failed
step in which an inequality constraint violation occurred. In this case, the
values returned by `ARKStepGetEstLocalErrors` or `ERKStepGetEstLocalErrors` may
have been invalid.

## Changes to SUNDIALS in release 6.5.1

### New Features

Added the functions `ARKStepClearStopTime`, `ERKStepClearStopTime`,
`MRIStepClearStopTime`, `CVodeClearStopTime`, and `IDAClearStopTime` to
disable a previously set stop time.

The default interpolant in ARKODE when using a first order method has been
updated to a linear interpolant to ensure values obtained by the integrator are
returned at the ends of the time interval. To restore the previous behavior of
using a constant interpolant call `ARKStepSetInterpolantDegree`,
`ERKStepSetInterpolantDegree`, or `MRIStepSetInterpolantDegree` and set the
interpolant degree to zero before evolving the problem.

### Bug Fixes

Fixed build errors when using SuperLU_DIST with ROCM enabled to target AMD GPUs.

Fixed compilation errors in some SYCL examples when using the `icx` compiler.

## Changes to SUNDIALS in release 6.5.0

### New Features

A new capability to keep track of memory allocations made through the `SUNMemoryHelper`
classes has been added. Memory allocation stats can be accessed through the
`SUNMemoryHelper_GetAllocStats` function. See the documentation for
the `SUNMemoryHelper` classes for more details.

Added the functions `ARKStepGetJac`, `ARKStepGetJacTime`,
`ARKStepGetJacNumSteps`, `MRIStepGetJac`, `MRIStepGetJacTime`,
`MRIStepGetJacNumSteps`, `CVodeGetJac`, `CVodeGetJacTime`,
`CVodeGetJacNumSteps`, `IDAGetJac`, `IDAGetJacCj`, `IDAGetJacTime`,
`IDAGetJacNumSteps`, `KINGetJac`, `KINGetJacNumIters` to assist in
debugging simulations utilizing a matrix-based linear solver.

Added support for CUDA 12.

Added support for the SYCL backend with RAJA 2022.x.y.

### Bug Fixes

Fixed an underflow bug during root finding in ARKODE, CVODE, CVODES, IDA and
IDAS. This fixes [GitHub Issue #57](https://github.com/LLNL/sundials/issues/57>).

Fixed an issue with finding oneMKL when using the `icpx` compiler with the
`-fsycl` flag as the C++ compiler instead of `dpcpp`.

Fixed the shape of the arrays returned by `FN_VGetArrayPointer` functions as well
as the `FSUNDenseMatrix_Data`, `FSUNBandMatrix_Data`, `FSUNSparseMatrix_Data`,
`FSUNSparseMatrix_IndexValues`, and `FSUNSparseMatrix_IndexPointers` functions.
Compiling and running code that uses the SUNDIALS Fortran interfaces with
bounds checking will now work.

Fixed an implicit conversion error in the Butcher table for ESDIRK5(4)7L[2]SA2.

## Changes to SUNDIALS in release 6.4.1

Fixed a bug with the Kokkos interfaces that would arise when using clang.

Fixed a compilation error with the Intel oneAPI 2022.2 Fortran compiler in the
Fortran 2003 interface test for the serial `N_Vector`.

Fixed a bug in the SUNLINSOL_LAPACKBAND and SUNLINSOL_LAPACKDENSE modules
which would cause the tests to fail on some platforms.

## Changes to SUNDIALS in release 6.4.0

### New Requirements

CMake 3.18.0 or newer is now required for CUDA support.

A C++14 compliant compiler is now required for C++ based features and examples
e.g., CUDA, HIP, RAJA, Trilinos, SuperLU_DIST, MAGMA, Ginkgo, and Kokkos.

### Major Features

Added support for the [Ginkgo](https://ginkgo-project.github.io/) linear algebra
library. This support includes new `SUNMatrix` and `SUNLinearSolver`
implementations, see the `SUNMATRIX_GINKGO` and `SUNLINEARSOLVER_GINKGO`
sections in the documentation for more information.

Added new `NVector`, dense `SUNMatrix`, and dense `SUNLinearSolver`
implementations utilizing [Kokkos Ecosystem](https://kokkos.org/) for
performance portability, see the `NVECTOR_KOKKOS`, `SUNMATRIX_KOKKOSDENSE` and
`SUNLINEARSOLVER_KOKKOSDENSE` sections in the documentation for more
information.

### New Features

Added support for GPU enabled SuperLU_DIST and SuperLU_DIST v8.x.x. Removed
support for SuperLU_DIST v6.x.x or older. Fix mismatched definition and
declaration bug in SuperLU_DIST matrix constructor.

Added the functions `ARKStepSetTableName`, `ERKStepSetTableName`,
`MRIStepCoupling_LoadTableByName`, `ARKodeButcherTable_LoadDIRKByName`, and
`ARKodeButcherTable_LoadERKByName` to load a table from a string.

### Bug Fixes

Fixed a bug in the CUDA and HIP vectors where `N_VMaxNorm` would return the
minimum positive floating-point value for the zero vector.

Fixed memory leaks/out of bounds memory accesses in the ARKODE MRIStep module
that could occur when attaching a coupling table after reinitialization with a
different number of stages than originally selected.

Fixed a memory leak in CVODE and CVODES where the projection memory would not be
deallocated when calling `CVodeFree`.

## Changes to SUNDIALS in release 6.3.0

### New Features

Added `GetUserData` functions in each package to retrieve the user data pointer
provided to `SetUserData` functions. See `ARKStepGetUserData`,
`ERKStepGetUserData`, `MRIStepGetUserData`, `CVodeGetUserData`,
`IDAGetUserData`, or `KINGetUserData` for more information.

Added a variety of embedded DIRK methods from [Kennedy & Carpenter,
NASA TM-2016-219173, 2016] and [Kennedy & Carpenter, Appl. Numer. Math., 146, 2019] to
ARKODE.

Updated `MRIStepReset` to call the corresponding `MRIStepInnerResetFn` with the same
(*tR*,*yR*) arguments for the `MRIStepInnerStepper` object that is used to evolve the
MRI "fast" time scale subproblems.

Added a new [example](examples/cvode/serial/cvRocket_dns.c) which
demonstrates using CVODE with a discontinuous right-hand-side function
and rootfinding.

### Bug Fixes

Fixed a bug in `ERKStepReset`, `ERKStepReInit`, `ARKStepReset`, `ARKStepReInit`,
`MRIStepReset`, and `MRIStepReInit` where a previously-set value of *tstop* (from
a call to `ERKStepSetStopTime`, `ARKStepSetStopTime`, or `MRIStepSetStopTime`,
respectively) would not be cleared.

Fixed the unituitive behavior of the `USE_GENERIC_MATH` CMake option which
caused the double precision math functions to be used regardless of the value of
`SUNDIALS_PRECISION`. Now, SUNDIALS will use precision appropriate math
functions when they are available and the user may provide the math library to
link to via the advanced CMake option `SUNDIALS_MATH_LIBRARY`.

Changed `SUNDIALS_LOGGING_ENABLE_MPI` CMake option default to be 'OFF'. This
fixes [GitHub Issue #177](https://github.com/LLNL/sundials/issues/177).

## Changes to SUNDIALS in release 6.2.0

### Major Features

Added the `SUNLogger` API which provides a SUNDIALS-wide
mechanism for logging of errors, warnings, informational output,
and debugging output.

Added support to CVODES for integrating IVPs with constraints using BDF methods
and projecting the solution onto the constraint manifold with a user defined
projection function. This implementation is accompanied by additions to the
CVODES user documentation and examples.

### New Features

Added the function `SUNProfiler_Reset` to reset the region timings and counters
to zero.

Added the following functions to output all of the integrator, nonlinear solver,
linear solver, and other statistics in one call:

* `ARKStepPrintAllStats`
* `ERKStepPrintAllStats`
* `MRIStepPrintAllStats`
* `CVodePrintAllStats`
* `IDAPrintAllStats`
* `KINPrintAllStats`

The file `scripts/sundials_csv.py` contains functions for parsing the
comma-separated value (CSV) output files when using the CSV output format.

Added functions to CVODE, CVODES, IDA, and IDAS to change the default step size
adaptivity parameters. For more information see the documentation for:

* `CVodeSetEtaFixedStepBounds`
* `CVodeSetEtaMaxFirstStep`
* `CVodeSetEtaMaxEarlyStep`
* `CVodeSetNumStepsEtaMaxEarlyStep`
* `CVodeSetEtaMax`
* `CVodeSetEtaMin`
* `CVodeSetEtaMinErrFail`
* `CVodeSetEtaMaxErrFail`
* `CVodeSetNumFailsEtaMaxErrFail`
* `CVodeSetEtaConvFail`
* `IDASetEtaFixedStepBounds`
* `IDAsetEtaMax`
* `IDASetEtaMin`
* `IDASetEtaLow`
* `IDASetEtaMinErrFail`
* `IDASetEtaConvFail`

Added the functions `ARKStepSetDeduceImplicitRhs` and
`MRIStepSetDeduceImplicitRhs` to optionally remove an evaluation of the implicit
right-hand side function after nonlinear solves. See the mathematical
considerations section of the user guide for information on using this
optimization.

Added the function `MRIStepSetOrder` to select the default MRI method of a given
order.

Added the functions `CVodeSetDeltaGammaMaxLSetup` and
`CVodeSetDeltaGammaMaxBadJac` in CVODE and CVODES to adjust the `gamma` change
thresholds to require a linear solver setup or Jacobian/precondition update,
respectively.

Added the function `IDASetDetlaCjLSetup` in IDA and IDAS to adjust the parameter
that determines when a change in `c_j` requires calling the linear solver setup
function.

Added the function `IDASetMinStep` to set a minimum step size.

### Bug Fixes

Fixed the `SUNContext` convenience class for C++ users to disallow copy
construction and allow move construction.

The behavior of `N_VSetKernelExecPolicy_Sycl` has been updated to be consistent
with the CUDA and HIP vectors. The input execution policies are now cloned and
may be freed after calling `N_VSetKernelExecPolicy_Sycl`. Additionally, `NULL`
inputs are now allowed and, if provided, will reset the vector execution
policies to the defaults.

A memory leak in the SYCL vector was fixed where the execution policies were not
freed when the vector was destroyed.

The include guard in `nvector_mpimanyvector.h` has been corrected to enable
using both the ManyVector and MPIManyVector vector implementations in the same
simulation.

A bug was fixed in the ARKODE, CVODE(S), and IDA(S) functions to retrieve the
number of nonlinear solver failures. The failure count returned was the number
of failed *steps* due to a nonlinear solver failure i.e., if a nonlinear solve
failed with a stale Jacobian or preconditioner but succeeded after updating the
Jacobian or preconditioner, the initial failure was not included in the
nonlinear solver failure count. The following functions have been updated to
return the total number of nonlinear solver failures:

* `ARKStepGetNumNonlinSolvConvFails`
* `ARKStepGetNonlinSolvStats`
* `MRIStepGetNumNonlinSolvConvFails`
* `MRIStepGetNonlinSolvStats`
* `CVodeGetNumNonlinSolvConvFails`
* `CVodeGetNonlinSolvStats`
* `CVodeGetSensNumNonlinSolvConvFails`
* `CVodeGetSensNonlinSolvStats`
* `CVodeGetStgrSensNumNonlinSolvConvFails`
* `CVodeGetStgrSensNonlinSolvStats`
* `IDAGetNumNonlinSolvConvFails`
* `IDAGetNonlinSolvStats`
* `IDAGetSensNumNonlinSolvConvFails`
* `IDAGetSensNonlinSolvStats`

As a result of this change users may see an increase in the number of failures
reported from the above functions. The following functions have been added to
retrieve the number of failed steps due to a nonlinear solver failure i.e., the
counts previously returned by the above functions:

* `ARKStepGetNumStepSolveFails`
* `MRIStepGetNumStepSolveFails`
* `CVodeGetNumStepSolveFails`
* `CVodeGetNumStepSensSolveFails`
* `CVodeGetNumStepStgrSensSolveFails`
* `IDAGetNumStepSolveFails`
* `IDAGetNumStepSensSolveFails`

Changed exported SUNDIALS PETSc CMake targets to be INTERFACE IMPORTED instead
of UNKNOWN IMPORTED.

### Deprecation Notice

Deprecated the following functions, it is recommended to use the `SUNLogger` API
instead.

* `ARKStepSetDiagnostics`
* `ERKStepSetDiagnostics`
* `MRIStepSetDiagnostics`
* `KINSetInfoFile`
* `SUNNonlinSolSetPrintLevel_Newton`
* `SUNNonlinSolSetInfoFile_Newton`
* `SUNNonlinSolSetPrintLevel_FixedPoint`
* `SUNNonlinSolSetInfoFile_FixedPoint`
* `SUNLinSolSetInfoFile_PCG`
* `SUNLinSolSetPrintLevel_PCG`
* `SUNLinSolSetInfoFile_SPGMR`
* `SUNLinSolSetPrintLevel_SPGMR`
* `SUNLinSolSetInfoFile_SPFGMR`
* `SUNLinSolSetPrintLevel_SPFGMR`
* `SUNLinSolSetInfoFile_SPTFQM`
* `SUNLinSolSetPrintLevel_SPTFQMR`
* `SUNLinSolSetInfoFile_SPBCGS`
* `SUNLinSolSetPrintLevel_SPBCGS`

The `SUNLinSolSetInfoFile_*` and `SUNNonlinSolSetInfoFile_*` family of
functions are now enabled by setting the CMake option `SUNDIALS_LOGGING_LEVEL`
to a value `>= 3`.

## Changes to SUNDIALS in release 6.1.1

### New Features

Added new Fortran example program,
`examples/arkode/F2003_serial/ark_kpr_mri_f2003.f90` demonstrating MRI
capabilities.

### Bug Fixes

Fixed exported `SUNDIALSConfig.cmake`.

Fixed Fortran interface to `MRIStepInnerStepper` and `MRIStepCoupling`
structures and functions.

## Changes to SUNDIALS in release 6.1.0

### New Features

Added new reduction implementations for the CUDA and HIP vectors that use
shared memory (local data storage) instead of atomics. These new implementations
are recommended when the target hardware does not provide atomic support for the
floating point precision that SUNDIALS is being built with. The HIP vector uses
these by default, but the `N_VSetKernelExecPolicy_Cuda` and
`N_VSetKernelExecPolicy_Hip` functions can be used to choose between
different reduction implementations.

`SUNDIALS::<lib>` targets with no static/shared suffix have been added for use
within the build directory (this mirrors the targets exported on installation).

`CMAKE_C_STANDARD` is now set to 99 by default.

### Bug Fixes

Fixed exported `SUNDIALSConfig.cmake` when profiling is enabled without Caliper.

Fixed `sundials_export.h` include in `sundials_config.h`.

Fixed memory leaks in the SuperLU_MT linear solver interface.

## Changes to SUNDIALS in release 6.0.0

### Breaking Changes

#### SUNContext Object Added

SUNDIALS v6.0.0 introduces a new `SUNContext` object on which all other SUNDIALS
objects depend. As such, the constructors for all SUNDIALS packages, vectors,
matrices, linear solvers, nonlinear solvers, and memory helpers have been
updated to accept a context as the last input. Users upgrading to SUNDIALS
v6.0.0 will need to call `SUNContext_Create` to create a context object with
before calling any other SUNDIALS library function, and then provide this object
to other SUNDIALS constructors. The context object has been introduced to allow
SUNDIALS to provide new features, such as the profiling/instrumentation also
introduced in this release, while maintaining thread-safety. See the
documentation section on the `SUNContext` for more details.

The script `upgrade-to-sundials-6-from-5.sh` has been provided with this release
(and obtainable from the GitHub release page) to help ease the transition to
SUNDIALS v6.0.0. The script will add a `SUNCTX_PLACEHOLDER` argument to all of
the calls to SUNDIALS constructors that now require a `SUNContext` object. It
can also update deprecated SUNDIALS constants/types to the new names. It can be
run like this:

```
> ./upgrade-to-sundials-6-from-5.sh <files to update>
```

#### Updated SUNMemoryHelper Function Signatures

The `SUNMemoryHelper` functions `Alloc`, `Dealloc`, and `Copy` have been updated
to accept an opaque handle as the last input. At a minimum, existing
`SUNMemoryHelper` implementations will need to update these functions to accept
the additional argument. Typically, this handle is the execution stream (e.g., a
CUDA/HIP stream or SYCL queue) for the operation. The CUDA, HIP, and SYCL
`SUNMemoryHelper` implementations have been updated accordingly. Additionally,
the constructor for the SYCL implementation has been updated to remove the SYCL
queue as an input.

#### Deprecated Functions Removed

The previously deprecated constructor `N_VMakeWithManagedAllocator_Cuda` and
the function `N_VSetCudaStream_Cuda` have been removed and replaced with
`N_VNewWithMemHelp_Cuda` and `N_VSetKernelExecPolicy_Cuda` respectively.

The previously deprecated macros `PVEC_REAL_MPI_TYPE` and
`PVEC_INTEGER_MPI_TYPE` have been removed and replaced with
`MPI_SUNREALTYPE` and `MPI_SUNINDEXTYPE` respectively.

The following previously deprecated functions have been removed

| Removed                   | Replaced with                    |
|:--------------------------|:---------------------------------|
| `SUNBandLinearSolver`     | `SUNLinSol_Band`                 |
| `SUNDenseLinearSolver`    | `SUNLinSol_Dense`                |
| `SUNKLU`                  | `SUNLinSol_KLU`                  |
| `SUNKLUReInit`            | `SUNLinSol_KLUReInit`            |
| `SUNKLUSetOrdering`       | `SUNLinSol_KLUSetOrdering`       |
| `SUNLapackBand`           | `SUNLinSol_LapackBand`           |
| `SUNLapackDense`          | `SUNLinSol_LapackDense`          |
| `SUNPCG`                  | `SUNLinSol_PCG`                  |
| `SUNPCGSetPrecType`       | `SUNLinSol_PCGSetPrecType`       |
| `SUNPCGSetMaxl`           | `SUNLinSol_PCGSetMaxl`           |
| `SUNSPBCGS`               | `SUNLinSol_SPBCGS`               |
| `SUNSPBCGSSetPrecType`    | `SUNLinSol_SPBCGSSetPrecType`    |
| `SUNSPBCGSSetMaxl`        | `SUNLinSol_SPBCGSSetMaxl`        |
| `SUNSPFGMR`               | `SUNLinSol_SPFGMR`               |
| `SUNSPFGMRSetPrecType`    | `SUNLinSol_SPFGMRSetPrecType`    |
| `SUNSPFGMRSetGSType`      | `SUNLinSol_SPFGMRSetGSType`      |
| `SUNSPFGMRSetMaxRestarts` | `SUNLinSol_SPFGMRSetMaxRestarts` |
| `SUNSPGMR`                | `SUNLinSol_SPGMR`                |
| `SUNSPGMRSetPrecType`     | `SUNLinSol_SPGMRSetPrecType`     |
| `SUNSPGMRSetGSType`       | `SUNLinSol_SPGMRSetGSType`       |
| `SUNSPGMRSetMaxRestarts`  | `SUNLinSol_SPGMRSetMaxRestarts`  |
| `SUNSPTFQMR`              | `SUNLinSol_SPTFQMR`              |
| `SUNSPTFQMRSetPrecType`   | `SUNLinSol_SPTFQMRSetPrecType`   |
| `SUNSPTFQMRSetMaxl`       | `SUNLinSol_SPTFQMRSetMaxl`       |
| `SUNSuperLUMT`            | `SUNLinSol_SuperLUMT`            |
| `SUNSuperLUMTSetOrdering` | `SUNLinSol_SuperLUMTSetOrdering` |

The deprecated functions `MRIStepGetCurrentButcherTables` and
`MRIStepWriteButcher` and the utility functions `MRIStepSetTable` and
`MRIStepSetTableNum` have been removed. Users wishing to create an MRI-GARK
method from a Butcher table should use `MRIStepCoupling_MIStoMRI` to create
the corresponding MRI coupling table and attach it with `MRIStepSetCoupling`.

The previously deprecated functions `ARKStepSetMaxStepsBetweenLSet` and
`ARKStepSetMaxStepsBetweenJac` have been removed and replaced with
`ARKStepSetLSetupFrequency` and `ARKStepSetMaxStepsBetweenJac` respectively.

The previously deprecated function `CVodeSetMaxStepsBetweenJac` has been removed
and replaced with `CVodeSetJacEvalFrequency`.

The ARKODE, CVODE, IDA, and KINSOL Fortran 77 interfaces have been removed. See
the "SUNDIALS Fortran Interface" section in the user guides and the F2003
example programs for more details using the SUNDIALS Fortran 2003 module
interfaces.

#### Namespace Changes

The CUDA, HIP, and SYCL execution policies have been moved from the `sundials`
namespace to the `sundials::cuda`, `sundials::hip`, and `sundials::sycl`
namespaces respectively. Accordingly, the prefixes "Cuda", "Hip", and "Sycl"
have been removed from the execution policy classes and methods.

The `Sundials` namespace used by the Trilinos Tpetra NVector has been replaced
with the `sundials::trilinos::nvector_tpetra` namespace.

### Major Features

#### SUNProfiler

A capability to profile/instrument SUNDIALS library code has been added. This
can be enabled with the CMake option `SUNDIALS_BUILD_WITH_PROFILING`. A built-in
profiler will be used by default, but the
[Caliper](https://github.com/LLNL/Caliper) library can also be used instead with
the CMake option `ENABLE_CALIPER`. See the documentation section on profiling
for more details. **WARNING**: Profiling will impact performance, and should be
enabled judiciously.

#### IMEX MRI Methods and MRIStepInnerStepper Object

The ARKODE MRIStep module has been extended to support implicit-explicit (IMEX)
multirate infinitesimal generalized additive Runge-Kutta (MRI-GARK) methods. As
such, `MRIStepCreate` has been updated to include arguments for the slow
explicit and slow implicit ODE right-hand side functions. `MRIStepCreate` has
also been updated to require attaching an `MRIStepInnerStepper` for evolving the
fast time scale. `MRIStepReInit` has been similarly updated to take explicit
and implicit right-hand side functions as input. Codes using explicit or
implicit MRI methods will need to update `MRIStepCreate` and `MRIStepReInit`
calls to pass `NULL` for either the explicit or implicit right-hand side
function as appropriate. If ARKStep is used as the fast time scale integrator,
codes will need to call `ARKStepCreateMRIStepInnerStepper` to wrap the ARKStep
memory as an `MRIStepInnerStepper` object. Additionally, `MRIStepGetNumRhsEvals`
has been updated to return the number of slow implicit and explicit function
evaluations. The coupling table structure `MRIStepCouplingMem` and the
functions `MRIStepCoupling_Alloc` and `MRIStepCoupling_Create` have also
been updated to support IMEX-MRI-GARK methods.

### New Features

Two new optional vector operations, `N_VDotProdMultiLocal` and
`N_VDotProdMultiAllReduce`, have been added to support low-synchronization
methods for Anderson acceleration.

The implementation of solve-decoupled implicit MRI-GARK methods has been updated
to remove extraneous slow implicit function calls and reduce the memory
requirements.

Added a new function `CVodeGetLinSolveStats` to get the CVODES linear solver
statistics as a group.

Added a new function, `CVodeSetMonitorFn`, that takes a user-function
to be called by CVODES after every `nst` successfully completed time-steps.
This is intended to provide a way of monitoring the CVODES statistics
throughout the simulation.

New orthogonalization methods were added for use within Anderson acceleration
in KINSOL. See the "Anderson Acceleration QR Factorization" subsection within
the mathematical considerations chapter of the user guide and the
`KINSetOrthAA` function documentation for more details.

### Deprecation Notice

The serial, PThreads, PETSc, *hypre*, Parallel, OpenMP_DEV, and OpenMP vector
functions `N_VCloneVectorArray_*` and `N_VDestroyVectorArray_*` have been
deprecated. The generic `N_VCloneVectorArray` and `N_VDestroyVectorArray`
functions should be used instead.

Many constants, types, and functions have been renamed so that they are properly
namespaced. The old names have been deprecated and will be removed in SUNDIALS
v7.0.0.

The following constants, macros, and typedefs are now deprecated:

| Deprecated Name            | New Name                          |
|:---------------------------|:----------------------------------|
| `realtype`                 | `sunrealtype`                     |
| `booleantype`              | `sunbooleantype`                  |
| `RCONST`                   | `SUN_RCONST`                      |
| `BIG_REAL`                 | `SUN_BIG_REAL`                    |
| `SMALL_REAL`               | `SUN_SMALL_REAL`                  |
| `UNIT_ROUNDOFF`            | `SUN_UNIT_ROUNDOFF`               |
| `PREC_NONE`                | `SUN_PREC_NONE`                   |
| `PREC_LEFT`                | `SUN_PREC_LEFT`                   |
| `PREC_RIGHT`               | `SUN_PREC_RIGHT`                  |
| `PREC_BOTH`                | `SUN_PREC_BOTH`                   |
| `MODIFIED_GS`              | `SUN_MODIFIED_GS`                 |
| `CLASSICAL_GS`             | `SUN_CLASSICAL_GS`                |
| `ATimesFn`                 | `SUNATimesFn`                     |
| `PSetupFn`                 | `SUNPSetupFn`                     |
| `PSolveFn`                 | `SUNPSolveFn`                     |
| `DlsMat`                   | `SUNDlsMat`                       |
| `DENSE_COL`                | `SUNDLS_DENSE_COL`                |
| `DENSE_ELEM`               | `SUNDLS_DENSE_ELEM`               |
| `BAND_COL`                 | `SUNDLS_BAND_COL`                 |
| `BAND_COL_ELEM`            | `SUNDLS_BAND_COL_ELEM`            |
| `BAND_ELEM`                | `SUNDLS_BAND_ELEM`                |
| `SDIRK_2_1_2`              | `ARKODE_SDIRK_2_1_2`              |
| `BILLINGTON_3_3_2`         | `ARKODE_BILLINGTON_3_3_2`         |
| `TRBDF2_3_3_2`             | `ARKODE_TRBDF2_3_3_2`             |
| `KVAERNO_4_2_3`            | `ARKODE_KVAERNO_4_2_3`            |
| `ARK324L2SA_DIRK_4_2_3`    | `ARKODE_ARK324L2SA_DIRK_4_2_3`    |
| `CASH_5_2_4`               | `ARKODE_CASH_5_2_4`               |
| `CASH_5_3_4`               | `ARKODE_CASH_5_3_4`               |
| `SDIRK_5_3_4`              | `ARKODE_SDIRK_5_3_4`              |
| `KVAERNO_5_3_4`            | `ARKODE_KVAERNO_5_3_4`            |
| `ARK436L2SA_DIRK_6_3_4`    | `ARKODE_ARK436L2SA_DIRK_6_3_4`    |
| `KVAERNO_7_4_5`            | `ARKODE_KVAERNO_7_4_5`            |
| `ARK548L2SA_DIRK_8_4_5`    | `ARKODE_ARK548L2SA_DIRK_8_4_5`    |
| `ARK437L2SA_DIRK_7_3_4`    | `ARKODE_ARK437L2SA_DIRK_7_3_4`    |
| `ARK548L2SAb_DIRK_8_4_5`   | `ARKODE_ARK548L2SAb_DIRK_8_4_5`   |
| `MIN_DIRK_NUM`             | `ARKODE_MIN_DIRK_NUM`             |
| `MAX_DIRK_NUM`             | `ARKODE_MAX_DIRK_NUM`             |
| `MIS_KW3`                  | `ARKODE_MIS_KW3`                  |
| `MRI_GARK_ERK33a`          | `ARKODE_MRI_GARK_ERK33a`          |
| `MRI_GARK_ERK45a`          | `ARKODE_MRI_GARK_ERK45a`          |
| `MRI_GARK_IRK21a`          | `ARKODE_MRI_GARK_IRK21a`          |
| `MRI_GARK_ESDIRK34a`       | `ARKODE_MRI_GARK_ESDIRK34a`       |
| `MRI_GARK_ESDIRK46a`       | `ARKODE_MRI_GARK_ESDIRK46a`       |
| `IMEX_MRI_GARK3a`          | `ARKODE_IMEX_MRI_GARK3a`          |
| `IMEX_MRI_GARK3b`          | `ARKODE_IMEX_MRI_GARK3b`          |
| `IMEX_MRI_GARK4`           | `ARKODE_IMEX_MRI_GARK4`           |
| `MIN_MRI_NUM`              | `ARKODE_MIN_MRI_NUM`              |
| `MAX_MRI_NUM`              | `ARKODE_MAX_MRI_NUM`              |
| `DEFAULT_MRI_TABLE_3`      | `MRISTEP_DEFAULT_TABLE_3`         |
| `DEFAULT_EXPL_MRI_TABLE_3` | `MRISTEP_DEFAULT_EXPL_TABLE_3`    |
| `DEFAULT_EXPL_MRI_TABLE_4` | `MRISTEP_DEFAULT_EXPL_TABLE_4`    |
| `DEFAULT_IMPL_SD_TABLE_2`  | `MRISTEP_DEFAULT_IMPL_SD_TABLE_2` |
| `DEFAULT_IMPL_SD_TABLE_3`  | `MRISTEP_DEFAULT_IMPL_SD_TABLE_3` |
| `DEFAULT_IMPL_SD_TABLE_4`  | `MRISTEP_DEFAULT_IMPL_SD_TABLE_4` |
| `DEFAULT_IMEX_SD_TABLE_3`  | `MRISTEP_DEFAULT_IMEX_SD_TABLE_3` |
| `DEFAULT_IMEX_SD_TABLE_4`  | `MRISTEP_DEFAULT_IMEX_SD_TABLE_4` |
| `HEUN_EULER_2_1_2`         | `ARKODE_HEUN_EULER_2_1_2`         |
| `BOGACKI_SHAMPINE_4_2_3`   | `ARKODE_BOGACKI_SHAMPINE_4_2_3`   |
| `ARK324L2SA_ERK_4_2_3`     | `ARKODE_ARK324L2SA_ERK_4_2_3`     |
| `ZONNEVELD_5_3_4`          | `ARKODE_ZONNEVELD_5_3_4`          |
| `ARK436L2SA_ERK_6_3_4`     | `ARKODE_ARK436L2SA_ERK_6_3_4`     |
| `SAYFY_ABURUB_6_3_4`       | `ARKODE_SAYFY_ABURUB_6_3_4`       |
| `CASH_KARP_6_4_5`          | `ARKODE_CASH_KARP_6_4_5`          |
| `FEHLBERG_6_4_5`           | `ARKODE_FEHLBERG_6_4_5`           |
| `DORMAND_PRINCE_7_4_5`     | `ARKODE_DORMAND_PRINCE_7_4_5`     |
| `ARK548L2SA_ERK_8_4_5`     | `ARKODE_ARK548L2SA_ERK_8_4_5`     |
| `VERNER_8_5_6`             | `ARKODE_VERNER_8_5_6`             |
| `FEHLBERG_13_7_8`          | `ARKODE_FEHLBERG_13_7_8`          |
| `KNOTH_WOLKE_3_3`          | `ARKODE_KNOTH_WOLKE_3_3`          |
| `ARK437L2SA_ERK_7_3_4`     | `ARKODE_ARK437L2SA_ERK_7_3_4`     |
| `ARK548L2SAb_ERK_8_4_5`    | `ARKODE_ARK548L2SAb_ERK_8_4_5`    |
| `MIN_ERK_NUM`              | `ARKODE_MIN_ERK_NUM`              |
| `MAX_ERK_NUM`              | `ARKODE_MAX_ERK_NUM`              |
| `DEFAULT_ERK_2`            | `ARKSTEP_DEFAULT_ERK_2`           |
| `DEFAULT_ERK_3`            | `ARKSTEP_DEFAULT_ERK_3`           |
| `DEFAULT_ERK_4`            | `ARKSTEP_DEFAULT_ERK_4`           |
| `DEFAULT_ERK_5`            | `ARKSTEP_DEFAULT_ERK_5`           |
| `DEFAULT_ERK_6`            | `ARKSTEP_DEFAULT_ERK_6`           |
| `DEFAULT_ERK_8`            | `ARKSTEP_DEFAULT_ERK_8`           |
| `DEFAULT_DIRK_2`           | `ARKSTEP_DEFAULT_DIRK_2`          |
| `DEFAULT_DIRK_3`           | `ARKSTEP_DEFAULT_DIRK_3`          |
| `DEFAULT_DIRK_4`           | `ARKSTEP_DEFAULT_DIRK_4`          |
| `DEFAULT_DIRK_5`           | `ARKSTEP_DEFAULT_DIRK_5`          |
| `DEFAULT_ARK_ETABLE_3`     | `ARKSTEP_DEFAULT_ARK_ETABLE_3`    |
| `DEFAULT_ARK_ETABLE_4`     | `ARKSTEP_DEFAULT_ARK_ETABLE_4`    |
| `DEFAULT_ARK_ETABLE_5`     | `ARKSTEP_DEFAULT_ARK_ETABLE_4`    |
| `DEFAULT_ARK_ITABLE_3`     | `ARKSTEP_DEFAULT_ARK_ITABLE_3`    |
| `DEFAULT_ARK_ITABLE_4`     | `ARKSTEP_DEFAULT_ARK_ITABLE_4`    |
| `DEFAULT_ARK_ITABLE_5`     | `ARKSTEP_DEFAULT_ARK_ITABLE_5`    |
| `DEFAULT_ERK_2`            | `ERKSTEP_DEFAULT_2`               |
| `DEFAULT_ERK_3`            | `ERKSTEP_DEFAULT_3`               |
| `DEFAULT_ERK_4`            | `ERKSTEP_DEFAULT_4`               |
| `DEFAULT_ERK_5`            | `ERKSTEP_DEFAULT_5`               |
| `DEFAULT_ERK_6`            | `ERKSTEP_DEFAULT_6`               |
| `DEFAULT_ERK_8`            | `ERKSTEP_DEFAULT_8`               |

In addition, the following functions are now deprecated (compile-time warnings
will be printed if supported by the compiler):

| Deprecated Name               | New Name                     |
|:------------------------------|:-----------------------------|
| `CVSpilsSetLinearSolver`      | `CVodeSetLinearSolver`       |
| `CVSpilsSetEpsLin`            | `CVodeSetEpsLin`             |
| `CVSpilsSetPreconditioner`    | `CVodeSetPreconditioner`     |
| `CVSpilsSetJacTimes`          | `CVodeSetJacTimes`           |
| `CVSpilsGetWorkSpace`         | `CVodeGetLinWorkSpace`       |
| `CVSpilsGetNumPrecEvals`      | `CVodeGetNumPrecEvals`       |
| `CVSpilsGetNumPrecSolves`     | `CVodeGetNumPrecSolves`      |
| `CVSpilsGetNumLinIters`       | `CVodeGetNumLinIters`        |
| `CVSpilsGetNumConvFails`      | `CVodeGetNumConvFails`       |
| `CVSpilsGetNumJTSetupEvals`   | `CVodeGetNumJTSetupEvals`    |
| `CVSpilsGetNumJtimesEvals`    | `CVodeGetNumJtimesEvals`     |
| `CVSpilsGetNumRhsEvals`       | `CVodeGetNumLinRhsEvals`     |
| `CVSpilsGetLastFlag`          | `CVodeGetLastLinFlag`        |
| `CVSpilsGetReturnFlagName`    | `CVodeGetLinReturnFlagName`  |
| `CVSpilsSetLinearSolverB`     | `CVodeSetLinearSolverB`      |
| `CVSpilsSetEpsLinB`           | `CVodeSetEpsLinB`            |
| `CVSpilsSetPreconditionerB`   | `CVodeSetPreconditionerB`    |
| `CVSpilsSetPreconditionerBS`  | `CVodeSetPreconditionerBS`   |
| `CVSpilsSetJacTimesB`         | `CVodeSetJacTimesB`          |
| `CVSpilsSetJacTimesBS`        | `CVodeSetJacTimesBS`         |
| `CVDlsSetLinearSolver`        | `CVodeSetLinearSolver`       |
| `CVDlsSetJacFn`               | `CVodeSetJacFn`              |
| `CVDlsGetWorkSpace`           | `CVodeGetLinWorkSpace`       |
| `CVDlsGetNumJacEvals`         | `CVodeGetNumJacEvals`        |
| `CVDlsGetNumRhsEvals`         | `CVodeGetNumLinRhsEvals`     |
| `CVDlsGetLastFlag`            | `CVodeGetLastLinFlag`        |
| `CVDlsGetReturnFlagName`      | `CVodeGetLinReturnFlagName`  |
| `CVDlsSetLinearSolverB`       | `CVodeSetLinearSolverB`      |
| `CVDlsSetJacFnB`              | `CVodeSetJacFnB`             |
| `CVDlsSetJacFnBS`             | `CVodeSetJacFnBS`            |
| `CVDlsSetLinearSolver`        | `CVodeSetLinearSolver`       |
| `CVDlsSetJacFn`               | `CVodeSetJacFn`              |
| `CVDlsGetWorkSpace`           | `CVodeGetLinWorkSpace`       |
| `CVDlsGetNumJacEvals`         | `CVodeGetNumJacEvals`        |
| `CVDlsGetNumRhsEvals`         | `CVodeGetNumLinRhsEvals`     |
| `CVDlsGetLastFlag`            | `CVodeGetLastLinFlag`        |
| `CVDlsGetReturnFlagName`      | `CVodeGetLinReturnFlagName`  |
| `KINDlsSetLinearSolver`       | `KINSetLinearSolver`         |
| `KINDlsSetJacFn`              | `KINSetJacFn`                |
| `KINDlsGetWorkSpace`          | `KINGetLinWorkSpace`         |
| `KINDlsGetNumJacEvals`        | `KINGetNumJacEvals`          |
| `KINDlsGetNumFuncEvals`       | `KINGetNumLinFuncEvals`      |
| `KINDlsGetLastFlag`           | `KINGetLastLinFlag`          |
| `KINDlsGetReturnFlagName`     | `KINGetLinReturnFlagName`    |
| `KINSpilsSetLinearSolver`     | `KINSetLinearSolver`         |
| `KINSpilsSetPreconditioner`   | `KINSetPreconditioner`       |
| `KINSpilsSetJacTimesVecFn`    | `KINSetJacTimesVecFn`        |
| `KINSpilsGetWorkSpace`        | `KINGetLinWorkSpace`         |
| `KINSpilsGetNumPrecEvals`     | `KINGetNumPrecEvals`         |
| `KINSpilsGetNumPrecSolves`    | `KINGetNumPrecSolves`        |
| `KINSpilsGetNumLinIters`      | `KINGetNumLinIters`          |
| `KINSpilsGetNumConvFails`     | `KINGetNumLinConvFails`      |
| `KINSpilsGetNumJtimesEvals`   | `KINGetNumJtimesEvals`       |
| `KINSpilsGetNumFuncEvals`     | `KINGetNumLinFuncEvals`      |
| `KINSpilsGetLastFlag`         | `KINGetLastLinFlag`          |
| `KINSpilsGetReturnFlagName`   | `KINGetLinReturnFlagName`    |
| `IDASpilsSetLinearSolver`     | `IDASetLinearSolver`         |
| `IDASpilsSetPreconditioner`   | `IDASetPreconditioner`       |
| `IDASpilsSetJacTimes`         | `IDASetJacTimes`             |
| `IDASpilsSetEpsLin`           | `IDASetEpsLin`               |
| `IDASpilsSetIncrementFactor`  | `IDASetIncrementFactor`      |
| `IDASpilsGetWorkSpace`        | `IDAGetLinWorkSpace`         |
| `IDASpilsGetNumPrecEvals`     | `IDAGetNumPrecEvals`         |
| `IDASpilsGetNumPrecSolves`    | `IDAGetNumPrecSolves`        |
| `IDASpilsGetNumLinIters`      | `IDAGetNumLinIters`          |
| `IDASpilsGetNumConvFails`     | `IDAGetNumLinConvFails`      |
| `IDASpilsGetNumJTSetupEvals`  | `IDAGetNumJTSetupEvals`      |
| `IDASpilsGetNumJtimesEvals`   | `IDAGetNumJtimesEvals`       |
| `IDASpilsGetNumResEvals`      | `IDAGetNumLinResEvals`       |
| `IDASpilsGetLastFlag`         | `IDAGetLastLinFlag`          |
| `IDASpilsGetReturnFlagName`   | `IDAGetLinReturnFlagName`    |
| `IDASpilsSetLinearSolverB`    | `IDASetLinearSolverB`        |
| `IDASpilsSetEpsLinB`          | `IDASetEpsLinB`              |
| `IDASpilsSetIncrementFactorB` | `IDASetIncrementFactorB`     |
| `IDASpilsSetPreconditionerB`  | `IDASetPreconditionerB`      |
| `IDASpilsSetPreconditionerBS` | `IDASetPreconditionerBS`     |
| `IDASpilsSetJacTimesB`        | `IDASetJacTimesB`            |
| `IDASpilsSetJacTimesBS`       | `IDASetJacTimesBS`           |
| `IDADlsSetLinearSolver`       | `IDASetLinearSolver`         |
| `IDADlsSetJacFn`              | `IDASetJacFn`                |
| `IDADlsGetWorkSpace`          | `IDAGetLinWorkSpace`         |
| `IDADlsGetNumJacEvals`        | `IDAGetNumJacEvals`          |
| `IDADlsGetNumResEvals`        | `IDAGetNumLinResEvals`       |
| `IDADlsGetLastFlag`           | `IDAGetLastLinFlag`          |
| `IDADlsGetReturnFlagName`     | `IDAGetLinReturnFlagName`    |
| `IDADlsSetLinearSolverB`      | `IDASetLinearSolverB`        |
| `IDADlsSetJacFnB`             | `IDASetJacFnB`               |
| `IDADlsSetJacFnBS`            | `IDASetJacFnBS`              |
| `DenseGETRF`                  | `SUNDlsMat_DenseGETRF`       |
| `DenseGETRS`                  | `SUNDlsMat_DenseGETRS`       |
| `denseGETRF`                  | `SUNDlsMat_denseGETRF`       |
| `denseGETRS`                  | `SUNDlsMat_denseGETRS`       |
| `DensePOTRF`                  | `SUNDlsMat_DensePOTRF`       |
| `DensePOTRS`                  | `SUNDlsMat_DensePOTRS`       |
| `densePOTRF`                  | `SUNDlsMat_densePOTRF`       |
| `densePOTRS`                  | `SUNDlsMat_densePOTRS`       |
| `DenseGEQRF`                  | `SUNDlsMat_DenseGEQRF`       |
| `DenseORMQR`                  | `SUNDlsMat_DenseORMQR`       |
| `denseGEQRF`                  | `SUNDlsMat_denseGEQRF`       |
| `denseORMQR`                  | `SUNDlsMat_denseORMQR`       |
| `DenseCopy`                   | `SUNDlsMat_DenseCopy`        |
| `denseCopy`                   | `SUNDlsMat_denseCopy`        |
| `DenseScale`                  | `SUNDlsMat_DenseScale`       |
| `denseScale`                  | `SUNDlsMat_denseScale`       |
| `denseAddIdentity`            | `SUNDlsMat_denseAddIdentity` |
| `DenseMatvec`                 | `SUNDlsMat_DenseMatvec`      |
| `denseMatvec`                 | `SUNDlsMat_denseMatvec`      |
| `BandGBTRF`                   | `SUNDlsMat_BandGBTRF`        |
| `bandGBTRF`                   | `SUNDlsMat_bandGBTRF`        |
| `BandGBTRS`                   | `SUNDlsMat_BandGBTRS`        |
| `bandGBTRS`                   | `SUNDlsMat_bandGBTRS`        |
| `BandCopy`                    | `SUNDlsMat_BandCopy`         |
| `bandCopy`                    | `SUNDlsMat_bandCopy`         |
| `BandScale`                   | `SUNDlsMat_BandScale`        |
| `bandScale`                   | `SUNDlsMat_bandScale`        |
| `bandAddIdentity`             | `SUNDlsMat_bandAddIdentity`  |
| `BandMatvec`                  | `SUNDlsMat_BandMatvec`       |
| `bandMatvec`                  | `SUNDlsMat_bandMatvec`       |
| `ModifiedGS`                  | `SUNModifiedGS`              |
| `ClassicalGS`                 | `SUNClassicalGS`             |
| `QRfact`                      | `SUNQRFact`                  |
| `QRsol`                       | `SUNQRsol`                   |
| `DlsMat_NewDenseMat`          | `SUNDlsMat_NewDenseMat`      |
| `DlsMat_NewBandMat`           | `SUNDlsMat_NewBandMat`       |
| `DestroyMat`                  | `SUNDlsMat_DestroyMat`       |
| `NewIntArray`                 | `SUNDlsMat_NewIntArray`      |
| `NewIndexArray`               | `SUNDlsMat_NewIndexArray`    |
| `NewRealArray`                | `SUNDlsMat_NewRealArray`     |
| `DestroyArray`                | `SUNDlsMat_DestroyArray`     |
| `AddIdentity`                 | `SUNDlsMat_AddIdentity`      |
| `SetToZero`                   | `SUNDlsMat_SetToZero`        |
| `PrintMat`                    | `SUNDlsMat_PrintMat`         |
| `newDenseMat`                 | `SUNDlsMat_newDenseMat`      |
| `newBandMat`                  | `SUNDlsMat_newBandMat`       |
| `destroyMat`                  | `SUNDlsMat_destroyMat`       |
| `newIntArray`                 | `SUNDlsMat_newIntArray`      |
| `newIndexArray`               | `SUNDlsMat_newIndexArray`    |
| `newRealArray`                | `SUNDlsMat_newRealArray`     |
| `destroyArray`                | `SUNDlsMat_destroyArray`     |

In addition, the entire `sundials_lapack.h` header file is now deprecated for
removal in SUNDIALS v7.0.0. Note, this header file is not needed to use the
SUNDIALS LAPACK linear solvers.

Deprecated ARKODE nonlinear solver predictors: specification of the ARKStep
"bootstrap" or "minimum correction" predictors (options 4 and 5 from
`ARKStepSetPredictorMethod`), or MRIStep "bootstrap" predictor (option 4 from
`MRIStepSetPredictorMethod`), will output a deprecation warning message.
These options will be removed in a future release.

## Changes to SUNDIALS in release 5.8.0

### New Features

The RAJA vector implementation has been updated to support the SYCL backend in
addition to the CUDA and HIP backend. Users can choose the backend when
configuring SUNDIALS by using the `SUNDIALS_RAJA_BACKENDS` CMake variable. This
module remains experimental and is subject to change from version to version.

A new SUNMatrix and SUNLinearSolver implementation were added to interface
with the Intel oneAPI Math Kernel Library (oneMKL). Both the matrix and the
linear solver support general dense linear systems as well as block diagonal
linear systems. This matrix is experimental and is subject to change from
version to version.

Added a new *optional* function to the SUNLinearSolver API,
`SUNLinSolSetZeroGuess`, to indicate that the next call to `SUNLinSolSolve` will
be made with a zero initial guess. SUNLinearSolver implementations that do not
use the `SUNLinSolNewEmpty` constructor will, at a minimum, need set the
`setzeroguess` function pointer in the linear solver `ops` structure to
`NULL`. The SUNDIALS iterative linear solver implementations have been updated
to leverage this new set function to remove one dot product per solve.

The time integrator packages (ARKODE, CVODE(S), and IDA(S)) all now support a
new "matrix-embedded" SUNLinearSolver type. This type supports user-supplied
SUNLinearSolver implementations that set up and solve the specified linear
system at each linear solve call. Any matrix-related data structures are held
internally to the linear solver itself, and are not provided by the SUNDIALS
package.

Added functions to ARKODE and CVODE(S) for supplying an alternative right-hand
side function and to IDA(S) for supplying an alternative residual for use within
nonlinear system function evaluations:

* `ARKStepSetNlsRhsFn`
* `MRIStepSetNlsRhsFn`
* `CVodeSetNlsRhsFn`
* `IDASetNlsResFn`

Support for user-defined inner (fast) integrators has been to the MRIStep module
in ARKODE. See the "MRIStep Custom Inner Steppers" section in the user guide for
more information on providing a user-defined integration method.

Added specialized fused HIP kernels to CVODE which may offer better
performance on smaller problems when using CVODE with the `NVECTOR_HIP`
module. See the optional input function `CVodeSetUseIntegratorFusedKernels`
for more information. As with other SUNDIALS HIP features, this is
feature is experimental and may change from version to version.

New KINSOL options have been added to apply a constant damping factor in the
fixed point and Picard iterations (see `KINSetDamping`), to delay the start of
Anderson acceleration with the fixed point and Picard iterations (see
`KINSetDelayAA`), and to return the newest solution with the fixed point
iteration (see `KINSetReturnNewest`).

The installed `SUNDIALSConfig.cmake` file now supports the `COMPONENTS` option
to `find_package`. The exported targets no longer have IMPORTED_GLOBAL set.

### Bug Fixes

A bug was fixed in `SUNMatCopyOps` where the matrix-vector product setup
function pointer was not copied.

A bug was fixed in the SPBCGS and SPTFQMR solvers for the case where a non-zero
initial guess and a solution scaling vector are provided. This fix only impacts
codes using SPBCGS or SPTFQMR as standalone solvers as all SUNDIALS packages
utilize a zero initial guess.

A bug was fixed in the ARKODE stepper modules where the stop time may be passed
after resetting the integrator.

A bug was fixed in `IDASetJacTimesResFn` in IDAS where the supplied function was
used in the dense finite difference Jacobian computation rather than the finite
difference Jacobian-vector product approximation.

A bug was fixed in the KINSOL Picard iteration where the value of
`KINSetMaxSetupCalls` would be ignored.

## Changes to SUNDIALS in release 5.7.0

A new NVECTOR implementation based on the SYCL abstraction layer has been added
targeting Intel GPUs. At present the only SYCL compiler supported is the DPC++
(Intel oneAPI) compiler. See the SYCL NVECTOR section in the user guide for more
details. This module is considered experimental and is subject to major changes
even in minor releases.

A new SUNMatrix and SUNLinearSolver implementation were added to interface
with the MAGMA linear algebra library. Both the matrix and the linear solver
support general dense linear systems as well as block diagonal linear systems,
and both are targeted at GPUs (AMD or NVIDIA).

## Changes to SUNDIALS in release 5.6.1

Fixed a bug in the SUNDIALS CMake which caused an error if the
`CMAKE_CXX_STANDARD` and `SUNDIALS_RAJA_BACKENDS` options were not provided.

Fixed some compiler warnings when using the IBM XL compilers.

## Changes to SUNDIALS in release 5.6.0

A new `N_Vector` implementation based on the AMD ROCm HIP platform has been
added. This vector can target NVIDIA or AMD GPUs. See the HIP vector section in
the user guide for more details. This vector is considered experimental and is
subject to change from version to version.

The RAJA `N_Vector` implementation has been updated to support the HIP backend
in addition to the CUDA backend. Users can choose the backend when configuring
SUNDIALS by using the `SUNDIALS_RAJA_BACKENDS` CMake variable. This vector
remains experimental and is subject to change from version to version.

A new optional operation, `N_VGetDeviceArrayPointer`, was added to the N_Vector
API. This operation is useful for vectors that utilize dual memory spaces,
e.g. the native SUNDIALS CUDA N_Vector.

The SUNMATRIX_CUSPARSE and SUNLINEARSOLVER_CUSOLVERSP_BATCHQR implementations
no longer require the SUNDIALS CUDA N_Vector. Instead, they require that the
vector utilized provides the `N_VGetDeviceArrayPointer` operation, and that the
pointer returned by `N_VGetDeviceArrayPointer` is a valid CUDA device pointer.

## Changes to SUNDIALS in release 5.5.0

Refactored the SUNDIALS build system. CMake 3.12.0 or newer is now required.
Users will likely see deprecation warnings, but otherwise the changes
should be fully backwards compatible for almost all users. SUNDIALS
now exports CMake targets and installs a `SUNDIALSConfig.cmake` file.

Added support for SuperLU DIST 6.3.0 or newer.

## Changes to SUNDIALS in release 5.4.0

### Major Features

A new class, `SUNMemoryHelper`, was added to support **GPU users** who have
complex memory management needs such as using memory pools. This is paired with
new constructors for the `NVECTOR_CUDA` and `NVECTOR_RAJA` modules that accept a
`SUNMemoryHelper` object. Refer to "The SUNMemoryHelper API", "NVECTOR CUDA" and
"NVECTOR RAJA" sections in the documentation for more information.

Added full support for time-dependent mass matrices in ARKStep, and expanded
existing non-identity mass matrix infrastructure to support use of the
fixed point nonlinear solver.

An interface between ARKStep and the XBraid multigrid reduction in time (MGRIT)
library has been added to enable parallel-in-time integration. See the ARKStep
documentation and examples for more details. This interface required the
addition of three new N_Vector operations to exchange vector data between
computational nodes, see `N_VBufSize`, `N_VBufPack`, and `N_VBufUnpack`. These
N_Vector operations are only used within the XBraid interface and need not be
implemented for any other context.

### New Features

The `NVECTOR_RAJA` module has been updated to mirror the `NVECTOR_CUDA` module.
Notably, the update adds managed memory support to the `NVECTOR_RAJA` module.
Users of the module will need to update any calls to the `N_VMake_Raja` function
because that signature was changed. This module remains experimental and is
subject to change from version to version.

The expected behavior of `SUNNonlinSolGetNumIters` and
`SUNNonlinSolGetNumConvFails` in the SUNNonlinearSolver API have been updated to
specify that they should return the number of nonlinear solver iterations and
convergence failures in the most recent solve respectively rather than the
cumulative number of iterations and failures across all solves respectively. The
API documentation and SUNDIALS provided SUNNonlinearSolver implementations and
have been updated accordingly. As before, the cumulative number of nonlinear
iterations and failures may be retrieved by calling the integrator provided get
functions:

* `ARKStepGetNumNonlinSolvIters`
* `ARKStepGetNumNonlinSolvConvFails`
* `ARKStepGetNonlinSolvStats`
* `MRIStepGetNumNonlinSolvIters`
* `MRIStepGetNumNonlinSolvConvFails`
* `MRIStepGetNonlinSolvStats`
* `CVodeGetNumNonlinSolvIters`
* `CVodeGetNumNonlinSolvConvFails`
* `CVodeGetNonlinSolvStats`
* `IDAGetNumNonlinSolvIters`
* `IDAGetNumNonlinSolvConvFails`
* `IDAGetNonlinSolvStats`

Added the following the following functions that advanced users might find
useful when providing a custom `SUNNonlinSolSysFn`:

* `ARKStepComputeState`
* `ARKStepGetNonlinearSystemData`
* `MRIStepComputeState`
* `MRIStepGetNonlinearSystemData`
* `CVodeComputeState`
* `CVodeGetNonlinearSystemData`
* `IDAGetNonlinearSystemData`

Added new functions to CVODE(S), ARKODE, and IDA(S) to to specify the factor for
converting between integrator tolerances (WRMS norm) and linear solver tolerances
(L2 norm) i.e., `tol_L2 = nrmfac * tol_WRMS`:

* `ARKStepSetLSNormFactor`
* `ARKStepSetMassLSNormFactor`
* `MRIStepSetLSNormFactor`
* `CVodeSetLSNormFactor`
* `IDASetLSNormFactor`

Added new reset functions `ARKStepReset`, `ERKStepReset`, and
`MRIStepReset` to reset the stepper time and state vector to user-provided
values for continuing the integration from that point while retaining the
integration history. These function complement the reinitialization functions
`ARKStepReInit`, `ERKStepReInit`, and `MRIStepReInit` which reinitialize
the stepper so that the problem integration should resume as if started from
scratch.

Updated the MRIStep time-stepping module in ARKODE to support higher-order
MRI-GARK methods [Sandu, SIAM J. Numer. Anal., 57, 2019], including methods that
involve solve-decoupled, diagonally-implicit treatment of the slow time scale.

The function `CVodeSetLSetupFrequency` has been added to CVODE(S) to set
the frequency of calls to the linear solver setup function.

The Trilinos Tpetra `N_Vector` interface has been updated to work with Trilinos
12.18+. This update changes the local ordinal type to always be an `int`.

Added support for CUDA 11.

### Bug Fixes

A minor inconsistency in CVODE(S) and a bug ARKODE when checking the Jacobian
evaluation frequency has been fixed. As a result codes using using a
non-default Jacobian update frequency through a call to
`CVodeSetMaxStepsBetweenJac` or `ARKStepSetMaxStepsBetweenJac` will need to
increase the provided value by 1 to achieve the same behavior as before.

In IDAS and CVODES, the functions for forward integration with checkpointing
(`IDASolveF`, `CVodeF`) are now subject to a restriction on the number of time
steps allowed to reach the output time. This is the same restriction applied to
the `IDASolve` and `CVode` functions. The default maximum number of steps is
500, but this may be changed using the `<IDA|CVode>SetMaxNumSteps` function.
This change fixes a bug that could cause an infinite loop in the `IDASolveF`
and `CVodeF` and functions. **This change may cause a runtime error in existing user code**.

Fixed bug in using ERK method integration with static mass matrices.

### Deprecation Notice

For greater clarity the following functions have been deprecated:

* `CVodeSetMaxStepsBetweenJac`
* `ARKStepSetMaxStepsBetweenJac`
* `ARKStepSetMaxStepsBetweenLSet`

The following functions should be used instead:

* `CVodeSetJacEvalFrequency`
* `ARKStepSetJacEvalFrequency`
* `ARKStepSetLSetupFrequency`

## Changes to SUNDIALS in release 5.3.0

### Major Feature

Added support to CVODE for integrating IVPs with constraints using BDF methods
and projecting the solution onto the constraint manifold with a user defined
projection function. This implementation is accompanied by additions to user
documentation and CVODE examples. See the `CVodeSetProjFn` function
documentation for more information.

### New Features

Added the ability to control the CUDA kernel launch parameters for the CUDA
vector and spare matrix implementations. These implementations remain
experimental and are subject to change from version to version. In addition, the
CUDA vector kernels were rewritten to be more flexible. Most users should see
equivalent performance or some improvement, but a select few may observe minor
performance degradation with the default settings. Users are encouraged to
contact the SUNDIALS team about any performance changes that they notice.

Added new capabilities for monitoring the solve phase in the Newton and
fixed-point `SUNNonlinearSolver`, and the SUNDIALS iterative linear
solvers. SUNDIALS must be built with the CMake option
`SUNDIALS_BUILD_WITH_MONITORING` to use these capabilities.

Added specialized fused CUDA kernels to CVODE which may offer better performance
on smaller problems when using CVODE with the CUDA vector. See the optional
input function `CVodeSetUseIntegratorFusedKernels` for more
information. As with other SUNDIALS CUDA features, this is feature is
experimental and may change from version to version.

Added a new function, `CVodeSetMonitorFn`, that takes a user-function
to be called by CVODE after every `nst` successfully completed time-steps.
This is intended to provide a way of monitoring the CVODE statistics
throughout the simulation.

Added a new function `CVodeGetLinSolveStats` to get the CVODE linear solver
statistics as a group.

Added the following optional functions to provide an alternative ODE right-hand
side function (ARKODE and CVODE(S)), DAE residual function (IDA(S)), or nonlinear
system function (KINSOL) for use when computing Jacobian-vector products with
the internal difference quotient approximation:

* `ARKStepSetJacTimesRhsFn`
* `CVodeSetJacTimesRhsFn`
* `CVodeSetJacTimesRhsFnB`
* `IDASetJacTimesResFn`
* `IDASetJacTimesResFnB`
* `KINSetJacTimesVecSysFn`

### Bug Fixes

Fixed a bug in the iterative linear solvers where an error is not returned if
the `Atimes` function is `NULL` or, if preconditioning is enabled, the
`PSolve` function is `NULL`.

Fixed a bug in ARKODE where the prototypes for `ERKStepSetMinReduction` and
`ARKStepSetMinReduction` were not included in `arkode_erkstep.h` and
`arkode_arkstep.h` respectively.

Fixed a bug in ARKODE where inequality constraint checking would need to be
disabled and then re-enabled to update the inequality constraint values after
resizing a problem. Resizing a problem will now disable constraints and a call
to `ARKStepSetConstraints` or `ERKStepSetConstraints` is required to re-enable
constraint checking for the new problem size.

## Changes to SUNDIALS in release 5.2.0

### New Features

The following functions were added to each of the time integration packages to
enable or disable the scaling applied to linear system solutions with
matrix-based linear solvers to account for lagged matrix information:

* `ARKStepSetLinearSolutionScaling`
* `CVodeSetLinearSolutionScaling`
* `CVodeSetLinearSolutionScalingB`
* `IDASetLinearSolutionScaling`
* `IDASetLinearSolutionScalingB`

When using a matrix-based linear solver with ARKODE, IDA(S), or BDF methods in
CVODE(S) scaling is enabled by default.

Added a new `SUNMatrix` implementation that interfaces to the sparse matrix
implementation from the NVIDIA cuSPARSE library. In addition, the CUDA Sparse
linear solver has been updated to use the new matrix, as such, users of this
matrix will need to update their code. This implementations are still considered
to be experimental, thus they are subject to breaking changes even in minor
releases.

Added a new "stiff" interpolation module to ARKODE, based on Lagrange polynomial
interpolation, that is accessible to each of the ARKStep, ERKStep and MRIStep
time-stepping modules. This module is designed to provide increased
interpolation accuracy when integrating stiff problems, as opposed to the ARKODE
standard Hermite interpolation module that can suffer when the IVP right-hand
side has large Lipschitz constant. While the Hermite module remains the default,
the new Lagrange module may be enabled using one of the routines
`ARKStepSetInterpolantType`, `ERKStepSetInterpolantType`, or
`MRIStepSetInterpolantType`. The serial example problem `ark_brusselator.c` has
been converted to use this Lagrange interpolation module. Created accompanying
routines `ARKStepSetInterpolantDegree`, `ARKStepSetInterpolantDegree` and
`ARKStepSetInterpolantDegree` to provide user control over these interpolating
polynomials.

Added two new functions, `ARKStepSetMinReduction` and `ERKStepSetMinReduction`
to change the minimum allowed step size reduction factor after an error test
failure.

### Bug Fixes

Fixed a build system bug related to the Fortran 2003 interfaces when using the
IBM XL compiler. When building the Fortran 2003 interfaces with an XL compiler
it is recommended to set `CMAKE_Fortran_COMPILER` to `f2003`, `xlf2003`, or
`xlf2003_r`.

Fixed a bug in how ARKODE interfaces with a user-supplied, iterative, unscaled
linear solver. In this case, ARKODE adjusts the linear solver tolerance in an
attempt to account for the lack of support for left/right scaling matrices.
Previously, ARKODE computed this scaling factor using the error weight vector,
`ewt`; this fix changes that to the residual weight vector, `rwt`, that can
differ from `ewt` when solving problems with non-identity mass matrix.

Fixed a linkage bug affecting Windows users that stemmed from
dllimport/dllexport attribute missing on some SUNDIALS API functions.

Fixed a memory leak in CVODES and IDAS from not deallocating the `atolSmin0` and
`atolQSmin0` arrays.

Fixed a bug where a non-default value for the maximum allowed growth factor
after the first step would be ignored.

### Deprecation Notice

The routines `ARKStepSetDenseOrder`, `ARKStepSetDenseOrder` and
`ARKStepSetDenseOrder` have been deprecated and will be removed in a
future release. The new functions `ARKStepSetInterpolantDegree`,
`ARKStepSetInterpolantDegree`, and `ARKStepSetInterpolantDegree`
should be used instead.

## Changes to SUNDIALS in release 5.1.0

### New Features

Added support for a user-supplied function to update the prediction for each
implicit stage solution in ARKStep. If supplied, this routine will be called
*after* any existing ARKStep predictor algorithm completes, so that the
predictor may be modified by the user as desired. The new user-supplied routine
has type `ARKStepStagePredictFn`, and may be set by calling
`ARKStepSetStagePredictFn`.

The MRIStep module has been updated to support attaching different user data
pointers to the inner and outer integrators. If applicable, user codes will
need to add a call to `ARKStepSetUserData` to attach their user data
pointer to the inner integrator memory as `MRIStepSetUserData` will
not set the pointer for both the inner and outer integrators. The MRIStep
examples have been updated to reflect this change.

Added support for damping when using Anderson acceleration in KINSOL. See the
mathematical considerations section of the user guide and the description of the
`KINSetDampingAA` function for more details.

Added support for constant damping to the `SUNNonlinearSolver_FixedPoint` module
when using Anderson acceleration. See the `SUNNonlinearSolver_FixedPoint`
section in the user guides and the description of the
`SUNNonlinSolSetDamping_FixedPoint` function for more details.

Added two utility functions, `SUNDIALSFileOpen` and `SUNDIALSFileClose` for
creating/destroying file pointers. These are useful when using the Fortran 2003
interfaces.

Added a new build system option, `CUDA_ARCH`, to specify the CUDA architecture
to target.

### Bug Fixes

Fixed a build system bug related to finding LAPACK/BLAS.

Fixed a build system bug related to checking if the KLU library works.

Fixed a build system bug related to finding PETSc when using the CMake
variables `PETSC_INCLUDES` and `PETSC_LIBRARIES` instead of `PETSC_DIR`.

Fixed a bug in the Fortran 2003 interfaces to the ARKODE Butcher table routines
and structure. This includes changing the `ARKodeButcherTable` type to be a
`type(c_ptr)` in Fortran.

## Changes to SUNDIALS in release 5.0.0

### Build System

Increased the minimum required CMake version to 3.5 for most SUNDIALS
configurations, and 3.10 when CUDA or OpenMP with device offloading are enabled.

The CMake option `BLAS_ENABLE` and the variable `BLAS_LIBRARIES` have been
removed to simplify builds as SUNDIALS packages do not use BLAS directly. For
third party libraries that require linking to BLAS, the path to the BLAS
library should be included in the `_LIBRARIES` variable for the third party
library e.g., `SUPERLUDIST_LIBRARIES` when enabling SuperLU_DIST.

### NVector

Two new functions were added to aid in creating custom `N_Vector`
objects. The constructor `N_VNewEmpty` allocates an "empty" generic
`N_Vector` with the object's content pointer and the function pointers
in the operations structure initialized to `NULL`. When used in the
constructor for custom objects this function will ease the introduction of any
new optional operations to the `N_Vector` API by ensuring only required
operations need to be set. Additionally, the function `N_VCopyOps` has
been added to copy the operation function pointers between vector objects. When
used in clone routines for custom vector objects these functions also will ease
the introduction of any new optional operations to the `N_Vector` API by
ensuring all operations are copied when cloning objects.

Added new `N_Vector` implementations, `ManyVector` and `MPIManyVector`, to
support flexible partitioning of solution data among different processing
elements (e.g., CPU + GPU) or for multi-physics problems that couple distinct
MPI-based simulations together (see the the `ManyVector` and `MPIManyVector`
section in the user guide for more details). This implementation is accompanied
by additions to user documentation and SUNDIALS examples.

Additionally, an `MPIPlusX` vector implementation has been created to support
the MPI+X paradigm where X is a type of on-node parallelism (e.g., OpenMP, CUDA,
etc.). The implementation is accompanied by additions to user documentation and
SUNDIALS examples.

One new required vector operation and ten new optional vector operations have
been added to the `N_Vector` API. The new required operation, `N_VGetLength`,
returns the global vector length. The optional operations have been added to
support the new MPIManyVector implementation. The operation `N_VGetCommunicator`
must be implemented by subvectors that are combined to create an MPIManyVector,
but is not used outside of this context. The remaining nine operations are
optional local reduction operations intended to eliminate unnecessary latency
when performing vector reduction operations (norms, etc.) on distributed memory
systems. The optional local reduction vector operations are `N_VDotProdLocal`,
`N_VMaxNormLocal`, `N_VMinLocal`, `N_VL1NormLocal`, `N_VWSqrSumLocal`,
`N_VWSqrSumMaskLocal`, `N_VInvTestLocal`, `N_VConstrMaskLocal`, and
`N_VMinQuotientLocal`. If an `N_Vector` implementation defines any of the local
operations as `NULL`, then the MPIManyVector will call standard `N_Vector`
operations to complete the computation.

The `*_MPICuda` and `*_MPIRaja` functions have been removed from the CUDA
and RAJA vector implementations respectively. Accordingly, the
`nvector_mpicuda.h`, `nvector_mpiraja.h`, `libsundials_nvecmpicuda.lib`,
and `libsundials_nvecmpicudaraja.lib` files have been removed. Users should
use the MPI+X vector in conjunction with the CUDA and RAJA vectors to replace
the functionality. The necessary changes are minimal and should require few code
modifications. See the example programs in `examples/ida/mpicuda` and
`examples/ida/mpiraja` for examples of how to use the MPI+X vector with the
CUDA and RAJA vectors, respectively.

Made performance improvements to the CUDA vector. Users who utilize a
non-default stream should no longer see default stream synchronizations after
memory transfers.

Added a new constructor to the CUDA vector that allows a user to provide custom
allocate and free functions for the vector data array and internal reduction
buffer.

Added three new `N_Vector` utility functions, `N_VGetVecAtIndexVectorArray`,
`N_VSetVecAtIndexVectorArray`, and `N_VNewVectorArray`, for working with
`N_Vector` arrays when using the Fortran 2003 interfaces.

### SUNMatrix

Two new functions were added to aid in creating custom SUNMatrix objects. The
constructor `SUNMatNewEmpty` allocates an "empty" generic SUNMatrix with the
object's content pointer and the function pointers in the operations structure
initialized to `NULL`. When used in the constructor for custom objects this
function will ease the introduction of any new optional operations to the
SUNMatrix API by ensuring only required operations need to be set. Additionally,
the function `SUNMatCopyOps(A, B)` has been added to copy the operation function
pointers between matrix objects. When used in clone routines for custom matrix
objects these functions also will ease the introduction of any new optional
operations to the SUNMatrix API by ensuring all operations are copied when
cloning objects.

A new operation, `SUNMatMatvecSetup`, was added to the `SUNMatrix` API to
perform any setup necessary for computing a matrix-vector product. This
operation is useful for `SUNMatrix` implementations which need to prepare the
matrix itself, or communication structures before performing the matrix-vector
product. Users who have implemented a custom `SUNMatrix` will need to at least
update their code to set the corresponding `ops` structure member,
`matvecsetup`, to `NULL`.

The generic SUNMatrix API now defines error codes to be returned by SUNMatrix
operations. Operations which return an integer flag indicating success/failure
may return different values than previously.

A new SUNMatrix (and SUNLinearSolver) implementation was added to facilitate
the use of the SuperLU_DIST library with SUNDIALS.

### SUNLinearSolver

A new function was added to aid in creating custom `SUNLinearSolver`
objects. The constructor `SUNLinSolNewEmpty` allocates an "empty" generic
`SUNLinearSolver` with the object's content pointer and the function pointers in
the operations structure initialized to `NULL`. When used in the constructor for
custom objects this function will ease the introduction of any new optional
operations to the `SUNLinearSolver` API by ensuring only required operations
need to be set.

The return type of the `SUNLinSolLastFlag` in the `SUNLinearSolver` has changed
from `long int` to `sunindextype` to be consistent with the type used to store
row indices in dense and banded linear solver modules.

Added a new optional operation to the SUNLINEARSOLVER API, `SUNLinSolGetID`,
that returns a `SUNLinearSolver_ID` for identifying the linear solver module.

The SUNLinearSolver API has been updated to make the initialize and setup
functions optional.

A new SUNLinearSolver (and SUNMatrix) implementation was added to facilitate
the use of the SuperLU_DIST library with SUNDIALS.

Added a new SUNLinearSolver implementation,
`SUNLinearSolver_cuSolverSp_batchQR`, which leverages the NVIDIA cuSOLVER sparse
batched QR method for efficiently solving block diagonal linear systems on
NVIDIA GPUs.

Added three new accessor functions to the SUNLinSol_KLU module,
`SUNLinSol_KLUGetSymbolic`, `SUNLinSol_KLUGetNumeric`, and
`SUNLinSol_KLUGetCommon`, to provide user access to the underlying
KLU solver structures.

### SUNNonlinearSolver

A new function was added to aid in creating custom `SUNNonlinearSolver`
objects. The constructor `SUNNonlinSolNewEmpty` allocates an "empty" generic
`SUNNonlinearSolver` with the object's content pointer and the function pointers
in the operations structure initialized to `NULL`. When used in the constructor
for custom objects this function will ease the introduction of any new optional
operations to the `SUNNonlinearSolver` API by ensuring only required operations
need to be set.

To facilitate the use of user supplied nonlinear solver convergence test
functions the `SUNNonlinSolSetConvTestFn` function in the SUNNonlinearSolver API
has been updated to take a `void*` data pointer as input. The supplied data
pointer will be passed to the nonlinear solver convergence test function on each
call.

The inputs values passed to the first two inputs of the `SUNNonlinSolSolve`
function in the `SUNNonlinearSolver` have been changed to be the predicted state
and the initial guess for the correction to that state. Additionally, the
definitions of `SUNNonlinSolLSetupFn` and `SUNNonlinSolLSolveFn` in the
SUNNonlinearSolver API have been updated to remove unused input parameters. For
more information on the nonlinear system formulation and the API functions see
the `SUNNonlinearSolver` chapter in the user guides.

Added a new `SUNNonlinearSolver` implementation for interfaces to the PETSc SNES
nonlinear solver.

### New Features

A new linear solver interface functions, `ARKLsLinSysFn` and `CVLsLinSysFn`, as
added as an alternative method for evaluating the linear systems `M - \gamma J`
or `I - \gamma J`.

Added the following functions to get the current state and gamma value to
ARKStep, CVODE and CVODES that may be useful to users who choose to provide
their own nonlinear solver implementation:

* `ARKStepGetCurrentState`
* `ARKStepGetCurrentGamma`
* `CVodeGetCurrentGamma`
* `CVodeGetCurrentState`
* `CVodeGetCurrentGamma`
* `CVodeGetCurrentStateSens`
* `CVodeGetCurrentSensSolveIndex`
* `IDAGetCurrentCj`
* `IDAGetCurrentY`
* `IDAGetCurrentYp`
* `IDAComputeY`
* `IDAComputeYp`

Removed extraneous calls to `N_VMin` for simulations where the scalar
valued absolute tolerance, or all entries of the vector-valued absolute
tolerance array, are strictly positive. In this scenario ARKODE, CVODE(S), and
IDA(S) steppers will remove at least one global reduction per time step.

The ARKODE, CVODE(S), IDA(S), and KINSOL linear solver interfaces have been
updated to only zero the Jacobian matrix before calling a user-supplied Jacobian
evaluation function when the attached linear solver has type
`SUNLINEARSOLVER_DIRECT`.

Added new Fortran 2003 interfaces to all of the SUNDIALS packages (ARKODE,
CVODE(S), IDA(S), and KINSOL as well as most of the `N_Vector`, `SUNMatrix`,
`SUNLinearSolver`, and `SUNNonlinearSolver` implementations. See "Fortran"
section for more details. These new interfaces were generated with SWIG-Fortran
and provide a user an idiomatic Fortran 2003 interface to most of the SUNDIALS C
API.

The MRIStep module has been updated to support explicit, implicit, or IMEX
methods as the fast integrator using the ARKStep module. As a result some
function signatures have been changed including MRIStepCreate which now
takes an ARKStep memory structure for the fast integration as an input.

The reinitialization functions `ERKStepReInit`, `ARKStepReInit`, and
`MRIStepReInit` have been updated to retain the minimum and maximum step
size values from before reinitialization rather than resetting them to the
default values.

Added two new embedded ARK methods of orders 4 and 5 to ARKODE (from
Kennedy & Carpenter, Appl. Numer. Math., 136:183--205, 2019).

Support for optional inequality constraints on individual components of the
solution vector has been added the ARKODE ERKStep and ARKStep modules. See
the descriptions of `ERKStepSetConstraints` and `ARKStepSetConstraints` for
more details. Note that enabling constraint handling requires the `N_Vector`
operations `N_VMinQuotient`, `N_VConstrMask`, and `N_VCompare` that were not
previously required by ARKODE.

Add two new 'Set' functions to MRIStep, `MRIStepSetPreInnerFn` and
`MRIStepSetPostInnerFn`, for performing communication or memory
transfers needed before or after the inner integration.

### Bug Fixes

Fixed a bug in the build system that prevented the PThreads NVECTOR module from
being built.

Fixed a memory leak in the PETSc `N_Vector` clone function.

Fixed a memory leak in the ARKODE, CVODE, and IDA F77 interfaces when not using
the default nonlinear solver.

Fixed a bug in the ARKStep time-stepping module in ARKODE that would result in
an infinite loop if the nonlinear solver failed to converge more than the
maximum allowed times during a single step.

Fixed a bug in ARKODE that would result in a "too much accuracy requested" error
when using fixed time step sizes with explicit methods in some cases.

Fixed a bug in ARKStep where the mass matrix linear solver setup function was
not called in the Matrix-free case.

Fixed a minor bug in ARKStep where an incorrect flag is reported when an
error occurs in the mass matrix setup or Jacobian-vector product setup
functions.

Fixed a bug in the CVODE and CVODES constraint handling where the step size
could be set below the minimum step size.

Fixed a bug in the CVODE and CVODES nonlinear solver interfaces where the norm
of the accumulated correction was not updated when using a non-default
convergence test function.

Fixed a bug in the CVODES `cvRescale` function where the loops to compute the
array of scalars for the fused vector scale operation stopped one iteration
early.

Fixed a bug in CVODES and IDAS where `CVodeF` and `IDASolveF` would return the
wrong flag under certain  circumstances.

Fixed a bug in CVODES and IDAS where `CVodeF` and `IDASolveF` would not return a
root in `NORMAL_STEP` mode if the root occurred after the desired output time.

Fixed a bug in the IDA and IDAS linear solver interfaces where an incorrect
Jacobian-vector product increment was used with iterative solvers other than
SPGMR and SPFGMR.

Fixed a bug the IDAS `IDAQuadReInitB` function where an incorrect memory
structure was passed to `IDAQuadReInit`.

Fixed a bug in the KINSOL linear solver interface where the auxiliary scalar
`sJpnorm` was not computed when necessary with the Picard iteration and the
auxiliary scalar `sFdotJp` was unnecessarily computed in some cases.

## Changes to SUNDIALS in release 4.1.0

### Removed Implementation Headers

The implementation header files (`*_impl.h`) are no longer installed. This
means users who are directly accessing or manipulating package memory structures
will need to update their code to use the package's public API.

### New Features

An additional `N_Vector` implementation was added for interfacing with
the Tpetra vector from Trilinos library to facilitate interoperability between
SUNDIALS and Trilinos. This implementation is accompanied by additions to user
documentation and SUNDIALS examples.

### Bug Fixes

The `EXAMPLES_ENABLE_RAJA` CMake option has been removed. The option
`EXAMPLES_ENABLE_CUDA` enables all examples that use CUDA including the RAJA
examples with a CUDA back end (if RAJA is enabled).

Python is no longer required to run `make test` and `make test_install`.

A bug was fixed where a nonlinear solver object could be freed twice in some use
cases.

Fixed a bug in `ARKodeButcherTable_Write` when printing a Butcher table without
an embedding.

## Changes to SUNDIALS in release 4.0.2

Added information on how to contribute to SUNDIALS and a contributing agreement.

Moved the definitions of backwards compatibility functions for the prior direct
linear solver (DLS) and scaled preconditioned iterarive linear solvers (SPILS)
to a source file. The symbols are now included in the appropriate package
library, e.g. `libsundials_cvode.lib`.

## Changes to SUNDIALS in release 4.0.1

A bug in ARKODE where single precision builds would fail to compile has been
fixed.

## Changes to SUNDIALS in release 4.0.0

The direct and iterative linear solver interfaces in all SUNDIALS packages have
been merged into a single unified linear solver interface to support any valid
`SUNLinearSolver`. This includes the `DIRECT` and `ITERATIVE` types
as well as the new `MATRIX_ITERATIVE` type. Details regarding how SUNDIALS
packages utilize linear solvers of each type as well as a discussion regarding
the intended use cases for user-supplied linear solver implementations are
included the user guide. All example programs have been updated to use
the new unified linear solver interfaces.

The unified linear solver interface is very similar to the previous DLS (direct
linear solver) and SPILS (scaled preconditioned iterative linear solver)
interface in each package. To minimize challenges in user migration to the
unified linear solver interfaces, the previous DLS and SPILS functions may still
be used however, these are now deprecated and will be removed in a future
release. Additionally, that Fortran users will need to enlarge their array of
optional integer outputs, and update the indices that they query for certain
linear solver related statistics.

The names of all SUNDIALS-provided `SUNLinearSolver` constructors have have been
updated to follow the naming convention `SUNLinSol_*` where `*` is the name
of the linear solver. The new constructor names are:

* `SUNLinSol_Band`
* `SUNLinSol_Dense`
* `SUNLinSol_KLU`
* `SUNLinSol_LapackBand`
* `SUNLinSol_LapackDense`
* `SUNLinSol_PCG`
* `SUNLinSol_SPBCGS`
* `SUNLinSol_SPFGMR`
* `SUNLinSol_SPGMR`
* `SUNLinSol_SPTFQMR`
* `SUNLinSol_SuperLUMT`

Linear solver-specific "set" routine names have been similarly standardized. To
minimize challenges in user migration to the new names, the previous function
names may still be used however, these are now deprecated and will be removed in
a future release. All example programs and the standalone linear solver examples
have been updated to use the new naming convention.

The `SUNLinSol_Band` constructor has been simplified to remove the
storage upper bandwidth argument.

SUNDIALS integrators (ARKODE, CVODE(S), and IDA(S)) have been updated to utilize
generic nonlinear solvers defined by the `SUNNonlinearSolver` API. This enables
the addition of new nonlinear solver options and allows for external or
user-supplied nonlinear solvers. The nonlinear solver API and SUNDIALS provided
implementations are described in the user guide and follow the same object
oriented design used by the `N_Vector`, `SUNMatrix`, and `SUNLinearSolver`
classes. Currently two nonlinear solver implementations are provided, Newton and
fixed-point. These replicate the previous integrator-specific implementations of
Newton's method and a fixed-point iteration (previously referred to as a
functional iteration), respectively. Note the new fixed-point implementation can
optionally utilize Anderson's method to accelerate convergence. Example programs
using each of these nonlinear solvers in a standalone manner have been added and
all example programs have been updated accordingly.

The SUNDIALS integrators (ARKODE, CVODE(S), and IDA(S)) all now use the Newton
`SUNNonlinearSolver` by default. Users that wish to use the fixed-point
`SUNNonlinearSolver` will need to create the corresponding nonlinear solver
object and attach it to the integrator with the appropriate set function:

* `ARKStepSetNonlinearSolver`
* `CVodeSetNonlinearSolver`
* `IDASetNonlinearSolver`

Functions for setting the nonlinear solver options or getting nonlinear solver
statistics remain unchanged and internally call generic `SUNNonlinearSolver`
functions as needed.

With the introduction of the `SUNNonlinearSolver` class, the input parameter
`iter` to `CVodeCreate` has been removed along with the function
`CVodeSetIterType` and the constants `CV_NEWTON` and `CV_FUNCTIONAL`. While
SUNDIALS includes a fixed-point nonlinear solver, it is not currently supported
in IDA.

Three fused vector operations and seven vector array operations have been added
to the `N_Vector` API. These *optional* operations are disabled by default and
may be activated by calling vector specific routines after creating a vector
(see the `N_Vector` chapter for more details). The new operations are intended
to increase data reuse in vector operations, reduce parallel communication on
distributed memory systems, and lower the number of kernel launches on systems
with accelerators. The fused operations are:

* `N_VLinearCombination`
* `N_VScaleAddMulti`
* `N_VDotProdMulti`

and the vector array operations are:

* `N_VLinearCombinationVectorArray`
* `N_VScaleVectorArray`
* `N_VConstVectorArray`
* `N_VWrmsNormVectorArray`
* `N_VWrmsNormMaskVectorArray`
* `N_VScaleAddMultiVectorArray`
* `N_VLinearCombinationVectorArray`

If an `N_Vector` implementation defines the implementation any of these
operations as `NULL`, then standard vector operations will automatically be
called as necessary to complete the computation.

A new `N_Vector` implementation, `OpenMPDEV`, leveraging OpenMP device
offloading has been added.

Multiple updates to the CUDA vector were made:

* Changed the `N_VMake_Cuda` function to take a host data pointer and a device
  data pointer instead of an `N_VectorContent_Cuda` object.

* Changed `N_VGetLength_Cuda` to return the global vector length instead of
  the local vector length.

* Added `N_VGetLocalLength_Cuda` to return the local vector length.

* Added `N_VGetMPIComm_Cuda` to return the MPI communicator used.

* Removed the accessor functions in the `suncudavec` namespace.

* Added the ability to set the `cudaStream_t` used for execution of the CUDA
  vector kernels. See the function `N_VSetCudaStreams_Cuda`.

* Added `N_VNewManaged_Cuda`, `N_VMakeManaged_Cuda`, and
  `N_VIsManagedMemory_Cuda` functions to accommodate using managed memory with
  the CUDA vector.

Multiple updates to the RAJA vector were made:

* Changed `N_VGetLength_Raja` to return the global vector length instead of
  the local vector length.

* Added `N_VGetLocalLength_Raja` to return the local vector length.

* Added `N_VGetMPIComm_Raja` to return the MPI communicator used.

* Removed the accessor functions in the `sunrajavec` namespace.

Two changes were made in the ARKODE and CVODE(S) initial step size algorithm:

* Fixed an efficiency bug where an extra call to the RHS function was made.

* Changed the behavior of the algorithm if the max-iterations case is hit.
  Before the algorithm would exit with the step size calculated on the
  penultimate iteration. Now it will exit with the step size calculated
  on the final iteration.

Fortran 2003 interfaces to CVODE, the fixed-point and Newton nonlinear solvers,
the dense, band, KLU, PCG, SPBCGS, SPFGMR, SPGMR, and SPTFQMR linear solvers,
and the serial, PThreads, and OpenMP vectors have been added.

The ARKODE library has been entirely rewritten to support a modular approach to
one-step methods, which should allow rapid research and development of novel
integration methods without affecting existing solver functionality. To support
this, the existing ARK-based methods have been encapsulated inside the new
`ARKStep` time-stepping module. Two new time-stepping modules have been added:

* The `ERKStep` module provides an optimized implementation for explicit
  Runge--Kutta methods with reduced storage and number of calls to the ODE
  right-hand side function.

* The `MRIStep` module implements two-rate explicit-explicit multirate
  infinitesimal step methods utilizing different step sizes for slow and fast
  processes in an additive splitting.

This restructure has resulted in numerous small changes to the user interface,
particularly the suite of "Set" routines for user-provided solver parameters and
"Get" routines to access solver statistics, that are now prefixed with the name
of time-stepping module (e.g., `ARKStep` or `ERKStep`) instead of
`ARKODE`. Aside from affecting the names of these routines, user-level changes
have been kept to a minimum. However, we recommend that users consult both this
documentation and the ARKODE example programs for further details on the updated
infrastructure.

As part of the ARKODE restructuring an `ARKodeButcherTable` structure
has been added for storing Butcher tables. Functions for creating new Butcher
tables and checking their analytic order are provided along with other utility
routines. For more details see the Butcher Table section in the user guide.

ARKODE's dense output infrastructure has been improved to support higher-degree
Hermite polynomial interpolants (up to degree 5) over the last successful time
step.

## Changes to SUNDIALS in release 3.2.1

Fixed a bug in the CUDA vector where the `N_VInvTest` operation could write
beyond the allocated vector data.

Fixed the library installation path for multiarch systems. This fix changes the
default library installation path from `CMAKE_INSTALL_PREFIX/lib` to
`CMAKE_INSTALL_PREFIX/CMAKE_INSTALL_LIBDIR`. The default value library directory
name is automatically set to `lib`, `lib64`, or `lib/<multiarch-tuple>`
depending on the system, but maybe be overridden by setting
`CMAKE_INSTALL_LIBDIR`.

## Changes to SUNDIALS in release 3.2.0

### Library Name Change

Changed the name of the RAJA nvector library to `libsundials_nveccudaraja.lib`
from `libsundials_nvecraja.lib` to better reflect that we only support CUDA as a
backend for RAJA currently.

### New Features

Added hybrid MPI+CUDA and MPI+RAJA vectors to allow use of more than one MPI
rank when using a GPU system. The vectors assume one GPU device per MPI rank.

Support for optional inequality constraints on individual components of the
solution vector has been added to CVODE and CVODES. For more details see the
Mathematical Considerations and Optional Input sections of the user guide. Use
of `CVodeSetConstraints` requires the `N_Vector` operations `N_VMinQuotient`,
`N_VConstrMask`, and `N_VCompare` that were not previously required by CVODE and
CVODES.

### CMake Updates

CMake 3.1.3 is now the minimum required CMake version.

Deprecated the behavior of the `SUNDIALS_INDEX_TYPE` CMake option and added the
`SUNDIALS_INDEX_SIZE` CMake option to select the `sunindextype` integer size.

The native CMake FindMPI module is now used to locate an MPI installation.

If MPI is enabled and MPI compiler wrappers are not set, the build system will
check if `CMAKE_<language>_COMPILER` can compile MPI programs before trying to
locate and use an MPI installation.

The previous options for setting MPI compiler wrappers and the executable for
running MPI programs have been have been deprecated. The new options that align
with those used in native CMake FindMPI module are `MPI_C_COMPILER`,
`MPI_CXX_COMPILER`, `MPI_Fortran_COMPILER`, and `MPIEXEC_EXECUTABLE`.

When a Fortran name-mangling scheme is needed (e.g., `ENABLE_LAPACK` is `ON`)
the build system will infer the scheme from the Fortran compiler. If a Fortran
compiler is not available or the inferred or default scheme needs to be
overridden, the advanced options `SUNDIALS_F77_FUNC_CASE` and
`SUNDIALS_F77_FUNC_UNDERSCORES` can be used to manually set the name-mangling
scheme and bypass trying to infer the scheme.

Parts of the main `CMakeLists.txt` file were moved to new files in the `src` and
`example` directories to make the CMake configuration file structure more
modular.

### Bug Fixes

Fixed a problem with setting `sunindextype` which would occur with some
compilers (e.g. `armclang`) that do not define `__STDC_VERSION__`.

Fixed a thread-safety issue in CVODES and IDAS when using adjoint sensitivity
analysis.

Fixed a bug in IDAS where the saved residual value used in the nonlinear solve
for consistent initial conditions was passed as temporary workspace and could be
overwritten.

## Changes to SUNDIALS in release 3.1.2

### CMake Updates

Updated the minimum required version of CMake to 2.8.12 and enabled using rpath
by default to locate shared libraries on OSX.

### New Features

Added the function `SUNSparseMatrix_Reallocate` to allow specification of the
matrix nonzero storage.

Added named constants for the two reinitialization types for the KLU
SUNLinearSolver.

Updated the `SUNMatScaleAdd` and `SUNMatScaleAddI` implementations in the sparse
SUNMatrix to more optimally handle the case where the target matrix contained
sufficient storage for the sum, but had the wrong sparsity pattern. The sum now
occurs in-place, by performing the sum backwards in the existing
storage. However, it is still more efficient if the user-supplied Jacobian
routine allocates storage for the sum `M + gamma J` or `M + gamma J` manually
(with zero entries if needed).

The following examples from the usage notes page of the SUNDIALS website, and
updated them to work with SUNDIALS 3.x:

* `cvDisc_dns.c` demonstrates using CVODE with discontinuous solutions or RHS.

* `cvRoberts_dns_negsol.c` illustrates the use of the RHS function return
  value to control unphysical negative concentrations.

* `cvRoberts_FSA_dns_Switch.c` demonstrates switching on/off forward
  sensitivity computations. This example came from the usage notes page of the
  SUNDIALS website.

### Bug Fixes

Fixed a Windows specific problem where `sunindextype` was not correctly defined
when using 64-bit integers. On Windows `sunindextype` is now defined as the MSVC
basic type `__int64`.

Fixed a bug in the full KLU SUNLinearSolver reinitialization approach where the
sparse SUNMatrix pointer would go out of scope on some architectures.

The misnamed function `CVSpilsSetJacTimesSetupFnBS` has been deprecated and
replaced by `CVSpilsSetJacTimesBS`. The deprecated function
`CVSpilsSetJacTimesSetupFnBS` will be removed in the next major release.

Changed LICENSE install path to `instdir/include/sundials`.

## Changes to SUNDIALS in release 3.1.1

### Bug Fixes

Fixed a minor bug in the CVODE and CVODES `cvSLdet` routine, where a return was
missing in the error check for three inconsistent roots.

Fixed a potential memory leak in the SPGMR and SPFGMR linear solvers: if
"Initialize" was called multiple times then the solver memory was reallocated
(without being freed).

Fixed a minor bug in `ARKReInit`, where a flag was incorrectly set to indicate
that the problem had been resized (instead of just re-initialized).

Fixed C++11 compiler errors/warnings about incompatible use of string literals.

Updated the KLU SUNLinearSolver to use a typedef for the precision-specific
solve functions to avoid compiler warnings.

Added missing typecasts for some (`void*`) pointers to avoid compiler warnings.

Fixed bug in the sparse SUNMatrix where `int` was used instead of
`sunindextype` in one location.

Fixed a minor bug in `KINPrintInfo` where a case was missing for
`KIN_REPTD_SYSFUNC_ERR` leading to an undefined info message.

Added missing `#include <stdio.h>` in `N_Vector` and `SUNMatrix` header files.

Added missing prototypes for `ARKSpilsGetNumMTSetups` in ARKODE and
`IDASpilsGetNumJTSetupEvals` in IDA and IDAS.

Fixed an indexing bug in the CUDA vector implementation of `N_VWrmsNormMask` and
revised the RAJA vector implementation of `N_VWrmsNormMask` to work with mask
arrays using values other than zero or one. Replaced `double` with `realtype` in
the RAJA vector test functions.

Fixed compilation issue with GCC 7.3.0 and Fortran programs that do not require
a `SUNMatrix` or `SUNLinearSolver` e.g., iterative linear solvers, explicit
methods in ARKODE, functional iteration in CVODE, etc.

## Changes to SUNDIALS in release 3.1.0

Added `N_Vector` print functions that write vector data to a specified file
(e.g., `N_VPrintFile_Serial`).

Added `make test` and `make test_install` options to the build system for
testing SUNDIALS after building with `make` and installing with `make install`
respectively.

## Changes to SUNDIALS in release 3.0.0

### Major Feature

Added new linear solver and matrix interfaces for all SUNDIALS packages and
updated the existing linear solver and matrix implementations. The goal of the
redesign is to provide greater encapsulation and ease interfacing custom linear
solvers with linear solver libraries. Specific changes include:

* Added a `SUNMatrix` interface with three provided implementations:
  dense, banded, and sparse. These replicate previous SUNDIALS direct (Dls) and
  sparse (Sls) matrix structures.

* Added example problems demonstrating use of the matrices.

* Added a `SUNLinearSolver` interface with eleven provided implementations:
  dense, banded, LAPACK dense, LAPACK band, KLU, SuperLU_MT, SPGMR, SPBCGS,
  SPTFQMR, SPFGMR, PCG. These replicate previous SUNDIALS generic linear
  solvers.

* Added example problems demonstrating use of the linear solvers.

* Expanded package-provided direct linear solver (Dls) interfaces and scaled,
  preconditioned, iterative linear solver (Spils) interfaces to utilize
  `SUNMatrix` and `SUNLinearSolver` objects.

* Removed package-specific, linear solver-specific, solver modules (e.g.,
  CVDENSE, KINBAND, IDAKLU, ARKSPGMR) since their functionality is entirely
  replicated by the generic Dls/Spils interfaces and `SUNLinearSolver` /
  `SUNMatrix` classes. The exception is `CVDIAG`, a diagonal
  approximate Jacobian solver available to CVODE and CVODES.

* Converted all SUNDIALS example problems to utilize new the new matrix and
  linear solver objects, along with updated Dls and Spils linear solver
  interfaces.

* Added Spils interface routines to ARKODE, CVODE, CVODES, IDA and IDAS to allow
  specification of a user-provided `JTSetup` routine. This change supports
  users who wish to set up data structures for the user-provided
  Jacobian-times-vector (`JTimes`) routine, and where the cost of one
  `JTSetup` setup per Newton iteration can be amortized between multiple
  `JTimes` calls.

Corresponding updates were made to all the example programs.

### New Features

CUDA and RAJA `N_Vector` implementations to support GPU systems. These vectors
are supplied to provide very basic support for running on GPU architectures.
Users are advised that these vectors both move all data to the GPU device upon
construction, and speedup will only be realized if the user also conducts the
right-hand-side function evaluation on the device. In addition, these vectors
assume the problem fits on one GPU. For further information about RAJA, users
are referred to the [RAJA web site](https://software.llnl.gov/RAJA/).

Added the type `sunindextype` to support using 32-bit or 64-bit integer types
for indexing arrays within all SUNDIALS structures. `sunindextype` is defined to
`int32_t` or `int64_t` when portable types are supported, otherwise it is
defined as `int` or `long int`. The Fortran interfaces continue to use `long
int` for indices, except for the sparse matrix interface that now uses
`sunindextype`. Interfaces to PETSc, hypre, SuperLU_MT, and KLU have been
updated with 32-bit or 64-bit capabilities depending how the user configures
SUNDIALS.

To avoid potential namespace conflicts, the macros defining `booleantype` values
`TRUE` and `FALSE` have been changed to `SUNTRUE` and `SUNFALSE` respectively.

Temporary vectors were removed from preconditioner setup and solve routines for
all packages. It is assumed that all necessary data for user-provided
preconditioner operations will be allocated and stored in user-provided data
structures.

The file `include/sundials_fconfig.h` was added. This file contains SUNDIALS
type information for use in Fortran programs.

Added support for many xSDK-compliant build system keys. For more information on
on xSDK compliance the [xSDK policies](https://xsdk.info/policies/). The xSDK
is a movement in scientific software to provide a foundation for the rapid and
efficient production of high-quality, sustainable extreme-scale scientific
applications. For more information visit the
[xSDK web site](https://xsdk.info).

Added functions `SUNDIALSGetVersion` and `SUNDIALSGetVersionNumber` to get
SUNDIALS release version information at runtime.

Added comments to `arkode_butcher.c` regarding which methods should have
coefficients accurate enough for use in quad precision.

### Build System

Renamed CMake options to enable/disable examples for greater clarity and added
option to enable/disable Fortran 77 examples:

* Changed `EXAMPLES_ENABLE` to `EXAMPLES_ENABLE_C`
* Changed `CXX_ENABLE` to `EXAMPLES_ENABLE_CXX`
* Changed `F90_ENABLE` to `EXAMPLES_ENABLE_F90`
* Added `EXAMPLES_ENABLE_F77` option

Added separate `BLAS_ENABLE` and `BLAS_LIBRARIES` CMake variables.

Fixed minor CMake bugs and included additional error checking during CMake
configuration.

### Bug Fixes

#### ARKODE

Fixed `RCONST` usage in `arkode_butcher.c`.

Fixed bug in `arkInitialSetup` to ensure the mass matrix vector product is
set up before the "msetup" routine is called.

Fixed ARKODE `printf`-related compiler warnings when building SUNDIALS
with extended precision.

#### CVODE and CVODES

In `CVodeFree` now calls `lfree` unconditionally (if non-NULL).

#### IDA and IDAS

Added missing prototype for `IDASetMaxBacksIC` in `ida.h` and `idas.h`.

#### KINSOL

Corrected KINSOL Fortran name translation for `FKIN_SPFGMR`.

Renamed `KINLocalFn` and `KINCommFn` to `KINBBDLocalFn` and `KINBBDCommFn`
respectively in the BBD preconditioner module for consistency with other
SUNDIALS solvers.

## Changes to SUNDIALS in release 2.7.0

### New Features and Enhancements

Two additional `N_Vector` implementations were added -- one for hypre parallel
vectors and one for PETSc vectors. These additions are accompanied by additions
to various interface functions and to user documentation.

Added a new `N_Vector` function, `N_VGetVectorID`, that returns
an identifier for the vector.

The sparse matrix structure was enhanced to support both CSR and CSC matrix
storage formats.

Various additions were made to the KLU and SuperLU_MT sparse linear solver
interfaces, including support for the CSR matrix format when using KLU.

In all packages, the linear solver and preconditioner `free` routines were
updated to return an integer.

In all packages, example codes were updated to use `N_VGetArrayPointer_*`
rather than the `NV_DATA` macro when using the native vectors shipped with
SUNDIALS.

Additional example programs were added throughout including new examples
utilizing the OpenMP vector.

#### ARKODE

The ARKODE implicit predictor algorithms were updated: methods 2 and 3 were
improved slightly, a new predictor approach was added, and the default choice
was modified.

The handling of integer codes for specifying built-in ARKODE Butcher tables was
enhanced. While a global numbering system is still used, methods now have
`#defined` names to simplify the user interface and to streamline
incorporation of new Butcher tables into ARKODE.

The maximum number of Butcher table stages was increased from 8 to 15 to
accommodate very high order methods, and an 8th-order adaptive ERK method was
added.

Support was added for the explicit and implicit methods in an additive
Runge--Kutta method with different stage times to support new SSP-ARK methods.

The FARKODE interface was extended to include a routine to set
scalar/array-valued residual tolerances, to support Fortran applications with
non-identity mass-matrices.

#### IDA and IDAS

The optional input function `IDASetMaxBacksIC` was added to set the
maximum number of linesearch backtracks in the initial condition calculation.

### Bug Fixes

Various minor fixes to installation-related files.

Fixed some examples with respect to the change to use new macro/function names
e.g.,  `SUNRexp`, etc.

In all packages, a memory leak was fixed in the banded preconditioner and
banded-block-diagonal preconditioner interfaces.

Corrected name `N_VCloneEmptyVectorArray` to `N_VCloneVectorArrayEmpty` in
all documentation files.

Various corrections were made to the interfaces to the sparse solvers KLU and
SuperLU_MT.

For each linear solver, the various solver performance counters are now
initialized to 0 in both the solver specification function and in the solver
`linit` function. This ensures that these solver counters are initialized upon
linear solver instantiation as well as at the beginning of the problem solution.

#### ARKODE

The missing `ARKSpilsGetNumMtimesEvals` function was added -- this had been
included in the previous documentation but had not been implemented.

The choice of the method vs embedding the Billington and TRBDF2 explicit
Runge--Kutta methods were swapped, since in those the lower-order coefficients
result in an A-stable method, while the higher-order coefficients do not. This
change results in significantly improved robustness when using those methods.

A bug was fixed for the situation where a user supplies a vector of absolute
tolerances, and also uses the vector Resize functionality.

A bug was fixed wherein a user-supplied Butcher table without an embedding is
supplied, and the user is running with either fixed time steps (or they do
adaptivity manually); previously this had resulted in an error since the
embedding order was below 1.

#### CVODE

Corrections were made to three Fortran interface functions.

In FCVODE, fixed argument order bugs in the `FCVKLU` and `FCVSUPERLUMT`
linear solver interfaces.

Added missing Fortran interface routines for supplying a sparse Jacobian routine
with sparse direct solvers.

#### CVODES

A bug was fixed in the interpolation functions used in solving backward problems
for adjoint sensitivity analysis.

In the interpolation routines for backward problems, added logic to bypass
sensitivity interpolation if input sensitivity argument is `NULL`.

Changed each the return type of `*FreeB` functions to `int` and added
`return(0)` to each.

#### IDA

Corrections were made to three Fortran interface functions.

Corrected the output from the `idaFoodWeb_bnd.c` example, the wrong component
was printed in `PrintOutput`.

#### IDAS

In the interpolation routines for backward problems, added logic to bypass
sensitivity interpolation if input sensitivity argument is `NULL`.

Changed each the return type of `*FreeB` functions to `int` and added
`return(0)` to each.

Corrections were made to three Fortran interface functions.

Added missing Fortran interface routines for supplying a sparse Jacobian routine
with sparse direct solvers.

#### KINSOL

The Picard iteration return was changed to always return the newest iterate upon
success.

A minor bug in the line search was fixed to prevent an infinite loop when the
beta condition fails and lambda is below the minimum size.

Corrections were made to three Fortran interface functions.

The functions `FKINCREATE` and `FKININIT` were added to split the
`FKINMALLOC` routine into two pieces. `FKINMALLOC` remains for backward
compatibility, but documentation for it has been removed.

Added missing Fortran interface routines for supplying a sparse Jacobian routine
with sparse direct solvers.

### Matlab Interfaces Removed

Removed the Matlab interface from distribution as it has not been updated since
2009.

## Changes to SUNDIALS in release 2.6.2

### New Features and Enhancements

Various minor fixes to installation-related files

In KINSOL and ARKODE, updated the Anderson acceleration implementation with QR
updating.

In CVODES and IDAS, added `ReInit` and `SetOrdering` wrappers for backward
problems.

In IDAS, fixed for-loop bugs in `IDAAckpntAllocVectors` that could lead to a
memory leak.

### Bug Fixes

Updated the BiCGStab linear solver to remove a redundant dot product call.

Fixed potential memory leak in KLU `ReInit` functions in all solvers.

In ARKODE, fixed a bug in the Cash-Karp Butcher table where the method and
embedding coefficient were swapped.

In ARKODE, fixed error in `arkDoErrorTest` in recovery after failure.

In CVODES, added `CVKLUB` prototype and corrected `CVSuperLUMTB` prototype.

In the CVODES and IDAS header files, corrected documentation of backward
integration functions, especially the `which` argument.

In IDAS, added missing backward problem support functions `IDALapackDenseB`,
`IDALapackDenseFreeB`, `IDALapackBandB`, and `IDALapackBandFreeB`.

In IDAS, made SuperLUMT call for backward problem consistent with CVODES.

In CVODE, IDA, and ARKODE, fixed Fortran interfaces to enable calls to
`GetErrWeights`, `GetEstLocalErrors`, and `GetDky` within a time step.

## Changes to SUNDIALS in release 2.6.1

Fixed loop limit bug in `SlsAddMat` function.

In all six solver interfaces to KLU and SuperLUMT, added `#include` lines, and
removed redundant KLU structure allocations.

Minor bug fixes in ARKODE.

## Changes to SUNDIALS in release 2.6.0

### Autotools Build Option Removed

With this version of SUNDIALS, support and documentation of the Autotools mode
of installation is being dropped, in favor of the CMake mode, which is
considered more widely portable.

### New Package: ARKODE

Addition of ARKODE package of explicit, implicit, and additive Runge-Kutta
methods for ODEs. This package API is close to CVODE so switching between the
two should be straightforward. Thanks go to Daniel Reynolds for the addition
of this package.

### New Features and Enhancements

Added OpenMP and Pthreads `N_Vector` implementations for thread-parallel
computing environments.

Two major additions were made to the linear system solvers available in all
packages. First, in the serial case, an interface to the sparse direct solver
KLU was added. Second, an interface to SuperLU_MT, the multi-threaded version
of SuperLU, was added as a thread-parallel sparse direct solver option, to be
used with the serial version of the `N_Vector` module. As part of these
additions, a sparse matrix (CSC format) structure was added to CVODE.

#### KINSOL

Two major additions were made to the globalization strategy options (`KINSol`
argument `strategy`). One is fixed-point iteration, and the other is Picard
iteration. Both can be accelerated by use of the Anderson acceleration
method. See the relevant paragraphs in the Mathematical Considerations chapter
is the user guide.

An interface to the Flexible GMRES iterative linear solver was added.

### Bug Fixes

In order to avoid possible name conflicts, the mathematical macro and function
names `MIN`, `MAX`, `SQR`, `RAbs`, `RSqrt`, `RExp`, `RPowerI`, and
`RPowerR` were changed to `SUNMIN`, `SUNMAX`, `SUNSQR`, `SUNRabs`,
`SUNRsqrt`, `SUNRexp`, `SRpowerI`, and `SUNRpowerR`, respectively. These
names occur in both the solver and example programs.

In the LAPACK banded linear solver interfaces, the line `smu = MIN(N-1,mu+ml)`
was changed to `smu = mu + ml` to correct an illegal input error for to
`DGBTRF` and `DGBTRS`.

In all Fortran examples, integer declarations were revised so that those which
must match a C type `long int` are declared `INTEGER*8`, and a comment was
added about the type match. All other integer declarations are just
`INTEGER`. Corresponding minor corrections were made to the user guide.

#### CVODE and CVODES

In `cvRootFind`, a minor bug was corrected, where the input array was ignored,
and a line was added to break out of root-search loop if the initial interval
size is below the tolerance `ttol`.

Two minor bugs were fixed regarding the testing of input on the first call to
`CVode` -- one involving `tstop` and one involving the initialization of
`*tret`.

The example program `cvAdvDiff_diag_p` was added to illustrate the use of in
parallel.

In the FCVODE optional input routines `FCVSETIIN` and `FCVSETRIN`, the
optional fourth argument `key_length` was removed, with hardcoded key string
lengths passed to all tests.

In order to eliminate or minimize the differences between the sources for
private functions in CVODE and CVODES, the names of many private functions were
changed from `CV*` to `cv*` and a few other names were also changed.

An option was added in the case of Adjoint Sensitivity Analysis with dense or
banded Jacobian. With a call to `CVDlsSetDenseJacFnBS` or
`CVDlsSetBandJacFnBS`, the user can specify a user-supplied Jacobian function
of type `CVDls***JacFnBS`, for the case where the backward problem depends on
the forward sensitivities.

In `CVodeQuadSensInit`, the line `cv_mem->cv_fQS_data = ...` was corrected
(missing `Q`).

In the CVODES User Guide, a paragraph was added in Section 6.2.1 on
`CVodeAdjReInit`, and a paragraph was added in Section 6.2.9 on
`CVodeGetAdjY`. In the example `cvsRoberts_ASAi_dns`, the output was revised
to include the use of `CVodeGetAdjY`.

For the Adjoint Sensitivity Analysis case in which the backward problem depends
on the forward sensitivities, options have been added to allow for user-supplied
`pset`, `psolve`, and `jtimes` functions.

In the example `cvsHessian_ASA_FSA`, an error was corrected in the function
`fB2`, `y2` in place of `y3` in the third term of `Ith(yBdot,6)`.

#### IDA and IDAS

In `IDARootfind`, a minor bug was corrected, where the input array `rootdir`
was ignored, and a line was added to break out of root-search loop if the
initial interval size is below the tolerance `ttol`.

A minor bug was fixed regarding the testing of the input `tstop` on the first
call to `IDASolve`.

In the FIDA optional input routines `FIDASETIIN`, `FIDASETRIN`, and
`FIDASETVIN`, the optional fourth argument `key_length` was removed, with
hardcoded key string lengths passed to all `strncmp` tests.

An option was added in the case of Adjoint Sensitivity Analysis with dense or
banded Jacobian. With a call to `IDADlsSetDenseJacFnBS` or
`IDADlsSetBandJacFnBS`, the user can specify a user-supplied Jacobian function
of type `IDADls***JacFnBS`, for the case where the backward problem depends on
the forward sensitivities.

#### KINSOL

In function `KINStop`, two return values were corrected to make the values of
`uu` and `fval` consistent.

A bug involving initialization of `mxnewtstep` was fixed. The error affects
the case of repeated user calls to `KINSol` with no intervening call to
`KINSetMaxNewtonStep`.

A bug in the increments for difference quotient Jacobian approximations was
fixed in function `kinDlsBandDQJac`.

In the FKINSOL module, an incorrect return value `ier` in `FKINfunc` was
fixed.

In the FKINSOL optional input routines `FKINSETIIN`, `FKINSETRIN`, and
`FKINSETVIN`, the optional fourth argument `key_length` was removed, with
hardcoded key string lengths passed to all `strncmp` tests.

## Changes to SUNDIALS in release 2.5.0

### Integer Type Change

One significant design change was made with this release, the problem size and
its relatives, bandwidth parameters, related internal indices, pivot arrays, and
the optional output `lsflag` have all been changed from type `int` to type
`long int`, except for the problem size and bandwidths in user calls to
routines specifying BLAS/LAPACK routines for the dense/band linear solvers. The
function `NewIntArray` is replaced by a pair `NewIntArray` /
`NewLintArray`, for `int` and `long int` arrays, respectively.

### Bug Fixes

In the installation files, we modified the treatment of the macro
`SUNDIALS_USE_GENERIC_MATH`, so that the parameter `GENERIC_MATH_LIB` is
either defined (with no value) or not defined.

In all packages, after the solver memory is created, it is set to zero before
being filled.

In each linear solver interface function, the linear solver memory is freed on
an error return, and the function now includes a line setting to `NULL` the
main memory pointer to the linear solver memory.

#### Rootfinding

In CVODE(S) and IDA(S), in the functions `Rcheck1` and `Rcheck2`, when an
exact zero is found, the array `glo` of `g` values at the left endpoint
is adjusted, instead of shifting the `t` location `tlo` slightly.

#### CVODE and CVODES

In `CVSetTqBDF`, the logic was changed to avoid a divide by zero.

In a minor change to the CVODES user interface, the type of the index `which`
was changed from `long int` to `int`.

Errors in the logic for the integration of backward problems in CVODES were
identified and fixed.

#### IDA and IDAS

To be consistent with IDAS, IDA uses the function `IDAGetDky` for optional
output retrieval.

A memory leak was fixed in two of the `IDASp***Free` functions.

A missing vector pointer setting was added in `IDASensLineSrch`.

In `IDACompleteStep`, conditionals around lines loading a new column of three
auxiliary divided difference arrays, for a possible order increase, were fixed.

#### KINSOL

Three major logic bugs were fixed - involving updating the solution vector,
updating the linesearch parameter, and a missing error return.

Three minor errors were fixed - involving setting `etachoice` in the
Matlab/KINSOL interface, a missing error case in `KINPrintInfo`, and avoiding
an exponential overflow in the evaluation of `omega`.

## Changes to SUNDIALS in release 2.4.0

Added a CMake-based build option in addition to the one based on autotools.

The user interface has been further refined. Some of the API changes involve:

(a) a reorganization of all linear solver modules into two families (besides the
    existing family of scaled preconditioned iterative linear solvers, the
    direct solvers, including new LAPACK-based ones, were also organized into a
    *direct* family);

(b) maintaining a single pointer to user data, optionally specified through a
    `Set`-type function; and

(c) a general streamlining of the preconditioner modules distributed with the
    solvers.

Added interfaces to LAPACK linear solvers for dense and banded matrices to all
packages.

An option was added to specify which direction of zero-crossing is to be
monitored while performing rootfinding in CVODE(S) and IDA(S).

CVODES includes several new features related to sensitivity analysis, among
which are:

(a) support for integration of quadrature equations depending on both the states
    and forward sensitivity (and thus support for forward sensitivity analysis
    of quadrature equations),

(b) support for simultaneous integration of multiple backward problems based on
    the same underlying ODE (e.g., for use in an *forward-over-adjoint* method
    for computing second order derivative information),

(c) support for backward integration of ODEs and quadratures depending on both
    forward states and sensitivities (e.g., for use in computing second-order
    derivative information), and

(d) support for reinitialization of the adjoint module.

Moreover, the prototypes of all functions related to integration of backward
problems were modified to support the simultaneous integration of multiple
problems.

All backward problems defined by the user are internally managed through a
linked list and identified in the user interface through a unique identifier.

## Changes to SUNDIALS in release 2.3.0

### New Features and Enhancements

The main changes in this release involve a rearrangement of the entire
SUNDIALS source tree. At the user interface level, the main impact is in the
mechanism of including SUNDIALS header files which must now include the relative
path e.g., `#include <cvode/cvode.h>` as all exported header files are now
installed in separate subdirectories of the installation *include* directory.

The functions in the generic dense linear solver (`sundials_dense` and
`sundials_smalldense`) were modified to work for rectangular `m x n` (`m <= n`),
while the factorization and solution functions were renamed to `DenseGETRF` /
`denGETRF` and `DenseGETRS` / `denGETRS`, respectively. The factorization and
solution functions in the generic band linear solver were renamed `BandGBTRF`
and `BandGBTRS`, respectively.

In IDA, the user interface to the consistent initial conditions calculations was
modified. The `IDACalcIC` arguments `t0`, `yy0`, and `yp0` were
removed and a new function, `IDAGetConsistentIC` is provided.

### Bug Fixes

In the CVODES adjoint solver module, the following two bugs were fixed:

* In `CVodeF` the solver was sometimes incorrectly taking an additional step
  before returning control to the user (in `CV_NORMAL` mode) thus leading to
  a failure in the interpolated output function.

* In `CVodeB`, while searching for the current check point, the solver was
  sometimes reaching outside the integration interval resulting in a
  segmentation fault.

In IDA, a bug was fixed in the internal difference-quotient dense and banded
Jacobian approximations, related to the estimation of the perturbation (which
could have led to a failure of the linear solver when zero components with
sufficiently small absolute tolerances were present).

## Changes to SUNDIALS in release 2.2.0

### New Header Files Names

To reduce the possibility of conflicts, the names of all header files have been
changed by adding unique prefixes (e.g., `cvode_` and `sundials_`). When
using the default installation procedure, the header files are exported under
various subdirectories of the target `include` directory. For more details see
Appendix the installation chapter in the user guide.

### Build System Changes

Updated configure script and Makefiles for Fortran examples to avoid C++
compiler errors (now use `CC` and `MPICC` to link only if necessary).

The shared object files are now linked into each SUNDIALS library rater than
into a separate `libsundials_shared` library.

### New Features and Enhancements

Deallocation functions now take the address of the respective memory block
pointer as the input argument.

Interfaces to the Scaled Preconditioned Bi-CGstab (SPBCG) and Scaled
Preconditioned Transpose-Free Quasi-Minimal Residual (SPTFQMR) linear solver
modules have been added to all packages. At the same time, function type names
for Scaled Preconditioned Iterative Linear Solvers were added for the
user-supplied Jacobian-times-vector and preconditioner setup and solve
functions. Additionally, in KINSOL interfaces have been added to the SUNDIALS
DENSE, and BAND linear solvers and include support for nonlinear residual
monitoring which can be used to control Jacobian updating.

A new interpolation method was added to the CVODES adjoint module. The function
`CVadjMalloc` has an additional argument which can be used to select the
desired interpolation scheme.

FIDA, a Fortran-C interface module, was added.

The rootfinding feature was added to IDA, whereby the roots of a set of given
functions may be computed during the integration of the DAE system.

In IDA a user-callable routine was added to access the estimated local error
vector.

In the KINSOL Fortran interface module, FKINSOL, optional inputs are now set
using `FKINSETIIN` (integer inputs), `FKINSETRIN` (real inputs), and
`FKINSETVIN` (vector inputs). Optional outputs are still obtained from the
`IOUT` and `ROUT` arrays which are owned by the user and passed as arguments
to `FKINMALLOC`.

## Changes to SUNDIALS in release 2.1.1

The function `N_VCloneEmpty` was added to the global vector operations table.

A minor bug was fixed in the interpolation functions of the adjoint CVODES
module.

## Changes to SUNDIALS in release 2.1.0

The user interface has been further refined. Several functions used for setting
optional inputs were combined into a single one.

In CVODE(S) and IDA, an optional user-supplied routine for setting the error
weight vector was added.

Additionally, to resolve potential variable scope issues, all SUNDIALS solvers
release user data right after its use.

The build systems has been further improved to make it more robust.

## Changes to SUNDIALS in release 2.0.2

Fixed autoconf-related bug to allow configuration with the PGI Fortran compiler.

Modified the build system to use customized detection of the Fortran name
mangling scheme (autoconf's `AC_F77_WRAPPERS` routine is problematic on some
platforms).

A bug was fixed in the `CVode` function that was potentially leading to
erroneous behavior of the rootfinding procedure on the integration first step.

A new chapter in the User Guide was added - with constants that appear in the
user interface.

## Changes to SUNDIALS in release 2.0.1

### Build System

Changed the order of compiler directives in header files to avoid compilation
errors when using a C++ compiler.

Changed the method of generating `sundials_config.h` to avoid potential
warnings of redefinition of preprocessor symbols.

### New Features

In CVODES the option of activating and deactivating forward sensitivity
calculations on successive runs without memory allocation and deallocation.

### Bug Fixes

In CVODES bug fixes related to forward sensitivity computations (possible loss
of accuracy on a BDF order increase and incorrect logic in testing user-supplied
absolute tolerances) were made.

## Changes to SUNDIALS in release 2.0.0

Installation of all of SUNDIALS packages has been completely redesigned and is
now based on configure scripts.

The major changes from the previous version involve a redesign of the user
interface across the entire SUNDIALS suite. We have eliminated the mechanism of
providing optional inputs and extracting optional statistics from the solver
through the `iopt` and `ropt` arrays. Instead, packages now provide `Set`
functions to change the default values for various quantities controlling the
solver and `Get` functions to extract statistics after return from the main
solver routine.

Additionally, the interfaces to several user-supplied routines (such as those
providing Jacobians and preconditioner information) were simplified by reducing
the number of arguments. The same information that was previously accessible
through such arguments can now be obtained through `Get`-type functions.

In CVODE and CVODES a rootfinding feature was added, whereby the roots of a set
of given functions may be computed during the integration of the ODE system.

Changes to the NVector:

* Removed `machEnv`, redefined table of vector operations (now contained in
  the `N_Vector` structure itself).

* All SUNDIALS functions create new `N_Vector` variables through
  cloning, using an `N_Vector` passed by the user as a template.

* A particular vector implementation is supposed to provide user-callable
  constructor and destructor functions.

* Removed the following functions from the structure of vector operations:
  `N_VNew`, `N_VNew_S`, `N_VFree`, `N_VFree_S`, `N_VMake`,
  `N_VDispose`, `N_VGetData`, `N_VSetData`, `N_VConstrProdPos`, and
  `N_VOneMask`.

* Added the following functions to the structure of vector operations:
  `N_VClone`, `N_VDestroy`, `N_VSpace`, `N_VGetArrayPointer`,
  `N_VSetArrayPointer`, and `N_VWrmsNormMask`.

* Note that `nvec_ser` and `nvec_par` are now separate modules outside the
  shared SUNDIALS module.

Changes to the linear solvers:

* In SPGMR, added a dummy `N_Vector` argument to be used as a template for
  cloning.

* In SPGMR, removed `N` (problem dimension) from the argument list of
  `SpgmrMalloc`.

* Replaced `iterativ.{c,h}` with `iterative.{c,h}`.

* Modified constant names in `iterative.h` (preconditioner types are prefixed
  with `PREC_`).

* Changed numerical values for `MODIFIED_GS` (from `0` to `1`) and
  `CLASSICAL_GS` (from `1` to `2`).

Changes to `sundialsmath` submodule:

* Replaced the internal routine for estimating unit roundoff with definition of
  unit roundoff from `float.h`.

* Modified functions to call the appropriate math routines given the precision
  level specified by the user.

Changes to `sundialstypes` submodule:

* Removed `integertype`.

* Added definitions for `BIG_REAL`, `SMALL_REAL`, and `UNIT_ROUNDOFF`
  using values from `float.h` based on the precision.

* Changed definition of macro `RCONST` to depend on the precision level
  specified by the user.<|MERGE_RESOLUTION|>--- conflicted
+++ resolved
@@ -5,6 +5,10 @@
 ### Major Features
 
 ### New Features and Enhancements
+
+Added new temporal adaptivity controller utility constructors,
+`SUNAdaptController_H0211`, `SUNAdaptController_H211`, and
+`SUNAdaptController_H312`.
 
 Added the `ARKODE_RALSTON_3_1_2` and `ARKODE_TSITOURAS_7_4_5` explicit
 Runge-Kutta Butcher tables.
@@ -25,20 +29,6 @@
 | 4th Order ARK      | `ARKODE_ARK436L2SA_ERK_6_3_4` and `ARKODE_ARK436L2SA_DIRK_6_3_4` | `ARKODE_ARK437L2SA_ERK_7_3_4` and `ARKODE_ARK437L2SA_DIRK_7_3_4`   |
 | 5th Order ARK      | `ARKODE_ARK548L2SA_ERK_8_4_5` and `ARKODE_ARK548L2SA_DIRK_8_4_5` | `ARKODE_ARK548L2SAb_ERK_8_4_5` and `ARKODE_ARK548L2SAb_DIRK_8_4_5` |
 
-<<<<<<< HEAD
-Added new temporal adaptivity controller utility constructors, `SUNAdaptController_H0211`, `SUNAdaptController_H211`, and `SUNAdaptController_H312`.
-
-### Bug Fixes
-
-Removed error floors from the SUNAdaptController implementations which could
-unnecessarily limit the time size growth, particularly after the first step.
-
-On the first two time steps, the Soderlind controller uses an I controller
-instead of omitting unavailable terms.
-
-Fixed `ARKodeResize` not using the default `hscale` when an argument of `0` was
-provided.
-=======
 ### Bug Fixes
 
 Fixed bug in `ARKodeSetFixedStep` where it could return `ARK_SUCCESS` despite
@@ -47,7 +37,6 @@
 Fixed the behavior of `SUNDIALS_ENABLE_ERROR_CHECKS` so additional runtime error
 checks are disabled by default with all release build types. Previously,
 `MinSizeRel` builds enabled additional error checking by default.
->>>>>>> 7f2c6417
 
 Fixed bug in the ARKODE SPRKStep `SPRKStepReInit` function and `ARKodeReset` function
 with SPRKStep that could cause a segmentation fault when compensated summation is not
