# SUNDIALS Changelog

## Changes to SUNDIALS in release X.X.X

The previously deprecated types `realtype` and `booleantype` were removed from `sundials_types.h`
and replaced with `sunrealtype` and `sunbooleantype`. The deprecated names for these types
can be used by including the header file `sundials_types_deprecated.h` but will be fully removed in the
next major release.

Added the `SUNAdaptController` base class, ported ARKODE's internal
implementations of time step controllers into implementations of this class,
and updated ARKODE to use these objects instead of its own implementations.
Added `ARKStepSetAdaptController` and `ERKStepSetAdaptController` routines
so that users can modify controller parameters, or even provide custom
implementations.

Added the routines `ARKStepSetAdaptivityAdjustment` and
`ERKStepSetAdaptivityAdjustment`, that allow users to adjust the
value for the method order supplied to the temporal adaptivity controllers.
The ARKODE default for this adjustment has been -1 since its initial
release, but for some applications a value of 0 is more appropriate.
Users who notice that their simulations encounter a large number of
temporal error test failures may want to experiment with adjusting this value.

Fixed a regression introduced by the stop time bug fix in v6.6.1 where ARKODE,
CVODE, CVODES, IDA, and IDAS would return at the stop time rather than the
requested output time if the stop time was reached in the same step in which the
output time was passed.

Fixed a bug in ARKODE where `ARKStepSetInterpolateStopTime` would return an
interpolated solution at the stop time in some cases when interpolation was
disabled.

Fixed a bug in `ARKStepSetTableNum` wherein it did not recognize
`ARKODE_ARK2_ERK_3_1_2` and `ARKODE_ARK2_DIRK_3_1_2` as a valid additive
Runge--Kutta Butcher table pair.

Renamed some internal types in CVODES and IDAS to allow both packages to be
built together in the same binary.

Improved computational complexity of `SUNMatScaleAddI_Sparse` from `O(M*N)` to
`O(NNZ)`.

Fixed scaling bug in `SUNMatScaleAddI_Sparse` for non-square matrices.

Fixed missing soversions in some `SUNLinearSolver` and `SUNNonlinearSolver`
CMake targets.

Added Fortran support for the LAPACK dense `SUNLinearSolver` implementation.

Added the third order ERK method `ARKODE_SHU_OSHER_3_2_3`, the fourth order
ERK method `ARKODE_SOFRONIOU_SPALETTA_5_3_4`, the sixth order ERK method
`ARKODE_VERNER_9_5_6`, the seventh order ERK method `ARKODE_VERNER_10_6_7`,
the eighth order ERK method `ARKODE_VERNER_13_7_8`, and the ninth order ERK
method `ARKODE_VERNER_16_8_9`.

Changed the `SUNProfiler` so that it does not rely on `MPI_WTime` in any case.
This fixes https://github.com/LLNL/sundials/issues/312.

**Major feature**
SUNDIALS now has more robust and uniform error handling. Non-release builds will
be built with additional error checking by default. See the "Error Handling"
section in the user guide for details.

**Deprecation notice**
The functions in `sundials_math.h` will be deprecated in the next release.

```c
  sunrealtype SUNRpowerI(sunrealtype base, int exponent);
  sunrealtype SUNRpowerR(sunrealtype base, sunrealtype exponent);
  sunbooleantype SUNRCompare(sunrealtype a, sunrealtype b);
  sunbooleantype SUNRCompareTol(sunrealtype a, sunrealtype b, sunrealtype tol);
  sunrealtype SUNStrToReal(const char* str);
```

Additionally, the following header files (and everything in them) will be deprecated -- users who
rely on these are recommended to transition to the corresponding `SUNMatrix` and `SUNLinearSolver`
modules:

```
sundials_direct.h
sundials_dense.h
sundials_band.h
```

**Breaking change**
The following functions have had their signature updated to ensure they can leverage
the new SUNDIALS error handling capabilties.

```c
// From sundials_futils.h
SUNDIALSFileOpen
SUNDIALSFileClose

// From sundials_memory.h
SUNMemorNewEmpty
SUNMemoryHelper_Alias
SUNMemoryHelper_Wrap

// From sundials_nvector.h
N_VNewVectorArray
```

**Breaking change**
We have replaced the use of a type-erased (i.e., `void*`) pointer to a
communicator in place of `MPI_Comm` throughout the SUNDIALS API with a
`SUNComm`, which is just a typedef to an `int` in builds without MPI
and a typedef to a `MPI_Comm` in builds with MPI. Here is what this means:

- All users will need to update their codes because the call to
  `SUNContext_Create` now takes a `SUNComm` instead
  of type-erased pointer to a communicator. For non-MPI codes,
  pass `SUN_COMM_NULL` to the `comm` argument instead of
  `NULL`. For MPI codes, pass the `MPI_Comm` directly.
  The required change should be doable with a find-and-replace.

- The same change must be made for calls to
  `SUNLogger_Create` or `SUNProfiler_Create`.

- Some users will need to update their calls to `N_VGetCommunicator`, and
  update any custom `N_Vector` implementations tht provide
  `N_VGetCommunicator`, since it now returns a `SUNComm`.

The change away from type-erased pointers for `SUNComm` fixes problems like the
one described in [GitHub Issue #275](https://github.com/LLNL/sundials/issues/275).

The SUNLogger is now always MPI-aware if MPI is enabled in SUNDIALS and the
`SUNDIALS_LOGGING_ENABLE_MPI` CMake option and macro definition were removed
accordingly.

**Breaking change**
Functions, types and header files that were previously deprecated have been
<<<<<<< HEAD
removed. In addition the following names/symbols were replaced by ``SUN_ERR_*``
codes instead:

```
SUNLS_SUCCESS --> SUN_SUCCESS
SUNLS_UNRECOV_FAILURE --> no replacement (this value was unused)
SUNLS_MEM_NULL --> SUN_ERR_ARG_CORRUPT
SUNLS_ILL_INPUT --> SUN_ERR_ARG_INCOMPATIBLE
SUNLS_MEM_FAIL --> SUN_ERR_MEM_FAIL
SUNLS_PACKAGE_FAIL_UNREC --> SUN_ERR_EXT_FAIL
SUNLS_VECTOROP_ERR --> SUN_ERR_OP_FAIL
SUN_NLS_SUCCESS --> SUN_SUCCESS
SUN_NLS_MEM_NULL --> SUN_ERR_ARG_CORRUPT
SUN_NLS_MEM_FAIL --> SUN_ERR_MEM_FAIL
SUN_NLS_ILL_INPUT --> SUN_ERR_ARG_INCOMPATIBLE
SUN_NLS_VECTOROP_ERR --> SUN_ERR_OP_FAIL
SUN_NLS_EXT_FAIL --> SUN_ERR_EXT_FAIL
=======
removed. In addittion the following names/symbols were replaced by ``SUN_ERR_*``
codes:

```
SUNMAT_SUCCESS --> SUN_SUCCESS
SUNMAT_ILL_INPUT --> SUN_ERR_ARG_*
SUNMAT_MEM_FAIL --> SUN_ERR_MEM_FAIL
SUNMAT_OPERATION_FAIL --> SUN_ERR_OP_FAIL
SUNMAT_MATVEC_SETUP_REQUIRED --> SUN_ERR_OP_FAIL
>>>>>>> 3766a327
```

**Breaking change**
Users now need to link to `sundials_core` in addition to the libraries already linked to.
This will be picked up automatically in projects that use the SUNDIALS CMake target.
The library `sundials_generic` has been superseded by `sundials_core` and is no longer available.
This fixes some duplicate symbol errors on Windows when linking to multiple SUNDIALS libraries.

**Breaking change**
The `*SetErrHandlerFn` and `*SetErrFile` functions in CVODE(S), IDA(S), ARKODE and KINSOL have been
removed. Users of these functions can use the functions `SUNContext_PushErrHandler`, and
`SUNLogger_SetErrorFilename` instead. For further details see the [Error
Checking](https://sundials.readthedocs.io/en/latest/sundials/Errors_link.html) and
[Logging](https://sundials.readthedocs.io/en/latest/sundials/Logging_link.html) sections in the
documentation.


## Changes to SUNDIALS in release 6.6.2

Fixed the build system support for MAGMA when using a NVIDIA HPC SDK installation of CUDA
and fixed the targets used for rocBLAS and rocSPARSE.

## Changes to SUNDIALS in release 6.6.1

Updated the Tpetra NVector interface to support Trilinos 14.

Fixed a memory leak when destroying a CUDA, HIP, SYCL, or system SUNMemoryHelper
object.

Fixed a bug in ARKODE, CVODE, CVODES, IDA, and IDAS where the stop time may not
be cleared when using normal mode if the requested output time is the same as
the stop time. Additionally, with ARKODE, CVODE, and CVODES this fix removes an
unnecessary interpolation of the solution at the stop time that could occur in
this case.

Fixed a bug in ERKStep where methods with `c[s-1] = 1` but `a[s-1,j] != b[j]`
were incorrectly treated as having the first same as last (FSAL) property.

Fixed a bug in `MRIStepCoupling_Write` where explicit coupling tables were not
written to the output file pointer.

ARKStep, ERKStep, MRIStep, and SPRKStep were updated to remove a potentially
unnecessary right-hand side evaluation at the end of an integration. ARKStep was
additionally updated to remove extra right-hand side evaluations when using an
explicit method or an implicit method with an explicit first stage.

The `MRIStepInnerStepper` class in MRIStep was updated to make supplying an
`MRIStepInnerFullRhsFn` optional.

## Changes to SUNDIALS in release 6.6.0

A new time-stepping module, `SPRKStep`, was added to ARKODE. This time-stepper
provides explicit symplectic partitioned Runge-Kutta methods up to order 10
for separable Hamiltonian systems.

Added support for relaxation Runge-Kutta methods to ERKStep and ARKStep in
ARKODE.

Added the second order IMEX method from Giraldo, Kelly, and Constantinescu 2013
as the default second order IMEX method in ARKStep. The explicit table is given
by `ARKODE_ARK2_ERK_3_1_2` and the implicit table by `ARKODE_ARK2_DIRK_3_1_2`.

Updated CVODE, CVODES and ARKODE default behavior when returning the solution when
the internal time has reached a user-specified stop time.  Previously, the output
solution was interpolated to the value of `tstop`; the default is now to copy the
internal solution vector.  Users who wish to revert to interpolation may call a new
routine `CVodeSetInterpolateStopTime`, `ARKStepSetInterpolateStopTime`,
`ERKStepSetInterpolateStopTime`, or `MRIStepSetInterpolateStopTime`.

A potential bug was fixed when using inequality constraint handling and
calling `ARKStepGetEstLocalErrors` or `ERKStepGetEstLocalErrors` after a failed
step in which an inequality constraint violation occurred. In this case, the
values returned by `ARKStepGetEstLocalErrors` or `ERKStepGetEstLocalErrors` may
have been invalid.

Updated the F2003 utility routines `SUNDIALSFileOpen` and `SUNDIALSFileClose`
to support user specification of `stdout` and `stderr` strings for the output
file names.

## Changes to SUNDIALS in release 6.5.1

Added the functions `ARKStepClearStopTime`, `ERKStepClearStopTime`,
`MRIStepClearStopTime`, `CVodeClearStopTime`, and `IDAClearStopTime` to
disable a previously set stop time.

Fixed build errors when using SuperLU_DIST with ROCM enabled to target AMD GPUs.

Fixed compilation errors in some SYCL examples when using the `icx` compiler.

The default interpolant in ARKODE when using a first order method has been
updated to a linear interpolant to ensure values obtained by the integrator are
returned at the ends of the time interval. To restore the previous behavior of
using a constant interpolant call `ARKStepSetInterpolantDegree`,
`ERKStepSetInterpolantDegree`, or `MRIStepSetInterpolantDegree` and set the
interpolant degree to zero before evolving the problem.

## Changes to SUNDIALS in release 6.5.0

Added the functions `ARKStepGetJac`, `ARKStepGetJacTime`,
`ARKStepGetJacNumSteps`, `MRIStepGetJac`, `MRIStepGetJacTime`,
`MRIStepGetJacNumSteps`, `CVodeGetJac`, `CVodeGetJacTime`,
`CVodeGetJacNumSteps`, `IDAGetJac`, `IDAGetJacCj`, `IDAGetJacTime`,
`IDAGetJacNumSteps`, `KINGetJac`, `KINGetJacNumIters` to assist in
debugging simulations utilizing a matrix-based linear solver.

Added support for the SYCL backend with RAJA 2022.x.y.

Fixed an underflow bug during root finding in ARKODE, CVODE, CVODES, IDA and
IDAS.

Fixed an issue with finding oneMKL when using the `icpx` compiler with the
`-fsycl` flag as the C++ compiler instead of `dpcpp`.

Fixed the shape of the arrays returned by `FN_VGetArrayPointer` functions as well
as the `FSUNDenseMatrix_Data`, `FSUNBandMatrix_Data`, `FSUNSparseMatrix_Data`,
`FSUNSparseMatrix_IndexValues`, and `FSUNSparseMatrix_IndexPointers` functions.
Compiling and running code that uses the SUNDIALS Fortran interfaces with
bounds checking will now work.

Fixed an implicit conversion error in the Butcher table for ESDIRK5(4)7L[2]SA2.

A new capability to keep track of memory allocations made through the `SUNMemoryHelper`
classes has been added. Memory allocation stats can be accessed through the
`SUNMemoryHelper_GetAllocStats` function. See the documentation for
the `SUNMemoryHelper` classes for more details.

Added support for CUDA 12.

## Changes to SUNDIALS in release 6.4.1

Fixed a bug with the Kokkos interfaces that would arise when using clang.

Fixed a compilation error with the Intel oneAPI 2022.2 Fortran compiler in the
Fortran 2003 interface test for the serial `N_Vector`.

Fixed a bug in the SUNLINSOL_LAPACKBAND and SUNLINSOL_LAPACKDENSE modules
which would cause the tests to fail on some platforms.

## Changes to SUNDIALS in release 6.4.0

CMake 3.18.0 or newer is now required for CUDA support.

A C++14 compliant compiler is now required for C++ based features and examples
e.g., CUDA, HIP, RAJA, Trilinos, SuperLU_DIST, MAGMA, GINKGO, and KOKKOS.

Added support for GPU enabled SuperLU_DIST and SuperLU_DIST v8.x.x. Removed
support for SuperLU_DIST v6.x.x or older. Fix mismatched definition and
declaration bug in SuperLU_DIST matrix constructor.

Added support for the [Ginkgo](https://ginkgo-project.github.io/) linear algebra
library. This support includes new `SUNMatrix` and `SUNLinearSolver`
implementations, see the `SUNMATRIX_GINKGO` and `SUNLINEARSOLVER_GINKGO`
sections in the documentation for more information.

Added new `NVector`, dense `SUNMatrix`, and dense `SUNLinearSolver`
implementations utilizing [Kokkos Ecosystem](https://kokkos.org/) for
performance portability, see the `NVECTOR_KOKKOS`, `SUNMATRIX_KOKKOSDENSE` and
`SUNLINEARSOLVER_KOKKOSDENSE` sections in the documentation for more
information.

Added the functions `ARKStepSetTableName`, `ERKStepSetTableName`,
`MRIStepCoupling_LoadTableByName`, `ARKodeButcherTable_LoadDIRKByName`, and
`ARKodeButcherTable_LoadERKByName` to load a table from a string.

Fixed a bug in the CUDA and HIP vectors where `N_VMaxNorm` would return the
minimum positive floating-point value for the zero vector.

Fixed memory leaks/out of bounds memory accesses in the ARKODE MRIStep module
that could occur when attaching a coupling table after reinitialization with a
different number of stages than originally selected.

Fixed a memory leak in CVODE and CVODES where the projection memory would not be
deallocated when calling `CVodeFree`.

## Changes to SUNDIALS in release 6.3.0

Added `GetUserData` functions in each package to retrieve the user data pointer
provided to `SetUserData` functions. See `ARKStepGetUserData`,
`ERKStepGetUserData`, `MRIStepGetUserData`, `CVodeGetUserData`,
`IDAGetUserData`, or `KINGetUserData` for more information.

Fixed a bug in `ERKStepReset`, `ERKStepReInit`, `ARKStepReset`, `ARKStepReInit`,
`MRIStepReset`, and `MRIStepReInit` where a previously-set value of *tstop* (from
a call to `ERKStepSetStopTime`, `ARKStepSetStopTime`, or `MRIStepSetStopTime`,
respectively) would not be cleared.

Updated `MRIStepReset` to call the corresponding `MRIStepInnerResetFn` with the same
(*tR*,*yR*) arguments for the `MRIStepInnerStepper` object that is used to evolve the
MRI "fast" time scale subproblems.

Added a new [example](examples/cvode/serial/cvRocket_dns.c) which
demonstrates using CVODE with a discontinuous right-hand-side function
and rootfinding.

Added a variety of embedded DIRK methods from [Kennedy & Carpenter,
NASA TM-2016-219173, 2016] and [Kennedy & Carpenter, Appl. Numer. Math., 146, 2019] to
ARKODE.

Fixed the unituitive behavior of the `USE_GENERIC_MATH` CMake option which
caused the double precision math functions to be used regardless of the value of
`SUNDIALS_PRECISION`. Now, SUNDIALS will use precision appropriate math
functions when they are available and the user may provide the math library to
link to via the advanced CMake option `SUNDIALS_MATH_LIBRARY`.

Changed `SUNDIALS_LOGGING_ENABLE_MPI` CMake option default to be 'OFF'.

## Changes to SUNDIALS in release 6.2.0

Added the `SUNLogger` API which provides a SUNDIALS-wide
mechanism for logging of errors, warnings, informational output,
and debugging output.

Deprecated the following functions, it is recommended to use the `SUNLogger` API
instead.

* `ARKStepSetDiagnostics`
* `ERKStepSetDiagnostics`
* `MRIStepSetDiagnostics`
* `KINSetInfoFile`
* `SUNNonlinSolSetPrintLevel_Newton`
* `SUNNonlinSolSetInfoFile_Newton`
* `SUNNonlinSolSetPrintLevel_FixedPoint`
* `SUNNonlinSolSetInfoFile_FixedPoint`
* `SUNLinSolSetInfoFile_PCG`
* `SUNLinSolSetPrintLevel_PCG`
* `SUNLinSolSetInfoFile_SPGMR`
* `SUNLinSolSetPrintLevel_SPGMR`
* `SUNLinSolSetInfoFile_SPFGMR`
* `SUNLinSolSetPrintLevel_SPFGMR`
* `SUNLinSolSetInfoFile_SPTFQM`
* `SUNLinSolSetPrintLevel_SPTFQMR`
* `SUNLinSolSetInfoFile_SPBCGS`
* `SUNLinSolSetPrintLevel_SPBCGS`

The `SUNLinSolSetInfoFile_**` and  `SUNNonlinSolSetInfoFile_*` family of
functions are now enabled by setting the CMake option `SUNDIALS_LOGGING_LEVEL`
to a value `>= 3`.

Added the function `SUNProfiler_Reset` to reset the region timings and counters
to zero.

Added the functions `ARKStepPrintAllStats`, `ERKStepPrintAllStats`,
`MRIStepPrintAll`, `CVodePrintAllStats`, `IDAPrintAllStats`, and
`KINPrintAllStats` to output all of the integrator, nonlinear solver, linear
solver, and other statistics in one call. The file `scripts/sundials_csv.py`
contains functions for parsing the comma-separated value output files.

Added functions to CVODE, CVODES, IDA, and IDAS to change the default step size
adaptivity parameters. For more information see the documentation for:

* `CVodeSetEtaFixedStepBounds`
* `CVodeSetEtaMaxFirstStep`
* `CVodeSetEtaMaxEarlyStep`
* `CVodeSetNumStepsEtaMaxEarlyStep`
* `CVodeSetEtaMax`
* `CVodeSetEtaMin`
* `CVodeSetEtaMinErrFail`
* `CVodeSetEtaMaxErrFail`
* `CVodeSetNumFailsEtaMaxErrFail`
* `CVodeSetEtaConvFail`
* `IDASetEtaFixedStepBounds`
* `IDAsetEtaMax`
* `IDASetEtaMin`
* `IDASetEtaLow`
* `IDASetEtaMinErrFail`
* `IDASetEtaConvFail`

Added the functions `CVodeSetDeltaGammaMaxLSetup` and
`CVodeSetDeltaGammaMaxBadJac` in CVODE and CVODES to adjust the `gamma` change
thresholds to require a linear solver setup or Jacobian/precondition update,
respectively.

Added the function `IDASetDetlaCjLSetup` in IDA and IDAS to adjust the parameter
that determines when a change in `c_j` requires calling the linear solver setup
function.

Added the function `MRIStepSetOrder` to select the default MRI method of a given
order.

Added support to CVODES for integrating IVPs with constraints using BDF methods
and projecting the solution onto the constraint manifold with a user defined
projection function. This implementation is accompanied by additions to the
CVODES user documentation and examples.

The behavior of `N_VSetKernelExecPolicy_Sycl` has been updated to be consistent
with the CUDA and HIP vectors. The input execution policies are now cloned and
may be freed after calling `N_VSetKernelExecPolicy_Sycl`. Additionally, `NULL`
inputs are now allowed and, if provided, will reset the vector execution
policies to the defaults.

Fixed the `SUNContext` convenience class for C++ users to disallow copy
construction and allow move construction.

A memory leak in the SYCL vector was fixed where the execution policies were
not freed when the vector was destroyed.

The include guard in `nvector_mpimanyvector.h` has been corrected to enable
using both the ManyVector and MPIManyVector NVector implementations in the same
simulation.

Changed exported SUNDIALS PETSc CMake targets to be INTERFACE IMPORTED instead
of UNKNOWN IMPORTED.

A bug was fixed in the integrator functions to retrieve the number of nonlinear
solver failures. The failure count returned was the number of failed *steps* due
to a nonlinear solver failure i.e., if a nonlinear solve failed with a stale
Jacobian or preconditioner but succeeded after updating the Jacobian or
preconditioner, the initial failure was not included in the nonlinear solver
failure count. The following functions have been updated to return the total
number of nonlinear solver failures:

* `ARKStepGetNumNonlinSolvConvFails`
* `ARKStepGetNonlinSolvStats`
* `MRIStepGetNumNonlinSolvConvFails`
* `MRIStepGetNonlinSolvStats`
* `CVodeGetNumNonlinSolvConvFails`
* `CVodeGetNonlinSolvStats`
* `CVodeGetSensNumNonlinSolvConvFails`
* `CVodeGetSensNonlinSolvStats`
* `CVodeGetStgrSensNumNonlinSolvConvFails`
* `CVodeGetStgrSensNonlinSolvStats`
* `IDAGetNumNonlinSolvConvFails`
* `IDAGetNonlinSolvStats`
* `IDAGetSensNumNonlinSolvConvFails`
* `IDAGetSensNonlinSolvStats`

As such users may see an increase in the number of failures reported from the
above functions. The following functions have been added to retrieve the number
of failed steps due to a nonlinear solver failure i.e., the counts previously
returned by the above functions:

* `ARKStepGetNumStepSolveFails`
* `MRIStepGetNumStepSolveFails`
* `CVodeGetNumStepSolveFails`
* `CVodeGetNumStepSensSolveFails`
* `CVodeGetNumStepStgrSensSolveFails`
* `IDAGetNumStepSolveFails`
* `IDAGetNumStepSensSolveFails`

## Changes to SUNDIALS in release 6.1.1

Fixed exported `SUNDIALSConfig.cmake`.

Fixed Fortran interface to `MRIStepInnerStepper` and `MRIStepCoupling`
structures and functions.

Added new Fortran example program,
`examples/arkode/F2003_serial/ark_kpr_mri_f2003.f90` demonstrating MRI
capabilities.

## Changes to SUNDIALS in release 6.1.0

Added new reduction implementations for the CUDA and HIP NVECTORs that use
shared memory (local data storage) instead of atomics. These new implementations
are recommended when the target hardware does not provide atomic support for the
floating point precision that SUNDIALS is being built with. The HIP vector uses
these by default, but the `N_VSetKernelExecPolicy_Cuda` and
`N_VSetKernelExecPolicy_Hip` functions can be used to choose between
different reduction implementations.

`SUNDIALS::<lib>` targets with no static/shared suffix have been added for use
within the build directory (this mirrors the targets exported on installation).

`CMAKE_C_STANDARD` is now set to 99 by default.

Fixed exported `SUNDIALSConfig.cmake` when profiling is enabled without Caliper.

Fixed `sundials_export.h` include in `sundials_config.h`.

Fixed memory leaks in the SUNLINSOL_SUPERLUMT linear solver.

## Changes to SUNDIALS in release 6.0.0

### SUNContext

SUNDIALS v6.0.0 introduces a new `SUNContext` object on which all other SUNDIALS
objects depend. As such, the constructors for all SUNDIALS packages, vectors,
matrices, linear solvers, nonlinear solvers, and memory helpers have been
updated to accept a context as the last input. Users upgrading to SUNDIALS
v6.0.0 will need to call `SUNContext_Create` to create a context object with
before calling any other SUNDIALS library function, and then provide this object
to other SUNDIALS constructors. The context object has been introduced to allow
SUNDIALS to provide new features, such as the profiling/instrumentation also
introduced in this release, while maintaining thread-safety. See the
documentation section on the `SUNContext` for more details.

A script `upgrade-to-sundials-6-from-5.sh` has been provided with the release
(obtainable from the GitHub release page) to help ease the transition to
SUNDIALS v6.0.0. The script will add a `SUNCTX_PLACEHOLDER` argument to all of
the calls to SUNDIALS constructors that now require a `SUNContext` object. It
can also update deprecated SUNDIALS constants/types to the new names. It can be
run like this:

```
> ./upgrade-to-sundials-6-from-5.sh <files to update>
```

### SUNProfiler

A capability to profile/instrument SUNDIALS library code has been added. This
can be enabled with the CMake option `SUNDIALS_BUILD_WITH_PROFILING`. A built-in
profiler will be used by default, but the
[Caliper](https://github.com/LLNL/Caliper) library can also be used instead with
the CMake option `ENABLE_CALIPER`. See the documentation section on profiling
for more details.  **WARNING**: Profiling will impact performance, and should be
enabled judiciously.

### SUNMemoryHelper

The `SUNMemoryHelper` functions `Alloc`, `Dealloc`, and `Copy` have been updated
to accept an opaque handle as the last input. At a minimum, existing
`SUNMemoryHelper` implementations will need to update these functions to accept
the additional argument. Typically, this handle is the execution stream (e.g., a
CUDA/HIP stream or SYCL queue) for the operation. The CUDA, HIP, and SYCL
`SUNMemoryHelper` implementations have been updated accordingly. Additionally,
the constructor for the SYCL implementation has been updated to remove the SYCL
queue as an input.

### NVector

Two new optional vector operations, `N_VDotProdMultiLocal` and
`N_VDotProdMultiAllReduce`, have been added to support low-synchronization
methods for Anderson acceleration.

The CUDA, HIP, and SYCL execution policies have been moved from the `sundials`
namespace to the `sundials::cuda`, `sundials::hip`, and `sundials::sycl`
namespaces respectively. Accordingly, the prefixes "Cuda", "Hip", and "Sycl"
have been removed from the execution policy classes and methods.

The `Sundials` namespace used by the Trilinos Tpetra NVector has been replaced
with the `sundials::trilinos::nvector_tpetra` namespace.

The serial, PThreads, PETSc, *hypre*, Parallel, OpenMP_DEV, and OpenMP vector
functions `N_VCloneVectorArray_*` and `N_VDestroyVectorArray_*` have been
deprecated. The generic `N_VCloneVectorArray` and `N_VDestroyVectorArray`
functions should be used instead.

The previously deprecated constructor `N_VMakeWithManagedAllocator_Cuda` and
the function `N_VSetCudaStream_Cuda` have been removed and replaced with
`N_VNewWithMemHelp_Cuda` and `N_VSetKerrnelExecPolicy_Cuda` respectively.

The previously deprecated macros `PVEC_REAL_MPI_TYPE` and
`PVEC_INTEGER_MPI_TYPE` have been removed and replaced with
`MPI_SUNREALTYPE` and `MPI_SUNINDEXTYPE` respectively.

### SUNLinearSolver

The following previously deprecated functions have been removed

| Removed                   | Replaced with                    |
|:--------------------------|:---------------------------------|
| `SUNBandLinearSolver`     | `SUNLinSol_Band`                 |
| `SUNDenseLinearSolver`    | `SUNLinSol_Dense`                |
| `SUNKLU`                  | `SUNLinSol_KLU`                  |
| `SUNKLUReInit`            | `SUNLinSol_KLUReInit`            |
| `SUNKLUSetOrdering`       | `SUNLinSol_KLUSetOrdering`       |
| `SUNLapackBand`           | `SUNLinSol_LapackBand`           |
| `SUNLapackDense`          | `SUNLinSol_LapackDense`          |
| `SUNPCG`                  | `SUNLinSol_PCG`                  |
| `SUNPCGSetPrecType`       | `SUNLinSol_PCGSetPrecType`       |
| `SUNPCGSetMaxl`           | `SUNLinSol_PCGSetMaxl`           |
| `SUNSPBCGS`               | `SUNLinSol_SPBCGS`               |
| `SUNSPBCGSSetPrecType`    | `SUNLinSol_SPBCGSSetPrecType`    |
| `SUNSPBCGSSetMaxl`        | `SUNLinSol_SPBCGSSetMaxl`        |
| `SUNSPFGMR`               | `SUNLinSol_SPFGMR`               |
| `SUNSPFGMRSetPrecType`    | `SUNLinSol_SPFGMRSetPrecType`    |
| `SUNSPFGMRSetGSType`      | `SUNLinSol_SPFGMRSetGSType`      |
| `SUNSPFGMRSetMaxRestarts` | `SUNLinSol_SPFGMRSetMaxRestarts` |
| `SUNSPGMR`                | `SUNLinSol_SPGMR`                |
| `SUNSPGMRSetPrecType`     | `SUNLinSol_SPGMRSetPrecType`     |
| `SUNSPGMRSetGSType`       | `SUNLinSol_SPGMRSetGSType`       |
| `SUNSPGMRSetMaxRestarts`  | `SUNLinSol_SPGMRSetMaxRestarts`  |
| `SUNSPTFQMR`              | `SUNLinSol_SPTFQMR`              |
| `SUNSPTFQMRSetPrecType`   | `SUNLinSol_SPTFQMRSetPrecType`   |
| `SUNSPTFQMRSetMaxl`       | `SUNLinSol_SPTFQMRSetMaxl`       |
| `SUNSuperLUMT`            | `SUNLinSol_SuperLUMT`            |
| `SUNSuperLUMTSetOrdering` | `SUNLinSol_SuperLUMTSetOrdering` |

### Fortran Interfaces

The ARKODE, CVODE, IDA, and KINSOL Fortran 77 interfaces have been removed. See
the "SUNDIALS Fortran Interface" section in the user guides and the F2003
example programs for more details using the SUNDIALS Fortran 2003 module
interfaces.

### ARKODE

The ARKODE MRIStep module has been extended to support implicit-explicit (IMEX)
multirate infinitesimal generalized additive Runge-Kutta (MRI-GARK) methods. As
such, `MRIStepCreate` has been updated to include arguments for the slow
explicit and slow implicit ODE right-hand side functions. `MRIStepCreate` has
also been updated to require attaching an `MRIStepInnerStepper` for evolving the
fast time scale. `MRIStepReInit` has been similarly updated to take explicit
and implicit right-hand side functions as input. Codes using explicit or
implicit MRI methods will need to update `MRIStepCreate` and `MRIStepReInit`
calls to pass `NULL` for either the explicit or implicit right-hand side
function as appropriate. If ARKStep is used as the fast time scale integrator,
codes will need to call `ARKStepCreateMRIStepInnerStepper` to wrap the ARKStep
memory as an `MRIStepInnerStepper` object. Additionally, `MRIStepGetNumRhsEvals`
has been updated to return the number of slow implicit and explicit function
evaluations. The coupling table structure `MRIStepCouplingMem` and the
functions `MRIStepCoupling_Alloc` and `MRIStepCoupling_Create` have also
been updated to support IMEX-MRI-GARK methods.

The deprecated functions `MRIStepGetCurrentButcherTables` and
`MRIStepWriteButcher` and the utility functions `MRIStepSetTable` and
`MRIStepSetTableNum` have been removed. Users wishing to create an MRI-GARK
method from a Butcher table should use `MRIStepCoupling_MIStoMRI` to create
the corresponding MRI coupling table and attach it with `MRIStepSetCoupling`.

The implementation of solve-decoupled implicit MRI-GARK methods has been updated
to remove extraneous slow implicit function calls and reduce the memory
requirements.

Deprecated ARKODE nonlinear solver predictors: specification of the ARKStep
"bootstrap" or "minimum correction" predictors (options 4 and 5 from
`ARKStepSetPredictorMethod`), or MRIStep "bootstrap" predictor (option 4 from
`MRIStepSetPredictorMethod`), will output a deprecation warning message.
These options will be removed in a future release.

The previously deprecated functions `ARKStepSetMaxStepsBetweenLSet` and
`ARKStepSetMaxStepsBetweenJac` have been removed and replaced with
`ARKStepSetLSetupFrequency` and `ARKStepSetMaxStepsBetweenJac` respectively.

### CVODE

The previously deprecated function `CVodeSetMaxStepsBetweenJac` has been removed
and replaced with `CVodeSetJacEvalFrequency`.

### CVODES

Added a new function `CVodeGetLinSolveStats` to get the CVODES linear solver
statistics as a group.

Added a new function, `CVodeSetMonitorFn`, that takes a user-function
to be called by CVODES after every `nst` successfully completed time-steps.
This is intended to provide a way of monitoring the CVODES statistics
throughout the simulation.

The previously deprecated function `CVodeSetMaxStepsBetweenJac` has been removed
and replaced with `CVodeSetJacEvalFrequency`.

### KINSOL

New orthogonalization methods were added for use within Anderson acceleration
in KINSOL. See the "Anderson Acceleration QR Factorization" subsection within
the mathematical considerations chapter of the user guide and the
`KINSetOrthAA` function documentation for more details.

### Deprecations

In addition to the deprecations noted elsewhere, many constants, types, and
functions have been renamed so that they are properly namespaced. The old names
have been deprecated and will be removed in SUNDIALS v7.0.0.

The following constants, macros, and  typedefs are now deprecated:

| Deprecated Name            | New Name                          |
|:---------------------------|:----------------------------------|
| `realtype`                 | `sunrealtype`                     |
| `booleantype`              | `sunbooleantype`                  |
| `RCONST`                   | `SUN_RCONST`                      |
| `BIG_REAL`                 | `SUN_BIG_REAL`                    |
| `SMALL_REAL`               | `SUN_SMALL_REAL`                  |
| `UNIT_ROUNDOFF`            | `SUN_UNIT_ROUNDOFF`               |
| `PREC_NONE`                | `SUN_PREC_NONE`                   |
| `PREC_LEFT`                | `SUN_PREC_LEFT`                   |
| `PREC_RIGHT`               | `SUN_PREC_RIGHT`                  |
| `PREC_BOTH`                | `SUN_PREC_BOTH`                   |
| `MODIFIED_GS`              | `SUN_MODIFIED_GS`                 |
| `CLASSICAL_GS`             | `SUN_CLASSICAL_GS`                |
| `ATimesFn`                 | `SUNATimesFn`                     |
| `PSetupFn`                 | `SUNPSetupFn`                     |
| `PSolveFn`                 | `SUNPSolveFn`                     |
| `DlsMat`                   | `SUNDlsMat`                       |
| `DENSE_COL`                | `SUNDLS_DENSE_COL`                |
| `DENSE_ELEM`               | `SUNDLS_DENSE_ELEM`               |
| `BAND_COL`                 | `SUNDLS_BAND_COL`                 |
| `BAND_COL_ELEM`            | `SUNDLS_BAND_COL_ELEM`            |
| `BAND_ELEM`                | `SUNDLS_BAND_ELEM`                |
| `SDIRK_2_1_2`              | `ARKODE_SDIRK_2_1_2`              |
| `BILLINGTON_3_3_2`         | `ARKODE_BILLINGTON_3_3_2`         |
| `TRBDF2_3_3_2`             | `ARKODE_TRBDF2_3_3_2`             |
| `KVAERNO_4_2_3`            | `ARKODE_KVAERNO_4_2_3`            |
| `ARK324L2SA_DIRK_4_2_3`    | `ARKODE_ARK324L2SA_DIRK_4_2_3`    |
| `CASH_5_2_4`               | `ARKODE_CASH_5_2_4`               |
| `CASH_5_3_4`               | `ARKODE_CASH_5_3_4`               |
| `SDIRK_5_3_4`              | `ARKODE_SDIRK_5_3_4`              |
| `KVAERNO_5_3_4`            | `ARKODE_KVAERNO_5_3_4`            |
| `ARK436L2SA_DIRK_6_3_4`    | `ARKODE_ARK436L2SA_DIRK_6_3_4`    |
| `KVAERNO_7_4_5`            | `ARKODE_KVAERNO_7_4_5`            |
| `ARK548L2SA_DIRK_8_4_5`    | `ARKODE_ARK548L2SA_DIRK_8_4_5`    |
| `ARK437L2SA_DIRK_7_3_4`    | `ARKODE_ARK437L2SA_DIRK_7_3_4`    |
| `ARK548L2SAb_DIRK_8_4_5`   | `ARKODE_ARK548L2SAb_DIRK_8_4_5`   |
| `MIN_DIRK_NUM`             | `ARKODE_MIN_DIRK_NUM`             |
| `MAX_DIRK_NUM`             | `ARKODE_MAX_DIRK_NUM`             |
| `MIS_KW3`                  | `ARKODE_MIS_KW3`                  |
| `MRI_GARK_ERK33a`          | `ARKODE_MRI_GARK_ERK33a`          |
| `MRI_GARK_ERK45a`          | `ARKODE_MRI_GARK_ERK45a`          |
| `MRI_GARK_IRK21a`          | `ARKODE_MRI_GARK_IRK21a`          |
| `MRI_GARK_ESDIRK34a`       | `ARKODE_MRI_GARK_ESDIRK34a`       |
| `MRI_GARK_ESDIRK46a`       | `ARKODE_MRI_GARK_ESDIRK46a`       |
| `IMEX_MRI_GARK3a`          | `ARKODE_IMEX_MRI_GARK3a`          |
| `IMEX_MRI_GARK3b`          | `ARKODE_IMEX_MRI_GARK3b`          |
| `IMEX_MRI_GARK4`           | `ARKODE_IMEX_MRI_GARK4`           |
| `MIN_MRI_NUM`              | `ARKODE_MIN_MRI_NUM`              |
| `MAX_MRI_NUM`              | `ARKODE_MAX_MRI_NUM`              |
| `DEFAULT_MRI_TABLE_3`      | `MRISTEP_DEFAULT_TABLE_3`         |
| `DEFAULT_EXPL_MRI_TABLE_3` | `MRISTEP_DEFAULT_EXPL_TABLE_3`    |
| `DEFAULT_EXPL_MRI_TABLE_4` | `MRISTEP_DEFAULT_EXPL_TABLE_4`    |
| `DEFAULT_IMPL_SD_TABLE_2`  | `MRISTEP_DEFAULT_IMPL_SD_TABLE_2` |
| `DEFAULT_IMPL_SD_TABLE_3`  | `MRISTEP_DEFAULT_IMPL_SD_TABLE_3` |
| `DEFAULT_IMPL_SD_TABLE_4`  | `MRISTEP_DEFAULT_IMPL_SD_TABLE_4` |
| `DEFAULT_IMEX_SD_TABLE_3`  | `MRISTEP_DEFAULT_IMEX_SD_TABLE_3` |
| `DEFAULT_IMEX_SD_TABLE_4`  | `MRISTEP_DEFAULT_IMEX_SD_TABLE_4` |
| `HEUN_EULER_2_1_2`         | `ARKODE_HEUN_EULER_2_1_2`         |
| `BOGACKI_SHAMPINE_4_2_3`   | `ARKODE_BOGACKI_SHAMPINE_4_2_3`   |
| `ARK324L2SA_ERK_4_2_3`     | `ARKODE_ARK324L2SA_ERK_4_2_3`     |
| `ZONNEVELD_5_3_4`          | `ARKODE_ZONNEVELD_5_3_4`          |
| `ARK436L2SA_ERK_6_3_4`     | `ARKODE_ARK436L2SA_ERK_6_3_4`     |
| `SAYFY_ABURUB_6_3_4`       | `ARKODE_SAYFY_ABURUB_6_3_4`       |
| `CASH_KARP_6_4_5`          | `ARKODE_CASH_KARP_6_4_5`          |
| `FEHLBERG_6_4_5`           | `ARKODE_FEHLBERG_6_4_5`           |
| `DORMAND_PRINCE_7_4_5`     | `ARKODE_DORMAND_PRINCE_7_4_5`     |
| `ARK548L2SA_ERK_8_4_5`     | `ARKODE_ARK548L2SA_ERK_8_4_5`     |
| `VERNER_8_5_6`             | `ARKODE_VERNER_8_5_6`             |
| `FEHLBERG_13_7_8`          | `ARKODE_FEHLBERG_13_7_8`          |
| `KNOTH_WOLKE_3_3`          | `ARKODE_KNOTH_WOLKE_3_3`          |
| `ARK437L2SA_ERK_7_3_4`     | `ARKODE_ARK437L2SA_ERK_7_3_4`     |
| `ARK548L2SAb_ERK_8_4_5`    | `ARKODE_ARK548L2SAb_ERK_8_4_5`    |
| `MIN_ERK_NUM`              | `ARKODE_MIN_ERK_NUM`              |
| `MAX_ERK_NUM`              | `ARKODE_MAX_ERK_NUM`              |
| `DEFAULT_ERK_2`            | `ARKSTEP_DEFAULT_ERK_2`           |
| `DEFAULT_ERK_3`            | `ARKSTEP_DEFAULT_ERK_3`           |
| `DEFAULT_ERK_4`            | `ARKSTEP_DEFAULT_ERK_4`           |
| `DEFAULT_ERK_5`            | `ARKSTEP_DEFAULT_ERK_5`           |
| `DEFAULT_ERK_6`            | `ARKSTEP_DEFAULT_ERK_6`           |
| `DEFAULT_ERK_8`            | `ARKSTEP_DEFAULT_ERK_8`           |
| `DEFAULT_DIRK_2`           | `ARKSTEP_DEFAULT_DIRK_2`          |
| `DEFAULT_DIRK_3`           | `ARKSTEP_DEFAULT_DIRK_3`          |
| `DEFAULT_DIRK_4`           | `ARKSTEP_DEFAULT_DIRK_4`          |
| `DEFAULT_DIRK_5`           | `ARKSTEP_DEFAULT_DIRK_5`          |
| `DEFAULT_ARK_ETABLE_3`     | `ARKSTEP_DEFAULT_ARK_ETABLE_3`    |
| `DEFAULT_ARK_ETABLE_4`     | `ARKSTEP_DEFAULT_ARK_ETABLE_4`    |
| `DEFAULT_ARK_ETABLE_5`     | `ARKSTEP_DEFAULT_ARK_ETABLE_4`    |
| `DEFAULT_ARK_ITABLE_3`     | `ARKSTEP_DEFAULT_ARK_ITABLE_3`    |
| `DEFAULT_ARK_ITABLE_4`     | `ARKSTEP_DEFAULT_ARK_ITABLE_4`    |
| `DEFAULT_ARK_ITABLE_5`     | `ARKSTEP_DEFAULT_ARK_ITABLE_5`    |
| `DEFAULT_ERK_2`            | `ERKSTEP_DEFAULT_2`               |
| `DEFAULT_ERK_3`            | `ERKSTEP_DEFAULT_3`               |
| `DEFAULT_ERK_4`            | `ERKSTEP_DEFAULT_4`               |
| `DEFAULT_ERK_5`            | `ERKSTEP_DEFAULT_5`               |
| `DEFAULT_ERK_6`            | `ERKSTEP_DEFAULT_6`               |
| `DEFAULT_ERK_8`            | `ERKSTEP_DEFAULT_8`               |

In addition, the following functions are now deprecated (compile-time warnings
will be thrown if supported by the compiler):

| Deprecated Name               | New Name                     |
|:------------------------------|:-----------------------------|
| `CVSpilsSetLinearSolver`      | `CVodeSetLinearSolver`       |
| `CVSpilsSetEpsLin`            | `CVodeSetEpsLin`             |
| `CVSpilsSetPreconditioner`    | `CVodeSetPreconditioner`     |
| `CVSpilsSetJacTimes`          | `CVodeSetJacTimes`           |
| `CVSpilsGetWorkSpace`         | `CVodeGetLinWorkSpace`       |
| `CVSpilsGetNumPrecEvals`      | `CVodeGetNumPrecEvals`       |
| `CVSpilsGetNumPrecSolves`     | `CVodeGetNumPrecSolves`      |
| `CVSpilsGetNumLinIters`       | `CVodeGetNumLinIters`        |
| `CVSpilsGetNumConvFails`      | `CVodeGetNumConvFails`       |
| `CVSpilsGetNumJTSetupEvals`   | `CVodeGetNumJTSetupEvals`    |
| `CVSpilsGetNumJtimesEvals`    | `CVodeGetNumJtimesEvals`     |
| `CVSpilsGetNumRhsEvals`       | `CVodeGetNumLinRhsEvals`     |
| `CVSpilsGetLastFlag`          | `CVodeGetLastLinFlag`        |
| `CVSpilsGetReturnFlagName`    | `CVodeGetLinReturnFlagName`  |
| `CVSpilsSetLinearSolverB`     | `CVodeSetLinearSolverB`      |
| `CVSpilsSetEpsLinB`           | `CVodeSetEpsLinB`            |
| `CVSpilsSetPreconditionerB`   | `CVodeSetPreconditionerB`    |
| `CVSpilsSetPreconditionerBS`  | `CVodeSetPreconditionerBS`   |
| `CVSpilsSetJacTimesB`         | `CVodeSetJacTimesB`          |
| `CVSpilsSetJacTimesBS`        | `CVodeSetJacTimesBS`         |
| `CVDlsSetLinearSolver`        | `CVodeSetLinearSolver`       |
| `CVDlsSetJacFn`               | `CVodeSetJacFn`              |
| `CVDlsGetWorkSpace`           | `CVodeGetLinWorkSpace`       |
| `CVDlsGetNumJacEvals`         | `CVodeGetNumJacEvals`        |
| `CVDlsGetNumRhsEvals`         | `CVodeGetNumLinRhsEvals`     |
| `CVDlsGetLastFlag`            | `CVodeGetLastLinFlag`        |
| `CVDlsGetReturnFlagName`      | `CVodeGetLinReturnFlagName`  |
| `CVDlsSetLinearSolverB`       | `CVodeSetLinearSolverB`      |
| `CVDlsSetJacFnB`              | `CVodeSetJacFnB`             |
| `CVDlsSetJacFnBS`             | `CVodeSetJacFnBS`            |
| `CVDlsSetLinearSolver`        | `CVodeSetLinearSolver`       |
| `CVDlsSetJacFn`               | `CVodeSetJacFn`              |
| `CVDlsGetWorkSpace`           | `CVodeGetLinWorkSpace`       |
| `CVDlsGetNumJacEvals`         | `CVodeGetNumJacEvals`        |
| `CVDlsGetNumRhsEvals`         | `CVodeGetNumLinRhsEvals`     |
| `CVDlsGetLastFlag`            | `CVodeGetLastLinFlag`        |
| `CVDlsGetReturnFlagName`      | `CVodeGetLinReturnFlagName`  |
| `KINDlsSetLinearSolver`       | `KINSetLinearSolver`         |
| `KINDlsSetJacFn`              | `KINSetJacFn`                |
| `KINDlsGetWorkSpace`          | `KINGetLinWorkSpace`         |
| `KINDlsGetNumJacEvals`        | `KINGetNumJacEvals`          |
| `KINDlsGetNumFuncEvals`       | `KINGetNumLinFuncEvals`      |
| `KINDlsGetLastFlag`           | `KINGetLastLinFlag`          |
| `KINDlsGetReturnFlagName`     | `KINGetLinReturnFlagName`    |
| `KINSpilsSetLinearSolver`     | `KINSetLinearSolver`         |
| `KINSpilsSetPreconditioner`   | `KINSetPreconditioner`       |
| `KINSpilsSetJacTimesVecFn`    | `KINSetJacTimesVecFn`        |
| `KINSpilsGetWorkSpace`        | `KINGetLinWorkSpace`         |
| `KINSpilsGetNumPrecEvals`     | `KINGetNumPrecEvals`         |
| `KINSpilsGetNumPrecSolves`    | `KINGetNumPrecSolves`        |
| `KINSpilsGetNumLinIters`      | `KINGetNumLinIters`          |
| `KINSpilsGetNumConvFails`     | `KINGetNumLinConvFails`      |
| `KINSpilsGetNumJtimesEvals`   | `KINGetNumJtimesEvals`       |
| `KINSpilsGetNumFuncEvals`     | `KINGetNumLinFuncEvals`      |
| `KINSpilsGetLastFlag`         | `KINGetLastLinFlag`          |
| `KINSpilsGetReturnFlagName`   | `KINGetLinReturnFlagName`    |
| `IDASpilsSetLinearSolver`     | `IDASetLinearSolver`         |
| `IDASpilsSetPreconditioner`   | `IDASetPreconditioner`       |
| `IDASpilsSetJacTimes`         | `IDASetJacTimes`             |
| `IDASpilsSetEpsLin`           | `IDASetEpsLin`               |
| `IDASpilsSetIncrementFactor`  | `IDASetIncrementFactor`      |
| `IDASpilsGetWorkSpace`        | `IDAGetLinWorkSpace`         |
| `IDASpilsGetNumPrecEvals`     | `IDAGetNumPrecEvals`         |
| `IDASpilsGetNumPrecSolves`    | `IDAGetNumPrecSolves`        |
| `IDASpilsGetNumLinIters`      | `IDAGetNumLinIters`          |
| `IDASpilsGetNumConvFails`     | `IDAGetNumLinConvFails`      |
| `IDASpilsGetNumJTSetupEvals`  | `IDAGetNumJTSetupEvals`      |
| `IDASpilsGetNumJtimesEvals`   | `IDAGetNumJtimesEvals`       |
| `IDASpilsGetNumResEvals`      | `IDAGetNumLinResEvals`       |
| `IDASpilsGetLastFlag`         | `IDAGetLastLinFlag`          |
| `IDASpilsGetReturnFlagName`   | `IDAGetLinReturnFlagName`    |
| `IDASpilsSetLinearSolverB`    | `IDASetLinearSolverB`        |
| `IDASpilsSetEpsLinB`          | `IDASetEpsLinB`              |
| `IDASpilsSetIncrementFactorB` | `IDASetIncrementFactorB`     |
| `IDASpilsSetPreconditionerB`  | `IDASetPreconditionerB`      |
| `IDASpilsSetPreconditionerBS` | `IDASetPreconditionerBS`     |
| `IDASpilsSetJacTimesB`        | `IDASetJacTimesB`            |
| `IDASpilsSetJacTimesBS`       | `IDASetJacTimesBS`           |
| `IDADlsSetLinearSolver`       | `IDASetLinearSolver`         |
| `IDADlsSetJacFn`              | `IDASetJacFn`                |
| `IDADlsGetWorkSpace`          | `IDAGetLinWorkSpace`         |
| `IDADlsGetNumJacEvals`        | `IDAGetNumJacEvals`          |
| `IDADlsGetNumResEvals`        | `IDAGetNumLinResEvals`       |
| `IDADlsGetLastFlag`           | `IDAGetLastLinFlag`          |
| `IDADlsGetReturnFlagName`     | `IDAGetLinReturnFlagName`    |
| `IDADlsSetLinearSolverB`      | `IDASetLinearSolverB`        |
| `IDADlsSetJacFnB`             | `IDASetJacFnB`               |
| `IDADlsSetJacFnBS`            | `IDASetJacFnBS`              |
| `DenseGETRF`                  | `SUNDlsMat_DenseGETRF`       |
| `DenseGETRS`                  | `SUNDlsMat_DenseGETRS`       |
| `denseGETRF`                  | `SUNDlsMat_denseGETRF`       |
| `denseGETRS`                  | `SUNDlsMat_denseGETRS`       |
| `DensePOTRF`                  | `SUNDlsMat_DensePOTRF`       |
| `DensePOTRS`                  | `SUNDlsMat_DensePOTRS`       |
| `densePOTRF`                  | `SUNDlsMat_densePOTRF`       |
| `densePOTRS`                  | `SUNDlsMat_densePOTRS`       |
| `DenseGEQRF`                  | `SUNDlsMat_DenseGEQRF`       |
| `DenseORMQR`                  | `SUNDlsMat_DenseORMQR`       |
| `denseGEQRF`                  | `SUNDlsMat_denseGEQRF`       |
| `denseORMQR`                  | `SUNDlsMat_denseORMQR`       |
| `DenseCopy`                   | `SUNDlsMat_DenseCopy`        |
| `denseCopy`                   | `SUNDlsMat_denseCopy`        |
| `DenseScale`                  | `SUNDlsMat_DenseScale`       |
| `denseScale`                  | `SUNDlsMat_denseScale`       |
| `denseAddIdentity`            | `SUNDlsMat_denseAddIdentity` |
| `DenseMatvec`                 | `SUNDlsMat_DenseMatvec`      |
| `denseMatvec`                 | `SUNDlsMat_denseMatvec`      |
| `BandGBTRF`                   | `SUNDlsMat_BandGBTRF`        |
| `bandGBTRF`                   | `SUNDlsMat_bandGBTRF`        |
| `BandGBTRS`                   | `SUNDlsMat_BandGBTRS`        |
| `bandGBTRS`                   | `SUNDlsMat_bandGBTRS`        |
| `BandCopy`                    | `SUNDlsMat_BandCopy`         |
| `bandCopy`                    | `SUNDlsMat_bandCopy`         |
| `BandScale`                   | `SUNDlsMat_BandScale`        |
| `bandScale`                   | `SUNDlsMat_bandScale`        |
| `bandAddIdentity`             | `SUNDlsMat_bandAddIdentity`  |
| `BandMatvec`                  | `SUNDlsMat_BandMatvec`       |
| `bandMatvec`                  | `SUNDlsMat_bandMatvec`       |
| `ModifiedGS`                  | `SUNModifiedGS`              |
| `ClassicalGS`                 | `SUNClassicalGS`             |
| `QRfact`                      | `SUNQRFact`                  |
| `QRsol`                       | `SUNQRsol`                   |
| `DlsMat_NewDenseMat`          | `SUNDlsMat_NewDenseMat`      |
| `DlsMat_NewBandMat`           | `SUNDlsMat_NewBandMat`       |
| `DestroyMat`                  | `SUNDlsMat_DestroyMat`       |
| `NewIntArray`                 | `SUNDlsMat_NewIntArray`      |
| `NewIndexArray`               | `SUNDlsMat_NewIndexArray`    |
| `NewRealArray`                | `SUNDlsMat_NewRealArray`     |
| `DestroyArray`                | `SUNDlsMat_DestroyArray`     |
| `AddIdentity`                 | `SUNDlsMat_AddIdentity`      |
| `SetToZero`                   | `SUNDlsMat_SetToZero`        |
| `PrintMat`                    | `SUNDlsMat_PrintMat`         |
| `newDenseMat`                 | `SUNDlsMat_newDenseMat`      |
| `newBandMat`                  | `SUNDlsMat_newBandMat`       |
| `destroyMat`                  | `SUNDlsMat_destroyMat`       |
| `newIntArray`                 | `SUNDlsMat_newIntArray`      |
| `newIndexArray`               | `SUNDlsMat_newIndexArray`    |
| `newRealArray`                | `SUNDlsMat_newRealArray`     |
| `destroyArray`                | `SUNDlsMat_destroyArray`     |

In addition, the entire `sundials_lapack.h` header file is now deprecated for
removal in SUNDIALS v7.0.0. Note, this header file is not needed to use the
SUNDIALS LAPACK linear solvers.

## Changes to SUNDIALS in release 5.8.0

The RAJA NVECTOR implementation has been updated to support the SYCL backend
in addition to the CUDA and HIP backend. Users can choose the backend when
configuring SUNDIALS by using the `SUNDIALS_RAJA_BACKENDS` CMake variable. This
module remains experimental and is subject to change from version to version.

A new SUNMatrix and SUNLinearSolver implementation were added to interface
with the Intel oneAPI Math Kernel Library (oneMKL). Both the matrix and the
linear solver support general dense linear systems as well as block diagonal
linear systems. This module is experimental and is subject to change from
version to version.

Added a new *optional* function to the SUNLinearSolver API,
`SUNLinSolSetZeroGuess`, to indicate that the next call to `SUNlinSolSolve` will
be made with a zero initial guess. SUNLinearSolver implementations that do not
use the `SUNLinSolNewEmpty` constructor will, at a minimum, need set the
`setzeroguess` function pointer in the linear solver `ops` structure to
`NULL`. The SUNDIALS iterative linear solver implementations have been updated
to leverage this new set function to remove one dot product per solve.

The time integrator packages (ARKODE, CVODE(S), and IDA(S)) all now support a
new "matrix-embedded" SUNLinearSolver type.  This type supports user-supplied
SUNLinearSolver implementations that set up and solve the specified linear
system at each linear solve call.  Any matrix-related data structures are held
internally to the linear solver itself, and are not provided by the SUNDIALS
package.

Added functions to ARKODE and CVODE(S) for supplying an alternative right-hand
side function and to IDA(S) for supplying an alternative residual for use within
nonlinear system function evaluations.

Support for user-defined inner (fast) integrators has been to the MRIStep module
in ARKODE. See the "MRIStep Custom Inner Steppers" section in the user guide for
more information on providing a user-defined integration method.

Added specialized fused HIP kernels to CVODE which may offer better
performance on smaller problems when using CVODE with the `NVECTOR_HIP`
module. See the optional input function `CVodeSetUseIntegratorFusedKernels`
for more information. As with other SUNDIALS HIP features, this is
feature is experimental and may change from version to version.

New KINSOL options have been added to apply a constant damping factor in the
fixed point and Picard iterations (see `KINSetDamping`), to delay the start of
Anderson acceleration with the fixed point and Picard iterations (see
`KINSetDelayAA`), and to return the newest solution with the fixed point
iteration (see `KINSetReturnNewest`).

The installed SUNDIALSConfig.cmake file now supports the `COMPONENTS` option
to `find_package`. The exported targets no longer have IMPORTED_GLOBAL set.

A bug was fixed in `SUNMatCopyOps` where the matrix-vector product setup
function pointer was not copied.

A bug was fixed in the SPBCGS and SPTFQMR solvers for the case where a non-zero
initial guess and a solution scaling vector are provided. This fix only impacts
codes using SPBCGS or SPTFQMR as standalone solvers as all SUNDIALS packages
utilize a zero initial guess.

A bug was fixed in the ARKODE stepper modules where the stop time may be passed
after resetting the integrator.

A bug was fixed in `IDASetJacTimesResFn` in IDAS where the supplied function was
used in the dense finite difference Jacobian computation rather than the finite
difference Jacobian-vector product approximation.

A bug was fixed in the KINSOL Picard iteration where the value of
`KINSetMaxSetupCalls` would be ignored.

## Changes to SUNDIALS in release 5.7.0

A new NVECTOR implementation based on the SYCL abstraction layer has been added
targeting Intel GPUs. At present the only SYCL compiler supported is the DPC++
(Intel oneAPI) compiler. See the SYCL NVECTOR section in the user guide for more
details. This module is considered experimental and is subject to major changes
even in minor releases.

A new SUNMatrix and SUNLinearSolver implementation were added to interface
with the MAGMA linear algebra library. Both the matrix and the linear solver
support general dense linear systems as well as block diagonal linear systems,
and both are targeted at GPUs (AMD or NVIDIA).

## Changes to SUNDIALS in release 5.6.1

Fixed a bug in the SUNDIALS CMake which caused an error if the
`CMAKE_CXX_STANDARD` and `SUNDIALS_RAJA_BACKENDS` options were not provided.

Fixed some compiler warnings when using the IBM XL compilers.

## Changes to SUNDIALS in release 5.6.0

A new NVECTOR implementation based on the AMD ROCm HIP platform has been added.
This vector can target NVIDIA or AMD GPUs. See HIP NVECTOR section in the user
guide for more details. This module is considered experimental and is subject to
change from version to version.

The RAJA NVECTOR implementation has been updated to support the HIP backend
in addition to the CUDA backend. Users can choose the backend when configuring
SUNDIALS by using the `SUNDIALS_RAJA_BACKENDS` CMake variable. This module
remains experimental and is subject to change from version to version.

A new optional operation, `N_VGetDeviceArrayPointer`, was added to the N_Vector
API. This operation is useful for N_Vectors that utilize dual memory spaces,
e.g. the native SUNDIALS CUDA N_Vector.

The SUNMATRIX_CUSPARSE and SUNLINEARSOLVER_CUSOLVERSP_BATCHQR implementations
no longer require the SUNDIALS CUDA N_Vector. Instead, they require that the
vector utilized provides the `N_VGetDeviceArrayPointer` operation, and that the
pointer returned by `N_VGetDeviceArrayPointer` is a valid CUDA device pointer.

## Changes to SUNDIALS in release 5.5.0

Refactored the SUNDIALS build system. CMake 3.12.0 or newer is now required.
Users will likely see deprecation warnings, but otherwise the changes
should be fully backwards compatible for almost all users. SUNDIALS
now exports CMake targets and installs a `SUNDIALSConfig.cmake` file.

Added support for SuperLU DIST 6.3.0 or newer.

## Changes to SUNDIALS in release 5.4.0

Added full support for time-dependent mass matrices in ARKStep, and expanded
existing non-identity mass matrix infrastructure to support use of the
fixed point nonlinear solver.  Fixed bug for ERK method integration with
static mass matrices.

An interface between ARKStep and the XBraid multigrid reduction in time (MGRIT)
library has been added to enable parallel-in-time integration. See the ARKStep
documentation and examples for more details. This interface required the
addition of three new N_Vector operations to exchange vector data between
computational nodes, see `N_VBufSize`, `N_VBufPack`, and `N_VBufUnpack`. These
N_Vector operations are only used within the XBraid interface and need not be
implemented for any other context.

Updated the MRIStep time-stepping module in ARKODE to support higher-order
MRI-GARK methods [Sandu, SIAM J. Numer. Anal., 57, 2019], including methods that
involve solve-decoupled, diagonally-implicit treatment of the slow time scale.

A new API, `SUNMemoryHelper`, was added to support **GPU users** who have
complex memory management needs such as using memory pools. This is paired with
new constructors for the `NVECTOR_CUDA` and `NVECTOR_RAJA` modules that accept a
`SUNMemoryHelper` object. Refer to "The SUNMemoryHelper API", "NVECTOR CUDA" and
"NVECTOR RAJA" sections in the documentation for more information.

The `NVECTOR_RAJA` module has been updated to mirror the `NVECTOR_CUDA` module.
Notably, the update adds managed memory support to the `NVECTOR_RAJA` module.
Users of the module will need to update any calls to the `N_VMake_Raja` function
because that signature was changed. This module remains experimental and is
subject to change from version to version.

Added new `SetLSNormFactor` functions to CVODE(S), ARKODE, and IDA(S) to
to specify the factor for converting between integrator tolerances (WRMS norm)
and linear solver tolerances (L2 norm) i.e., `tol_L2 = nrmfac * tol_WRMS`.

Added new reset functions `ARKStepReset`, `ERKStepReset`, and
`MRIStepReset` to reset the stepper time and state vector to user-provided
values for continuing the integration from that point while retaining the
integration history. These function complement the reinitialization functions
`ARKStepReInit`, `ERKStepReInit`, and `MRIStepReInit` which reinitialize
the stepper so that the problem integration should resume as if started from
scratch.

Added new functions for advanced users providing a custom `SUNNonlinSolSysFn`.

The expected behavior of `SUNNonlinSolGetNumIters` and
`SUNNonlinSolGetNumConvFails` in the SUNNonlinearSolver API have been updated to
specify that they should return the number of nonlinear solver iterations and
convergence failures in the most recent solve respectively rather than the
cumulative number of iterations and failures across all solves respectively. The
API documentation and SUNDIALS provided SUNNonlinearSolver implementations and
have been updated accordingly. As before, the cumulative number of nonlinear
iterations and failures may be retrieved by calling the integrator provided get
functions.

**This change may cause a runtime error in existing user code**.
In IDAS and CVODES, the functions for forward integration with checkpointing
(`IDASolveF`, `CVodeF`) are now subject to a restriction on the number of time
steps allowed to reach the output time. This is the same restriction applied to
the `IDASolve` and `CVode` functions. The default maximum number of steps is
500, but this may be changed using the `<IDA|CVode>SetMaxNumSteps` function.
This change fixes a bug that could cause an infinite loop in the `IDASolveF`
and `CVodeF` and functions.

A minor inconsistency in CVODE(S) and a bug ARKODE when checking the Jacobian
evaluation frequency has been fixed. As a result codes using using a
non-default Jacobian update frequency through a call to
`CVodeSetMaxStepsBetweenJac` or `ARKStepSetMaxStepsBetweenJac` will need to
increase the provided value by 1 to achieve the same behavior as before. For
greater clarity the functions `CVodeSetMaxStepsBetweenJac`,
`ARKStepSetMaxStepsBetweenJac`, and `ARKStepSetMaxStepsBetweenLSet` have been
deprecated and replaced with `CVodeSetJacEvalFrequency`,
`ARKStepSetJacEvalFrequency`, and `ARKStepSetLSetupFrequency` respectively.
Additionally, the function `CVodeSetLSetupFrequency` has been added to CVODE(S)
to set the frequency of calls to the linear solver setup function.

The `NVECTOR_TRILINOS` module has been updated to work with Trilinos 12.18+.
This update changes the local ordinal type to always be an `int`.

Added support for CUDA v11.

## Changes to SUNDIALS in release 5.3.0

Fixed a bug in ARKODE where the prototypes for `ERKStepSetMinReduction` and
`ARKStepSetMinReduction` were not included in `arkode_erkstep.h` and
`arkode_arkstep.h` respectively.

Fixed a bug in ARKODE where inequality constraint checking would need to be
disabled and then re-enabled to update the inequality constraint values after
resizing a problem. Resizing a problem will now disable constraints and a call
to `ARKStepSetConstraints` or `ERKStepSetConstraints` is required to re-enable
constraint checking for the new problem size.

Fixed a bug in the iterative linear solver modules where an error is not
returned if the Atimes function is `NULL` or, if preconditioning is enabled, the
PSolve function is `NULL`.

Added specialized fused CUDA kernels to CVODE which may offer better
performance on smaller problems when using CVODE with the `NVECTOR_CUDA`
module. See the optional input function `CVodeSetUseIntegratorFusedKernels`
for more information. As with other SUNDIALS CUDA features, this is
feature is experimental and may change from version to version.

Added the ability to control the CUDA kernel launch parameters for the
`NVECTOR_CUDA` and `SUNMATRIX_CUSPARSE` modules. These modules remain
experimental and are subject to change from version to version.
In addition, the `NVECTOR_CUDA` kernels were rewritten to be more flexible.
Most users should see equivalent performance or some improvement, but a select
few may observe minor performance degradation with the default settings. Users
are encouraged to contact the SUNDIALS team about any performance changes
that they notice.

Added new capabilities for monitoring the solve phase in the
`SUNNONLINSOL_NEWTON` and `SUNNONLINSOL_FIXEDPOINT` modules, and the SUNDIALS
iterative linear solver modules. SUNDIALS must be built with the CMake option
`SUNDIALS_BUILD_WITH_MONITORING` to use these capabilities.

Added a new function, `CVodeSetMonitorFn`, that takes a user-function
to be called by CVODE after every `nst` successfully completed time-steps.
This is intended to provide a way of monitoring the CVODE statistics
throughout the simulation.

Added a new function `CVodeGetLinSolveStats` to get the CVODE linear solver
statistics as a group.

Added optional set functions to provide an alternative ODE right-hand side
function (ARKODE and CVODE(S)), DAE residual function (IDA(S)), or nonlinear
system function (KINSOL) for use when computing Jacobian-vector products with
the internal difference quotient approximation.

Added support to CVODE for integrating IVPs with constraints using BDF methods
and projecting the solution onto the constraint manifold with a user defined
projection function. This implementation is accompanied by additions to the
CVODE user documentation and examples.

## Changes to SUNDIALS in release 5.2.0

Fixed a build system bug related to the Fortran 2003 interfaces when using the
IBM XL compiler. When building the Fortran 2003 interfaces with an XL compiler
it is recommended to set `CMAKE_Fortran_COMPILER` to `f2003`, `xlf2003`, or
`xlf2003_r`.

Fixed a bug in how ARKODE interfaces with a user-supplied, iterative, unscaled
linear solver. In this case, ARKODE adjusts the linear solver tolerance in an
attempt to account for the lack of support for left/right scaling matrices.
Previously, ARKODE computed this scaling factor using the error weight vector,
`ewt`; this fix changes that to the residual weight vector, `rwt`, that can
differ from `ewt` when solving problems with non-identity mass matrix.

Fixed a linkage bug affecting Windows users that stemmed from
dllimport/dllexport attribute missing on some SUNDIALS API functions.

Fixed a memory leak in CVODES and IDAS from not deallocating the `atolSmin0` and
`atolQSmin0` arrays.

Fixed a bug where a non-default value for the maximum allowed growth factor
after the first step would be ignored.

Functions were added to each of the time integration packages to enable or
disable the scaling applied to linear system solutions with matrix-based linear
solvers to account for lagged matrix information.

Added two new functions, `ARKStepSetMinReduction` and `ERKStepSetMinReduction`
to change the minimum allowed step size reduction factor after an error test
failure.

Added a new `SUNMatrix` implementation, `SUNMATRIX_CUSPARSE`, that interfaces to
the sparse matrix implementation from the NVIDIA cuSPARSE library. In addition,
the `SUNLINSOL_CUSOLVER_BATCHQR` linear solver has been updated to use this
matrix, therefore, users of this module will need to update their code. These
modules are still considered to be experimental, thus they are subject to
breaking changes even in minor releases.

Added a new "stiff" interpolation module to ARKODE, based on Lagrange polynomial
interpolation, that is accessible to each of the ARKStep, ERKStep and MRIStep
time-stepping modules. This module is designed to provide increased
interpolation accuracy when integrating stiff problems, as opposed to the ARKODE
standard Hermite interpolation module that can suffer when the IVP right-hand
side has large Lipschitz constant. While the Hermite module remains the default,
the new Lagrange module may be enabled using one of the routines
`ARKStepSetInterpolantType`, `ERKStepSetInterpolantType`, or
`MRIStepSetInterpolantType`. The serial example problem `ark_brusselator.c` has
been converted to use this Lagrange interpolation module. Created accompanying
routines `ARKStepSetInterpolantDegree`, `ARKStepSetInterpolantDegree` and
`ARKStepSetInterpolantDegree` to provide user control over these interpolating
polynomials. While the routines `ARKStepSetDenseOrder`, `ARKStepSetDenseOrder`
and `ARKStepSetDenseOrder` still exist, these have been deprecated and will be
removed in a future release.

## Changes to SUNDIALS in release 5.1.0

Added support for a user-supplied function to update the prediction for each
implicit stage solution in ARKStep.  If supplied, this routine will be called
*after* any existing ARKStep predictor algorithm completes, so that the
predictor may be modified by the user as desired.  The new user-supplied routine
has type `ARKStepStagePredictFn`, and may be set by calling
`ARKStepSetStagePredictFn`.

The MRIStep module has been updated to support attaching different user data
pointers to the inner and outer integrators. If applicable, user codes will
need to add a call to `ARKStepSetUserData` to attach their user data
pointer to the inner integrator memory as `MRIStepSetUserData` will
not set the pointer for both the inner and outer integrators. The MRIStep
examples have been updated to reflect this change.

Added support for damping when using Anderson acceleration in KINSOL. See the
mathematical considerations section of the user guide and the description of the
`KINSetDampingAA` function for more details.

Added support for damping to the `SUNNonlinearSolver_FixedPoint` module when
using Anderson acceleration. See the `SUNNonlinearSolver_FixedPoint` section in
the user guides and the description of the `SUNNonlinSolSetDamping_FixedPoint`
function for more details.

Fixed a build system bug related to finding LAPACK/BLAS.

Fixed a build system bug related to checking if the KLU library works.

Fixed a build system bug related to finding PETSc when using the CMake
variables `PETSC_INCLUDES` and `PETSC_LIBRARIES` instead of `PETSC_DIR`.

Added a new build system option, `CUDA_ARCH`, to specify the CUDA architecture
to target.

Fixed a bug in the Fortran 2003 interfaces to the ARKODE Butcher table routines
and structure. This includes changing the `ARKodeButcherTable` type to be a
`type(c_ptr)` in Fortran.

Added two utility functions, `SUNDIALSFileOpen` and `SUNDIALSFileClose` for
creating/destroying file pointers. These are useful when using the Fortran 2003
interfaces.

## Changes to SUNDIALS in release 5.0.0

### Build System

Increased the minimum required CMake version to 3.5 for most SUNDIALS
configurations, and 3.10 when CUDA or OpenMP with device offloading are enabled.

The CMake option `BLAS_ENABLE` and the variable `BLAS_LIBRARIES` have been
removed to simplify builds as SUNDIALS packages do not use BLAS directly. For
third party libraries that require linking to BLAS, the path to the BLAS
library should be included in the `_LIBRARIES` variable for the third party
library e.g., `SUPERLUDIST_LIBRARIES` when enabling SuperLU_DIST.

Fixed a bug in the build system that prevented the PThreads NVECTOR module from
being built.

### NVector

Two new functions were added to aid in creating custom NVECTOR objects. The
constructor `N_VNewEmpty` allocates an "empty" generic NVECTOR with the object's
content pointer and the function pointers in the operations structure
initialized to NULL. When used in the constructor for custom objects this
function will ease the introduction of any new optional operations to the
NVECTOR API by ensuring only required operations need to be set. Additionally,
the function `N_VCopyOps(w, v)` has been added to copy the operation function
pointers between vector objects. When used in clone routines for custom vector
objects these functions also will ease the introduction of any new optional
operations to the NVECTOR API by ensuring all operations are copied when cloning
objects.

Two new NVECTOR implementations, NVECTOR_MANYVECTOR and NVECTOR_MPIMANYVECTOR,
have been created to support flexible partitioning of solution data among
different processing elements (e.g., CPU + GPU) or for multi-physics problems
that couple distinct MPI-based simulations together (see the NVECTOR_MANYVECTOR
and NVECTOR_MPIMANYVECTOR sections in the user guides for more details). This
implementation is accompanied by additions to user documentation and SUNDIALS
examples.

An additional NVECTOR implementation, NVECTOR_MPIPLUSX, has been created to
support the MPI+X paradigm where X is a type of on-node parallelism (e.g.,
OpenMP, CUDA). The implementation is accompanied by additions to user
documentation and SUNDIALS examples.

One new required vector operation and ten new optional vector operations have
been added to the NVECTOR API. The new required operation, `N_VGetLength`,
returns the global length of an N_Vector. The optional operations have been
added to support the new NVECTOR_MPIMANYVECTOR implementation. The operation
`N_VGetCommunicator` must be implemented by subvectors that are combined to
create an NVECTOR_MPIMANYVECTOR, but is not used outside of this context. The
remaining nine operations are optional local reduction operations intended to
eliminate unnecessary latency when performing vector reduction operations
(norms, etc.) on distributed memory systems. The optional local reduction vector
operations are `N_VDotProdLocal`, `N_VMaxNormLocal`, `N_VMinLocal`,
`N_VL1NormLocal`, `N_VWSqrSumLocal`, `N_VWSqrSumMaskLocal`, `N_VInvTestLocal`,
`N_VConstrMaskLocal`, and `N_VMinQuotientLocal`. If an NVECTOR implementation
defines any of the local operations as NULL, then the NVECTOR_MPIMANYVECTOR will
call standard NVECTOR operations to complete the computation.

The `*_MPICuda` and `*_MPIRaja` functions have been removed from the
NVECTOR_CUDA and NVECTOR_RAJA implementations respectively. Accordingly, the
`nvector_mpicuda.h`, `nvector_mpiraja.h`, `libsundials_nvecmpicuda.lib`, and
`libsundials_nvecmpicudaraja.lib` files have been removed. Users should use the
NVECTOR_MPIPLUSX module in conjunction with the NVECTOR_CUDA or NVECTOR_RAJA
modules to replace the functionality. The necessary changes are minimal and
should require few code modifications.

Fixed a memory leak in the NVECTOR_PETSC clone function.

Made performance improvements to the CUDA NVECTOR. Users who utilize a
non-default stream should no longer see default stream synchronizations after
memory transfers.

Added a new constructor to the CUDA NVECTOR that allows a user to provide
custom allocate and free functions for the vector data array and internal
reduction buffer.

Added new Fortran 2003 interfaces for most NVECTOR modules. See NEVTOR section
in the user guides for more details on how to use the interfaces.

Added three new NVECTOR utility functions, `FN_VGetVecAtIndexVectorArray`,
`FN_VSetVecAtIndexVectorArray`, and `FN_VNewVectorArray`, for working with
`N_Vector` arrays when using the Fortran 2003 interfaces.

### SUNMatrix

Two new functions were added to aid in creating custom SUNMATRIX objects. The
constructor `SUNMatNewEmpty` allocates an "empty" generic SUNMATRIX with the
object's content pointer and the function pointers in the operations structure
initialized to NULL. When used in the constructor for custom objects this
function will ease the introduction of any new optional operations to the
SUNMATRIX API by ensuring only required operations need to be set. Additionally,
the function `SUNMatCopyOps(A, B)` has been added to copy the operation function
pointers between matrix objects. When used in clone routines for custom matrix
objects these functions also will ease the introduction of any new optional
operations to the SUNMATRIX API by ensuring all operations are copied when
cloning objects.

A new operation, `SUNMatMatvecSetup`, was added to the SUNMatrix API. Users
who have implemented custom SUNMatrix modules will need to at least update
their code to set the corresponding ops structure member, matvecsetup, to NULL.

The generic SUNMatrix API now defines error codes to be returned by SUNMatrix
operations. Operations which return an integer flag indiciating success/failure
may return different values than previously.

A new SUNMatrix (and SUNLinearSolver) implementation was added to facilitate
the use of the SuperLU_DIST library with SUNDIALS.

Added new Fortran 2003 interfaces for most SUNMATRIX modules. See SUNMATRIX
section in the user guides for more details on how to use the interfaces.

### SUNLinearSolver

A new function was added to aid in creating custom SUNLINEARSOLVER objects. The
constructor `SUNLinSolNewEmpty` allocates an "empty" generic SUNLINEARSOLVER
with the object's content pointer and the function pointers in the operations
structure initialized to NULL. When used in the constructor for custom objects
this function will ease the introduction of any new optional operations to the
SUNLINEARSOLVER API by ensuring only required operations need to be set.

The return type of the SUNLinearSolver API function `SUNLinSolLastFlag` has
changed from `long int` to `sunindextype` to be consistent with the type
used to store row indices in dense and banded linear solver modules.

Added a new optional operation to the SUNLINEARSOLVER API, `SUNLinSolGetID`,
that returns a `SUNLinearSolver_ID` for identifying the linear solver module.

The SUNLinearSolver API has been updated to make the initialize and setup
functions optional.

A new SUNLinearSolver (and SUNMatrix) implementation was added to facilitate
the use of the SuperLU_DIST library with SUNDIALS.

Added a new SUNLinearSolver implementation,
`SUNLinearSolver_cuSolverSp_batchQR`, which leverages the NVIDIA cuSOLVER sparse
batched QR method for efficiently solving block diagonal linear systems on
NVIDIA GPUs.

Added three new accessor functions to the SUNLinSol_KLU module,
`SUNLinSol_KLUGetSymbolic`, `SUNLinSol_KLUGetNumeric`, and
`SUNLinSol_KLUGetCommon`, to provide user access to the underlying
KLU solver structures.

Added new Fortran 2003 interfaces for most SUNLINEARSOLVER modules. See
SUNLINEARSOLVER section in the user guides for more details on how to use
the interfaces.

### SUNNonlinearSolver

A new function was added to aid in creating custom SUNNONLINEARSOLVER objects.
The constructor `SUNNonlinSolNewEmpty` allocates an "empty" generic
SUNNONLINEARSOLVER with the object's content pointer and the function pointers
in the operations structure initialized to NULL. When used in the constructor
for custom objects this function will ease the introduction of any new optional
operations to the SUNNONLINEARSOLVER API by ensuring only required operations
need to be set.

To facilitate the use of user supplied nonlinear solver convergence test
functions the `SUNNonlinSolSetConvTestFn` function in the SUNNonlinearSolver API
has been updated to take a `void*` data pointer as input. The supplied data
pointer will be passed to the nonlinear solver convergence test function on each
call.

The inputs values passed to the first two inputs of the `SUNNonlinSolSolve`
function in the SUNNONLINEARSOLVER have been changed to be the predicted
state and the initial guess for the correction to that state. Additionally,
the definitions of `SUNNonlinSolLSetupFn` and `SUNNonlinSolLSolveFn` in the
SUNNonlinearSolver API have been updated to remove unused input parameters.
For more information on the nonlinear system formulation and the API functions
see the SUNNONLINEARSOLVER chapter in the user guides.

Added a new `SUNNonlinearSolver` implementation, `SUNNonlinsol_PetscSNES`,
which interfaces to the PETSc SNES nonlinear solver API.

Added new Fortran 2003 interfaces for most SUNNONLINEARSOLVER modules. See
SUNNONLINEARSOLVER section in the user guides for more details on how to use
the interfaces.

### CVODE and CVODES

Fixed a bug in the CVODE and CVODES constraint handling where the step size
could be set below the minimum step size.

Fixed a bug in the CVODE and CVODES nonlinear solver interfaces where the norm
of the accumulated correction was not updated when using a non-default
convergence test function.

Fixed a bug in the CVODES `cvRescale` function where the loops to compute the
array of scalars for the fused vector scale operation stopped one iteration
early.

Fixed a bug in CVODES where CVodeF would return the wrong flag under certain
cirumstances.

Fixed a bug in CVODES where CVodeF would not return a root in NORMAL_STEP mode
if the root occurred after the desired output time.

Fixed a memeory leak in FCVODE when not using the default nonlinear solver.

Removed extraneous calls to `N_VMin` for simulations where the scalar valued
absolute tolerance, or all entries of the vector-valued absolute tolerance
array, are strictly positive. In this scenario CVODE and CVODES will remove
at least one global reduction per time step.

The CVLS interface has been updated to only zero the Jacobian matrix before
calling a user-supplied Jacobian evaluation function when the attached linear
solver has type `SUNLINEARSOLVER_DIRECT`.

A new linear solver interface function, `CVLsLinSysFn`, was added as an
alternative method for evaluating the linear systems I - gamma J.

Added functions to get the current state and gamma value to CVODE and CVODES.
These functions may be useful to users who chose to provide their own nonlinear
solver implementation.

Added New Fortran 2003 interfaces to CVODE and CVODES were added. These new
interfaces were generated with SWIG-Fortran and provide a user an idiomatic
Fortran 2003 interface to most of the SUNDIALS C API. The existing CVODE F2003
interface, and all module implementations with existing Fortran 2003 interfaces
were updated accordingly. See the section "Using CVODE for Fortran
Applications" and "Using CVODES for Fortran Applications" in the appropriate
user guide for more details on how to use the interfaces.

### ARKODE

The MRIStep module has been updated to support explicit, implicit, or IMEX
methods as the fast integrator using the ARKStep module. As a result some
function signatures have been changed including MRIStepCreate which now
takes an ARKStep memory structure for the fast integration as an input.

Fixed a bug in the ARKStep time-stepping module in ARKODE that would result in
an infinite loop if the nonlinear solver failed to converge more than the
maximum allowed times during a single step.

Fixed a bug in ARKODE that would result in a "too much accuracy requested" error
when using fixed time step sizes with explicit methods in some cases.

Fixed a bug in ARKStep where the mass matrix linear solver setup function was
not called in the Matrix-free case.

Fixed a minor bug in ARKStep where an incorrect flag is reported when an
error occurs in the mass matrix setup or Jacobian-vector product setup
functions.

Fixed a memeory leak in FARKODE when not using the default nonlinear solver.

The reinitialization functions `ERKStepReInit`, `ARKStepReInit`, and
`MRIStepReInit` have been updated to retain the minimum and maxiumum step
size values from before reinitialization rather than resetting them to the
default values.

Removed extraneous calls to `N_VMin` for simulations where the scalar valued
absolute tolerance, or all entries of the vector-valued absolute tolerance
array, are strictly positive. In this scenario ARKODE steppers will remove
at least one global reduction per time step.

The ARKLS interface has been updated to only zero the Jacobian matrix before
calling a user-supplied Jacobian evaluation function when the attached linear
solver has type `SUNLINEARSOLVER_DIRECT`.

A new linear solver interface function, `ARKLsLinSysFn`, was added as an
alternative method for evaluating the linear systems M - gamma J and
I - gamma J.

Added two new embedded ARK methods of orders 4 and 5 to ARKODE (from
Kennedy & Carpenter, Appl. Numer. Math., 136:183--205, 2019).

Support for optional inequality constraints on individual components of the
solution vector has been added the ARKODE ERKStep and ARKStep modules. See
the descriptions of `ERKStepSetConstraints` and `ARKStepSetConstraints` for
more details. Note that enabling constraint handling requires the NVECTOR
operations `N_VMinQuotient`, `N_VConstrMask`, and `N_VCompare` that were not
previously required by ARKODE.

Added functions to get the current state and gamma value to the ARKStep module.
These functions may be useful to users who chose to provide their own nonlinear
solver implementation.

Add two new 'Set' functions to MRIStep, `MRIStepSetPreInnerFn` and
`MRIStepSetPostInnerFn` for performing communication or memory
transfers needed before or after the inner integration.

Added new Fortran 2003 interfaces to all ARKODE stepper modules. These new
interfaces were generated with SWIG-Fortran and provide a user an idiomatic
Fortran 2003 interface to most of the SUNDIALS C API. See the section "Using
ARKODE for Fortran Applications" in the user guide for more details on how
to use the interfaces.

### IDA and IDAS

A bug was fixed in the IDA and IDAS linear solver interfaces where an incorrect
Jacobian-vector product increment was used with iterative solvers other than
SPGMR and SPFGMR.

Fixed a bug in IDAS where IDASolveF would return the wrong flag under certain
cirumstances.

Fixed a bug in IDAS where IDASolveF would not return a root in NORMAL_STEP mode
if the root occurred after the desired output time.

Fixed a bug the IDAS IDAQuadReInitB function where an incorrect memory structure
was passed to IDAQuadReInit.

Fixed a memeory leak in FIDA when not using the default nonlinear solver.

Removed extraneous calls to `N_VMin` for simulations where the scalar valued
absolute tolerance, or all entries of the vector-valued absolute tolerance
array, are strictly positive. In this scenario IDA and IDAS will remove
at least one global reduction per time step.

The IDALS interface has been updated to only zero the Jacobian matrix before
calling a user-supplied Jacobian evaluation function when the attached linear
solver has type SUNLINEARSOLVER_DIRECT.

Added new Fortran 2003 interfaces to IDA and IDAS. These new interfaces were
generated with SWIG-Fortran and provide a user an idiomatic Fortran 2003
interface to most of the SUNDIALS C API.  See the section "Using IDA for Fortran
Applications" and "Using IDAS for Fortran Applications" in the appropriate
user guide for more details on how to use the interfaces.

### KINSOL

Fixed a bug in the KINSOL linear solver interface where the auxiliary scalar
`sJpnorm` was not computed when necessary with the Picard iteration and the
auxiliary scalar `sFdotJp` was unnecessarily computed in some cases.

The KINLS interface has been updated to only zero the Jacobian matrix before
calling a user-supplied Jacobian evaluation function when the attached linear
solver has type SUNLINEARSOLVER_DIRECT.

Added new Fortran 2003 interfaces to KINSOL. These new interfaces were
generated with SWIG-Fortran and provide a user an idiomatic Fortran 2003
interface to most of the SUNDIALS C API.  See the section "Using KINSOL for
Fortran Applications" for more details on how to use the interfaces.

## Changes to SUNDIALS in release 4.1.0

An additional N_Vector implementation was added for Tpetra vector from
Trilinos library to facilitate interoperability between SUNDIALS and Trilinos.
This implementation is accompanied by additions to user documentation and
SUNDIALS examples.

A bug was fixed where a nonlinear solver object could be freed twice in some use
cases.

The EXAMPLES_ENABLE_RAJA CMake option has been removed. The option
`EXAMPLES_ENABLE_CUDA` enables all examples that use CUDA including the RAJA
examples with a CUDA back end (if the RAJA NVECTOR is enabled).

The implementation header files (e.g. `arkode_impl.h`) are no longer installed.
This means users who are directly manipulating package memory structures will
need to update their code to use the package's public API.

Python is no longer required to run `make test` and `make test_install`.

Fixed a bug in `ARKodeButcherTable_Write` when printing a Butcher table
without an embedding.

## Changes to SUNDIALS in release 4.0.2

Added information on how to contribute to SUNDIALS and a contributing agreement.

Moved definitions of DLS and SPILS backwards compatibility functions to a source
file. The symbols are now included in the appropriate package library, e.g.
`libsundials_cvode.lib`.

## Changes to SUNDIALS in release 4.0.1

A bug in ARKODE where single precision builds would fail to compile has been
fixed.

## Changes to SUNDIALS in release 4.0.0

The direct and iterative linear solver interfaces in all SUNDIALS packages have
been merged into a single unified linear solver interface to support any valid
SUNLINSOL module. This includes the DIRECT and ITERATIVE types as well as the
new MATRIX_ITERATIVE type. Details regarding how SUNDIALS packages utilize
linear solvers of each type as well as discussion regarding intended use cases
for user-supplied SUNLINSOL implementations are included in the SUNLINSOL
chapter of the user guides. All example programs have been updated to use the
new unified interfaces.

The unified interface is very similar to the previous DLS and SPILS interfaces.
To minimize challenges in user migration to the unified linear solver interface,
the previous DLS and SPILS routines for all packages may still be used; these
will be deprecated in future releases, so we recommend that users migrate to the
new names soon. Additionally, we note that Fortran users will need to enlarge
their iout array of optional integer outputs, and update the indices that they
query for certain linear-solver-related statistics.

The names of all constructor routines for SUNDIALS-provided SUNLinSol
implementations have been updated to follow the naming convention SUNLinSol_*
where * is the name of the linear solver e.g., Dense, KLU, SPGMR, PCG, etc.
Solver-specific "set" routine names have been similarly standardized. To
minimize challenges in user migration to the new names, the previous routine
names may still be used; these will be deprecated in future releases, so we
recommend that users migrate to the new names soon. All example programs have
been updated to used the new naming convention.

The SUNBandMatrix constructor has been simplified to remove the storage upper
bandwidth argument.

SUNDIALS integrators (ARKODE, CVODE, CVODES, IDA, and IDAS) have been updated to
utilize generic nonlinear solver modules through the SUNNONLINSOL API. This API
will ease the addition of new nonlinear solver options and allow for external or
user-supplied nonlinear solvers. The SUNNONLINSOL API and provided SUNNONLINSOL
modules are described in a new user guide chapter and follow the same object
oriented design and implementation used by the NVECTOR, SUNMATRIX, and
SUNLINSOL modules. All integrator example programs have also been updated to
used the new nonlinear solver API.

Three fused vector operations and seven vector array operations have been added
to the NVECTOR API. These optional operations are disabled by default and may be
activated by calling vector specific routines after creating an NVECTOR. See the
NVECTOR chapter in the user guides for more information on the new operations.

Added a new NVECTOR (NVECTOR_OPENMPDEV) which leverages OpenMP 4.5+ device
offloading.

Multiple updates to the CUDA NVECTOR were made:

* Changed the `N_VMake_Cuda` function to take a host data pointer and a device
  data pointer instead of an `N_VectorContent_Cuda` object.

* Changed `N_VGetLength_Cuda` to return the global vector length instead of
  the local vector length.

* Added `N_VGetLocalLength_Cuda` to return the local vector length.

* Added `N_VGetMPIComm_Cuda` to return the MPI communicator used.

* Removed the accessor functions in the namespace suncudavec.

* Added the ability to set the `cudaStream_t` used for execution of the CUDA
  NVECTOR kernels. See the function `N_VSetCudaStreams_Cuda`.

* Added `N_VNewManaged_Cuda`, `N_VMakeManaged_Cuda`, and
  `N_VIsManagedMemory_Cuda` functions to accommodate using managed memory with
  the CUDA NVECTOR.

Multiple updates to the RAJA NVECTOR were made:

* Changed `N_VGetLength_Raja` to return the global vector length instead of
  the local vector length.

* Added `N_VGetLocalLength_Raja` to return the local vector length.

* Added `N_VGetMPIComm_Raja` to return the MPI communicator used.

* Removed the accessor functions in the namespace sunrajavec.

Two changes were made in the CVODE/CVODES/ARKODE initial step size algorithm:

  * Fixed an efficiency bug where an extra call to the RHS function was made.

  * Changed the behavior of the algorithm if the max-iterations case is hit.
    Before the algorithm would exit with the step size calculated on the
    penultimate iteration. Now it will exit with the step size calculated
    on the final iteration.

Fortran 2003 interfaces to CVODE, the fixed-point and Newton nonlinear solvers,
the dense, band, KLU, PCG, SPBCGS, SPFGMR, SPGMR, and SPTFQMR linear solvers,
and the serial, PThreads, and OpenMP NVECTORs have been added.

The ARKODE library has been entirely rewritten to support a modular approach to
one-step methods, which should allow for rapid research and development of novel
integration methods without affecting existing solver functionality.

A new ARKODE stepper, MRIStep, has been added for two rate explicit-explicit
multirate infinitesimal step methods.

ARKODE's dense output infrastructure has been improved to support higher-degree
Hermite polynomial interpolants (up to degree 5) over the last successful time
step.

## Changes to SUNDIALS in release 3.2.1

Fixed a bug in the CUDA NVECTOR where the `N_VInvTest` operation could write
beyond the allocated vector data.

Fixed library installation path for multiarch systems. This fix changes the
default library installation path to `CMAKE_INSTALL_PREFIX/CMAKE_INSTALL_LIBDIR`
from `CMAKE_INSTALL_PREFIX/lib`. `CMAKE_INSTALL_LIBDIR` is automatically set,
but is available as a CMAKE option that can modified.

## Changes to SUNDIALS in release 3.2.0

Fixed problem with index types which would occur with some compilers (e.g.
armclang) that did not define `__STDC_VERSION__`. The fix includes a
depcrecation of the current behavior of the `SUNDIALS_INDEX_TYPE` CMake option.

Fixed a thread-safety issue in CVODES and IDAS when using adjoint sensitivity
analysis.

Added hybrid MPI/CUDA and MPI/RAJA vectors to allow use of more than one MPI
rank when using a GPU system. The vectors assume one GPU device per MPI rank.

Changed the name of the RAJA nvector library to `libsundials_nveccudaraja.lib`
from `libsundials_nvecraja.lib` to better reflect that we only support CUDA as a
backend for RAJA currently.

Increased CMake minimum version to 3.1.3

Add constraint handling feature to CVODE and CVODES.

Fixed a bug in IDAS where the saved residual value used in the nonlinear solve
for consistent initial conditions was passed as temporary workspace and could be
overwritten.

Several changes were made to the build system. If MPI is enabled and MPI
compiler wrappers are not set, the build system will check if
`CMAKE_<language>_COMPILER` can compile MPI programs before trying to locate and
use an MPI installation. The native CMake FindMPI module is now used to locate
an MPI installation. The options for setting MPI compiler wrappers and the
executable for running MPI programs have been updated to align with those in
native CMake FindMPI module. This included changing `MPI_MPICC` to
`MPI_C_COMPILER`, `MPI_MPICXX` to `MPI_CXX_COMPILER` combining `MPI_MPIF77` and
`MPI_MPIF90` to `MPI_Fortran_COMPILER`, and changing `MPI_RUN_COMMAND` to
`MPIEXEC_EXECUTABLE`. When a Fortran name-mangling scheme is needed (e.g.,
`LAPACK_ENABLE` is `ON`) the build system will infer the scheme from the Fortran
compiler. If a Fortran compiler is not available or the inferred or default
scheme needs to be overridden, the advanced options `SUNDIALS_F77_FUNC_CASE` and
`SUNDIALS_F77_FUNC_UNDERSCORES` can be used to manually set the name-mangling
scheme and bypass trying to infer the scheme. Additionally, parts of the main
`CMakeLists.txt` file were moved to new files in the src and example directories
to make the CMake configuration file structure more modular.

## Changes to SUNDIALS in release 3.1.2

Fixed Windows specific problem where `sunindextype` was not correctly defined
when using 64-bit integers. On Windows `sunindextype` is now defined as the MSVC
basic type `__int64`.

Changed LICENSE install path to `instdir/include/sundials`.

Updated the minimum required version of CMake to 2.8.12 and enabled using rpath
by default to locate shared libraries on OSX.

The misnamed function `CVSpilsSetJacTimesSetupFnBS` in cvodes has been
deprecated and replaced by `CVSpilsSetJacTimesBS`. The deprecated function
`CVSpilsSetJacTimesSetupFnBS` will be removed in the next major release.

Added and updated usage-notes examples from the SUNDIALS website to work with
SUNDIALS 3.x. The new examples are `cvode/cvDisc_dns.c`,
`cvode/cvRoberts_dns_negsol.c`, and `cvodes/cvsRoberts_FSA_dns_Switch.c`.

Added sparse SUNMatrix "Reallocate" routine to allow specification of the
nonzero storage.

Updated the KLU SUNLinearSolver module to set constants for the two
reinitialization types, and fixed a bug in the full reinitialization approach
where the sparse SUNMatrix pointer would go out of scope on some architectures.

Updated the "ScaleAdd" and "ScaleAddI" implementations in the sparse SUNMatrix
module to more optimally handle the case where the target matrix contained
sufficient storage for the sum, but had the wrong sparsity pattern. The sum now
occurs in-place, by performing the sum backwards in the existing storage.
However, it is still more efficient if the user-supplied Jacobian routine
allocates storage for the sum I + gamma J or M + gamma J manually (with zero
entries if needed).

## Changes to SUNDIALS in release 3.1.1

Fixed a minor bug in the CVODE and CVODES `cvSLdet` routine, where a return was
missing in the error check for three inconsistent roots.

Fixed a potential memory leak in the SPGMR and SPFGMR linear solvers: if
"Initialize" was called multiple times then the solver memory was reallocated
(without being freed).

Fixed a minor bug in the `ARKReInit` routine, where a flag was incorrectly set
to indicate that the problem had been resized (instead of just re-initialized).

Fixed C++11 compiler errors/warnings about incompatible use of string literals.

Updated KLU SUNLinearSolver module to use a typedef for the precision-specific
solve function to be used (to avoid compiler warnings).

Added missing typecasts for some (`void*`) pointers to avoid compiler warnings.

Bugfix in `sunmatrix_sparse.c` where `int` was used instead of `sunindextype` in
one location.

Fixed a minor bug in `KINPrintInfo` where a case was missing for
`KIN_REPTD_SYSFUNC_ERR` leading to an undefined info message.

Added missing `#include <stdio.h>` in NVECTOR and SUNMATRIX header files.

Added missing prototypes for `ARKSpilsGetNumMTSetups` in ARKODE and
`IDASpilsGetNumJTSetupEvals` in IDA and IDAS.

Fixed an indexing bug in the CUDA NVECTOR implementation of `N_VWrmsNormMask`
and revised the RAJA NVECTOR implementation of `N_VWrmsNormMask` to work with
mask arrays using values other than zero or one. Replaced `double` with
`realtype` in the RAJA vector test functions.

Fixed compilation issue with GCC 7.3.0 and Fortran programs that do not require
a SUNMatrix or SUNLinearSolver module (e.g. iterative linear solvers, explicit
methods in ARKODE, functional iteration in CVODE, etc.).

## Changes to SUNDIALS in release 3.1.0

Added NVECTOR print functions that write vector data to a specified file (e.g.,
`N_VPrintFile_Serial`).

Added `make test` and `make test_install` options to the build system for
testing SUNDIALS after building with `make` and installing with `make install`
respectively.

Added "Changes in ..." (latest version) to all User Guides.

## Changes to SUNDIALS in release 3.0.0

Added new linear solver and matrix interfaces for all SUNDIALS packages and
updated the existing linear solver and matrix modules. The goal of the redesign
is to provide greater encapsulation and ease interfacing custom linear solvers
with linear solver libraries. Specific changes include:

 * Added generic SUNMATRIX module with three provided implementations:
   dense, banded and sparse.  These replicate previous SUNDIALS Dls and
   Sls matrix structures in a single object-oriented API.

 * Added example problems demonstrating use of generic SUNMATRIX modules.

 * Added generic SUNLINEARSOLVER module with eleven provided
   implementations: dense, banded, LAPACK dense, LAPACK band, KLU,
   SuperLU_MT, SPGMR, SPBCGS, SPTFQMR, SPFGMR, PCG.  These replicate
   previous SUNDIALS generic linear solvers in a single object-oriented
   API.

 * Added example problems demonstrating use of generic SUNLINEARSOLVER
   modules.

 * Expanded package-provided direct linear solver (Dls) interfaces and
   scaled, preconditioned, iterative linear solver (Spils) interfaces
   to utilize generic SUNMATRIX and SUNLINEARSOLVER objects.

 * Removed package-specific, linear solver-specific, solver modules
   (e.g. CVDENSE, KINBAND, IDAKLU, ARKSPGMR) since their functionality
   is entirely replicated by the generic Dls/Spils interfaces and
   SUNLINEARSOLVER/SUNMATRIX modules.  The exception is CVDIAG, a
   diagonal approximate Jacobian solver available to CVODE and CVODES.

 * Converted all SUNDIALS example problems to utilize new generic
   SUNMATRIX and SUNLINEARSOLVER objects, along with updated Dls and
   Spils linear solver interfaces.

 * Added Spils interface routines to ARKODE, CVODE, CVODES, IDA and
   IDAS to allow specification of a user-provided "JTSetup" routine.
   This change supports users who wish to set up data structures for
   the user-provided Jacobian-times-vector ("JTimes") routine, and
   where the cost of one JTSetup setup per Newton iteration can be
   amortized between multiple JTimes calls.

Corresponding updates were made to all the example programs.

Two new NVECTOR modules added: for CUDA and RAJA support for GPU systems
(Information on RAJA: <https://software.llnl.gov/RAJA/> )
These vectors are supplied to provide very basic support for running
on GPU architectures.  Users are advised that these vectors both move all data
to the GPU device upon construction, and speedup will only be realized if the
user also conducts the right-hand-side function evaluation on the device.
In addition, these vectors assume the problem fits on one GPU.
For further information about RAJA, users are referred to the web site,
<https://software.llnl.gov/RAJA/.>

Addition of sunindextype option for 32-bit or 64-bit integer data index types
within all SUNDIALS structures

  * sunindextype is defined to be int32_t or int64_t when portable types are
    supported, otherwise it is defined as int or long int.

  * The Fortran interfaces continue to use `long int` for indices, except for
    their sparse matrix interface that now uses the new sunindextype.

  * Includes interfaces to PETSc, hypre, SuperLU_MT, and KLU with either 32-bit
    or 64-bit capabilities depending how the user configures SUNDIALS.

To avoid potential namespace conflicts, the macros defining booleantype
values TRUE and FALSE have been changed to SUNTRUE and SUNFALSE respectively.

Temporary vectors were removed from preconditioner setup and solve
routines for all packages.  It is assumed that all necessary data
for user-provided preconditioner operations will be allocated and
stored in user-provided data structures.

The file include/sundials\_fconfig.h was added.  This file contains
SUNDIALS type information for use in Fortran programs.

Added support for many xSDK-compliant build system keys
(Information on xSDK compliance: <https://xsdk.info/policies/> )
The xSDK is a movement in scientific software to provide a foundation for the
rapid and efficient production of high-quality,
sustainable extreme-scale scientific applications.  More information can
be found at <https://xsdk.info.>

Added functions SUNDIALSGetVersion and SUNDIALSGetVersionNumber to
get SUNDIALS release version information at runtime.

### Build System

Renamed CMake options to enable/disable examples for greater clarity
and added option to enable/disable Fortran 77 examples:

  * Changed `EXAMPLES_ENABLE` to `EXAMPLES_ENABLE_C`
  * Changed `CXX_ENABLE` to `EXAMPLES_ENABLE_CXX`
  * Changed `F90_ENABLE` to `EXAMPLES_ENABLE_F90`
  * Added `EXAMPLES_ENABLE_F77` option

Added separate `BLAS_ENABLE` and `BLAS_LIBRARIES` CMake variables

Fixed minor CMake bugs and included additional error checking during CMake
configuration

Corrections and additions to all User Guides.

Added "Changes in ..." (latest version) section to the introduction to in all
User Guides.

### ARKODE

Added comments to `arkode_butcher.c` regarding which methods should have
coefficients accurate enough for use in quad precision.

Fixed `RCONST` usage in `arkode_butcher.c`.

Fixed bug in `arkInitialSetup` to ensure the mass matrix vector product is
set up before the "msetup" routine is called.

Fixed ARKODE printf-related compiler warnings when building SUNDIALS
with extended precision.

### CVODE and CVODES

In `CVodeFree`, now call `lfree` unconditionally (if non-NULL).

### IDA and IDAS

Added missing prototype for `IDASetMaxBacksIC` in `ida.h` and `idas.h`.

### KINSOL

Corrected KINSOL fcmix name translation for `FKIN_SPFGMR`.

Renamed `KINLocalFn` and `KINCommFn` to `KINBBDLocalFn` and `KINBBDCommFn`
respectively in the BBD preconditioner module for consistency with other
SUNDIALS solvers.<|MERGE_RESOLUTION|>--- conflicted
+++ resolved
@@ -130,7 +130,6 @@
 
 **Breaking change**
 Functions, types and header files that were previously deprecated have been
-<<<<<<< HEAD
 removed. In addition the following names/symbols were replaced by ``SUN_ERR_*``
 codes instead:
 
@@ -148,17 +147,11 @@
 SUN_NLS_ILL_INPUT --> SUN_ERR_ARG_INCOMPATIBLE
 SUN_NLS_VECTOROP_ERR --> SUN_ERR_OP_FAIL
 SUN_NLS_EXT_FAIL --> SUN_ERR_EXT_FAIL
-=======
-removed. In addittion the following names/symbols were replaced by ``SUN_ERR_*``
-codes:
-
-```
 SUNMAT_SUCCESS --> SUN_SUCCESS
 SUNMAT_ILL_INPUT --> SUN_ERR_ARG_*
 SUNMAT_MEM_FAIL --> SUN_ERR_MEM_FAIL
 SUNMAT_OPERATION_FAIL --> SUN_ERR_OP_FAIL
 SUNMAT_MATVEC_SETUP_REQUIRED --> SUN_ERR_OP_FAIL
->>>>>>> 3766a327
 ```
 
 **Breaking change**
