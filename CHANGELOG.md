# SUNDIALS Changelog

## Changes to SUNDIALS in release X.Y.Z

### Major Features

Created shared user interface functions for ARKODE to allow more uniform control
over time-stepping algorithms, improved extensibility, and simplified code
maintenance. The corresponding stepper-specific user-callable functions are now
deprecated and will be removed in a future major release.

Added CMake infrastructure that enables externally maintained addons/plugins to
be *optionally* built with SUNDIALS. See the [Contributing
Guide](./CONTRIBUTING.md) for more details.

### New Features and Enhancements

Added support for Kokkos Kernels v4.

Added the following Runge-Kutta Butcher tables
* `ARKODE_FORWARD_EULER_1_1`
* `ARKODE_RALSTON_EULER_2_1_2`
* `ARKODE_EXPLICIT_MIDPOINT_EULER_2_1_2`
* `ARKODE_BACKWARD_EULER_1_1`
* `ARKODE_IMPLICIT_MIDPOINT_1_2`
* `ARKODE_IMPLICIT_TRAPEZOIDAL_2_2`

Added the following MRI coupling tables
* `ARKODE_MRI_GARK_FORWARD_EULER`
* `ARKODE_MRI_GARK_RALSTON2`
* `ARKODE_MRI_GARK_RALSTON3`
* `ARKODE_MRI_GARK_BACKWARD_EULER`
* `ARKODE_MRI_GARK_IMPLICIT_MIDPOINT`
* `ARKODE_IMEX_MRI_GARK_EULER`
* `ARKODE_IMEX_MRI_GARK_TRAPEZOIDAL`
* `ARKODE_IMEX_MRI_GARK_MIDPOINT`

Users may now disable interpolated output in ARKODE by passing `ARK_INTERP_NONE`
to `ARKodeSetInterpolantType`. When interpolation is disabled, rootfinding is
not supported, implicit methods must use the trivial predictor (the default
option), and interpolation at stop times cannot be used (interpolating at stop
times is disabled by default). With interpolation disabled, calling
`ARKodeEvolve` in `ARK_NORMAL` mode will return at or past the requested output
time (setting a stop time may still be used to halt the integrator at a specific
time). Disabling interpolation will reduce the memory footprint of an integrator
by two or more state vectors (depending on the interpolant type and degree)
which can be beneficial when interpolation is not needed e.g., when integrating
to a final time without output in between or using an explicit fast time scale
integrator with an MRI method.

Added "Resize" capability to ARKODE's SPRKStep time-stepping module.

### Bug Fixes

Updated the CMake variable `HIP_PLATFORM` default to `amd` as the previous
default, `hcc`, is no longer recognized in ROCm 5.7.0 or newer. The new default
is also valid in older version of ROCm (at least back to version 4.3.1).

Changed the CMake version compatibility mode for SUNDIALS to `AnyNewerVersion`
instead of `SameMajorVersion`. This fixes the issue seen
[here](https://github.com/AMReX-Codes/amrex/pull/3835).

Fixed a CMake bug that caused an MPI linking error for our C++ examples in some
instances. Fixes [GitHub Issue
#464](https://github.com/LLNL/sundials/issues/464).

Fixed the runtime library installation path for windows systems. This fix
changes the default library installation path from
`CMAKE_INSTALL_PREFIX/CMAKE_INSTALL_LIBDIR` to
`CMAKE_INSTALL_PREFIX/CMAKE_INSTALL_BINDIR`.

Fixed conflicting `.lib` files between shared and static libs when using `MSVC`
on Windows.

Fixed invalid `SUNDIALS_EXPORT` generated macro when building both shared and
static libs.

Fixed a bug in some Fortran examples where `c_null_ptr` was passed as an
argument to a function pointer instead of `c_null_funptr`. This caused
compilation issues with the Cray Fortran compiler.

Fixed a bug in the HIP execution policies where `WARP_SIZE` would not be set
with ROCm 6.0.0 or newer.

Fixed a bug that caused error messages to be cut off in some cases. Fixes
[GitHub Issue #461](https://github.com/LLNL/sundials/issues/461).

Fixed a memory leak when an error handler was added to a `SUNContext`. Fixes
[GitHub Issue #466](https://github.com/LLNL/sundials/issues/466).

Fixed a bug where `MRIStepEvolve` would not handle a recoverable error produced
from evolving the inner stepper.

Added missing `SetRootDirection` and `SetNoInactiveRootWarn` functions to
ARKODE's SPRKStep time-stepping module.

Fixed a bug in `ARKodeSPRKTable_Create` where the coefficient arrays were not
allocated.

Fix bug on LLP64 platforms (like Windows 64-bit) where `KLU_INDEXTYPE` could be
32 bits wide even if `SUNDIALS_INT64_T` is defined.

Check if size of `SuiteSparse_long` is 8 if the size of `sunindextype` is 8
when using KLU.

<<<<<<< HEAD
Added the function ``ARKodeSetAutonomous`` in ARKODE to indicate that the
implicit right-hand side function does not explicitly depend on time. When using
the trivial predictor, an autonomous problem may reuse implicit function
evaluations across stage solves reducing the total number of function
evaluations.
=======
### Deprecation Notices

Numerous ARKODE stepper-specific functions are now deprecated in favor of
ARKODE-wide functions.

Deprecated the `ARKStepSetOptimalParams` function. Since this function does not have an
ARKODE-wide equivalent, instructions have been added to the user guide for how
to retain the current functionality using other user-callable functions.
>>>>>>> db656547

## Changes to SUNDIALS in release v7.0.0

### Major Feature

SUNDIALS now has more robust and uniform error handling. Non-release builds will
be built with additional error checking by default. See the
[Error Checking](https://sundials.readthedocs.io/en/latest/sundials/Errors_link.html)
section in the user guide for details.

### Breaking Changes

#### Minimum C Standard

SUNDIALS now requires using a compiler that supports a subset of the C99
standard. Note with the Microsoft C/C++ compiler the subset of C99 features
utilized by SUNDIALS are available starting with [Visual Studio 2015](https://learn.microsoft.com/en-us/cpp/overview/visual-cpp-language-conformance?view=msvc-170#c-standard-library-features-1).

#### Minimum CMake Version

CMake 3.18 or newer is now required when building SUNDIALS.

#### Deprecated Types and Functions Removed

The previously deprecated types `realtype` and `booleantype` were removed from
`sundials_types.h` and replaced with `sunrealtype` and `sunbooleantype`. The
deprecated names for these types can be used by including the header file
`sundials_types_deprecated.h` but will be fully removed in the next major
release. Functions, types and header files that were previously deprecated have
also been removed.

#### Error Handling Changes

With the addition of the new error handling capability, the `*SetErrHandlerFn`
and `*SetErrFile` functions in CVODE(S), IDA(S), ARKODE, and KINSOL have been
removed. Users of these functions can use the functions
`SUNContext_PushErrHandler`, and `SUNLogger_SetErrorFilename` instead. For
further details see the
[Error Checking](https://sundials.readthedocs.io/en/latest/sundials/Errors_link.html)
and
[Logging](https://sundials.readthedocs.io/en/latest/sundials/Logging_link.html)
sections in the documentation.

In addition the following names/symbols were replaced by `SUN_ERR_*` codes:

| Removed                        | Replaced with `SUNErrCode`        |
|:-------------------------------|:----------------------------------|
| `SUNLS_SUCCESS`                | `SUN_SUCCESS`                     |
| `SUNLS_UNRECOV_FAILURE`        | no replacement (value was unused) |
| `SUNLS_MEM_NULL`               | `SUN_ERR_ARG_CORRUPT`             |
| `SUNLS_ILL_INPUT`              | `SUN_ERR_ARG_*`                   |
| `SUNLS_MEM_FAIL`               | `SUN_ERR_MEM_FAIL`                |
| `SUNLS_PACKAGE_FAIL_UNREC`     | `SUN_ERR_EXT_FAIL`                |
| `SUNLS_VECTOROP_ERR`           | `SUN_ERR_OP_FAIL`                 |
| `SUN_NLS_SUCCESS`              | `SUN_SUCCESS`                     |
| `SUN_NLS_MEM_NULL`             | `SUN_ERR_ARG_CORRUPT`             |
| `SUN_NLS_MEM_FAIL`             | `SUN_ERR_MEM_FAIL`                |
| `SUN_NLS_ILL_INPUT`            | `SUN_ERR_ARG_*`                   |
| `SUN_NLS_VECTOROP_ERR`         | `SUN_ERR_OP_FAIL`                 |
| `SUN_NLS_EXT_FAIL`             | `SUN_ERR_EXT_FAIL`                |
| `SUNMAT_SUCCESS`               | `SUN_SUCCESS`                     |
| `SUNMAT_ILL_INPUT`             | `SUN_ERR_ARG_*`                   |
| `SUNMAT_MEM_FAIL`              | `SUN_ERR_MEM_FAIL`                |
| `SUNMAT_OPERATION_FAIL`        | `SUN_ERR_OP_FAIL`                 |
| `SUNMAT_MATVEC_SETUP_REQUIRED` | `SUN_ERR_OP_FAIL`                 |

The following functions have had their signature updated to ensure they can
leverage the new SUNDIALS error handling capabilities.

```c
// From sundials_futils.h
SUNDIALSFileOpen
SUNDIALSFileClose

// From sundials_memory.h
SUNMemoryNewEmpty
SUNMemoryHelper_Alias
SUNMemoryHelper_Wrap

// From sundials_nvector.h
N_VNewVectorArray
```

#### SUNComm Type Added

We have replaced the use of a type-erased (i.e., `void*`) pointer to a
communicator in place of `MPI_Comm` throughout the SUNDIALS API with a
`SUNComm`, which is just a typedef to an `int` in builds without MPI
and a typedef to a `MPI_Comm` in builds with MPI. As a result:

- When MPI is enabled, all SUNDIALS libraries will include MPI symbols and
  applications will need to include the path for MPI headers and link against
  the corresponding MPI library.

- All users will need to update their codes because the call to
  `SUNContext_Create` now takes a `SUNComm` instead
  of type-erased pointer to a communicator. For non-MPI codes,
  pass `SUN_COMM_NULL` to the `comm` argument instead of
  `NULL`. For MPI codes, pass the `MPI_Comm` directly.

- The same change must be made for calls to
  `SUNLogger_Create` or `SUNProfiler_Create`.

- Some users will need to update their calls to `N_VGetCommunicator`, and
  update any custom `N_Vector` implementations that provide
  `N_VGetCommunicator`, since it now returns a `SUNComm`.

The change away from type-erased pointers for `SUNComm` fixes problems like the
one described in [GitHub Issue #275](https://github.com/LLNL/sundials/issues/275).

The SUNLogger is now always MPI-aware if MPI is enabled in SUNDIALS and the
`SUNDIALS_LOGGING_ENABLE_MPI` CMake option and macro definition were removed
accordingly.

#### SUNDIALS Core Library

Users now need to link to `sundials_core` in addition to the libraries already
linked to. This will be picked up automatically in projects that use the
SUNDIALS CMake target. The library `sundials_generic` has been superseded by
`sundials_core` and is no longer available. This fixes some duplicate symbol
errors on Windows when linking to multiple SUNDIALS libraries.

#### Fortran Interface Modules Streamlined

We have streamlined the Fortran modules that need to be included by users by combining
the SUNDIALS core into one Fortran module, `fsundials_core_mod`. Modules for
implementations of the core APIs still exist (e.g., for the Dense linear solver there
is `fsunlinsol_dense_mod`) as do the modules for the SUNDIALS packages (e.g., `fcvode_mod`).
The following modules are the ones that have been consolidated into `fsundials_core_mod`:

```
fsundials_adaptcontroller_mod
fsundials_context_mod
fsundials_futils_mod
fsundials_linearsolver_mod
fsundials_logger_mod
fsundials_matrix_mod
fsundials_nonlinearsolver_mod
fsundials_nvector_mod
fsundials_profiler_mod
fsundials_types_mod
```

### Minor Changes

The `CMAKE_BUILD_TYPE` defaults to `RelWithDebInfo` mode now i.e., SUNDIALS
will be built with optimizations and debugging symbols enabled by default.
Previously the build type was unset by default so no optimization or debugging
flags were set.

The advanced CMake options to override the inferred LAPACK name-mangling scheme
have been updated from `SUNDIALS_F77_FUNC_CASE` and
`SUNDIALS_F77_FUNC_UNDERSCORES` to `SUNDIALS_LAPACK_CASE` and
`SUNDIALS_LAPACK_UNDERSCORES`, respectively.

As a subset of C99 is now required the CMake option `USE_GENERIC_MATH` as been
removed.

The C++ convenience classes (e.g., `sundials::Context`) have been moved to
from SUNDIALS `.h` headers to corresponding `.hpp` headers (e.g.,
`sundials/sundials_context.hpp`) so C++ codes do not need to compile with
C++14 support when using the C API.

Converted most previous Fortran 77 and 90 examples to use SUNDIALS' Fortran 2003
interface.

### Bug Fixes

Fixed [#329](https://github.com/LLNL/sundials/issues/329) so that C++20 aggregate initialization can be used.

Fixed integer overflow in the internal SUNDIALS hashmap. This resolves
[#409](https://github.com/LLNL/sundials/issues/409) and
[#249](https://github.com/LLNL/sundials/issues/249).

### Deprecation Notice

The functions in `sundials_math.h` will be deprecated in the next release.

```c
  sunrealtype SUNRpowerI(sunrealtype base, int exponent);
  sunrealtype SUNRpowerR(sunrealtype base, sunrealtype exponent);
  sunbooleantype SUNRCompare(sunrealtype a, sunrealtype b);
  sunbooleantype SUNRCompareTol(sunrealtype a, sunrealtype b, sunrealtype tol);
  sunrealtype SUNStrToReal(const char* str);
```

Additionally, the following header files (and everything in them) will be
deprecated -- users who rely on these are recommended to transition to the
corresponding `SUNMatrix` and `SUNLinearSolver` modules:

```c
sundials_direct.h
sundials_dense.h
sundials_band.h
```

## Changes to SUNDIALS in release 6.7.0

### Major Feature

Added the `SUNAdaptController` base class, ported ARKODE's internal
implementations of time step controllers into implementations of this class,
and updated ARKODE to use these objects instead of its own implementations.
Added `ARKStepSetAdaptController` and `ERKStepSetAdaptController` routines
so that users can modify controller parameters, or even provide custom
implementations.

### New Features

Improved computational complexity of `SUNMatScaleAddI_Sparse` from `O(M*N)` to
`O(NNZ)`.

Added Fortran support for the LAPACK dense `SUNLinearSolver` implementation.

Added the routines `ARKStepSetAdaptivityAdjustment` and
`ERKStepSetAdaptivityAdjustment`, that allow users to adjust the
value for the method order supplied to the temporal adaptivity controllers.
The ARKODE default for this adjustment has been -1 since its initial
release, but for some applications a value of 0 is more appropriate.
Users who notice that their simulations encounter a large number of
temporal error test failures may want to experiment with adjusting this value.

Added the third order ERK method `ARKODE_SHU_OSHER_3_2_3`, the fourth order
ERK method `ARKODE_SOFRONIOU_SPALETTA_5_3_4`, the sixth order ERK method
`ARKODE_VERNER_9_5_6`, the seventh order ERK method `ARKODE_VERNER_10_6_7`,
the eighth order ERK method `ARKODE_VERNER_13_7_8`, and the ninth order ERK
method `ARKODE_VERNER_16_8_9`.

ARKStep, ERKStep, MRIStep, and SPRKStep were updated to remove a potentially
unnecessary right-hand side evaluation at the end of an integration. ARKStep was
additionally updated to remove extra right-hand side evaluations when using an
explicit method or an implicit method with an explicit first stage.

The `MRIStepInnerStepper` class in MRIStep was updated to make supplying an
`MRIStepInnerFullRhsFn` optional.

### Bug Fixes

Changed the `SUNProfiler` so that it does not rely on `MPI_WTime` in any case.
This fixes [GitHub Issue #312](https://github.com/LLNL/sundials/issues/312).

Fixed scaling bug in `SUNMatScaleAddI_Sparse` for non-square matrices.

Fixed a regression introduced by the stop time bug fix in v6.6.1 where ARKODE,
CVODE, CVODES, IDA, and IDAS would return at the stop time rather than the
requested output time if the stop time was reached in the same step in which the
output time was passed.

Fixed a bug in ERKStep where methods with `c[s-1] = 1` but `a[s-1,j] != b[j]`
were incorrectly treated as having the first same as last (FSAL) property.

Fixed a bug in ARKODE where `ARKStepSetInterpolateStopTime` would return an
interpolated solution at the stop time in some cases when interpolation was
disabled.

Fixed a bug in `ARKStepSetTableNum` wherein it did not recognize
`ARKODE_ARK2_ERK_3_1_2` and `ARKODE_ARK2_DIRK_3_1_2` as a valid additive
Runge--Kutta Butcher table pair.

Fixed a bug in `MRIStepCoupling_Write` where explicit coupling tables were not
written to the output file pointer.

Fixed missing soversions in some `SUNLinearSolver` and `SUNNonlinearSolver`
CMake targets.

Renamed some internal types in CVODES and IDAS to allow both packages to be
built together in the same binary.

## Changes to SUNDIALS in release 6.6.2

Fixed the build system support for MAGMA when using a NVIDIA HPC SDK
installation of CUDA and fixed the targets used for rocBLAS and rocSPARSE.

## Changes to SUNDIALS in release 6.6.1

### New Features

Updated the Tpetra NVector interface to support Trilinos 14.

### Bug Fixes

Fixed a memory leak when destroying a CUDA, HIP, SYCL, or system SUNMemoryHelper
object.

Fixed a bug in ARKODE, CVODE, CVODES, IDA, and IDAS where the stop time may not
be cleared when using normal mode if the requested output time is the same as
the stop time. Additionally, with ARKODE, CVODE, and CVODES this fix removes an
unnecessary interpolation of the solution at the stop time that could occur in
this case.

## Changes to SUNDIALS in release 6.6.0

### Major Features

A new time-stepping module, `SPRKStep`, was added to ARKODE. This time-stepper
provides explicit symplectic partitioned Runge-Kutta methods up to order 10
for separable Hamiltonian systems.

Added support for relaxation Runge-Kutta methods in ERKStep and ARKStep in
ARKODE.

### New Features

Updated CVODE, CVODES and ARKODE default behavior when returning the solution when
the internal time has reached a user-specified stop time.  Previously, the output
solution was interpolated to the value of `tstop`; the default is now to copy the
internal solution vector.  Users who wish to revert to interpolation may call a new
routine `CVodeSetInterpolateStopTime`, `ARKStepSetInterpolateStopTime`,
`ERKStepSetInterpolateStopTime`, or `MRIStepSetInterpolateStopTime`.

Added the second order IMEX method from Giraldo, Kelly, and Constantinescu 2013
as the default second order IMEX method in ARKStep. The explicit table is given
by `ARKODE_ARK2_ERK_3_1_2` and the implicit table by `ARKODE_ARK2_DIRK_3_1_2`.

Updated the F2003 utility routines `SUNDIALSFileOpen` and `SUNDIALSFileClose`
to support user specification of `stdout` and `stderr` strings for the output
file names.

## Bug Fixes

A potential bug was fixed when using inequality constraint handling and
calling `ARKStepGetEstLocalErrors` or `ERKStepGetEstLocalErrors` after a failed
step in which an inequality constraint violation occurred. In this case, the
values returned by `ARKStepGetEstLocalErrors` or `ERKStepGetEstLocalErrors` may
have been invalid.

## Changes to SUNDIALS in release 6.5.1

### New Features

Added the functions `ARKStepClearStopTime`, `ERKStepClearStopTime`,
`MRIStepClearStopTime`, `CVodeClearStopTime`, and `IDAClearStopTime` to
disable a previously set stop time.

The default interpolant in ARKODE when using a first order method has been
updated to a linear interpolant to ensure values obtained by the integrator are
returned at the ends of the time interval. To restore the previous behavior of
using a constant interpolant call `ARKStepSetInterpolantDegree`,
`ERKStepSetInterpolantDegree`, or `MRIStepSetInterpolantDegree` and set the
interpolant degree to zero before evolving the problem.

### Bug Fixes

Fixed build errors when using SuperLU_DIST with ROCM enabled to target AMD GPUs.

Fixed compilation errors in some SYCL examples when using the `icx` compiler.

## Changes to SUNDIALS in release 6.5.0

### New Features

A new capability to keep track of memory allocations made through the `SUNMemoryHelper`
classes has been added. Memory allocation stats can be accessed through the
`SUNMemoryHelper_GetAllocStats` function. See the documentation for
the `SUNMemoryHelper` classes for more details.

Added the functions `ARKStepGetJac`, `ARKStepGetJacTime`,
`ARKStepGetJacNumSteps`, `MRIStepGetJac`, `MRIStepGetJacTime`,
`MRIStepGetJacNumSteps`, `CVodeGetJac`, `CVodeGetJacTime`,
`CVodeGetJacNumSteps`, `IDAGetJac`, `IDAGetJacCj`, `IDAGetJacTime`,
`IDAGetJacNumSteps`, `KINGetJac`, `KINGetJacNumIters` to assist in
debugging simulations utilizing a matrix-based linear solver.

Added support for CUDA 12.

Added support for the SYCL backend with RAJA 2022.x.y.

### Bug Fixes

Fixed an underflow bug during root finding in ARKODE, CVODE, CVODES, IDA and
IDAS. This fixes [GitHub Issue #57](https://github.com/LLNL/sundials/issues/57>).

Fixed an issue with finding oneMKL when using the `icpx` compiler with the
`-fsycl` flag as the C++ compiler instead of `dpcpp`.

Fixed the shape of the arrays returned by `FN_VGetArrayPointer` functions as well
as the `FSUNDenseMatrix_Data`, `FSUNBandMatrix_Data`, `FSUNSparseMatrix_Data`,
`FSUNSparseMatrix_IndexValues`, and `FSUNSparseMatrix_IndexPointers` functions.
Compiling and running code that uses the SUNDIALS Fortran interfaces with
bounds checking will now work.

Fixed an implicit conversion error in the Butcher table for ESDIRK5(4)7L[2]SA2.

## Changes to SUNDIALS in release 6.4.1

Fixed a bug with the Kokkos interfaces that would arise when using clang.

Fixed a compilation error with the Intel oneAPI 2022.2 Fortran compiler in the
Fortran 2003 interface test for the serial `N_Vector`.

Fixed a bug in the SUNLINSOL_LAPACKBAND and SUNLINSOL_LAPACKDENSE modules
which would cause the tests to fail on some platforms.

## Changes to SUNDIALS in release 6.4.0

### New Requirements

CMake 3.18.0 or newer is now required for CUDA support.

A C++14 compliant compiler is now required for C++ based features and examples
e.g., CUDA, HIP, RAJA, Trilinos, SuperLU_DIST, MAGMA, Ginkgo, and Kokkos.

### Major Features

Added support for the [Ginkgo](https://ginkgo-project.github.io/) linear algebra
library. This support includes new `SUNMatrix` and `SUNLinearSolver`
implementations, see the `SUNMATRIX_GINKGO` and `SUNLINEARSOLVER_GINKGO`
sections in the documentation for more information.

Added new `NVector`, dense `SUNMatrix`, and dense `SUNLinearSolver`
implementations utilizing [Kokkos Ecosystem](https://kokkos.org/) for
performance portability, see the `NVECTOR_KOKKOS`, `SUNMATRIX_KOKKOSDENSE` and
`SUNLINEARSOLVER_KOKKOSDENSE` sections in the documentation for more
information.

### New Features

Added support for GPU enabled SuperLU_DIST and SuperLU_DIST v8.x.x. Removed
support for SuperLU_DIST v6.x.x or older. Fix mismatched definition and
declaration bug in SuperLU_DIST matrix constructor.

Added the functions `ARKStepSetTableName`, `ERKStepSetTableName`,
`MRIStepCoupling_LoadTableByName`, `ARKodeButcherTable_LoadDIRKByName`, and
`ARKodeButcherTable_LoadERKByName` to load a table from a string.

### Bug Fixes

Fixed a bug in the CUDA and HIP vectors where `N_VMaxNorm` would return the
minimum positive floating-point value for the zero vector.

Fixed memory leaks/out of bounds memory accesses in the ARKODE MRIStep module
that could occur when attaching a coupling table after reinitialization with a
different number of stages than originally selected.

Fixed a memory leak in CVODE and CVODES where the projection memory would not be
deallocated when calling `CVodeFree`.

## Changes to SUNDIALS in release 6.3.0

### New Features

Added `GetUserData` functions in each package to retrieve the user data pointer
provided to `SetUserData` functions. See `ARKStepGetUserData`,
`ERKStepGetUserData`, `MRIStepGetUserData`, `CVodeGetUserData`,
`IDAGetUserData`, or `KINGetUserData` for more information.

Added a variety of embedded DIRK methods from [Kennedy & Carpenter,
NASA TM-2016-219173, 2016] and [Kennedy & Carpenter, Appl. Numer. Math., 146, 2019] to
ARKODE.

Updated `MRIStepReset` to call the corresponding `MRIStepInnerResetFn` with the same
(*tR*,*yR*) arguments for the `MRIStepInnerStepper` object that is used to evolve the
MRI "fast" time scale subproblems.

Added a new [example](examples/cvode/serial/cvRocket_dns.c) which
demonstrates using CVODE with a discontinuous right-hand-side function
and rootfinding.

### Bug Fixes

Fixed a bug in `ERKStepReset`, `ERKStepReInit`, `ARKStepReset`, `ARKStepReInit`,
`MRIStepReset`, and `MRIStepReInit` where a previously-set value of *tstop* (from
a call to `ERKStepSetStopTime`, `ARKStepSetStopTime`, or `MRIStepSetStopTime`,
respectively) would not be cleared.

Fixed the unituitive behavior of the `USE_GENERIC_MATH` CMake option which
caused the double precision math functions to be used regardless of the value of
`SUNDIALS_PRECISION`. Now, SUNDIALS will use precision appropriate math
functions when they are available and the user may provide the math library to
link to via the advanced CMake option `SUNDIALS_MATH_LIBRARY`.

Changed `SUNDIALS_LOGGING_ENABLE_MPI` CMake option default to be 'OFF'. This
fixes [GitHub Issue #177](https://github.com/LLNL/sundials/issues/177).

## Changes to SUNDIALS in release 6.2.0

### Major Features

Added the `SUNLogger` API which provides a SUNDIALS-wide
mechanism for logging of errors, warnings, informational output,
and debugging output.

Added support to CVODES for integrating IVPs with constraints using BDF methods
and projecting the solution onto the constraint manifold with a user defined
projection function. This implementation is accompanied by additions to the
CVODES user documentation and examples.

### New Features

Added the function `SUNProfiler_Reset` to reset the region timings and counters
to zero.

Added the following functions to output all of the integrator, nonlinear solver,
linear solver, and other statistics in one call:

* `ARKStepPrintAllStats`
* `ERKStepPrintAllStats`
* `MRIStepPrintAllStats`
* `CVodePrintAllStats`
* `IDAPrintAllStats`
* `KINPrintAllStats`

The file `scripts/sundials_csv.py` contains functions for parsing the
comma-separated value (CSV) output files when using the CSV output format.

Added functions to CVODE, CVODES, IDA, and IDAS to change the default step size
adaptivity parameters. For more information see the documentation for:

* `CVodeSetEtaFixedStepBounds`
* `CVodeSetEtaMaxFirstStep`
* `CVodeSetEtaMaxEarlyStep`
* `CVodeSetNumStepsEtaMaxEarlyStep`
* `CVodeSetEtaMax`
* `CVodeSetEtaMin`
* `CVodeSetEtaMinErrFail`
* `CVodeSetEtaMaxErrFail`
* `CVodeSetNumFailsEtaMaxErrFail`
* `CVodeSetEtaConvFail`
* `IDASetEtaFixedStepBounds`
* `IDAsetEtaMax`
* `IDASetEtaMin`
* `IDASetEtaLow`
* `IDASetEtaMinErrFail`
* `IDASetEtaConvFail`

Added the functions `ARKStepSetDeduceImplicitRhs` and
`MRIStepSetDeduceImplicitRhs` to optionally remove an evaluation of the implicit
right-hand side function after nonlinear solves. See the mathematical
considerations section of the user guide for information on using this
optimization.

Added the function `MRIStepSetOrder` to select the default MRI method of a given
order.

Added the functions `CVodeSetDeltaGammaMaxLSetup` and
`CVodeSetDeltaGammaMaxBadJac` in CVODE and CVODES to adjust the `gamma` change
thresholds to require a linear solver setup or Jacobian/precondition update,
respectively.

Added the function `IDASetDetlaCjLSetup` in IDA and IDAS to adjust the parameter
that determines when a change in `c_j` requires calling the linear solver setup
function.

Added the function `IDASetMinStep` to set a minimum step size.

### Bug Fixes

Fixed the `SUNContext` convenience class for C++ users to disallow copy
construction and allow move construction.

The behavior of `N_VSetKernelExecPolicy_Sycl` has been updated to be consistent
with the CUDA and HIP vectors. The input execution policies are now cloned and
may be freed after calling `N_VSetKernelExecPolicy_Sycl`. Additionally, `NULL`
inputs are now allowed and, if provided, will reset the vector execution
policies to the defaults.

A memory leak in the SYCL vector was fixed where the execution policies were not
freed when the vector was destroyed.

The include guard in `nvector_mpimanyvector.h` has been corrected to enable
using both the ManyVector and MPIManyVector vector implementations in the same
simulation.

A bug was fixed in the ARKODE, CVODE(S), and IDA(S) functions to retrieve the
number of nonlinear solver failures. The failure count returned was the number
of failed *steps* due to a nonlinear solver failure i.e., if a nonlinear solve
failed with a stale Jacobian or preconditioner but succeeded after updating the
Jacobian or preconditioner, the initial failure was not included in the
nonlinear solver failure count. The following functions have been updated to
return the total number of nonlinear solver failures:

* `ARKStepGetNumNonlinSolvConvFails`
* `ARKStepGetNonlinSolvStats`
* `MRIStepGetNumNonlinSolvConvFails`
* `MRIStepGetNonlinSolvStats`
* `CVodeGetNumNonlinSolvConvFails`
* `CVodeGetNonlinSolvStats`
* `CVodeGetSensNumNonlinSolvConvFails`
* `CVodeGetSensNonlinSolvStats`
* `CVodeGetStgrSensNumNonlinSolvConvFails`
* `CVodeGetStgrSensNonlinSolvStats`
* `IDAGetNumNonlinSolvConvFails`
* `IDAGetNonlinSolvStats`
* `IDAGetSensNumNonlinSolvConvFails`
* `IDAGetSensNonlinSolvStats`

As a result of this change users may see an increase in the number of failures
reported from the above functions. The following functions have been added to
retrieve the number of failed steps due to a nonlinear solver failure i.e., the
counts previously returned by the above functions:

* `ARKStepGetNumStepSolveFails`
* `MRIStepGetNumStepSolveFails`
* `CVodeGetNumStepSolveFails`
* `CVodeGetNumStepSensSolveFails`
* `CVodeGetNumStepStgrSensSolveFails`
* `IDAGetNumStepSolveFails`
* `IDAGetNumStepSensSolveFails`

Changed exported SUNDIALS PETSc CMake targets to be INTERFACE IMPORTED instead
of UNKNOWN IMPORTED.

### Deprecation Notice

Deprecated the following functions, it is recommended to use the `SUNLogger` API
instead.

* `ARKStepSetDiagnostics`
* `ERKStepSetDiagnostics`
* `MRIStepSetDiagnostics`
* `KINSetInfoFile`
* `SUNNonlinSolSetPrintLevel_Newton`
* `SUNNonlinSolSetInfoFile_Newton`
* `SUNNonlinSolSetPrintLevel_FixedPoint`
* `SUNNonlinSolSetInfoFile_FixedPoint`
* `SUNLinSolSetInfoFile_PCG`
* `SUNLinSolSetPrintLevel_PCG`
* `SUNLinSolSetInfoFile_SPGMR`
* `SUNLinSolSetPrintLevel_SPGMR`
* `SUNLinSolSetInfoFile_SPFGMR`
* `SUNLinSolSetPrintLevel_SPFGMR`
* `SUNLinSolSetInfoFile_SPTFQM`
* `SUNLinSolSetPrintLevel_SPTFQMR`
* `SUNLinSolSetInfoFile_SPBCGS`
* `SUNLinSolSetPrintLevel_SPBCGS`

The `SUNLinSolSetInfoFile_*` and  `SUNNonlinSolSetInfoFile_*` family of
functions are now enabled by setting the CMake option `SUNDIALS_LOGGING_LEVEL`
to a value `>= 3`.

## Changes to SUNDIALS in release 6.1.1

### New Features

Added new Fortran example program,
`examples/arkode/F2003_serial/ark_kpr_mri_f2003.f90` demonstrating MRI
capabilities.

### Bug Fixes

Fixed exported `SUNDIALSConfig.cmake`.

Fixed Fortran interface to `MRIStepInnerStepper` and `MRIStepCoupling`
structures and functions.

## Changes to SUNDIALS in release 6.1.0

### New Features

Added new reduction implementations for the CUDA and HIP vectors that use
shared memory (local data storage) instead of atomics. These new implementations
are recommended when the target hardware does not provide atomic support for the
floating point precision that SUNDIALS is being built with. The HIP vector uses
these by default, but the `N_VSetKernelExecPolicy_Cuda` and
`N_VSetKernelExecPolicy_Hip` functions can be used to choose between
different reduction implementations.

`SUNDIALS::<lib>` targets with no static/shared suffix have been added for use
within the build directory (this mirrors the targets exported on installation).

`CMAKE_C_STANDARD` is now set to 99 by default.

### Bug Fixes

Fixed exported `SUNDIALSConfig.cmake` when profiling is enabled without Caliper.

Fixed `sundials_export.h` include in `sundials_config.h`.

Fixed memory leaks in the SuperLU_MT linear solver interface.

## Changes to SUNDIALS in release 6.0.0

### Breaking Changes

#### SUNContext Object Added

SUNDIALS v6.0.0 introduces a new `SUNContext` object on which all other SUNDIALS
objects depend. As such, the constructors for all SUNDIALS packages, vectors,
matrices, linear solvers, nonlinear solvers, and memory helpers have been
updated to accept a context as the last input. Users upgrading to SUNDIALS
v6.0.0 will need to call `SUNContext_Create` to create a context object with
before calling any other SUNDIALS library function, and then provide this object
to other SUNDIALS constructors. The context object has been introduced to allow
SUNDIALS to provide new features, such as the profiling/instrumentation also
introduced in this release, while maintaining thread-safety. See the
documentation section on the `SUNContext` for more details.

The script `upgrade-to-sundials-6-from-5.sh` has been provided with this release
(and obtainable from the GitHub release page) to help ease the transition to
SUNDIALS v6.0.0. The script will add a `SUNCTX_PLACEHOLDER` argument to all of
the calls to SUNDIALS constructors that now require a `SUNContext` object. It
can also update deprecated SUNDIALS constants/types to the new names. It can be
run like this:

```
> ./upgrade-to-sundials-6-from-5.sh <files to update>
```

#### Updated SUNMemoryHelper Function Signatures

The `SUNMemoryHelper` functions `Alloc`, `Dealloc`, and `Copy` have been updated
to accept an opaque handle as the last input. At a minimum, existing
`SUNMemoryHelper` implementations will need to update these functions to accept
the additional argument. Typically, this handle is the execution stream (e.g., a
CUDA/HIP stream or SYCL queue) for the operation. The CUDA, HIP, and SYCL
`SUNMemoryHelper` implementations have been updated accordingly. Additionally,
the constructor for the SYCL implementation has been updated to remove the SYCL
queue as an input.

#### Deprecated Functions Removed

The previously deprecated constructor `N_VMakeWithManagedAllocator_Cuda` and
the function `N_VSetCudaStream_Cuda` have been removed and replaced with
`N_VNewWithMemHelp_Cuda` and `N_VSetKernelExecPolicy_Cuda` respectively.

The previously deprecated macros `PVEC_REAL_MPI_TYPE` and
`PVEC_INTEGER_MPI_TYPE` have been removed and replaced with
`MPI_SUNREALTYPE` and `MPI_SUNINDEXTYPE` respectively.

The following previously deprecated functions have been removed

| Removed                   | Replaced with                    |
|:--------------------------|:---------------------------------|
| `SUNBandLinearSolver`     | `SUNLinSol_Band`                 |
| `SUNDenseLinearSolver`    | `SUNLinSol_Dense`                |
| `SUNKLU`                  | `SUNLinSol_KLU`                  |
| `SUNKLUReInit`            | `SUNLinSol_KLUReInit`            |
| `SUNKLUSetOrdering`       | `SUNLinSol_KLUSetOrdering`       |
| `SUNLapackBand`           | `SUNLinSol_LapackBand`           |
| `SUNLapackDense`          | `SUNLinSol_LapackDense`          |
| `SUNPCG`                  | `SUNLinSol_PCG`                  |
| `SUNPCGSetPrecType`       | `SUNLinSol_PCGSetPrecType`       |
| `SUNPCGSetMaxl`           | `SUNLinSol_PCGSetMaxl`           |
| `SUNSPBCGS`               | `SUNLinSol_SPBCGS`               |
| `SUNSPBCGSSetPrecType`    | `SUNLinSol_SPBCGSSetPrecType`    |
| `SUNSPBCGSSetMaxl`        | `SUNLinSol_SPBCGSSetMaxl`        |
| `SUNSPFGMR`               | `SUNLinSol_SPFGMR`               |
| `SUNSPFGMRSetPrecType`    | `SUNLinSol_SPFGMRSetPrecType`    |
| `SUNSPFGMRSetGSType`      | `SUNLinSol_SPFGMRSetGSType`      |
| `SUNSPFGMRSetMaxRestarts` | `SUNLinSol_SPFGMRSetMaxRestarts` |
| `SUNSPGMR`                | `SUNLinSol_SPGMR`                |
| `SUNSPGMRSetPrecType`     | `SUNLinSol_SPGMRSetPrecType`     |
| `SUNSPGMRSetGSType`       | `SUNLinSol_SPGMRSetGSType`       |
| `SUNSPGMRSetMaxRestarts`  | `SUNLinSol_SPGMRSetMaxRestarts`  |
| `SUNSPTFQMR`              | `SUNLinSol_SPTFQMR`              |
| `SUNSPTFQMRSetPrecType`   | `SUNLinSol_SPTFQMRSetPrecType`   |
| `SUNSPTFQMRSetMaxl`       | `SUNLinSol_SPTFQMRSetMaxl`       |
| `SUNSuperLUMT`            | `SUNLinSol_SuperLUMT`            |
| `SUNSuperLUMTSetOrdering` | `SUNLinSol_SuperLUMTSetOrdering` |

The deprecated functions `MRIStepGetCurrentButcherTables` and
`MRIStepWriteButcher` and the utility functions `MRIStepSetTable` and
`MRIStepSetTableNum` have been removed. Users wishing to create an MRI-GARK
method from a Butcher table should use `MRIStepCoupling_MIStoMRI` to create
the corresponding MRI coupling table and attach it with `MRIStepSetCoupling`.

The previously deprecated functions `ARKStepSetMaxStepsBetweenLSet` and
`ARKStepSetMaxStepsBetweenJac` have been removed and replaced with
`ARKStepSetLSetupFrequency` and `ARKStepSetMaxStepsBetweenJac` respectively.

The previously deprecated function `CVodeSetMaxStepsBetweenJac` has been removed
and replaced with `CVodeSetJacEvalFrequency`.

The ARKODE, CVODE, IDA, and KINSOL Fortran 77 interfaces have been removed. See
the "SUNDIALS Fortran Interface" section in the user guides and the F2003
example programs for more details using the SUNDIALS Fortran 2003 module
interfaces.

#### Namespace Changes

The CUDA, HIP, and SYCL execution policies have been moved from the `sundials`
namespace to the `sundials::cuda`, `sundials::hip`, and `sundials::sycl`
namespaces respectively. Accordingly, the prefixes "Cuda", "Hip", and "Sycl"
have been removed from the execution policy classes and methods.

The `Sundials` namespace used by the Trilinos Tpetra NVector has been replaced
with the `sundials::trilinos::nvector_tpetra` namespace.

### Major Features

#### SUNProfiler

A capability to profile/instrument SUNDIALS library code has been added. This
can be enabled with the CMake option `SUNDIALS_BUILD_WITH_PROFILING`. A built-in
profiler will be used by default, but the
[Caliper](https://github.com/LLNL/Caliper) library can also be used instead with
the CMake option `ENABLE_CALIPER`. See the documentation section on profiling
for more details.  **WARNING**: Profiling will impact performance, and should be
enabled judiciously.

#### IMEX MRI Methods and MRIStepInnerStepper Object

The ARKODE MRIStep module has been extended to support implicit-explicit (IMEX)
multirate infinitesimal generalized additive Runge-Kutta (MRI-GARK) methods. As
such, `MRIStepCreate` has been updated to include arguments for the slow
explicit and slow implicit ODE right-hand side functions. `MRIStepCreate` has
also been updated to require attaching an `MRIStepInnerStepper` for evolving the
fast time scale. `MRIStepReInit` has been similarly updated to take explicit
and implicit right-hand side functions as input. Codes using explicit or
implicit MRI methods will need to update `MRIStepCreate` and `MRIStepReInit`
calls to pass `NULL` for either the explicit or implicit right-hand side
function as appropriate. If ARKStep is used as the fast time scale integrator,
codes will need to call `ARKStepCreateMRIStepInnerStepper` to wrap the ARKStep
memory as an `MRIStepInnerStepper` object. Additionally, `MRIStepGetNumRhsEvals`
has been updated to return the number of slow implicit and explicit function
evaluations. The coupling table structure `MRIStepCouplingMem` and the
functions `MRIStepCoupling_Alloc` and `MRIStepCoupling_Create` have also
been updated to support IMEX-MRI-GARK methods.

### New Features

Two new optional vector operations, `N_VDotProdMultiLocal` and
`N_VDotProdMultiAllReduce`, have been added to support low-synchronization
methods for Anderson acceleration.

The implementation of solve-decoupled implicit MRI-GARK methods has been updated
to remove extraneous slow implicit function calls and reduce the memory
requirements.

Added a new function `CVodeGetLinSolveStats` to get the CVODES linear solver
statistics as a group.

Added a new function, `CVodeSetMonitorFn`, that takes a user-function
to be called by CVODES after every `nst` successfully completed time-steps.
This is intended to provide a way of monitoring the CVODES statistics
throughout the simulation.

New orthogonalization methods were added for use within Anderson acceleration
in KINSOL. See the "Anderson Acceleration QR Factorization" subsection within
the mathematical considerations chapter of the user guide and the
`KINSetOrthAA` function documentation for more details.

### Deprecation Notice

The serial, PThreads, PETSc, *hypre*, Parallel, OpenMP_DEV, and OpenMP vector
functions `N_VCloneVectorArray_*` and `N_VDestroyVectorArray_*` have been
deprecated. The generic `N_VCloneVectorArray` and `N_VDestroyVectorArray`
functions should be used instead.

Many constants, types, and functions have been renamed so that they are properly
namespaced. The old names have been deprecated and will be removed in SUNDIALS
v7.0.0.

The following constants, macros, and typedefs are now deprecated:

| Deprecated Name            | New Name                          |
|:---------------------------|:----------------------------------|
| `realtype`                 | `sunrealtype`                     |
| `booleantype`              | `sunbooleantype`                  |
| `RCONST`                   | `SUN_RCONST`                      |
| `BIG_REAL`                 | `SUN_BIG_REAL`                    |
| `SMALL_REAL`               | `SUN_SMALL_REAL`                  |
| `UNIT_ROUNDOFF`            | `SUN_UNIT_ROUNDOFF`               |
| `PREC_NONE`                | `SUN_PREC_NONE`                   |
| `PREC_LEFT`                | `SUN_PREC_LEFT`                   |
| `PREC_RIGHT`               | `SUN_PREC_RIGHT`                  |
| `PREC_BOTH`                | `SUN_PREC_BOTH`                   |
| `MODIFIED_GS`              | `SUN_MODIFIED_GS`                 |
| `CLASSICAL_GS`             | `SUN_CLASSICAL_GS`                |
| `ATimesFn`                 | `SUNATimesFn`                     |
| `PSetupFn`                 | `SUNPSetupFn`                     |
| `PSolveFn`                 | `SUNPSolveFn`                     |
| `DlsMat`                   | `SUNDlsMat`                       |
| `DENSE_COL`                | `SUNDLS_DENSE_COL`                |
| `DENSE_ELEM`               | `SUNDLS_DENSE_ELEM`               |
| `BAND_COL`                 | `SUNDLS_BAND_COL`                 |
| `BAND_COL_ELEM`            | `SUNDLS_BAND_COL_ELEM`            |
| `BAND_ELEM`                | `SUNDLS_BAND_ELEM`                |
| `SDIRK_2_1_2`              | `ARKODE_SDIRK_2_1_2`              |
| `BILLINGTON_3_3_2`         | `ARKODE_BILLINGTON_3_3_2`         |
| `TRBDF2_3_3_2`             | `ARKODE_TRBDF2_3_3_2`             |
| `KVAERNO_4_2_3`            | `ARKODE_KVAERNO_4_2_3`            |
| `ARK324L2SA_DIRK_4_2_3`    | `ARKODE_ARK324L2SA_DIRK_4_2_3`    |
| `CASH_5_2_4`               | `ARKODE_CASH_5_2_4`               |
| `CASH_5_3_4`               | `ARKODE_CASH_5_3_4`               |
| `SDIRK_5_3_4`              | `ARKODE_SDIRK_5_3_4`              |
| `KVAERNO_5_3_4`            | `ARKODE_KVAERNO_5_3_4`            |
| `ARK436L2SA_DIRK_6_3_4`    | `ARKODE_ARK436L2SA_DIRK_6_3_4`    |
| `KVAERNO_7_4_5`            | `ARKODE_KVAERNO_7_4_5`            |
| `ARK548L2SA_DIRK_8_4_5`    | `ARKODE_ARK548L2SA_DIRK_8_4_5`    |
| `ARK437L2SA_DIRK_7_3_4`    | `ARKODE_ARK437L2SA_DIRK_7_3_4`    |
| `ARK548L2SAb_DIRK_8_4_5`   | `ARKODE_ARK548L2SAb_DIRK_8_4_5`   |
| `MIN_DIRK_NUM`             | `ARKODE_MIN_DIRK_NUM`             |
| `MAX_DIRK_NUM`             | `ARKODE_MAX_DIRK_NUM`             |
| `MIS_KW3`                  | `ARKODE_MIS_KW3`                  |
| `MRI_GARK_ERK33a`          | `ARKODE_MRI_GARK_ERK33a`          |
| `MRI_GARK_ERK45a`          | `ARKODE_MRI_GARK_ERK45a`          |
| `MRI_GARK_IRK21a`          | `ARKODE_MRI_GARK_IRK21a`          |
| `MRI_GARK_ESDIRK34a`       | `ARKODE_MRI_GARK_ESDIRK34a`       |
| `MRI_GARK_ESDIRK46a`       | `ARKODE_MRI_GARK_ESDIRK46a`       |
| `IMEX_MRI_GARK3a`          | `ARKODE_IMEX_MRI_GARK3a`          |
| `IMEX_MRI_GARK3b`          | `ARKODE_IMEX_MRI_GARK3b`          |
| `IMEX_MRI_GARK4`           | `ARKODE_IMEX_MRI_GARK4`           |
| `MIN_MRI_NUM`              | `ARKODE_MIN_MRI_NUM`              |
| `MAX_MRI_NUM`              | `ARKODE_MAX_MRI_NUM`              |
| `DEFAULT_MRI_TABLE_3`      | `MRISTEP_DEFAULT_TABLE_3`         |
| `DEFAULT_EXPL_MRI_TABLE_3` | `MRISTEP_DEFAULT_EXPL_TABLE_3`    |
| `DEFAULT_EXPL_MRI_TABLE_4` | `MRISTEP_DEFAULT_EXPL_TABLE_4`    |
| `DEFAULT_IMPL_SD_TABLE_2`  | `MRISTEP_DEFAULT_IMPL_SD_TABLE_2` |
| `DEFAULT_IMPL_SD_TABLE_3`  | `MRISTEP_DEFAULT_IMPL_SD_TABLE_3` |
| `DEFAULT_IMPL_SD_TABLE_4`  | `MRISTEP_DEFAULT_IMPL_SD_TABLE_4` |
| `DEFAULT_IMEX_SD_TABLE_3`  | `MRISTEP_DEFAULT_IMEX_SD_TABLE_3` |
| `DEFAULT_IMEX_SD_TABLE_4`  | `MRISTEP_DEFAULT_IMEX_SD_TABLE_4` |
| `HEUN_EULER_2_1_2`         | `ARKODE_HEUN_EULER_2_1_2`         |
| `BOGACKI_SHAMPINE_4_2_3`   | `ARKODE_BOGACKI_SHAMPINE_4_2_3`   |
| `ARK324L2SA_ERK_4_2_3`     | `ARKODE_ARK324L2SA_ERK_4_2_3`     |
| `ZONNEVELD_5_3_4`          | `ARKODE_ZONNEVELD_5_3_4`          |
| `ARK436L2SA_ERK_6_3_4`     | `ARKODE_ARK436L2SA_ERK_6_3_4`     |
| `SAYFY_ABURUB_6_3_4`       | `ARKODE_SAYFY_ABURUB_6_3_4`       |
| `CASH_KARP_6_4_5`          | `ARKODE_CASH_KARP_6_4_5`          |
| `FEHLBERG_6_4_5`           | `ARKODE_FEHLBERG_6_4_5`           |
| `DORMAND_PRINCE_7_4_5`     | `ARKODE_DORMAND_PRINCE_7_4_5`     |
| `ARK548L2SA_ERK_8_4_5`     | `ARKODE_ARK548L2SA_ERK_8_4_5`     |
| `VERNER_8_5_6`             | `ARKODE_VERNER_8_5_6`             |
| `FEHLBERG_13_7_8`          | `ARKODE_FEHLBERG_13_7_8`          |
| `KNOTH_WOLKE_3_3`          | `ARKODE_KNOTH_WOLKE_3_3`          |
| `ARK437L2SA_ERK_7_3_4`     | `ARKODE_ARK437L2SA_ERK_7_3_4`     |
| `ARK548L2SAb_ERK_8_4_5`    | `ARKODE_ARK548L2SAb_ERK_8_4_5`    |
| `MIN_ERK_NUM`              | `ARKODE_MIN_ERK_NUM`              |
| `MAX_ERK_NUM`              | `ARKODE_MAX_ERK_NUM`              |
| `DEFAULT_ERK_2`            | `ARKSTEP_DEFAULT_ERK_2`           |
| `DEFAULT_ERK_3`            | `ARKSTEP_DEFAULT_ERK_3`           |
| `DEFAULT_ERK_4`            | `ARKSTEP_DEFAULT_ERK_4`           |
| `DEFAULT_ERK_5`            | `ARKSTEP_DEFAULT_ERK_5`           |
| `DEFAULT_ERK_6`            | `ARKSTEP_DEFAULT_ERK_6`           |
| `DEFAULT_ERK_8`            | `ARKSTEP_DEFAULT_ERK_8`           |
| `DEFAULT_DIRK_2`           | `ARKSTEP_DEFAULT_DIRK_2`          |
| `DEFAULT_DIRK_3`           | `ARKSTEP_DEFAULT_DIRK_3`          |
| `DEFAULT_DIRK_4`           | `ARKSTEP_DEFAULT_DIRK_4`          |
| `DEFAULT_DIRK_5`           | `ARKSTEP_DEFAULT_DIRK_5`          |
| `DEFAULT_ARK_ETABLE_3`     | `ARKSTEP_DEFAULT_ARK_ETABLE_3`    |
| `DEFAULT_ARK_ETABLE_4`     | `ARKSTEP_DEFAULT_ARK_ETABLE_4`    |
| `DEFAULT_ARK_ETABLE_5`     | `ARKSTEP_DEFAULT_ARK_ETABLE_4`    |
| `DEFAULT_ARK_ITABLE_3`     | `ARKSTEP_DEFAULT_ARK_ITABLE_3`    |
| `DEFAULT_ARK_ITABLE_4`     | `ARKSTEP_DEFAULT_ARK_ITABLE_4`    |
| `DEFAULT_ARK_ITABLE_5`     | `ARKSTEP_DEFAULT_ARK_ITABLE_5`    |
| `DEFAULT_ERK_2`            | `ERKSTEP_DEFAULT_2`               |
| `DEFAULT_ERK_3`            | `ERKSTEP_DEFAULT_3`               |
| `DEFAULT_ERK_4`            | `ERKSTEP_DEFAULT_4`               |
| `DEFAULT_ERK_5`            | `ERKSTEP_DEFAULT_5`               |
| `DEFAULT_ERK_6`            | `ERKSTEP_DEFAULT_6`               |
| `DEFAULT_ERK_8`            | `ERKSTEP_DEFAULT_8`               |

In addition, the following functions are now deprecated (compile-time warnings
will be printed if supported by the compiler):

| Deprecated Name               | New Name                     |
|:------------------------------|:-----------------------------|
| `CVSpilsSetLinearSolver`      | `CVodeSetLinearSolver`       |
| `CVSpilsSetEpsLin`            | `CVodeSetEpsLin`             |
| `CVSpilsSetPreconditioner`    | `CVodeSetPreconditioner`     |
| `CVSpilsSetJacTimes`          | `CVodeSetJacTimes`           |
| `CVSpilsGetWorkSpace`         | `CVodeGetLinWorkSpace`       |
| `CVSpilsGetNumPrecEvals`      | `CVodeGetNumPrecEvals`       |
| `CVSpilsGetNumPrecSolves`     | `CVodeGetNumPrecSolves`      |
| `CVSpilsGetNumLinIters`       | `CVodeGetNumLinIters`        |
| `CVSpilsGetNumConvFails`      | `CVodeGetNumConvFails`       |
| `CVSpilsGetNumJTSetupEvals`   | `CVodeGetNumJTSetupEvals`    |
| `CVSpilsGetNumJtimesEvals`    | `CVodeGetNumJtimesEvals`     |
| `CVSpilsGetNumRhsEvals`       | `CVodeGetNumLinRhsEvals`     |
| `CVSpilsGetLastFlag`          | `CVodeGetLastLinFlag`        |
| `CVSpilsGetReturnFlagName`    | `CVodeGetLinReturnFlagName`  |
| `CVSpilsSetLinearSolverB`     | `CVodeSetLinearSolverB`      |
| `CVSpilsSetEpsLinB`           | `CVodeSetEpsLinB`            |
| `CVSpilsSetPreconditionerB`   | `CVodeSetPreconditionerB`    |
| `CVSpilsSetPreconditionerBS`  | `CVodeSetPreconditionerBS`   |
| `CVSpilsSetJacTimesB`         | `CVodeSetJacTimesB`          |
| `CVSpilsSetJacTimesBS`        | `CVodeSetJacTimesBS`         |
| `CVDlsSetLinearSolver`        | `CVodeSetLinearSolver`       |
| `CVDlsSetJacFn`               | `CVodeSetJacFn`              |
| `CVDlsGetWorkSpace`           | `CVodeGetLinWorkSpace`       |
| `CVDlsGetNumJacEvals`         | `CVodeGetNumJacEvals`        |
| `CVDlsGetNumRhsEvals`         | `CVodeGetNumLinRhsEvals`     |
| `CVDlsGetLastFlag`            | `CVodeGetLastLinFlag`        |
| `CVDlsGetReturnFlagName`      | `CVodeGetLinReturnFlagName`  |
| `CVDlsSetLinearSolverB`       | `CVodeSetLinearSolverB`      |
| `CVDlsSetJacFnB`              | `CVodeSetJacFnB`             |
| `CVDlsSetJacFnBS`             | `CVodeSetJacFnBS`            |
| `CVDlsSetLinearSolver`        | `CVodeSetLinearSolver`       |
| `CVDlsSetJacFn`               | `CVodeSetJacFn`              |
| `CVDlsGetWorkSpace`           | `CVodeGetLinWorkSpace`       |
| `CVDlsGetNumJacEvals`         | `CVodeGetNumJacEvals`        |
| `CVDlsGetNumRhsEvals`         | `CVodeGetNumLinRhsEvals`     |
| `CVDlsGetLastFlag`            | `CVodeGetLastLinFlag`        |
| `CVDlsGetReturnFlagName`      | `CVodeGetLinReturnFlagName`  |
| `KINDlsSetLinearSolver`       | `KINSetLinearSolver`         |
| `KINDlsSetJacFn`              | `KINSetJacFn`                |
| `KINDlsGetWorkSpace`          | `KINGetLinWorkSpace`         |
| `KINDlsGetNumJacEvals`        | `KINGetNumJacEvals`          |
| `KINDlsGetNumFuncEvals`       | `KINGetNumLinFuncEvals`      |
| `KINDlsGetLastFlag`           | `KINGetLastLinFlag`          |
| `KINDlsGetReturnFlagName`     | `KINGetLinReturnFlagName`    |
| `KINSpilsSetLinearSolver`     | `KINSetLinearSolver`         |
| `KINSpilsSetPreconditioner`   | `KINSetPreconditioner`       |
| `KINSpilsSetJacTimesVecFn`    | `KINSetJacTimesVecFn`        |
| `KINSpilsGetWorkSpace`        | `KINGetLinWorkSpace`         |
| `KINSpilsGetNumPrecEvals`     | `KINGetNumPrecEvals`         |
| `KINSpilsGetNumPrecSolves`    | `KINGetNumPrecSolves`        |
| `KINSpilsGetNumLinIters`      | `KINGetNumLinIters`          |
| `KINSpilsGetNumConvFails`     | `KINGetNumLinConvFails`      |
| `KINSpilsGetNumJtimesEvals`   | `KINGetNumJtimesEvals`       |
| `KINSpilsGetNumFuncEvals`     | `KINGetNumLinFuncEvals`      |
| `KINSpilsGetLastFlag`         | `KINGetLastLinFlag`          |
| `KINSpilsGetReturnFlagName`   | `KINGetLinReturnFlagName`    |
| `IDASpilsSetLinearSolver`     | `IDASetLinearSolver`         |
| `IDASpilsSetPreconditioner`   | `IDASetPreconditioner`       |
| `IDASpilsSetJacTimes`         | `IDASetJacTimes`             |
| `IDASpilsSetEpsLin`           | `IDASetEpsLin`               |
| `IDASpilsSetIncrementFactor`  | `IDASetIncrementFactor`      |
| `IDASpilsGetWorkSpace`        | `IDAGetLinWorkSpace`         |
| `IDASpilsGetNumPrecEvals`     | `IDAGetNumPrecEvals`         |
| `IDASpilsGetNumPrecSolves`    | `IDAGetNumPrecSolves`        |
| `IDASpilsGetNumLinIters`      | `IDAGetNumLinIters`          |
| `IDASpilsGetNumConvFails`     | `IDAGetNumLinConvFails`      |
| `IDASpilsGetNumJTSetupEvals`  | `IDAGetNumJTSetupEvals`      |
| `IDASpilsGetNumJtimesEvals`   | `IDAGetNumJtimesEvals`       |
| `IDASpilsGetNumResEvals`      | `IDAGetNumLinResEvals`       |
| `IDASpilsGetLastFlag`         | `IDAGetLastLinFlag`          |
| `IDASpilsGetReturnFlagName`   | `IDAGetLinReturnFlagName`    |
| `IDASpilsSetLinearSolverB`    | `IDASetLinearSolverB`        |
| `IDASpilsSetEpsLinB`          | `IDASetEpsLinB`              |
| `IDASpilsSetIncrementFactorB` | `IDASetIncrementFactorB`     |
| `IDASpilsSetPreconditionerB`  | `IDASetPreconditionerB`      |
| `IDASpilsSetPreconditionerBS` | `IDASetPreconditionerBS`     |
| `IDASpilsSetJacTimesB`        | `IDASetJacTimesB`            |
| `IDASpilsSetJacTimesBS`       | `IDASetJacTimesBS`           |
| `IDADlsSetLinearSolver`       | `IDASetLinearSolver`         |
| `IDADlsSetJacFn`              | `IDASetJacFn`                |
| `IDADlsGetWorkSpace`          | `IDAGetLinWorkSpace`         |
| `IDADlsGetNumJacEvals`        | `IDAGetNumJacEvals`          |
| `IDADlsGetNumResEvals`        | `IDAGetNumLinResEvals`       |
| `IDADlsGetLastFlag`           | `IDAGetLastLinFlag`          |
| `IDADlsGetReturnFlagName`     | `IDAGetLinReturnFlagName`    |
| `IDADlsSetLinearSolverB`      | `IDASetLinearSolverB`        |
| `IDADlsSetJacFnB`             | `IDASetJacFnB`               |
| `IDADlsSetJacFnBS`            | `IDASetJacFnBS`              |
| `DenseGETRF`                  | `SUNDlsMat_DenseGETRF`       |
| `DenseGETRS`                  | `SUNDlsMat_DenseGETRS`       |
| `denseGETRF`                  | `SUNDlsMat_denseGETRF`       |
| `denseGETRS`                  | `SUNDlsMat_denseGETRS`       |
| `DensePOTRF`                  | `SUNDlsMat_DensePOTRF`       |
| `DensePOTRS`                  | `SUNDlsMat_DensePOTRS`       |
| `densePOTRF`                  | `SUNDlsMat_densePOTRF`       |
| `densePOTRS`                  | `SUNDlsMat_densePOTRS`       |
| `DenseGEQRF`                  | `SUNDlsMat_DenseGEQRF`       |
| `DenseORMQR`                  | `SUNDlsMat_DenseORMQR`       |
| `denseGEQRF`                  | `SUNDlsMat_denseGEQRF`       |
| `denseORMQR`                  | `SUNDlsMat_denseORMQR`       |
| `DenseCopy`                   | `SUNDlsMat_DenseCopy`        |
| `denseCopy`                   | `SUNDlsMat_denseCopy`        |
| `DenseScale`                  | `SUNDlsMat_DenseScale`       |
| `denseScale`                  | `SUNDlsMat_denseScale`       |
| `denseAddIdentity`            | `SUNDlsMat_denseAddIdentity` |
| `DenseMatvec`                 | `SUNDlsMat_DenseMatvec`      |
| `denseMatvec`                 | `SUNDlsMat_denseMatvec`      |
| `BandGBTRF`                   | `SUNDlsMat_BandGBTRF`        |
| `bandGBTRF`                   | `SUNDlsMat_bandGBTRF`        |
| `BandGBTRS`                   | `SUNDlsMat_BandGBTRS`        |
| `bandGBTRS`                   | `SUNDlsMat_bandGBTRS`        |
| `BandCopy`                    | `SUNDlsMat_BandCopy`         |
| `bandCopy`                    | `SUNDlsMat_bandCopy`         |
| `BandScale`                   | `SUNDlsMat_BandScale`        |
| `bandScale`                   | `SUNDlsMat_bandScale`        |
| `bandAddIdentity`             | `SUNDlsMat_bandAddIdentity`  |
| `BandMatvec`                  | `SUNDlsMat_BandMatvec`       |
| `bandMatvec`                  | `SUNDlsMat_bandMatvec`       |
| `ModifiedGS`                  | `SUNModifiedGS`              |
| `ClassicalGS`                 | `SUNClassicalGS`             |
| `QRfact`                      | `SUNQRFact`                  |
| `QRsol`                       | `SUNQRsol`                   |
| `DlsMat_NewDenseMat`          | `SUNDlsMat_NewDenseMat`      |
| `DlsMat_NewBandMat`           | `SUNDlsMat_NewBandMat`       |
| `DestroyMat`                  | `SUNDlsMat_DestroyMat`       |
| `NewIntArray`                 | `SUNDlsMat_NewIntArray`      |
| `NewIndexArray`               | `SUNDlsMat_NewIndexArray`    |
| `NewRealArray`                | `SUNDlsMat_NewRealArray`     |
| `DestroyArray`                | `SUNDlsMat_DestroyArray`     |
| `AddIdentity`                 | `SUNDlsMat_AddIdentity`      |
| `SetToZero`                   | `SUNDlsMat_SetToZero`        |
| `PrintMat`                    | `SUNDlsMat_PrintMat`         |
| `newDenseMat`                 | `SUNDlsMat_newDenseMat`      |
| `newBandMat`                  | `SUNDlsMat_newBandMat`       |
| `destroyMat`                  | `SUNDlsMat_destroyMat`       |
| `newIntArray`                 | `SUNDlsMat_newIntArray`      |
| `newIndexArray`               | `SUNDlsMat_newIndexArray`    |
| `newRealArray`                | `SUNDlsMat_newRealArray`     |
| `destroyArray`                | `SUNDlsMat_destroyArray`     |

In addition, the entire `sundials_lapack.h` header file is now deprecated for
removal in SUNDIALS v7.0.0. Note, this header file is not needed to use the
SUNDIALS LAPACK linear solvers.

Deprecated ARKODE nonlinear solver predictors: specification of the ARKStep
"bootstrap" or "minimum correction" predictors (options 4 and 5 from
`ARKStepSetPredictorMethod`), or MRIStep "bootstrap" predictor (option 4 from
`MRIStepSetPredictorMethod`), will output a deprecation warning message.
These options will be removed in a future release.

## Changes to SUNDIALS in release 5.8.0

### New Features

The RAJA vector implementation has been updated to support the SYCL backend in
addition to the CUDA and HIP backend. Users can choose the backend when
configuring SUNDIALS by using the `SUNDIALS_RAJA_BACKENDS` CMake variable. This
module remains experimental and is subject to change from version to version.

A new SUNMatrix and SUNLinearSolver implementation were added to interface
with the Intel oneAPI Math Kernel Library (oneMKL). Both the matrix and the
linear solver support general dense linear systems as well as block diagonal
linear systems. This matrix is experimental and is subject to change from
version to version.

Added a new *optional* function to the SUNLinearSolver API,
`SUNLinSolSetZeroGuess`, to indicate that the next call to `SUNLinSolSolve` will
be made with a zero initial guess. SUNLinearSolver implementations that do not
use the `SUNLinSolNewEmpty` constructor will, at a minimum, need set the
`setzeroguess` function pointer in the linear solver `ops` structure to
`NULL`. The SUNDIALS iterative linear solver implementations have been updated
to leverage this new set function to remove one dot product per solve.

The time integrator packages (ARKODE, CVODE(S), and IDA(S)) all now support a
new "matrix-embedded" SUNLinearSolver type.  This type supports user-supplied
SUNLinearSolver implementations that set up and solve the specified linear
system at each linear solve call.  Any matrix-related data structures are held
internally to the linear solver itself, and are not provided by the SUNDIALS
package.

Added functions to ARKODE and CVODE(S) for supplying an alternative right-hand
side function and to IDA(S) for supplying an alternative residual for use within
nonlinear system function evaluations:

* `ARKStepSetNlsRhsFn`
* `MRIStepSetNlsRhsFn`
* `CVodeSetNlsRhsFn`
* `IDASetNlsResFn`

Support for user-defined inner (fast) integrators has been to the MRIStep module
in ARKODE. See the "MRIStep Custom Inner Steppers" section in the user guide for
more information on providing a user-defined integration method.

Added specialized fused HIP kernels to CVODE which may offer better
performance on smaller problems when using CVODE with the `NVECTOR_HIP`
module. See the optional input function `CVodeSetUseIntegratorFusedKernels`
for more information. As with other SUNDIALS HIP features, this is
feature is experimental and may change from version to version.

New KINSOL options have been added to apply a constant damping factor in the
fixed point and Picard iterations (see `KINSetDamping`), to delay the start of
Anderson acceleration with the fixed point and Picard iterations (see
`KINSetDelayAA`), and to return the newest solution with the fixed point
iteration (see `KINSetReturnNewest`).

The installed `SUNDIALSConfig.cmake` file now supports the `COMPONENTS` option
to `find_package`. The exported targets no longer have IMPORTED_GLOBAL set.

### Bug Fixes

A bug was fixed in `SUNMatCopyOps` where the matrix-vector product setup
function pointer was not copied.

A bug was fixed in the SPBCGS and SPTFQMR solvers for the case where a non-zero
initial guess and a solution scaling vector are provided. This fix only impacts
codes using SPBCGS or SPTFQMR as standalone solvers as all SUNDIALS packages
utilize a zero initial guess.

A bug was fixed in the ARKODE stepper modules where the stop time may be passed
after resetting the integrator.

A bug was fixed in `IDASetJacTimesResFn` in IDAS where the supplied function was
used in the dense finite difference Jacobian computation rather than the finite
difference Jacobian-vector product approximation.

A bug was fixed in the KINSOL Picard iteration where the value of
`KINSetMaxSetupCalls` would be ignored.

## Changes to SUNDIALS in release 5.7.0

A new NVECTOR implementation based on the SYCL abstraction layer has been added
targeting Intel GPUs. At present the only SYCL compiler supported is the DPC++
(Intel oneAPI) compiler. See the SYCL NVECTOR section in the user guide for more
details. This module is considered experimental and is subject to major changes
even in minor releases.

A new SUNMatrix and SUNLinearSolver implementation were added to interface
with the MAGMA linear algebra library. Both the matrix and the linear solver
support general dense linear systems as well as block diagonal linear systems,
and both are targeted at GPUs (AMD or NVIDIA).

## Changes to SUNDIALS in release 5.6.1

Fixed a bug in the SUNDIALS CMake which caused an error if the
`CMAKE_CXX_STANDARD` and `SUNDIALS_RAJA_BACKENDS` options were not provided.

Fixed some compiler warnings when using the IBM XL compilers.

## Changes to SUNDIALS in release 5.6.0

A new `N_Vector` implementation based on the AMD ROCm HIP platform has been
added. This vector can target NVIDIA or AMD GPUs. See the HIP vector section in
the user guide for more details. This vector is considered experimental and is
subject to change from version to version.

The RAJA `N_Vector` implementation has been updated to support the HIP backend
in addition to the CUDA backend. Users can choose the backend when configuring
SUNDIALS by using the `SUNDIALS_RAJA_BACKENDS` CMake variable. This vector
remains experimental and is subject to change from version to version.

A new optional operation, `N_VGetDeviceArrayPointer`, was added to the N_Vector
API. This operation is useful for vectors that utilize dual memory spaces,
e.g. the native SUNDIALS CUDA N_Vector.

The SUNMATRIX_CUSPARSE and SUNLINEARSOLVER_CUSOLVERSP_BATCHQR implementations
no longer require the SUNDIALS CUDA N_Vector. Instead, they require that the
vector utilized provides the `N_VGetDeviceArrayPointer` operation, and that the
pointer returned by `N_VGetDeviceArrayPointer` is a valid CUDA device pointer.

## Changes to SUNDIALS in release 5.5.0

Refactored the SUNDIALS build system. CMake 3.12.0 or newer is now required.
Users will likely see deprecation warnings, but otherwise the changes
should be fully backwards compatible for almost all users. SUNDIALS
now exports CMake targets and installs a `SUNDIALSConfig.cmake` file.

Added support for SuperLU DIST 6.3.0 or newer.

## Changes to SUNDIALS in release 5.4.0

### Major Features

A new class, `SUNMemoryHelper`, was added to support **GPU users** who have
complex memory management needs such as using memory pools. This is paired with
new constructors for the `NVECTOR_CUDA` and `NVECTOR_RAJA` modules that accept a
`SUNMemoryHelper` object. Refer to "The SUNMemoryHelper API", "NVECTOR CUDA" and
"NVECTOR RAJA" sections in the documentation for more information.

Added full support for time-dependent mass matrices in ARKStep, and expanded
existing non-identity mass matrix infrastructure to support use of the
fixed point nonlinear solver.

An interface between ARKStep and the XBraid multigrid reduction in time (MGRIT)
library has been added to enable parallel-in-time integration. See the ARKStep
documentation and examples for more details. This interface required the
addition of three new N_Vector operations to exchange vector data between
computational nodes, see `N_VBufSize`, `N_VBufPack`, and `N_VBufUnpack`. These
N_Vector operations are only used within the XBraid interface and need not be
implemented for any other context.

### New Features

The `NVECTOR_RAJA` module has been updated to mirror the `NVECTOR_CUDA` module.
Notably, the update adds managed memory support to the `NVECTOR_RAJA` module.
Users of the module will need to update any calls to the `N_VMake_Raja` function
because that signature was changed. This module remains experimental and is
subject to change from version to version.

The expected behavior of `SUNNonlinSolGetNumIters` and
`SUNNonlinSolGetNumConvFails` in the SUNNonlinearSolver API have been updated to
specify that they should return the number of nonlinear solver iterations and
convergence failures in the most recent solve respectively rather than the
cumulative number of iterations and failures across all solves respectively. The
API documentation and SUNDIALS provided SUNNonlinearSolver implementations and
have been updated accordingly. As before, the cumulative number of nonlinear
iterations and failures may be retrieved by calling the integrator provided get
functions:

* `ARKStepGetNumNonlinSolvIters`
* `ARKStepGetNumNonlinSolvConvFails`
* `ARKStepGetNonlinSolvStats`
* `MRIStepGetNumNonlinSolvIters`
* `MRIStepGetNumNonlinSolvConvFails`
* `MRIStepGetNonlinSolvStats`
* `CVodeGetNumNonlinSolvIters`
* `CVodeGetNumNonlinSolvConvFails`
* `CVodeGetNonlinSolvStats`
* `IDAGetNumNonlinSolvIters`
* `IDAGetNumNonlinSolvConvFails`
* `IDAGetNonlinSolvStats`

Added the following the following functions that advanced users might find
useful when providing a custom `SUNNonlinSolSysFn`:

* `ARKStepComputeState`
* `ARKStepGetNonlinearSystemData`
* `MRIStepComputeState`
* `MRIStepGetNonlinearSystemData`
* `CVodeComputeState`
* `CVodeGetNonlinearSystemData`
* `IDAGetNonlinearSystemData`

Added new functions to CVODE(S), ARKODE, and IDA(S) to to specify the factor for
converting between integrator tolerances (WRMS norm) and linear solver tolerances
(L2 norm) i.e., `tol_L2 = nrmfac * tol_WRMS`:

* `ARKStepSetLSNormFactor`
* `ARKStepSetMassLSNormFactor`
* `MRIStepSetLSNormFactor`
* `CVodeSetLSNormFactor`
* `IDASetLSNormFactor`

Added new reset functions `ARKStepReset`, `ERKStepReset`, and
`MRIStepReset` to reset the stepper time and state vector to user-provided
values for continuing the integration from that point while retaining the
integration history. These function complement the reinitialization functions
`ARKStepReInit`, `ERKStepReInit`, and `MRIStepReInit` which reinitialize
the stepper so that the problem integration should resume as if started from
scratch.

Updated the MRIStep time-stepping module in ARKODE to support higher-order
MRI-GARK methods [Sandu, SIAM J. Numer. Anal., 57, 2019], including methods that
involve solve-decoupled, diagonally-implicit treatment of the slow time scale.

The function `CVodeSetLSetupFrequency` has been added to CVODE(S) to set
the frequency of calls to the linear solver setup function.

The Trilinos Tpetra `N_Vector` interface has been updated to work with Trilinos
12.18+. This update changes the local ordinal type to always be an `int`.

Added support for CUDA 11.

### Bug Fixes

A minor inconsistency in CVODE(S) and a bug ARKODE when checking the Jacobian
evaluation frequency has been fixed. As a result codes using using a
non-default Jacobian update frequency through a call to
`CVodeSetMaxStepsBetweenJac` or `ARKStepSetMaxStepsBetweenJac` will need to
increase the provided value by 1 to achieve the same behavior as before.

In IDAS and CVODES, the functions for forward integration with checkpointing
(`IDASolveF`, `CVodeF`) are now subject to a restriction on the number of time
steps allowed to reach the output time. This is the same restriction applied to
the `IDASolve` and `CVode` functions. The default maximum number of steps is
500, but this may be changed using the `<IDA|CVode>SetMaxNumSteps` function.
This change fixes a bug that could cause an infinite loop in the `IDASolveF`
and `CVodeF` and functions. **This change may cause a runtime error in existing user code**.

Fixed bug in using ERK method integration with static mass matrices.

### Deprecation Notice

For greater clarity the following functions have been deprecated:

* `CVodeSetMaxStepsBetweenJac`
* `ARKStepSetMaxStepsBetweenJac`
* `ARKStepSetMaxStepsBetweenLSet`

The following functions should be used instead:

* `CVodeSetJacEvalFrequency`
* `ARKStepSetJacEvalFrequency`
* `ARKStepSetLSetupFrequency`

## Changes to SUNDIALS in release 5.3.0

### Major Feature

Added support to CVODE for integrating IVPs with constraints using BDF methods
and projecting the solution onto the constraint manifold with a user defined
projection function. This implementation is accompanied by additions to user
documentation and CVODE examples. See the `CVodeSetProjFn` function
documentation for more information.

### New Features

Added the ability to control the CUDA kernel launch parameters for the CUDA
vector and spare matrix implementations. These implementations remain
experimental and are subject to change from version to version. In addition, the
CUDA vector kernels were rewritten to be more flexible. Most users should see
equivalent performance or some improvement, but a select few may observe minor
performance degradation with the default settings. Users are encouraged to
contact the SUNDIALS team about any performance changes that they notice.

Added new capabilities for monitoring the solve phase in the Newton and
fixed-point `SUNNonlinearSolver`, and the SUNDIALS iterative linear
solvers. SUNDIALS must be built with the CMake option
`SUNDIALS_BUILD_WITH_MONITORING` to use these capabilities.

Added specialized fused CUDA kernels to CVODE which may offer better performance
on smaller problems when using CVODE with the CUDA vector. See the optional
input function `CVodeSetUseIntegratorFusedKernels` for more
information. As with other SUNDIALS CUDA features, this is feature is
experimental and may change from version to version.

Added a new function, `CVodeSetMonitorFn`, that takes a user-function
to be called by CVODE after every `nst` successfully completed time-steps.
This is intended to provide a way of monitoring the CVODE statistics
throughout the simulation.

Added a new function `CVodeGetLinSolveStats` to get the CVODE linear solver
statistics as a group.

Added the following optional functions to provide an alternative ODE right-hand
side function (ARKODE and CVODE(S)), DAE residual function (IDA(S)), or nonlinear
system function (KINSOL) for use when computing Jacobian-vector products with
the internal difference quotient approximation:

* `ARKStepSetJacTimesRhsFn`
* `CVodeSetJacTimesRhsFn`
* `CVodeSetJacTimesRhsFnB`
* `IDASetJacTimesResFn`
* `IDASetJacTimesResFnB`
* `KINSetJacTimesVecSysFn`

### Bug Fixes

Fixed a bug in the iterative linear solvers where an error is not returned if
the `Atimes` function is `NULL` or, if preconditioning is enabled, the
`PSolve` function is `NULL`.

Fixed a bug in ARKODE where the prototypes for `ERKStepSetMinReduction` and
`ARKStepSetMinReduction` were not included in `arkode_erkstep.h` and
`arkode_arkstep.h` respectively.

Fixed a bug in ARKODE where inequality constraint checking would need to be
disabled and then re-enabled to update the inequality constraint values after
resizing a problem. Resizing a problem will now disable constraints and a call
to `ARKStepSetConstraints` or `ERKStepSetConstraints` is required to re-enable
constraint checking for the new problem size.

## Changes to SUNDIALS in release 5.2.0

### New Features

The following functions were added to each of the time integration packages to
enable or disable the scaling applied to linear system solutions with
matrix-based linear solvers to account for lagged matrix information:

* `ARKStepSetLinearSolutionScaling`
* `CVodeSetLinearSolutionScaling`
* `CVodeSetLinearSolutionScalingB`
* `IDASetLinearSolutionScaling`
* `IDASetLinearSolutionScalingB`

When using a matrix-based linear solver with ARKODE, IDA(S), or BDF methods in
CVODE(S) scaling is enabled by default.

Added a new `SUNMatrix` implementation that interfaces to the sparse matrix
implementation from the NVIDIA cuSPARSE library. In addition, the CUDA Sparse
linear solver has been updated to use the new matrix, as such, users of this
matrix will need to update their code. This implementations are still considered
to be experimental, thus they are subject to breaking changes even in minor
releases.

Added a new "stiff" interpolation module to ARKODE, based on Lagrange polynomial
interpolation, that is accessible to each of the ARKStep, ERKStep and MRIStep
time-stepping modules. This module is designed to provide increased
interpolation accuracy when integrating stiff problems, as opposed to the ARKODE
standard Hermite interpolation module that can suffer when the IVP right-hand
side has large Lipschitz constant. While the Hermite module remains the default,
the new Lagrange module may be enabled using one of the routines
`ARKStepSetInterpolantType`, `ERKStepSetInterpolantType`, or
`MRIStepSetInterpolantType`. The serial example problem `ark_brusselator.c` has
been converted to use this Lagrange interpolation module. Created accompanying
routines `ARKStepSetInterpolantDegree`, `ARKStepSetInterpolantDegree` and
`ARKStepSetInterpolantDegree` to provide user control over these interpolating
polynomials.

Added two new functions, `ARKStepSetMinReduction` and `ERKStepSetMinReduction`
to change the minimum allowed step size reduction factor after an error test
failure.

### Bug Fixes

Fixed a build system bug related to the Fortran 2003 interfaces when using the
IBM XL compiler. When building the Fortran 2003 interfaces with an XL compiler
it is recommended to set `CMAKE_Fortran_COMPILER` to `f2003`, `xlf2003`, or
`xlf2003_r`.

Fixed a bug in how ARKODE interfaces with a user-supplied, iterative, unscaled
linear solver. In this case, ARKODE adjusts the linear solver tolerance in an
attempt to account for the lack of support for left/right scaling matrices.
Previously, ARKODE computed this scaling factor using the error weight vector,
`ewt`; this fix changes that to the residual weight vector, `rwt`, that can
differ from `ewt` when solving problems with non-identity mass matrix.

Fixed a linkage bug affecting Windows users that stemmed from
dllimport/dllexport attribute missing on some SUNDIALS API functions.

Fixed a memory leak in CVODES and IDAS from not deallocating the `atolSmin0` and
`atolQSmin0` arrays.

Fixed a bug where a non-default value for the maximum allowed growth factor
after the first step would be ignored.

### Deprecation Notice

The routines `ARKStepSetDenseOrder`, `ARKStepSetDenseOrder` and
`ARKStepSetDenseOrder` have been deprecated and will be removed in a
future release. The new functions `ARKStepSetInterpolantDegree`,
`ARKStepSetInterpolantDegree`, and `ARKStepSetInterpolantDegree`
should be used instead.

## Changes to SUNDIALS in release 5.1.0

### New Features

Added support for a user-supplied function to update the prediction for each
implicit stage solution in ARKStep. If supplied, this routine will be called
*after* any existing ARKStep predictor algorithm completes, so that the
predictor may be modified by the user as desired.  The new user-supplied routine
has type `ARKStepStagePredictFn`, and may be set by calling
`ARKStepSetStagePredictFn`.

The MRIStep module has been updated to support attaching different user data
pointers to the inner and outer integrators. If applicable, user codes will
need to add a call to `ARKStepSetUserData` to attach their user data
pointer to the inner integrator memory as `MRIStepSetUserData` will
not set the pointer for both the inner and outer integrators. The MRIStep
examples have been updated to reflect this change.

Added support for damping when using Anderson acceleration in KINSOL. See the
mathematical considerations section of the user guide and the description of the
`KINSetDampingAA` function for more details.

Added support for constant damping to the `SUNNonlinearSolver_FixedPoint` module
when using Anderson acceleration. See the `SUNNonlinearSolver_FixedPoint`
section in the user guides and the description of the
`SUNNonlinSolSetDamping_FixedPoint` function for more details.

Added two utility functions, `SUNDIALSFileOpen` and `SUNDIALSFileClose` for
creating/destroying file pointers. These are useful when using the Fortran 2003
interfaces.

Added a new build system option, `CUDA_ARCH`, to specify the CUDA architecture
to target.

### Bug Fixes

Fixed a build system bug related to finding LAPACK/BLAS.

Fixed a build system bug related to checking if the KLU library works.

Fixed a build system bug related to finding PETSc when using the CMake
variables `PETSC_INCLUDES` and `PETSC_LIBRARIES` instead of `PETSC_DIR`.

Fixed a bug in the Fortran 2003 interfaces to the ARKODE Butcher table routines
and structure. This includes changing the `ARKodeButcherTable` type to be a
`type(c_ptr)` in Fortran.

## Changes to SUNDIALS in release 5.0.0

### Build System

Increased the minimum required CMake version to 3.5 for most SUNDIALS
configurations, and 3.10 when CUDA or OpenMP with device offloading are enabled.

The CMake option `BLAS_ENABLE` and the variable `BLAS_LIBRARIES` have been
removed to simplify builds as SUNDIALS packages do not use BLAS directly. For
third party libraries that require linking to BLAS, the path to the BLAS
library should be included in the `_LIBRARIES` variable for the third party
library e.g., `SUPERLUDIST_LIBRARIES` when enabling SuperLU_DIST.

### NVector

Two new functions were added to aid in creating custom `N_Vector`
objects. The constructor `N_VNewEmpty` allocates an "empty" generic
`N_Vector` with the object's content pointer and the function pointers
in the operations structure initialized to `NULL`. When used in the
constructor for custom objects this function will ease the introduction of any
new optional operations to the `N_Vector` API by ensuring only required
operations need to be set. Additionally, the function `N_VCopyOps` has
been added to copy the operation function pointers between vector objects. When
used in clone routines for custom vector objects these functions also will ease
the introduction of any new optional operations to the `N_Vector` API by
ensuring all operations are copied when cloning objects.

Added new `N_Vector` implementations, `ManyVector` and `MPIManyVector`, to
support flexible partitioning of solution data among different processing
elements (e.g., CPU + GPU) or for multi-physics problems that couple distinct
MPI-based simulations together (see the the `ManyVector` and `MPIManyVector`
section in the user guide for more details). This implementation is accompanied
by additions to user documentation and SUNDIALS examples.

Additionally, an `MPIPlusX` vector implementation has been created to support
the MPI+X paradigm where X is a type of on-node parallelism (e.g., OpenMP, CUDA,
etc.). The implementation is accompanied by additions to user documentation and
SUNDIALS examples.

One new required vector operation and ten new optional vector operations have
been added to the `N_Vector` API. The new required operation, `N_VGetLength`,
returns the global vector length. The optional operations have been added to
support the new MPIManyVector implementation. The operation `N_VGetCommunicator`
must be implemented by subvectors that are combined to create an MPIManyVector,
but is not used outside of this context. The remaining nine operations are
optional local reduction operations intended to eliminate unnecessary latency
when performing vector reduction operations (norms, etc.) on distributed memory
systems. The optional local reduction vector operations are `N_VDotProdLocal`,
`N_VMaxNormLocal`, `N_VMinLocal`, `N_VL1NormLocal`, `N_VWSqrSumLocal`,
`N_VWSqrSumMaskLocal`, `N_VInvTestLocal`, `N_VConstrMaskLocal`, and
`N_VMinQuotientLocal`. If an `N_Vector` implementation defines any of the local
operations as `NULL`, then the MPIManyVector will call standard `N_Vector`
operations to complete the computation.

The `*_MPICuda` and `*_MPIRaja` functions have been removed from the CUDA
and RAJA vector implementations respectively. Accordingly, the
`nvector_mpicuda.h`, `nvector_mpiraja.h`, `libsundials_nvecmpicuda.lib`,
and `libsundials_nvecmpicudaraja.lib` files have been removed. Users should
use the MPI+X vector in conjunction with the CUDA and RAJA vectors to replace
the functionality. The necessary changes are minimal and should require few code
modifications. See the example programs in `examples/ida/mpicuda` and
`examples/ida/mpiraja` for examples of how to use the MPI+X vector with the
CUDA and RAJA vectors, respectively.

Made performance improvements to the CUDA vector. Users who utilize a
non-default stream should no longer see default stream synchronizations after
memory transfers.

Added a new constructor to the CUDA vector that allows a user to provide custom
allocate and free functions for the vector data array and internal reduction
buffer.

Added three new `N_Vector` utility functions, `N_VGetVecAtIndexVectorArray`,
`N_VSetVecAtIndexVectorArray`, and `N_VNewVectorArray`, for working with
`N_Vector` arrays when using the Fortran 2003 interfaces.

### SUNMatrix

Two new functions were added to aid in creating custom SUNMatrix objects. The
constructor `SUNMatNewEmpty` allocates an "empty" generic SUNMatrix with the
object's content pointer and the function pointers in the operations structure
initialized to `NULL`. When used in the constructor for custom objects this
function will ease the introduction of any new optional operations to the
SUNMatrix API by ensuring only required operations need to be set. Additionally,
the function `SUNMatCopyOps(A, B)` has been added to copy the operation function
pointers between matrix objects. When used in clone routines for custom matrix
objects these functions also will ease the introduction of any new optional
operations to the SUNMatrix API by ensuring all operations are copied when
cloning objects.

A new operation, `SUNMatMatvecSetup`, was added to the `SUNMatrix` API to
perform any setup necessary for computing a matrix-vector product. This
operation is useful for `SUNMatrix` implementations which need to prepare the
matrix itself, or communication structures before performing the matrix-vector
product. Users who have implemented a custom `SUNMatrix` will need to at least
update their code to set the corresponding `ops` structure member,
`matvecsetup`, to `NULL`.

The generic SUNMatrix API now defines error codes to be returned by SUNMatrix
operations. Operations which return an integer flag indiciating success/failure
may return different values than previously.

A new SUNMatrix (and SUNLinearSolver) implementation was added to facilitate
the use of the SuperLU_DIST library with SUNDIALS.

### SUNLinearSolver

A new function was added to aid in creating custom `SUNLinearSolver`
objects. The constructor `SUNLinSolNewEmpty` allocates an "empty" generic
`SUNLinearSolver` with the object's content pointer and the function pointers in
the operations structure initialized to `NULL`. When used in the constructor for
custom objects this function will ease the introduction of any new optional
operations to the `SUNLinearSolver` API by ensuring only required operations
need to be set.

The return type of the `SUNLinSolLastFlag` in the `SUNLinearSolver` has changed
from `long int` to `sunindextype` to be consistent with the type used to store
row indices in dense and banded linear solver modules.

Added a new optional operation to the SUNLINEARSOLVER API, `SUNLinSolGetID`,
that returns a `SUNLinearSolver_ID` for identifying the linear solver module.

The SUNLinearSolver API has been updated to make the initialize and setup
functions optional.

A new SUNLinearSolver (and SUNMatrix) implementation was added to facilitate
the use of the SuperLU_DIST library with SUNDIALS.

Added a new SUNLinearSolver implementation,
`SUNLinearSolver_cuSolverSp_batchQR`, which leverages the NVIDIA cuSOLVER sparse
batched QR method for efficiently solving block diagonal linear systems on
NVIDIA GPUs.

Added three new accessor functions to the SUNLinSol_KLU module,
`SUNLinSol_KLUGetSymbolic`, `SUNLinSol_KLUGetNumeric`, and
`SUNLinSol_KLUGetCommon`, to provide user access to the underlying
KLU solver structures.

### SUNNonlinearSolver

A new function was added to aid in creating custom `SUNNonlinearSolver`
objects. The constructor `SUNNonlinSolNewEmpty` allocates an "empty" generic
`SUNNonlinearSolver` with the object's content pointer and the function pointers
in the operations structure initialized to `NULL`. When used in the constructor
for custom objects this function will ease the introduction of any new optional
operations to the `SUNNonlinearSolver` API by ensuring only required operations
need to be set.

To facilitate the use of user supplied nonlinear solver convergence test
functions the `SUNNonlinSolSetConvTestFn` function in the SUNNonlinearSolver API
has been updated to take a `void*` data pointer as input. The supplied data
pointer will be passed to the nonlinear solver convergence test function on each
call.

The inputs values passed to the first two inputs of the `SUNNonlinSolSolve`
function in the `SUNNonlinearSolver` have been changed to be the predicted state
and the initial guess for the correction to that state. Additionally, the
definitions of `SUNNonlinSolLSetupFn` and `SUNNonlinSolLSolveFn` in the
SUNNonlinearSolver API have been updated to remove unused input parameters.  For
more information on the nonlinear system formulation and the API functions see
the `SUNNonlinearSolver` chapter in the user guides.

Added a new `SUNNonlinearSolver` implementation for interfaces to the PETSc SNES
nonlinear solver.

### New Features

A new linear solver interface functions, `ARKLsLinSysFn` and `CVLsLinSysFn`, as
added as an alternative method for evaluating the linear systems `M - \gamma J`
or `I - \gamma J`.

Added the following functions to get the current state and gamma value to
ARKStep, CVODE and CVODES that may be useful to users who choose to provide
their own nonlinear solver implementation:

* `ARKStepGetCurrentState`
* `ARKStepGetCurrentGamma`
* `CVodeGetCurrentGamma`
* `CVodeGetCurrentState`
* `CVodeGetCurrentGamma`
* `CVodeGetCurrentStateSens`
* `CVodeGetCurrentSensSolveIndex`
* `IDAGetCurrentCj`
* `IDAGetCurrentY`
* `IDAGetCurrentYp`
* `IDAComputeY`
* `IDAComputeYp`

Removed extraneous calls to `N_VMin` for simulations where the scalar
valued absolute tolerance, or all entries of the vector-valued absolute
tolerance array, are strictly positive. In this scenario ARKODE, CVODE(S), and
IDA(S) steppers will remove at least one global reduction per time step.

The ARKODE, CVODE(S), IDA(S), and KINSOL linear solver interfaces have been
updated to only zero the Jacobian matrix before calling a user-supplied Jacobian
evaluation function when the attached linear solver has type
`SUNLINEARSOLVER_DIRECT`.

Added new Fortran 2003 interfaces to all of the SUNDIALS packages (ARKODE,
CVODE(S), IDA(S), and KINSOL as well as most of the `N_Vector`, `SUNMatrix`,
`SUNLinearSolver`, and `SUNNonlinearSolver` implementations. See "Fortran"
section for more details. These new interfaces were generated with SWIG-Fortran
and provide a user an idiomatic Fortran 2003 interface to most of the SUNDIALS C
API.

The MRIStep module has been updated to support explicit, implicit, or IMEX
methods as the fast integrator using the ARKStep module. As a result some
function signatures have been changed including MRIStepCreate which now
takes an ARKStep memory structure for the fast integration as an input.

The reinitialization functions `ERKStepReInit`, `ARKStepReInit`, and
`MRIStepReInit` have been updated to retain the minimum and maxiumum step
size values from before reinitialization rather than resetting them to the
default values.

Added two new embedded ARK methods of orders 4 and 5 to ARKODE (from
Kennedy & Carpenter, Appl. Numer. Math., 136:183--205, 2019).

Support for optional inequality constraints on individual components of the
solution vector has been added the ARKODE ERKStep and ARKStep modules. See
the descriptions of `ERKStepSetConstraints` and `ARKStepSetConstraints` for
more details. Note that enabling constraint handling requires the `N_Vector`
operations `N_VMinQuotient`, `N_VConstrMask`, and `N_VCompare` that were not
previously required by ARKODE.

Add two new 'Set' functions to MRIStep, `MRIStepSetPreInnerFn` and
`MRIStepSetPostInnerFn`, for performing communication or memory
transfers needed before or after the inner integration.

### Bug Fixes

Fixed a bug in the build system that prevented the PThreads NVECTOR module from
being built.

Fixed a memory leak in the PETSc `N_Vector` clone function.

Fixed a memeory leak in the ARKODE, CVODE, and IDA F77 interfaces when not using
the default nonlinear solver.

Fixed a bug in the ARKStep time-stepping module in ARKODE that would result in
an infinite loop if the nonlinear solver failed to converge more than the
maximum allowed times during a single step.

Fixed a bug in ARKODE that would result in a "too much accuracy requested" error
when using fixed time step sizes with explicit methods in some cases.

Fixed a bug in ARKStep where the mass matrix linear solver setup function was
not called in the Matrix-free case.

Fixed a minor bug in ARKStep where an incorrect flag is reported when an
error occurs in the mass matrix setup or Jacobian-vector product setup
functions.

Fixed a bug in the CVODE and CVODES constraint handling where the step size
could be set below the minimum step size.

Fixed a bug in the CVODE and CVODES nonlinear solver interfaces where the norm
of the accumulated correction was not updated when using a non-default
convergence test function.

Fixed a bug in the CVODES `cvRescale` function where the loops to compute the
array of scalars for the fused vector scale operation stopped one iteration
early.

Fixed a bug in CVODES and IDAS where `CVodeF` and `IDASolveF` would return the
wrong flag under certain  circumstances.

Fixed a bug in CVODES and IDAS where `CVodeF` and `IDASolveF` would not return a
root in `NORMAL_STEP` mode if the root occurred after the desired output time.

Fixed a bug in the IDA and IDAS linear solver interfaces where an incorrect
Jacobian-vector product increment was used with iterative solvers other than
SPGMR and SPFGMR.

Fixed a bug the IDAS `IDAQuadReInitB` function where an incorrect memory
structure was passed to `IDAQuadReInit`.

Fixed a bug in the KINSOL linear solver interface where the auxiliary scalar
`sJpnorm` was not computed when necessary with the Picard iteration and the
auxiliary scalar `sFdotJp` was unnecessarily computed in some cases.

## Changes to SUNDIALS in release 4.1.0

### Removed Implementation Headers

The implementation header files (`*_impl.h`) are no longer installed. This
means users who are directly accessing or manipulating package memory structures
will need to update their code to use the package's public API.

### New Features

An additional `N_Vector` implementation was added for interfacing with
the Tpetra vector from Trilinos library to facilitate interoperability between
SUNDIALS and Trilinos. This implementation is accompanied by additions to user
documentation and SUNDIALS examples.

### Bug Fixes

The `EXAMPLES_ENABLE_RAJA` CMake option has been removed. The option
`EXAMPLES_ENABLE_CUDA` enables all examples that use CUDA including the RAJA
examples with a CUDA back end (if RAJA is enabled).

Python is no longer required to run `make test` and `make test_install`.

A bug was fixed where a nonlinear solver object could be freed twice in some use
cases.

Fixed a bug in `ARKodeButcherTable_Write` when printing a Butcher table without
an embedding.

## Changes to SUNDIALS in release 4.0.2

Added information on how to contribute to SUNDIALS and a contributing agreement.

Moved the definitions of backwards compatibility functions for the prior direct
linear solver (DLS) and scaled preconditioned iterarive linear solvers (SPILS)
to a source file. The symbols are now included in the appropriate package
library, e.g. `libsundials_cvode.lib`.

## Changes to SUNDIALS in release 4.0.1

A bug in ARKODE where single precision builds would fail to compile has been
fixed.

## Changes to SUNDIALS in release 4.0.0

The direct and iterative linear solver interfaces in all SUNDIALS packages have
been merged into a single unified linear solver interface to support any valid
`SUNLinearSolver`. This includes the `DIRECT` and `ITERATIVE` types
as well as the new `MATRIX_ITERATIVE` type. Details regarding how SUNDIALS
packages utilize linear solvers of each type as well as a discussion regarding
the intended use cases for user-supplied linear solver implementations are
included the user guide. All example programs have been updated to use
the new unified linear solver interfaces.

The unified linear solver interface is very similar to the previous DLS (direct
linear solver) and SPILS (scaled preconditioned iterative linear solver)
interface in each package. To minimize challenges in user migration to the
unified linear solver interfaces, the previous DLS and SPILS functions may still
be used however, these are now deprecated and will be removed in a future
release. Additionally, that Fortran users will need to enlarge their array of
optional integer outputs, and update the indices that they query for certain
linear solver related statistics.

The names of all SUNDIALS-provided `SUNLinearSolver` constructors have have been
updated to follow the naming convention `SUNLinSol_*` where `*` is the name
of the linear solver. The new constructor names are:

* `SUNLinSol_Band`
* `SUNLinSol_Dense`
* `SUNLinSol_KLU`
* `SUNLinSol_LapackBand`
* `SUNLinSol_LapackDense`
* `SUNLinSol_PCG`
* `SUNLinSol_SPBCGS`
* `SUNLinSol_SPFGMR`
* `SUNLinSol_SPGMR`
* `SUNLinSol_SPTFQMR`
* `SUNLinSol_SuperLUMT`

Linear solver-specific "set" routine names have been similarly standardized. To
minimize challenges in user migration to the new names, the previous function
names may still be used however, these are now deprecated and will be removed in
a future release. All example programs and the standalone linear solver examples
have been updated to use the new naming convention.

The `SUNLinSol_Band` constructor has been simplified to remove the
storage upper bandwidth argument.

SUNDIALS integrators (ARKODE, CVODE(S), and IDA(S)) have been updated to utilize
generic nonlinear solvers defined by the `SUNNonlinearSolver` API. This enables
the addition of new nonlinear solver options and allows for external or
user-supplied nonlinear solvers. The nonlinear solver API and SUNDIALS provided
implementations are described in the user guide and follow the same object
oriented design used by the `N_Vector`, `SUNMatrix`, and `SUNLinearSolver`
classes. Currently two nonlinear solver implementations are provided, Newton and
fixed-point. These replicate the previous integrator-specific implementations of
Newton's method and a fixed-point iteration (previously referred to as a
functional iteration), respectively. Note the new fixed-point implementation can
optionally utilize Anderson's method to accelerate convergence. Example programs
using each of these nonlinear solvers in a standalone manner have been added and
all example programs have been updated accordingly.

The SUNDIALS integrators (ARKODE, CVODE(S), and IDA(S)) all now use the Newton
`SUNNonlinearSolver` by default. Users that wish to use the fixed-point
`SUNNonlinearSolver` will need to create the corresponding nonlinear solver
object and attach it to the integrator with the appropriate set function:

* `ARKStepSetNonlinearSolver`
* `CVodeSetNonlinearSolver`
* `IDASetNonlinearSolver`

Functions for setting the nonlinear solver options or getting nonlinear solver
statistics remain unchanged and internally call generic `SUNNonlinearSolver`
functions as needed.

With the introduction of the `SUNNonlinearSolver` class, the input parameter
`iter` to `CVodeCreate` has been removed along with the function
`CVodeSetIterType` and the constants `CV_NEWTON` and `CV_FUNCTIONAL`. While
SUNDIALS includes a fixed-point nonlinear solver, it is not currently supported
in IDA.

Three fused vector operations and seven vector array operations have been added
to the `N_Vector` API. These *optional* operations are disabled by default and
may be activated by calling vector specific routines after creating a vector
(see the `N_Vector` chapter for more details). The new operations are intended
to increase data reuse in vector operations, reduce parallel communication on
distributed memory systems, and lower the number of kernel launches on systems
with accelerators. The fused operations are:

* `N_VLinearCombination`
* `N_VScaleAddMulti`
* `N_VDotProdMulti`

and the vector array operations are:

* `N_VLinearCombinationVectorArray`
* `N_VScaleVectorArray`
* `N_VConstVectorArray`
* `N_VWrmsNormVectorArray`
* `N_VWrmsNormMaskVectorArray`
* `N_VScaleAddMultiVectorArray`
* `N_VLinearCombinationVectorArray`

If an `N_Vector` implementation defines the implementation any of these
operations as `NULL`, then standard vector operations will automatically be
called as necessary to complete the computation.

A new `N_Vector` implementation, `OpenMPDEV`, leveraging OpenMP device
offloading has been added.

Multiple updates to the CUDA vector were made:

* Changed the `N_VMake_Cuda` function to take a host data pointer and a device
  data pointer instead of an `N_VectorContent_Cuda` object.

* Changed `N_VGetLength_Cuda` to return the global vector length instead of
  the local vector length.

* Added `N_VGetLocalLength_Cuda` to return the local vector length.

* Added `N_VGetMPIComm_Cuda` to return the MPI communicator used.

* Removed the accessor functions in the `suncudavec` namespace.

* Added the ability to set the `cudaStream_t` used for execution of the CUDA
  vector kernels. See the function `N_VSetCudaStreams_Cuda`.

* Added `N_VNewManaged_Cuda`, `N_VMakeManaged_Cuda`, and
  `N_VIsManagedMemory_Cuda` functions to accommodate using managed memory with
  the CUDA vector.

Multiple updates to the RAJA vector were made:

* Changed `N_VGetLength_Raja` to return the global vector length instead of
  the local vector length.

* Added `N_VGetLocalLength_Raja` to return the local vector length.

* Added `N_VGetMPIComm_Raja` to return the MPI communicator used.

* Removed the accessor functions in the `sunrajavec` namespace.

Two changes were made in the ARKODE and CVODE(S) initial step size algorithm:

* Fixed an efficiency bug where an extra call to the RHS function was made.

* Changed the behavior of the algorithm if the max-iterations case is hit.
  Before the algorithm would exit with the step size calculated on the
  penultimate iteration. Now it will exit with the step size calculated
  on the final iteration.

Fortran 2003 interfaces to CVODE, the fixed-point and Newton nonlinear solvers,
the dense, band, KLU, PCG, SPBCGS, SPFGMR, SPGMR, and SPTFQMR linear solvers,
and the serial, PThreads, and OpenMP vectors have been added.

The ARKODE library has been entirely rewritten to support a modular approach to
one-step methods, which should allow rapid research and development of novel
integration methods without affecting existing solver functionality. To support
this, the existing ARK-based methods have been encapsulated inside the new
`ARKStep` time-stepping module. Two new time-stepping modules have been added:

* The `ERKStep` module provides an optimized implementation for explicit
  Runge--Kutta methods with reduced storage and number of calls to the ODE
  right-hand side function.

* The `MRIStep` module implements two-rate explicit-explicit multirate
  infinitesimal step methods utilizing different step sizes for slow and fast
  processes in an additive splitting.

This restructure has resulted in numerous small changes to the user interface,
particularly the suite of "Set" routines for user-provided solver parameters and
"Get" routines to access solver statistics, that are now prefixed with the name
of time-stepping module (e.g., `ARKStep` or `ERKStep`) instead of
`ARKODE`. Aside from affecting the names of these routines, user-level changes
have been kept to a minimum. However, we recommend that users consult both this
documentation and the ARKODE example programs for further details on the updated
infrastructure.

As part of the ARKODE restructuring an `ARKodeButcherTable` structure
has been added for storing Butcher tables. Functions for creating new Butcher
tables and checking their analytic order are provided along with other utility
routines. For more details see the Butcher Table section in the user guide.

ARKODE's dense output infrastructure has been improved to support higher-degree
Hermite polynomial interpolants (up to degree 5) over the last successful time
step.

## Changes to SUNDIALS in release 3.2.1

Fixed a bug in the CUDA vector where the `N_VInvTest` operation could write
beyond the allocated vector data.

Fixed the library installation path for multiarch systems. This fix changes the
default library installation path from `CMAKE_INSTALL_PREFIX/lib` to
`CMAKE_INSTALL_PREFIX/CMAKE_INSTALL_LIBDIR`. The default value library directory
name is automatically set to `lib`, `lib64`, or `lib/<multiarch-tuple>`
depending on the system, but maybe be overridden by setting
`CMAKE_INSTALL_LIBDIR`.

## Changes to SUNDIALS in release 3.2.0

### Library Name Change

Changed the name of the RAJA nvector library to `libsundials_nveccudaraja.lib`
from `libsundials_nvecraja.lib` to better reflect that we only support CUDA as a
backend for RAJA currently.

### New Features

Added hybrid MPI+CUDA and MPI+RAJA vectors to allow use of more than one MPI
rank when using a GPU system. The vectors assume one GPU device per MPI rank.

Support for optional inequality constraints on individual components of the
solution vector has been added to CVODE and CVODES. For more details see the
Mathematical Considerations and Optional Input sections of the user guide. Use
of `CVodeSetConstraints` requires the `N_Vector` operations `N_VMinQuotient`,
`N_VConstrMask`, and `N_VCompare` that were not previously required by CVODE and
CVODES.

### CMake Updates

CMake 3.1.3 is now the minimum required CMake version.

Deprecated the behavior of the `SUNDIALS_INDEX_TYPE` CMake option and added the
`SUNDIALS_INDEX_SIZE` CMake option to select the `sunindextype` integer size.

The native CMake FindMPI module is now used to locate an MPI installation.

If MPI is enabled and MPI compiler wrappers are not set, the build system will
check if `CMAKE_<language>_COMPILER` can compile MPI programs before trying to
locate and use an MPI installation.

The previous options for setting MPI compiler wrappers and the executable for
running MPI programs have been have been deprecated. The new options that align
with those used in native CMake FindMPI module are `MPI_C_COMPILER`,
`MPI_CXX_COMPILER`, `MPI_Fortran_COMPILER`, and `MPIEXEC_EXECUTABLE`.

When a Fortran name-mangling scheme is needed (e.g., `ENABLE_LAPACK` is `ON`)
the build system will infer the scheme from the Fortran compiler. If a Fortran
compiler is not available or the inferred or default scheme needs to be
overridden, the advanced options `SUNDIALS_F77_FUNC_CASE` and
`SUNDIALS_F77_FUNC_UNDERSCORES` can be used to manually set the name-mangling
scheme and bypass trying to infer the scheme.

Parts of the main `CMakeLists.txt` file were moved to new files in the `src` and
`example` directories to make the CMake configuration file structure more
modular.

### Bug Fixes

Fixed a problem with setting `sunindextype` which would occur with some
compilers (e.g. `armclang`) that do not define `__STDC_VERSION__`.

Fixed a thread-safety issue in CVODES and IDAS when using adjoint sensitivity
analysis.

Fixed a bug in IDAS where the saved residual value used in the nonlinear solve
for consistent initial conditions was passed as temporary workspace and could be
overwritten.

## Changes to SUNDIALS in release 3.1.2

### CMake Updates

Updated the minimum required version of CMake to 2.8.12 and enabled using rpath
by default to locate shared libraries on OSX.

### New Features

Added the function `SUNSparseMatrix_Reallocate` to allow specification of the
matrix nonzero storage.

Added named constants for the two reinitialization types for the KLU
SUNLinearSolver.

Updated the `SUNMatScaleAdd` and `SUNMatScaleAddI` implementations in the sparse
SUNMatrix to more optimally handle the case where the target matrix contained
sufficient storage for the sum, but had the wrong sparsity pattern. The sum now
occurs in-place, by performing the sum backwards in the existing
storage. However, it is still more efficient if the user-supplied Jacobian
routine allocates storage for the sum `M + gamma J` or `M + gamma J` manually
(with zero entries if needed).

The following examples from the usage notes page of the SUNDIALS website, and
updated them to work with SUNDIALS 3.x:

* `cvDisc_dns.c` demonstrates using CVODE with discontinuous solutions or RHS.

* `cvRoberts_dns_negsol.c` illustrates the use of the RHS function return
  value to control unphysical negative concentrations.

* `cvRoberts_FSA_dns_Switch.c` demonstrates switching on/off forward
  sensitivity computations. This example came from the usage notes page of the
  SUNDIALS website.

### Bug Fixes

Fixed a Windows specific problem where `sunindextype` was not correctly defined
when using 64-bit integers. On Windows `sunindextype` is now defined as the MSVC
basic type `__int64`.

Fixed a bug in the full KLU SUNLinearSolver reinitialization approach where the
sparse SUNMatrix pointer would go out of scope on some architectures.

The misnamed function `CVSpilsSetJacTimesSetupFnBS` has been deprecated and
replaced by `CVSpilsSetJacTimesBS`. The deprecated function
`CVSpilsSetJacTimesSetupFnBS` will be removed in the next major release.

Changed LICENSE install path to `instdir/include/sundials`.

## Changes to SUNDIALS in release 3.1.1

### Bug Fixes

Fixed a minor bug in the CVODE and CVODES `cvSLdet` routine, where a return was
missing in the error check for three inconsistent roots.

Fixed a potential memory leak in the SPGMR and SPFGMR linear solvers: if
"Initialize" was called multiple times then the solver memory was reallocated
(without being freed).

Fixed a minor bug in `ARKReInit`, where a flag was incorrectly set to indicate
that the problem had been resized (instead of just re-initialized).

Fixed C++11 compiler errors/warnings about incompatible use of string literals.

Updated the KLU SUNLinearSolver to use a typedef for the precision-specific
solve functions to avoid compiler warnings.

Added missing typecasts for some (`void*`) pointers to avoid compiler warnings.

Fixed bug in the sparse SUNMatrix where `int` was used instead of
`sunindextype` in one location.

Fixed a minor bug in `KINPrintInfo` where a case was missing for
`KIN_REPTD_SYSFUNC_ERR` leading to an undefined info message.

Added missing `#include <stdio.h>` in `N_Vector` and `SUNMatrix` header files.

Added missing prototypes for `ARKSpilsGetNumMTSetups` in ARKODE and
`IDASpilsGetNumJTSetupEvals` in IDA and IDAS.

Fixed an indexing bug in the CUDA vector implementation of `N_VWrmsNormMask` and
revised the RAJA vector implementation of `N_VWrmsNormMask` to work with mask
arrays using values other than zero or one. Replaced `double` with `realtype` in
the RAJA vector test functions.

Fixed compilation issue with GCC 7.3.0 and Fortran programs that do not require
a `SUNMatrix` or `SUNLinearSolver` e.g., iterative linear solvers, explicit
methods in ARKODE, functional iteration in CVODE, etc.

## Changes to SUNDIALS in release 3.1.0

Added `N_Vector` print functions that write vector data to a specified file
(e.g., `N_VPrintFile_Serial`).

Added `make test` and `make test_install` options to the build system for
testing SUNDIALS after building with `make` and installing with `make install`
respectively.

## Changes to SUNDIALS in release 3.0.0

### Major Feature

Added new linear solver and matrix interfaces for all SUNDIALS packages and
updated the existing linear solver and matrix implementations. The goal of the
redesign is to provide greater encapsulation and ease interfacing custom linear
solvers with linear solver libraries. Specific changes include:

* Added a `SUNMatrix` interface with three provided implementations:
  dense, banded, and sparse. These replicate previous SUNDIALS direct (Dls) and
  sparse (Sls) matrix structures.

* Added example problems demonstrating use of the matrices.

* Added a `SUNLinearSolver` interface with eleven provided implementations:
  dense, banded, LAPACK dense, LAPACK band, KLU, SuperLU_MT, SPGMR, SPBCGS,
  SPTFQMR, SPFGMR, PCG. These replicate previous SUNDIALS generic linear
  solvers.

* Added example problems demonstrating use of the linear solvers.

* Expanded package-provided direct linear solver (Dls) interfaces and scaled,
  preconditioned, iterative linear solver (Spils) interfaces to utilize
  `SUNMatrix` and `SUNLinearSolver` objects.

* Removed package-specific, linear solver-specific, solver modules (e.g.,
  CVDENSE, KINBAND, IDAKLU, ARKSPGMR) since their functionality is entirely
  replicated by the generic Dls/Spils interfaces and `SUNLinearSolver` /
  `SUNMatrix` classes. The exception is `CVDIAG`, a diagonal
  approximate Jacobian solver available to CVODE and CVODES.

* Converted all SUNDIALS example problems to utilize new the new matrix and
  linear solver objects, along with updated Dls and Spils linear solver
  interfaces.

* Added Spils interface routines to ARKODE, CVODE, CVODES, IDA and IDAS to allow
  specification of a user-provided `JTSetup` routine. This change supports
  users who wish to set up data structures for the user-provided
  Jacobian-times-vector (`JTimes`) routine, and where the cost of one
  `JTSetup` setup per Newton iteration can be amortized between multiple
  `JTimes` calls.

Corresponding updates were made to all the example programs.

### New Features

CUDA and RAJA `N_Vector` implementations to support GPU systems. These vectors
are supplied to provide very basic support for running on GPU architectures.
Users are advised that these vectors both move all data to the GPU device upon
construction, and speedup will only be realized if the user also conducts the
right-hand-side function evaluation on the device. In addition, these vectors
assume the problem fits on one GPU. For further information about RAJA, users
are referred to the [RAJA web site](https://software.llnl.gov/RAJA/).

Added the type `sunindextype` to support using 32-bit or 64-bit integer types
for indexing arrays within all SUNDIALS structures. `sunindextype` is defined to
`int32_t` or `int64_t` when portable types are supported, otherwise it is
defined as `int` or `long int`. The Fortran interfaces continue to use `long
int` for indices, except for the sparse matrix interface that now uses
`sunindextype`. Interfaces to PETSc, hypre, SuperLU_MT, and KLU have been
updated with 32-bit or 64-bit capabilities depending how the user configures
SUNDIALS.

To avoid potential namespace conflicts, the macros defining `booleantype` values
`TRUE` and `FALSE` have been changed to `SUNTRUE` and `SUNFALSE` respectively.

Temporary vectors were removed from preconditioner setup and solve routines for
all packages. It is assumed that all necessary data for user-provided
preconditioner operations will be allocated and stored in user-provided data
structures.

The file `include/sundials_fconfig.h` was added. This file contains SUNDIALS
type information for use in Fortran programs.

Added support for many xSDK-compliant build system keys. For more information on
on xSDK compliance the [xSDK policies](https://xsdk.info/policies/). The xSDK
is a movement in scientific software to provide a foundation for the rapid and
efficient production of high-quality, sustainable extreme-scale scientific
applications. For more information visit the
[xSDK web site](https://xsdk.info).

Added functions `SUNDIALSGetVersion` and `SUNDIALSGetVersionNumber` to get
SUNDIALS release version information at runtime.

Added comments to `arkode_butcher.c` regarding which methods should have
coefficients accurate enough for use in quad precision.

### Build System

Renamed CMake options to enable/disable examples for greater clarity and added
option to enable/disable Fortran 77 examples:

* Changed `EXAMPLES_ENABLE` to `EXAMPLES_ENABLE_C`
* Changed `CXX_ENABLE` to `EXAMPLES_ENABLE_CXX`
* Changed `F90_ENABLE` to `EXAMPLES_ENABLE_F90`
* Added `EXAMPLES_ENABLE_F77` option

Added separate `BLAS_ENABLE` and `BLAS_LIBRARIES` CMake variables.

Fixed minor CMake bugs and included additional error checking during CMake
configuration.

### Bug Fixes

#### ARKODE

Fixed `RCONST` usage in `arkode_butcher.c`.

Fixed bug in `arkInitialSetup` to ensure the mass matrix vector product is
set up before the "msetup" routine is called.

Fixed ARKODE `printf`-related compiler warnings when building SUNDIALS
with extended precision.

#### CVODE and CVODES

In `CVodeFree` now calls `lfree` unconditionally (if non-NULL).

#### IDA and IDAS

Added missing prototype for `IDASetMaxBacksIC` in `ida.h` and `idas.h`.

#### KINSOL

Corrected KINSOL Fortran name translation for `FKIN_SPFGMR`.

Renamed `KINLocalFn` and `KINCommFn` to `KINBBDLocalFn` and `KINBBDCommFn`
respectively in the BBD preconditioner module for consistency with other
SUNDIALS solvers.

## Changes to SUNDIALS in release 2.7.0

### New Features and Enhancements

Two additional `N_Vector` implementations were added -- one for hypre parallel
vectors and one for PETSc vectors. These additions are accompanied by additions
to various interface functions and to user documentation.

Added a new `N_Vector` function, `N_VGetVectorID`, that returns
an identifier for the vector.

The sparse matrix structure was enhanced to support both CSR and CSC matrix
storage formats.

Various additions were made to the KLU and SuperLU_MT sparse linear solver
interfaces, including support for the CSR matrix format when using KLU.

In all packages, the linear solver and preconditioner `free` routines were
updated to return an integer.

In all packages, example codes were updated to use `N_VGetArrayPointer_*`
rather than the `NV_DATA` macro when using the native vectors shipped with
SUNDIALS.

Additional example programs were added throughout including new examples
utilizing the OpenMP vector.

#### ARKODE

The ARKODE implicit predictor algorithms were updated: methods 2 and 3 were
improved slightly, a new predictor approach was added, and the default choice
was modified.

The handling of integer codes for specifying built-in ARKODE Butcher tables was
enhanced. While a global numbering system is still used, methods now have
`#defined` names to simplify the user interface and to streamline
incorporation of new Butcher tables into ARKODE.

The maximum number of Butcher table stages was increased from 8 to 15 to
accommodate very high order methods, and an 8th-order adaptive ERK method was
added.

Support was added for the explicit and implicit methods in an additive
Runge--Kutta method with different stage times to support new SSP-ARK methods.

The FARKODE interface was extended to include a routine to set
scalar/array-valued residual tolerances, to support Fortran applications with
non-identity mass-matrices.

#### IDA and IDAS

The optional input function `IDASetMaxBacksIC` was added to set the
maximum number of linesearch backtracks in the initial condition calculation.

### Bug Fixes

Various minor fixes to installation-related files.

Fixed some examples with respect to the change to use new macro/function names
e.g.,  `SUNRexp`, etc.

In all packages, a memory leak was fixed in the banded preconditioner and
banded-block-diagonal preconditioner interfaces.

Corrected name `N_VCloneEmptyVectorArray` to `N_VCloneVectorArrayEmpty` in
all documentation files.

Various corrections were made to the interfaces to the sparse solvers KLU and
SuperLU_MT.

For each linear solver, the various solver performance counters are now
initialized to 0 in both the solver specification function and in the solver
`linit` function. This ensures that these solver counters are initialized upon
linear solver instantiation as well as at the beginning of the problem solution.

#### ARKODE

The missing `ARKSpilsGetNumMtimesEvals` function was added -- this had been
included in the previous documentation but had not been implemented.

The choice of the method vs embedding the Billington and TRBDF2 explicit
Runge--Kutta methods were swapped, since in those the lower-order coefficients
result in an A-stable method, while the higher-order coefficients do not. This
change results in significantly improved robustness when using those methods.

A bug was fixed for the situation where a user supplies a vector of absolute
tolerances, and also uses the vector Resize functionality.

A bug was fixed wherein a user-supplied Butcher table without an embedding is
supplied, and the user is running with either fixed time steps (or they do
adaptivity manually); previously this had resulted in an error since the
embedding order was below 1.

#### CVODE

Corrections were made to three Fortran interface functions.

In FCVODE, fixed argument order bugs in the `FCVKLU` and `FCVSUPERLUMT`
linear solver interfaces.

Added missing Fortran interface routines for supplying a sparse Jacobian routine
with sparse direct solvers.

#### CVODES

A bug was fixed in the interpolation functions used in solving backward problems
for adjoint sensitivity analysis.

In the interpolation routines for backward problems, added logic to bypass
sensitivity interpolation if input sensitivity argument is `NULL`.

Changed each the return type of `*FreeB` functions to `int` and added
`return(0)` to each.

#### IDA

Corrections were made to three Fortran interface functions.

Corrected the output from the `idaFoodWeb_bnd.c` example, the wrong component
was printed in `PrintOutput`.

#### IDAS

In the interpolation routines for backward problems, added logic to bypass
sensitivity interpolation if input sensitivity argument is `NULL`.

Changed each the return type of `*FreeB` functions to `int` and added
`return(0)` to each.

Corrections were made to three Fortran interface functions.

Added missing Fortran interface routines for supplying a sparse Jacobian routine
with sparse direct solvers.

#### KINSOL

The Picard iteration return was chanegd to always return the newest iterate upon
success.

A minor bug in the line search was fixed to prevent an infinite loop when the
beta condition fails and lambda is below the minimum size.

Corrections were made to three Fortran interface functions.

The functions `FKINCREATE` and `FKININIT` were added to split the
`FKINMALLOC` routine into two pieces. `FKINMALLOC` remains for backward
compatibility, but documentation for it has been removed.

Added missing Fortran interface routines for supplying a sparse Jacobian routine
with sparse direct solvers.

### Matlab Interfaces Removed

Removed the Matlab interface from distribution as it has not been updated since
2009.

## Changes to SUNDIALS in release 2.6.2

### New Features and Enhancements

Various minor fixes to installation-related files

In KINSOL and ARKODE, updated the Anderson acceleration implementation with QR
updating.

In CVODES and IDAS, added `ReInit` and `SetOrdering` wrappers for backward
problems.

In IDAS, fixed for-loop bugs in `IDAAckpntAllocVectors` that could lead to a
memory leak.

### Bug Fixes

Updated the BiCGStab linear solver to remove a redundant dot product call.

Fixed potential memory leak in KLU `ReInit` functions in all solvers.

In ARKODE, fixed a bug in the Cash-Karp Butcher table where the method and
embedding coefficient were swapped.

In ARKODE, fixed error in `arkDoErrorTest` in recovery after failure.

In CVODES, added `CVKLUB` prototype and corrected `CVSuperLUMTB` prototype.

In the CVODES and IDAS header files, corrected documentation of backward
integration functions, especially the `which` argument.

In IDAS, added missing backward problem support functions `IDALapackDenseB`,
`IDALapackDenseFreeB`, `IDALapackBandB`, and `IDALapackBandFreeB`.

In IDAS, made SuperLUMT call for backward problem consistent with CVODES.

In CVODE, IDA, and ARKODE, fixed Fortran interfaces to enable calls to
`GetErrWeights`, `GetEstLocalErrors`, and `GetDky` within a time step.

## Changes to SUNDIALS in release 2.6.1

Fixed loop limit bug in `SlsAddMat` function.

In all six solver interfaces to KLU and SuperLUMT, added `#include` lines, and
removed redundant KLU structure allocations.

Minor bug fixes in ARKODE.

## Changes to SUNDIALS in release 2.6.0

### Autotools Build Option Removed

With this version of SUNDIALS, support and documentation of the Autotools mode
of installation is being dropped, in favor of the CMake mode, which is
considered more widely portable.

### New Package: ARKODE

Addition of ARKODE package of explicit, implicit, and additive Runge-Kutta
methods for ODEs. This package API is close to CVODE so switching between the
two should be straightforward. Thanks go to Daniel Reynolds for the addition
of this package.

### New Features and Enhancements

Added OpenMP and Pthreads `N_Vector` implementations for thread-parallel
computing environments.

Two major additions were made to the linear system solvers available in all
packages. First, in the serial case, an interface to the sparse direct solver
KLU was added. Second, an interface to SuperLU_MT, the multi-threaded version
of SuperLU, was added as a thread-parallel sparse direct solver option, to be
used with the serial version of the `N_Vector` module. As part of these
additions, a sparse matrix (CSC format) structure was added to CVODE.

#### KINSOL

Two major additions were made to the globalization strategy options (`KINSol`
argument `strategy`). One is fixed-point iteration, and the other is Picard
iteration. Both can be accelerated by use of the Anderson acceleration
method. See the relevant paragraphs in the Mathematical Considerations chapter
is the user guide.

An interface to the Flexible GMRES iterative linear solver was added.

### Bug Fixes

In order to avoid possible name conflicts, the mathematical macro and function
names `MIN`, `MAX`, `SQR`, `RAbs`, `RSqrt`, `RExp`, `RPowerI`, and
`RPowerR` were changed to `SUNMIN`, `SUNMAX`, `SUNSQR`, `SUNRabs`,
`SUNRsqrt`, `SUNRexp`, `SRpowerI`, and `SUNRpowerR`, respectively. These
names occur in both the solver and example programs.

In the LAPACK banded linear solver interfaces, the line `smu = MIN(N-1,mu+ml)`
was changed to `smu = mu + ml` to correct an illegal input error for to
`DGBTRF` and `DGBTRS`.

In all Fortran examples, integer declarations were revised so that those which
must match a C type `long int` are declared `INTEGER*8`, and a comment was
added about the type match. All other integer declarations are just
`INTEGER`. Corresponding minor corrections were made to the user guide.

#### CVODE and CVODES

In `cvRootFind`, a minor bug was corrected, where the input array was ignored,
and a line was added to break out of root-search loop if the initial interval
size is below the tolerance `ttol`.

Two minor bugs were fixed regarding the testing of input on the first call to
`CVode` -- one involving `tstop` and one involving the initialization of
`*tret`.

The example program `cvAdvDiff_diag_p` was added to illustrate the use of in
parallel.

In the FCVODE optional input routines `FCVSETIIN` and `FCVSETRIN`, the
optional fourth argument `key_length` was removed, with hardcoded key string
lengths passed to all tests.

In order to eliminate or minimize the differences between the sources for
private functions in CVODE and CVODES, the names of many private functions were
changed from `CV*` to `cv*` and a few other names were also changed.

An option was added in the case of Adjoint Sensitivity Analysis with dense or
banded Jacobian. With a call to `CVDlsSetDenseJacFnBS` or
`CVDlsSetBandJacFnBS`, the user can specify a user-supplied Jacobian function
of type `CVDls***JacFnBS`, for the case where the backward problem depends on
the forward sensitivities.

In `CVodeQuadSensInit`, the line `cv_mem->cv_fQS_data = ...` was corrected
(missing `Q`).

In the CVODES User Guide, a paragraph was added in Section 6.2.1 on
`CVodeAdjReInit`, and a paragraph was added in Section 6.2.9 on
`CVodeGetAdjY`. In the example `cvsRoberts_ASAi_dns`, the output was revised
to include the use of `CVodeGetAdjY`.

For the Adjoint Sensitivity Analysis case in which the backward problem depends
on the forward sensitivities, options have been added to allow for user-supplied
`pset`, `psolve`, and `jtimes` functions.

In the example `cvsHessian_ASA_FSA`, an error was corrected in the function
`fB2`, `y2` in place of `y3` in the third term of `Ith(yBdot,6)`.

#### IDA and IDAS

In `IDARootfind`, a minor bug was corrected, where the input array `rootdir`
was ignored, and a line was added to break out of root-search loop if the
initial interval size is below the tolerance `ttol`.

A minor bug was fixed regarding the testing of the input `tstop` on the first
call to `IDASolve`.

In the FIDA optional input routines `FIDASETIIN`, `FIDASETRIN`, and
`FIDASETVIN`, the optional fourth argument `key_length` was removed, with
hardcoded key string lengths passed to all `strncmp` tests.

An option was added in the case of Adjoint Sensitivity Analysis with dense or
banded Jacobian. With a call to `IDADlsSetDenseJacFnBS` or
`IDADlsSetBandJacFnBS`, the user can specify a user-supplied Jacobian function
of type `IDADls***JacFnBS`, for the case where the backward problem depends on
the forward sensitivities.

#### KINSOL

In function `KINStop`, two return values were corrected to make the values of
`uu` and `fval` consistent.

A bug involving initialization of `mxnewtstep` was fixed. The error affects
the case of repeated user calls to `KINSol` with no intervening call to
`KINSetMaxNewtonStep`.

A bug in the increments for difference quotient Jacobian approximations was
fixed in function `kinDlsBandDQJac`.

In the FKINSOL module, an incorrect return value `ier` in `FKINfunc` was
fixed.

In the FKINSOL optional input routines `FKINSETIIN`, `FKINSETRIN`, and
`FKINSETVIN`, the optional fourth argument `key_length` was removed, with
hardcoded key string lengths passed to all `strncmp` tests.

## Changes to SUNDIALS in release 2.5.0

### Integer Type Change

One significant design change was made with this release, the problem size and
its relatives, bandwidth parameters, related internal indices, pivot arrays, and
the optional output `lsflag` have all been changed from type `int` to type
`long int`, except for the problem size and bandwidths in user calls to
routines specifying BLAS/LAPACK routines for the dense/band linear solvers. The
function `NewIntArray` is replaced by a pair `NewIntArray` /
`NewLintArray`, for `int` and `long int` arrays, respectively.

### Bug Fixes

In the installation files, we modified the treatment of the macro
`SUNDIALS_USE_GENERIC_MATH`, so that the parameter `GENERIC_MATH_LIB` is
either defined (with no value) or not defined.

In all packages, after the solver memory is created, it is set to zero before
being filled.

In each linear solver interface function, the linear solver memory is freed on
an error return, and the function now includes a line setting to `NULL` the
main memory pointer to the linear solver memory.

#### Rootfinding

In CVODE(S) and IDA(S), in the functions `Rcheck1` and `Rcheck2`, when an
exact zero is found, the array `glo` of `g` values at the left endpoint
is adjusted, instead of shifting the `t` location `tlo` slightly.

#### CVODE and CVODES

In `CVSetTqBDF`, the logic was changed to avoid a divide by zero.

In a minor change to the CVODES user interface, the type of the index `which`
was changed from `long int` to `int`.

Errors in the logic for the integration of backward problems in CVODES were
identified and fixed.

#### IDA and IDAS

To be consistent with IDAS, IDA uses the function `IDAGetDky` for optional
output retrieval.

A memory leak was fixed in two of the `IDASp***Free` functions.

A missing vector pointer setting was added in `IDASensLineSrch`.

In `IDACompleteStep`, conditionals around lines loading a new column of three
auxiliary divided difference arrays, for a possible order increase, were fixed.

#### KINSOL

Three major logic bugs were fixed - involving updating the solution vector,
updating the linesearch parameter, and a missing error return.

Three minor errors were fixed - involving setting `etachoice` in the
Matlab/KINSOL interface, a missing error case in `KINPrintInfo`, and avoiding
an exponential overflow in the evaluation of `omega`.

## Changes to SUNDIALS in release 2.4.0

Added a CMake-based build option in addition to the one based on autotools.

The user interface has been further refined. Some of the API changes involve:

(a) a reorganization of all linear solver modules into two families (besides the
    existing family of scaled preconditioned iterative linear solvers, the
    direct solvers, including new LAPACK-based ones, were also organized into a
    *direct* family);

(b) maintaining a single pointer to user data, optionally specified through a
    `Set`-type function; and

(c) a general streamlining of the preconditioner modules distributed with the
    solvers.

Added interfaces to LAPACK linear solvers for dense and banded matrices to all
packages.

An option was added to specify which direction of zero-crossing is to be
monitored while performing rootfinding in CVODE(S) and IDA(S).

CVODES includes several new features related to sensitivity analysis, among
which are:

(a) support for integration of quadrature equations depending on both the states
    and forward sensitivity (and thus support for forward sensitivity analysis
    of quadrature equations),

(b) support for simultaneous integration of multiple backward problems based on
    the same underlying ODE (e.g., for use in an *forward-over-adjoint* method
    for computing second order derivative information),

(c) support for backward integration of ODEs and quadratures depending on both
    forward states and sensitivities (e.g., for use in computing second-order
    derivative information), and

(d) support for reinitialization of the adjoint module.

Moreover, the prototypes of all functions related to integration of backward
problems were modified to support the simultaneous integration of multiple
problems.

All backward problems defined by the user are internally managed through a
linked list and identified in the user interface through a unique identifier.

## Changes to SUNDIALS in release 2.3.0

### New Features and Enhancements

The main changes in this release involve a rearrangement of the entire
SUNDIALS source tree. At the user interface level, the main impact is in the
mechanism of including SUNDIALS header files which must now include the relative
path e.g., `#include <cvode/cvode.h>` as all exported header files are now
installed in separate subdirectories of the installation *include* directory.

The functions in the generic dense linear solver (`sundials_dense` and
`sundials_smalldense`) were modified to work for rectangular `m x n` (`m <= n`),
while the factorization and solution functions were renamed to `DenseGETRF` /
`denGETRF` and `DenseGETRS` / `denGETRS`, respectively. The factorization and
solution functions in the generic band linear solver were renamed `BandGBTRF`
and `BandGBTRS`, respectively.

In IDA, the user interface to the consistent initial conditions calculations was
modified. The `IDACalcIC` arguments `t0`, `yy0`, and `yp0` were
removed and a new function, `IDAGetConsistentIC` is provided.

### Bug Fixes

In the CVODES adjoint solver module, the following two bugs were fixed:

* In `CVodeF` the solver was sometimes incorrectly taking an additional step
  before returning control to the user (in `CV_NORMAL` mode) thus leading to
  a failure in the interpolated output function.

* In `CVodeB`, while searching for the current check point, the solver was
  sometimes reaching outside the integration interval resulting in a
  segmentation fault.

In IDA, a bug was fixed in the internal difference-quotient dense and banded
Jacobian approximations, related to the estimation of the perturbation (which
could have led to a failure of the linear solver when zero components with
sufficiently small absolute tolerances were present).

## Changes to SUNDIALS in release 2.2.0

### New Header Files Names

To reduce the possibility of conflicts, the names of all header files have been
changed by adding unique prefixes (e.g., `cvode_` and `sundials_`). When
using the default installation procedure, the header files are exported under
various subdirectories of the target `include` directory. For more details see
Appendix the installation chapter in the user guide.

### Build System Changes

Updated configure script and Makefiles for Fortran examples to avoid C++
compiler errors (now use `CC` and `MPICC` to link only if necessary).

The shared object files are now linked into each SUNDIALS library rater than
into a separate `libsundials_shared` library.

### New Features and Enhancements

Deallocation functions now take the address of the respective memory block
pointer as the input argument.

Interfaces to the Scaled Preconditioned Bi-CGstab (SPBCG) and Scaled
Preconditioned Transpose-Free Quasi-Minimal Residual (SPTFQMR) linear solver
modules have been added to all packages. At the same time, function type names
for Scaled Preconditioned Iterative Linear Solvers were added for the
user-supplied Jacobian-times-vector and preconditioner setup and solve
functions. Additionally, in KINSOL interfaces have been added to the SUNDIALS
DENSE, and BAND linear solvers and include support for nonlinear residual
monitoring which can be used to control Jacobian updating.

A new interpolation method was added to the CVODES adjoint module. The function
`CVadjMalloc` has an additional argument which can be used to select the
desired interpolation scheme.

FIDA, a Fortran-C interface module, was added.

The rootfinding feature was added to IDA, whereby the roots of a set of given
functions may be computed during the integration of the DAE system.

In IDA a user-callable routine was added to access the estimated local error
vector.

In the KINSOL Fortran interface module, FKINSOL, optional inputs are now set
using `FKINSETIIN` (integer inputs), `FKINSETRIN` (real inputs), and
`FKINSETVIN` (vector inputs). Optional outputs are still obtained from the
`IOUT` and `ROUT` arrays which are owned by the user and passed as arguments
to `FKINMALLOC`.

## Changes to SUNDIALS in release 2.1.1

The function `N_VCloneEmpty` was added to the global vector operations table.

A minor bug was fixed in the interpolation functions of the adjoint CVODES
module.

## Changes to SUNDIALS in release 2.1.0

The user interface has been further refined. Several functions used for setting
optional inputs were combined into a single one.

In CVODE(S) and IDA, an optional user-supplied routine for setting the error
weight vector was added.

Additionally, to resolve potential variable scope issues, all SUNDIALS solvers
release user data right after its use.

The build systems has been further improved to make it more robust.

## Changes to SUNDIALS in release 2.0.2

Fixed autoconf-related bug to allow configuration with the PGI Fortran compiler.

Modified the build system to use customized detection of the Fortran name
mangling scheme (autoconf's `AC_F77_WRAPPERS` routine is problematic on some
platforms).

A bug was fixed in the `CVode` function that was potentially leading to
erroneous behavior of the rootfinding procedure on the integration first step.

A new chapter in the User Guide was added - with constants that appear in the
user interface.

## Changes to SUNDIALS in release 2.0.1

### Build System

Changed the order of compiler directives in header files to avoid compilation
errors when using a C++ compiler.

Changed the method of generating `sundials_config.h` to avoid potential
warnings of redefinition of preprocessor symbols.

### New Features

In CVODES the option of activating and deactivating forward sensitivity
calculations on successive runs without memory allocation and deallocation.

### Bug Fixes

In CVODES bug fixes related to forward sensitivity computations (possible loss
of accuracy on a BDF order increase and incorrect logic in testing user-supplied
absolute tolerances) were made.

## Changes to SUNDIALS in release 2.0.0

Installation of all of SUNDIALS packages has been completely redesigned and is
now based on configure scripts.

The major changes from the previous version involve a redesign of the user
interface across the entire SUNDIALS suite. We have eliminated the mechanism of
providing optional inputs and extracting optional statistics from the solver
through the `iopt` and `ropt` arrays. Instead, packages now provide `Set`
functions to change the default values for various quantities controlling the
solver and `Get` functions to extract statistics after return from the main
solver routine.

Additionally, the interfaces to several user-supplied routines (such as those
providing Jacobians and preconditioner information) were simplified by reducing
the number of arguments. The same information that was previously accessible
through such arguments can now be obtained through `Get`-type functions.

In CVODE and CVODES a rootfinding feature was added, whereby the roots of a set
of given functions may be computed during the integration of the ODE system.

Changes to the NVector:

* Removed `machEnv`, redefined table of vector operations (now contained in
  the `N_Vector` structure itself).

* All SUNDIALS functions create new `N_Vector` variables through
  cloning, using an `N_Vector` passed by the user as a template.

* A particular vector implementation is supposed to provide user-callable
  constructor and destructor functions.

* Removed the following functions from the structure of vector operations:
  `N_VNew`, `N_VNew_S`, `N_VFree`, `N_VFree_S`, `N_VMake`,
  `N_VDispose`, `N_VGetData`, `N_VSetData`, `N_VConstrProdPos`, and
  `N_VOneMask`.

* Added the following functions to the structure of vector operations:
  `N_VClone`, `N_VDestroy`, `N_VSpace`, `N_VGetArrayPointer`,
  `N_VSetArrayPointer`, and `N_VWrmsNormMask`.

* Note that `nvec_ser` and `nvec_par` are now separate modules outside the
  shared SUNDIALS module.

Changes to the linear solvers:

* In SPGMR, added a dummy `N_Vector` argument to be used as a template for
  cloning.

* In SPGMR, removed `N` (problem dimension) from the argument list of
  `SpgmrMalloc`.

* Replaced `iterativ.{c,h}` with `iterative.{c,h}`.

* Modified constant names in `iterative.h` (preconditioner types are prefixed
  with `PREC_`).

* Changed numerical values for `MODIFIED_GS` (from `0` to `1`) and
  `CLASSICAL_GS` (from `1` to `2`).

Changes to `sundialsmath` submodule:

* Replaced the internal routine for estimating unit roundoff with definition of
  unit roundoff from `float.h`.

* Modified functions to call the appropriate math routines given the precision
  level specified by the user.

Changes to `sundialstypes` submodule:

* Removed `integertype`.

* Added definitions for `BIG_REAL`, `SMALL_REAL`, and `UNIT_ROUNDOFF`
  using values from `float.h` based on the precision.

* Changed definition of macro `RCONST` to depend on the precision level
  specified by the user.<|MERGE_RESOLUTION|>--- conflicted
+++ resolved
@@ -34,6 +34,12 @@
 * `ARKODE_IMEX_MRI_GARK_EULER`
 * `ARKODE_IMEX_MRI_GARK_TRAPEZOIDAL`
 * `ARKODE_IMEX_MRI_GARK_MIDPOINT`
+
+Added the function ``ARKodeSetAutonomous`` in ARKODE to indicate that the
+implicit right-hand side function does not explicitly depend on time. When using
+the trivial predictor, an autonomous problem may reuse implicit function
+evaluations across stage solves reducing the total number of function
+evaluations.
 
 Users may now disable interpolated output in ARKODE by passing `ARK_INTERP_NONE`
 to `ARKodeSetInterpolantType`. When interpolation is disabled, rootfinding is
@@ -103,13 +109,6 @@
 Check if size of `SuiteSparse_long` is 8 if the size of `sunindextype` is 8
 when using KLU.
 
-<<<<<<< HEAD
-Added the function ``ARKodeSetAutonomous`` in ARKODE to indicate that the
-implicit right-hand side function does not explicitly depend on time. When using
-the trivial predictor, an autonomous problem may reuse implicit function
-evaluations across stage solves reducing the total number of function
-evaluations.
-=======
 ### Deprecation Notices
 
 Numerous ARKODE stepper-specific functions are now deprecated in favor of
@@ -118,7 +117,6 @@
 Deprecated the `ARKStepSetOptimalParams` function. Since this function does not have an
 ARKODE-wide equivalent, instructions have been added to the user guide for how
 to retain the current functionality using other user-callable functions.
->>>>>>> db656547
 
 ## Changes to SUNDIALS in release v7.0.0
 
