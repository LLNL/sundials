# SUNDIALS Changelog


## Changes to SUNDIALS in release X.X.X

Fixed a regression introduced by the stop time bug fix in v6.6.1 where ARKODE,
CVODE, CVODES, IDA, and IDAS would return at the stop time rather than the
requested output time if the stop time was reached in the same step in which the
output time was passed.

Fixed a bug in ARKODE where `ARKStepSetInterpolateStopTime` would return an
interpolated solution at the stop time in some cases when interpolation was
disabled.

Fixed a bug in `ARKStepSetTableNum` wherein it did not recognize
`ARKODE_ARK2_ERK_3_1_2` and `ARKODE_ARK2_DIRK_3_1_2` as a valid additive
Runge--Kutta Butcher table pair.

Renamed some internal types in CVODES and IDAS to allow both packages to be
built together in the same binary.

Improved computational complexity of `SUNMatScaleAddI_Sparse` from `O(M*N)` to
`O(NNZ)`.

Fixed scaling bug in `SUNMatScaleAddI_Sparse` for non-square matrices.

Fixed missing soversions in some `SUNLinearSolver` and `SUNNonlinearSolver`
CMake targets.

<<<<<<< HEAD
Added Fortran support for the LAPACK `SUNLinearSolver` implementations.
=======
Added the fourth order ERK method `ARKODE_SOFRONIOU_SPALETTA_5_3_4`.
>>>>>>> 6ae281ef

## Changes to SUNDIALS in release 6.6.1

Updated the Tpetra NVector interface to support Trilinos 14.

Fixed a memory leak when destroying a CUDA, HIP, SYCL, or system SUNMemoryHelper
object.

Fixed a bug in ARKODE, CVODE, CVODES, IDA, and IDAS where the stop time may not
be cleared when using normal mode if the requested output time is the same as
the stop time. Additionally, with ARKODE, CVODE, and CVODES this fix removes an
unnecessary interpolation of the solution at the stop time that could occur in
this case.

## Changes to SUNDIALS in release 6.6.0

A new time-stepping module, `SPRKStep`, was added to ARKODE. This time-stepper
provides explicit symplectic partitioned Runge-Kutta methods up to order 10
for separable Hamiltonian systems.

Added support for relaxation Runge-Kutta methods to ERKStep and ARKStep in
ARKODE.

Added the second order IMEX method from Giraldo, Kelly, and Constantinescu 2013
as the default second order IMEX method in ARKStep. The explicit table is given
by `ARKODE_ARK2_ERK_3_1_2` and the implicit table by `ARKODE_ARK2_DIRK_3_1_2`.

Updated CVODE, CVODES and ARKODE default behavior when returning the solution when
the internal time has reached a user-specified stop time.  Previously, the output
solution was interpolated to the value of `tstop`; the default is now to copy the
internal solution vector.  Users who wish to revert to interpolation may call a new
routine `CVodeSetInterpolateStopTime`, `ARKStepSetInterpolateStopTime`,
`ERKStepSetInterpolateStopTime`, or `MRIStepSetInterpolateStopTime`.

A potential bug was fixed when using inequality constraint handling and
calling `ARKStepGetEstLocalErrors` or `ERKStepGetEstLocalErrors` after a failed
step in which an inequality constraint violation occurred. In this case, the
values returned by `ARKStepGetEstLocalErrors` or `ERKStepGetEstLocalErrors` may
have been invalid.

Updated the F2003 utility routines `SUNDIALSFileOpen` and `SUNDIALSFileClose`
to support user specification of `stdout` and `stderr` strings for the output
file names.

## Changes to SUNDIALS in release 6.5.1

Added the functions `ARKStepClearStopTime`, `ERKStepClearStopTime`,
`MRIStepClearStopTime`, `CVodeClearStopTime`, and `IDAClearStopTime` to
disable a previously set stop time.

Fixed build errors when using SuperLU_DIST with ROCM enabled to target AMD GPUs.

Fixed compilation errors in some SYCL examples when using the `icx` compiler.

The default interpolant in ARKODE when using a first order method has been
updated to a linear interpolant to ensure values obtained by the integrator are
returned at the ends of the time interval. To restore the previous behavior of
using a constant interpolant call `ARKStepSetInterpolantDegree`,
`ERKStepSetInterpolantDegree`, or `MRIStepSetInterpolantDegree` and set the
interpolant degree to zero before evolving the problem.

## Changes to SUNDIALS in release 6.5.0

Added the functions `ARKStepGetJac`, `ARKStepGetJacTime`,
`ARKStepGetJacNumSteps`, `MRIStepGetJac`, `MRIStepGetJacTime`,
`MRIStepGetJacNumSteps`, `CVodeGetJac`, `CVodeGetJacTime`,
`CVodeGetJacNumSteps`, `IDAGetJac`, `IDAGetJacCj`, `IDAGetJacTime`,
`IDAGetJacNumSteps`, `KINGetJac`, `KINGetJacNumIters` to assist in
debugging simulations utilizing a matrix-based linear solver.

Added support for the SYCL backend with RAJA 2022.x.y.

Fixed an underflow bug during root finding in ARKODE, CVODE, CVODES, IDA and
IDAS.

Fixed an issue with finding oneMKL when using the `icpx` compiler with the
`-fsycl` flag as the C++ compiler instead of `dpcpp`.

Fixed the shape of the arrays returned by `FN_VGetArrayPointer` functions as well
as the `FSUNDenseMatrix_Data`, `FSUNBandMatrix_Data`, `FSUNSparseMatrix_Data`,
`FSUNSparseMatrix_IndexValues`, and `FSUNSparseMatrix_IndexPointers` functions.
Compiling and running code that uses the SUNDIALS Fortran interfaces with
bounds checking will now work.

Fixed an implicit conversion error in the Butcher table for ESDIRK5(4)7L[2]SA2.

A new capability to keep track of memory allocations made through the `SUNMemoryHelper`
classes has been added. Memory allocation stats can be accessed through the
`SUNMemoryHelper_GetAllocStats` function. See the documentation for
the `SUNMemoryHelper` classes for more details.

Added support for CUDA 12.

## Changes to SUNDIALS in release 6.4.1

Fixed a bug with the Kokkos interfaces that would arise when using clang.

Fixed a compilation error with the Intel oneAPI 2022.2 Fortran compiler in the
Fortran 2003 interface test for the serial `N_Vector`.

Fixed a bug in the SUNLINSOL_LAPACKBAND and SUNLINSOL_LAPACKDENSE modules
which would cause the tests to fail on some platforms.

## Changes to SUNDIALS in release 6.4.0

CMake 3.18.0 or newer is now required for CUDA support.

A C++14 compliant compiler is now required for C++ based features and examples
e.g., CUDA, HIP, RAJA, Trilinos, SuperLU_DIST, MAGMA, GINKGO, and KOKKOS.

Added support for GPU enabled SuperLU_DIST and SuperLU_DIST v8.x.x. Removed
support for SuperLU_DIST v6.x.x or older. Fix mismatched definition and
declaration bug in SuperLU_DIST matrix constructor.

Added support for the [Ginkgo](https://ginkgo-project.github.io/) linear algebra
library. This support includes new `SUNMatrix` and `SUNLinearSolver`
implementations, see the `SUNMATRIX_GINKGO` and `SUNLINEARSOLVER_GINKGO`
sections in the documentation for more information.

Added new `NVector`, dense `SUNMatrix`, and dense `SUNLinearSolver`
implementations utilizing [Kokkos Ecosystem](https://kokkos.org/) for
performance portability, see the `NVECTOR_KOKKOS`, `SUNMATRIX_KOKKOSDENSE` and
`SUNLINEARSOLVER_KOKKOSDENSE` sections in the documentation for more
information.

Added the functions `ARKStepSetTableName`, `ERKStepSetTableName`,
`MRIStepCoupling_LoadTableByName`, `ARKodeButcherTable_LoadDIRKByName`, and
`ARKodeButcherTable_LoadERKByName` to load a table from a string.

Fixed a bug in the CUDA and HIP vectors where `N_VMaxNorm` would return the
minimum positive floating-point value for the zero vector.

Fixed memory leaks/out of bounds memory accesses in the ARKODE MRIStep module
that could occur when attaching a coupling table after reinitialization with a
different number of stages than originally selected.

Fixed a memory leak in CVODE and CVODES where the projection memory would not be
deallocated when calling `CVodeFree`.

## Changes to SUNDIALS in release 6.3.0

Added `GetUserData` functions in each package to retrieve the user data pointer
provided to `SetUserData` functions. See `ARKStepGetUserData`,
`ERKStepGetUserData`, `MRIStepGetUserData`, `CVodeGetUserData`,
`IDAGetUserData`, or `KINGetUserData` for more information.

Fixed a bug in `ERKStepReset`, `ERKStepReInit`, `ARKStepReset`, `ARKStepReInit`,
`MRIStepReset`, and `MRIStepReInit` where a previously-set value of *tstop* (from
a call to `ERKStepSetStopTime`, `ARKStepSetStopTime`, or `MRIStepSetStopTime`,
respectively) would not be cleared.

Updated `MRIStepReset` to call the corresponding `MRIStepInnerResetFn` with the same
(*tR*,*yR*) arguments for the `MRIStepInnerStepper` object that is used to evolve the
MRI "fast" time scale subproblems.

Added a new [example](examples/cvode/serial/cvRocket_dns.c) which
demonstrates using CVODE with a discontinuous right-hand-side function
and rootfinding.

Added a variety of embedded DIRK methods from [Kennedy & Carpenter,
NASA TM-2016-219173, 2016] and [Kennedy & Carpenter, Appl. Numer. Math., 146, 2019] to
ARKODE.

Fixed the unituitive behavior of the `USE_GENERIC_MATH` CMake option which
caused the double precision math functions to be used regardless of the value of
`SUNDIALS_PRECISION`. Now, SUNDIALS will use precision appropriate math
functions when they are available and the user may provide the math library to
link to via the advanced CMake option `SUNDIALS_MATH_LIBRARY`.

Changed `SUNDIALS_LOGGING_ENABLE_MPI` CMake option default to be 'OFF'.

## Changes to SUNDIALS in release 6.2.0

Added the `SUNLogger` API which provides a SUNDIALS-wide
mechanism for logging of errors, warnings, informational output,
and debugging output.

Deprecated the following functions, it is recommended to use the `SUNLogger` API
instead.

* `ARKStepSetDiagnostics`
* `ERKStepSetDiagnostics`
* `MRIStepSetDiagnostics`
* `KINSetInfoFile`
* `SUNNonlinSolSetPrintLevel_Newton`
* `SUNNonlinSolSetInfoFile_Newton`
* `SUNNonlinSolSetPrintLevel_FixedPoint`
* `SUNNonlinSolSetInfoFile_FixedPoint`
* `SUNLinSolSetInfoFile_PCG`
* `SUNLinSolSetPrintLevel_PCG`
* `SUNLinSolSetInfoFile_SPGMR`
* `SUNLinSolSetPrintLevel_SPGMR`
* `SUNLinSolSetInfoFile_SPFGMR`
* `SUNLinSolSetPrintLevel_SPFGMR`
* `SUNLinSolSetInfoFile_SPTFQM`
* `SUNLinSolSetPrintLevel_SPTFQMR`
* `SUNLinSolSetInfoFile_SPBCGS`
* `SUNLinSolSetPrintLevel_SPBCGS`

The `SUNLinSolSetInfoFile_**` and  `SUNNonlinSolSetInfoFile_*` family of
functions are now enabled by setting the CMake option `SUNDIALS_LOGGING_LEVEL`
to a value `>= 3`.

Added the function `SUNProfiler_Reset` to reset the region timings and counters
to zero.

Added the functions `ARKStepPrintAllStats`, `ERKStepPrintAllStats`,
`MRIStepPrintAll`, `CVodePrintAllStats`, `IDAPrintAllStats`, and
`KINPrintAllStats` to output all of the integrator, nonlinear solver, linear
solver, and other statistics in one call. The file `scripts/sundials_csv.py`
contains functions for parsing the comma-separated value output files.

Added functions to CVODE, CVODES, IDA, and IDAS to change the default step size
adaptivity parameters. For more information see the documentation for:

* `CVodeSetEtaFixedStepBounds`
* `CVodeSetEtaMaxFirstStep`
* `CVodeSetEtaMaxEarlyStep`
* `CVodeSetNumStepsEtaMaxEarlyStep`
* `CVodeSetEtaMax`
* `CVodeSetEtaMin`
* `CVodeSetEtaMinErrFail`
* `CVodeSetEtaMaxErrFail`
* `CVodeSetNumFailsEtaMaxErrFail`
* `CVodeSetEtaConvFail`
* `IDASetEtaFixedStepBounds`
* `IDAsetEtaMax`
* `IDASetEtaMin`
* `IDASetEtaLow`
* `IDASetEtaMinErrFail`
* `IDASetEtaConvFail`

Added the functions `CVodeSetDeltaGammaMaxLSetup` and
`CVodeSetDeltaGammaMaxBadJac` in CVODE and CVODES to adjust the `gamma` change
thresholds to require a linear solver setup or Jacobian/precondition update,
respectively.

Added the function `IDASetDetlaCjLSetup` in IDA and IDAS to adjust the parameter
that determines when a change in `c_j` requires calling the linear solver setup
function.

Added the function `MRIStepSetOrder` to select the default MRI method of a given
order.

Added support to CVODES for integrating IVPs with constraints using BDF methods
and projecting the solution onto the constraint manifold with a user defined
projection function. This implementation is accompanied by additions to the
CVODES user documentation and examples.

The behavior of `N_VSetKernelExecPolicy_Sycl` has been updated to be consistent
with the CUDA and HIP vectors. The input execution policies are now cloned and
may be freed after calling `N_VSetKernelExecPolicy_Sycl`. Additionally, `NULL`
inputs are now allowed and, if provided, will reset the vector execution
policies to the defaults.

Fixed the `SUNContext` convenience class for C++ users to disallow copy
construction and allow move construction.

A memory leak in the SYCL vector was fixed where the execution policies were
not freed when the vector was destroyed.

The include guard in `nvector_mpimanyvector.h` has been corrected to enable
using both the ManyVector and MPIManyVector NVector implementations in the same
simulation.

Changed exported SUNDIALS PETSc CMake targets to be INTERFACE IMPORTED instead
of UNKNOWN IMPORTED.

A bug was fixed in the integrator functions to retrieve the number of nonlinear
solver failures. The failure count returned was the number of failed *steps* due
to a nonlinear solver failure i.e., if a nonlinear solve failed with a stale
Jacobian or preconditioner but succeeded after updating the Jacobian or
preconditioner, the initial failure was not included in the nonlinear solver
failure count. The following functions have been updated to return the total
number of nonlinear solver failures:

* `ARKStepGetNumNonlinSolvConvFails`
* `ARKStepGetNonlinSolvStats`
* `MRIStepGetNumNonlinSolvConvFails`
* `MRIStepGetNonlinSolvStats`
* `CVodeGetNumNonlinSolvConvFails`
* `CVodeGetNonlinSolvStats`
* `CVodeGetSensNumNonlinSolvConvFails`
* `CVodeGetSensNonlinSolvStats`
* `CVodeGetStgrSensNumNonlinSolvConvFails`
* `CVodeGetStgrSensNonlinSolvStats`
* `IDAGetNumNonlinSolvConvFails`
* `IDAGetNonlinSolvStats`
* `IDAGetSensNumNonlinSolvConvFails`
* `IDAGetSensNonlinSolvStats`

As such users may see an increase in the number of failures reported from the
above functions. The following functions have been added to retrieve the number
of failed steps due to a nonlinear solver failure i.e., the counts previously
returned by the above functions:

* `ARKStepGetNumStepSolveFails`
* `MRIStepGetNumStepSolveFails`
* `CVodeGetNumStepSolveFails`
* `CVodeGetNumStepSensSolveFails`
* `CVodeGetNumStepStgrSensSolveFails`
* `IDAGetNumStepSolveFails`
* `IDAGetNumStepSensSolveFails`

## Changes to SUNDIALS in release 6.1.1

Fixed exported `SUNDIALSConfig.cmake`.

Fixed Fortran interface to `MRIStepInnerStepper` and `MRIStepCoupling`
structures and functions.

Added new Fortran example program,
`examples/arkode/F2003_serial/ark_kpr_mri_f2003.f90` demonstrating MRI
capabilities.

## Changes to SUNDIALS in release 6.1.0

Added new reduction implementations for the CUDA and HIP NVECTORs that use
shared memory (local data storage) instead of atomics. These new implementations
are recommended when the target hardware does not provide atomic support for the
floating point precision that SUNDIALS is being built with. The HIP vector uses
these by default, but the `N_VSetKernelExecPolicy_Cuda` and
`N_VSetKernelExecPolicy_Hip` functions can be used to choose between
different reduction implementations.

`SUNDIALS::<lib>` targets with no static/shared suffix have been added for use
within the build directory (this mirrors the targets exported on installation).

`CMAKE_C_STANDARD` is now set to 99 by default.

Fixed exported `SUNDIALSConfig.cmake` when profiling is enabled without Caliper.

Fixed `sundials_export.h` include in `sundials_config.h`.

Fixed memory leaks in the SUNLINSOL_SUPERLUMT linear solver.

## Changes to SUNDIALS in release 6.0.0

### SUNContext

SUNDIALS v6.0.0 introduces a new `SUNContext` object on which all other SUNDIALS
objects depend. As such, the constructors for all SUNDIALS packages, vectors,
matrices, linear solvers, nonlinear solvers, and memory helpers have been
updated to accept a context as the last input. Users upgrading to SUNDIALS
v6.0.0 will need to call `SUNContext_Create` to create a context object with
before calling any other SUNDIALS library function, and then provide this object
to other SUNDIALS constructors. The context object has been introduced to allow
SUNDIALS to provide new features, such as the profiling/instrumentation also
introduced in this release, while maintaining thread-safety. See the
documentation section on the `SUNContext` for more details.

A script `upgrade-to-sundials-6-from-5.sh` has been provided with the release
(obtainable from the GitHub release page) to help ease the transition to
SUNDIALS v6.0.0. The script will add a `SUNCTX_PLACEHOLDER` argument to all of
the calls to SUNDIALS constructors that now require a `SUNContext` object. It
can also update deprecated SUNDIALS constants/types to the new names. It can be
run like this:

```
> ./upgrade-to-sundials-6-from-5.sh <files to update>
```

### SUNProfiler

A capability to profile/instrument SUNDIALS library code has been added. This
can be enabled with the CMake option `SUNDIALS_BUILD_WITH_PROFILING`. A built-in
profiler will be used by default, but the
[Caliper](https://github.com/LLNL/Caliper) library can also be used instead with
the CMake option `ENABLE_CALIPER`. See the documentation section on profiling
for more details.  **WARNING**: Profiling will impact performance, and should be
enabled judiciously.

### SUNMemoryHelper

The `SUNMemoryHelper` functions `Alloc`, `Dealloc`, and `Copy` have been updated
to accept an opaque handle as the last input. At a minimum, existing
`SUNMemoryHelper` implementations will need to update these functions to accept
the additional argument. Typically, this handle is the execution stream (e.g., a
CUDA/HIP stream or SYCL queue) for the operation. The CUDA, HIP, and SYCL
`SUNMemoryHelper` implementations have been updated accordingly. Additionally,
the constructor for the SYCL implementation has been updated to remove the SYCL
queue as an input.

### NVector

Two new optional vector operations, `N_VDotProdMultiLocal` and
`N_VDotProdMultiAllReduce`, have been added to support low-synchronization
methods for Anderson acceleration.

The CUDA, HIP, and SYCL execution policies have been moved from the `sundials`
namespace to the `sundials::cuda`, `sundials::hip`, and `sundials::sycl`
namespaces respectively. Accordingly, the prefixes "Cuda", "Hip", and "Sycl"
have been removed from the execution policy classes and methods.

The `Sundials` namespace used by the Trilinos Tpetra NVector has been replaced
with the `sundials::trilinos::nvector_tpetra` namespace.

The serial, PThreads, PETSc, *hypre*, Parallel, OpenMP_DEV, and OpenMP vector
functions `N_VCloneVectorArray_*` and `N_VDestroyVectorArray_*` have been
deprecated. The generic `N_VCloneVectorArray` and `N_VDestroyVectorArray`
functions should be used instead.

The previously deprecated constructor `N_VMakeWithManagedAllocator_Cuda` and
the function `N_VSetCudaStream_Cuda` have been removed and replaced with
`N_VNewWithMemHelp_Cuda` and `N_VSetKerrnelExecPolicy_Cuda` respectively.

The previously deprecated macros `PVEC_REAL_MPI_TYPE` and
`PVEC_INTEGER_MPI_TYPE` have been removed and replaced with
`MPI_SUNREALTYPE` and `MPI_SUNINDEXTYPE` respectively.

### SUNLinearSolver

The following previously deprecated functions have been removed

| Removed                   | Replaced with                    |
|:--------------------------|:---------------------------------|
| `SUNBandLinearSolver`     | `SUNLinSol_Band`                 |
| `SUNDenseLinearSolver`    | `SUNLinSol_Dense`                |
| `SUNKLU`                  | `SUNLinSol_KLU`                  |
| `SUNKLUReInit`            | `SUNLinSol_KLUReInit`            |
| `SUNKLUSetOrdering`       | `SUNLinSol_KLUSetOrdering`       |
| `SUNLapackBand`           | `SUNLinSol_LapackBand`           |
| `SUNLapackDense`          | `SUNLinSol_LapackDense`          |
| `SUNPCG`                  | `SUNLinSol_PCG`                  |
| `SUNPCGSetPrecType`       | `SUNLinSol_PCGSetPrecType`       |
| `SUNPCGSetMaxl`           | `SUNLinSol_PCGSetMaxl`           |
| `SUNSPBCGS`               | `SUNLinSol_SPBCGS`               |
| `SUNSPBCGSSetPrecType`    | `SUNLinSol_SPBCGSSetPrecType`    |
| `SUNSPBCGSSetMaxl`        | `SUNLinSol_SPBCGSSetMaxl`        |
| `SUNSPFGMR`               | `SUNLinSol_SPFGMR`               |
| `SUNSPFGMRSetPrecType`    | `SUNLinSol_SPFGMRSetPrecType`    |
| `SUNSPFGMRSetGSType`      | `SUNLinSol_SPFGMRSetGSType`      |
| `SUNSPFGMRSetMaxRestarts` | `SUNLinSol_SPFGMRSetMaxRestarts` |
| `SUNSPGMR`                | `SUNLinSol_SPGMR`                |
| `SUNSPGMRSetPrecType`     | `SUNLinSol_SPGMRSetPrecType`     |
| `SUNSPGMRSetGSType`       | `SUNLinSol_SPGMRSetGSType`       |
| `SUNSPGMRSetMaxRestarts`  | `SUNLinSol_SPGMRSetMaxRestarts`  |
| `SUNSPTFQMR`              | `SUNLinSol_SPTFQMR`              |
| `SUNSPTFQMRSetPrecType`   | `SUNLinSol_SPTFQMRSetPrecType`   |
| `SUNSPTFQMRSetMaxl`       | `SUNLinSol_SPTFQMRSetMaxl`       |
| `SUNSuperLUMT`            | `SUNLinSol_SuperLUMT`            |
| `SUNSuperLUMTSetOrdering` | `SUNLinSol_SuperLUMTSetOrdering` |

### Fortran Interfaces

The ARKODE, CVODE, IDA, and KINSOL Fortran 77 interfaces have been removed. See
the "SUNDIALS Fortran Interface" section in the user guides and the F2003
example programs for more details using the SUNDIALS Fortran 2003 module
interfaces.

### ARKODE

The ARKODE MRIStep module has been extended to support implicit-explicit (IMEX)
multirate infinitesimal generalized additive Runge-Kutta (MRI-GARK) methods. As
such, `MRIStepCreate` has been updated to include arguments for the slow
explicit and slow implicit ODE right-hand side functions. `MRIStepCreate` has
also been updated to require attaching an `MRIStepInnerStepper` for evolving the
fast time scale. `MRIStepReInit` has been similarly updated to take explicit
and implicit right-hand side functions as input. Codes using explicit or
implicit MRI methods will need to update `MRIStepCreate` and `MRIStepReInit`
calls to pass `NULL` for either the explicit or implicit right-hand side
function as appropriate. If ARKStep is used as the fast time scale integrator,
codes will need to call `ARKStepCreateMRIStepInnerStepper` to wrap the ARKStep
memory as an `MRIStepInnerStepper` object. Additionally, `MRIStepGetNumRhsEvals`
has been updated to return the number of slow implicit and explicit function
evaluations. The coupling table structure `MRIStepCouplingMem` and the
functions `MRIStepCoupling_Alloc` and `MRIStepCoupling_Create` have also
been updated to support IMEX-MRI-GARK methods.

The deprecated functions `MRIStepGetCurrentButcherTables` and
`MRIStepWriteButcher` and the utility functions `MRIStepSetTable` and
`MRIStepSetTableNum` have been removed. Users wishing to create an MRI-GARK
method from a Butcher table should use `MRIStepCoupling_MIStoMRI` to create
the corresponding MRI coupling table and attach it with `MRIStepSetCoupling`.

The implementation of solve-decoupled implicit MRI-GARK methods has been updated
to remove extraneous slow implicit function calls and reduce the memory
requirements.

Deprecated ARKODE nonlinear solver predictors: specification of the ARKStep
"bootstrap" or "minimum correction" predictors (options 4 and 5 from
`ARKStepSetPredictorMethod`), or MRIStep "bootstrap" predictor (option 4 from
`MRIStepSetPredictorMethod`), will output a deprecation warning message.
These options will be removed in a future release.

The previously deprecated functions `ARKStepSetMaxStepsBetweenLSet` and
`ARKStepSetMaxStepsBetweenJac` have been removed and replaced with
`ARKStepSetLSetupFrequency` and `ARKStepSetMaxStepsBetweenJac` respectively.

### CVODE

The previously deprecated function `CVodeSetMaxStepsBetweenJac` has been removed
and replaced with `CVodeSetJacEvalFrequency`.

### CVODES

Added a new function `CVodeGetLinSolveStats` to get the CVODES linear solver
statistics as a group.

Added a new function, `CVodeSetMonitorFn`, that takes a user-function
to be called by CVODES after every `nst` successfully completed time-steps.
This is intended to provide a way of monitoring the CVODES statistics
throughout the simulation.

The previously deprecated function `CVodeSetMaxStepsBetweenJac` has been removed
and replaced with `CVodeSetJacEvalFrequency`.

### KINSOL

New orthogonalization methods were added for use within Anderson acceleration
in KINSOL. See the "Anderson Acceleration QR Factorization" subsection within
the mathematical considerations chapter of the user guide and the
`KINSetOrthAA` function documentation for more details.

### Deprecations

In addition to the deprecations noted elsewhere, many constants, types, and
functions have been renamed so that they are properly namespaced. The old names
have been deprecated and will be removed in SUNDIALS v7.0.0.

The following constants, macros, and  typedefs are now deprecated:

| Deprecated Name            | New Name                          |
|:---------------------------|:----------------------------------|
| `realtype`                 | `sunrealtype`                     |
| `booleantype`              | `sunbooleantype`                  |
| `RCONST`                   | `SUN_RCONST`                      |
| `BIG_REAL`                 | `SUN_BIG_REAL`                    |
| `SMALL_REAL`               | `SUN_SMALL_REAL`                  |
| `UNIT_ROUNDOFF`            | `SUN_UNIT_ROUNDOFF`               |
| `PREC_NONE`                | `SUN_PREC_NONE`                   |
| `PREC_LEFT`                | `SUN_PREC_LEFT`                   |
| `PREC_RIGHT`               | `SUN_PREC_RIGHT`                  |
| `PREC_BOTH`                | `SUN_PREC_BOTH`                   |
| `MODIFIED_GS`              | `SUN_MODIFIED_GS`                 |
| `CLASSICAL_GS`             | `SUN_CLASSICAL_GS`                |
| `ATimesFn`                 | `SUNATimesFn`                     |
| `PSetupFn`                 | `SUNPSetupFn`                     |
| `PSolveFn`                 | `SUNPSolveFn`                     |
| `DlsMat`                   | `SUNDlsMat`                       |
| `DENSE_COL`                | `SUNDLS_DENSE_COL`                |
| `DENSE_ELEM`               | `SUNDLS_DENSE_ELEM`               |
| `BAND_COL`                 | `SUNDLS_BAND_COL`                 |
| `BAND_COL_ELEM`            | `SUNDLS_BAND_COL_ELEM`            |
| `BAND_ELEM`                | `SUNDLS_BAND_ELEM`                |
| `SDIRK_2_1_2`              | `ARKODE_SDIRK_2_1_2`              |
| `BILLINGTON_3_3_2`         | `ARKODE_BILLINGTON_3_3_2`         |
| `TRBDF2_3_3_2`             | `ARKODE_TRBDF2_3_3_2`             |
| `KVAERNO_4_2_3`            | `ARKODE_KVAERNO_4_2_3`            |
| `ARK324L2SA_DIRK_4_2_3`    | `ARKODE_ARK324L2SA_DIRK_4_2_3`    |
| `CASH_5_2_4`               | `ARKODE_CASH_5_2_4`               |
| `CASH_5_3_4`               | `ARKODE_CASH_5_3_4`               |
| `SDIRK_5_3_4`              | `ARKODE_SDIRK_5_3_4`              |
| `KVAERNO_5_3_4`            | `ARKODE_KVAERNO_5_3_4`            |
| `ARK436L2SA_DIRK_6_3_4`    | `ARKODE_ARK436L2SA_DIRK_6_3_4`    |
| `KVAERNO_7_4_5`            | `ARKODE_KVAERNO_7_4_5`            |
| `ARK548L2SA_DIRK_8_4_5`    | `ARKODE_ARK548L2SA_DIRK_8_4_5`    |
| `ARK437L2SA_DIRK_7_3_4`    | `ARKODE_ARK437L2SA_DIRK_7_3_4`    |
| `ARK548L2SAb_DIRK_8_4_5`   | `ARKODE_ARK548L2SAb_DIRK_8_4_5`   |
| `MIN_DIRK_NUM`             | `ARKODE_MIN_DIRK_NUM`             |
| `MAX_DIRK_NUM`             | `ARKODE_MAX_DIRK_NUM`             |
| `MIS_KW3`                  | `ARKODE_MIS_KW3`                  |
| `MRI_GARK_ERK33a`          | `ARKODE_MRI_GARK_ERK33a`          |
| `MRI_GARK_ERK45a`          | `ARKODE_MRI_GARK_ERK45a`          |
| `MRI_GARK_IRK21a`          | `ARKODE_MRI_GARK_IRK21a`          |
| `MRI_GARK_ESDIRK34a`       | `ARKODE_MRI_GARK_ESDIRK34a`       |
| `MRI_GARK_ESDIRK46a`       | `ARKODE_MRI_GARK_ESDIRK46a`       |
| `IMEX_MRI_GARK3a`          | `ARKODE_IMEX_MRI_GARK3a`          |
| `IMEX_MRI_GARK3b`          | `ARKODE_IMEX_MRI_GARK3b`          |
| `IMEX_MRI_GARK4`           | `ARKODE_IMEX_MRI_GARK4`           |
| `MIN_MRI_NUM`              | `ARKODE_MIN_MRI_NUM`              |
| `MAX_MRI_NUM`              | `ARKODE_MAX_MRI_NUM`              |
| `DEFAULT_MRI_TABLE_3`      | `MRISTEP_DEFAULT_TABLE_3`         |
| `DEFAULT_EXPL_MRI_TABLE_3` | `MRISTEP_DEFAULT_EXPL_TABLE_3`    |
| `DEFAULT_EXPL_MRI_TABLE_4` | `MRISTEP_DEFAULT_EXPL_TABLE_4`    |
| `DEFAULT_IMPL_SD_TABLE_2`  | `MRISTEP_DEFAULT_IMPL_SD_TABLE_2` |
| `DEFAULT_IMPL_SD_TABLE_3`  | `MRISTEP_DEFAULT_IMPL_SD_TABLE_3` |
| `DEFAULT_IMPL_SD_TABLE_4`  | `MRISTEP_DEFAULT_IMPL_SD_TABLE_4` |
| `DEFAULT_IMEX_SD_TABLE_3`  | `MRISTEP_DEFAULT_IMEX_SD_TABLE_3` |
| `DEFAULT_IMEX_SD_TABLE_4`  | `MRISTEP_DEFAULT_IMEX_SD_TABLE_4` |
| `HEUN_EULER_2_1_2`         | `ARKODE_HEUN_EULER_2_1_2`         |
| `BOGACKI_SHAMPINE_4_2_3`   | `ARKODE_BOGACKI_SHAMPINE_4_2_3`   |
| `ARK324L2SA_ERK_4_2_3`     | `ARKODE_ARK324L2SA_ERK_4_2_3`     |
| `ZONNEVELD_5_3_4`          | `ARKODE_ZONNEVELD_5_3_4`          |
| `ARK436L2SA_ERK_6_3_4`     | `ARKODE_ARK436L2SA_ERK_6_3_4`     |
| `SAYFY_ABURUB_6_3_4`       | `ARKODE_SAYFY_ABURUB_6_3_4`       |
| `CASH_KARP_6_4_5`          | `ARKODE_CASH_KARP_6_4_5`          |
| `FEHLBERG_6_4_5`           | `ARKODE_FEHLBERG_6_4_5`           |
| `DORMAND_PRINCE_7_4_5`     | `ARKODE_DORMAND_PRINCE_7_4_5`     |
| `ARK548L2SA_ERK_8_4_5`     | `ARKODE_ARK548L2SA_ERK_8_4_5`     |
| `VERNER_8_5_6`             | `ARKODE_VERNER_8_5_6`             |
| `FEHLBERG_13_7_8`          | `ARKODE_FEHLBERG_13_7_8`          |
| `KNOTH_WOLKE_3_3`          | `ARKODE_KNOTH_WOLKE_3_3`          |
| `ARK437L2SA_ERK_7_3_4`     | `ARKODE_ARK437L2SA_ERK_7_3_4`     |
| `ARK548L2SAb_ERK_8_4_5`    | `ARKODE_ARK548L2SAb_ERK_8_4_5`    |
| `MIN_ERK_NUM`              | `ARKODE_MIN_ERK_NUM`              |
| `MAX_ERK_NUM`              | `ARKODE_MAX_ERK_NUM`              |
| `DEFAULT_ERK_2`            | `ARKSTEP_DEFAULT_ERK_2`           |
| `DEFAULT_ERK_3`            | `ARKSTEP_DEFAULT_ERK_3`           |
| `DEFAULT_ERK_4`            | `ARKSTEP_DEFAULT_ERK_4`           |
| `DEFAULT_ERK_5`            | `ARKSTEP_DEFAULT_ERK_5`           |
| `DEFAULT_ERK_6`            | `ARKSTEP_DEFAULT_ERK_6`           |
| `DEFAULT_ERK_8`            | `ARKSTEP_DEFAULT_ERK_8`           |
| `DEFAULT_DIRK_2`           | `ARKSTEP_DEFAULT_DIRK_2`          |
| `DEFAULT_DIRK_3`           | `ARKSTEP_DEFAULT_DIRK_3`          |
| `DEFAULT_DIRK_4`           | `ARKSTEP_DEFAULT_DIRK_4`          |
| `DEFAULT_DIRK_5`           | `ARKSTEP_DEFAULT_DIRK_5`          |
| `DEFAULT_ARK_ETABLE_3`     | `ARKSTEP_DEFAULT_ARK_ETABLE_3`    |
| `DEFAULT_ARK_ETABLE_4`     | `ARKSTEP_DEFAULT_ARK_ETABLE_4`    |
| `DEFAULT_ARK_ETABLE_5`     | `ARKSTEP_DEFAULT_ARK_ETABLE_4`    |
| `DEFAULT_ARK_ITABLE_3`     | `ARKSTEP_DEFAULT_ARK_ITABLE_3`    |
| `DEFAULT_ARK_ITABLE_4`     | `ARKSTEP_DEFAULT_ARK_ITABLE_4`    |
| `DEFAULT_ARK_ITABLE_5`     | `ARKSTEP_DEFAULT_ARK_ITABLE_5`    |
| `DEFAULT_ERK_2`            | `ERKSTEP_DEFAULT_2`               |
| `DEFAULT_ERK_3`            | `ERKSTEP_DEFAULT_3`               |
| `DEFAULT_ERK_4`            | `ERKSTEP_DEFAULT_4`               |
| `DEFAULT_ERK_5`            | `ERKSTEP_DEFAULT_5`               |
| `DEFAULT_ERK_6`            | `ERKSTEP_DEFAULT_6`               |
| `DEFAULT_ERK_8`            | `ERKSTEP_DEFAULT_8`               |

In addition, the following functions are now deprecated (compile-time warnings
will be thrown if supported by the compiler):

| Deprecated Name               | New Name                     |
|:------------------------------|:-----------------------------|
| `CVSpilsSetLinearSolver`      | `CVodeSetLinearSolver`       |
| `CVSpilsSetEpsLin`            | `CVodeSetEpsLin`             |
| `CVSpilsSetPreconditioner`    | `CVodeSetPreconditioner`     |
| `CVSpilsSetJacTimes`          | `CVodeSetJacTimes`           |
| `CVSpilsGetWorkSpace`         | `CVodeGetLinWorkSpace`       |
| `CVSpilsGetNumPrecEvals`      | `CVodeGetNumPrecEvals`       |
| `CVSpilsGetNumPrecSolves`     | `CVodeGetNumPrecSolves`      |
| `CVSpilsGetNumLinIters`       | `CVodeGetNumLinIters`        |
| `CVSpilsGetNumConvFails`      | `CVodeGetNumConvFails`       |
| `CVSpilsGetNumJTSetupEvals`   | `CVodeGetNumJTSetupEvals`    |
| `CVSpilsGetNumJtimesEvals`    | `CVodeGetNumJtimesEvals`     |
| `CVSpilsGetNumRhsEvals`       | `CVodeGetNumLinRhsEvals`     |
| `CVSpilsGetLastFlag`          | `CVodeGetLastLinFlag`        |
| `CVSpilsGetReturnFlagName`    | `CVodeGetLinReturnFlagName`  |
| `CVSpilsSetLinearSolverB`     | `CVodeSetLinearSolverB`      |
| `CVSpilsSetEpsLinB`           | `CVodeSetEpsLinB`            |
| `CVSpilsSetPreconditionerB`   | `CVodeSetPreconditionerB`    |
| `CVSpilsSetPreconditionerBS`  | `CVodeSetPreconditionerBS`   |
| `CVSpilsSetJacTimesB`         | `CVodeSetJacTimesB`          |
| `CVSpilsSetJacTimesBS`        | `CVodeSetJacTimesBS`         |
| `CVDlsSetLinearSolver`        | `CVodeSetLinearSolver`       |
| `CVDlsSetJacFn`               | `CVodeSetJacFn`              |
| `CVDlsGetWorkSpace`           | `CVodeGetLinWorkSpace`       |
| `CVDlsGetNumJacEvals`         | `CVodeGetNumJacEvals`        |
| `CVDlsGetNumRhsEvals`         | `CVodeGetNumLinRhsEvals`     |
| `CVDlsGetLastFlag`            | `CVodeGetLastLinFlag`        |
| `CVDlsGetReturnFlagName`      | `CVodeGetLinReturnFlagName`  |
| `CVDlsSetLinearSolverB`       | `CVodeSetLinearSolverB`      |
| `CVDlsSetJacFnB`              | `CVodeSetJacFnB`             |
| `CVDlsSetJacFnBS`             | `CVodeSetJacFnBS`            |
| `CVDlsSetLinearSolver`        | `CVodeSetLinearSolver`       |
| `CVDlsSetJacFn`               | `CVodeSetJacFn`              |
| `CVDlsGetWorkSpace`           | `CVodeGetLinWorkSpace`       |
| `CVDlsGetNumJacEvals`         | `CVodeGetNumJacEvals`        |
| `CVDlsGetNumRhsEvals`         | `CVodeGetNumLinRhsEvals`     |
| `CVDlsGetLastFlag`            | `CVodeGetLastLinFlag`        |
| `CVDlsGetReturnFlagName`      | `CVodeGetLinReturnFlagName`  |
| `KINDlsSetLinearSolver`       | `KINSetLinearSolver`         |
| `KINDlsSetJacFn`              | `KINSetJacFn`                |
| `KINDlsGetWorkSpace`          | `KINGetLinWorkSpace`         |
| `KINDlsGetNumJacEvals`        | `KINGetNumJacEvals`          |
| `KINDlsGetNumFuncEvals`       | `KINGetNumLinFuncEvals`      |
| `KINDlsGetLastFlag`           | `KINGetLastLinFlag`          |
| `KINDlsGetReturnFlagName`     | `KINGetLinReturnFlagName`    |
| `KINSpilsSetLinearSolver`     | `KINSetLinearSolver`         |
| `KINSpilsSetPreconditioner`   | `KINSetPreconditioner`       |
| `KINSpilsSetJacTimesVecFn`    | `KINSetJacTimesVecFn`        |
| `KINSpilsGetWorkSpace`        | `KINGetLinWorkSpace`         |
| `KINSpilsGetNumPrecEvals`     | `KINGetNumPrecEvals`         |
| `KINSpilsGetNumPrecSolves`    | `KINGetNumPrecSolves`        |
| `KINSpilsGetNumLinIters`      | `KINGetNumLinIters`          |
| `KINSpilsGetNumConvFails`     | `KINGetNumLinConvFails`      |
| `KINSpilsGetNumJtimesEvals`   | `KINGetNumJtimesEvals`       |
| `KINSpilsGetNumFuncEvals`     | `KINGetNumLinFuncEvals`      |
| `KINSpilsGetLastFlag`         | `KINGetLastLinFlag`          |
| `KINSpilsGetReturnFlagName`   | `KINGetLinReturnFlagName`    |
| `IDASpilsSetLinearSolver`     | `IDASetLinearSolver`         |
| `IDASpilsSetPreconditioner`   | `IDASetPreconditioner`       |
| `IDASpilsSetJacTimes`         | `IDASetJacTimes`             |
| `IDASpilsSetEpsLin`           | `IDASetEpsLin`               |
| `IDASpilsSetIncrementFactor`  | `IDASetIncrementFactor`      |
| `IDASpilsGetWorkSpace`        | `IDAGetLinWorkSpace`         |
| `IDASpilsGetNumPrecEvals`     | `IDAGetNumPrecEvals`         |
| `IDASpilsGetNumPrecSolves`    | `IDAGetNumPrecSolves`        |
| `IDASpilsGetNumLinIters`      | `IDAGetNumLinIters`          |
| `IDASpilsGetNumConvFails`     | `IDAGetNumLinConvFails`      |
| `IDASpilsGetNumJTSetupEvals`  | `IDAGetNumJTSetupEvals`      |
| `IDASpilsGetNumJtimesEvals`   | `IDAGetNumJtimesEvals`       |
| `IDASpilsGetNumResEvals`      | `IDAGetNumLinResEvals`       |
| `IDASpilsGetLastFlag`         | `IDAGetLastLinFlag`          |
| `IDASpilsGetReturnFlagName`   | `IDAGetLinReturnFlagName`    |
| `IDASpilsSetLinearSolverB`    | `IDASetLinearSolverB`        |
| `IDASpilsSetEpsLinB`          | `IDASetEpsLinB`              |
| `IDASpilsSetIncrementFactorB` | `IDASetIncrementFactorB`     |
| `IDASpilsSetPreconditionerB`  | `IDASetPreconditionerB`      |
| `IDASpilsSetPreconditionerBS` | `IDASetPreconditionerBS`     |
| `IDASpilsSetJacTimesB`        | `IDASetJacTimesB`            |
| `IDASpilsSetJacTimesBS`       | `IDASetJacTimesBS`           |
| `IDADlsSetLinearSolver`       | `IDASetLinearSolver`         |
| `IDADlsSetJacFn`              | `IDASetJacFn`                |
| `IDADlsGetWorkSpace`          | `IDAGetLinWorkSpace`         |
| `IDADlsGetNumJacEvals`        | `IDAGetNumJacEvals`          |
| `IDADlsGetNumResEvals`        | `IDAGetNumLinResEvals`       |
| `IDADlsGetLastFlag`           | `IDAGetLastLinFlag`          |
| `IDADlsGetReturnFlagName`     | `IDAGetLinReturnFlagName`    |
| `IDADlsSetLinearSolverB`      | `IDASetLinearSolverB`        |
| `IDADlsSetJacFnB`             | `IDASetJacFnB`               |
| `IDADlsSetJacFnBS`            | `IDASetJacFnBS`              |
| `DenseGETRF`                  | `SUNDlsMat_DenseGETRF`       |
| `DenseGETRS`                  | `SUNDlsMat_DenseGETRS`       |
| `denseGETRF`                  | `SUNDlsMat_denseGETRF`       |
| `denseGETRS`                  | `SUNDlsMat_denseGETRS`       |
| `DensePOTRF`                  | `SUNDlsMat_DensePOTRF`       |
| `DensePOTRS`                  | `SUNDlsMat_DensePOTRS`       |
| `densePOTRF`                  | `SUNDlsMat_densePOTRF`       |
| `densePOTRS`                  | `SUNDlsMat_densePOTRS`       |
| `DenseGEQRF`                  | `SUNDlsMat_DenseGEQRF`       |
| `DenseORMQR`                  | `SUNDlsMat_DenseORMQR`       |
| `denseGEQRF`                  | `SUNDlsMat_denseGEQRF`       |
| `denseORMQR`                  | `SUNDlsMat_denseORMQR`       |
| `DenseCopy`                   | `SUNDlsMat_DenseCopy`        |
| `denseCopy`                   | `SUNDlsMat_denseCopy`        |
| `DenseScale`                  | `SUNDlsMat_DenseScale`       |
| `denseScale`                  | `SUNDlsMat_denseScale`       |
| `denseAddIdentity`            | `SUNDlsMat_denseAddIdentity` |
| `DenseMatvec`                 | `SUNDlsMat_DenseMatvec`      |
| `denseMatvec`                 | `SUNDlsMat_denseMatvec`      |
| `BandGBTRF`                   | `SUNDlsMat_BandGBTRF`        |
| `bandGBTRF`                   | `SUNDlsMat_bandGBTRF`        |
| `BandGBTRS`                   | `SUNDlsMat_BandGBTRS`        |
| `bandGBTRS`                   | `SUNDlsMat_bandGBTRS`        |
| `BandCopy`                    | `SUNDlsMat_BandCopy`         |
| `bandCopy`                    | `SUNDlsMat_bandCopy`         |
| `BandScale`                   | `SUNDlsMat_BandScale`        |
| `bandScale`                   | `SUNDlsMat_bandScale`        |
| `bandAddIdentity`             | `SUNDlsMat_bandAddIdentity`  |
| `BandMatvec`                  | `SUNDlsMat_BandMatvec`       |
| `bandMatvec`                  | `SUNDlsMat_bandMatvec`       |
| `ModifiedGS`                  | `SUNModifiedGS`              |
| `ClassicalGS`                 | `SUNClassicalGS`             |
| `QRfact`                      | `SUNQRFact`                  |
| `QRsol`                       | `SUNQRsol`                   |
| `DlsMat_NewDenseMat`          | `SUNDlsMat_NewDenseMat`      |
| `DlsMat_NewBandMat`           | `SUNDlsMat_NewBandMat`       |
| `DestroyMat`                  | `SUNDlsMat_DestroyMat`       |
| `NewIntArray`                 | `SUNDlsMat_NewIntArray`      |
| `NewIndexArray`               | `SUNDlsMat_NewIndexArray`    |
| `NewRealArray`                | `SUNDlsMat_NewRealArray`     |
| `DestroyArray`                | `SUNDlsMat_DestroyArray`     |
| `AddIdentity`                 | `SUNDlsMat_AddIdentity`      |
| `SetToZero`                   | `SUNDlsMat_SetToZero`        |
| `PrintMat`                    | `SUNDlsMat_PrintMat`         |
| `newDenseMat`                 | `SUNDlsMat_newDenseMat`      |
| `newBandMat`                  | `SUNDlsMat_newBandMat`       |
| `destroyMat`                  | `SUNDlsMat_destroyMat`       |
| `newIntArray`                 | `SUNDlsMat_newIntArray`      |
| `newIndexArray`               | `SUNDlsMat_newIndexArray`    |
| `newRealArray`                | `SUNDlsMat_newRealArray`     |
| `destroyArray`                | `SUNDlsMat_destroyArray`     |

In addition, the entire `sundials_lapack.h` header file is now deprecated for
removal in SUNDIALS v7.0.0. Note, this header file is not needed to use the
SUNDIALS LAPACK linear solvers.

## Changes to SUNDIALS in release 5.8.0

The RAJA NVECTOR implementation has been updated to support the SYCL backend
in addition to the CUDA and HIP backend. Users can choose the backend when
configuring SUNDIALS by using the `SUNDIALS_RAJA_BACKENDS` CMake variable. This
module remains experimental and is subject to change from version to version.

A new SUNMatrix and SUNLinearSolver implementation were added to interface
with the Intel oneAPI Math Kernel Library (oneMKL). Both the matrix and the
linear solver support general dense linear systems as well as block diagonal
linear systems. This module is experimental and is subject to change from
version to version.

Added a new *optional* function to the SUNLinearSolver API,
`SUNLinSolSetZeroGuess`, to indicate that the next call to `SUNlinSolSolve` will
be made with a zero initial guess. SUNLinearSolver implementations that do not
use the `SUNLinSolNewEmpty` constructor will, at a minimum, need set the
`setzeroguess` function pointer in the linear solver `ops` structure to
`NULL`. The SUNDIALS iterative linear solver implementations have been updated
to leverage this new set function to remove one dot product per solve.

The time integrator packages (ARKODE, CVODE(S), and IDA(S)) all now support a
new "matrix-embedded" SUNLinearSolver type.  This type supports user-supplied
SUNLinearSolver implementations that set up and solve the specified linear
system at each linear solve call.  Any matrix-related data structures are held
internally to the linear solver itself, and are not provided by the SUNDIALS
package.

Added functions to ARKODE and CVODE(S) for supplying an alternative right-hand
side function and to IDA(S) for supplying an alternative residual for use within
nonlinear system function evaluations.

Support for user-defined inner (fast) integrators has been to the MRIStep module
in ARKODE. See the "MRIStep Custom Inner Steppers" section in the user guide for
more information on providing a user-defined integration method.

Added specialized fused HIP kernels to CVODE which may offer better
performance on smaller problems when using CVODE with the `NVECTOR_HIP`
module. See the optional input function `CVodeSetUseIntegratorFusedKernels`
for more information. As with other SUNDIALS HIP features, this is
feature is experimental and may change from version to version.

New KINSOL options have been added to apply a constant damping factor in the
fixed point and Picard iterations (see `KINSetDamping`), to delay the start of
Anderson acceleration with the fixed point and Picard iterations (see
`KINSetDelayAA`), and to return the newest solution with the fixed point
iteration (see `KINSetReturnNewest`).

The installed SUNDIALSConfig.cmake file now supports the `COMPONENTS` option
to `find_package`. The exported targets no longer have IMPORTED_GLOBAL set.

A bug was fixed in `SUNMatCopyOps` where the matrix-vector product setup
function pointer was not copied.

A bug was fixed in the SPBCGS and SPTFQMR solvers for the case where a non-zero
initial guess and a solution scaling vector are provided. This fix only impacts
codes using SPBCGS or SPTFQMR as standalone solvers as all SUNDIALS packages
utilize a zero initial guess.

A bug was fixed in the ARKODE stepper modules where the stop time may be passed
after resetting the integrator.

A bug was fixed in `IDASetJacTimesResFn` in IDAS where the supplied function was
used in the dense finite difference Jacobian computation rather than the finite
difference Jacobian-vector product approximation.

A bug was fixed in the KINSOL Picard iteration where the value of
`KINSetMaxSetupCalls` would be ignored.

## Changes to SUNDIALS in release 5.7.0

A new NVECTOR implementation based on the SYCL abstraction layer has been added
targeting Intel GPUs. At present the only SYCL compiler supported is the DPC++
(Intel oneAPI) compiler. See the SYCL NVECTOR section in the user guide for more
details. This module is considered experimental and is subject to major changes
even in minor releases.

A new SUNMatrix and SUNLinearSolver implementation were added to interface
with the MAGMA linear algebra library. Both the matrix and the linear solver
support general dense linear systems as well as block diagonal linear systems,
and both are targeted at GPUs (AMD or NVIDIA).

## Changes to SUNDIALS in release 5.6.1

Fixed a bug in the SUNDIALS CMake which caused an error if the
`CMAKE_CXX_STANDARD` and `SUNDIALS_RAJA_BACKENDS` options were not provided.

Fixed some compiler warnings when using the IBM XL compilers.

## Changes to SUNDIALS in release 5.6.0

A new NVECTOR implementation based on the AMD ROCm HIP platform has been added.
This vector can target NVIDIA or AMD GPUs. See HIP NVECTOR section in the user
guide for more details. This module is considered experimental and is subject to
change from version to version.

The RAJA NVECTOR implementation has been updated to support the HIP backend
in addition to the CUDA backend. Users can choose the backend when configuring
SUNDIALS by using the `SUNDIALS_RAJA_BACKENDS` CMake variable. This module
remains experimental and is subject to change from version to version.

A new optional operation, `N_VGetDeviceArrayPointer`, was added to the N_Vector
API. This operation is useful for N_Vectors that utilize dual memory spaces,
e.g. the native SUNDIALS CUDA N_Vector.

The SUNMATRIX_CUSPARSE and SUNLINEARSOLVER_CUSOLVERSP_BATCHQR implementations
no longer require the SUNDIALS CUDA N_Vector. Instead, they require that the
vector utilized provides the `N_VGetDeviceArrayPointer` operation, and that the
pointer returned by `N_VGetDeviceArrayPointer` is a valid CUDA device pointer.

## Changes to SUNDIALS in release 5.5.0

Refactored the SUNDIALS build system. CMake 3.12.0 or newer is now required.
Users will likely see deprecation warnings, but otherwise the changes
should be fully backwards compatible for almost all users. SUNDIALS
now exports CMake targets and installs a `SUNDIALSConfig.cmake` file.

Added support for SuperLU DIST 6.3.0 or newer.

## Changes to SUNDIALS in release 5.4.0

Added full support for time-dependent mass matrices in ARKStep, and expanded
existing non-identity mass matrix infrastructure to support use of the
fixed point nonlinear solver.  Fixed bug for ERK method integration with
static mass matrices.

An interface between ARKStep and the XBraid multigrid reduction in time (MGRIT)
library has been added to enable parallel-in-time integration. See the ARKStep
documentation and examples for more details. This interface required the
addition of three new N_Vector operations to exchange vector data between
computational nodes, see `N_VBufSize`, `N_VBufPack`, and `N_VBufUnpack`. These
N_Vector operations are only used within the XBraid interface and need not be
implemented for any other context.

Updated the MRIStep time-stepping module in ARKODE to support higher-order
MRI-GARK methods [Sandu, SIAM J. Numer. Anal., 57, 2019], including methods that
involve solve-decoupled, diagonally-implicit treatment of the slow time scale.

A new API, `SUNMemoryHelper`, was added to support **GPU users** who have
complex memory management needs such as using memory pools. This is paired with
new constructors for the `NVECTOR_CUDA` and `NVECTOR_RAJA` modules that accept a
`SUNMemoryHelper` object. Refer to "The SUNMemoryHelper API", "NVECTOR CUDA" and
"NVECTOR RAJA" sections in the documentation for more information.

The `NVECTOR_RAJA` module has been updated to mirror the `NVECTOR_CUDA` module.
Notably, the update adds managed memory support to the `NVECTOR_RAJA` module.
Users of the module will need to update any calls to the `N_VMake_Raja` function
because that signature was changed. This module remains experimental and is
subject to change from version to version.

Added new `SetLSNormFactor` functions to CVODE(S), ARKODE, and IDA(S) to
to specify the factor for converting between integrator tolerances (WRMS norm)
and linear solver tolerances (L2 norm) i.e., `tol_L2 = nrmfac * tol_WRMS`.

Added new reset functions `ARKStepReset`, `ERKStepReset`, and
`MRIStepReset` to reset the stepper time and state vector to user-provided
values for continuing the integration from that point while retaining the
integration history. These function complement the reinitialization functions
`ARKStepReInit`, `ERKStepReInit`, and `MRIStepReInit` which reinitialize
the stepper so that the problem integration should resume as if started from
scratch.

Added new functions for advanced users providing a custom `SUNNonlinSolSysFn`.

The expected behavior of `SUNNonlinSolGetNumIters` and
`SUNNonlinSolGetNumConvFails` in the SUNNonlinearSolver API have been updated to
specify that they should return the number of nonlinear solver iterations and
convergence failures in the most recent solve respectively rather than the
cumulative number of iterations and failures across all solves respectively. The
API documentation and SUNDIALS provided SUNNonlinearSolver implementations and
have been updated accordingly. As before, the cumulative number of nonlinear
iterations and failures may be retrieved by calling the integrator provided get
functions.

**This change may cause a runtime error in existing user code**.
In IDAS and CVODES, the functions for forward integration with checkpointing
(`IDASolveF`, `CVodeF`) are now subject to a restriction on the number of time
steps allowed to reach the output time. This is the same restriction applied to
the `IDASolve` and `CVode` functions. The default maximum number of steps is
500, but this may be changed using the `<IDA|CVode>SetMaxNumSteps` function.
This change fixes a bug that could cause an infinite loop in the `IDASolveF`
and `CVodeF` and functions.

A minor inconsistency in CVODE(S) and a bug ARKODE when checking the Jacobian
evaluation frequency has been fixed. As a result codes using using a
non-default Jacobian update frequency through a call to
`CVodeSetMaxStepsBetweenJac` or `ARKStepSetMaxStepsBetweenJac` will need to
increase the provided value by 1 to achieve the same behavior as before. For
greater clarity the functions `CVodeSetMaxStepsBetweenJac`,
`ARKStepSetMaxStepsBetweenJac`, and `ARKStepSetMaxStepsBetweenLSet` have been
deprecated and replaced with `CVodeSetJacEvalFrequency`,
`ARKStepSetJacEvalFrequency`, and `ARKStepSetLSetupFrequency` respectively.
Additionally, the function `CVodeSetLSetupFrequency` has been added to CVODE(S)
to set the frequency of calls to the linear solver setup function.

The `NVECTOR_TRILINOS` module has been updated to work with Trilinos 12.18+.
This update changes the local ordinal type to always be an `int`.

Added support for CUDA v11.

## Changes to SUNDIALS in release 5.3.0

Fixed a bug in ARKODE where the prototypes for `ERKStepSetMinReduction` and
`ARKStepSetMinReduction` were not included in `arkode_erkstep.h` and
`arkode_arkstep.h` respectively.

Fixed a bug in ARKODE where inequality constraint checking would need to be
disabled and then re-enabled to update the inequality constraint values after
resizing a problem. Resizing a problem will now disable constraints and a call
to `ARKStepSetConstraints` or `ERKStepSetConstraints` is required to re-enable
constraint checking for the new problem size.

Fixed a bug in the iterative linear solver modules where an error is not
returned if the Atimes function is `NULL` or, if preconditioning is enabled, the
PSolve function is `NULL`.

Added specialized fused CUDA kernels to CVODE which may offer better
performance on smaller problems when using CVODE with the `NVECTOR_CUDA`
module. See the optional input function `CVodeSetUseIntegratorFusedKernels`
for more information. As with other SUNDIALS CUDA features, this is
feature is experimental and may change from version to version.

Added the ability to control the CUDA kernel launch parameters for the
`NVECTOR_CUDA` and `SUNMATRIX_CUSPARSE` modules. These modules remain
experimental and are subject to change from version to version.
In addition, the `NVECTOR_CUDA` kernels were rewritten to be more flexible.
Most users should see equivalent performance or some improvement, but a select
few may observe minor performance degradation with the default settings. Users
are encouraged to contact the SUNDIALS team about any performance changes
that they notice.

Added new capabilities for monitoring the solve phase in the
`SUNNONLINSOL_NEWTON` and `SUNNONLINSOL_FIXEDPOINT` modules, and the SUNDIALS
iterative linear solver modules. SUNDIALS must be built with the CMake option
`SUNDIALS_BUILD_WITH_MONITORING` to use these capabilities.

Added a new function, `CVodeSetMonitorFn`, that takes a user-function
to be called by CVODE after every `nst` successfully completed time-steps.
This is intended to provide a way of monitoring the CVODE statistics
throughout the simulation.

Added a new function `CVodeGetLinSolveStats` to get the CVODE linear solver
statistics as a group.

Added optional set functions to provide an alternative ODE right-hand side
function (ARKODE and CVODE(S)), DAE residual function (IDA(S)), or nonlinear
system function (KINSOL) for use when computing Jacobian-vector products with
the internal difference quotient approximation.

Added support to CVODE for integrating IVPs with constraints using BDF methods
and projecting the solution onto the constraint manifold with a user defined
projection function. This implementation is accompanied by additions to the
CVODE user documentation and examples.

## Changes to SUNDIALS in release 5.2.0

Fixed a build system bug related to the Fortran 2003 interfaces when using the
IBM XL compiler. When building the Fortran 2003 interfaces with an XL compiler
it is recommended to set `CMAKE_Fortran_COMPILER` to `f2003`, `xlf2003`, or
`xlf2003_r`.

Fixed a bug in how ARKODE interfaces with a user-supplied, iterative, unscaled
linear solver. In this case, ARKODE adjusts the linear solver tolerance in an
attempt to account for the lack of support for left/right scaling matrices.
Previously, ARKODE computed this scaling factor using the error weight vector,
`ewt`; this fix changes that to the residual weight vector, `rwt`, that can
differ from `ewt` when solving problems with non-identity mass matrix.

Fixed a linkage bug affecting Windows users that stemmed from
dllimport/dllexport attribute missing on some SUNDIALS API functions.

Fixed a memory leak in CVODES and IDAS from not deallocating the `atolSmin0` and
`atolQSmin0` arrays.

Fixed a bug where a non-default value for the maximum allowed growth factor
after the first step would be ignored.

Functions were added to each of the time integration packages to enable or
disable the scaling applied to linear system solutions with matrix-based linear
solvers to account for lagged matrix information.

Added two new functions, `ARKStepSetMinReduction` and `ERKStepSetMinReduction`
to change the minimum allowed step size reduction factor after an error test
failure.

Added a new `SUNMatrix` implementation, `SUNMATRIX_CUSPARSE`, that interfaces to
the sparse matrix implementation from the NVIDIA cuSPARSE library. In addition,
the `SUNLINSOL_CUSOLVER_BATCHQR` linear solver has been updated to use this
matrix, therefore, users of this module will need to update their code. These
modules are still considered to be experimental, thus they are subject to
breaking changes even in minor releases.

Added a new "stiff" interpolation module to ARKODE, based on Lagrange polynomial
interpolation, that is accessible to each of the ARKStep, ERKStep and MRIStep
time-stepping modules. This module is designed to provide increased
interpolation accuracy when integrating stiff problems, as opposed to the ARKODE
standard Hermite interpolation module that can suffer when the IVP right-hand
side has large Lipschitz constant. While the Hermite module remains the default,
the new Lagrange module may be enabled using one of the routines
`ARKStepSetInterpolantType`, `ERKStepSetInterpolantType`, or
`MRIStepSetInterpolantType`. The serial example problem `ark_brusselator.c` has
been converted to use this Lagrange interpolation module. Created accompanying
routines `ARKStepSetInterpolantDegree`, `ARKStepSetInterpolantDegree` and
`ARKStepSetInterpolantDegree` to provide user control over these interpolating
polynomials. While the routines `ARKStepSetDenseOrder`, `ARKStepSetDenseOrder`
and `ARKStepSetDenseOrder` still exist, these have been deprecated and will be
removed in a future release.

## Changes to SUNDIALS in release 5.1.0

Added support for a user-supplied function to update the prediction for each
implicit stage solution in ARKStep.  If supplied, this routine will be called
*after* any existing ARKStep predictor algorithm completes, so that the
predictor may be modified by the user as desired.  The new user-supplied routine
has type `ARKStepStagePredictFn`, and may be set by calling
`ARKStepSetStagePredictFn`.

The MRIStep module has been updated to support attaching different user data
pointers to the inner and outer integrators. If applicable, user codes will
need to add a call to `ARKStepSetUserData` to attach their user data
pointer to the inner integrator memory as `MRIStepSetUserData` will
not set the pointer for both the inner and outer integrators. The MRIStep
examples have been updated to reflect this change.

Added support for damping when using Anderson acceleration in KINSOL. See the
mathematical considerations section of the user guide and the description of the
`KINSetDampingAA` function for more details.

Added support for damping to the `SUNNonlinearSolver_FixedPoint` module when
using Anderson acceleration. See the `SUNNonlinearSolver_FixedPoint` section in
the user guides and the description of the `SUNNonlinSolSetDamping_FixedPoint`
function for more details.

Fixed a build system bug related to finding LAPACK/BLAS.

Fixed a build system bug related to checking if the KLU library works.

Fixed a build system bug related to finding PETSc when using the CMake
variables `PETSC_INCLUDES` and `PETSC_LIBRARIES` instead of `PETSC_DIR`.

Added a new build system option, `CUDA_ARCH`, to specify the CUDA architecture
to target.

Fixed a bug in the Fortran 2003 interfaces to the ARKODE Butcher table routines
and structure. This includes changing the `ARKodeButcherTable` type to be a
`type(c_ptr)` in Fortran.

Added two utility functions, `SUNDIALSFileOpen` and `SUNDIALSFileClose` for
creating/destroying file pointers. These are useful when using the Fortran 2003
interfaces.

## Changes to SUNDIALS in release 5.0.0

### Build System

Increased the minimum required CMake version to 3.5 for most SUNDIALS
configurations, and 3.10 when CUDA or OpenMP with device offloading are enabled.

The CMake option `BLAS_ENABLE` and the variable `BLAS_LIBRARIES` have been
removed to simplify builds as SUNDIALS packages do not use BLAS directly. For
third party libraries that require linking to BLAS, the path to the BLAS
library should be included in the `_LIBRARIES` variable for the third party
library e.g., `SUPERLUDIST_LIBRARIES` when enabling SuperLU_DIST.

Fixed a bug in the build system that prevented the PThreads NVECTOR module from
being built.

### NVector

Two new functions were added to aid in creating custom NVECTOR objects. The
constructor `N_VNewEmpty` allocates an "empty" generic NVECTOR with the object's
content pointer and the function pointers in the operations structure
initialized to NULL. When used in the constructor for custom objects this
function will ease the introduction of any new optional operations to the
NVECTOR API by ensuring only required operations need to be set. Additionally,
the function `N_VCopyOps(w, v)` has been added to copy the operation function
pointers between vector objects. When used in clone routines for custom vector
objects these functions also will ease the introduction of any new optional
operations to the NVECTOR API by ensuring all operations are copied when cloning
objects.

Two new NVECTOR implementations, NVECTOR_MANYVECTOR and NVECTOR_MPIMANYVECTOR,
have been created to support flexible partitioning of solution data among
different processing elements (e.g., CPU + GPU) or for multi-physics problems
that couple distinct MPI-based simulations together (see the NVECTOR_MANYVECTOR
and NVECTOR_MPIMANYVECTOR sections in the user guides for more details). This
implementation is accompanied by additions to user documentation and SUNDIALS
examples.

An additional NVECTOR implementation, NVECTOR_MPIPLUSX, has been created to
support the MPI+X paradigm where X is a type of on-node parallelism (e.g.,
OpenMP, CUDA). The implementation is accompanied by additions to user
documentation and SUNDIALS examples.

One new required vector operation and ten new optional vector operations have
been added to the NVECTOR API. The new required operation, `N_VGetLength`,
returns the global length of an N_Vector. The optional operations have been
added to support the new NVECTOR_MPIMANYVECTOR implementation. The operation
`N_VGetCommunicator` must be implemented by subvectors that are combined to
create an NVECTOR_MPIMANYVECTOR, but is not used outside of this context. The
remaining nine operations are optional local reduction operations intended to
eliminate unnecessary latency when performing vector reduction operations
(norms, etc.) on distributed memory systems. The optional local reduction vector
operations are `N_VDotProdLocal`, `N_VMaxNormLocal`, `N_VMinLocal`,
`N_VL1NormLocal`, `N_VWSqrSumLocal`, `N_VWSqrSumMaskLocal`, `N_VInvTestLocal`,
`N_VConstrMaskLocal`, and `N_VMinQuotientLocal`. If an NVECTOR implementation
defines any of the local operations as NULL, then the NVECTOR_MPIMANYVECTOR will
call standard NVECTOR operations to complete the computation.

The `*_MPICuda` and `*_MPIRaja` functions have been removed from the
NVECTOR_CUDA and NVECTOR_RAJA implementations respectively. Accordingly, the
`nvector_mpicuda.h`, `nvector_mpiraja.h`, `libsundials_nvecmpicuda.lib`, and
`libsundials_nvecmpicudaraja.lib` files have been removed. Users should use the
NVECTOR_MPIPLUSX module in conjunction with the NVECTOR_CUDA or NVECTOR_RAJA
modules to replace the functionality. The necessary changes are minimal and
should require few code modifications.

Fixed a memory leak in the NVECTOR_PETSC clone function.

Made performance improvements to the CUDA NVECTOR. Users who utilize a
non-default stream should no longer see default stream synchronizations after
memory transfers.

Added a new constructor to the CUDA NVECTOR that allows a user to provide
custom allocate and free functions for the vector data array and internal
reduction buffer.

Added new Fortran 2003 interfaces for most NVECTOR modules. See NEVTOR section
in the user guides for more details on how to use the interfaces.

Added three new NVECTOR utility functions, `FN_VGetVecAtIndexVectorArray`,
`FN_VSetVecAtIndexVectorArray`, and `FN_VNewVectorArray`, for working with
`N_Vector` arrays when using the Fortran 2003 interfaces.

### SUNMatrix

Two new functions were added to aid in creating custom SUNMATRIX objects. The
constructor `SUNMatNewEmpty` allocates an "empty" generic SUNMATRIX with the
object's content pointer and the function pointers in the operations structure
initialized to NULL. When used in the constructor for custom objects this
function will ease the introduction of any new optional operations to the
SUNMATRIX API by ensuring only required operations need to be set. Additionally,
the function `SUNMatCopyOps(A, B)` has been added to copy the operation function
pointers between matrix objects. When used in clone routines for custom matrix
objects these functions also will ease the introduction of any new optional
operations to the SUNMATRIX API by ensuring all operations are copied when
cloning objects.

A new operation, `SUNMatMatvecSetup`, was added to the SUNMatrix API. Users
who have implemented custom SUNMatrix modules will need to at least update
their code to set the corresponding ops structure member, matvecsetup, to NULL.

The generic SUNMatrix API now defines error codes to be returned by SUNMatrix
operations. Operations which return an integer flag indiciating success/failure
may return different values than previously.

A new SUNMatrix (and SUNLinearSolver) implementation was added to facilitate
the use of the SuperLU_DIST library with SUNDIALS.

Added new Fortran 2003 interfaces for most SUNMATRIX modules. See SUNMATRIX
section in the user guides for more details on how to use the interfaces.

### SUNLinearSolver

A new function was added to aid in creating custom SUNLINEARSOLVER objects. The
constructor `SUNLinSolNewEmpty` allocates an "empty" generic SUNLINEARSOLVER
with the object's content pointer and the function pointers in the operations
structure initialized to NULL. When used in the constructor for custom objects
this function will ease the introduction of any new optional operations to the
SUNLINEARSOLVER API by ensuring only required operations need to be set.

The return type of the SUNLinearSolver API function `SUNLinSolLastFlag` has
changed from `long int` to `sunindextype` to be consistent with the type
used to store row indices in dense and banded linear solver modules.

Added a new optional operation to the SUNLINEARSOLVER API, `SUNLinSolGetID`,
that returns a `SUNLinearSolver_ID` for identifying the linear solver module.

The SUNLinearSolver API has been updated to make the initialize and setup
functions optional.

A new SUNLinearSolver (and SUNMatrix) implementation was added to facilitate
the use of the SuperLU_DIST library with SUNDIALS.

Added a new SUNLinearSolver implementation,
`SUNLinearSolver_cuSolverSp_batchQR`, which leverages the NVIDIA cuSOLVER sparse
batched QR method for efficiently solving block diagonal linear systems on
NVIDIA GPUs.

Added three new accessor functions to the SUNLinSol_KLU module,
`SUNLinSol_KLUGetSymbolic`, `SUNLinSol_KLUGetNumeric`, and
`SUNLinSol_KLUGetCommon`, to provide user access to the underlying
KLU solver structures.

Added new Fortran 2003 interfaces for most SUNLINEARSOLVER modules. See
SUNLINEARSOLVER section in the user guides for more details on how to use
the interfaces.

### SUNNonlinearSolver

A new function was added to aid in creating custom SUNNONLINEARSOLVER objects.
The constructor `SUNNonlinSolNewEmpty` allocates an "empty" generic
SUNNONLINEARSOLVER with the object's content pointer and the function pointers
in the operations structure initialized to NULL. When used in the constructor
for custom objects this function will ease the introduction of any new optional
operations to the SUNNONLINEARSOLVER API by ensuring only required operations
need to be set.

To facilitate the use of user supplied nonlinear solver convergence test
functions the `SUNNonlinSolSetConvTestFn` function in the SUNNonlinearSolver API
has been updated to take a `void*` data pointer as input. The supplied data
pointer will be passed to the nonlinear solver convergence test function on each
call.

The inputs values passed to the first two inputs of the `SUNNonlinSolSolve`
function in the SUNNONLINEARSOLVER have been changed to be the predicted
state and the initial guess for the correction to that state. Additionally,
the definitions of `SUNNonlinSolLSetupFn` and `SUNNonlinSolLSolveFn` in the
SUNNonlinearSolver API have been updated to remove unused input parameters.
For more information on the nonlinear system formulation and the API functions
see the SUNNONLINEARSOLVER chapter in the user guides.

Added a new `SUNNonlinearSolver` implementation, `SUNNonlinsol_PetscSNES`,
which interfaces to the PETSc SNES nonlinear solver API.

Added new Fortran 2003 interfaces for most SUNNONLINEARSOLVER modules. See
SUNNONLINEARSOLVER section in the user guides for more details on how to use
the interfaces.

### CVODE and CVODES

Fixed a bug in the CVODE and CVODES constraint handling where the step size
could be set below the minimum step size.

Fixed a bug in the CVODE and CVODES nonlinear solver interfaces where the norm
of the accumulated correction was not updated when using a non-default
convergence test function.

Fixed a bug in the CVODES `cvRescale` function where the loops to compute the
array of scalars for the fused vector scale operation stopped one iteration
early.

Fixed a bug in CVODES where CVodeF would return the wrong flag under certain
cirumstances.

Fixed a bug in CVODES where CVodeF would not return a root in NORMAL_STEP mode
if the root occurred after the desired output time.

Fixed a memeory leak in FCVODE when not using the default nonlinear solver.

Removed extraneous calls to `N_VMin` for simulations where the scalar valued
absolute tolerance, or all entries of the vector-valued absolute tolerance
array, are strictly positive. In this scenario CVODE and CVODES will remove
at least one global reduction per time step.

The CVLS interface has been updated to only zero the Jacobian matrix before
calling a user-supplied Jacobian evaluation function when the attached linear
solver has type `SUNLINEARSOLVER_DIRECT`.

A new linear solver interface function, `CVLsLinSysFn`, was added as an
alternative method for evaluating the linear systems I - gamma J.

Added functions to get the current state and gamma value to CVODE and CVODES.
These functions may be useful to users who chose to provide their own nonlinear
solver implementation.

Added New Fortran 2003 interfaces to CVODE and CVODES were added. These new
interfaces were generated with SWIG-Fortran and provide a user an idiomatic
Fortran 2003 interface to most of the SUNDIALS C API. The existing CVODE F2003
interface, and all module implementations with existing Fortran 2003 interfaces
were updated accordingly. See the section "Using CVODE for Fortran
Applications" and "Using CVODES for Fortran Applications" in the appropriate
user guide for more details on how to use the interfaces.

### ARKODE

The MRIStep module has been updated to support explicit, implicit, or IMEX
methods as the fast integrator using the ARKStep module. As a result some
function signatures have been changed including MRIStepCreate which now
takes an ARKStep memory structure for the fast integration as an input.

Fixed a bug in the ARKStep time-stepping module in ARKODE that would result in
an infinite loop if the nonlinear solver failed to converge more than the
maximum allowed times during a single step.

Fixed a bug in ARKODE that would result in a "too much accuracy requested" error
when using fixed time step sizes with explicit methods in some cases.

Fixed a bug in ARKStep where the mass matrix linear solver setup function was
not called in the Matrix-free case.

Fixed a minor bug in ARKStep where an incorrect flag is reported when an
error occurs in the mass matrix setup or Jacobian-vector product setup
functions.

Fixed a memeory leak in FARKODE when not using the default nonlinear solver.

The reinitialization functions `ERKStepReInit`, `ARKStepReInit`, and
`MRIStepReInit` have been updated to retain the minimum and maxiumum step
size values from before reinitialization rather than resetting them to the
default values.

Removed extraneous calls to `N_VMin` for simulations where the scalar valued
absolute tolerance, or all entries of the vector-valued absolute tolerance
array, are strictly positive. In this scenario ARKODE steppers will remove
at least one global reduction per time step.

The ARKLS interface has been updated to only zero the Jacobian matrix before
calling a user-supplied Jacobian evaluation function when the attached linear
solver has type `SUNLINEARSOLVER_DIRECT`.

A new linear solver interface function, `ARKLsLinSysFn`, was added as an
alternative method for evaluating the linear systems M - gamma J and
I - gamma J.

Added two new embedded ARK methods of orders 4 and 5 to ARKODE (from
Kennedy & Carpenter, Appl. Numer. Math., 136:183--205, 2019).

Support for optional inequality constraints on individual components of the
solution vector has been added the ARKODE ERKStep and ARKStep modules. See
the descriptions of `ERKStepSetConstraints` and `ARKStepSetConstraints` for
more details. Note that enabling constraint handling requires the NVECTOR
operations `N_VMinQuotient`, `N_VConstrMask`, and `N_VCompare` that were not
previously required by ARKODE.

Added functions to get the current state and gamma value to the ARKStep module.
These functions may be useful to users who chose to provide their own nonlinear
solver implementation.

Add two new 'Set' functions to MRIStep, `MRIStepSetPreInnerFn` and
`MRIStepSetPostInnerFn` for performing communication or memory
transfers needed before or after the inner integration.

Added new Fortran 2003 interfaces to all ARKODE stepper modules. These new
interfaces were generated with SWIG-Fortran and provide a user an idiomatic
Fortran 2003 interface to most of the SUNDIALS C API. See the section "Using
ARKODE for Fortran Applications" in the user guide for more details on how
to use the interfaces.

### IDA and IDAS

A bug was fixed in the IDA and IDAS linear solver interfaces where an incorrect
Jacobian-vector product increment was used with iterative solvers other than
SPGMR and SPFGMR.

Fixed a bug in IDAS where IDASolveF would return the wrong flag under certain
cirumstances.

Fixed a bug in IDAS where IDASolveF would not return a root in NORMAL_STEP mode
if the root occurred after the desired output time.

Fixed a bug the IDAS IDAQuadReInitB function where an incorrect memory structure
was passed to IDAQuadReInit.

Fixed a memeory leak in FIDA when not using the default nonlinear solver.

Removed extraneous calls to `N_VMin` for simulations where the scalar valued
absolute tolerance, or all entries of the vector-valued absolute tolerance
array, are strictly positive. In this scenario IDA and IDAS will remove
at least one global reduction per time step.

The IDALS interface has been updated to only zero the Jacobian matrix before
calling a user-supplied Jacobian evaluation function when the attached linear
solver has type SUNLINEARSOLVER_DIRECT.

Added new Fortran 2003 interfaces to IDA and IDAS. These new interfaces were
generated with SWIG-Fortran and provide a user an idiomatic Fortran 2003
interface to most of the SUNDIALS C API.  See the section "Using IDA for Fortran
Applications" and "Using IDAS for Fortran Applications" in the appropriate
user guide for more details on how to use the interfaces.

### KINSOL

Fixed a bug in the KINSOL linear solver interface where the auxiliary scalar
`sJpnorm` was not computed when necessary with the Picard iteration and the
auxiliary scalar `sFdotJp` was unnecessarily computed in some cases.

The KINLS interface has been updated to only zero the Jacobian matrix before
calling a user-supplied Jacobian evaluation function when the attached linear
solver has type SUNLINEARSOLVER_DIRECT.

Added new Fortran 2003 interfaces to KINSOL. These new interfaces were
generated with SWIG-Fortran and provide a user an idiomatic Fortran 2003
interface to most of the SUNDIALS C API.  See the section "Using KINSOL for
Fortran Applications" for more details on how to use the interfaces.

## Changes to SUNDIALS in release 4.1.0

An additional N_Vector implementation was added for Tpetra vector from
Trilinos library to facilitate interoperability between SUNDIALS and Trilinos.
This implementation is accompanied by additions to user documentation and
SUNDIALS examples.

A bug was fixed where a nonlinear solver object could be freed twice in some use
cases.

The EXAMPLES_ENABLE_RAJA CMake option has been removed. The option
`EXAMPLES_ENABLE_CUDA` enables all examples that use CUDA including the RAJA
examples with a CUDA back end (if the RAJA NVECTOR is enabled).

The implementation header files (e.g. `arkode_impl.h`) are no longer installed.
This means users who are directly manipulating package memory structures will
need to update their code to use the package's public API.

Python is no longer required to run `make test` and `make test_install`.

Fixed a bug in `ARKodeButcherTable_Write` when printing a Butcher table
without an embedding.

## Changes to SUNDIALS in release 4.0.2

Added information on how to contribute to SUNDIALS and a contributing agreement.

Moved definitions of DLS and SPILS backwards compatibility functions to a source
file. The symbols are now included in the appropriate package library, e.g.
`libsundials_cvode.lib`.

## Changes to SUNDIALS in release 4.0.1

A bug in ARKODE where single precision builds would fail to compile has been
fixed.

## Changes to SUNDIALS in release 4.0.0

The direct and iterative linear solver interfaces in all SUNDIALS packages have
been merged into a single unified linear solver interface to support any valid
SUNLINSOL module. This includes the DIRECT and ITERATIVE types as well as the
new MATRIX_ITERATIVE type. Details regarding how SUNDIALS packages utilize
linear solvers of each type as well as discussion regarding intended use cases
for user-supplied SUNLINSOL implementations are included in the SUNLINSOL
chapter of the user guides. All example programs have been updated to use the
new unified interfaces.

The unified interface is very similar to the previous DLS and SPILS interfaces.
To minimize challenges in user migration to the unified linear solver interface,
the previous DLS and SPILS routines for all packages may still be used; these
will be deprecated in future releases, so we recommend that users migrate to the
new names soon. Additionally, we note that Fortran users will need to enlarge
their iout array of optional integer outputs, and update the indices that they
query for certain linear-solver-related statistics.

The names of all constructor routines for SUNDIALS-provided SUNLinSol
implementations have been updated to follow the naming convention SUNLinSol_*
where * is the name of the linear solver e.g., Dense, KLU, SPGMR, PCG, etc.
Solver-specific "set" routine names have been similarly standardized. To
minimize challenges in user migration to the new names, the previous routine
names may still be used; these will be deprecated in future releases, so we
recommend that users migrate to the new names soon. All example programs have
been updated to used the new naming convention.

The SUNBandMatrix constructor has been simplified to remove the storage upper
bandwidth argument.

SUNDIALS integrators (ARKODE, CVODE, CVODES, IDA, and IDAS) have been updated to
utilize generic nonlinear solver modules through the SUNNONLINSOL API. This API
will ease the addition of new nonlinear solver options and allow for external or
user-supplied nonlinear solvers. The SUNNONLINSOL API and provided SUNNONLINSOL
modules are described in a new user guide chapter and follow the same object
oriented design and implementation used by the NVECTOR, SUNMATRIX, and
SUNLINSOL modules. All integrator example programs have also been updated to
used the new nonlinear solver API.

Three fused vector operations and seven vector array operations have been added
to the NVECTOR API. These optional operations are disabled by default and may be
activated by calling vector specific routines after creating an NVECTOR. See the
NVECTOR chapter in the user guides for more information on the new operations.

Added a new NVECTOR (NVECTOR_OPENMPDEV) which leverages OpenMP 4.5+ device
offloading.

Multiple updates to the CUDA NVECTOR were made:

* Changed the `N_VMake_Cuda` function to take a host data pointer and a device
  data pointer instead of an `N_VectorContent_Cuda` object.

* Changed `N_VGetLength_Cuda` to return the global vector length instead of
  the local vector length.

* Added `N_VGetLocalLength_Cuda` to return the local vector length.

* Added `N_VGetMPIComm_Cuda` to return the MPI communicator used.

* Removed the accessor functions in the namespace suncudavec.

* Added the ability to set the `cudaStream_t` used for execution of the CUDA
  NVECTOR kernels. See the function `N_VSetCudaStreams_Cuda`.

* Added `N_VNewManaged_Cuda`, `N_VMakeManaged_Cuda`, and
  `N_VIsManagedMemory_Cuda` functions to accommodate using managed memory with
  the CUDA NVECTOR.

Multiple updates to the RAJA NVECTOR were made:

* Changed `N_VGetLength_Raja` to return the global vector length instead of
  the local vector length.

* Added `N_VGetLocalLength_Raja` to return the local vector length.

* Added `N_VGetMPIComm_Raja` to return the MPI communicator used.

* Removed the accessor functions in the namespace sunrajavec.

Two changes were made in the CVODE/CVODES/ARKODE initial step size algorithm:

  * Fixed an efficiency bug where an extra call to the RHS function was made.

  * Changed the behavior of the algorithm if the max-iterations case is hit.
    Before the algorithm would exit with the step size calculated on the
    penultimate iteration. Now it will exit with the step size calculated
    on the final iteration.

Fortran 2003 interfaces to CVODE, the fixed-point and Newton nonlinear solvers,
the dense, band, KLU, PCG, SPBCGS, SPFGMR, SPGMR, and SPTFQMR linear solvers,
and the serial, PThreads, and OpenMP NVECTORs have been added.

The ARKODE library has been entirely rewritten to support a modular approach to
one-step methods, which should allow for rapid research and development of novel
integration methods without affecting existing solver functionality.

A new ARKODE stepper, MRIStep, has been added for two rate explicit-explicit
multirate infinitesimal step methods.

ARKODE's dense output infrastructure has been improved to support higher-degree
Hermite polynomial interpolants (up to degree 5) over the last successful time
step.

## Changes to SUNDIALS in release 3.2.1

Fixed a bug in the CUDA NVECTOR where the `N_VInvTest` operation could write
beyond the allocated vector data.

Fixed library installation path for multiarch systems. This fix changes the
default library installation path to `CMAKE_INSTALL_PREFIX/CMAKE_INSTALL_LIBDIR`
from `CMAKE_INSTALL_PREFIX/lib`. `CMAKE_INSTALL_LIBDIR` is automatically set,
but is available as a CMAKE option that can modified.

## Changes to SUNDIALS in release 3.2.0

Fixed problem with index types which would occur with some compilers (e.g.
armclang) that did not define `__STDC_VERSION__`. The fix includes a
depcrecation of the current behavior of the `SUNDIALS_INDEX_TYPE` CMake option.

Fixed a thread-safety issue in CVODES and IDAS when using adjoint sensitivity
analysis.

Added hybrid MPI/CUDA and MPI/RAJA vectors to allow use of more than one MPI
rank when using a GPU system. The vectors assume one GPU device per MPI rank.

Changed the name of the RAJA nvector library to `libsundials_nveccudaraja.lib`
from `libsundials_nvecraja.lib` to better reflect that we only support CUDA as a
backend for RAJA currently.

Increased CMake minimum version to 3.1.3

Add constraint handling feature to CVODE and CVODES.

Fixed a bug in IDAS where the saved residual value used in the nonlinear solve
for consistent initial conditions was passed as temporary workspace and could be
overwritten.

Several changes were made to the build system. If MPI is enabled and MPI
compiler wrappers are not set, the build system will check if
`CMAKE_<language>_COMPILER` can compile MPI programs before trying to locate and
use an MPI installation. The native CMake FindMPI module is now used to locate
an MPI installation. The options for setting MPI compiler wrappers and the
executable for running MPI programs have been updated to align with those in
native CMake FindMPI module. This included changing `MPI_MPICC` to
`MPI_C_COMPILER`, `MPI_MPICXX` to `MPI_CXX_COMPILER` combining `MPI_MPIF77` and
`MPI_MPIF90` to `MPI_Fortran_COMPILER`, and changing `MPI_RUN_COMMAND` to
`MPIEXEC_EXECUTABLE`. When a Fortran name-mangling scheme is needed (e.g.,
`LAPACK_ENABLE` is `ON`) the build system will infer the scheme from the Fortran
compiler. If a Fortran compiler is not available or the inferred or default
scheme needs to be overridden, the advanced options `SUNDIALS_F77_FUNC_CASE` and
`SUNDIALS_F77_FUNC_UNDERSCORES` can be used to manually set the name-mangling
scheme and bypass trying to infer the scheme. Additionally, parts of the main
`CMakeLists.txt` file were moved to new files in the src and example directories
to make the CMake configuration file structure more modular.

## Changes to SUNDIALS in release 3.1.2

Fixed Windows specific problem where `sunindextype` was not correctly defined
when using 64-bit integers. On Windows `sunindextype` is now defined as the MSVC
basic type `__int64`.

Changed LICENSE install path to `instdir/include/sundials`.

Updated the minimum required version of CMake to 2.8.12 and enabled using rpath
by default to locate shared libraries on OSX.

The misnamed function `CVSpilsSetJacTimesSetupFnBS` in cvodes has been
deprecated and replaced by `CVSpilsSetJacTimesBS`. The deprecated function
`CVSpilsSetJacTimesSetupFnBS` will be removed in the next major release.

Added and updated usage-notes examples from the SUNDIALS website to work with
SUNDIALS 3.x. The new examples are `cvode/cvDisc_dns.c`,
`cvode/cvRoberts_dns_negsol.c`, and `cvodes/cvsRoberts_FSA_dns_Switch.c`.

Added sparse SUNMatrix "Reallocate" routine to allow specification of the
nonzero storage.

Updated the KLU SUNLinearSolver module to set constants for the two
reinitialization types, and fixed a bug in the full reinitialization approach
where the sparse SUNMatrix pointer would go out of scope on some architectures.

Updated the "ScaleAdd" and "ScaleAddI" implementations in the sparse SUNMatrix
module to more optimally handle the case where the target matrix contained
sufficient storage for the sum, but had the wrong sparsity pattern. The sum now
occurs in-place, by performing the sum backwards in the existing storage.
However, it is still more efficient if the user-supplied Jacobian routine
allocates storage for the sum I + gamma J or M + gamma J manually (with zero
entries if needed).

## Changes to SUNDIALS in release 3.1.1

Fixed a minor bug in the CVODE and CVODES `cvSLdet` routine, where a return was
missing in the error check for three inconsistent roots.

Fixed a potential memory leak in the SPGMR and SPFGMR linear solvers: if
"Initialize" was called multiple times then the solver memory was reallocated
(without being freed).

Fixed a minor bug in the `ARKReInit` routine, where a flag was incorrectly set
to indicate that the problem had been resized (instead of just re-initialized).

Fixed C++11 compiler errors/warnings about incompatible use of string literals.

Updated KLU SUNLinearSolver module to use a typedef for the precision-specific
solve function to be used (to avoid compiler warnings).

Added missing typecasts for some (`void*`) pointers to avoid compiler warnings.

Bugfix in `sunmatrix_sparse.c` where `int` was used instead of `sunindextype` in
one location.

Fixed a minor bug in `KINPrintInfo` where a case was missing for
`KIN_REPTD_SYSFUNC_ERR` leading to an undefined info message.

Added missing `#include <stdio.h>` in NVECTOR and SUNMATRIX header files.

Added missing prototypes for `ARKSpilsGetNumMTSetups` in ARKODE and
`IDASpilsGetNumJTSetupEvals` in IDA and IDAS.

Fixed an indexing bug in the CUDA NVECTOR implementation of `N_VWrmsNormMask`
and revised the RAJA NVECTOR implementation of `N_VWrmsNormMask` to work with
mask arrays using values other than zero or one. Replaced `double` with
`realtype` in the RAJA vector test functions.

Fixed compilation issue with GCC 7.3.0 and Fortran programs that do not require
a SUNMatrix or SUNLinearSolver module (e.g. iterative linear solvers, explicit
methods in ARKODE, functional iteration in CVODE, etc.).

## Changes to SUNDIALS in release 3.1.0

Added NVECTOR print functions that write vector data to a specified file (e.g.,
`N_VPrintFile_Serial`).

Added `make test` and `make test_install` options to the build system for
testing SUNDIALS after building with `make` and installing with `make install`
respectively.

Added "Changes in ..." (latest version) to all User Guides.

## Changes to SUNDIALS in release 3.0.0

Added new linear solver and matrix interfaces for all SUNDIALS packages and
updated the existing linear solver and matrix modules. The goal of the redesign
is to provide greater encapsulation and ease interfacing custom linear solvers
with linear solver libraries. Specific changes include:

 * Added generic SUNMATRIX module with three provided implementations:
   dense, banded and sparse.  These replicate previous SUNDIALS Dls and
   Sls matrix structures in a single object-oriented API.

 * Added example problems demonstrating use of generic SUNMATRIX modules.

 * Added generic SUNLINEARSOLVER module with eleven provided
   implementations: dense, banded, LAPACK dense, LAPACK band, KLU,
   SuperLU_MT, SPGMR, SPBCGS, SPTFQMR, SPFGMR, PCG.  These replicate
   previous SUNDIALS generic linear solvers in a single object-oriented
   API.

 * Added example problems demonstrating use of generic SUNLINEARSOLVER
   modules.

 * Expanded package-provided direct linear solver (Dls) interfaces and
   scaled, preconditioned, iterative linear solver (Spils) interfaces
   to utilize generic SUNMATRIX and SUNLINEARSOLVER objects.

 * Removed package-specific, linear solver-specific, solver modules
   (e.g. CVDENSE, KINBAND, IDAKLU, ARKSPGMR) since their functionality
   is entirely replicated by the generic Dls/Spils interfaces and
   SUNLINEARSOLVER/SUNMATRIX modules.  The exception is CVDIAG, a
   diagonal approximate Jacobian solver available to CVODE and CVODES.

 * Converted all SUNDIALS example problems to utilize new generic
   SUNMATRIX and SUNLINEARSOLVER objects, along with updated Dls and
   Spils linear solver interfaces.

 * Added Spils interface routines to ARKODE, CVODE, CVODES, IDA and
   IDAS to allow specification of a user-provided "JTSetup" routine.
   This change supports users who wish to set up data structures for
   the user-provided Jacobian-times-vector ("JTimes") routine, and
   where the cost of one JTSetup setup per Newton iteration can be
   amortized between multiple JTimes calls.

Corresponding updates were made to all the example programs.

Two new NVECTOR modules added: for CUDA and RAJA support for GPU systems
(Information on RAJA: <https://software.llnl.gov/RAJA/> )
These vectors are supplied to provide very basic support for running
on GPU architectures.  Users are advised that these vectors both move all data
to the GPU device upon construction, and speedup will only be realized if the
user also conducts the right-hand-side function evaluation on the device.
In addition, these vectors assume the problem fits on one GPU.
For further information about RAJA, users are referred to the web site,
<https://software.llnl.gov/RAJA/.>

Addition of sunindextype option for 32-bit or 64-bit integer data index types
within all SUNDIALS structures

  * sunindextype is defined to be int32_t or int64_t when portable types are
    supported, otherwise it is defined as int or long int.

  * The Fortran interfaces continue to use `long int` for indices, except for
    their sparse matrix interface that now uses the new sunindextype.

  * Includes interfaces to PETSc, hypre, SuperLU_MT, and KLU with either 32-bit
    or 64-bit capabilities depending how the user configures SUNDIALS.

To avoid potential namespace conflicts, the macros defining booleantype
values TRUE and FALSE have been changed to SUNTRUE and SUNFALSE respectively.

Temporary vectors were removed from preconditioner setup and solve
routines for all packages.  It is assumed that all necessary data
for user-provided preconditioner operations will be allocated and
stored in user-provided data structures.

The file include/sundials\_fconfig.h was added.  This file contains
SUNDIALS type information for use in Fortran programs.

Added support for many xSDK-compliant build system keys
(Information on xSDK compliance: <https://xsdk.info/policies/> )
The xSDK is a movement in scientific software to provide a foundation for the
rapid and efficient production of high-quality,
sustainable extreme-scale scientific applications.  More information can
be found at <https://xsdk.info.>

Added functions SUNDIALSGetVersion and SUNDIALSGetVersionNumber to
get SUNDIALS release version information at runtime.

### Build System

Renamed CMake options to enable/disable examples for greater clarity
and added option to enable/disable Fortran 77 examples:

  * Changed `EXAMPLES_ENABLE` to `EXAMPLES_ENABLE_C`
  * Changed `CXX_ENABLE` to `EXAMPLES_ENABLE_CXX`
  * Changed `F90_ENABLE` to `EXAMPLES_ENABLE_F90`
  * Added `EXAMPLES_ENABLE_F77` option

Added separate `BLAS_ENABLE` and `BLAS_LIBRARIES` CMake variables

Fixed minor CMake bugs and included additional error checking during CMake
configuration

Corrections and additions to all User Guides.

Added "Changes in ..." (latest version) section to the introduction to in all
User Guides.

### ARKODE

Added comments to `arkode_butcher.c` regarding which methods should have
coefficients accurate enough for use in quad precision.

Fixed `RCONST` usage in `arkode_butcher.c`.

Fixed bug in `arkInitialSetup` to ensure the mass matrix vector product is
set up before the "msetup" routine is called.

Fixed ARKODE printf-related compiler warnings when building SUNDIALS
with extended precision.

### CVODE and CVODES

In `CVodeFree`, now call `lfree` unconditionally (if non-NULL).

### IDA and IDAS

Added missing prototype for `IDASetMaxBacksIC` in `ida.h` and `idas.h`.

### KINSOL

Corrected KINSOL fcmix name translation for `FKIN_SPFGMR`.

Renamed `KINLocalFn` and `KINCommFn` to `KINBBDLocalFn` and `KINBBDCommFn`
respectively in the BBD preconditioner module for consistency with other
SUNDIALS solvers.<|MERGE_RESOLUTION|>--- conflicted
+++ resolved
@@ -27,11 +27,10 @@
 Fixed missing soversions in some `SUNLinearSolver` and `SUNNonlinearSolver`
 CMake targets.
 
-<<<<<<< HEAD
 Added Fortran support for the LAPACK `SUNLinearSolver` implementations.
-=======
+
 Added the fourth order ERK method `ARKODE_SOFRONIOU_SPALETTA_5_3_4`.
->>>>>>> 6ae281ef
+
 
 ## Changes to SUNDIALS in release 6.6.1
 
