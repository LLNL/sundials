# ---------------------------------------------------------------
# Programmer(s): Cody J. Balos @ LLNL
# ---------------------------------------------------------------
# SUNDIALS Copyright Start
# Copyright (c) 2002-2024, Lawrence Livermore National Security
# and Southern Methodist University.
# All rights reserved.
#
# See the top-level LICENSE and NOTICE files for details.
#
# SPDX-License-Identifier: BSD-3-Clause
# SUNDIALS Copyright End
# ---------------------------------------------------------------
# Module that sets up compilers for SUNDIALS.
# ---------------------------------------------------------------

# ===============================================================
# Determine the index type for the compiler
# ===============================================================

include(SundialsIndexSize)

# ===============================================================
# Platform specifc settings
# ===============================================================

if(WIN32)
  # Under Windows, add compiler directive to inhibit warnings
  # about use of unsecure functions.
  add_compile_definitions(_CRT_SECURE_NO_WARNINGS)

  # Under Windows, we need to have dll and exe files in the
  # same directory to run the test suite properly.
  set(CMAKE_RUNTIME_OUTPUT_DIRECTORY "${CMAKE_BINARY_DIR}/bin")
  set(CMAKE_ARCHIVE_OUTPUT_DIRECTORY "${CMAKE_BINARY_DIR}/bin")
  set(CMAKE_LIBRARY_OUTPUT_DIRECTORY "${CMAKE_BINARY_DIR}/lib")
endif()

if(APPLE)
  # Allow undefined symbols that will be resolved by a user program.
  set(CMAKE_SHARED_LIBRARY_CREATE_C_FLAGS "${CMAKE_SHARED_LIBRARY_CREATE_C_FLAGS} -undefined dynamic_lookup")
endif()

# ===============================================================
# RPath settings
# ===============================================================

# only apply rpath settings for builds using shared libs
if(BUILD_SHARED_LIBS)
  # use, i.e. don't skip the full RPATH for the build tree
  set(CMAKE_SKIP_BUILD_RPATH FALSE)

  # when building, don't use the install RPATH already
  # (but later on when installing)
  set(CMAKE_BUILD_WITH_INSTALL_RPATH FALSE)
  set(CMAKE_INSTALL_RPATH "${CMAKE_INSTALL_FULL_LIBDIR}")
  set(CMAKE_INSTALL_NAME_DIR "${CMAKE_INSTALL_FULL_LIBDIR}")

  # add the automatically determined parts of the RPATH
  # which point to directories outside the build tree to the install RPATH
  set(CMAKE_INSTALL_RPATH_USE_LINK_PATH TRUE)

  # the RPATH to be used when installing, but only if it's not a system directory
  list(FIND CMAKE_PLATFORM_IMPLICIT_LINK_DIRECTORIES "${CMAKE_INSTALL_FULL_LIBDIR}" isSystemDir)
  if("${isSystemDir}" STREQUAL "-1")
    set(CMAKE_INSTALL_RPATH "${CMAKE_INSTALL_FULL_LIBDIR}")
  endif()
endif()

# ===============================================================
# Configure compiler flags
#
# TODO(DJG): Set flags based on CMAKE_<language>_COMPILER_ID
# ===============================================================

if(ENABLE_ALL_WARNINGS)
  message(STATUS "Enabling all compiler warnings")

  set(CMAKE_C_FLAGS "-Wall -Wpedantic -Wextra -Wno-unused-parameter -Wno-deprecated-declarations -Wno-unused-function ${CMAKE_C_FLAGS}")
  set(CMAKE_CXX_FLAGS "-Wall -Wpedantic -Wextra -Wno-unused-parameter -Wno-deprecated-declarations -Wno-unused-function ${CMAKE_CXX_FLAGS}")
  set(CMAKE_Fortran_FLAGS "-Wall -Wpedantic -Wno-unused-dummy-argument -Wno-c-binding-type -ffpe-summary=none ${CMAKE_Fortran_FLAGS}")
endif()

if(ENABLE_WARNINGS_AS_ERRORS)
  message(STATUS "Enabling compiler warnings as errors")

  set(CMAKE_C_FLAGS "${CMAKE_C_FLAGS} -Werror")
  set(CMAKE_CXX_FLAGS "${CMAKE_CXX_FLAGS} -Werror")
  set(CMAKE_Fortran_FLAGS "${CMAKE_Fortran_FLAGS} -Werror")
endif()

if(ENABLE_ADDRESS_SANITIZER)
  message(STATUS "Enabling address sanitizer")

  set(CMAKE_C_FLAGS "${CMAKE_C_FLAGS} -fsanitize=address -fsanitize=leak -fsanitize=undefined")
  set(CMAKE_CXX_FLAGS "${CMAKE_CXX_FLAGS} -fsanitize=address -fsanitize=leak -fsanitize=undefined")
  set(CMAKE_Fortran_FLAGS "${CMAKE_Fortran_FLAGS} -fsanitize=address -fsanitize=leak -fsanitize=undefined")
endif()

if(SUNDIALS_DEBUG)
  message(STATUS "Adding debugging preprocessor directives")

  foreach(debug ${_SUNDIALS_DEBUG_OPTIONS})
    if (${${debug}})
      add_compile_definitions(${debug})
    endif()
  endforeach()
endif()

# ===============================================================
# C settings
# ===============================================================

set(DOCSTR "The C standard to use (99, 11, 17)")
sundials_option(CMAKE_C_STANDARD STRING "${DOCSTR}" "99"
                OPTIONS "99;11;17")
message(STATUS "C standard set to ${CMAKE_C_STANDARD}")

set(DOCSTR "Enable C compiler specific extensions")
sundials_option(CMAKE_C_EXTENSIONS BOOL "${DOCSTR}" ON)
message(STATUS "C extensions set to ${CMAKE_C_EXTENSIONS}")

# ---------------------------------------------------------------
# Check for snprintf and va_copy
#
# 199901L is the minimum ISO C standard for snprintf but some
# C89 compilers provide extensions that define it.
# ---------------------------------------------------------------

check_c_source_compiles("
  #include <stdio.h>
  #include <stdarg.h>
  int main(void) {
    int size = snprintf(NULL, 0, \"%s\", \"snprintf works\");
    va_list args;
    va_list tmp;
    va_copy(tmp, args);
    printf(\"%d\", size);
    return 0;
  }
" SUNDIALS_C_COMPILER_HAS_SNPRINTF_AND_VA_COPY)
if(NOT SUNDIALS_C_COMPILER_HAS_SNPRINTF_AND_VA_COPY)
  sundials_option(SUNDIALS_MAX_SPRINTF_SIZE STRING
    "Max size of buffer for sprintf" "5120" ADVANCED)
endif()

# ---------------------------------------------------------------
<<<<<<< HEAD
# Check for float and long double math functions
# ---------------------------------------------------------------

set(CMAKE_REQUIRED_LIBRARIES ${SUNDIALS_MATH_LIBRARY})
check_c_source_compiles("
  #include <math.h>
  #include <stdio.h>
  int main(void) {
    float a, a_result;
    long double b, b_result;

    a = 1.0F;
    b = 1.0L;

    a_result = sqrtf(a);
    a_result = fabsf(a);
    a_result = expf(a);
    a_result = ceilf(a);
    a_result = powf(a, 1.0F);
    printf(\"a_result=%g\", a_result);

    b_result = sqrtl(b);
    b_result = fabsl(b);
    b_result = expl(b);
    b_result = ceill(b);
    b_result = powl(b, 1.0L);
    printf(\"b_result=%Lg\", b_result);

    return 0;
  }
" SUNDIALS_C_COMPILER_HAS_MATH_PRECISIONS)
=======
# Check for isinf and isnan
# ---------------------------------------------------------------

check_c_source_compiles("
  #include <math.h>
  int main(void) {
    double a = 0.0;
    int result = isinf(a);
    result = isnan(a);
    return result;
  }
" SUNDIALS_C_COMPILER_HAS_ISINF_ISNAN)
>>>>>>> 0db17c31

# ---------------------------------------------------------------
# Check for inline
# ---------------------------------------------------------------

check_c_source_compiles("
  static inline double add1(double a) {
    return a + 1.0;
  }
  int main(void) {
    double a = 0.0;
    return add1(a) < a;
  }
" SUNDIALS_C_COMPILER_HAS_INLINE)

# ---------------------------------------------------------------
# Check for __builtin_expect
# ---------------------------------------------------------------

check_c_source_compiles("
  #include <stdio.h>
  int main(void) {
    double a = 0.0;
    if (__builtin_expect(a < 0, 0)) {
      a = 0.0;
    }
    a = a + 1.0;
    printf(\"a=%g\", a);
    return 0;
  }
" SUNDIALS_C_COMPILER_HAS_BUILTIN_EXPECT)

# ---------------------------------------------------------------
# Check for assume related extensions
# ---------------------------------------------------------------

# gcc >= 13 should have __attribute__((assume))
check_c_source_compiles("
  #include <stdio.h>
  int main(void) {
    double a = 0.0;
    #if defined(__has_attribute)
    # if !__has_attribute(assume)
    #   error no assume
    # endif
    #else
    #error no __has_attribute
    #endif
    __attribute__((assume(a >= 0.0)));
    a = a + 1.0;
    printf(\"a=%g\", a);
    return 0;
  }
" SUNDIALS_C_COMPILER_HAS_ATTRIBUTE_ASSUME)

# LLVM based compilers should have __builtin_assume
if(NOT SUNDIALS_C_COMPILER_HAS_ATTRIBUTE_ASSUME)
  check_c_source_compiles("
    #include <stdio.h>
    int main(void) {
      double a = 0.0;
      __builtin_assume(a >= 0.0);
      a = a + 1.0;
      printf(\"a=%g\", a);
      return 0;
    }
  " SUNDIALS_C_COMPILER_HAS_BUILTIN_ASSUME)
endif()

# MSVC provides __assume
if(NOT (SUNDIALS_C_COMPILER_HAS_ATTRIBUTE_ASSUME OR SUNDIALS_C_COMPILER_HAS_BUILTIN_ASSUME))
  check_c_source_compiles("
    #include <stdio.h>
    int main(void) {
      double a = 0.0;
      __assume(a >= 0.0));
      a = a + 1.0;
      printf(\"a=%g\", a);
      return 0;
    }
  " SUNDIALS_C_COMPILER_HAS_ASSUME)
endif()

# ---------------------------------------------------------------
# Check for POSIX timers
# ---------------------------------------------------------------
include(SundialsPOSIXTimers)

if(SUNDIALS_POSIX_TIMERS AND POSIX_TIMERS_NEED_POSIX_C_SOURCE)
  set(DOCSTR "Value of _POSIX_C_SOURCE")
  sundials_option(SUNDIALS_POSIX_C_SOURCE STRING "${DOCSTR}" "200112L"
                  ADVANCED)
  set(CMAKE_C_FLAGS "${CMAKE_C_FLAGS} -D_POSIX_C_SOURCE=${SUNDIALS_POSIX_C_SOURCE}")
endif()


# ---------------------------------------------------------------
# Check for deprecated attribute with message
# ---------------------------------------------------------------
if(WIN32)
  set(COMPILER_DEPRECATED_MSG_ATTRIBUTE "__declspec(deprecated(msg))" CACHE INTERNAL "")
else()
  set(COMPILER_DEPRECATED_MSG_ATTRIBUTE "__attribute__ ((__deprecated__(msg)))" CACHE INTERNAL "")
endif()
check_c_source_compiles("
  #define msg \"test\"
  ${COMPILER_DEPRECATED_MSG_ATTRIBUTE} int somefunc(void) { return 0; }
  int main(void) { return somefunc();}" COMPILER_HAS_DEPRECATED_MSG
)

# ===============================================================
# Fortran settings
# ===============================================================

# When LAPACK is enabled we will need a Fortran compiler to infer the
# name-mangling scheme if it is not set by the user
if(ENABLE_LAPACK)
  set(NEED_FORTRAN_NAME_MANGLING TRUE)
endif()

# ------------------------------------------------------------------------------
# Allow the user to manually specify the Fortran name-mangling scheme
#
# The build system tries to infer the Fortran name-mangling scheme using a
# Fortran compiler and defaults to using lower case and one underscore if the
# scheme can not be determined. If a working Fortran compiler is not available
# or the user needs to override the inferred or default scheme, the following
# options specify the case and number of appended underscores corresponding to
# the Fortran name-mangling scheme of symbol names that do not themselves
# contain underscores. This is all we really need for the LAPACK interfaces. A
# working Fortran compiler is only necessary for building Fortran example
# programs.
# ------------------------------------------------------------------------------

# The case to use in the name-mangling scheme
sundials_option(SUNDIALS_F77_FUNC_CASE STRING
                "case of Fortran function names (lower/upper)"
                ""
                ADVANCED)

# The number of underscores of appended in the name-mangling scheme
sundials_option(SUNDIALS_F77_FUNC_UNDERSCORES STRING
                "number of underscores appended to Fortran function names (none/one/two)"
                ""
                ADVANCED)

# If used, both case and underscores must be set
if((NOT SUNDIALS_F77_FUNC_CASE) AND SUNDIALS_F77_FUNC_UNDERSCORES)
  print_error("If SUNDIALS_F77_FUNC_UNDERSCORES is set, "
                      "SUNDIALS_F77_FUNC_CASE must also be set.")
endif()
if(SUNDIALS_F77_FUNC_CASE AND (NOT SUNDIALS_F77_FUNC_UNDERSCORES))
  print_error("If SUNDIALS_F77_FUNC_CASE is set, "
                      "SUNDIALS_F77_FUNC_UNDERSCORES must also be set.")
endif()

# Did the user provide a name-mangling scheme?
if(SUNDIALS_F77_FUNC_CASE AND SUNDIALS_F77_FUNC_UNDERSCORES)

  string(TOUPPER ${SUNDIALS_F77_FUNC_CASE} SUNDIALS_F77_FUNC_CASE)
  string(TOUPPER ${SUNDIALS_F77_FUNC_UNDERSCORES} SUNDIALS_F77_FUNC_UNDERSCORES)

  # Based on the given case and number of underscores, set the C preprocessor
  # macro definitions. Since SUNDIALS never uses symbols names containing
  # underscores we set the name-mangling schemes to be the same. In general,
  # names of symbols with and without underscore may be mangled differently
  # (e.g. g77 mangles mysub to mysub_ and my_sub to my_sub__)
  if(SUNDIALS_F77_FUNC_CASE MATCHES "LOWER")
    if(SUNDIALS_F77_FUNC_UNDERSCORES MATCHES "NONE")
      set(F77_MANGLE_MACRO1 "#define SUNDIALS_F77_FUNC(name,NAME) name")
      set(F77_MANGLE_MACRO2 "#define SUNDIALS_F77_FUNC_(name,NAME) name")
    elseif(SUNDIALS_F77_FUNC_UNDERSCORES MATCHES "ONE")
      set(F77_MANGLE_MACRO1 "#define SUNDIALS_F77_FUNC(name,NAME) name ## _")
      set(F77_MANGLE_MACRO2 "#define SUNDIALS_F77_FUNC_(name,NAME) name ## _")
    elseif(SUNDIALS_F77_FUNC_UNDERSCORES MATCHES "TWO")
      set(F77_MANGLE_MACRO1 "#define SUNDIALS_F77_FUNC(name,NAME) name ## __")
      set(F77_MANGLE_MACRO2 "#define SUNDIALS_F77_FUNC_(name,NAME) name ## __")
    else()
      print_error("Invalid SUNDIALS_F77_FUNC_UNDERSCORES option.")
    endif()
  elseif(SUNDIALS_F77_FUNC_CASE MATCHES "UPPER")
    if(SUNDIALS_F77_FUNC_UNDERSCORES MATCHES "NONE")
      set(F77_MANGLE_MACRO1 "#define SUNDIALS_F77_FUNC(name,NAME) NAME")
      set(F77_MANGLE_MACRO2 "#define SUNDIALS_F77_FUNC_(name,NAME) NAME")
    elseif(SUNDIALS_F77_FUNC_UNDERSCORES MATCHES "ONE")
      set(F77_MANGLE_MACRO1 "#define SUNDIALS_F77_FUNC(name,NAME) NAME ## _")
      set(F77_MANGLE_MACRO2 "#define SUNDIALS_F77_FUNC_(name,NAME) NAME ## _")
    elseif(SUNDIALS_F77_FUNC_UNDERSCORES MATCHES "TWO")
      set(F77_MANGLE_MACRO1 "#define SUNDIALS_F77_FUNC(name,NAME) NAME ## __")
      set(F77_MANGLE_MACRO2 "#define SUNDIALS_F77_FUNC_(name,NAME) NAME ## __")
    else()
      print_error("Invalid SUNDIALS_F77_FUNC_UNDERSCORES option.")
    endif()
  else()
    print_error("Invalid SUNDIALS_F77_FUNC_CASE option.")
  endif()

  # name-mangling scheme has been manually set
  set(NEED_FORTRAN_NAME_MANGLING FALSE)

endif()

# Do we need a Fortran compiler?
if(BUILD_FORTRAN_MODULE_INTERFACE OR
    NEED_FORTRAN_NAME_MANGLING)
  include(SundialsSetupFortran)
endif()

# ===============================================================
# C++ settings
# ===============================================================

if(BUILD_BENCHMARKS OR SUNDIALS_TEST_UNITTESTS OR EXAMPLES_ENABLE_CXX OR
    ENABLE_CUDA OR
    ENABLE_HIP OR
    ENABLE_SYCL OR
    ENABLE_RAJA OR
    ENABLE_TRILINOS OR
    ENABLE_SUPERLUDIST OR
    ENABLE_MAGMA OR
    ENABLE_GINKGO OR
    ENABLE_KOKKOS OR
    ENABLE_ADIAK)
  include(SundialsSetupCXX)
endif()

# ===============================================================
# CUDA settings
# ===============================================================

if(ENABLE_CUDA)
  include(SundialsSetupCuda)
  # we treat CUDA as both a TPL and a language
  list(APPEND SUNDIALS_TPL_LIST "CUDA")
endif()

# ===============================================================
# HIP settings
# ===============================================================

if(ENABLE_HIP)
  include(SundialsSetupHIP)
  # we treat HIP as both a TPL and a language
  list(APPEND SUNDIALS_TPL_LIST "HIP")
endif()

# ===============================================================
# Configure presentation of language options
# ===============================================================

# List of enabled languages
set(_SUNDIALS_ENABLED_LANGS "C")
if(CXX_FOUND)
  list(APPEND _SUNDIALS_ENABLED_LANGS "CXX")
endif()
if(Fortran_FOUND)
  list(APPEND _SUNDIALS_ENABLED_LANGS "Fortran")
endif()
if(CUDA_FOUND)
  list(APPEND _SUNDIALS_ENABLED_LANGS "CUDA")
endif()

# Upper case version of build type
string(TOUPPER "${CMAKE_BUILD_TYPE}" _cmake_build_type)

# Make build type specific flag options ADVANCED,
# except for the one corresponding to the current build type
foreach(lang ${_SUNDIALS_ENABLED_LANGS})
  foreach(build_type DEBUG;RELEASE;RELWITHDEBINFO;MINSIZEREL)
    if("${_cmake_build_type}" STREQUAL "${build_type}")
      message(STATUS "Appending ${lang} ${build_type} flags")
      mark_as_advanced(CLEAR CMAKE_${lang}_FLAGS_${build_type})
    else()
      mark_as_advanced(FORCE CMAKE_${lang}_FLAGS_${build_type})
    endif()
  endforeach()
  # show the language compiler and flags
  mark_as_advanced(CLEAR CMAKE_${lang}_COMPILER CMAKE_${lang}_FLAGS)
endforeach()


# ===============================================================
# Configure compilers for installed examples
# ===============================================================

foreach(lang ${_SUNDIALS_ENABLED_LANGS})
  if(ENABLE_MPI)
    if(DEFINED MPI_${lang}_COMPILER)
      set(_EXAMPLES_${lang}_COMPILER "${MPI_${lang}_COMPILER}" CACHE INTERNAL "${lang} compiler for installed examples")
    endif()
  else()
    set(_EXAMPLES_${lang}_COMPILER "${CMAKE_${lang}_COMPILER}" CACHE INTERNAL "${lang} compiler for installed examples")
  endif()
endforeach()


# ===============================================================
# Configure clang-tidy for linting
# ===============================================================

set(SUNDIALS_DEV_CLANG_TIDY_DIR ${CMAKE_BINARY_DIR}/clang-tidy/)

if(SUNDIALS_DEV_CLANG_TIDY)
  find_program(CLANG_TIDY_PATH NAMES clang-tidy)
  if(NOT CLANG_TIDY_PATH)
      message(FATAL_ERROR "Could not find the program clang-tidy")
  endif()
  message(STATUS "Found clang-tidy: ${CLANG_TIDY_PATH}")

  make_directory(${SUNDIALS_DEV_CLANG_TIDY_DIR})
  if(SUNDIALS_DEV_CLANG_TIDY_FIX_ERRORS)
    set(CMAKE_C_CLANG_TIDY ${CLANG_TIDY_PATH} -format-style='file' --fix)
    set(CMAKE_CXX_CLANG_TIDY ${CLANG_TIDY_PATH} -format-style='file' --fix)
  else()
    set(CMAKE_C_CLANG_TIDY ${CLANG_TIDY_PATH}
      -format-style='file'
      --export-fixes=${SUNDIALS_DEV_CLANG_TIDY_DIR}/clang-tidy-fixes.yaml
    )
    set(CMAKE_CXX_CLANG_TIDY
      ${CLANG_TIDY_PATH}
      -format-style='file'
      --export-fixes=${SUNDIALS_DEV_CLANG_TIDY_DIR}/clang-tidy-cxx-fixes.yaml
    )
  endif()
endif()

if(SUNDIALS_DEV_IWYU)
  find_program(IWYU_PATH NAMES include-what-you-use iwyu)
  if(NOT IWYU_PATH)
    message(FATAL_ERROR "Could not find the program include-what-you-use")
  endif()
  message(STATUS "Found IWYU: ${IWYU_PATH}")
  set(CMAKE_C_INCLUDE_WHAT_YOU_USE ${IWYU_PATH}
    -Xiwyu --mapping_file=${CMAKE_SOURCE_DIR}/scripts/iwyu.imp
    -Xiwyu --error_always)
  set(CMAKE_CXX_INCLUDE_WHAT_YOU_USE ${IWYU_PATH}
    -Xiwyu --mapping_file=${CMAKE_SOURCE_DIR}/scripts/iwyu.imp
    -Xiwyu --error_always)
endif()<|MERGE_RESOLUTION|>--- conflicted
+++ resolved
@@ -143,54 +143,6 @@
   sundials_option(SUNDIALS_MAX_SPRINTF_SIZE STRING
     "Max size of buffer for sprintf" "5120" ADVANCED)
 endif()
-
-# ---------------------------------------------------------------
-<<<<<<< HEAD
-# Check for float and long double math functions
-# ---------------------------------------------------------------
-
-set(CMAKE_REQUIRED_LIBRARIES ${SUNDIALS_MATH_LIBRARY})
-check_c_source_compiles("
-  #include <math.h>
-  #include <stdio.h>
-  int main(void) {
-    float a, a_result;
-    long double b, b_result;
-
-    a = 1.0F;
-    b = 1.0L;
-
-    a_result = sqrtf(a);
-    a_result = fabsf(a);
-    a_result = expf(a);
-    a_result = ceilf(a);
-    a_result = powf(a, 1.0F);
-    printf(\"a_result=%g\", a_result);
-
-    b_result = sqrtl(b);
-    b_result = fabsl(b);
-    b_result = expl(b);
-    b_result = ceill(b);
-    b_result = powl(b, 1.0L);
-    printf(\"b_result=%Lg\", b_result);
-
-    return 0;
-  }
-" SUNDIALS_C_COMPILER_HAS_MATH_PRECISIONS)
-=======
-# Check for isinf and isnan
-# ---------------------------------------------------------------
-
-check_c_source_compiles("
-  #include <math.h>
-  int main(void) {
-    double a = 0.0;
-    int result = isinf(a);
-    result = isnan(a);
-    return result;
-  }
-" SUNDIALS_C_COMPILER_HAS_ISINF_ISNAN)
->>>>>>> 0db17c31
 
 # ---------------------------------------------------------------
 # Check for inline
