--- conflicted
+++ resolved
@@ -427,11 +427,7 @@
 # ===============================================================
 
 foreach(lang ${_SUNDIALS_ENABLED_LANGS})
-<<<<<<< HEAD
-  if((SUNDIALS_BUILD_WITH_PROFILING) AND ENABLE_MPI)
-=======
   if(ENABLE_MPI)
->>>>>>> 21d17a86
     if(DEFINED MPI_${lang}_COMPILER)
       set(_EXAMPLES_${lang}_COMPILER "${MPI_${lang}_COMPILER}" CACHE INTERNAL "${lang} compiler for installed examples")
     endif()
