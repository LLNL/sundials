# ---------------------------------------------------------------
# Programmer(s): Cody J. Balos @ LLNL
# ---------------------------------------------------------------
# SUNDIALS Copyright Start
# Copyright (c) 2002-2024, Lawrence Livermore National Security
# and Southern Methodist University.
# All rights reserved.
#
# See the top-level LICENSE and NOTICE files for details.
#
# SPDX-License-Identifier: BSD-3-Clause
# SUNDIALS Copyright End
# ---------------------------------------------------------------
# Module that sets up compilers for SUNDIALS.
# ---------------------------------------------------------------

# ===============================================================
# Determine the index type for the compiler
# ===============================================================

include(SundialsIndexSize)

# ===============================================================
# Platform specifc settings
# ===============================================================

if(WIN32)
  # Under Windows, add compiler directive to inhibit warnings
  # about use of unsecure functions.
  add_compile_definitions(_CRT_SECURE_NO_WARNINGS)

  # Under Windows, we need to have dll and exe files in the
  # same directory to run the test suite properly.
  set(CMAKE_RUNTIME_OUTPUT_DIRECTORY "${CMAKE_BINARY_DIR}/bin")
  set(CMAKE_ARCHIVE_OUTPUT_DIRECTORY "${CMAKE_BINARY_DIR}/bin")
  set(CMAKE_LIBRARY_OUTPUT_DIRECTORY "${CMAKE_BINARY_DIR}/lib")
endif()

if(APPLE)
  # Allow undefined symbols that will be resolved by a user program.
  set(CMAKE_SHARED_LIBRARY_CREATE_C_FLAGS "${CMAKE_SHARED_LIBRARY_CREATE_C_FLAGS} -undefined dynamic_lookup")
endif()

# ===============================================================
# RPath settings
# ===============================================================

# only apply rpath settings for builds using shared libs
if(BUILD_SHARED_LIBS)
  # use, i.e. don't skip the full RPATH for the build tree
  set(CMAKE_SKIP_BUILD_RPATH FALSE)

  # when building, don't use the install RPATH already
  # (but later on when installing)
  set(CMAKE_BUILD_WITH_INSTALL_RPATH FALSE)
  set(CMAKE_INSTALL_RPATH "${CMAKE_INSTALL_FULL_LIBDIR}")
  set(CMAKE_INSTALL_NAME_DIR "${CMAKE_INSTALL_FULL_LIBDIR}")

  # add the automatically determined parts of the RPATH
  # which point to directories outside the build tree to the install RPATH
  set(CMAKE_INSTALL_RPATH_USE_LINK_PATH TRUE)

  # the RPATH to be used when installing, but only if it's not a system directory
  list(FIND CMAKE_PLATFORM_IMPLICIT_LINK_DIRECTORIES "${CMAKE_INSTALL_FULL_LIBDIR}" isSystemDir)
  if("${isSystemDir}" STREQUAL "-1")
    set(CMAKE_INSTALL_RPATH "${CMAKE_INSTALL_FULL_LIBDIR}")
  endif()
endif()

# ===============================================================
# Configure compiler flags
#
# TODO(DJG): Set flags based on CMAKE_<language>_COMPILER_ID
# ===============================================================

if(ENABLE_ALL_WARNINGS)
  message(STATUS "Enabling all compiler warnings")

  set(CMAKE_C_FLAGS "-Wall -Wpedantic -Wextra -Wno-unused-parameter -Wno-deprecated-declarations -Wno-unused-function ${CMAKE_C_FLAGS}")
  set(CMAKE_CXX_FLAGS "-Wall -Wpedantic -Wextra -Wno-unused-parameter -Wno-deprecated-declarations -Wno-unused-function ${CMAKE_CXX_FLAGS}")
  set(CMAKE_Fortran_FLAGS "-Wall -Wpedantic -Wno-unused-dummy-argument -Wno-c-binding-type -ffpe-summary=none ${CMAKE_Fortran_FLAGS}")
endif()

if(ENABLE_WARNINGS_AS_ERRORS)
  message(STATUS "Enabling compiler warnings as errors")

  set(CMAKE_C_FLAGS "${CMAKE_C_FLAGS} -Werror")
  set(CMAKE_CXX_FLAGS "${CMAKE_CXX_FLAGS} -Werror")
  set(CMAKE_Fortran_FLAGS "${CMAKE_Fortran_FLAGS} -Werror")
endif()

if(ENABLE_ADDRESS_SANITIZER)
  message(STATUS "Enabling address sanitizer")

  set(CMAKE_C_FLAGS "${CMAKE_C_FLAGS} -fsanitize=address -fsanitize=leak -fsanitize=undefined")
  set(CMAKE_CXX_FLAGS "${CMAKE_CXX_FLAGS} -fsanitize=address -fsanitize=leak -fsanitize=undefined")
  set(CMAKE_Fortran_FLAGS "${CMAKE_Fortran_FLAGS} -fsanitize=address -fsanitize=leak -fsanitize=undefined")
endif()

if(SUNDIALS_DEBUG)
  message(STATUS "Adding debugging preprocessor directives")

  foreach(debug ${_SUNDIALS_DEBUG_OPTIONS})
    if (${${debug}})
      add_compile_definitions(${debug})
    endif()
  endforeach()
endif()

# ===============================================================
# C settings
# ===============================================================

set(DOCSTR "The C standard to use (99, 11, 17)")
sundials_option(CMAKE_C_STANDARD STRING "${DOCSTR}" "99"
                OPTIONS "99;11;17")
message(STATUS "C standard set to ${CMAKE_C_STANDARD}")

set(DOCSTR "Enable C compiler specific extensions")
sundials_option(CMAKE_C_EXTENSIONS BOOL "${DOCSTR}" ON)
message(STATUS "C extensions set to ${CMAKE_C_EXTENSIONS}")

# ---------------------------------------------------------------
<<<<<<< HEAD
# Check for snprintf and va_copy
#
# 199901L is the minimum ISO C standard for snprintf but some
# C89 compilers provide extensions that define it.
# ---------------------------------------------------------------

check_c_source_compiles("
  #include <stdio.h>
  #include <stdarg.h>
  int main(void) {
    int size = snprintf(NULL, 0, \"%s\", \"snprintf works\");
    va_list args;
    va_list tmp;
    va_copy(tmp, args);
    printf(\"%d\", size);
    return 0;
  }
" SUNDIALS_C_COMPILER_HAS_SNPRINTF_AND_VA_COPY)
if(NOT SUNDIALS_C_COMPILER_HAS_SNPRINTF_AND_VA_COPY)
  sundials_option(SUNDIALS_MAX_SPRINTF_SIZE STRING
    "Max size of buffer for sprintf" "5120" ADVANCED)
endif()
=======
# Check for isinf and isnan
# ---------------------------------------------------------------

check_c_source_compiles("
  #include <math.h>
  int main(void) {
    double a = 0.0;
    int result = isinf(a);
    result = isnan(a);
    return result;
  }
" SUNDIALS_C_COMPILER_HAS_ISINF_ISNAN)
>>>>>>> 01cc63b1

# ---------------------------------------------------------------
# Check for __builtin_expect
# ---------------------------------------------------------------

check_c_source_compiles("
  #include <stdio.h>
  int main(void) {
    double a = 0.0;
    if (__builtin_expect(a < 0, 0)) {
      a = 0.0;
    }
    a = a + 1.0;
    printf(\"a=%g\", a);
    return 0;
  }
" SUNDIALS_C_COMPILER_HAS_BUILTIN_EXPECT)

# ---------------------------------------------------------------
# Check for assume related extensions
# ---------------------------------------------------------------

# gcc >= 13 should have __attribute__((assume))
check_c_source_compiles("
  #include <stdio.h>
  int main(void) {
    double a = 0.0;
    #if defined(__has_attribute)
    # if !__has_attribute(assume)
    #   error no assume
    # endif
    #else
    #error no __has_attribute
    #endif
    __attribute__((assume(a >= 0.0)));
    a = a + 1.0;
    printf(\"a=%g\", a);
    return 0;
  }
" SUNDIALS_C_COMPILER_HAS_ATTRIBUTE_ASSUME)

# LLVM based compilers should have __builtin_assume
if(NOT SUNDIALS_C_COMPILER_HAS_ATTRIBUTE_ASSUME)
  check_c_source_compiles("
    #include <stdio.h>
    int main(void) {
      double a = 0.0;
      __builtin_assume(a >= 0.0);
      a = a + 1.0;
      printf(\"a=%g\", a);
      return 0;
    }
  " SUNDIALS_C_COMPILER_HAS_BUILTIN_ASSUME)
endif()

# MSVC provides __assume
if(NOT (SUNDIALS_C_COMPILER_HAS_ATTRIBUTE_ASSUME OR SUNDIALS_C_COMPILER_HAS_BUILTIN_ASSUME))
  check_c_source_compiles("
    #include <stdio.h>
    int main(void) {
      double a = 0.0;
      __assume(a >= 0.0));
      a = a + 1.0;
      printf(\"a=%g\", a);
      return 0;
    }
  " SUNDIALS_C_COMPILER_HAS_ASSUME)
endif()

# ---------------------------------------------------------------
# Check for POSIX timers
# ---------------------------------------------------------------
include(SundialsPOSIXTimers)

if(SUNDIALS_POSIX_TIMERS AND POSIX_TIMERS_NEED_POSIX_C_SOURCE)
  set(DOCSTR "Value of _POSIX_C_SOURCE")
  sundials_option(SUNDIALS_POSIX_C_SOURCE STRING "${DOCSTR}" "200112L"
                  ADVANCED)
  set(CMAKE_C_FLAGS "${CMAKE_C_FLAGS} -D_POSIX_C_SOURCE=${SUNDIALS_POSIX_C_SOURCE}")
endif()


# ---------------------------------------------------------------
# Check for deprecated attribute with message
# ---------------------------------------------------------------
if(WIN32)
  set(COMPILER_DEPRECATED_MSG_ATTRIBUTE "__declspec(deprecated(msg))" CACHE INTERNAL "")
else()
  set(COMPILER_DEPRECATED_MSG_ATTRIBUTE "__attribute__ ((__deprecated__(msg)))" CACHE INTERNAL "")
endif()
check_c_source_compiles("
  #define msg \"test\"
  ${COMPILER_DEPRECATED_MSG_ATTRIBUTE} int somefunc(void) { return 0; }
  int main(void) { return somefunc();}" COMPILER_HAS_DEPRECATED_MSG
)

# ===============================================================
# Fortran settings
# ===============================================================

# When LAPACK is enabled we will need a Fortran compiler to infer the
# name-mangling scheme if it is not set by the user
if(ENABLE_LAPACK)
  set(NEED_FORTRAN_NAME_MANGLING TRUE)
endif()

# ------------------------------------------------------------------------------
# Allow the user to manually specify the Fortran name-mangling scheme
#
# The build system tries to infer the Fortran name-mangling scheme using a
# Fortran compiler and defaults to using lower case and one underscore if the
# scheme can not be determined. If a working Fortran compiler is not available
# or the user needs to override the inferred or default scheme, the following
# options specify the case and number of appended underscores corresponding to
# the Fortran name-mangling scheme of symbol names that do not themselves
# contain underscores. This is all we really need for the LAPACK interfaces. A
# working Fortran compiler is only necessary for building Fortran example
# programs.
# ------------------------------------------------------------------------------

# The case to use in the name-mangling scheme
sundials_option(SUNDIALS_F77_FUNC_CASE STRING
                "case of Fortran function names (lower/upper)"
                ""
                ADVANCED)

# The number of underscores of appended in the name-mangling scheme
sundials_option(SUNDIALS_F77_FUNC_UNDERSCORES STRING
                "number of underscores appended to Fortran function names (none/one/two)"
                ""
                ADVANCED)

# If used, both case and underscores must be set
if((NOT SUNDIALS_F77_FUNC_CASE) AND SUNDIALS_F77_FUNC_UNDERSCORES)
  print_error("If SUNDIALS_F77_FUNC_UNDERSCORES is set, "
                      "SUNDIALS_F77_FUNC_CASE must also be set.")
endif()
if(SUNDIALS_F77_FUNC_CASE AND (NOT SUNDIALS_F77_FUNC_UNDERSCORES))
  print_error("If SUNDIALS_F77_FUNC_CASE is set, "
                      "SUNDIALS_F77_FUNC_UNDERSCORES must also be set.")
endif()

# Did the user provide a name-mangling scheme?
if(SUNDIALS_F77_FUNC_CASE AND SUNDIALS_F77_FUNC_UNDERSCORES)

  string(TOUPPER ${SUNDIALS_F77_FUNC_CASE} SUNDIALS_F77_FUNC_CASE)
  string(TOUPPER ${SUNDIALS_F77_FUNC_UNDERSCORES} SUNDIALS_F77_FUNC_UNDERSCORES)

  # Based on the given case and number of underscores, set the C preprocessor
  # macro definitions. Since SUNDIALS never uses symbols names containing
  # underscores we set the name-mangling schemes to be the same. In general,
  # names of symbols with and without underscore may be mangled differently
  # (e.g. g77 mangles mysub to mysub_ and my_sub to my_sub__)
  if(SUNDIALS_F77_FUNC_CASE MATCHES "LOWER")
    if(SUNDIALS_F77_FUNC_UNDERSCORES MATCHES "NONE")
      set(F77_MANGLE_MACRO1 "#define SUNDIALS_F77_FUNC(name,NAME) name")
      set(F77_MANGLE_MACRO2 "#define SUNDIALS_F77_FUNC_(name,NAME) name")
    elseif(SUNDIALS_F77_FUNC_UNDERSCORES MATCHES "ONE")
      set(F77_MANGLE_MACRO1 "#define SUNDIALS_F77_FUNC(name,NAME) name ## _")
      set(F77_MANGLE_MACRO2 "#define SUNDIALS_F77_FUNC_(name,NAME) name ## _")
    elseif(SUNDIALS_F77_FUNC_UNDERSCORES MATCHES "TWO")
      set(F77_MANGLE_MACRO1 "#define SUNDIALS_F77_FUNC(name,NAME) name ## __")
      set(F77_MANGLE_MACRO2 "#define SUNDIALS_F77_FUNC_(name,NAME) name ## __")
    else()
      print_error("Invalid SUNDIALS_F77_FUNC_UNDERSCORES option.")
    endif()
  elseif(SUNDIALS_F77_FUNC_CASE MATCHES "UPPER")
    if(SUNDIALS_F77_FUNC_UNDERSCORES MATCHES "NONE")
      set(F77_MANGLE_MACRO1 "#define SUNDIALS_F77_FUNC(name,NAME) NAME")
      set(F77_MANGLE_MACRO2 "#define SUNDIALS_F77_FUNC_(name,NAME) NAME")
    elseif(SUNDIALS_F77_FUNC_UNDERSCORES MATCHES "ONE")
      set(F77_MANGLE_MACRO1 "#define SUNDIALS_F77_FUNC(name,NAME) NAME ## _")
      set(F77_MANGLE_MACRO2 "#define SUNDIALS_F77_FUNC_(name,NAME) NAME ## _")
    elseif(SUNDIALS_F77_FUNC_UNDERSCORES MATCHES "TWO")
      set(F77_MANGLE_MACRO1 "#define SUNDIALS_F77_FUNC(name,NAME) NAME ## __")
      set(F77_MANGLE_MACRO2 "#define SUNDIALS_F77_FUNC_(name,NAME) NAME ## __")
    else()
      print_error("Invalid SUNDIALS_F77_FUNC_UNDERSCORES option.")
    endif()
  else()
    print_error("Invalid SUNDIALS_F77_FUNC_CASE option.")
  endif()

  # name-mangling scheme has been manually set
  set(NEED_FORTRAN_NAME_MANGLING FALSE)

endif()

# Do we need a Fortran compiler?
if(BUILD_FORTRAN_MODULE_INTERFACE OR
    NEED_FORTRAN_NAME_MANGLING)
  include(SundialsSetupFortran)
endif()

# ===============================================================
# C++ settings
# ===============================================================

if(BUILD_BENCHMARKS OR SUNDIALS_TEST_UNITTESTS OR EXAMPLES_ENABLE_CXX OR
    ENABLE_CUDA OR
    ENABLE_HIP OR
    ENABLE_SYCL OR
    ENABLE_RAJA OR
    ENABLE_TRILINOS OR
    ENABLE_SUPERLUDIST OR
    ENABLE_MAGMA OR
    ENABLE_GINKGO OR
    ENABLE_KOKKOS OR
    ENABLE_ADIAK)
  include(SundialsSetupCXX)
endif()

# ===============================================================
# CUDA settings
# ===============================================================

if(ENABLE_CUDA)
  include(SundialsSetupCuda)
  # we treat CUDA as both a TPL and a language
  list(APPEND SUNDIALS_TPL_LIST "CUDA")
endif()

# ===============================================================
# HIP settings
# ===============================================================

if(ENABLE_HIP)
  include(SundialsSetupHIP)
  # we treat HIP as both a TPL and a language
  list(APPEND SUNDIALS_TPL_LIST "HIP")
endif()

# ===============================================================
# Configure presentation of language options
# ===============================================================

# List of enabled languages
set(_SUNDIALS_ENABLED_LANGS "C")
if(CXX_FOUND)
  list(APPEND _SUNDIALS_ENABLED_LANGS "CXX")
endif()
if(Fortran_FOUND)
  list(APPEND _SUNDIALS_ENABLED_LANGS "Fortran")
endif()
if(CUDA_FOUND)
  list(APPEND _SUNDIALS_ENABLED_LANGS "CUDA")
endif()

# Upper case version of build type
string(TOUPPER "${CMAKE_BUILD_TYPE}" _cmake_build_type)

# Make build type specific flag options ADVANCED,
# except for the one corresponding to the current build type
foreach(lang ${_SUNDIALS_ENABLED_LANGS})
  foreach(build_type DEBUG;RELEASE;RELWITHDEBINFO;MINSIZEREL)
    if("${_cmake_build_type}" STREQUAL "${build_type}")
      message(STATUS "Appending ${lang} ${build_type} flags")
      mark_as_advanced(CLEAR CMAKE_${lang}_FLAGS_${build_type})
    else()
      mark_as_advanced(FORCE CMAKE_${lang}_FLAGS_${build_type})
    endif()
  endforeach()
  # show the language compiler and flags
  mark_as_advanced(CLEAR CMAKE_${lang}_COMPILER CMAKE_${lang}_FLAGS)
endforeach()


# ===============================================================
# Configure compilers for installed examples
# ===============================================================

foreach(lang ${_SUNDIALS_ENABLED_LANGS})
  if(ENABLE_MPI)
    if(DEFINED MPI_${lang}_COMPILER)
      set(_EXAMPLES_${lang}_COMPILER "${MPI_${lang}_COMPILER}" CACHE INTERNAL "${lang} compiler for installed examples")
    endif()
  else()
    set(_EXAMPLES_${lang}_COMPILER "${CMAKE_${lang}_COMPILER}" CACHE INTERNAL "${lang} compiler for installed examples")
  endif()
endforeach()


# ===============================================================
# Configure clang-tidy for linting
# ===============================================================

set(SUNDIALS_DEV_CLANG_TIDY_DIR ${CMAKE_BINARY_DIR}/clang-tidy/)

if(SUNDIALS_DEV_CLANG_TIDY)
  find_program(CLANG_TIDY_PATH NAMES clang-tidy)
  if(NOT CLANG_TIDY_PATH)
      message(FATAL_ERROR "Could not find the program clang-tidy")
  endif()
  message(STATUS "Found clang-tidy: ${CLANG_TIDY_PATH}")

  make_directory(${SUNDIALS_DEV_CLANG_TIDY_DIR})
  if(SUNDIALS_DEV_CLANG_TIDY_FIX_ERRORS)
    set(CMAKE_C_CLANG_TIDY ${CLANG_TIDY_PATH} -format-style='file' --fix)
    set(CMAKE_CXX_CLANG_TIDY ${CLANG_TIDY_PATH} -format-style='file' --fix)
  else()
    set(CMAKE_C_CLANG_TIDY ${CLANG_TIDY_PATH}
      -format-style='file'
      --export-fixes=${SUNDIALS_DEV_CLANG_TIDY_DIR}/clang-tidy-fixes.yaml
    )
    set(CMAKE_CXX_CLANG_TIDY
      ${CLANG_TIDY_PATH}
      -format-style='file'
      --export-fixes=${SUNDIALS_DEV_CLANG_TIDY_DIR}/clang-tidy-cxx-fixes.yaml
    )
  endif()
endif()

if(SUNDIALS_DEV_IWYU)
  find_program(IWYU_PATH NAMES include-what-you-use iwyu)
  if(NOT IWYU_PATH)
    message(FATAL_ERROR "Could not find the program include-what-you-use")
  endif()
  message(STATUS "Found IWYU: ${IWYU_PATH}")
  set(CMAKE_C_INCLUDE_WHAT_YOU_USE ${IWYU_PATH}
    -Xiwyu --mapping_file=${CMAKE_SOURCE_DIR}/scripts/iwyu.imp
    -Xiwyu --error_always)
  set(CMAKE_CXX_INCLUDE_WHAT_YOU_USE ${IWYU_PATH}
    -Xiwyu --mapping_file=${CMAKE_SOURCE_DIR}/scripts/iwyu.imp
    -Xiwyu --error_always)
endif()<|MERGE_RESOLUTION|>--- conflicted
+++ resolved
@@ -119,45 +119,6 @@
 set(DOCSTR "Enable C compiler specific extensions")
 sundials_option(CMAKE_C_EXTENSIONS BOOL "${DOCSTR}" ON)
 message(STATUS "C extensions set to ${CMAKE_C_EXTENSIONS}")
-
-# ---------------------------------------------------------------
-<<<<<<< HEAD
-# Check for snprintf and va_copy
-#
-# 199901L is the minimum ISO C standard for snprintf but some
-# C89 compilers provide extensions that define it.
-# ---------------------------------------------------------------
-
-check_c_source_compiles("
-  #include <stdio.h>
-  #include <stdarg.h>
-  int main(void) {
-    int size = snprintf(NULL, 0, \"%s\", \"snprintf works\");
-    va_list args;
-    va_list tmp;
-    va_copy(tmp, args);
-    printf(\"%d\", size);
-    return 0;
-  }
-" SUNDIALS_C_COMPILER_HAS_SNPRINTF_AND_VA_COPY)
-if(NOT SUNDIALS_C_COMPILER_HAS_SNPRINTF_AND_VA_COPY)
-  sundials_option(SUNDIALS_MAX_SPRINTF_SIZE STRING
-    "Max size of buffer for sprintf" "5120" ADVANCED)
-endif()
-=======
-# Check for isinf and isnan
-# ---------------------------------------------------------------
-
-check_c_source_compiles("
-  #include <math.h>
-  int main(void) {
-    double a = 0.0;
-    int result = isinf(a);
-    result = isnan(a);
-    return result;
-  }
-" SUNDIALS_C_COMPILER_HAS_ISINF_ISNAN)
->>>>>>> 01cc63b1
 
 # ---------------------------------------------------------------
 # Check for __builtin_expect
