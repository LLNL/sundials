--- conflicted
+++ resolved
@@ -143,35 +143,6 @@
   sundials_option(SUNDIALS_MAX_SPRINTF_SIZE STRING
     "Max size of buffer for sprintf" "5120" ADVANCED)
 endif()
-
-# ---------------------------------------------------------------
-<<<<<<< HEAD
-# Check for inline
-# ---------------------------------------------------------------
-
-check_c_source_compiles("
-  static inline double add1(double a) {
-    return a + 1.0;
-  }
-  int main(void) {
-    double a = 0.0;
-    return add1(a) < a;
-  }
-" SUNDIALS_C_COMPILER_HAS_INLINE)
-=======
-# Check for isinf and isnan
-# ---------------------------------------------------------------
-
-check_c_source_compiles("
-  #include <math.h>
-  int main(void) {
-    double a = 0.0;
-    int result = isinf(a);
-    result = isnan(a);
-    return result;
-  }
-" SUNDIALS_C_COMPILER_HAS_ISINF_ISNAN)
->>>>>>> c0d6cc43
 
 # ---------------------------------------------------------------
 # Check for __builtin_expect
