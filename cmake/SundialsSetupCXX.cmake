--- conflicted
+++ resolved
@@ -28,18 +28,12 @@
 sundials_option(CMAKE_CXX_STANDARD_REQUIRED BOOL "Require C++ standard version"
                 ON)
 
-<<<<<<< HEAD
 if(SUNDIALS_ENABLE_PYTHON)
   set(DOCSTR "The C++ standard to use if C++ is enabled (20, 23)")
   sundials_option(CMAKE_CXX_STANDARD STRING "${DOCSTR}" "20" OPTIONS "20;23")
-elseif(ENABLE_SYCL)
+elseif(ENABLE_SYCL OR ENABLE_GINKGO)
   set(DOCSTR "The C++ standard to use if C++ is enabled (17, 20, 23)")
   sundials_option(CMAKE_CXX_STANDARD STRING "${DOCSTR}" "17" OPTIONS "17;20;23")
-=======
-if(ENABLE_SYCL OR ENABLE_GINKGO)
-  set(DOCSTR "The C++ standard to use if C++ is enabled (17, 20)")
-  sundials_option(CMAKE_CXX_STANDARD STRING "${DOCSTR}" "17" OPTIONS "17;20")
->>>>>>> fc8ed9c2
 else()
   set(DOCSTR "The C++ standard to use if C++ is enabled (14, 17, 20, 23)")
   sundials_option(CMAKE_CXX_STANDARD STRING "${DOCSTR}" "14" OPTIONS "14;17;20;23")
