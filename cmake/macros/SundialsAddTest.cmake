--- conflicted
+++ resolved
@@ -135,19 +135,11 @@
       endif()
 
       # check if this test is run with MPI and set the MPI run command
-<<<<<<< HEAD
-      if ((SUNDIALS_ADD_TEST_MPI_NPROCS) AND ((MPIEXEC_EXECUTABLE) OR (SUNDIALS_TEST_MPIRUN_COMMAND)))
-        if (SUNDIALS_TEST_MPIRUN_COMMAND STREQUAL "")
-          set(RUN_COMMAND "${MPIEXEC_EXECUTABLE} ${MPIEXEC_NUMPROC_FLAG} ${SUNDIALS_ADD_TEST_MPI_NPROCS} ${MPIEXEC_PREFLAGS}")
-        elseif (MPIEXEC_EXECUTABLE)
-          set(RUN_COMMAND "${SUNDIALS_TEST_MPIRUN_COMMAND} ${MPIEXEC_NUMPROC_FLAG} ${SUNDIALS_ADD_TEST_MPI_NPROCS} ${MPIEXEC_PREFLAGS}")
-=======
       if((SUNDIALS_ADD_TEST_MPI_NPROCS) AND ((MPIEXEC_EXECUTABLE) OR (SUNDIALS_TEST_MPIRUN_COMMAND)))
         if (SUNDIALS_TEST_MPIRUN_COMMAND)
           set(RUN_COMMAND "${SUNDIALS_TEST_MPIRUN_COMMAND} ${MPIEXEC_NUMPROC_FLAG} ${SUNDIALS_ADD_TEST_MPI_NPROCS} ${MPIEXEC_PREFLAGS}")
         elseif(MPIEXEC_EXECUTABLE)
           set(RUN_COMMAND "${MPIEXEC_EXECUTABLE} ${MPIEXEC_NUMPROC_FLAG} ${SUNDIALS_ADD_TEST_MPI_NPROCS} ${MPIEXEC_PREFLAGS}")
->>>>>>> a055ef43
         endif()
 
         # remove trailing white space (empty MPIEXEC_PREFLAGS) as it can cause
@@ -187,17 +179,6 @@
       endif()
 
       # check if this test is run with MPI and add the test run command
-<<<<<<< HEAD
-      if ((SUNDIALS_ADD_TEST_MPI_NPROCS) AND ((MPIEXEC_EXECUTABLE) OR (SUNDIALS_TEST_MPIRUN_COMMAND)))
-        if(MPIEXEC_PREFLAGS)
-          string(REPLACE " " ";" PREFLAGS "${MPIEXEC_PREFLAGS}")
-        endif()
-        if (SUNDIALS_TEST_MPIRUN_COMMAND STREQUAL "")
-          add_test(NAME ${NAME} COMMAND ${MPIEXEC_EXECUTABLE} ${MPIEXEC_NUMPROC_FLAG} ${SUNDIALS_ADD_TEST_MPI_NPROCS} ${PREFLAGS} $<TARGET_FILE:${EXECUTABLE}> ${TEST_ARGS})
-        else()
-          string(REPLACE " " ";" MPI_EXEC_ARGS "${SUNDIALS_TEST_MPIRUN_COMMAND}")
-          add_test(NAME ${NAME} COMMAND ${MPI_EXEC_ARGS} ${MPIEXEC_NUMPROC_FLAG} ${SUNDIALS_ADD_TEST_MPI_NPROCS} ${PREFLAGS} $<TARGET_FILE:${EXECUTABLE}> ${TEST_ARGS})
-=======
       if((SUNDIALS_ADD_TEST_MPI_NPROCS) AND ((MPIEXEC_EXECUTABLE) OR (SUNDIALS_TEST_MPIRUN_COMMAND)))
         if(MPIEXEC_PREFLAGS)
           string(REPLACE " " ";" PREFLAGS "${MPIEXEC_PREFLAGS}")
@@ -207,7 +188,6 @@
           add_test(NAME ${NAME} COMMAND ${MPI_EXEC_ARGS} ${MPIEXEC_NUMPROC_FLAG} ${SUNDIALS_ADD_TEST_MPI_NPROCS} ${PREFLAGS} $<TARGET_FILE:${EXECUTABLE}> ${TEST_ARGS})
         else()
           add_test(NAME ${NAME} COMMAND ${MPIEXEC_EXECUTABLE} ${MPIEXEC_NUMPROC_FLAG} ${SUNDIALS_ADD_TEST_MPI_NPROCS} ${PREFLAGS} $<TARGET_FILE:${EXECUTABLE}> ${TEST_ARGS})
->>>>>>> a055ef43
         endif()
       else()
         add_test(NAME ${NAME} COMMAND $<TARGET_FILE:${EXECUTABLE}> ${TEST_ARGS})
