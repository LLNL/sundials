--- conflicted
+++ resolved
@@ -24,21 +24,12 @@
   set(singleValueArgs SCALAR_TYPE)
   set(multiValueArgs)
 
-<<<<<<< HEAD
-  cmake_parse_arguments(sundials_add_executable_ARG "${options}"
+  cmake_parse_arguments(arg "${options}"
                         "${singleValueArgs}" "${multiValueArgs}" ${ARGN})
-
-  string(TOUPPER "${sundials_add_executable_ARG_SCALAR_TYPE}" _scalarUpper)
-  if(NOT _scalarUpper OR _scalarUpper STREQUAL SUNDIALS_SCALAR_TYPE)
-    add_executable(${NAME} ${sundials_add_executable_ARG_UNPARSED_ARGUMENTS})
-=======
-  cmake_parse_arguments(arg "${options}" "${singleValueArgs}"
-                        "${multiValueArgs}" ${ARGN})
 
   string(TOUPPER "${arg_SCALAR_TYPE}" _scalarUpper)
   if(NOT _scalarUpper OR _scalarUpper STREQUAL SUNDIALS_SCALAR_TYPE)
     add_executable(${NAME} ${arg_UNPARSED_ARGUMENTS})
->>>>>>> 0f4d5ae8
   endif()
 
 endfunction()