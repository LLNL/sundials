--- conflicted
+++ resolved
@@ -62,12 +62,6 @@
   endif()
 endif()
 
-<<<<<<< HEAD
-=======
-# Need c++14 for the CUDA compiler check.
-set(CMAKE_CUDA_FLAGS "${CMAKE_CUDA_FLAGS} -std=c++14")
-
->>>>>>> 44df3582
 # ===============================================================
 # Enable CUDA lang and find the CUDA libraries.
 # ===============================================================
@@ -80,17 +74,6 @@
 # Show CUDA flags
 mark_as_advanced(CLEAR CMAKE_CUDA_FLAGS)
 
-<<<<<<< HEAD
-=======
-# We need c++14 for the CUDA compiler check, but if we don't remove it,
-# then we will get a redefinition error. CMAKE_CUDA_STANDARD ends up
-# setting the proper version.
-if(CMAKE_CUDA_FLAGS)
-  STRING(REPLACE "-std=c++14" " " CMAKE_CUDA_FLAGS ${CMAKE_CUDA_FLAGS})
-endif()
-set(CMAKE_CUDA_STANDARD ${CMAKE_CXX_STANDARD})
-
->>>>>>> 44df3582
 # ===============================================================
 # Print out information about CUDA.
 # ===============================================================
