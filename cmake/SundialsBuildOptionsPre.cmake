--- conflicted
+++ resolved
@@ -317,20 +317,10 @@
 sundials_option(SUNDIALS_TEST_UNITTESTS BOOL
   "Include unit tests in make test" OFF ADVANCED)
 
-<<<<<<< HEAD
-# Include unit tests based on Google test in regression tests
-sundials_option(SUNDIALS_TEST_ENABLE_GTEST BOOL
-  "Disable GTest unit tests" ON ADVANCED)
-
-# Enable clang-tidy to run as part of the CMake build
-sundials_option(SUNDIALS_DEV_CLANG_TIDY BOOL
-  "Enable the clang-tidy linter" OFF ADVANCED)
-=======
 # Include unit tests in regression tests
 sundials_option(SUNDIALS_TEST_ENABLE_GTEST BOOL
   "Disable GTest unit tests" ON ADVANCED)
 
->>>>>>> 64540950
 
 sundials_option(SUNDIALS_SCHEDULER_COMMAND STRING "Job scheduler command to use to launch SUNDIALS MPI tests" "" ADVANCED)
 
