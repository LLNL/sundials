--- conflicted
+++ resolved
@@ -56,10 +56,7 @@
 ### ------- Create TPL imported targets
 
 if("@ENABLE_MPI@" AND NOT TARGET MPI::MPI_C)
-<<<<<<< HEAD
-=======
   set(MPI_C_COMPILER "@MPI_C_COMPILER@")
->>>>>>> 21d17a86
   find_dependency(MPI)
 endif()
 
