#!/bin/bash
# ------------------------------------------------------------------------------
# Programmer(s): Cody J. Balos and David J. Gardner @ LLNL
# ------------------------------------------------------------------------------
# SUNDIALS Copyright Start
# Copyright (c) 2002-2022, Lawrence Livermore National Security
# and Southern Methodist University.
# All rights reserved.
#
# See the top-level LICENSE and NOTICE files for details.
#
# SPDX-License-Identifier: BSD-3-Clause
# SUNDIALS Copyright End
# ------------------------------------------------------------------------------
# Script that sets up the default SUNDIALS testing environment.
#
# Usage: source docker.sh [compiler spec] [build type]
#
# Optional Inputs:
#   <compiler spec> = compiler to build SUNDIALS with
#   <build type>    = SUNDIALS build type:
#                       dbg : debug build
#                       opt : optimized build
# ------------------------------------------------------------------------------

echo "./docker.sh $*" | tee -a setup_env.log

# set defaults for optional inputs
compiler="gcc" # compiler spec
bldtype="dbg"  # build type dbg = debug or opt = optimized

if [ "$#" -gt 1 ]; then
    bldtype=$2
fi

# get compiler name and version from spec
compilername="${compiler%%@*}"
compilerversion="${compiler##*@}"

# ------------------------------------------------------------------------------
# Check input values
# ------------------------------------------------------------------------------

case "$SUNDIALS_PRECISION" in
    single|double|extended) ;;
    *)
        echo "ERROR: Unknown real type option: $SUNDIALS_PRECISION"
        return 1
        ;;
esac

case "$SUNDIALS_INDEX_SIZE" in
    32|64) ;;
    *)
        echo "ERROR: Unknown index size option: $SUNDIALS_INDEX_SIZE"
        return 1
        ;;
esac

case "$compiler" in
    gcc);;
    *)
        echo "ERROR: Unknown compiler spec: $compiler"
        return 1
        ;;
esac

case "$bldtype" in
    dbg|opt) ;;
    *)
        echo "ERROR: Unknown build type: $bldtype"
        return 1
        ;;
esac

# ------------------------------------------------------------------------------
# Setup environment
# ------------------------------------------------------------------------------

# set file permissions (rwxrwxr-x)
umask 002

# path to shared installs
APPROOT=/opt

# setup the python environment
source ${APPROOT}/python-venv/sundocs/bin/activate

# ------------------------------------------------------------------------------
# Compilers and flags
# ------------------------------------------------------------------------------

if [ "$compilername" == "gcc" ]; then

    export CC=$(which gcc)
    export CXX=$(which g++)
    export FC=$(which gfortran)

    # optimization flags
    if [ "$bldtype" == "dbg" ]; then
        export CFLAGS="-g -O0"
        export CXXFLAGS="-g -O0"
        export FFLAGS="-g -O0"
        export CUDAFLAGS="-g -O0"
    else
        export CFLAGS="-g -O3"
        export CXXFLAGS="-g -O3"
        export FFLAGS="-g -O3"
        export CUDAFLAGS="-g -O3"
    fi

    # append additional warning flags
    if [[ "$SUNDIALS_PRECISION" == "double" && "$SUNDIALS_INDEX_SIZE" == "32" ]]; then
        export CFLAGS="${CFLAGS} -Wconversion -Wno-sign-conversion"
        export CXXFLAGS="${CXXFLAGS} -Wconversion -Wno-sign-conversion"
    fi

fi

# ------------------------------------------------------------------------------
# SUNDIALS Options
# ------------------------------------------------------------------------------

# Verbose build
export CMAKE_VERBOSE_MAKEFILE=OFF

# Number of build and test jobs
export SUNDIALS_BUILD_JOBS=4
export SUNDIALS_TEST_JOBS=1

# Sundials packages
export SUNDIALS_ARKODE=ON
export SUNDIALS_CVODE=ON
export SUNDIALS_CVODES=ON
export SUNDIALS_IDA=ON
export SUNDIALS_IDAS=ON
export SUNDIALS_KINSOL=ON

# Fortran interface status
if [ "$compilername" == "gcc" ]; then
    if [[ ("$SUNDIALS_PRECISION" == "double") && ("$SUNDIALS_INDEX_SIZE" == "64") ]]; then
        export SUNDIALS_FMOD_INTERFACE=ON
    else
        export SUNDIALS_FMOD_INTERFACE=OFF
    fi
else
    export SUNDIALS_FMOD_INTERFACE=OFF
fi

# Sundials benchmarks
export SUNDIALS_BENCHMARKS=ON

# Sundials monitoring
export SUNDIALS_MONITORING=ON

# Sundials profiling
export SUNDIALS_PROFILING=ON

# Sundials logging
export SUNDIALS_LOGGING_LEVEL=4
export SUNDIALS_LOGGING_ENABLE_MPI=ON

# Answer files
if [ -z "${SUNDIALS_TEST_ANSWER_DIR}" ]; then
    export SUNDIALS_TEST_ANSWER_DIR="${PWD}/answers/linux-ubuntu20.04-x86_64/gcc-9.4.0/${SUNDIALS_PRECISION}"
fi

# Uncomment to override the default output file comparison precisions. The float
# precision is number of digits to compare (0 = all digits) and the integer
# precision is allowed percentage difference (0 = no difference).
if [ "$SUNDIALS_PRECISION" == "extended" ]; then
    export SUNDIALS_TEST_FLOAT_PRECISION=7
    export SUNDIALS_TEST_INTEGER_PRECISION=3
elif [ "$SUNDIALS_PRECISION" == "double" ]; then
    export SUNDIALS_TEST_FLOAT_PRECISION=5
    export SUNDIALS_TEST_INTEGER_PRECISION=5
else # single
    export SUNDIALS_TEST_FLOAT_PRECISION=3
    export SUNDIALS_TEST_INTEGER_PRECISION=10
fi

# FindMPI fails with this ON
export SUNDIALS_ENABLE_WARNINGS_AS_ERRORS=OFF

# ------------------------------------------------------------------------------
# Third party libraries
# ------------------------------------------------------------------------------

# -------
# PThread
# -------

export SUNDIALS_PTHREAD=ON

# ------
# OpenMP
# ------

export SUNDIALS_OPENMP=ON
export OMP_NUM_THREADS=4

# ---
# MPI
# ---

MPI_ROOT=/opt/view

export SUNDIALS_MPI=ON
export MPICC="${MPI_ROOT}/bin/mpicc"
export MPICXX="${MPI_ROOT}/bin/mpicxx"
export MPIFC="${MPI_ROOT}/bin/mpifort"
export MPIEXEC="${MPI_ROOT}/bin/mpirun"
export MPIEXEC_PREFLAGS="--oversubscribe"

# -------------
# LAPACK / BLAS
# -------------

if [ "$SUNDIALS_PRECISION" == "single" ]; then
    export SUNDIALS_LAPACK=ON
    export LAPACK_ROOT=/opt/view
    export LAPACK_LIBRARIES="${LAPACK_ROOT}/lib/libopenblas.so"
elif [ "$SUNDIALS_PRECISION" == "double" ]; then
    export SUNDIALS_LAPACK=ON
    export LAPACK_ROOT=/opt/view
    export LAPACK_LIBRARIES="${LAPACK_ROOT}/lib/libopenblas.so"
else
    export SUNDIALS_LAPACK=OFF
    unset LAPACK_LIBRARIES
fi

# ---
# KLU
# ---

if [ "$SUNDIALS_PRECISION" == "double" ]; then
    export SUNDIALS_KLU=ON
    export SUITE_SPARSE_ROOT=/opt/view
    export SUITE_SPARSE_INCLUDE_DIR="${SUITE_SPARSE_ROOT}/include"
    export SUITE_SPARSE_LIBRARY_DIR="${SUITE_SPARSE_ROOT}/lib"
else
    export SUNDIALS_KLU=OFF
    unset SUITE_SPARSE_ROOT
fi

# ----------
# SuperLU_MT
# ----------

if [ "$SUNDIALS_PRECISION" == "single" ]; then
    export SUNDIALS_SUPERLU_MT=ON
    export SUPERLU_MT_ROOT=/opt/view/superlu-mt
    export SUPERLU_MT_INCLUDE_DIR="${SUPERLU_MT_ROOT}/include"
    export SUPERLU_MT_LIBRARY_DIR="${SUPERLU_MT_ROOT}/lib"
    export SUPERLU_MT_LIBRARIES="${SUPERLU_MT_ROOT}/lib/libblas_PTHREAD.a;${SUPERLU_MT_ROOT}/lib/libsuperlu_mt_PTHREAD.a"
    export SUPERLU_MT_THREAD_TYPE="PTHREAD"
elif [ "$SUNDIALS_PRECISION" == "double" ]; then
    export SUNDIALS_SUPERLU_MT=ON
    export SUPERLU_MT_ROOT=/opt/view/superlu-mt
    export SUPERLU_MT_INCLUDE_DIR="${SUPERLU_MT_ROOT}/include"
    export SUPERLU_MT_LIBRARY_DIR="${SUPERLU_MT_ROOT}/lib"
    export SUPERLU_MT_LIBRARIES="${SUPERLU_MT_ROOT}/lib/libblas_PTHREAD.a;${SUPERLU_MT_ROOT}/lib/libsuperlu_mt_PTHREAD.a"
    export SUPERLU_MT_THREAD_TYPE="PTHREAD"
else
    export SUNDIALS_SUPERLU_MT=OFF
    unset SUPERLU_MT_ROOT
    unset SUPERLU_MT_INCLUDE_DIR
    unset SUPERLU_MT_LIBRARY_DIR
    unset SUPERLU_MT_LIBRARIES
    unset SUPERLU_MT_THREAD_TYPE
fi

# ------------
# SuperLU_DIST
# ------------

if [ "$SUNDIALS_PRECISION" == "double" ]; then
<<<<<<< HEAD
=======
    export SUNDIALS_SUPERLU_DIST=ON
>>>>>>> 914ed10c
    export SUPERLU_DIST_ROOT=/opt/view/superlu-dist
    export SUPERLU_DIST_INCLUDE_DIR="${SUPERLU_DIST_ROOT}/include"
    export SUPERLU_DIST_LIBRARY_DIR="${SUPERLU_DIST_ROOT}/lib"

    # build with netlib blas/lapack if using 64-bit indices so that we can
    # use 64-bit openblas for other TPLs
    export BLAS_ROOT=/opt/view
    if [ "$SUNDIALS_INDEX_SIZE" == "64" ]; then
        if [ -f "${BLAS_ROOT}/lib/libblas.so" ]; then
            export BLAS_LIBRARIES="${BLAS_ROOT}/lib/libblas.so;${BLAS_ROOT}/lib/liblapack.so"
        fi
    else
        export BLAS_LIBRARIES="${BLAS_ROOT}/lib/libopenblas.so"
    fi

    # PARMETIS
    export PARMETIS_ROOT=/opt/view
    export PARMETIS_LIBRARIES="${PARMETIS_ROOT}/lib/libparmetis.so"

    # METIS
    export METIS_ROOT=/opt/view
    export METIS_LIBRARIES="${METIS_ROOT}/lib/libmetis.so"

    export SUPERLU_DIST_LIBRARIES="${BLAS_LIBRARIES};${PARMETIS_LIBRARIES};${METIS_LIBRARIES};${SUPERLU_DIST_ROOT}/lib/libsuperlu_dist.a"
    export SUPERLU_DIST_OPENMP=OFF

    # if BLAS wasnt found, then dont build SuperLU_DIST
    if [ -z "$BLAS_LIBRARIES" ]; then
        export SUNDIALS_SUPERLU_DIST=OFF
    else
        export SUNDIALS_SUPERLU_DIST=ON
    fi
else
    export SUNDIALS_SUPERLU_DIST=OFF
    unset SUPERLU_DIST_INCLUDE_DIR
    unset SUPERLU_DIST_LIBRARY_DIR
    unset SUPERLU_DIST_LIBRARIES
    unset SUPERLU_DIST_OPENMP
fi

# -----
# hypre
# -----

if [ "$SUNDIALS_PRECISION" == "double" ]; then
    export SUNDIALS_HYPRE=ON
    export HYPRE_ROOT=/opt/view
    export HYPRE_INCLUDE_DIR="${HYPRE_ROOT}/include"
    export HYPRE_LIBRARY_DIR="${HYPRE_ROOT}/lib"
else
    export SUNDIALS_HYPRE=OFF
    unset HYPRE_INCLUDE_DIR
    unset HYPRE_LIBRARY_DIR
fi

# -----
# petsc
# -----

if [ "$SUNDIALS_PRECISION" == "double" ]; then
    export PETSC_ROOT=/opt/view
else
    export SUNDIALS_PETSC=OFF
    unset PETSC_ROOT
fi

# --------
# trilinos
# --------

if [ "$SUNDIALS_PRECISION" == "double" ] && [ "$SUNDIALS_INDEX_SIZE" == "32" ]; then
    export SUNDIALS_TRILINOS=ON
    export TRILINOS_ROOT=/opt/view
else
    export SUNDIALS_TRILINOS=OFF
    unset TRILINOS_ROOT
fi

# ------
# xbraid
# ------

if [ "$SUNDIALS_PRECISION" == "double" ] && [ "$SUNDIALS_INDEX_SIZE" == "32" ]; then
    export SUNDIALS_XBRAID=ON
    export XBRAID_ROOT=/opt/view
else
    export SUNDIALS_XBRAID=OFF
    unset XBRAID_ROOT
fi<|MERGE_RESOLUTION|>--- conflicted
+++ resolved
@@ -275,10 +275,7 @@
 # ------------
 
 if [ "$SUNDIALS_PRECISION" == "double" ]; then
-<<<<<<< HEAD
-=======
     export SUNDIALS_SUPERLU_DIST=ON
->>>>>>> 914ed10c
     export SUPERLU_DIST_ROOT=/opt/view/superlu-dist
     export SUPERLU_DIST_INCLUDE_DIR="${SUPERLU_DIST_ROOT}/include"
     export SUPERLU_DIST_LIBRARY_DIR="${SUPERLU_DIST_ROOT}/lib"
