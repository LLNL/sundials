#!/bin/bash
# ------------------------------------------------------------------------------
# Programmer(s): Cody J. Balos and David J. Gardner @ LLNL
# ------------------------------------------------------------------------------
# SUNDIALS Copyright Start
# Copyright (c) 2002-2022, Lawrence Livermore National Security
# and Southern Methodist University.
# All rights reserved.
#
# See the top-level LICENSE and NOTICE files for details.
#
# SPDX-License-Identifier: BSD-3-Clause
# SUNDIALS Copyright End
# ------------------------------------------------------------------------------
# Script that sets up the default SUNDIALS testing environment.
#
# Usage: source default.sh <compiler spec> <build type>
#
# Optional Inputs:
#   <compiler spec> = Compiler to build sundials with:
#                       gcc@4.9.4
#   <build type>    = SUNDIALS build type:
#                       dbg : debug build
#                       opt : optimized build
# ------------------------------------------------------------------------------

echo "./default.sh $*" | tee -a setup_env.log

# set defaults for optional inputs
compiler="gcc@5.5.0" # compiler spec
bldtype="dbg"        # build type dbg = debug or opt = optimized

# set optional inputs if provided
if [ "$#" -gt 0 ]; then
    compiler=$1
fi

if [ "$#" -gt 1 ]; then
    bldtype=$2
fi

# get compiler name and version from spec
compilername="${compiler%%@*}"
compilerversion="${compiler##*@}"

# ------------------------------------------------------------------------------
# Check input values
# ------------------------------------------------------------------------------

case "$SUNDIALS_PRECISION" in
    single|double|extended) ;;
    *)
        echo "ERROR: Unknown real type option: $SUNDIALS_PRECISION"
        return 1
        ;;
esac

case "$SUNDIALS_INDEX_SIZE" in
    32|64) ;;
    *)
        echo "ERROR: Unknown index size option: $SUNDIALS_INDEX_SIZE"
        return 1
        ;;
esac

case "$compiler" in
    gcc@5.5.0) ;;
    *)
        echo "ERROR: Unknown compiler spec: $compiler"
        return 1
        ;;
esac

case "$bldtype" in
    dbg|opt) ;;
    *)
        echo "ERROR: Unknown build type: $bldtype"
        return 1
        ;;
esac

# ------------------------------------------------------------------------------
# Setup environment
# ------------------------------------------------------------------------------

# set file permissions (rwxrwxr-x)
umask 002

# path to shared installs
APPROOT=/usr/casc/sundials/share

# setup the python environment
source ${APPROOT}/python-venv/sundocs/bin/activate

# setup spack
export SPACK_ROOT=${APPROOT}/sundials-tpls-spack-v0.18.1/spack

# shellcheck disable=SC1090
source ${SPACK_ROOT}/share/spack/setup-env.sh

# load compiler
spack load "${compiler}"

# make sure spack knows about the compiler
spack compiler find

if [ "$SUNDIALS_TPLS" == "ON" ]; then
  spack load cmake@3.18.6
else
  spack load cmake@3.12.4
fi

# add CUDA
if [[ ":${PATH}:" != *":/usr/local/cuda-11.5/bin:"* ]]; then
    export PATH="/usr/local/cuda-11.5/bin${PATH:+:${PATH}}"
fi

if [[ ":${LD_LIBRARY_PATH}:" != *":/usr/local/cuda-11.5/lib64:"* ]]; then
    export LD_LIBRARY_PATH="/usr/local/cuda-11.5/lib64${LD_LIBRARY_PATH:+:${LD_LIBRARY_PATH}}"
fi

# ------------------------------------------------------------------------------
# Compilers and flags
# ------------------------------------------------------------------------------

if [ "$compilername" == "gcc" ]; then

    COMPILER_ROOT="$(spack location -i "$compiler")"
    export CC="${COMPILER_ROOT}/bin/gcc"
    export CXX="${COMPILER_ROOT}/bin/g++"
    export FC="${COMPILER_ROOT}/bin/gfortran"

    # optimization flags
    if [ "$bldtype" == "dbg" ]; then
        export CFLAGS="-g -O0"
        export CXXFLAGS="-g -O0"
        export FFLAGS="-g -O0"
        export CUDAFLAGS="-g -O0"
    else
        export CFLAGS="-g -O3"
        export CXXFLAGS="-g -O3"
        export FFLAGS="-g -O3"
        export CUDAFLAGS="-g -O3"
    fi

    # append additional warning flags
    if [[ "$SUNDIALS_PRECISION" == "double" && "$SUNDIALS_INDEX_SIZE" == "32" ]]; then
        export CFLAGS="${CFLAGS} -Wconversion -Wno-sign-conversion"
        export CXXFLAGS="${CXXFLAGS} -Wconversion -Wno-sign-conversion"
    fi

else

    COMPILER_ROOT="$(spack location -i "llvm@$compilerversion")"
    export CC="${COMPILER_ROOT}/bin/clang"
    export CXX="${COMPILER_ROOT}/bin/clang++"

    # optimization flags
    if [ "$bldtype" == "dbg" ]; then
        export CFLAGS="-g -O0"
        export CXXFLAGS="-g -O0"
        export CUDAFLAGS="-g -O0"
    else
        export CFLAGS="-g -O3"
        export CXXFLAGS="-g -O3"
        export CUDAFLAGS="-g -O3"
    fi

fi

# ------------------------------------------------------------------------------
# SUNDIALS Options
# ------------------------------------------------------------------------------

# Verbose build
export CMAKE_VERBOSE_MAKEFILE=OFF

# Number of build and test jobs
export SUNDIALS_BUILD_JOBS=6
export SUNDIALS_TEST_JOBS=1

# Sundials packages
export SUNDIALS_ARKODE=ON
export SUNDIALS_CVODE=ON
export SUNDIALS_CVODES=ON
export SUNDIALS_IDA=ON
export SUNDIALS_IDAS=ON
export SUNDIALS_KINSOL=ON

# Fortran interface status
if [ "$compilername" == "gcc" ]; then
    if [[ ("$SUNDIALS_PRECISION" == "double") && ("$SUNDIALS_INDEX_SIZE" == "64") ]]; then
        export SUNDIALS_FMOD_INTERFACE=ON
    else
        export SUNDIALS_FMOD_INTERFACE=OFF
    fi
else
    export SUNDIALS_FMOD_INTERFACE=OFF
fi

# Sundials benchmarks
export SUNDIALS_BENCHMARKS=ON

# Sundials monitoring
export SUNDIALS_MONITORING=ON

# Sundials profiling
export SUNDIALS_PROFILING=ON

# Sundials logging
export SUNDIALS_LOGGING_LEVEL=3
export SUNDIALS_LOGGING_ENABLE_MPI=ON

# Uncomment to override the default output file comparison precisions. The float
# precision is number of digits to compare (0 = all digits) and the integer
# precision is allowed percentage difference (0 = no difference).
export SUNDIALS_TEST_FLOAT_PRECISION=0
export SUNDIALS_TEST_INTEGER_PRECISION=0

# ------------------------------------------------------------------------------
# Third party libraries
# ------------------------------------------------------------------------------

# -------
# PThread
# -------

export SUNDIALS_PTHREAD=ON

# ------
# OpenMP
# ------

export SUNDIALS_OPENMP=ON
export OMP_NUM_THREADS=4

# ---------------------
# OpenMP Device Offload
# ---------------------

export SUNDIALS_OPENMP_OFFLOAD=OFF

# ----
# CUDA
# ----

if [ "$SUNDIALS_PRECISION" != "extended" ]; then
    export SUNDIALS_CUDA=ON
    export CUDAARCHS=60
    export SUNDIALS_FUSED_KERNELS=ON
else
    export SUNDIALS_CUDA=OFF
    export SUNDIALS_FUSED_KERNELS=OFF
fi

# ---
# MPI
# ---

MPI_ROOT="$(spack location -i openmpi@4.1.3 % "$compiler")"

export SUNDIALS_MPI=ON
export MPICC="${MPI_ROOT}/bin/mpicc"
export MPICXX="${MPI_ROOT}/bin/mpicxx"
export MPIFC="${MPI_ROOT}/bin/mpifort"
export MPIEXEC="${MPI_ROOT}/bin/mpirun"

# -------------
# LAPACK / BLAS
# -------------

if [ "$SUNDIALS_PRECISION" != "extended" ]; then
    export SUNDIALS_LAPACK=ON
    if [ "$SUNDIALS_INDEX_SIZE" == "32" ]; then
        LAPACK_ROOT="$(spack location -i openblas@0.3.20 ~ilp64 %"$compiler")"
    else
        LAPACK_ROOT="$(spack location -i openblas@0.3.20 +ilp64 %"$compiler")"
    fi
    export LAPACK_LIBRARIES="${LAPACK_ROOT}/lib/libopenblas.so"
else
    export SUNDIALS_LAPACK=OFF
    unset LAPACK_LIBRARIES
fi

# ---
# KLU
# ---

if [ "$SUNDIALS_PRECISION" == "double" ]; then
    export SUNDIALS_KLU=ON
    if [ "$SUNDIALS_INDEX_SIZE" == "32" ]; then
        SUITE_SPARSE_ROOT="$(spack location -i suite-sparse@5.10.1 ^openblas ~ilp64 %"$compiler")"
    else
        SUITE_SPARSE_ROOT="$(spack location -i suite-sparse@5.10.1 ^openblas +ilp64 %"$compiler")"
    fi
    export SUITE_SPARSE_INCLUDE_DIR="${SUITE_SPARSE_ROOT}/include"
    export SUITE_SPARSE_LIBRARY_DIR="${SUITE_SPARSE_ROOT}/lib"
else
    export SUNDIALS_KLU=OFF
    unset SUITE_SPARSE_ROOT
fi

# ------
# Ginkgo
# ------

if [ "$SUNDIALS_PRECISION" != "extended" ]; then
    # @develop install is GitHub hash 4c3320c9c4e116a2d5aedf9d042b36d1f327a217
    if [ "$SUNDIALS_CUDA" == "ON" ]; then
        if [ "$SUNDIALS_INDEX_SIZE" == "32" ]; then
            export SUNDIALS_GINKGO=ON
            export GINKGO_ROOT="$(spack location -i ginkgo@develop +cuda %"$compiler")"
            export GINKGO_BACKENDS="REF;OMP;CUDA"
        else
            export SUNDIALS_GINKGO=OFF
            unset GINKGO_ROOT
            unset GINKGO_BACKENDS
        fi
    else
        export SUNDIALS_GINKGO=ON
        export GINKGO_ROOT="$(spack location -i ginkgo@develop ~cuda %"$compiler")"
        export GINKGO_BACKENDS="REF;OMP"
    fi
else
    export SUNDIALS_GINKGO=OFF
    unset GINKGO_ROOT
    unset GINKGO_BACKENDS
fi

# -----
# MAGMA
# -----

if [ "$SUNDIALS_PRECISION" != "extended" ] && \
    [ "$SUNDIALS_INDEX_SIZE" == "32" ] && \
    [ "$SUNDIALS_CUDA" == "ON" ]; then
    export SUNDIALS_MAGMA=ON
    # Bug in magma@2.6.2 causes tests to fail with certain system sizes
    #export MAGMA_ROOT="$(spack location -i magma@2.6.2 +cuda %"$compiler")"
    export MAGMA_ROOT="$(spack location -i magma@2.6.1 +cuda %"$compiler")"
    export MAGMA_BACKENDS="CUDA"
else
    export SUNDIALS_MAGMA=OFF
    unset MAGMA_ROOT
    unset MAGMA_BACKENDS
fi

# ----------
# SuperLU_MT
# ----------

if [ "$SUNDIALS_PRECISION" != "extended" ]; then
    export SUNDIALS_SUPERLU_MT=ON
    if [ "$SUNDIALS_INDEX_SIZE" == "32" ]; then
        SUPERLU_MT_ROOT="$(spack location -i superlu-mt@3.1 ~int64 %"$compiler")"
    else
        SUPERLU_MT_ROOT="$(spack location -i superlu-mt@3.1 +int64 %"$compiler")"
    fi
    export SUPERLU_MT_INCLUDE_DIR="${SUPERLU_MT_ROOT}/include"
    export SUPERLU_MT_LIBRARY_DIR="${SUPERLU_MT_ROOT}/lib"
    export SUPERLU_MT_LIBRARIES="${SUPERLU_MT_ROOT}/lib/libblas_PTHREAD.a"
    export SUPERLU_MT_THREAD_TYPE="PTHREAD"
else
    export SUNDIALS_SUPERLU_MT=OFF
    unset SUPERLU_MT_ROOT
    unset SUPERLU_MT_INCLUDE_DIR
    unset SUPERLU_MT_LIBRARY_DIR
    unset SUPERLU_MT_LIBRARIES
    unset SUPERLU_MT_THREAD_TYPE
fi

# ------------
# SuperLU_DIST
# ------------

if [ "$SUNDIALS_PRECISION" == "double" ]; then
    export SUNDIALS_SUPERLU_DIST=ON
    if [ "$SUNDIALS_INDEX_SIZE" == "32" ]; then
<<<<<<< HEAD
        SUPERLU_DIST_ROOT="$(spack location -i superlu-dist@7.2.0 ~int64 ~cuda %"$compiler")"
    else
        SUPERLU_DIST_ROOT="$(spack location -i superlu-dist@7.2.0 +int64 ~cuda %"$compiler")"
    fi
    export SUPERLU_DIST_INCLUDE_DIR="${SUPERLU_DIST_ROOT}/include"
    export SUPERLU_DIST_LIBRARY_DIR="${SUPERLU_DIST_ROOT}/lib"
    export SUPERLU_DIST_OPENMP=OFF
else
    export SUNDIALS_SUPERLU_DIST=OFF
    unset SUPERLU_DIST_INCLUDE_DIR
    unset SUPERLU_DIST_LIBRARY_DIR
=======
        export SUPERLU_DIST_ROOT="$(spack location -i superlu-dist@7.2.0 ~int64 ~cuda %"$compiler")"
    else
        export SUPERLU_DIST_ROOT="$(spack location -i superlu-dist@7.2.0 +int64 ~cuda ^parmetis+int64 ^metis+int64 ^openblas~ilp64 %"$compiler")"
    fi
    export SUPERLU_DIST_OPENMP=OFF
else
    export SUNDIALS_SUPERLU_DIST=OFF
    unset SUPERLU_DIST_ROOT
>>>>>>> 44df3582
    unset SUPERLU_DIST_OPENMP
fi

# -----
# hypre
# -----

if [ "$SUNDIALS_PRECISION" == "double" ]; then
    export SUNDIALS_HYPRE=ON
    if [ "$SUNDIALS_INDEX_SIZE" == "32" ]; then
        HYPRE_ROOT="$(spack location -i hypre@2.24.0 ~int64 ~cuda %"$compiler")"
    else
        HYPRE_ROOT="$(spack location -i hypre@2.24.0 +int64 ~cuda %"$compiler")"
    fi
    export HYPRE_INCLUDE_DIR="${HYPRE_ROOT}/include"
    export HYPRE_LIBRARY_DIR="${HYPRE_ROOT}/lib"
else
    export SUNDIALS_HYPRE=OFF
    unset HYPRE_INCLUDE_DIR
    unset HYPRE_LIBRARY_DIR
fi

# -----
# petsc
# -----

if [ "$SUNDIALS_PRECISION" == "double" ]; then
    export SUNDIALS_PETSC=ON
    if [ "$SUNDIALS_INDEX_SIZE" == "32" ]; then
        PETSC_ROOT="$(spack location -i petsc@3.17.1 +double ~int64 ~cuda %"$compiler")"
    else
        PETSC_ROOT="$(spack location -i petsc@3.17.1 +double +int64 ~cuda %"$compiler")"
    fi
    export PETSC_ROOT
else
    export SUNDIALS_PETSC=OFF
    unset PETSC_ROOT
fi

# --------
# trilinos
# --------

if [ "$SUNDIALS_PRECISION" == "double" ] && [ "$SUNDIALS_INDEX_SIZE" == "32" ]; then
    export SUNDIALS_TRILINOS=ON
    if [ "$SUNDIALS_INDEX_SIZE" == "32" ]; then
        TRILINOS_ROOT="$(spack location -i trilinos@13.0.1 gotype=int ~cuda %"$compiler")"
    else
        TRILINOS_ROOT="$(spack location -i trilinos@13.0.1 gotype=long_long ~cuda %"$compiler")"
    fi
    export TRILINOS_ROOT
else
    export SUNDIALS_TRILINOS=OFF
    unset TRILINOS_ROOT
fi

# ----
# raja
# ----

if [ "$SUNDIALS_PRECISION" == "double" ]; then
    export SUNDIALS_RAJA=ON
    export RAJA_ROOT="$(spack location -i raja@2022.03.1 ~openmp +cuda %"$compiler")"
    export RAJA_BACKENDS="CUDA"
    # RAJA does not find camp on its own?
    export camp_ROOT="$(spack location -i camp@2022.03.2 +cuda %"$compiler")"
else
    export SUNDIALS_RAJA=OFF
    unset RAJA_ROOT
    unset RAJA_BACKENDS
    unset camp_ROOT
fi

# ------
# xbraid
# ------

if [ "$SUNDIALS_PRECISION" == "double" ] && [ "$SUNDIALS_INDEX_SIZE" == "32" ]; then
    export SUNDIALS_XBRAID=ON
    export XBRAID_ROOT="$(spack location -i xbraid@3.0.0 %"$compiler")"
else
    export SUNDIALS_XBRAID=OFF
    unset XBRAID_ROOT
fi<|MERGE_RESOLUTION|>--- conflicted
+++ resolved
@@ -376,19 +376,6 @@
 if [ "$SUNDIALS_PRECISION" == "double" ]; then
     export SUNDIALS_SUPERLU_DIST=ON
     if [ "$SUNDIALS_INDEX_SIZE" == "32" ]; then
-<<<<<<< HEAD
-        SUPERLU_DIST_ROOT="$(spack location -i superlu-dist@7.2.0 ~int64 ~cuda %"$compiler")"
-    else
-        SUPERLU_DIST_ROOT="$(spack location -i superlu-dist@7.2.0 +int64 ~cuda %"$compiler")"
-    fi
-    export SUPERLU_DIST_INCLUDE_DIR="${SUPERLU_DIST_ROOT}/include"
-    export SUPERLU_DIST_LIBRARY_DIR="${SUPERLU_DIST_ROOT}/lib"
-    export SUPERLU_DIST_OPENMP=OFF
-else
-    export SUNDIALS_SUPERLU_DIST=OFF
-    unset SUPERLU_DIST_INCLUDE_DIR
-    unset SUPERLU_DIST_LIBRARY_DIR
-=======
         export SUPERLU_DIST_ROOT="$(spack location -i superlu-dist@7.2.0 ~int64 ~cuda %"$compiler")"
     else
         export SUPERLU_DIST_ROOT="$(spack location -i superlu-dist@7.2.0 +int64 ~cuda ^parmetis+int64 ^metis+int64 ^openblas~ilp64 %"$compiler")"
@@ -397,7 +384,6 @@
 else
     export SUNDIALS_SUPERLU_DIST=OFF
     unset SUPERLU_DIST_ROOT
->>>>>>> 44df3582
     unset SUPERLU_DIST_OPENMP
 fi
 
