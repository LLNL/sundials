#!/usr/bin/env python3
# -----------------------------------------------------------------------------
# Programmer(s): David J. Gardner @ LLNL
# -----------------------------------------------------------------------------
# SUNDIALS Copyright Start
# Copyright (c) 2002-2022, Lawrence Livermore National Security
# and Southern Methodist University.
# All rights reserved.
#
# See the top-level LICENSE and NOTICE files for details.
#
# SPDX-License-Identifier: BSD-3-Clause
# SUNDIALS Copyright End
# -----------------------------------------------------------------------------
# Script to setup a CMake cache file or configure script for SUNDIALS
# -----------------------------------------------------------------------------


def main():
    """Create a CMake cache file or configure script"""

    import argparse

    parser = argparse.ArgumentParser(description='''Create a SUNDIALS CMake
                                     cache file''')

    parser.add_argument('--filetype', type=str, choices=['cache', 'script'],
                        default='cache',
                        help='''Create a CMake cache file or configuration
                        script (default cache)''')

    parser.add_argument('--filename', type=str, default="sundials.cmake",
                        help='''Set the cache file or script name (default
                        sundials.cmake)''')

    parser.add_argument('--readenv', action='store_true',
                        help='''Read environment variables (command line
                        arguments will override any settings from the
                        environment variables)''')

    parser.add_argument('--debugscript', action='store_true',
                        help='Enable debugging output for this script')

    # -----------------
    # Compiler Options
    # -----------------

    group = parser.add_argument_group('Compilers and Flags',
                                      '''Options for setting the C, C++,
                                      Fortran, and CUDA compiler and flags.''')

    # C compiler
    add_arg(group, '--c-compiler', 'CC', 'CMAKE_C_COMPILER', None, 'FILEPATH',
            'C compiler')

    add_arg(group, '--c-flags', 'CFLAGS', 'CMAKE_C_FLAGS', None, 'STRING',
            'C compiler flags')

    add_arg(group, '--c-std', 'CMAKE_C_STANDARD', 'CMAKE_C_STANDARD', '99',
            'STRING', 'C standard')

    add_arg(group, '--c-ext', 'CMAKE_C_EXTENSIONS', 'CMAKE_C_EXTENSIONS',
            'OFF', 'STRING', 'C compiler extensions')

    # C++ compiler
    add_arg(group, '--cxx-compiler', 'CXX', 'CMAKE_CXX_COMPILER', None,
            'FILEPATH', 'C++ compiler')

    add_arg(group, '--cxx-flags', 'CXXFLAGS', 'CMAKE_CXX_FLAGS', None,
            'STRING', 'C++ compiler flags')

    add_arg(group, '--cxx-std', 'CMAKE_CXX_STANDARD', 'CMAKE_CXX_STANDARD',
            '14', 'STRING', 'C++ standard')

    add_arg(group, '--cxx-ext', 'CMAKE_CXX_EXTENSIONS', 'CMAKE_CXX_EXTENSIONS',
            'OFF', 'STRING', 'C++ compiler extensions')

    # Fortran compiler
    add_arg(group, '--fortran-compiler', 'FC', 'CMAKE_Fortran_COMPILER', None,
            'FILEPATH', 'Fortran compiler')

    add_arg(group, '--fortran-flags', 'FFLAGS', 'CMAKE_Fortran_FLAGS', None,
            'STRING', 'Fortran compiler flags')

    # CUDA compiler
    add_arg(group, '--cuda-compiler', 'CUDACXX', 'CMAKE_CUDA_COMPILER', None,
            'FILEPATH', 'CUDA compiler')

    add_arg(group, '--cuda-flags', 'CUDAFLAGS', 'CMAKE_CUDA_FLAGS', None,
            'STRING', 'CUDA compiler flags')

    add_arg(group, '--cuda-std', 'CMAKE_CUDA_STANDARD', 'CMAKE_CUDA_STANDARD',
            '14', 'STRING', 'CUDA standard')

    add_arg(group, '--cuda-arch', 'CUDAARCHS', 'CMAKE_CUDA_ARCHITECTURES',
            None, 'STRING', 'CUDA architecture')

    # Additional compiler options
    add_arg(group, '--Wall', 'SUNDIALS_ENABLE_ALL_WARNINGS',
            'ENABLE_ALL_WARNINGS', 'OFF', 'BOOL',
            'Enable all compiler warnings')

    add_arg(group, '--Werror', 'SUNDIALS_ENABLE_WARNINGS_AS_ERRORS',
            'ENABLE_WARNINGS_AS_ERRORS', 'OFF', 'BOOL',
            'Enable compiler warnings as errors')

    add_arg(group, '--address-sanitizer', 'SUNDIALS_ENABLE_ADDRESS_SANITIZER',
            'ENABLE_ADDRESS_SANITIZER', 'OFF', 'BOOL',
            'Enable address sanitizer')

    # ----------------
    # Install Options
    # ----------------

    group = parser.add_argument_group('Install Options',
                                      '''Options for where SUNDIALS should be
                                      installed.''')

    # install prefix
    add_arg(group, '--install-prefix', 'SUNDIALS_INSTALL_PREFIX',
            'CMAKE_INSTALL_PREFIX', None, 'PATH', 'SUNDIALS install location')

    # library directory

    # ------------------
    # Debugging Options
    # ------------------

    group = parser.add_argument_group('Debugging Options',
                                      '''Options debugging SUNDIALS.''')

    add_arg(group, '--debug', 'SUNDIALS_DEBUG', 'SUNDIALS_DEBUG', 'OFF',
            'BOOL', 'SUNDIALS debugging output')

    add_arg(group, '--debug-assert', 'SUNDIALS_DEBUG_ASSERT',
            'SUNDIALS_DEBUG_ASSERT', 'OFF', 'BOOL',
            'SUNDIALS debugging asserts', dependson='--debug')

    add_arg(group, '--debug-cuda', 'SUNDIALS_DEBUG_CUDA_LASTERROR',
            'SUNDIALS_DEBUG_CUDA_LASTERROR', 'OFF', 'BOOL',
            'SUNDIALS debugging cuda errors', dependson='--debug')

    add_arg(group, '--debug-hip', 'SUNDIALS_DEBUG_HIP_LASTERROR',
            'SUNDIALS_DEBUG_HIP_LASTERROR', 'OFF', 'BOOL',
            'SUNDIALS debugging hip errors', dependson='--debug')

    add_arg(group, '--debug-printvec', 'SUNDIALS_DEBUG_PRINTVEC',
            'SUNDIALS_DEBUG_PRINTVEC', 'OFF', 'BOOL',
            'SUNDIALS debugging vector output', dependson='--debug')

    # --------------
    # Library Types
    # --------------

    group = parser.add_argument_group('Library Type Options',
                                      '''Options to specify if shared and/or
                                      static libraries are build.''')
    add_arg(group, '--static', 'SUNDIALS_STATIC_LIBRARIES',
            'BUILD_STATIC_LIBS', 'ON', 'BOOL',
            'Build static SUNDIALS libraries')

    add_arg(group, '--shared', 'SUNDIALS_SHARED_LIBRARIES',
            'BUILD_SHARED_LIBS', 'ON', 'BOOL',
            'Build shared SUNDIALS libraries')

    # ---------
    # Packages
    # ---------

    # packages TODO(DJG): Add support for ONLY option
    group = parser.add_argument_group('SUNDIALS Packages',
                                      '''Options to specify which SUNDIALS
                                      packages should be built.''')
    add_arg(group, '--arkode', 'SUNDIALS_ARKODE', 'BUILD_ARKODE', 'ON', 'BOOL',
            'Build the ARKODE library')

    add_arg(group, '--cvode', 'SUNDIALS_CVODE', 'BUILD_CVODE', 'ON', 'BOOL',
            'Build the CVODE library')

    add_arg(group, '--cvodes', 'SUNDIALS_CVODES', 'BUILD_CVODES', 'ON', 'BOOL',
            'Build the CVODES library')

    add_arg(group, '--ida', 'SUNDIALS_IDA', 'BUILD_IDA', 'ON', 'BOOL',
            'Build the IDA library')

    add_arg(group, '--idas', 'SUNDIALS_IDAS', 'BUILD_IDAS', 'ON', 'BOOL',
            'Build the IDAS library')

    add_arg(group, '--kinsol', 'SUNDIALS_KINSOL', 'BUILD_KINSOL', 'ON', 'BOOL',
            'Build the KINSOL library')

    # -----------------
    # Packages Options
    # -----------------

    group = parser.add_argument_group('SUNDIALS Package Options',
                                      '''Options for configuring SUNDIALS types
                                      and enabling special compile time
                                      features.''')
    # index size
    add_arg(group, '--indexsize', 'SUNDIALS_INDEX_SIZE', 'SUNDIALS_INDEX_SIZE',
            '64', 'STRING', 'index size', choices=['32', '64'])

    # precision
    add_arg(group, '--precision', 'SUNDIALS_PRECISION', 'SUNDIALS_PRECISION',
            'double', 'STRING', 'real type precision',
            choices=['single', 'double', 'extended'])

    # monitoring
    add_arg(group, '--monitoring', 'SUNDIALS_MONITORING',
            'SUNDIALS_BUILD_WITH_MONITORING', 'OFF', 'BOOL',
            'integrator and solver monitoring')

    # profiling
    add_arg(group, '--profiling', 'SUNDIALS_PROFILING',
            'SUNDIALS_BUILD_WITH_PROFILING', 'OFF', 'BOOL',
            'fine-grained profiling')

    add_arg(group, '--logging-level', 'SUNDIALS_LOGGING_LEVEL',
            'SUNDIALS_LOGGING_LEVEL', '0', 'STRING',
            'logging', choices=['0', '1', '2', '3', '4', '5'])

    add_arg(group, '--logging-mpi', 'SUNDIALS_LOGGING_ENABLE_MPI',
            'SUNDIALS_LOGGING_ENABLE_MPI', 'OFF', 'BOOL',
            'MPI-aware logging')

    # fused kernels
    add_arg(group, '--fused-kernels', 'SUNDIALS_FUSED_KERNELS',
            'SUNDIALS_BUILD_PACKAGE_FUSED_KERNELS', 'OFF', 'BOOL',
            'package fused kernels')

    # -----------
    # Interfaces
    # -----------

    group = parser.add_argument_group('SUNDIALS Interfaces',
                                      '''These options enable or disable the
                                      SUNDIALS Fortran interfaces.''')

    # Fortran interfaces
    add_arg(group, '--fmod-interface', 'SUNDIALS_FMOD_INTERFACE',
            'BUILD_FORTRAN_MODULE_INTERFACE', 'OFF', 'BOOL',
            'Fortran module interface')

    # ---------
    # Examples
    # ---------

    group = parser.add_argument_group('Example and Benchmark Programs',
                                      '''These options enable or disable
                                      building and installing the SUNDIALS
                                      example and Benchmark programs.''')

    add_arg(group, '--examples-c', 'SUNDIALS_EXAMPLES_C',
            'EXAMPLES_ENABLE_C', 'ON', 'BOOL', 'C examples')

    add_arg(group, '--examples-cxx', 'SUNDIALS_EXAMPLES_CXX',
            'EXAMPLES_ENABLE_CXX', None, 'BOOL', 'C++ examples')

    add_arg(group, '--examples-f03', 'SUNDIALS_EXAMPLES_F03',
            'EXAMPLES_ENABLE_F2003', None, 'BOOL',
            'Fortran 2003 examples')

    add_arg(group, '--examples-cuda', 'SUNDIALS_EXAMPLES_CUDA',
            'EXAMPLES_ENABLE_CUDA', None, 'BOOL', 'CUDA examples')

    add_arg(group, '--benchmarks', 'SUNDIALS_BENCHMARKS',
            'BUILD_BENCHMARKS', 'OFF', 'BOOL', 'Benchmarks')

    # ------------
    # TPL Options
    # ------------

    # ----
    # MPI
    # ----

    group = parser.add_argument_group('MPI Options',
                                      '''Options for enabling MPI support in
                                      SUNDIALS and setting the MPI C, C++, and
                                      Fortran compilers.''')

    add_arg(group, '--mpi', 'SUNDIALS_MPI', 'ENABLE_MPI', 'OFF',
            'FILEPATH', 'SUNDIALS MPI support')

    add_arg(group, '--mpicc', 'MPICC', 'MPI_C_COMPILER', None,
            'FILEPATH', 'MPI C compiler', dependson='--mpi')

    add_arg(group, '--mpicxx', 'MPICXX', 'MPI_CXX_COMPILER', None,
            'FILEPATH', 'MPI C++ compiler', dependson='--mpi')

    add_arg(group, '--mpifort', 'MPIFC', 'MPI_Fortran_COMPILER', None,
            'FILEPATH', 'MPI Fortran compiler', dependson='--mpi')

    add_arg(group, '--mpiexec', 'MPIEXEC', 'MPIEXEC_EXECUTABLE', None,
            'FILEPATH', 'MPI executable', dependson='--mpi')

    add_arg(group, '--mpiexec-pre-flags', 'MPIEXEC_PREFLAGS', 'MPIEXEC_PREFLAGS', None,
            'STRING', 'MPI executable extra flags', dependson='--mpi')

    # ----------
    # Threading
    # ----------

    # OpenMP
    group = parser.add_argument_group('OpenMP Options',
                                      '''Options for enabling OpenMP support in
                                      SUNDIALS.''')

    add_arg(group, '--openmp', 'SUNDIALS_OPENMP', 'ENABLE_OPENMP', 'OFF',
            'BOOL', 'SUNDIALS OpenMP support')

    add_arg(group, '--openmp-device-works', 'SUNDIALS_OPENMP_DEVICE_WORKS',
            'OPENMP_DEVICE_WORKS', 'OFF', 'BOOL',
            'Disable OpenMP Device Support Checks (assume OpenMP 4.5+)')


    # Pthread
    group = parser.add_argument_group('Pthread Options',
                                      '''Options for enabling
                                      Pthread support in SUNDIALS.''')

    add_arg(group, '--pthread', 'SUNDIALS_PTHREAD', 'ENABLE_PTHREAD', 'OFF',
            'BOOL', 'SUNDIALS PThread support')

    # -----
    # GPUs
    # -----

    # CUDA
    group = parser.add_argument_group('CUDA Options',
                                      '''Options for enabling CUDA support in

                                      SUNDIALS''')
    add_arg(group, '--cuda', 'SUNDIALS_CUDA', 'ENABLE_CUDA', 'OFF', 'BOOL',
            'SUNDIALS CUDA support')

    # HIP
    group = parser.add_argument_group('HIP Options',
                                      '''Options for enabling HIP support in
                                      SUNDIALS.''')

    add_arg(group, '--hip', 'SUNDIALS_HIP', 'ENABLE_HIP', 'OFF', 'BOOL',
            'SUNDIALS HIP support')

    # OpenMP Offload
    group = parser.add_argument_group('OpenMP Offload Options',
                                      '''Options for enabling OpenMP offload
                                      support in SUNDIALS.''')

    add_arg(group, '--openmp-offload', 'SUNDIALS_OPENMP_OFFLOAD',
            'ENABLE_OPENMP_DEVICE', 'OFF', 'BOOL',
            'SUNDIALS OpenMP offload support')

    # ------------------------
    # Performance portability
    # ------------------------

    # RAJA
    group = parser.add_argument_group('RAJA Options')

    add_arg(group, '--raja', 'SUNDIALS_RAJA', 'ENABLE_RAJA', 'OFF', 'BOOL',
            'SUNDIALS Raja support')

    add_arg(group, '--raja-dir', 'RAJA_ROOT', 'RAJA_DIR', None, 'PATH',
            'RAJA install directory', dependson='--raja')

    add_arg(group, '--raja-backends', 'RAJA_BACKENDS',
            'SUNDIALS_RAJA_BACKENDS', None, 'STRING', 'RAJA backends',
            choices=['CUDA', 'HIP'], dependson='--raja')

    # SYCL
    group = parser.add_argument_group('SYCL Options')

    add_arg(group, '--sycl', 'SUNDIALS_SYCL', 'ENABLE_SYCL', 'OFF', 'BOOL',
            'SUNDIALS SYCL support')

    # ------------------------
    # Linear solver libraries
    # ------------------------

    # Ginkgo
    group = parser.add_argument_group('Ginkgo Options')

    add_arg(group, '--ginkgo', 'SUNDIALS_GINKGO', 'ENABLE_GINKGO', 'OFF',
            'BOOL', 'SUNDIALS Ginkgo support')

    add_arg(group, '--ginkgo-dir', 'GINKGO_ROOT', 'Ginkgo_DIR', None, 'PATH',
            'Ginkgo install directory', dependson='--ginkgo')

    add_arg(group, '--ginkgo-backends', 'GINKGO_BACKENDS',
            'SUNDIALS_GINKGO_BACKENDS', 'REF;OMP', 'STRING', 'Ginkgo backends',
<<<<<<< HEAD
            choices=['REF', 'OMP', 'CUDA', 'HIP'], dependson='--ginkgo')
=======
            choices=['REF', 'OMP', 'CUDA', 'HIP', 'DPCPP'], dependson='--ginkgo')
>>>>>>> 86996b33

    # LAPACK
    group = parser.add_argument_group('LAPACK Options')

    add_arg(group, '--lapack', 'SUNDIALS_LAPACK', 'ENABLE_LAPACK', 'OFF',
            'BOOL', 'SUNDIALS LAPACK support')

    add_arg(group, '--lapack-libs', 'LAPACK_LIBRARIES', 'LAPACK_LIBRARIES',
            None, 'STRING', 'LAPACK libraries', dependson='--lapack')

    # KLU
    group = parser.add_argument_group('KLU Options')

    add_arg(group, '--klu', 'SUNDIALS_KLU', 'ENABLE_KLU', 'OFF', 'BOOL',
            'SUNDIALS KLU support')

    add_arg(group, '--klu-incdir', 'SUITE_SPARSE_INCLUDE_DIR',
            'KLU_INCLUDE_DIR', None, 'PATH', 'KLU include directory',
            dependson='--klu')

    add_arg(group, '--klu-libdir', 'SUITE_SPARSE_LIBRARY_DIR',
            'KLU_LIBRARY_DIR', None, 'PATH', 'KLU library directory',
            dependson='--klu')

    # SuperLU MT
    group = parser.add_argument_group('SuperLU_MT Options')

    add_arg(group, '--superlu-mt', 'SUNDIALS_SUPERLU_MT', 'ENABLE_SUPERLUMT',
            'OFF', 'BOOL', 'SUNDIALS SuperLU MT support')

    add_arg(group, '--superlu-mt-incdir', 'SUPERLU_MT_INCLUDE_DIR',
            'SUPERLUMT_INCLUDE_DIR', None, 'PATH',
            'SuperLU_MT include directory', dependson='--superlu-mt')

    add_arg(group, '--superlu-mt-libdir', 'SUPERLU_MT_LIBRARY_DIR',
            'SUPERLUMT_LIBRARY_DIR', None, 'PATH',
            'SuperLU_MT library directory', dependson='--superlu-mt')

    add_arg(group, '--superlu-mt-libs', 'SUPERLU_MT_LIBRARIES',
            'SUPERLUMT_LIBRARIES', None, 'STRING',
            'SuperLU_MT additional libraries', dependson='--superlu-mt')

    add_arg(group, '--superlu-mt-thread-type', 'SUPERLU_MT_THREAD_TYPE',
            'SUPERLUMT_THREAD_TYPE', None, 'STRING',
            'SuperLU_MT thread type', choices=['OpenMP', 'Pthread'],
            dependson='--superlu-mt')

    # SuperLU DIST
    group = parser.add_argument_group('SuperLU_DIST Options')

    add_arg(group, '--superlu-dist', 'SUNDIALS_SUPERLU_DIST',
            'ENABLE_SUPERLUDIST', 'OFF', 'BOOL',
            'SUNDIALS SuperLU DIST support')

    add_arg(group, '--superlu-dist-dir', 'SUPERLU_DIST_ROOT',
            'SUPERLUDIST_DIR', None, 'PATH',
            'SuperLU_DIST installation directory', dependson='--superlu-dist')

    add_arg(group, '--superlu-dist-incdir', 'SUPERLU_DIST_INCLUDE_DIR',
            'SUPERLUDIST_INCLUDE_DIR', None, 'PATH',
            'SuperLU_DIST include directory', dependson='--superlu-dist')

    add_arg(group, '--superlu-dist-libdir', 'SUPERLU_DIST_LIBRARY_DIR',
            'SUPERLUDIST_LIBRARY_DIR', None, 'PATH',
            'SuperLU_DIST library directory', dependson='--superlu-dist')

    add_arg(group, '--superlu-dist-libs', 'SUPERLU_DIST_LIBRARIES',
            'SUPERLUDIST_LIBRARIES', None, 'STRING',
            'SuperLU_DIST additional libraries', dependson='--superlu-dist')

    add_arg(group, '--superlu-dist-openmp', 'SUPERLU_DIST_OPENMP',
            'SUPERLUDIST_OpenMP', 'OFF', 'BOOL', 'SuperLU_DIST OpenMP enabled',
            dependson='--superlu-dist')

    # Magma
    group = parser.add_argument_group('MAGMA Options')

    add_arg(group, '--magma', 'SUNDIALS_MAGMA', 'ENABLE_MAGMA', 'OFF', 'BOOL',
            'SUNDIALS MAGMA support')

    add_arg(group, '--magma-dir', 'MAGMA_ROOT', 'MAGMA_DIR', None, 'PATH',
            'MAGMA install directory', dependson='--magma')

    add_arg(group, '--magma-backends', 'MAGAMA_BACKENDS',
            'SUNDIALS_MAGMA_BACKENDS', None, 'STRING', 'MAGMA backends',
            choices=['CUDA', 'HIP'], dependson='--magma')

    # ----------------
    # Other libraries
    # ----------------

    # hypre
    group = parser.add_argument_group('hypre Options')

    add_arg(group, '--hypre', 'SUNDIALS_HYPRE', 'ENABLE_HYPRE', 'OFF', 'BOOL',
            'SUNDIALS hypre support')

    add_arg(group, '--hypre-incdir', 'HYPRE_INCLUDE_DIR',
            'HYPRE_INCLUDE_DIR', None, 'PATH',
            'Hypre include directory', dependson='--hypre')

    add_arg(group, '--hypre-libdir', 'HYPRE_LIBRARY_DIR',
            'HYPRE_LIBRARY_DIR', None, 'PATH',
            'Hypre library directory', dependson='--hypre')

    # PETSc
    group = parser.add_argument_group('PTESc Options')

    add_arg(group, '--petsc', 'SUNDIALS_PETSC', 'ENABLE_PETSC', 'OFF', 'BOOL',
            'SUNDIALS PETSc support')

    add_arg(group, '--petsc-dir', 'PETSC_ROOT', 'PETSC_DIR', None, 'PATH',
            'PETSc install directory', dependson='--petsc')

    # Trilinos
    group = parser.add_argument_group('Trilinos Options')

    add_arg(group, '--trilinos', 'SUNDIALS_TRILINOS', 'ENABLE_TRILINOS', 'OFF',
            'BOOL', 'SUNDIALS Trilinos support')

    add_arg(group, '--trilinos-dir', 'TRILINOS_ROOT', 'Trilinos_DIR', None,
            'PATH', 'Trilinos install directory', dependson='--trilinos')

    # XBraid
    group = parser.add_argument_group('XBraid Options')

    add_arg(group, '--xbraid', 'SUNDIALS_XBRAID', 'ENABLE_XBRAID', 'OFF',
            'BOOL', 'SUNDIALS XBraid support')

    add_arg(group, '--xbraid-dir', 'XBRAID_ROOT', 'XBRAID_DIR', None, 'PATH',
            'XBraid install directory', dependson='--xbraid')

    # --------
    # Testing
    # --------

    group = parser.add_argument_group('Testing Options')

    # development tests
    add_arg(group, '--dev-tests', 'SUNDIALS_TEST_DEVTESTS',
            'SUNDIALS_TEST_DEVTESTS', 'OFF', 'BOOL',
            'SUNDIALS development tests')

    # unit tests
    add_arg(group, '--unit-tests', 'SUNDIALS_TEST_UNITTESTS',
            'SUNDIALS_TEST_UNITTESTS', 'OFF', 'BOOL',
            'SUNDIALS unit tests')

    # test output directory
    add_arg(group, '--test-output-dir', 'SUNDIALS_TEST_OUTPUT_DIR',
            'SUNDIALS_TEST_OUTPUT_DIR', None, 'PATH',
            'SUNDIALS test output directory')

    # test answer directory
    add_arg(group, '--test-answer-dir', 'SUNDIALS_TEST_ANSWER_DIR',
            'SUNDIALS_TEST_ANSWER_DIR', None, 'PATH',
            'SUNDIALS test answer directory')

    # test float comparison precision
    add_arg(group, '--test-float-precision', 'SUNDIALS_TEST_FLOAT_PRECISION',
            'SUNDIALS_TEST_FLOAT_PRECISION', None, 'STRING',
            'SUNDIALS test float comparison precision')

    # test integer comparison precision
    add_arg(group, '--test-integer-precision',
            'SUNDIALS_TEST_INTEGER_PRECISION',
            'SUNDIALS_TEST_INTEGER_PRECISION', None, 'STRING',
            'SUNDIALS test integer comparison precision')

    add_arg(group, '--make-verbose', 'CMAKE_VERBOSE_MAKEFILE',
            'CMAKE_VERBOSE_MAKEFILE', 'OFF', 'BOOL', 'verbose make output')

    # ---------------------
    # Parse and check args
    # ---------------------

    args = parser.parse_args()

    # output arg values from command line
    if args.debugscript:
        print_args(args)

    # read environment variables
    if args.readenv:
        read_env(args)

        # output arg values from env
        if args.debugscript:
            print_args(args)

    # ------------------
    # Create CMake file
    # ------------------

    with open(args.filename, "w") as fn:
        write_cmake(fn, args)


# -----------------------------------------------------------------------------
# Functions for reading environment variables
# -----------------------------------------------------------------------------


def read_env(args):
    """Set SUNDIALS options based on environment variables"""

    import os

    # get dictionary of input args
    args_dict = args.__dict__

    for a in args_dict:

        # skip non-cmake input args
        if type(args_dict[a]) is not dict:
            continue

        # don't overwite options already set at command line
        value = args_dict[a]['value']
        default = args_dict[a]['default']

        if value != default:
            continue

        # check for environment variable and set value
        env_var = args_dict[a]['env_var']

        if env_var is None:
            continue

        if env_var in os.environ:
            args_dict[a]['value'] = os.environ[env_var]


# -----------------------------------------------------------------------------
# Functions for adding script options
# -----------------------------------------------------------------------------


def add_arg(parser, arg, env_var, cmake_var, cmake_default, cmake_type, msg,
            choices=None, dependson=None):
    """Add a command SUNDIALS option command line arg"""

    # Use underscores in the arg variable name
    arg_dest = arg[2:].replace('-', '_')
    help_msg = msg

    # Define function to create an argparse SUNDIALS option type
    arg_type = cmake_arg(env_var, cmake_var, cmake_default, cmake_type, msg,
                         choices=choices, dependson=dependson)

    # Replace 'None' with a default string to ensure a dictionary is created
    # even when a command line input is not provided. This is ensures the
    # dictionary exists when reading variables from the environment.
    if cmake_default is None:
        cmake_default = '__default_none__'

    # Create command line arg
    parser.add_argument(arg, dest=arg_dest, type=arg_type,
                        default=cmake_default, help=help_msg)


def cmake_arg(env_var, cmake_var, cmake_default, cmake_type, msg,
              choices=None, dependson=None):
    """Function factory for argparse SUNDIALS option type"""

    def _cmake_arg(str_var):
        """Create dictionary for SUNDIALS option"""

        import argparse

        # check if using None for the default value
        if str_var == '__default_none__':
            str_var = None

        # check for valid input options
        if cmake_type == 'BOOL' and str_var not in ['ON', 'OFF', None]:
            err_msg = 'Invalid option value ' + str_var + '. '
            err_msg += 'Input value must be ON or OFF.'
            raise argparse.ArgumentTypeError("Invaid Value for BOOL")

        if choices is not None and str_var is not None:
            raise_error = False
            if ";" in str_var:
                for s in str_var.split(';'):
                    if s not in choices:
                        raise_error = True
            else:
                if str_var not in choices:
                    raise_error = True

            if raise_error:
                err_msg = 'Invalid option value ' + str_var + '. '
                err_msg += 'Input value must be '
                if len(choices) < 3:
                    err_msg += ' or '.join(choices) + '.'
                else:
                    err_msg += ', '.join(choices[:-1])
                    err_msg += ', or ' + choices[-1] + '.'
                raise argparse.ArgumentTypeError(err_msg)

        # create dictionary for SUNDIALS option
        cmake_dict = {}
        cmake_dict['env_var'] = env_var
        cmake_dict['cmake_var'] = cmake_var
        cmake_dict['default'] = cmake_default
        cmake_dict['cmake_type'] = cmake_type
        cmake_dict['msg'] = msg
        cmake_dict['value'] = str_var
        cmake_dict['depends_on'] = dependson

        return cmake_dict

    return _cmake_arg


# -----------------------------------------------------------------------------
# Functions for writing the CMake file
# -----------------------------------------------------------------------------


def write_cmake(fn, args):
    """Append commands to the CMake file"""

    # write output file comment header and (if necessary) script commands
    setup_file(fn, args.filename, args.filetype)

    # get dictionary of input args
    args_dict = args.__dict__

    for a in args_dict:

        # skip non-cmake input args
        if type(args_dict[a]) is not dict:
            continue

        # print(a, args_dict[a])

        # don't wite output lines if using the default value
        value = args_dict[a]['value']
        default = args_dict[a]['default']

        if value is None or value == default:
            continue

        # don't wite output if TPL is not enabled
        depends_on = args_dict[a]['depends_on']

        if depends_on is not None:

            depends_on = depends_on[2:].replace('-', '_')
            depends_on_val = args_dict[depends_on]['value']

            # print(depends_on, depends_on_val)

            if depends_on_val != 'ON':
                continue

        # write CMake output
        cmake_var = args_dict[a]['cmake_var']
        cmake_type = args_dict[a]['cmake_type']
        cmake_msg = args_dict[a]['msg']

        if args.filetype == 'cache':
            cmd = (f"set({cmake_var} \"{value}\" CACHE {cmake_type} "
                   f"\"{cmake_msg}\")\n")
        else:
            cmd = f" \\\n      -D {cmake_var}=\"{value}\""
        fn.write(cmd)


def setup_file(cmakefile, filename, filetype):
    """Setup the CMake file"""

    import os
    import stat

    if filetype == 'cache':
        msg = (f'# CMake cache file for configuring SUNDIALS\n'
               f'#\n'
               f'# Move this file to your build directory and configure '
               f'SUNDIALS with the\n'
               f'# following command:\n'
               f'#   cmake <path to SUNDIALS source> -C {filename}\n')
        cmakefile.write(msg)

        # update permissions to make sure the file is not executable
        NO_USER_EXE = ~stat.S_IXUSR
        NO_GROUP_EXE = ~stat.S_IXGRP
        NO_OTHER_EXE = ~stat.S_IXOTH
        NO_EXE = NO_USER_EXE & NO_GROUP_EXE & NO_OTHER_EXE

        st = os.stat(filename)
        os.chmod(filename, st.st_mode & NO_EXE)
    else:
        msg = (f'#!/bin/bash\n'
               f'# Script for configuring SUNDIALS\n'
               f'#\n'
               f'# Move this file to your build directory and configure '
               f'SUNDIALS with the\n'
               f'# following command:\n'
               f'#   ./{filename} <path to SUNDIALS source>\n'
               f'if [ "$#" -lt 1 ]; then\n'
               f'    echo "ERROR: Path to SUNDIALS source required"\n'
               f'    exit 1\n'
               f'fi\n'
               f'cmake $1')
        cmakefile.write(msg)

        # update permissions to make sure the user can execute the script
        st = os.stat(filename)
        os.chmod(filename, st.st_mode | stat.S_IXUSR)


# -----------------------------------------------------------------------------
# Helper functions
# -----------------------------------------------------------------------------


def print_args(args):
    """Output command line input args"""

    for a in args.__dict__:
        if isinstance(args.__dict__[a], dict):
            print(a + ":")
            for key, value in args.__dict__[a].items():
                print("  ", key, "=", value)
        else:
            print(a, "=", args.__dict__[a])


# -----------------------------------------------------------------------------
# Run the main routine
# -----------------------------------------------------------------------------


if __name__ == '__main__':
    import sys
    sys.exit(main())<|MERGE_RESOLUTION|>--- conflicted
+++ resolved
@@ -390,11 +390,8 @@
 
     add_arg(group, '--ginkgo-backends', 'GINKGO_BACKENDS',
             'SUNDIALS_GINKGO_BACKENDS', 'REF;OMP', 'STRING', 'Ginkgo backends',
-<<<<<<< HEAD
-            choices=['REF', 'OMP', 'CUDA', 'HIP'], dependson='--ginkgo')
-=======
-            choices=['REF', 'OMP', 'CUDA', 'HIP', 'DPCPP'], dependson='--ginkgo')
->>>>>>> 86996b33
+(??)            choices=['REF', 'OMP', 'CUDA', 'HIP'], dependson='--ginkgo')
+(??)            choices=['REF', 'OMP', 'CUDA', 'HIP', 'DPCPP'], dependson='--ginkgo')
 
     # LAPACK
     group = parser.add_argument_group('LAPACK Options')
