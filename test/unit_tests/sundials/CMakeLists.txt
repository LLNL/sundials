--- conflicted
+++ resolved
@@ -10,7 +10,6 @@
 # SUNDIALS Copyright End
 # ---------------------------------------------------------------
 
-<<<<<<< HEAD
 # List of test tuples of the form "name\;args"
 set(unit_tests "test_sundials_errors\;" "test_sundials_datanode\;"
                "test_sundials_stlvector\;" "test_sundials_hashmap\;")
@@ -22,13 +21,12 @@
     list(GET test_tuple 0 test)
     list(GET test_tuple 1 test_args)
 
+    if(NOT SUNDIALS_ENABLE_ERROR_CHECKS AND (${test} STREQUAL "test_sundials_errors"))
+      continue()
+    endif()
+
     add_executable(
       ${test} ${test}.cpp ${PROJECT_SOURCE_DIR}/src/sundials/sundials_hashmap.c)
-=======
-if(SUNDIALS_ENABLE_ERROR_CHECKS)
-  if(TARGET GTest::gtest_main AND TARGET GTest::gmock)
-    sundials_add_executable(test_sundials_errors test_sundials_errors.cpp)
->>>>>>> 32b87ca4
     target_link_libraries(
       ${test} PRIVATE sundials_core sundials_nvecserial sundials_sunmemsys_obj
                       GTest::gtest_main GTest::gmock)
