--- conflicted
+++ resolved
@@ -13,10 +13,6 @@
 #include <fstream>
 #include <gmock/gmock.h>
 #include <gtest/gtest.h>
-<<<<<<< HEAD
-#include <sundials/priv/sundials_errors_impl.h>
-#include <sundials/sundials_core.h>
-=======
 #include <iostream>
 #include <nvector/nvector_serial.h>
 #include <string>
@@ -136,7 +132,7 @@
 {
   sunindextype size = 0;
   v->ops->nvbufsize = NULL; // Force a SUN_ERR_NOT_IMPLEMENTED
-  SUNErrCode err = N_VBufSize(v, &size);
+  SUNErrCode err    = N_VBufSize(v, &size);
   EXPECT_EQ(err, SUN_ERR_NOT_IMPLEMENTED);
 }
 
@@ -151,17 +147,10 @@
                                      testing::HasSubstr("[rank 0]"),
                                      testing::HasSubstr("N_VBufSize")));
 }
->>>>>>> 5d4e140b
 
 class SUNErrHandlerFnTest : public testing::Test
 {
 protected:
-<<<<<<< HEAD
-  SUNErrHandlerFnTest() { SUNContext_Create(SUN_COMM_NULL, &sunctx); }
-
-  ~SUNErrHandlerFnTest() { SUNContext_Free(&sunctx); }
-
-=======
   SUNErrHandlerFnTest()
   {
     SUNContext_Create(SUN_COMM_NULL, &sunctx);
@@ -173,7 +162,6 @@
   ~SUNErrHandlerFnTest() { SUNContext_Free(&sunctx); }
 
   SUNLogger logger;
->>>>>>> 5d4e140b
   SUNContext sunctx;
 };
 
@@ -183,11 +171,7 @@
   std::string message = "Test log handler";
   SUNLogErrHandlerFn(__LINE__, __func__, __FILE__, message.c_str(), -1, nullptr,
                      sunctx);
-<<<<<<< HEAD
-  std::string output = testing::internal::GetCapturedStderr();
-=======
-  std::string output = dumpstderr(sunctx);
->>>>>>> 5d4e140b
+  std::string output = dumpstderr(sunctx);
   EXPECT_THAT(output, testing::AllOf(testing::StartsWith("[ERROR]"),
                                      testing::HasSubstr("[rank 0]"),
                                      testing::HasSubstr(__func__),
