--- conflicted
+++ resolved
@@ -30,41 +30,6 @@
 [INFO][rank 0][erkStep_TakeStep][end-stage] status = success
 [INFO][rank 0][erkStep_TakeStep][begin-compute-solution] 
 [INFO][rank 0][erkStep_TakeStep][end-compute-solution] status = success
-<<<<<<< HEAD
-[INFO][rank 0][ARKodeEvolve][end-step-attempt] status = failed error test, dsm = 3.14020178746167, kflag = 5
-[INFO][rank 0][ARKodeEvolve][begin-step-attempt] step = 2, tn = 0.000102986025609508, h = 0.014971411274299
-[INFO][rank 0][erkStep_TakeStep][begin-stage] stage = 0, tcur = 0.0216439215236612
-[INFO][rank 0][erkStep_TakeStep][end-stage] status = success
-[INFO][rank 0][erkStep_TakeStep][begin-stage] stage = 1, tcur = 0.00609155053532912
-[INFO][rank 0][erkStep_TakeStep][end-stage] status = success
-[INFO][rank 0][erkStep_TakeStep][begin-stage] stage = 2, tcur = 0.00908583279018893
-[INFO][rank 0][erkStep_TakeStep][end-stage] status = success
-[INFO][rank 0][erkStep_TakeStep][begin-stage] stage = 3, tcur = 0.0150743972999085
-[INFO][rank 0][erkStep_TakeStep][end-stage] status = success
-[INFO][rank 0][erkStep_TakeStep][begin-stage] stage = 4, tcur = 0.0150743972999085
-[INFO][rank 0][erkStep_TakeStep][end-stage] status = success
-[INFO][rank 0][erkStep_TakeStep][begin-compute-solution] 
-[INFO][rank 0][erkStep_TakeStep][end-compute-solution] status = success
-[INFO][rank 0][ARKodeEvolve][end-step-attempt] status = success, dsm = 0.744612703726551
- 1.507439729990855e-02    1.224721647214624e+00    1.718981037202032e+00    3.207102938773687e-08    2.694343659292997e-08
-[INFO][rank 0][ARKodeEvolve][begin-step-attempt] step = 3, tn = 0.0150743972999085, h = 0.014971411274299
-[INFO][rank 0][erkStep_TakeStep][begin-stage] stage = 0, tcur = 0.0150743972999085
-[INFO][rank 0][erkStep_TakeStep][end-stage] status = success
-[INFO][rank 0][erkStep_TakeStep][begin-stage] stage = 1, tcur = 0.0210629618096282
-[INFO][rank 0][erkStep_TakeStep][end-stage] status = success
-[INFO][rank 0][erkStep_TakeStep][begin-stage] stage = 2, tcur = 0.024057244064488
-[INFO][rank 0][erkStep_TakeStep][end-stage] status = success
-[INFO][rank 0][erkStep_TakeStep][begin-stage] stage = 3, tcur = 0.0300458085742076
-[INFO][rank 0][erkStep_TakeStep][end-stage] status = success
-[INFO][rank 0][erkStep_TakeStep][begin-stage] stage = 4, tcur = 0.0300458085742076
-[INFO][rank 0][erkStep_TakeStep][end-stage] status = success
-[INFO][rank 0][erkStep_TakeStep][begin-compute-solution] 
-[INFO][rank 0][erkStep_TakeStep][end-compute-solution] status = success
-[INFO][rank 0][ARKodeEvolve][end-step-attempt] status = success, dsm = 0.647000462227838
- 3.004580857420758e-02    1.224652674717399e+00    1.680719388368059e+00    6.354131842911670e-08    8.830499709233663e-08
-------------------------------------------------------------------------------------------------------------------------------
-Current time                  = 0.0300458085742076
-=======
 [INFO][rank 0][ARKodeEvolve][end-step-attempt] status = failed error test, dsm = 115.763219209459, kflag = 5
 [INFO][rank 0][ARKodeEvolve][begin-step-attempt] step = 2, tn = 0.000102986025609508, h = 0.00821253677132703
 [INFO][rank 0][erkStep_TakeStep][begin-stage] stage = 0, tcur = 0.0822283537388799
@@ -98,7 +63,6 @@
  1.031604808580752e-02    1.224734008335758e+00    1.725917505950610e+00    1.571665686483925e-09    3.295379746859339e-09
 ------------------------------------------------------------------------------------------------------------------------------
 Current time                  = 0.0103160480858075
->>>>>>> 71a480a4
 Steps                         = 3
 Step attempts                 = 4
 Stability limited steps       = 0
@@ -107,12 +71,7 @@
 NLS step fails                = 0
 Inequality constraint fails   = 0
 Initial step size             = 0.000102986025609508
-<<<<<<< HEAD
-Last step size                = 0.014971411274299
-Current step size             = 0.014971411274299
-=======
 Last step size                = 0.00200052528887098
 Current step size             = 0.013494565829648
->>>>>>> 71a480a4
 RHS fn evals                  = 19
 End ERKStep Logging test