Start ARKStep Logging test
Using ImEx method
Using fixed-point nonlinear solver
           t                        u                        v                      u err                    v err            
------------------------------------------------------------------------------------------------------------------------------
 0.000000000000000e+00    1.224744871391589e+00    1.732050807568877e+00    0.000000000000000e+00    0.000000000000000e+00
 1.029860256095084e-04    1.224744870309106e+00    1.732050195224277e+00    2.220446049250313e-16    2.220446049250313e-16
 8.582732436244913e-03    1.224737353123003e+00    1.727803079449061e+00    6.298850330210826e-11    2.523286024569416e-10
 1.344993250857926e-02    1.224726408367123e+00    1.721638029753690e+00    6.483680259350422e-11    2.560827105924091e-10
------------------------------------------------------------------------------------------------------------------------------
<<<<<<< HEAD
Current time                 = 0.01344993250857926
=======
Current time                 = 0.0101697255559211
>>>>>>> e34ff3d7
Steps                        = 3
Step attempts                = 3
Stability limited steps      = 0
Accuracy limited steps       = 3
Error test fails             = 0
NLS step fails               = 0
Inequality constraint fails  = 0
<<<<<<< HEAD
Initial step size            = 0.0001029860256095084
Last step size               = 0.004867200072334344
Current step size            = 0.03107316478401382
Explicit RHS fn evals        = 23
Implicit RHS fn evals        = 63
NLS iters                    = 40
NLS fails                    = 0
NLS iters per step           = 13.33333333333333
=======
Initial step size            = 0.000102986025609508
Last step size               = 0.00365349306629522
Current step size            = 0.0209740196543238
Explicit RHS fn evals        = 20
Implicit RHS fn evals        = 55
NLS iters                    = 35
NLS fails                    = 0
NLS iters per step           = 11.6666666666667
>>>>>>> e34ff3d7
LS setups                    = 0
End ARKStep Logging test<|MERGE_RESOLUTION|>--- conflicted
+++ resolved
@@ -8,11 +8,7 @@
  8.582732436244913e-03    1.224737353123003e+00    1.727803079449061e+00    6.298850330210826e-11    2.523286024569416e-10
  1.344993250857926e-02    1.224726408367123e+00    1.721638029753690e+00    6.483680259350422e-11    2.560827105924091e-10
 ------------------------------------------------------------------------------------------------------------------------------
-<<<<<<< HEAD
-Current time                 = 0.01344993250857926
-=======
 Current time                 = 0.0101697255559211
->>>>>>> e34ff3d7
 Steps                        = 3
 Step attempts                = 3
 Stability limited steps      = 0
@@ -20,16 +16,6 @@
 Error test fails             = 0
 NLS step fails               = 0
 Inequality constraint fails  = 0
-<<<<<<< HEAD
-Initial step size            = 0.0001029860256095084
-Last step size               = 0.004867200072334344
-Current step size            = 0.03107316478401382
-Explicit RHS fn evals        = 23
-Implicit RHS fn evals        = 63
-NLS iters                    = 40
-NLS fails                    = 0
-NLS iters per step           = 13.33333333333333
-=======
 Initial step size            = 0.000102986025609508
 Last step size               = 0.00365349306629522
 Current step size            = 0.0209740196543238
@@ -38,6 +24,5 @@
 NLS iters                    = 35
 NLS fails                    = 0
 NLS iters per step           = 11.6666666666667
->>>>>>> e34ff3d7
 LS setups                    = 0
 End ARKStep Logging test