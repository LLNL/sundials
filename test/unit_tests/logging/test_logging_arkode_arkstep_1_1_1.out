--- conflicted
+++ resolved
@@ -9,11 +9,7 @@
  5.069703292798704e-03    1.224742248195360e+00    1.730567544197454e+00    1.072431032866916e-11    2.655440312082646e-10
  7.964648472653739e-03    1.224738397026471e+00    1.728392224429115e+00    1.083555467573660e-11    5.830909088899716e-10
 ------------------------------------------------------------------------------------------------------------------------------
-<<<<<<< HEAD
-Current time                 = 0.007964648472653739
-=======
 Current time                 = 0.00601518316011344
->>>>>>> e34ff3d7
 Steps                        = 3
 Step attempts                = 3
 Stability limited steps      = 0
@@ -21,15 +17,9 @@
 Error test fails             = 0
 NLS step fails               = 0
 Inequality constraint fails  = 0
-<<<<<<< HEAD
-Initial step size            = 0.0001029860256095084
-Last step size               = 0.002894945179855035
-Current step size            = 0.01487583720175373
-=======
 Initial step size            = 0.000102986025609508
 Last step size               = 0.00223329514087935
 Current step size            = 0.0101224304950251
->>>>>>> e34ff3d7
 Explicit RHS fn evals        = 0
 Implicit RHS fn evals        = 44
 NLS iters                    = 26
