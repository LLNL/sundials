Start ARKStep Logging test
Using ImEx method
Using Newton nonlinear solver
Using dense direct linear solver
           t                        u                        v                      u err                    v err            
------------------------------------------------------------------------------------------------------------------------------
 0.000000000000000e+00    1.224744871391589e+00    1.732050807568877e+00    0.000000000000000e+00    0.000000000000000e+00
[INFO][rank 0][ARKodeEvolve][begin-step-attempt] step = 1, tn = 0, h = 0.000102986025609508
[INFO][rank 0][arkStep_TakeStep_Z][begin-stage] stage = 0, implicit = 0, tcur = 0
[INFO][rank 0][arkStep_TakeStep_Z][end-stage] status = success
[INFO][rank 0][arkStep_TakeStep_Z][begin-stage] stage = 1, implicit = 1, tcur = 2.54375483255486e-05
[INFO][rank 0][arkStep_Nls][begin-nonlinear-solve] tol = 0.1
[INFO][rank 0][SUNNonlinSolSolve_Newton][nonlinear-solver] solver = Newton
[INFO][rank 0][SUNNonlinSolSolve_Newton][begin-nonlinear-iterate] 
[INFO][rank 0][arkLsSolve][begin-linear-solve] iterative = 0
[INFO][rank 0][arkLsSolve][end-linear-solve] status = success, iters = 0, p-solves = 0, resnorm = 0
[INFO][rank 0][SUNNonlinSolSolve_Newton][nonlinear-iterate] cur-iter = 1, total-iters = 1, update-norm = 2.368573862746562e-07
[INFO][rank 0][SUNNonlinSolSolve_Newton][end-nonlinear-iterate] status = success
[INFO][rank 0][arkStep_Nls][end-nonlinear-solve] status = success, iters = 1
[INFO][rank 0][arkStep_TakeStep_Z][end-stage] status = success
[INFO][rank 0][arkStep_TakeStep_Z][begin-stage] stage = 2, implicit = 1, tcur = 4.34246112433045e-05
[INFO][rank 0][arkStep_Nls][begin-nonlinear-solve] tol = 0.1
[INFO][rank 0][SUNNonlinSolSolve_Newton][nonlinear-solver] solver = Newton
[INFO][rank 0][SUNNonlinSolSolve_Newton][begin-nonlinear-iterate] 
[INFO][rank 0][arkLsSolve][begin-linear-solve] iterative = 0
[INFO][rank 0][arkLsSolve][end-linear-solve] status = success, iters = 0, p-solves = 0, resnorm = 0
[INFO][rank 0][SUNNonlinSolSolve_Newton][nonlinear-iterate] cur-iter = 1, total-iters = 1, update-norm = 0.0444441057897963
[INFO][rank 0][SUNNonlinSolSolve_Newton][end-nonlinear-iterate] status = success
[INFO][rank 0][arkStep_Nls][end-nonlinear-solve] status = success, iters = 1
[INFO][rank 0][arkStep_TakeStep_Z][end-stage] status = success
[INFO][rank 0][arkStep_TakeStep_Z][begin-stage] stage = 3, implicit = 1, tcur = 3.45003185791853e-05
[INFO][rank 0][arkStep_Nls][begin-nonlinear-solve] tol = 0.1
[INFO][rank 0][SUNNonlinSolSolve_Newton][nonlinear-solver] solver = Newton
[INFO][rank 0][SUNNonlinSolSolve_Newton][begin-nonlinear-iterate] 
[INFO][rank 0][arkLsSolve][begin-linear-solve] iterative = 0
[INFO][rank 0][arkLsSolve][end-linear-solve] status = success, iters = 0, p-solves = 0, resnorm = 0
[INFO][rank 0][SUNNonlinSolSolve_Newton][nonlinear-iterate] cur-iter = 1, total-iters = 1, update-norm = 0.02805364232183439
[INFO][rank 0][SUNNonlinSolSolve_Newton][end-nonlinear-iterate] status = success
[INFO][rank 0][arkStep_Nls][end-nonlinear-solve] status = success, iters = 1
[INFO][rank 0][arkStep_TakeStep_Z][end-stage] status = success
[INFO][rank 0][arkStep_TakeStep_Z][begin-stage] stage = 4, implicit = 1, tcur = 7.72395192071313e-06
[INFO][rank 0][arkStep_Nls][begin-nonlinear-solve] tol = 0.1
[INFO][rank 0][SUNNonlinSolSolve_Newton][nonlinear-solver] solver = Newton
[INFO][rank 0][SUNNonlinSolSolve_Newton][begin-nonlinear-iterate] 
[INFO][rank 0][arkLsSolve][begin-linear-solve] iterative = 0
[INFO][rank 0][arkLsSolve][end-linear-solve] status = success, iters = 0, p-solves = 0, resnorm = 0
[INFO][rank 0][SUNNonlinSolSolve_Newton][nonlinear-iterate] cur-iter = 1, total-iters = 1, update-norm = 0.001405996121470046
[INFO][rank 0][SUNNonlinSolSolve_Newton][end-nonlinear-iterate] status = success
[INFO][rank 0][arkStep_Nls][end-nonlinear-solve] status = success, iters = 1
[INFO][rank 0][arkStep_TakeStep_Z][end-stage] status = success
[INFO][rank 0][arkStep_TakeStep_Z][begin-stage] stage = 5, implicit = 1, tcur = 7.20902179266559e-05
[INFO][rank 0][arkStep_Nls][begin-nonlinear-solve] tol = 0.1
[INFO][rank 0][SUNNonlinSolSolve_Newton][nonlinear-solver] solver = Newton
[INFO][rank 0][SUNNonlinSolSolve_Newton][begin-nonlinear-iterate] 
[INFO][rank 0][arkLsSolve][begin-linear-solve] iterative = 0
[INFO][rank 0][arkLsSolve][end-linear-solve] status = success, iters = 0, p-solves = 0, resnorm = 0
[INFO][rank 0][SUNNonlinSolSolve_Newton][nonlinear-iterate] cur-iter = 1, total-iters = 1, update-norm = 0.1224875137281462
[INFO][rank 0][SUNNonlinSolSolve_Newton][end-nonlinear-iterate] status = continue
[INFO][rank 0][SUNNonlinSolSolve_Newton][begin-nonlinear-iterate] 
[INFO][rank 0][arkLsSolve][begin-linear-solve] iterative = 0
[INFO][rank 0][arkLsSolve][end-linear-solve] status = success, iters = 0, p-solves = 0, resnorm = 0
[INFO][rank 0][SUNNonlinSolSolve_Newton][nonlinear-iterate] cur-iter = 2, total-iters = 2, update-norm = 1.259048948413402e-13
[INFO][rank 0][SUNNonlinSolSolve_Newton][end-nonlinear-iterate] status = success
[INFO][rank 0][arkStep_Nls][end-nonlinear-solve] status = success, iters = 2
[INFO][rank 0][arkStep_TakeStep_Z][end-stage] status = success
[INFO][rank 0][arkStep_TakeStep_Z][begin-stage] stage = 6, implicit = 1, tcur = 0.000102986025609508
[INFO][rank 0][arkStep_Nls][begin-nonlinear-solve] tol = 0.1
[INFO][rank 0][SUNNonlinSolSolve_Newton][nonlinear-solver] solver = Newton
[INFO][rank 0][SUNNonlinSolSolve_Newton][begin-nonlinear-iterate] 
[INFO][rank 0][arkLsSolve][begin-linear-solve] iterative = 0
[INFO][rank 0][arkLsSolve][end-linear-solve] status = success, iters = 0, p-solves = 0, resnorm = 0
[INFO][rank 0][SUNNonlinSolSolve_Newton][nonlinear-iterate] cur-iter = 1, total-iters = 1, update-norm = 0.2499749871485559
[INFO][rank 0][SUNNonlinSolSolve_Newton][end-nonlinear-iterate] status = success
[INFO][rank 0][arkStep_Nls][end-nonlinear-solve] status = success, iters = 1
[INFO][rank 0][arkStep_TakeStep_Z][end-stage] status = success
[INFO][rank 0][arkStep_TakeStep_Z][begin-compute-solution] mass type = 0
[INFO][rank 0][arkStep_TakeStep_Z][end-compute-solution] status = success
<<<<<<< HEAD
[DEBUG][rank 0][arkAdapt][new-step-before-bounds] h_acc = 0.00883306917774521, h_cfl = 1.02986025609508e+26
[DEBUG][rank 0][arkAdapt][new-step-after-max-min-bounds] h_acc = 0.0084797464106354, h_cfl = 5.14930128047542e+25
[DEBUG][rank 0][arkAdapt][new-step-eta] eta = 82.3388062647258
[INFO][rank 0][ARKodeEvolve][end-step-attempt] status = success, dsm = 4.96260358491064e-11
 1.029860256095084e-04    1.224744870309106e+00    1.732050195224277e+00    0.000000000000000e+00    0.000000000000000e+00
[INFO][rank 0][ARKodeEvolve][begin-step-attempt] step = 2, tn = 0.000102986025609508, h = 0.0084797464106354
[INFO][rank 0][arkStep_TakeStep_Z][begin-stage] stage = 0, implicit = 0, tcur = 0.000102986025609508
[INFO][rank 0][arkStep_TakeStep_Z][end-stage] status = success
[INFO][rank 0][arkStep_TakeStep_Z][begin-stage] stage = 1, implicit = 1, tcur = 0.00219748338903645
=======
[DEBUG][rank 0][arkAdapt][new-step-before-bounds] h_acc = 0.24481875424491
[DEBUG][rank 0][arkAdapt][new-step-after-max-min-bounds] h_acc = 0.235026004075114
[DEBUG][rank 0][arkAdapt][new-step-eta] eta = 2282.11548784551
[INFO][rank 0][ARKodeEvolve][end-step-attempt] status = success, dsm = 4.96260358491064e-11
 1.029860256095084e-04    1.224744870309106e+00    1.732050195224277e+00    0.000000000000000e+00    0.000000000000000e+00
[INFO][rank 0][ARKodeEvolve][begin-step-attempt] step = 2, tn = 0.000102986025609508, h = 0.235026004075114
[INFO][rank 0][arkStep_TakeStep_Z][begin-stage] stage = 0, implicit = 0, tcur = 0.000102986025609508
[INFO][rank 0][arkStep_TakeStep_Z][end-stage] status = success
[INFO][rank 0][arkStep_TakeStep_Z][begin-stage] stage = 1, implicit = 1, tcur = 0.0581544090321626
>>>>>>> f09a521c
[INFO][rank 0][arkStep_Nls][begin-nonlinear-solve] tol = 0.1
[INFO][rank 0][SUNNonlinSolSolve_Newton][nonlinear-solver] solver = Newton
[INFO][rank 0][SUNNonlinSolSolve_Newton][begin-nonlinear-iterate] 
[INFO][rank 0][arkLsSolve][begin-linear-solve] iterative = 0
[INFO][rank 0][arkLsSolve][end-linear-solve] status = success, iters = 0, p-solves = 0, resnorm = 0
<<<<<<< HEAD
[INFO][rank 0][SUNNonlinSolSolve_Newton][nonlinear-iterate] cur-iter = 1, total-iters = 1, update-norm = 10.27594245005348
=======
[INFO][rank 0][SUNNonlinSolSolve_Newton][nonlinear-iterate] cur-iter = 1, total-iters = 1, update-norm = 2623.327434583977
>>>>>>> f09a521c
[INFO][rank 0][SUNNonlinSolSolve_Newton][end-nonlinear-iterate] status = continue
[INFO][rank 0][SUNNonlinSolSolve_Newton][begin-nonlinear-iterate] 
[INFO][rank 0][arkLsSolve][begin-linear-solve] iterative = 0
[INFO][rank 0][arkLsSolve][end-linear-solve] status = success, iters = 0, p-solves = 0, resnorm = 0
<<<<<<< HEAD
[INFO][rank 0][SUNNonlinSolSolve_Newton][nonlinear-iterate] cur-iter = 2, total-iters = 2, update-norm = 2.016614577411573e-06
[INFO][rank 0][SUNNonlinSolSolve_Newton][end-nonlinear-iterate] status = success
[INFO][rank 0][arkStep_Nls][end-nonlinear-solve] status = success, iters = 2
[INFO][rank 0][arkStep_TakeStep_Z][end-stage] status = success
[INFO][rank 0][arkStep_TakeStep_Z][begin-stage] stage = 2, implicit = 1, tcur = 0.00367851667789299
=======
[INFO][rank 0][SUNNonlinSolSolve_Newton][nonlinear-iterate] cur-iter = 2, total-iters = 2, update-norm = 7.656679264613587
[INFO][rank 0][SUNNonlinSolSolve_Newton][end-nonlinear-iterate] status = continue
[INFO][rank 0][SUNNonlinSolSolve_Newton][begin-nonlinear-iterate] 
[INFO][rank 0][arkLsSolve][begin-linear-solve] iterative = 0
[INFO][rank 0][arkLsSolve][end-linear-solve] status = success, iters = 0, p-solves = 0, resnorm = 0
[INFO][rank 0][SUNNonlinSolSolve_Newton][nonlinear-iterate] cur-iter = 3, total-iters = 3, update-norm = 0.02126600684463817
[INFO][rank 0][SUNNonlinSolSolve_Newton][end-nonlinear-iterate] status = success
[INFO][rank 0][arkStep_Nls][end-nonlinear-solve] status = success, iters = 3
[INFO][rank 0][arkStep_TakeStep_Z][end-stage] status = success
[INFO][rank 0][arkStep_TakeStep_Z][begin-stage] stage = 2, implicit = 1, tcur = 0.0992029638976251
[INFO][rank 0][arkStep_Nls][begin-nonlinear-solve] tol = 0.1
[INFO][rank 0][SUNNonlinSolSolve_Newton][nonlinear-solver] solver = Newton
[INFO][rank 0][SUNNonlinSolSolve_Newton][begin-nonlinear-iterate] 
[INFO][rank 0][arkLsSolve][begin-linear-solve] iterative = 0
[INFO][rank 0][arkLsSolve][end-linear-solve] status = success, iters = 0, p-solves = 0, resnorm = 0
[INFO][rank 0][SUNNonlinSolSolve_Newton][nonlinear-iterate] cur-iter = 1, total-iters = 1, update-norm = 185482.1746624061
[INFO][rank 0][SUNNonlinSolSolve_Newton][end-nonlinear-iterate] status = continue
[INFO][rank 0][SUNNonlinSolSolve_Newton][begin-nonlinear-iterate] 
[INFO][rank 0][arkLsSolve][begin-linear-solve] iterative = 0
[INFO][rank 0][arkLsSolve][end-linear-solve] status = success, iters = 0, p-solves = 0, resnorm = 0
[INFO][rank 0][SUNNonlinSolSolve_Newton][nonlinear-iterate] cur-iter = 2, total-iters = 2, update-norm = 869.8830232991214
[INFO][rank 0][SUNNonlinSolSolve_Newton][end-nonlinear-iterate] status = continue
[INFO][rank 0][SUNNonlinSolSolve_Newton][begin-nonlinear-iterate] 
[INFO][rank 0][arkLsSolve][begin-linear-solve] iterative = 0
[INFO][rank 0][arkLsSolve][end-linear-solve] status = success, iters = 0, p-solves = 0, resnorm = 0
[INFO][rank 0][SUNNonlinSolSolve_Newton][nonlinear-iterate] cur-iter = 3, total-iters = 3, update-norm = 0.2764221223270846
[INFO][rank 0][SUNNonlinSolSolve_Newton][end-nonlinear-iterate] status = success
[INFO][rank 0][arkStep_Nls][end-nonlinear-solve] status = success, iters = 3
[INFO][rank 0][arkStep_TakeStep_Z][end-stage] status = success
[INFO][rank 0][arkStep_TakeStep_Z][begin-stage] stage = 3, implicit = 1, tcur = 0.0788366973907727
[INFO][rank 0][arkStep_Nls][begin-nonlinear-solve] tol = 0.1
[INFO][rank 0][SUNNonlinSolSolve_Newton][nonlinear-solver] solver = Newton
[INFO][rank 0][SUNNonlinSolSolve_Newton][begin-nonlinear-iterate] 
[INFO][rank 0][arkLsSolve][begin-linear-solve] iterative = 0
[INFO][rank 0][arkLsSolve][end-linear-solve] status = success, iters = 0, p-solves = 0, resnorm = 0
[INFO][rank 0][SUNNonlinSolSolve_Newton][nonlinear-iterate] cur-iter = 1, total-iters = 1, update-norm = 131667.5523981992
[INFO][rank 0][SUNNonlinSolSolve_Newton][end-nonlinear-iterate] status = continue
[INFO][rank 0][SUNNonlinSolSolve_Newton][begin-nonlinear-iterate] 
[INFO][rank 0][arkLsSolve][begin-linear-solve] iterative = 0
[INFO][rank 0][arkLsSolve][end-linear-solve] status = success, iters = 0, p-solves = 0, resnorm = 0
[INFO][rank 0][SUNNonlinSolSolve_Newton][nonlinear-iterate] cur-iter = 2, total-iters = 2, update-norm = 407.3667702084028
[INFO][rank 0][SUNNonlinSolSolve_Newton][end-nonlinear-iterate] status = continue
[INFO][rank 0][SUNNonlinSolSolve_Newton][begin-nonlinear-iterate] 
[INFO][rank 0][arkLsSolve][begin-linear-solve] iterative = 0
[INFO][rank 0][arkLsSolve][end-linear-solve] status = success, iters = 0, p-solves = 0, resnorm = 0
[INFO][rank 0][SUNNonlinSolSolve_Newton][nonlinear-iterate] cur-iter = 3, total-iters = 3, update-norm = 0.01793169655099255
[INFO][rank 0][SUNNonlinSolSolve_Newton][end-nonlinear-iterate] status = success
[INFO][rank 0][arkStep_Nls][end-nonlinear-solve] status = success, iters = 3
[INFO][rank 0][arkStep_TakeStep_Z][end-stage] status = success
[INFO][rank 0][arkStep_TakeStep_Z][begin-stage] stage = 4, implicit = 1, tcur = 0.0177299363312431
[INFO][rank 0][arkStep_Nls][begin-nonlinear-solve] tol = 0.1
[INFO][rank 0][SUNNonlinSolSolve_Newton][nonlinear-solver] solver = Newton
[INFO][rank 0][SUNNonlinSolSolve_Newton][begin-nonlinear-iterate] 
[INFO][rank 0][arkLsSolve][begin-linear-solve] iterative = 0
[INFO][rank 0][arkLsSolve][end-linear-solve] status = success, iters = 0, p-solves = 0, resnorm = 0
[INFO][rank 0][SUNNonlinSolSolve_Newton][nonlinear-iterate] cur-iter = 1, total-iters = 1, update-norm = 35421.40340649104
[INFO][rank 0][SUNNonlinSolSolve_Newton][end-nonlinear-iterate] status = continue
[INFO][rank 0][SUNNonlinSolSolve_Newton][begin-nonlinear-iterate] 
[INFO][rank 0][arkLsSolve][begin-linear-solve] iterative = 0
[INFO][rank 0][arkLsSolve][end-linear-solve] status = success, iters = 0, p-solves = 0, resnorm = 0
[INFO][rank 0][SUNNonlinSolSolve_Newton][nonlinear-iterate] cur-iter = 2, total-iters = 2, update-norm = 18.37018604000219
[INFO][rank 0][SUNNonlinSolSolve_Newton][end-nonlinear-iterate] status = success
[INFO][rank 0][arkStep_Nls][end-nonlinear-solve] status = success, iters = 2
[INFO][rank 0][arkStep_TakeStep_Z][end-stage] status = success
[INFO][rank 0][arkStep_TakeStep_Z][begin-stage] stage = 5, implicit = 1, tcur = 0.164621188878189
[INFO][rank 0][arkStep_Nls][begin-nonlinear-solve] tol = 0.1
[INFO][rank 0][SUNNonlinSolSolve_Newton][nonlinear-solver] solver = Newton
[INFO][rank 0][SUNNonlinSolSolve_Newton][begin-nonlinear-iterate] 
[INFO][rank 0][arkLsSolve][begin-linear-solve] iterative = 0
[INFO][rank 0][arkLsSolve][end-linear-solve] status = success, iters = 0, p-solves = 0, resnorm = 0
[INFO][rank 0][SUNNonlinSolSolve_Newton][nonlinear-iterate] cur-iter = 1, total-iters = 1, update-norm = 269046.7823198963
[INFO][rank 0][SUNNonlinSolSolve_Newton][end-nonlinear-iterate] status = continue
[INFO][rank 0][SUNNonlinSolSolve_Newton][begin-nonlinear-iterate] 
[INFO][rank 0][arkLsSolve][begin-linear-solve] iterative = 0
[INFO][rank 0][arkLsSolve][end-linear-solve] status = success, iters = 0, p-solves = 0, resnorm = 0
[INFO][rank 0][SUNNonlinSolSolve_Newton][nonlinear-iterate] cur-iter = 2, total-iters = 2, update-norm = 2071.068187274095
[INFO][rank 0][SUNNonlinSolSolve_Newton][end-nonlinear-iterate] status = continue
[INFO][rank 0][SUNNonlinSolSolve_Newton][begin-nonlinear-iterate] 
[INFO][rank 0][arkLsSolve][begin-linear-solve] iterative = 0
[INFO][rank 0][arkLsSolve][end-linear-solve] status = success, iters = 0, p-solves = 0, resnorm = 0
[INFO][rank 0][SUNNonlinSolSolve_Newton][nonlinear-iterate] cur-iter = 3, total-iters = 3, update-norm = 3.219978320699773
[INFO][rank 0][SUNNonlinSolSolve_Newton][end-nonlinear-iterate] status = success
[INFO][rank 0][arkStep_Nls][end-nonlinear-solve] status = success, iters = 3
[INFO][rank 0][arkStep_TakeStep_Z][end-stage] status = success
[INFO][rank 0][arkStep_TakeStep_Z][begin-stage] stage = 6, implicit = 1, tcur = 0.235128990100723
>>>>>>> f09a521c
[INFO][rank 0][arkStep_Nls][begin-nonlinear-solve] tol = 0.1
[INFO][rank 0][SUNNonlinSolSolve_Newton][nonlinear-solver] solver = Newton
[INFO][rank 0][SUNNonlinSolSolve_Newton][begin-nonlinear-iterate] 
[INFO][rank 0][arkLsSolve][begin-linear-solve] iterative = 0
[INFO][rank 0][arkLsSolve][end-linear-solve] status = success, iters = 0, p-solves = 0, resnorm = 0
<<<<<<< HEAD
[INFO][rank 0][SUNNonlinSolSolve_Newton][nonlinear-iterate] cur-iter = 1, total-iters = 1, update-norm = 318.7057870277454
=======
[INFO][rank 0][SUNNonlinSolSolve_Newton][nonlinear-iterate] cur-iter = 1, total-iters = 1, update-norm = 14101.43965371242
>>>>>>> f09a521c
[INFO][rank 0][SUNNonlinSolSolve_Newton][end-nonlinear-iterate] status = continue
[INFO][rank 0][SUNNonlinSolSolve_Newton][begin-nonlinear-iterate] 
[INFO][rank 0][arkLsSolve][begin-linear-solve] iterative = 0
[INFO][rank 0][arkLsSolve][end-linear-solve] status = success, iters = 0, p-solves = 0, resnorm = 0
<<<<<<< HEAD
[INFO][rank 0][SUNNonlinSolSolve_Newton][nonlinear-iterate] cur-iter = 2, total-iters = 2, update-norm = 9.187893730682911e-05
[INFO][rank 0][SUNNonlinSolSolve_Newton][end-nonlinear-iterate] status = success
[INFO][rank 0][arkStep_Nls][end-nonlinear-solve] status = success, iters = 2
[INFO][rank 0][arkStep_TakeStep_Z][end-stage] status = success
[INFO][rank 0][arkStep_TakeStep_Z][begin-stage] stage = 3, implicit = 1, tcur = 0.00294370107317237
=======
[INFO][rank 0][SUNNonlinSolSolve_Newton][nonlinear-iterate] cur-iter = 2, total-iters = 2, update-norm = 83.24669815605492
[INFO][rank 0][SUNNonlinSolSolve_Newton][end-nonlinear-iterate] status = continue
[INFO][rank 0][SUNNonlinSolSolve_Newton][begin-nonlinear-iterate] 
[INFO][rank 0][arkLsSolve][begin-linear-solve] iterative = 0
[INFO][rank 0][arkLsSolve][end-linear-solve] status = success, iters = 0, p-solves = 0, resnorm = 0
[INFO][rank 0][SUNNonlinSolSolve_Newton][nonlinear-iterate] cur-iter = 3, total-iters = 3, update-norm = 0.4306516745917535
[INFO][rank 0][SUNNonlinSolSolve_Newton][end-nonlinear-iterate] status = success
[INFO][rank 0][arkStep_Nls][end-nonlinear-solve] status = success, iters = 3
[INFO][rank 0][arkStep_TakeStep_Z][end-stage] status = success
[INFO][rank 0][arkStep_TakeStep_Z][begin-compute-solution] mass type = 0
[INFO][rank 0][arkStep_TakeStep_Z][end-compute-solution] status = success
[DEBUG][rank 0][arkAdapt][new-step-before-bounds] h_acc = 0.0157014214483768
[DEBUG][rank 0][arkAdapt][new-step-after-max-min-bounds] h_acc = 0.0235026004075114
[DEBUG][rank 0][arkAdapt][new-step-eta] eta = 0.1
[INFO][rank 0][ARKodeEvolve][end-step-attempt] status = failed error test, dsm = 2235.83411617924, kflag = 5
[INFO][rank 0][ARKodeEvolve][begin-step-attempt] step = 2, tn = 0.000102986025609508, h = 0.0235026004075114
[INFO][rank 0][arkStep_TakeStep_Z][begin-stage] stage = 0, implicit = 0, tcur = 0.235128990100723
[INFO][rank 0][arkStep_TakeStep_Z][end-stage] status = success
[INFO][rank 0][arkStep_TakeStep_Z][begin-stage] stage = 1, implicit = 1, tcur = 0.00590812832626482
[INFO][rank 0][arkStep_Nls][begin-nonlinear-solve] tol = 0.1
[INFO][rank 0][SUNNonlinSolSolve_Newton][nonlinear-solver] solver = Newton
[INFO][rank 0][SUNNonlinSolSolve_Newton][begin-nonlinear-iterate] 
[INFO][rank 0][arkLsSolve][begin-linear-solve] iterative = 0
[INFO][rank 0][arkLsSolve][end-linear-solve] status = success, iters = 0, p-solves = 0, resnorm = 0
[INFO][rank 0][SUNNonlinSolSolve_Newton][nonlinear-iterate] cur-iter = 1, total-iters = 1, update-norm = 30.5120109777037
[INFO][rank 0][SUNNonlinSolSolve_Newton][end-nonlinear-iterate] status = continue
[INFO][rank 0][SUNNonlinSolSolve_Newton][begin-nonlinear-iterate] 
[INFO][rank 0][arkLsSolve][begin-linear-solve] iterative = 0
[INFO][rank 0][arkLsSolve][end-linear-solve] status = success, iters = 0, p-solves = 0, resnorm = 0
[INFO][rank 0][SUNNonlinSolSolve_Newton][nonlinear-iterate] cur-iter = 2, total-iters = 2, update-norm = 0.0001229012004820951
[INFO][rank 0][SUNNonlinSolSolve_Newton][end-nonlinear-iterate] status = success
[INFO][rank 0][arkStep_Nls][end-nonlinear-solve] status = success, iters = 2
[INFO][rank 0][arkStep_TakeStep_Z][end-stage] status = success
[INFO][rank 0][arkStep_TakeStep_Z][begin-stage] stage = 2, implicit = 1, tcur = 0.0100129838128111
>>>>>>> f09a521c
[INFO][rank 0][arkStep_Nls][begin-nonlinear-solve] tol = 0.1
[INFO][rank 0][SUNNonlinSolSolve_Newton][nonlinear-solver] solver = Newton
[INFO][rank 0][SUNNonlinSolSolve_Newton][begin-nonlinear-iterate] 
[INFO][rank 0][arkLsSolve][begin-linear-solve] iterative = 0
[INFO][rank 0][arkLsSolve][end-linear-solve] status = success, iters = 0, p-solves = 0, resnorm = 0
<<<<<<< HEAD
[INFO][rank 0][SUNNonlinSolSolve_Newton][nonlinear-iterate] cur-iter = 1, total-iters = 1, update-norm = 204.0471672974475
=======
[INFO][rank 0][SUNNonlinSolSolve_Newton][nonlinear-iterate] cur-iter = 1, total-iters = 1, update-norm = 2360.138997567849
>>>>>>> f09a521c
[INFO][rank 0][SUNNonlinSolSolve_Newton][end-nonlinear-iterate] status = continue
[INFO][rank 0][SUNNonlinSolSolve_Newton][begin-nonlinear-iterate] 
[INFO][rank 0][arkLsSolve][begin-linear-solve] iterative = 0
[INFO][rank 0][arkLsSolve][end-linear-solve] status = success, iters = 0, p-solves = 0, resnorm = 0
<<<<<<< HEAD
[INFO][rank 0][SUNNonlinSolSolve_Newton][nonlinear-iterate] cur-iter = 2, total-iters = 2, update-norm = 3.764993563400174e-05
[INFO][rank 0][SUNNonlinSolSolve_Newton][end-nonlinear-iterate] status = success
[INFO][rank 0][arkStep_Nls][end-nonlinear-solve] status = success, iters = 2
[INFO][rank 0][arkStep_TakeStep_Z][end-stage] status = success
[INFO][rank 0][arkStep_TakeStep_Z][begin-stage] stage = 4, implicit = 1, tcur = 0.000738967006407164
=======
[INFO][rank 0][SUNNonlinSolSolve_Newton][nonlinear-iterate] cur-iter = 2, total-iters = 2, update-norm = 0.01391266315244901
[INFO][rank 0][SUNNonlinSolSolve_Newton][end-nonlinear-iterate] status = success
[INFO][rank 0][arkStep_Nls][end-nonlinear-solve] status = success, iters = 2
[INFO][rank 0][arkStep_TakeStep_Z][end-stage] status = success
[INFO][rank 0][arkStep_TakeStep_Z][begin-stage] stage = 3, implicit = 1, tcur = 0.00797635716212583
>>>>>>> f09a521c
[INFO][rank 0][arkStep_Nls][begin-nonlinear-solve] tol = 0.1
[INFO][rank 0][SUNNonlinSolSolve_Newton][nonlinear-solver] solver = Newton
[INFO][rank 0][SUNNonlinSolSolve_Newton][begin-nonlinear-iterate] 
[INFO][rank 0][arkLsSolve][begin-linear-solve] iterative = 0
[INFO][rank 0][arkLsSolve][end-linear-solve] status = success, iters = 0, p-solves = 0, resnorm = 0
<<<<<<< HEAD
[INFO][rank 0][SUNNonlinSolSolve_Newton][nonlinear-iterate] cur-iter = 1, total-iters = 1, update-norm = 12.60338862820494
=======
[INFO][rank 0][SUNNonlinSolSolve_Newton][nonlinear-iterate] cur-iter = 1, total-iters = 1, update-norm = 1499.070467640782
>>>>>>> f09a521c
[INFO][rank 0][SUNNonlinSolSolve_Newton][end-nonlinear-iterate] status = continue
[INFO][rank 0][SUNNonlinSolSolve_Newton][begin-nonlinear-iterate] 
[INFO][rank 0][arkLsSolve][begin-linear-solve] iterative = 0
[INFO][rank 0][arkLsSolve][end-linear-solve] status = success, iters = 0, p-solves = 0, resnorm = 0
<<<<<<< HEAD
[INFO][rank 0][SUNNonlinSolSolve_Newton][nonlinear-iterate] cur-iter = 2, total-iters = 2, update-norm = 1.438321343380526e-07
[INFO][rank 0][SUNNonlinSolSolve_Newton][end-nonlinear-iterate] status = success
[INFO][rank 0][arkStep_Nls][end-nonlinear-solve] status = success, iters = 2
[INFO][rank 0][arkStep_TakeStep_Z][end-stage] status = success
[INFO][rank 0][arkStep_TakeStep_Z][begin-stage] stage = 5, implicit = 1, tcur = 0.00603880851305429
=======
[INFO][rank 0][SUNNonlinSolSolve_Newton][nonlinear-iterate] cur-iter = 2, total-iters = 2, update-norm = 0.005608544008929025
[INFO][rank 0][SUNNonlinSolSolve_Newton][end-nonlinear-iterate] status = success
[INFO][rank 0][arkStep_Nls][end-nonlinear-solve] status = success, iters = 2
[INFO][rank 0][arkStep_TakeStep_Z][end-stage] status = success
[INFO][rank 0][arkStep_TakeStep_Z][begin-stage] stage = 4, implicit = 1, tcur = 0.00186568105617286
>>>>>>> f09a521c
[INFO][rank 0][arkStep_Nls][begin-nonlinear-solve] tol = 0.1
[INFO][rank 0][SUNNonlinSolSolve_Newton][nonlinear-solver] solver = Newton
[INFO][rank 0][SUNNonlinSolSolve_Newton][begin-nonlinear-iterate] 
[INFO][rank 0][arkLsSolve][begin-linear-solve] iterative = 0
[INFO][rank 0][arkLsSolve][end-linear-solve] status = success, iters = 0, p-solves = 0, resnorm = 0
<<<<<<< HEAD
[INFO][rank 0][SUNNonlinSolSolve_Newton][nonlinear-iterate] cur-iter = 1, total-iters = 1, update-norm = 858.5624846927961
=======
[INFO][rank 0][SUNNonlinSolSolve_Newton][nonlinear-iterate] cur-iter = 1, total-iters = 1, update-norm = 83.1244367715725
>>>>>>> f09a521c
[INFO][rank 0][SUNNonlinSolSolve_Newton][end-nonlinear-iterate] status = continue
[INFO][rank 0][SUNNonlinSolSolve_Newton][begin-nonlinear-iterate] 
[INFO][rank 0][arkLsSolve][begin-linear-solve] iterative = 0
[INFO][rank 0][arkLsSolve][end-linear-solve] status = success, iters = 0, p-solves = 0, resnorm = 0
<<<<<<< HEAD
[INFO][rank 0][SUNNonlinSolSolve_Newton][nonlinear-iterate] cur-iter = 2, total-iters = 2, update-norm = 0.0006675017140435614
[INFO][rank 0][SUNNonlinSolSolve_Newton][end-nonlinear-iterate] status = success
[INFO][rank 0][arkStep_Nls][end-nonlinear-solve] status = success, iters = 2
[INFO][rank 0][arkStep_TakeStep_Z][end-stage] status = success
[INFO][rank 0][arkStep_TakeStep_Z][begin-stage] stage = 6, implicit = 1, tcur = 0.00858273243624491
=======
[INFO][rank 0][SUNNonlinSolSolve_Newton][nonlinear-iterate] cur-iter = 2, total-iters = 2, update-norm = 1.671646936725508e-05
[INFO][rank 0][SUNNonlinSolSolve_Newton][end-nonlinear-iterate] status = success
[INFO][rank 0][arkStep_Nls][end-nonlinear-solve] status = success, iters = 2
[INFO][rank 0][arkStep_TakeStep_Z][end-stage] status = success
[INFO][rank 0][arkStep_TakeStep_Z][begin-stage] stage = 5, implicit = 1, tcur = 0.0165548063108675
>>>>>>> f09a521c
[INFO][rank 0][arkStep_Nls][begin-nonlinear-solve] tol = 0.1
[INFO][rank 0][SUNNonlinSolSolve_Newton][nonlinear-solver] solver = Newton
[INFO][rank 0][SUNNonlinSolSolve_Newton][begin-nonlinear-iterate] 
[INFO][rank 0][arkLsSolve][begin-linear-solve] iterative = 0
[INFO][rank 0][arkLsSolve][end-linear-solve] status = success, iters = 0, p-solves = 0, resnorm = 0
<<<<<<< HEAD
[INFO][rank 0][SUNNonlinSolSolve_Newton][nonlinear-iterate] cur-iter = 1, total-iters = 1, update-norm = 1733.884798165494
=======
[INFO][rank 0][SUNNonlinSolSolve_Newton][nonlinear-iterate] cur-iter = 1, total-iters = 1, update-norm = 6425.35779458923
>>>>>>> f09a521c
[INFO][rank 0][SUNNonlinSolSolve_Newton][end-nonlinear-iterate] status = continue
[INFO][rank 0][SUNNonlinSolSolve_Newton][begin-nonlinear-iterate] 
[INFO][rank 0][arkLsSolve][begin-linear-solve] iterative = 0
[INFO][rank 0][arkLsSolve][end-linear-solve] status = success, iters = 0, p-solves = 0, resnorm = 0
<<<<<<< HEAD
[INFO][rank 0][SUNNonlinSolSolve_Newton][nonlinear-iterate] cur-iter = 2, total-iters = 2, update-norm = 0.00272110725063923
=======
[INFO][rank 0][SUNNonlinSolSolve_Newton][nonlinear-iterate] cur-iter = 2, total-iters = 2, update-norm = 0.1033674619263935
[INFO][rank 0][SUNNonlinSolSolve_Newton][end-nonlinear-iterate] status = success
[INFO][rank 0][arkStep_Nls][end-nonlinear-solve] status = success, iters = 2
[INFO][rank 0][arkStep_TakeStep_Z][end-stage] status = success
[INFO][rank 0][arkStep_TakeStep_Z][begin-stage] stage = 6, implicit = 1, tcur = 0.0236055864331209
[INFO][rank 0][arkStep_Nls][begin-nonlinear-solve] tol = 0.1
[INFO][rank 0][SUNNonlinSolSolve_Newton][nonlinear-solver] solver = Newton
[INFO][rank 0][SUNNonlinSolSolve_Newton][begin-nonlinear-iterate] 
[INFO][rank 0][arkLsSolve][begin-linear-solve] iterative = 0
[INFO][rank 0][arkLsSolve][end-linear-solve] status = success, iters = 0, p-solves = 0, resnorm = 0
[INFO][rank 0][SUNNonlinSolSolve_Newton][nonlinear-iterate] cur-iter = 1, total-iters = 1, update-norm = 13015.68358680654
[INFO][rank 0][SUNNonlinSolSolve_Newton][end-nonlinear-iterate] status = continue
[INFO][rank 0][SUNNonlinSolSolve_Newton][begin-nonlinear-iterate] 
[INFO][rank 0][arkLsSolve][begin-linear-solve] iterative = 0
[INFO][rank 0][arkLsSolve][end-linear-solve] status = success, iters = 0, p-solves = 0, resnorm = 0
[INFO][rank 0][SUNNonlinSolSolve_Newton][nonlinear-iterate] cur-iter = 2, total-iters = 2, update-norm = 0.4232663149790152
>>>>>>> f09a521c
[INFO][rank 0][SUNNonlinSolSolve_Newton][end-nonlinear-iterate] status = success
[INFO][rank 0][arkStep_Nls][end-nonlinear-solve] status = success, iters = 2
[INFO][rank 0][arkStep_TakeStep_Z][end-stage] status = success
[INFO][rank 0][arkStep_TakeStep_Z][begin-compute-solution] mass type = 0
[INFO][rank 0][arkStep_TakeStep_Z][end-compute-solution] status = success
<<<<<<< HEAD
[DEBUG][rank 0][arkAdapt][new-step-before-bounds] h_acc = 0.0050699919030929, h_cfl = 8.4797464106354e+27
[DEBUG][rank 0][arkAdapt][new-step-after-max-min-bounds] h_acc = 0.00486719222696918, h_cfl = 4.2398732053177e+27
[DEBUG][rank 0][arkAdapt][new-step-eta] eta = 0.573978512006525
[INFO][rank 0][ARKodeEvolve][end-step-attempt] status = success, dsm = 0.00228354784306147
 8.582732436244913e-03    1.224737353125386e+00    1.727803079447940e+00    6.060552060205282e-11    2.512077212912800e-10
[INFO][rank 0][ARKodeEvolve][begin-step-attempt] step = 3, tn = 0.00858273243624491, h = 0.00486719222696918
[INFO][rank 0][arkStep_TakeStep_Z][begin-stage] stage = 0, implicit = 0, tcur = 0.00858273243624491
[INFO][rank 0][arkStep_TakeStep_Z][end-stage] status = success
[INFO][rank 0][arkStep_TakeStep_Z][begin-stage] stage = 1, implicit = 1, tcur = 0.0097849289163063
[INFO][rank 0][arkStep_Nls][begin-nonlinear-solve] tol = 0.1
[INFO][rank 0][SUNNonlinSolSolve_Newton][nonlinear-solver] solver = Newton
[INFO][rank 0][SUNNonlinSolSolve_Newton][begin-nonlinear-iterate] 
[INFO][rank 0][arkLsSolve][begin-linear-solve] iterative = 0
[INFO][rank 0][arkLsSolve][end-linear-solve] status = success, iters = 0, p-solves = 0, resnorm = 0
[INFO][rank 0][SUNNonlinSolSolve_Newton][nonlinear-iterate] cur-iter = 1, total-iters = 1, update-norm = 486.3925390340005
[INFO][rank 0][SUNNonlinSolSolve_Newton][end-nonlinear-iterate] status = continue
[INFO][rank 0][SUNNonlinSolSolve_Newton][begin-nonlinear-iterate] 
[INFO][rank 0][arkLsSolve][begin-linear-solve] iterative = 0
[INFO][rank 0][arkLsSolve][end-linear-solve] status = success, iters = 0, p-solves = 0, resnorm = 0
[INFO][rank 0][SUNNonlinSolSolve_Newton][nonlinear-iterate] cur-iter = 2, total-iters = 2, update-norm = 0.0001400250965491854
[INFO][rank 0][SUNNonlinSolSolve_Newton][end-nonlinear-iterate] status = success
[INFO][rank 0][arkStep_Nls][end-nonlinear-solve] status = success, iters = 2
[INFO][rank 0][arkStep_TakeStep_Z][end-stage] status = success
[INFO][rank 0][arkStep_TakeStep_Z][begin-stage] stage = 2, implicit = 1, tcur = 0.0106350101996763
=======
[DEBUG][rank 0][arkAdapt][new-step-before-bounds] h_acc = 0.0399026183338351
[DEBUG][rank 0][arkAdapt][new-step-after-max-min-bounds] h_acc = 0.0235026004075114
[DEBUG][rank 0][arkAdapt][new-step-eta] eta = 1
[INFO][rank 0][ARKodeEvolve][end-step-attempt] status = success, dsm = 0.136223585988013
 2.360558643312090e-02    1.224687991791187e+00    1.700179447904184e+00    9.513994259080505e-09    6.677161423773725e-08
[INFO][rank 0][ARKodeEvolve][begin-step-attempt] step = 3, tn = 0.0236055864331209, h = 0.0235026004075114
[INFO][rank 0][arkStep_TakeStep_Z][begin-stage] stage = 0, implicit = 0, tcur = 0.0236055864331209
[INFO][rank 0][arkStep_TakeStep_Z][end-stage] status = success
[INFO][rank 0][arkStep_TakeStep_Z][begin-stage] stage = 1, implicit = 1, tcur = 0.0294107287337762
>>>>>>> f09a521c
[INFO][rank 0][arkStep_Nls][begin-nonlinear-solve] tol = 0.1
[INFO][rank 0][SUNNonlinSolSolve_Newton][nonlinear-solver] solver = Newton
[INFO][rank 0][SUNNonlinSolSolve_Newton][begin-nonlinear-iterate] 
[INFO][rank 0][arkLsSolve][begin-linear-solve] iterative = 0
[INFO][rank 0][arkLsSolve][end-linear-solve] status = success, iters = 0, p-solves = 0, resnorm = 0
<<<<<<< HEAD
[INFO][rank 0][SUNNonlinSolSolve_Newton][nonlinear-iterate] cur-iter = 1, total-iters = 1, update-norm = 928.9460233583245
=======
[INFO][rank 0][SUNNonlinSolSolve_Newton][nonlinear-iterate] cur-iter = 1, total-iters = 1, update-norm = 6459.717378351332
>>>>>>> f09a521c
[INFO][rank 0][SUNNonlinSolSolve_Newton][end-nonlinear-iterate] status = continue
[INFO][rank 0][SUNNonlinSolSolve_Newton][begin-nonlinear-iterate] 
[INFO][rank 0][arkLsSolve][begin-linear-solve] iterative = 0
[INFO][rank 0][arkLsSolve][end-linear-solve] status = success, iters = 0, p-solves = 0, resnorm = 0
<<<<<<< HEAD
[INFO][rank 0][SUNNonlinSolSolve_Newton][nonlinear-iterate] cur-iter = 2, total-iters = 2, update-norm = 0.0004483582992973109
[INFO][rank 0][SUNNonlinSolSolve_Newton][end-nonlinear-iterate] status = success
[INFO][rank 0][arkStep_Nls][end-nonlinear-solve] status = success, iters = 2
[INFO][rank 0][arkStep_TakeStep_Z][end-stage] status = success
[INFO][rank 0][arkStep_TakeStep_Z][begin-stage] stage = 3, implicit = 1, tcur = 0.0102132418322796
=======
[INFO][rank 0][SUNNonlinSolSolve_Newton][nonlinear-iterate] cur-iter = 2, total-iters = 2, update-norm = 0.1278945641212649
[INFO][rank 0][SUNNonlinSolSolve_Newton][end-nonlinear-iterate] status = success
[INFO][rank 0][arkStep_Nls][end-nonlinear-solve] status = success, iters = 2
[INFO][rank 0][arkStep_TakeStep_Z][end-stage] status = success
[INFO][rank 0][arkStep_TakeStep_Z][begin-stage] stage = 2, implicit = 1, tcur = 0.0335155842203225
>>>>>>> f09a521c
[INFO][rank 0][arkStep_Nls][begin-nonlinear-solve] tol = 0.1
[INFO][rank 0][SUNNonlinSolSolve_Newton][nonlinear-solver] solver = Newton
[INFO][rank 0][SUNNonlinSolSolve_Newton][begin-nonlinear-iterate] 
[INFO][rank 0][arkLsSolve][begin-linear-solve] iterative = 0
[INFO][rank 0][arkLsSolve][end-linear-solve] status = success, iters = 0, p-solves = 0, resnorm = 0
<<<<<<< HEAD
[INFO][rank 0][SUNNonlinSolSolve_Newton][nonlinear-iterate] cur-iter = 1, total-iters = 1, update-norm = 721.9488354659991
=======
[INFO][rank 0][SUNNonlinSolSolve_Newton][nonlinear-iterate] cur-iter = 1, total-iters = 1, update-norm = 13203.34554631783
>>>>>>> f09a521c
[INFO][rank 0][SUNNonlinSolSolve_Newton][end-nonlinear-iterate] status = continue
[INFO][rank 0][SUNNonlinSolSolve_Newton][begin-nonlinear-iterate] 
[INFO][rank 0][arkLsSolve][begin-linear-solve] iterative = 0
[INFO][rank 0][arkLsSolve][end-linear-solve] status = success, iters = 0, p-solves = 0, resnorm = 0
<<<<<<< HEAD
[INFO][rank 0][SUNNonlinSolSolve_Newton][nonlinear-iterate] cur-iter = 2, total-iters = 2, update-norm = 0.0002707998091281837
[INFO][rank 0][SUNNonlinSolSolve_Newton][end-nonlinear-iterate] status = success
[INFO][rank 0][arkStep_Nls][end-nonlinear-solve] status = success, iters = 2
[INFO][rank 0][arkStep_TakeStep_Z][end-stage] status = success
[INFO][rank 0][arkStep_TakeStep_Z][begin-stage] stage = 4, implicit = 1, tcur = 0.0089477718532676
=======
[INFO][rank 0][SUNNonlinSolSolve_Newton][nonlinear-iterate] cur-iter = 2, total-iters = 2, update-norm = 0.4335616254321096
[INFO][rank 0][SUNNonlinSolSolve_Newton][end-nonlinear-iterate] status = success
[INFO][rank 0][arkStep_Nls][end-nonlinear-solve] status = success, iters = 2
[INFO][rank 0][arkStep_TakeStep_Z][end-stage] status = success
[INFO][rank 0][arkStep_TakeStep_Z][begin-stage] stage = 3, implicit = 1, tcur = 0.0314789575696372
>>>>>>> f09a521c
[INFO][rank 0][arkStep_Nls][begin-nonlinear-solve] tol = 0.1
[INFO][rank 0][SUNNonlinSolSolve_Newton][nonlinear-solver] solver = Newton
[INFO][rank 0][SUNNonlinSolSolve_Newton][begin-nonlinear-iterate] 
[INFO][rank 0][arkLsSolve][begin-linear-solve] iterative = 0
[INFO][rank 0][arkLsSolve][end-linear-solve] status = success, iters = 0, p-solves = 0, resnorm = 0
<<<<<<< HEAD
[INFO][rank 0][SUNNonlinSolSolve_Newton][nonlinear-iterate] cur-iter = 1, total-iters = 1, update-norm = 150.8300789506056
=======
[INFO][rank 0][SUNNonlinSolSolve_Newton][nonlinear-iterate] cur-iter = 1, total-iters = 1, update-norm = 10140.58902217433
>>>>>>> f09a521c
[INFO][rank 0][SUNNonlinSolSolve_Newton][end-nonlinear-iterate] status = continue
[INFO][rank 0][SUNNonlinSolSolve_Newton][begin-nonlinear-iterate] 
[INFO][rank 0][arkLsSolve][begin-linear-solve] iterative = 0
[INFO][rank 0][arkLsSolve][end-linear-solve] status = success, iters = 0, p-solves = 0, resnorm = 0
<<<<<<< HEAD
[INFO][rank 0][SUNNonlinSolSolve_Newton][nonlinear-iterate] cur-iter = 2, total-iters = 2, update-norm = 1.181473423917798e-05
[INFO][rank 0][SUNNonlinSolSolve_Newton][end-nonlinear-iterate] status = success
[INFO][rank 0][arkStep_Nls][end-nonlinear-solve] status = success, iters = 2
[INFO][rank 0][arkStep_TakeStep_Z][end-stage] status = success
[INFO][rank 0][arkStep_TakeStep_Z][begin-stage] stage = 5, implicit = 1, tcur = 0.0119897669951233
=======
[INFO][rank 0][SUNNonlinSolSolve_Newton][nonlinear-iterate] cur-iter = 2, total-iters = 2, update-norm = 0.2556800506694395
[INFO][rank 0][SUNNonlinSolSolve_Newton][end-nonlinear-iterate] status = success
[INFO][rank 0][arkStep_Nls][end-nonlinear-solve] status = success, iters = 2
[INFO][rank 0][arkStep_TakeStep_Z][end-stage] status = success
[INFO][rank 0][arkStep_TakeStep_Z][begin-stage] stage = 4, implicit = 1, tcur = 0.0253682814636843
[INFO][rank 0][arkStep_Nls][begin-nonlinear-solve] tol = 0.1
[INFO][rank 0][SUNNonlinSolSolve_Newton][nonlinear-solver] solver = Newton
[INFO][rank 0][SUNNonlinSolSolve_Newton][begin-nonlinear-iterate] 
[INFO][rank 0][arkLsSolve][begin-linear-solve] iterative = 0
[INFO][rank 0][arkLsSolve][end-linear-solve] status = success, iters = 0, p-solves = 0, resnorm = 0
[INFO][rank 0][SUNNonlinSolSolve_Newton][nonlinear-iterate] cur-iter = 1, total-iters = 1, update-norm = 2041.266052416194
[INFO][rank 0][SUNNonlinSolSolve_Newton][end-nonlinear-iterate] status = success
[INFO][rank 0][arkStep_Nls][end-nonlinear-solve] status = success, iters = 1
[INFO][rank 0][arkStep_TakeStep_Z][end-stage] status = success
[INFO][rank 0][arkStep_TakeStep_Z][begin-stage] stage = 5, implicit = 1, tcur = 0.0400574067183789
>>>>>>> f09a521c
[INFO][rank 0][arkStep_Nls][begin-nonlinear-solve] tol = 0.1
[INFO][rank 0][SUNNonlinSolSolve_Newton][nonlinear-solver] solver = Newton
[INFO][rank 0][SUNNonlinSolSolve_Newton][begin-nonlinear-iterate] 
[INFO][rank 0][arkLsSolve][begin-linear-solve] iterative = 0
[INFO][rank 0][arkLsSolve][end-linear-solve] status = success, iters = 0, p-solves = 0, resnorm = 0
<<<<<<< HEAD
[INFO][rank 0][SUNNonlinSolSolve_Newton][nonlinear-iterate] cur-iter = 1, total-iters = 1, update-norm = 1649.918340583196
=======
[INFO][rank 0][SUNNonlinSolSolve_Newton][nonlinear-iterate] cur-iter = 1, total-iters = 1, update-norm = 24198.01039307402
>>>>>>> f09a521c
[INFO][rank 0][SUNNonlinSolSolve_Newton][end-nonlinear-iterate] status = continue
[INFO][rank 0][SUNNonlinSolSolve_Newton][begin-nonlinear-iterate] 
[INFO][rank 0][arkLsSolve][begin-linear-solve] iterative = 0
[INFO][rank 0][arkLsSolve][end-linear-solve] status = success, iters = 0, p-solves = 0, resnorm = 0
<<<<<<< HEAD
[INFO][rank 0][SUNNonlinSolSolve_Newton][nonlinear-iterate] cur-iter = 2, total-iters = 2, update-norm = 0.001414605565722521
[INFO][rank 0][SUNNonlinSolSolve_Newton][end-nonlinear-iterate] status = success
[INFO][rank 0][arkStep_Nls][end-nonlinear-solve] status = success, iters = 2
[INFO][rank 0][arkStep_TakeStep_Z][end-stage] status = success
[INFO][rank 0][arkStep_TakeStep_Z][begin-stage] stage = 6, implicit = 1, tcur = 0.0134499246632141
=======
[INFO][rank 0][SUNNonlinSolSolve_Newton][nonlinear-iterate] cur-iter = 2, total-iters = 2, update-norm = 1.459300618876119
[INFO][rank 0][SUNNonlinSolSolve_Newton][end-nonlinear-iterate] status = success
[INFO][rank 0][arkStep_Nls][end-nonlinear-solve] status = success, iters = 2
[INFO][rank 0][arkStep_TakeStep_Z][end-stage] status = success
[INFO][rank 0][arkStep_TakeStep_Z][begin-stage] stage = 6, implicit = 1, tcur = 0.0471081868406323
>>>>>>> f09a521c
[INFO][rank 0][arkStep_Nls][begin-nonlinear-solve] tol = 0.1
[INFO][rank 0][SUNNonlinSolSolve_Newton][nonlinear-solver] solver = Newton
[INFO][rank 0][SUNNonlinSolSolve_Newton][begin-nonlinear-iterate] 
[INFO][rank 0][arkLsSolve][begin-linear-solve] iterative = 0
[INFO][rank 0][arkLsSolve][end-linear-solve] status = success, iters = 0, p-solves = 0, resnorm = 0
<<<<<<< HEAD
[INFO][rank 0][SUNNonlinSolSolve_Newton][nonlinear-iterate] cur-iter = 1, total-iters = 1, update-norm = 2523.115136876571
=======
[INFO][rank 0][SUNNonlinSolSolve_Newton][nonlinear-iterate] cur-iter = 1, total-iters = 1, update-norm = 38091.0553333764
>>>>>>> f09a521c
[INFO][rank 0][SUNNonlinSolSolve_Newton][end-nonlinear-iterate] status = continue
[INFO][rank 0][SUNNonlinSolSolve_Newton][begin-nonlinear-iterate] 
[INFO][rank 0][arkLsSolve][begin-linear-solve] iterative = 0
[INFO][rank 0][arkLsSolve][end-linear-solve] status = success, iters = 0, p-solves = 0, resnorm = 0
<<<<<<< HEAD
[INFO][rank 0][SUNNonlinSolSolve_Newton][nonlinear-iterate] cur-iter = 2, total-iters = 2, update-norm = 0.003307199228182218
=======
[INFO][rank 0][SUNNonlinSolSolve_Newton][nonlinear-iterate] cur-iter = 2, total-iters = 2, update-norm = 3.59425802971905
>>>>>>> f09a521c
[INFO][rank 0][SUNNonlinSolSolve_Newton][end-nonlinear-iterate] status = success
[INFO][rank 0][arkStep_Nls][end-nonlinear-solve] status = success, iters = 2
[INFO][rank 0][arkStep_TakeStep_Z][end-stage] status = success
[INFO][rank 0][arkStep_TakeStep_Z][begin-compute-solution] mass type = 0
[INFO][rank 0][arkStep_TakeStep_Z][end-compute-solution] status = success
<<<<<<< HEAD
[DEBUG][rank 0][arkAdapt][new-step-before-bounds] h_acc = 0.0323679044372543, h_cfl = 4.86719222696919e+27
[DEBUG][rank 0][arkAdapt][new-step-after-max-min-bounds] h_acc = 0.0310731882597642, h_cfl = 2.43359611348459e+27
[DEBUG][rank 0][arkAdapt][new-step-eta] eta = 6.38421225436447
[INFO][rank 0][ARKodeEvolve][end-step-attempt] status = success, dsm = 0.000250835982466583
 1.344992466321410e-02    1.224726408390497e+00    1.721638041863508e+00    6.300071575537913e-11    2.551518996085633e-10
------------------------------------------------------------------------------------------------------------------------------
Current time                  = 0.0134499246632141
Steps                         = 3
Step attempts                 = 3
Stability limited steps       = 0
Accuracy limited steps        = 3
Error test fails              = 0
NLS step fails                = 0
Inequality constraint fails   = 0
Initial step size             = 0.000102986025609508
Last step size                = 0.00486719222696918
Current step size             = 0.0310731882597642
Explicit RHS fn evals         = 23
Implicit RHS fn evals         = 54
NLS iters                     = 31
NLS fails                     = 0
NLS iters per step            = 10.3333333333333
=======
[DEBUG][rank 0][arkAdapt][new-step-before-bounds] h_acc = 0.0612402363792143
[DEBUG][rank 0][arkAdapt][new-step-after-max-min-bounds] h_acc = 0.0587906269240457
[DEBUG][rank 0][arkAdapt][new-step-eta] eta = 2.50145200550899
[INFO][rank 0][ARKodeEvolve][end-step-attempt] status = success, dsm = 0.147615366294762
 4.710818684063230e-02    1.224518388977500e+00    1.608738565236185e+00    9.118191313106649e-09    1.456717202419355e-07
------------------------------------------------------------------------------------------------------------------------------
Current time                  = 0.0471081868406323
Steps                         = 3
Step attempts                 = 4
Stability limited steps       = 0
Accuracy limited steps        = 4
Error test fails              = 1
NLS step fails                = 0
Inequality constraint fails   = 0
Initial step size             = 0.000102986025609508
Last step size                = 0.0235026004075114
Current step size             = 0.0587906269240457
Explicit RHS fn evals         = 29
Implicit RHS fn evals         = 76
NLS iters                     = 47
NLS fails                     = 0
NLS iters per step            = 15.6666666666667
>>>>>>> f09a521c
LS setups                     = 3
Jac fn evals                  = 1
LS RHS fn evals               = 0
Prec setup evals              = 0
Prec solves                   = 0
LS iters                      = 0
LS fails                      = 0
Jac-times setups              = 0
Jac-times evals               = 0
LS iters per NLS iter         = 0
<<<<<<< HEAD
Jac evals per NLS iter        = 0.032258064516129
=======
Jac evals per NLS iter        = 0.0212765957446809
>>>>>>> f09a521c
Prec evals per NLS iter       = 0
End ARKStep Logging test<|MERGE_RESOLUTION|>--- conflicted
+++ resolved
@@ -75,17 +75,6 @@
 [INFO][rank 0][arkStep_TakeStep_Z][end-stage] status = success
 [INFO][rank 0][arkStep_TakeStep_Z][begin-compute-solution] mass type = 0
 [INFO][rank 0][arkStep_TakeStep_Z][end-compute-solution] status = success
-<<<<<<< HEAD
-[DEBUG][rank 0][arkAdapt][new-step-before-bounds] h_acc = 0.00883306917774521, h_cfl = 1.02986025609508e+26
-[DEBUG][rank 0][arkAdapt][new-step-after-max-min-bounds] h_acc = 0.0084797464106354, h_cfl = 5.14930128047542e+25
-[DEBUG][rank 0][arkAdapt][new-step-eta] eta = 82.3388062647258
-[INFO][rank 0][ARKodeEvolve][end-step-attempt] status = success, dsm = 4.96260358491064e-11
- 1.029860256095084e-04    1.224744870309106e+00    1.732050195224277e+00    0.000000000000000e+00    0.000000000000000e+00
-[INFO][rank 0][ARKodeEvolve][begin-step-attempt] step = 2, tn = 0.000102986025609508, h = 0.0084797464106354
-[INFO][rank 0][arkStep_TakeStep_Z][begin-stage] stage = 0, implicit = 0, tcur = 0.000102986025609508
-[INFO][rank 0][arkStep_TakeStep_Z][end-stage] status = success
-[INFO][rank 0][arkStep_TakeStep_Z][begin-stage] stage = 1, implicit = 1, tcur = 0.00219748338903645
-=======
 [DEBUG][rank 0][arkAdapt][new-step-before-bounds] h_acc = 0.24481875424491
 [DEBUG][rank 0][arkAdapt][new-step-after-max-min-bounds] h_acc = 0.235026004075114
 [DEBUG][rank 0][arkAdapt][new-step-eta] eta = 2282.11548784551
@@ -95,28 +84,16 @@
 [INFO][rank 0][arkStep_TakeStep_Z][begin-stage] stage = 0, implicit = 0, tcur = 0.000102986025609508
 [INFO][rank 0][arkStep_TakeStep_Z][end-stage] status = success
 [INFO][rank 0][arkStep_TakeStep_Z][begin-stage] stage = 1, implicit = 1, tcur = 0.0581544090321626
->>>>>>> f09a521c
-[INFO][rank 0][arkStep_Nls][begin-nonlinear-solve] tol = 0.1
-[INFO][rank 0][SUNNonlinSolSolve_Newton][nonlinear-solver] solver = Newton
-[INFO][rank 0][SUNNonlinSolSolve_Newton][begin-nonlinear-iterate] 
-[INFO][rank 0][arkLsSolve][begin-linear-solve] iterative = 0
-[INFO][rank 0][arkLsSolve][end-linear-solve] status = success, iters = 0, p-solves = 0, resnorm = 0
-<<<<<<< HEAD
-[INFO][rank 0][SUNNonlinSolSolve_Newton][nonlinear-iterate] cur-iter = 1, total-iters = 1, update-norm = 10.27594245005348
-=======
+[INFO][rank 0][arkStep_Nls][begin-nonlinear-solve] tol = 0.1
+[INFO][rank 0][SUNNonlinSolSolve_Newton][nonlinear-solver] solver = Newton
+[INFO][rank 0][SUNNonlinSolSolve_Newton][begin-nonlinear-iterate] 
+[INFO][rank 0][arkLsSolve][begin-linear-solve] iterative = 0
+[INFO][rank 0][arkLsSolve][end-linear-solve] status = success, iters = 0, p-solves = 0, resnorm = 0
 [INFO][rank 0][SUNNonlinSolSolve_Newton][nonlinear-iterate] cur-iter = 1, total-iters = 1, update-norm = 2623.327434583977
->>>>>>> f09a521c
-[INFO][rank 0][SUNNonlinSolSolve_Newton][end-nonlinear-iterate] status = continue
-[INFO][rank 0][SUNNonlinSolSolve_Newton][begin-nonlinear-iterate] 
-[INFO][rank 0][arkLsSolve][begin-linear-solve] iterative = 0
-[INFO][rank 0][arkLsSolve][end-linear-solve] status = success, iters = 0, p-solves = 0, resnorm = 0
-<<<<<<< HEAD
-[INFO][rank 0][SUNNonlinSolSolve_Newton][nonlinear-iterate] cur-iter = 2, total-iters = 2, update-norm = 2.016614577411573e-06
-[INFO][rank 0][SUNNonlinSolSolve_Newton][end-nonlinear-iterate] status = success
-[INFO][rank 0][arkStep_Nls][end-nonlinear-solve] status = success, iters = 2
-[INFO][rank 0][arkStep_TakeStep_Z][end-stage] status = success
-[INFO][rank 0][arkStep_TakeStep_Z][begin-stage] stage = 2, implicit = 1, tcur = 0.00367851667789299
-=======
+[INFO][rank 0][SUNNonlinSolSolve_Newton][end-nonlinear-iterate] status = continue
+[INFO][rank 0][SUNNonlinSolSolve_Newton][begin-nonlinear-iterate] 
+[INFO][rank 0][arkLsSolve][begin-linear-solve] iterative = 0
+[INFO][rank 0][arkLsSolve][end-linear-solve] status = success, iters = 0, p-solves = 0, resnorm = 0
 [INFO][rank 0][SUNNonlinSolSolve_Newton][nonlinear-iterate] cur-iter = 2, total-iters = 2, update-norm = 7.656679264613587
 [INFO][rank 0][SUNNonlinSolSolve_Newton][end-nonlinear-iterate] status = continue
 [INFO][rank 0][SUNNonlinSolSolve_Newton][begin-nonlinear-iterate] 
@@ -202,28 +179,16 @@
 [INFO][rank 0][arkStep_Nls][end-nonlinear-solve] status = success, iters = 3
 [INFO][rank 0][arkStep_TakeStep_Z][end-stage] status = success
 [INFO][rank 0][arkStep_TakeStep_Z][begin-stage] stage = 6, implicit = 1, tcur = 0.235128990100723
->>>>>>> f09a521c
-[INFO][rank 0][arkStep_Nls][begin-nonlinear-solve] tol = 0.1
-[INFO][rank 0][SUNNonlinSolSolve_Newton][nonlinear-solver] solver = Newton
-[INFO][rank 0][SUNNonlinSolSolve_Newton][begin-nonlinear-iterate] 
-[INFO][rank 0][arkLsSolve][begin-linear-solve] iterative = 0
-[INFO][rank 0][arkLsSolve][end-linear-solve] status = success, iters = 0, p-solves = 0, resnorm = 0
-<<<<<<< HEAD
-[INFO][rank 0][SUNNonlinSolSolve_Newton][nonlinear-iterate] cur-iter = 1, total-iters = 1, update-norm = 318.7057870277454
-=======
+[INFO][rank 0][arkStep_Nls][begin-nonlinear-solve] tol = 0.1
+[INFO][rank 0][SUNNonlinSolSolve_Newton][nonlinear-solver] solver = Newton
+[INFO][rank 0][SUNNonlinSolSolve_Newton][begin-nonlinear-iterate] 
+[INFO][rank 0][arkLsSolve][begin-linear-solve] iterative = 0
+[INFO][rank 0][arkLsSolve][end-linear-solve] status = success, iters = 0, p-solves = 0, resnorm = 0
 [INFO][rank 0][SUNNonlinSolSolve_Newton][nonlinear-iterate] cur-iter = 1, total-iters = 1, update-norm = 14101.43965371242
->>>>>>> f09a521c
-[INFO][rank 0][SUNNonlinSolSolve_Newton][end-nonlinear-iterate] status = continue
-[INFO][rank 0][SUNNonlinSolSolve_Newton][begin-nonlinear-iterate] 
-[INFO][rank 0][arkLsSolve][begin-linear-solve] iterative = 0
-[INFO][rank 0][arkLsSolve][end-linear-solve] status = success, iters = 0, p-solves = 0, resnorm = 0
-<<<<<<< HEAD
-[INFO][rank 0][SUNNonlinSolSolve_Newton][nonlinear-iterate] cur-iter = 2, total-iters = 2, update-norm = 9.187893730682911e-05
-[INFO][rank 0][SUNNonlinSolSolve_Newton][end-nonlinear-iterate] status = success
-[INFO][rank 0][arkStep_Nls][end-nonlinear-solve] status = success, iters = 2
-[INFO][rank 0][arkStep_TakeStep_Z][end-stage] status = success
-[INFO][rank 0][arkStep_TakeStep_Z][begin-stage] stage = 3, implicit = 1, tcur = 0.00294370107317237
-=======
+[INFO][rank 0][SUNNonlinSolSolve_Newton][end-nonlinear-iterate] status = continue
+[INFO][rank 0][SUNNonlinSolSolve_Newton][begin-nonlinear-iterate] 
+[INFO][rank 0][arkLsSolve][begin-linear-solve] iterative = 0
+[INFO][rank 0][arkLsSolve][end-linear-solve] status = success, iters = 0, p-solves = 0, resnorm = 0
 [INFO][rank 0][SUNNonlinSolSolve_Newton][nonlinear-iterate] cur-iter = 2, total-iters = 2, update-norm = 83.24669815605492
 [INFO][rank 0][SUNNonlinSolSolve_Newton][end-nonlinear-iterate] status = continue
 [INFO][rank 0][SUNNonlinSolSolve_Newton][begin-nonlinear-iterate] 
@@ -258,105 +223,61 @@
 [INFO][rank 0][arkStep_Nls][end-nonlinear-solve] status = success, iters = 2
 [INFO][rank 0][arkStep_TakeStep_Z][end-stage] status = success
 [INFO][rank 0][arkStep_TakeStep_Z][begin-stage] stage = 2, implicit = 1, tcur = 0.0100129838128111
->>>>>>> f09a521c
-[INFO][rank 0][arkStep_Nls][begin-nonlinear-solve] tol = 0.1
-[INFO][rank 0][SUNNonlinSolSolve_Newton][nonlinear-solver] solver = Newton
-[INFO][rank 0][SUNNonlinSolSolve_Newton][begin-nonlinear-iterate] 
-[INFO][rank 0][arkLsSolve][begin-linear-solve] iterative = 0
-[INFO][rank 0][arkLsSolve][end-linear-solve] status = success, iters = 0, p-solves = 0, resnorm = 0
-<<<<<<< HEAD
-[INFO][rank 0][SUNNonlinSolSolve_Newton][nonlinear-iterate] cur-iter = 1, total-iters = 1, update-norm = 204.0471672974475
-=======
+[INFO][rank 0][arkStep_Nls][begin-nonlinear-solve] tol = 0.1
+[INFO][rank 0][SUNNonlinSolSolve_Newton][nonlinear-solver] solver = Newton
+[INFO][rank 0][SUNNonlinSolSolve_Newton][begin-nonlinear-iterate] 
+[INFO][rank 0][arkLsSolve][begin-linear-solve] iterative = 0
+[INFO][rank 0][arkLsSolve][end-linear-solve] status = success, iters = 0, p-solves = 0, resnorm = 0
 [INFO][rank 0][SUNNonlinSolSolve_Newton][nonlinear-iterate] cur-iter = 1, total-iters = 1, update-norm = 2360.138997567849
->>>>>>> f09a521c
-[INFO][rank 0][SUNNonlinSolSolve_Newton][end-nonlinear-iterate] status = continue
-[INFO][rank 0][SUNNonlinSolSolve_Newton][begin-nonlinear-iterate] 
-[INFO][rank 0][arkLsSolve][begin-linear-solve] iterative = 0
-[INFO][rank 0][arkLsSolve][end-linear-solve] status = success, iters = 0, p-solves = 0, resnorm = 0
-<<<<<<< HEAD
-[INFO][rank 0][SUNNonlinSolSolve_Newton][nonlinear-iterate] cur-iter = 2, total-iters = 2, update-norm = 3.764993563400174e-05
-[INFO][rank 0][SUNNonlinSolSolve_Newton][end-nonlinear-iterate] status = success
-[INFO][rank 0][arkStep_Nls][end-nonlinear-solve] status = success, iters = 2
-[INFO][rank 0][arkStep_TakeStep_Z][end-stage] status = success
-[INFO][rank 0][arkStep_TakeStep_Z][begin-stage] stage = 4, implicit = 1, tcur = 0.000738967006407164
-=======
+[INFO][rank 0][SUNNonlinSolSolve_Newton][end-nonlinear-iterate] status = continue
+[INFO][rank 0][SUNNonlinSolSolve_Newton][begin-nonlinear-iterate] 
+[INFO][rank 0][arkLsSolve][begin-linear-solve] iterative = 0
+[INFO][rank 0][arkLsSolve][end-linear-solve] status = success, iters = 0, p-solves = 0, resnorm = 0
 [INFO][rank 0][SUNNonlinSolSolve_Newton][nonlinear-iterate] cur-iter = 2, total-iters = 2, update-norm = 0.01391266315244901
 [INFO][rank 0][SUNNonlinSolSolve_Newton][end-nonlinear-iterate] status = success
 [INFO][rank 0][arkStep_Nls][end-nonlinear-solve] status = success, iters = 2
 [INFO][rank 0][arkStep_TakeStep_Z][end-stage] status = success
 [INFO][rank 0][arkStep_TakeStep_Z][begin-stage] stage = 3, implicit = 1, tcur = 0.00797635716212583
->>>>>>> f09a521c
-[INFO][rank 0][arkStep_Nls][begin-nonlinear-solve] tol = 0.1
-[INFO][rank 0][SUNNonlinSolSolve_Newton][nonlinear-solver] solver = Newton
-[INFO][rank 0][SUNNonlinSolSolve_Newton][begin-nonlinear-iterate] 
-[INFO][rank 0][arkLsSolve][begin-linear-solve] iterative = 0
-[INFO][rank 0][arkLsSolve][end-linear-solve] status = success, iters = 0, p-solves = 0, resnorm = 0
-<<<<<<< HEAD
-[INFO][rank 0][SUNNonlinSolSolve_Newton][nonlinear-iterate] cur-iter = 1, total-iters = 1, update-norm = 12.60338862820494
-=======
+[INFO][rank 0][arkStep_Nls][begin-nonlinear-solve] tol = 0.1
+[INFO][rank 0][SUNNonlinSolSolve_Newton][nonlinear-solver] solver = Newton
+[INFO][rank 0][SUNNonlinSolSolve_Newton][begin-nonlinear-iterate] 
+[INFO][rank 0][arkLsSolve][begin-linear-solve] iterative = 0
+[INFO][rank 0][arkLsSolve][end-linear-solve] status = success, iters = 0, p-solves = 0, resnorm = 0
 [INFO][rank 0][SUNNonlinSolSolve_Newton][nonlinear-iterate] cur-iter = 1, total-iters = 1, update-norm = 1499.070467640782
->>>>>>> f09a521c
-[INFO][rank 0][SUNNonlinSolSolve_Newton][end-nonlinear-iterate] status = continue
-[INFO][rank 0][SUNNonlinSolSolve_Newton][begin-nonlinear-iterate] 
-[INFO][rank 0][arkLsSolve][begin-linear-solve] iterative = 0
-[INFO][rank 0][arkLsSolve][end-linear-solve] status = success, iters = 0, p-solves = 0, resnorm = 0
-<<<<<<< HEAD
-[INFO][rank 0][SUNNonlinSolSolve_Newton][nonlinear-iterate] cur-iter = 2, total-iters = 2, update-norm = 1.438321343380526e-07
-[INFO][rank 0][SUNNonlinSolSolve_Newton][end-nonlinear-iterate] status = success
-[INFO][rank 0][arkStep_Nls][end-nonlinear-solve] status = success, iters = 2
-[INFO][rank 0][arkStep_TakeStep_Z][end-stage] status = success
-[INFO][rank 0][arkStep_TakeStep_Z][begin-stage] stage = 5, implicit = 1, tcur = 0.00603880851305429
-=======
+[INFO][rank 0][SUNNonlinSolSolve_Newton][end-nonlinear-iterate] status = continue
+[INFO][rank 0][SUNNonlinSolSolve_Newton][begin-nonlinear-iterate] 
+[INFO][rank 0][arkLsSolve][begin-linear-solve] iterative = 0
+[INFO][rank 0][arkLsSolve][end-linear-solve] status = success, iters = 0, p-solves = 0, resnorm = 0
 [INFO][rank 0][SUNNonlinSolSolve_Newton][nonlinear-iterate] cur-iter = 2, total-iters = 2, update-norm = 0.005608544008929025
 [INFO][rank 0][SUNNonlinSolSolve_Newton][end-nonlinear-iterate] status = success
 [INFO][rank 0][arkStep_Nls][end-nonlinear-solve] status = success, iters = 2
 [INFO][rank 0][arkStep_TakeStep_Z][end-stage] status = success
 [INFO][rank 0][arkStep_TakeStep_Z][begin-stage] stage = 4, implicit = 1, tcur = 0.00186568105617286
->>>>>>> f09a521c
-[INFO][rank 0][arkStep_Nls][begin-nonlinear-solve] tol = 0.1
-[INFO][rank 0][SUNNonlinSolSolve_Newton][nonlinear-solver] solver = Newton
-[INFO][rank 0][SUNNonlinSolSolve_Newton][begin-nonlinear-iterate] 
-[INFO][rank 0][arkLsSolve][begin-linear-solve] iterative = 0
-[INFO][rank 0][arkLsSolve][end-linear-solve] status = success, iters = 0, p-solves = 0, resnorm = 0
-<<<<<<< HEAD
-[INFO][rank 0][SUNNonlinSolSolve_Newton][nonlinear-iterate] cur-iter = 1, total-iters = 1, update-norm = 858.5624846927961
-=======
+[INFO][rank 0][arkStep_Nls][begin-nonlinear-solve] tol = 0.1
+[INFO][rank 0][SUNNonlinSolSolve_Newton][nonlinear-solver] solver = Newton
+[INFO][rank 0][SUNNonlinSolSolve_Newton][begin-nonlinear-iterate] 
+[INFO][rank 0][arkLsSolve][begin-linear-solve] iterative = 0
+[INFO][rank 0][arkLsSolve][end-linear-solve] status = success, iters = 0, p-solves = 0, resnorm = 0
 [INFO][rank 0][SUNNonlinSolSolve_Newton][nonlinear-iterate] cur-iter = 1, total-iters = 1, update-norm = 83.1244367715725
->>>>>>> f09a521c
-[INFO][rank 0][SUNNonlinSolSolve_Newton][end-nonlinear-iterate] status = continue
-[INFO][rank 0][SUNNonlinSolSolve_Newton][begin-nonlinear-iterate] 
-[INFO][rank 0][arkLsSolve][begin-linear-solve] iterative = 0
-[INFO][rank 0][arkLsSolve][end-linear-solve] status = success, iters = 0, p-solves = 0, resnorm = 0
-<<<<<<< HEAD
-[INFO][rank 0][SUNNonlinSolSolve_Newton][nonlinear-iterate] cur-iter = 2, total-iters = 2, update-norm = 0.0006675017140435614
-[INFO][rank 0][SUNNonlinSolSolve_Newton][end-nonlinear-iterate] status = success
-[INFO][rank 0][arkStep_Nls][end-nonlinear-solve] status = success, iters = 2
-[INFO][rank 0][arkStep_TakeStep_Z][end-stage] status = success
-[INFO][rank 0][arkStep_TakeStep_Z][begin-stage] stage = 6, implicit = 1, tcur = 0.00858273243624491
-=======
+[INFO][rank 0][SUNNonlinSolSolve_Newton][end-nonlinear-iterate] status = continue
+[INFO][rank 0][SUNNonlinSolSolve_Newton][begin-nonlinear-iterate] 
+[INFO][rank 0][arkLsSolve][begin-linear-solve] iterative = 0
+[INFO][rank 0][arkLsSolve][end-linear-solve] status = success, iters = 0, p-solves = 0, resnorm = 0
 [INFO][rank 0][SUNNonlinSolSolve_Newton][nonlinear-iterate] cur-iter = 2, total-iters = 2, update-norm = 1.671646936725508e-05
 [INFO][rank 0][SUNNonlinSolSolve_Newton][end-nonlinear-iterate] status = success
 [INFO][rank 0][arkStep_Nls][end-nonlinear-solve] status = success, iters = 2
 [INFO][rank 0][arkStep_TakeStep_Z][end-stage] status = success
 [INFO][rank 0][arkStep_TakeStep_Z][begin-stage] stage = 5, implicit = 1, tcur = 0.0165548063108675
->>>>>>> f09a521c
-[INFO][rank 0][arkStep_Nls][begin-nonlinear-solve] tol = 0.1
-[INFO][rank 0][SUNNonlinSolSolve_Newton][nonlinear-solver] solver = Newton
-[INFO][rank 0][SUNNonlinSolSolve_Newton][begin-nonlinear-iterate] 
-[INFO][rank 0][arkLsSolve][begin-linear-solve] iterative = 0
-[INFO][rank 0][arkLsSolve][end-linear-solve] status = success, iters = 0, p-solves = 0, resnorm = 0
-<<<<<<< HEAD
-[INFO][rank 0][SUNNonlinSolSolve_Newton][nonlinear-iterate] cur-iter = 1, total-iters = 1, update-norm = 1733.884798165494
-=======
+[INFO][rank 0][arkStep_Nls][begin-nonlinear-solve] tol = 0.1
+[INFO][rank 0][SUNNonlinSolSolve_Newton][nonlinear-solver] solver = Newton
+[INFO][rank 0][SUNNonlinSolSolve_Newton][begin-nonlinear-iterate] 
+[INFO][rank 0][arkLsSolve][begin-linear-solve] iterative = 0
+[INFO][rank 0][arkLsSolve][end-linear-solve] status = success, iters = 0, p-solves = 0, resnorm = 0
 [INFO][rank 0][SUNNonlinSolSolve_Newton][nonlinear-iterate] cur-iter = 1, total-iters = 1, update-norm = 6425.35779458923
->>>>>>> f09a521c
-[INFO][rank 0][SUNNonlinSolSolve_Newton][end-nonlinear-iterate] status = continue
-[INFO][rank 0][SUNNonlinSolSolve_Newton][begin-nonlinear-iterate] 
-[INFO][rank 0][arkLsSolve][begin-linear-solve] iterative = 0
-[INFO][rank 0][arkLsSolve][end-linear-solve] status = success, iters = 0, p-solves = 0, resnorm = 0
-<<<<<<< HEAD
-[INFO][rank 0][SUNNonlinSolSolve_Newton][nonlinear-iterate] cur-iter = 2, total-iters = 2, update-norm = 0.00272110725063923
-=======
+[INFO][rank 0][SUNNonlinSolSolve_Newton][end-nonlinear-iterate] status = continue
+[INFO][rank 0][SUNNonlinSolSolve_Newton][begin-nonlinear-iterate] 
+[INFO][rank 0][arkLsSolve][begin-linear-solve] iterative = 0
+[INFO][rank 0][arkLsSolve][end-linear-solve] status = success, iters = 0, p-solves = 0, resnorm = 0
 [INFO][rank 0][SUNNonlinSolSolve_Newton][nonlinear-iterate] cur-iter = 2, total-iters = 2, update-norm = 0.1033674619263935
 [INFO][rank 0][SUNNonlinSolSolve_Newton][end-nonlinear-iterate] status = success
 [INFO][rank 0][arkStep_Nls][end-nonlinear-solve] status = success, iters = 2
@@ -373,38 +294,11 @@
 [INFO][rank 0][arkLsSolve][begin-linear-solve] iterative = 0
 [INFO][rank 0][arkLsSolve][end-linear-solve] status = success, iters = 0, p-solves = 0, resnorm = 0
 [INFO][rank 0][SUNNonlinSolSolve_Newton][nonlinear-iterate] cur-iter = 2, total-iters = 2, update-norm = 0.4232663149790152
->>>>>>> f09a521c
 [INFO][rank 0][SUNNonlinSolSolve_Newton][end-nonlinear-iterate] status = success
 [INFO][rank 0][arkStep_Nls][end-nonlinear-solve] status = success, iters = 2
 [INFO][rank 0][arkStep_TakeStep_Z][end-stage] status = success
 [INFO][rank 0][arkStep_TakeStep_Z][begin-compute-solution] mass type = 0
 [INFO][rank 0][arkStep_TakeStep_Z][end-compute-solution] status = success
-<<<<<<< HEAD
-[DEBUG][rank 0][arkAdapt][new-step-before-bounds] h_acc = 0.0050699919030929, h_cfl = 8.4797464106354e+27
-[DEBUG][rank 0][arkAdapt][new-step-after-max-min-bounds] h_acc = 0.00486719222696918, h_cfl = 4.2398732053177e+27
-[DEBUG][rank 0][arkAdapt][new-step-eta] eta = 0.573978512006525
-[INFO][rank 0][ARKodeEvolve][end-step-attempt] status = success, dsm = 0.00228354784306147
- 8.582732436244913e-03    1.224737353125386e+00    1.727803079447940e+00    6.060552060205282e-11    2.512077212912800e-10
-[INFO][rank 0][ARKodeEvolve][begin-step-attempt] step = 3, tn = 0.00858273243624491, h = 0.00486719222696918
-[INFO][rank 0][arkStep_TakeStep_Z][begin-stage] stage = 0, implicit = 0, tcur = 0.00858273243624491
-[INFO][rank 0][arkStep_TakeStep_Z][end-stage] status = success
-[INFO][rank 0][arkStep_TakeStep_Z][begin-stage] stage = 1, implicit = 1, tcur = 0.0097849289163063
-[INFO][rank 0][arkStep_Nls][begin-nonlinear-solve] tol = 0.1
-[INFO][rank 0][SUNNonlinSolSolve_Newton][nonlinear-solver] solver = Newton
-[INFO][rank 0][SUNNonlinSolSolve_Newton][begin-nonlinear-iterate] 
-[INFO][rank 0][arkLsSolve][begin-linear-solve] iterative = 0
-[INFO][rank 0][arkLsSolve][end-linear-solve] status = success, iters = 0, p-solves = 0, resnorm = 0
-[INFO][rank 0][SUNNonlinSolSolve_Newton][nonlinear-iterate] cur-iter = 1, total-iters = 1, update-norm = 486.3925390340005
-[INFO][rank 0][SUNNonlinSolSolve_Newton][end-nonlinear-iterate] status = continue
-[INFO][rank 0][SUNNonlinSolSolve_Newton][begin-nonlinear-iterate] 
-[INFO][rank 0][arkLsSolve][begin-linear-solve] iterative = 0
-[INFO][rank 0][arkLsSolve][end-linear-solve] status = success, iters = 0, p-solves = 0, resnorm = 0
-[INFO][rank 0][SUNNonlinSolSolve_Newton][nonlinear-iterate] cur-iter = 2, total-iters = 2, update-norm = 0.0001400250965491854
-[INFO][rank 0][SUNNonlinSolSolve_Newton][end-nonlinear-iterate] status = success
-[INFO][rank 0][arkStep_Nls][end-nonlinear-solve] status = success, iters = 2
-[INFO][rank 0][arkStep_TakeStep_Z][end-stage] status = success
-[INFO][rank 0][arkStep_TakeStep_Z][begin-stage] stage = 2, implicit = 1, tcur = 0.0106350101996763
-=======
 [DEBUG][rank 0][arkAdapt][new-step-before-bounds] h_acc = 0.0399026183338351
 [DEBUG][rank 0][arkAdapt][new-step-after-max-min-bounds] h_acc = 0.0235026004075114
 [DEBUG][rank 0][arkAdapt][new-step-eta] eta = 1
@@ -414,82 +308,46 @@
 [INFO][rank 0][arkStep_TakeStep_Z][begin-stage] stage = 0, implicit = 0, tcur = 0.0236055864331209
 [INFO][rank 0][arkStep_TakeStep_Z][end-stage] status = success
 [INFO][rank 0][arkStep_TakeStep_Z][begin-stage] stage = 1, implicit = 1, tcur = 0.0294107287337762
->>>>>>> f09a521c
-[INFO][rank 0][arkStep_Nls][begin-nonlinear-solve] tol = 0.1
-[INFO][rank 0][SUNNonlinSolSolve_Newton][nonlinear-solver] solver = Newton
-[INFO][rank 0][SUNNonlinSolSolve_Newton][begin-nonlinear-iterate] 
-[INFO][rank 0][arkLsSolve][begin-linear-solve] iterative = 0
-[INFO][rank 0][arkLsSolve][end-linear-solve] status = success, iters = 0, p-solves = 0, resnorm = 0
-<<<<<<< HEAD
-[INFO][rank 0][SUNNonlinSolSolve_Newton][nonlinear-iterate] cur-iter = 1, total-iters = 1, update-norm = 928.9460233583245
-=======
+[INFO][rank 0][arkStep_Nls][begin-nonlinear-solve] tol = 0.1
+[INFO][rank 0][SUNNonlinSolSolve_Newton][nonlinear-solver] solver = Newton
+[INFO][rank 0][SUNNonlinSolSolve_Newton][begin-nonlinear-iterate] 
+[INFO][rank 0][arkLsSolve][begin-linear-solve] iterative = 0
+[INFO][rank 0][arkLsSolve][end-linear-solve] status = success, iters = 0, p-solves = 0, resnorm = 0
 [INFO][rank 0][SUNNonlinSolSolve_Newton][nonlinear-iterate] cur-iter = 1, total-iters = 1, update-norm = 6459.717378351332
->>>>>>> f09a521c
-[INFO][rank 0][SUNNonlinSolSolve_Newton][end-nonlinear-iterate] status = continue
-[INFO][rank 0][SUNNonlinSolSolve_Newton][begin-nonlinear-iterate] 
-[INFO][rank 0][arkLsSolve][begin-linear-solve] iterative = 0
-[INFO][rank 0][arkLsSolve][end-linear-solve] status = success, iters = 0, p-solves = 0, resnorm = 0
-<<<<<<< HEAD
-[INFO][rank 0][SUNNonlinSolSolve_Newton][nonlinear-iterate] cur-iter = 2, total-iters = 2, update-norm = 0.0004483582992973109
-[INFO][rank 0][SUNNonlinSolSolve_Newton][end-nonlinear-iterate] status = success
-[INFO][rank 0][arkStep_Nls][end-nonlinear-solve] status = success, iters = 2
-[INFO][rank 0][arkStep_TakeStep_Z][end-stage] status = success
-[INFO][rank 0][arkStep_TakeStep_Z][begin-stage] stage = 3, implicit = 1, tcur = 0.0102132418322796
-=======
+[INFO][rank 0][SUNNonlinSolSolve_Newton][end-nonlinear-iterate] status = continue
+[INFO][rank 0][SUNNonlinSolSolve_Newton][begin-nonlinear-iterate] 
+[INFO][rank 0][arkLsSolve][begin-linear-solve] iterative = 0
+[INFO][rank 0][arkLsSolve][end-linear-solve] status = success, iters = 0, p-solves = 0, resnorm = 0
 [INFO][rank 0][SUNNonlinSolSolve_Newton][nonlinear-iterate] cur-iter = 2, total-iters = 2, update-norm = 0.1278945641212649
 [INFO][rank 0][SUNNonlinSolSolve_Newton][end-nonlinear-iterate] status = success
 [INFO][rank 0][arkStep_Nls][end-nonlinear-solve] status = success, iters = 2
 [INFO][rank 0][arkStep_TakeStep_Z][end-stage] status = success
 [INFO][rank 0][arkStep_TakeStep_Z][begin-stage] stage = 2, implicit = 1, tcur = 0.0335155842203225
->>>>>>> f09a521c
-[INFO][rank 0][arkStep_Nls][begin-nonlinear-solve] tol = 0.1
-[INFO][rank 0][SUNNonlinSolSolve_Newton][nonlinear-solver] solver = Newton
-[INFO][rank 0][SUNNonlinSolSolve_Newton][begin-nonlinear-iterate] 
-[INFO][rank 0][arkLsSolve][begin-linear-solve] iterative = 0
-[INFO][rank 0][arkLsSolve][end-linear-solve] status = success, iters = 0, p-solves = 0, resnorm = 0
-<<<<<<< HEAD
-[INFO][rank 0][SUNNonlinSolSolve_Newton][nonlinear-iterate] cur-iter = 1, total-iters = 1, update-norm = 721.9488354659991
-=======
+[INFO][rank 0][arkStep_Nls][begin-nonlinear-solve] tol = 0.1
+[INFO][rank 0][SUNNonlinSolSolve_Newton][nonlinear-solver] solver = Newton
+[INFO][rank 0][SUNNonlinSolSolve_Newton][begin-nonlinear-iterate] 
+[INFO][rank 0][arkLsSolve][begin-linear-solve] iterative = 0
+[INFO][rank 0][arkLsSolve][end-linear-solve] status = success, iters = 0, p-solves = 0, resnorm = 0
 [INFO][rank 0][SUNNonlinSolSolve_Newton][nonlinear-iterate] cur-iter = 1, total-iters = 1, update-norm = 13203.34554631783
->>>>>>> f09a521c
-[INFO][rank 0][SUNNonlinSolSolve_Newton][end-nonlinear-iterate] status = continue
-[INFO][rank 0][SUNNonlinSolSolve_Newton][begin-nonlinear-iterate] 
-[INFO][rank 0][arkLsSolve][begin-linear-solve] iterative = 0
-[INFO][rank 0][arkLsSolve][end-linear-solve] status = success, iters = 0, p-solves = 0, resnorm = 0
-<<<<<<< HEAD
-[INFO][rank 0][SUNNonlinSolSolve_Newton][nonlinear-iterate] cur-iter = 2, total-iters = 2, update-norm = 0.0002707998091281837
-[INFO][rank 0][SUNNonlinSolSolve_Newton][end-nonlinear-iterate] status = success
-[INFO][rank 0][arkStep_Nls][end-nonlinear-solve] status = success, iters = 2
-[INFO][rank 0][arkStep_TakeStep_Z][end-stage] status = success
-[INFO][rank 0][arkStep_TakeStep_Z][begin-stage] stage = 4, implicit = 1, tcur = 0.0089477718532676
-=======
+[INFO][rank 0][SUNNonlinSolSolve_Newton][end-nonlinear-iterate] status = continue
+[INFO][rank 0][SUNNonlinSolSolve_Newton][begin-nonlinear-iterate] 
+[INFO][rank 0][arkLsSolve][begin-linear-solve] iterative = 0
+[INFO][rank 0][arkLsSolve][end-linear-solve] status = success, iters = 0, p-solves = 0, resnorm = 0
 [INFO][rank 0][SUNNonlinSolSolve_Newton][nonlinear-iterate] cur-iter = 2, total-iters = 2, update-norm = 0.4335616254321096
 [INFO][rank 0][SUNNonlinSolSolve_Newton][end-nonlinear-iterate] status = success
 [INFO][rank 0][arkStep_Nls][end-nonlinear-solve] status = success, iters = 2
 [INFO][rank 0][arkStep_TakeStep_Z][end-stage] status = success
 [INFO][rank 0][arkStep_TakeStep_Z][begin-stage] stage = 3, implicit = 1, tcur = 0.0314789575696372
->>>>>>> f09a521c
-[INFO][rank 0][arkStep_Nls][begin-nonlinear-solve] tol = 0.1
-[INFO][rank 0][SUNNonlinSolSolve_Newton][nonlinear-solver] solver = Newton
-[INFO][rank 0][SUNNonlinSolSolve_Newton][begin-nonlinear-iterate] 
-[INFO][rank 0][arkLsSolve][begin-linear-solve] iterative = 0
-[INFO][rank 0][arkLsSolve][end-linear-solve] status = success, iters = 0, p-solves = 0, resnorm = 0
-<<<<<<< HEAD
-[INFO][rank 0][SUNNonlinSolSolve_Newton][nonlinear-iterate] cur-iter = 1, total-iters = 1, update-norm = 150.8300789506056
-=======
+[INFO][rank 0][arkStep_Nls][begin-nonlinear-solve] tol = 0.1
+[INFO][rank 0][SUNNonlinSolSolve_Newton][nonlinear-solver] solver = Newton
+[INFO][rank 0][SUNNonlinSolSolve_Newton][begin-nonlinear-iterate] 
+[INFO][rank 0][arkLsSolve][begin-linear-solve] iterative = 0
+[INFO][rank 0][arkLsSolve][end-linear-solve] status = success, iters = 0, p-solves = 0, resnorm = 0
 [INFO][rank 0][SUNNonlinSolSolve_Newton][nonlinear-iterate] cur-iter = 1, total-iters = 1, update-norm = 10140.58902217433
->>>>>>> f09a521c
-[INFO][rank 0][SUNNonlinSolSolve_Newton][end-nonlinear-iterate] status = continue
-[INFO][rank 0][SUNNonlinSolSolve_Newton][begin-nonlinear-iterate] 
-[INFO][rank 0][arkLsSolve][begin-linear-solve] iterative = 0
-[INFO][rank 0][arkLsSolve][end-linear-solve] status = success, iters = 0, p-solves = 0, resnorm = 0
-<<<<<<< HEAD
-[INFO][rank 0][SUNNonlinSolSolve_Newton][nonlinear-iterate] cur-iter = 2, total-iters = 2, update-norm = 1.181473423917798e-05
-[INFO][rank 0][SUNNonlinSolSolve_Newton][end-nonlinear-iterate] status = success
-[INFO][rank 0][arkStep_Nls][end-nonlinear-solve] status = success, iters = 2
-[INFO][rank 0][arkStep_TakeStep_Z][end-stage] status = success
-[INFO][rank 0][arkStep_TakeStep_Z][begin-stage] stage = 5, implicit = 1, tcur = 0.0119897669951233
-=======
+[INFO][rank 0][SUNNonlinSolSolve_Newton][end-nonlinear-iterate] status = continue
+[INFO][rank 0][SUNNonlinSolSolve_Newton][begin-nonlinear-iterate] 
+[INFO][rank 0][arkLsSolve][begin-linear-solve] iterative = 0
+[INFO][rank 0][arkLsSolve][end-linear-solve] status = success, iters = 0, p-solves = 0, resnorm = 0
 [INFO][rank 0][SUNNonlinSolSolve_Newton][nonlinear-iterate] cur-iter = 2, total-iters = 2, update-norm = 0.2556800506694395
 [INFO][rank 0][SUNNonlinSolSolve_Newton][end-nonlinear-iterate] status = success
 [INFO][rank 0][arkStep_Nls][end-nonlinear-solve] status = success, iters = 2
@@ -505,82 +363,37 @@
 [INFO][rank 0][arkStep_Nls][end-nonlinear-solve] status = success, iters = 1
 [INFO][rank 0][arkStep_TakeStep_Z][end-stage] status = success
 [INFO][rank 0][arkStep_TakeStep_Z][begin-stage] stage = 5, implicit = 1, tcur = 0.0400574067183789
->>>>>>> f09a521c
-[INFO][rank 0][arkStep_Nls][begin-nonlinear-solve] tol = 0.1
-[INFO][rank 0][SUNNonlinSolSolve_Newton][nonlinear-solver] solver = Newton
-[INFO][rank 0][SUNNonlinSolSolve_Newton][begin-nonlinear-iterate] 
-[INFO][rank 0][arkLsSolve][begin-linear-solve] iterative = 0
-[INFO][rank 0][arkLsSolve][end-linear-solve] status = success, iters = 0, p-solves = 0, resnorm = 0
-<<<<<<< HEAD
-[INFO][rank 0][SUNNonlinSolSolve_Newton][nonlinear-iterate] cur-iter = 1, total-iters = 1, update-norm = 1649.918340583196
-=======
+[INFO][rank 0][arkStep_Nls][begin-nonlinear-solve] tol = 0.1
+[INFO][rank 0][SUNNonlinSolSolve_Newton][nonlinear-solver] solver = Newton
+[INFO][rank 0][SUNNonlinSolSolve_Newton][begin-nonlinear-iterate] 
+[INFO][rank 0][arkLsSolve][begin-linear-solve] iterative = 0
+[INFO][rank 0][arkLsSolve][end-linear-solve] status = success, iters = 0, p-solves = 0, resnorm = 0
 [INFO][rank 0][SUNNonlinSolSolve_Newton][nonlinear-iterate] cur-iter = 1, total-iters = 1, update-norm = 24198.01039307402
->>>>>>> f09a521c
-[INFO][rank 0][SUNNonlinSolSolve_Newton][end-nonlinear-iterate] status = continue
-[INFO][rank 0][SUNNonlinSolSolve_Newton][begin-nonlinear-iterate] 
-[INFO][rank 0][arkLsSolve][begin-linear-solve] iterative = 0
-[INFO][rank 0][arkLsSolve][end-linear-solve] status = success, iters = 0, p-solves = 0, resnorm = 0
-<<<<<<< HEAD
-[INFO][rank 0][SUNNonlinSolSolve_Newton][nonlinear-iterate] cur-iter = 2, total-iters = 2, update-norm = 0.001414605565722521
-[INFO][rank 0][SUNNonlinSolSolve_Newton][end-nonlinear-iterate] status = success
-[INFO][rank 0][arkStep_Nls][end-nonlinear-solve] status = success, iters = 2
-[INFO][rank 0][arkStep_TakeStep_Z][end-stage] status = success
-[INFO][rank 0][arkStep_TakeStep_Z][begin-stage] stage = 6, implicit = 1, tcur = 0.0134499246632141
-=======
+[INFO][rank 0][SUNNonlinSolSolve_Newton][end-nonlinear-iterate] status = continue
+[INFO][rank 0][SUNNonlinSolSolve_Newton][begin-nonlinear-iterate] 
+[INFO][rank 0][arkLsSolve][begin-linear-solve] iterative = 0
+[INFO][rank 0][arkLsSolve][end-linear-solve] status = success, iters = 0, p-solves = 0, resnorm = 0
 [INFO][rank 0][SUNNonlinSolSolve_Newton][nonlinear-iterate] cur-iter = 2, total-iters = 2, update-norm = 1.459300618876119
 [INFO][rank 0][SUNNonlinSolSolve_Newton][end-nonlinear-iterate] status = success
 [INFO][rank 0][arkStep_Nls][end-nonlinear-solve] status = success, iters = 2
 [INFO][rank 0][arkStep_TakeStep_Z][end-stage] status = success
 [INFO][rank 0][arkStep_TakeStep_Z][begin-stage] stage = 6, implicit = 1, tcur = 0.0471081868406323
->>>>>>> f09a521c
-[INFO][rank 0][arkStep_Nls][begin-nonlinear-solve] tol = 0.1
-[INFO][rank 0][SUNNonlinSolSolve_Newton][nonlinear-solver] solver = Newton
-[INFO][rank 0][SUNNonlinSolSolve_Newton][begin-nonlinear-iterate] 
-[INFO][rank 0][arkLsSolve][begin-linear-solve] iterative = 0
-[INFO][rank 0][arkLsSolve][end-linear-solve] status = success, iters = 0, p-solves = 0, resnorm = 0
-<<<<<<< HEAD
-[INFO][rank 0][SUNNonlinSolSolve_Newton][nonlinear-iterate] cur-iter = 1, total-iters = 1, update-norm = 2523.115136876571
-=======
+[INFO][rank 0][arkStep_Nls][begin-nonlinear-solve] tol = 0.1
+[INFO][rank 0][SUNNonlinSolSolve_Newton][nonlinear-solver] solver = Newton
+[INFO][rank 0][SUNNonlinSolSolve_Newton][begin-nonlinear-iterate] 
+[INFO][rank 0][arkLsSolve][begin-linear-solve] iterative = 0
+[INFO][rank 0][arkLsSolve][end-linear-solve] status = success, iters = 0, p-solves = 0, resnorm = 0
 [INFO][rank 0][SUNNonlinSolSolve_Newton][nonlinear-iterate] cur-iter = 1, total-iters = 1, update-norm = 38091.0553333764
->>>>>>> f09a521c
-[INFO][rank 0][SUNNonlinSolSolve_Newton][end-nonlinear-iterate] status = continue
-[INFO][rank 0][SUNNonlinSolSolve_Newton][begin-nonlinear-iterate] 
-[INFO][rank 0][arkLsSolve][begin-linear-solve] iterative = 0
-[INFO][rank 0][arkLsSolve][end-linear-solve] status = success, iters = 0, p-solves = 0, resnorm = 0
-<<<<<<< HEAD
-[INFO][rank 0][SUNNonlinSolSolve_Newton][nonlinear-iterate] cur-iter = 2, total-iters = 2, update-norm = 0.003307199228182218
-=======
+[INFO][rank 0][SUNNonlinSolSolve_Newton][end-nonlinear-iterate] status = continue
+[INFO][rank 0][SUNNonlinSolSolve_Newton][begin-nonlinear-iterate] 
+[INFO][rank 0][arkLsSolve][begin-linear-solve] iterative = 0
+[INFO][rank 0][arkLsSolve][end-linear-solve] status = success, iters = 0, p-solves = 0, resnorm = 0
 [INFO][rank 0][SUNNonlinSolSolve_Newton][nonlinear-iterate] cur-iter = 2, total-iters = 2, update-norm = 3.59425802971905
->>>>>>> f09a521c
 [INFO][rank 0][SUNNonlinSolSolve_Newton][end-nonlinear-iterate] status = success
 [INFO][rank 0][arkStep_Nls][end-nonlinear-solve] status = success, iters = 2
 [INFO][rank 0][arkStep_TakeStep_Z][end-stage] status = success
 [INFO][rank 0][arkStep_TakeStep_Z][begin-compute-solution] mass type = 0
 [INFO][rank 0][arkStep_TakeStep_Z][end-compute-solution] status = success
-<<<<<<< HEAD
-[DEBUG][rank 0][arkAdapt][new-step-before-bounds] h_acc = 0.0323679044372543, h_cfl = 4.86719222696919e+27
-[DEBUG][rank 0][arkAdapt][new-step-after-max-min-bounds] h_acc = 0.0310731882597642, h_cfl = 2.43359611348459e+27
-[DEBUG][rank 0][arkAdapt][new-step-eta] eta = 6.38421225436447
-[INFO][rank 0][ARKodeEvolve][end-step-attempt] status = success, dsm = 0.000250835982466583
- 1.344992466321410e-02    1.224726408390497e+00    1.721638041863508e+00    6.300071575537913e-11    2.551518996085633e-10
-------------------------------------------------------------------------------------------------------------------------------
-Current time                  = 0.0134499246632141
-Steps                         = 3
-Step attempts                 = 3
-Stability limited steps       = 0
-Accuracy limited steps        = 3
-Error test fails              = 0
-NLS step fails                = 0
-Inequality constraint fails   = 0
-Initial step size             = 0.000102986025609508
-Last step size                = 0.00486719222696918
-Current step size             = 0.0310731882597642
-Explicit RHS fn evals         = 23
-Implicit RHS fn evals         = 54
-NLS iters                     = 31
-NLS fails                     = 0
-NLS iters per step            = 10.3333333333333
-=======
 [DEBUG][rank 0][arkAdapt][new-step-before-bounds] h_acc = 0.0612402363792143
 [DEBUG][rank 0][arkAdapt][new-step-after-max-min-bounds] h_acc = 0.0587906269240457
 [DEBUG][rank 0][arkAdapt][new-step-eta] eta = 2.50145200550899
@@ -603,7 +416,6 @@
 NLS iters                     = 47
 NLS fails                     = 0
 NLS iters per step            = 15.6666666666667
->>>>>>> f09a521c
 LS setups                     = 3
 Jac fn evals                  = 1
 LS RHS fn evals               = 0
@@ -614,10 +426,6 @@
 Jac-times setups              = 0
 Jac-times evals               = 0
 LS iters per NLS iter         = 0
-<<<<<<< HEAD
-Jac evals per NLS iter        = 0.032258064516129
-=======
 Jac evals per NLS iter        = 0.0212765957446809
->>>>>>> f09a521c
 Prec evals per NLS iter       = 0
 End ARKStep Logging test