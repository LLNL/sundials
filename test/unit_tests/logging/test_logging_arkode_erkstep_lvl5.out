--- conflicted
+++ resolved
@@ -13,39 +13,16 @@
 [INFO][rank 0][erkStep_TakeStep][end-stage] status = success
 [INFO][rank 0][erkStep_TakeStep][begin-stage] stage = 1, tcur = 4.119441024380336e-05
 [DEBUG][rank 0][erkStep_TakeStep][stage RHS] F_1(:) =
-<<<<<<< HEAD
--8.3601325974164024e-06
--4.7568181190855447e-03
-
-=======
 -1.043496537897763e-05
 -5.946052860646057e-03
->>>>>>> e34ff3d7
 [INFO][rank 0][erkStep_TakeStep][end-stage] status = success
 [INFO][rank 0][erkStep_TakeStep][begin-stage] stage = 2, tcur = 6.179161536570504e-05
 [DEBUG][rank 0][erkStep_TakeStep][stage RHS] F_2(:) =
-<<<<<<< HEAD
--1.2686133724669499e-05
--7.1349340080889608e-03
-
-=======
 -1.058698081617044e-05
 -5.945748000209881e-03
->>>>>>> e34ff3d7
 [INFO][rank 0][erkStep_TakeStep][end-stage] status = success
 [INFO][rank 0][erkStep_TakeStep][begin-stage] stage = 3, tcur = 0.000102986025609508
 [DEBUG][rank 0][erkStep_TakeStep][stage RHS] F_3(:) =
-<<<<<<< HEAD
--2.0966634735151845e-05
--1.1891908211316433e-02
-
-[INFO][rank 0][erkStep_TakeStep][end-stage] status = success
-[INFO][rank 0][erkStep_TakeStep][begin-stage] stage = 4, tcur = 0.0001029860256095084
-[DEBUG][rank 0][erkStep_TakeStep][stage RHS] F_4(:) =
--2.1021934429493368e-05
--1.1891797717486953e-02
-
-=======
 -2.102191095056220e-05
 -1.189179773693832e-02
 [INFO][rank 0][erkStep_TakeStep][end-stage] status = success
@@ -53,22 +30,12 @@
 [DEBUG][rank 0][erkStep_TakeStep][stage RHS] F_4(:) =
 -1.576644642703775e-05
 -8.918849671266287e-03
->>>>>>> e34ff3d7
 [INFO][rank 0][erkStep_TakeStep][end-stage] status = success
 [INFO][rank 0][erkStep_TakeStep][begin-compute-solution] 
 [DEBUG][rank 0][erkStep_TakeStep][updated solution] ycur(:) =
  1.224744870309106e+00
  1.732050195224277e+00
 [INFO][rank 0][erkStep_TakeStep][end-compute-solution] status = success
-<<<<<<< HEAD
-[DEBUG][rank 0][arkAdapt][new-step-before-bounds] h_acc = 0.02175852070510274, h_cfl = 1.029860256095084e+26
-[DEBUG][rank 0][arkAdapt][new-step-after-max-min-bounds] h_acc = 0.02154093549805171, h_cfl = 5.14930128047542e+25
-[DEBUG][rank 0][arkAdapt][new-step-eta] eta = 209.1636741059255
-[INFO][rank 0][ARKodeEvolve][end-step-attempt] status = success, dsm = 1.594510015625189e-09
- 1.029860256095084e-04    1.224744870309106e+00    1.732050195224277e+00    2.220446049250313e-16    0.000000000000000e+00
-[INFO][rank 0][ARKodeEvolve][begin-step-attempt] step = 2, tn = 0.0001029860256095084, h = 0.02154093549805171
-[INFO][rank 0][erkStep_TakeStep][begin-stage] stage = 0, tcur = 0.0001029860256095084
-=======
 [DEBUG][rank 0][arkAdapt][new-step-before-bounds] h_acc = 0.00897229833671632, h_cfl = 1.02986025609508e+26
 [DEBUG][rank 0][arkAdapt][new-step-after-max-min-bounds] h_acc = 0.00888257535334916, h_cfl = 5.14930128047542e+25
 [DEBUG][rank 0][arkAdapt][new-step-eta] eta = 86.2502975600706
@@ -76,7 +43,6 @@
  1.029860256095084e-04    1.224744870309106e+00    1.732050195224277e+00    2.220446049250313e-16    0.000000000000000e+00
 [INFO][rank 0][ARKodeEvolve][begin-step-attempt] step = 2, tn = 0.000102986025609508, h = 0.00888257535334916
 [INFO][rank 0][erkStep_TakeStep][begin-stage] stage = 0, tcur = 0.000102986025609508
->>>>>>> e34ff3d7
 [DEBUG][rank 0][erkStep_TakeStep][stage] z_0(:) =
  1.224744870309106e+00
  1.732050195224277e+00
@@ -84,44 +50,6 @@
 -2.102193442949337e-05
 -1.189179771748695e-02
 [INFO][rank 0][erkStep_TakeStep][end-stage] status = success
-<<<<<<< HEAD
-[INFO][rank 0][erkStep_TakeStep][begin-stage] stage = 1, tcur = 0.008719360224830193
-[DEBUG][rank 0][erkStep_TakeStep][stage RHS] F_1(:) =
-3.4278750166083396e-04
--1.0060610056117727e+00
-
-[INFO][rank 0][erkStep_TakeStep][end-stage] status = success
-[INFO][rank 0][erkStep_TakeStep][begin-stage] stage = 2, tcur = 0.01302754732444054
-[DEBUG][rank 0][erkStep_TakeStep][stage RHS] F_2(:) =
--5.9335252891599254e-03
--1.4949167767352149e+00
-
-[INFO][rank 0][erkStep_TakeStep][end-stage] status = success
-[INFO][rank 0][erkStep_TakeStep][begin-stage] stage = 3, tcur = 0.02164392152366122
-[DEBUG][rank 0][erkStep_TakeStep][stage RHS] F_3(:) =
--1.8608531568000794e-03
--2.4579208745180470e+00
-
-[INFO][rank 0][erkStep_TakeStep][end-stage] status = success
-[INFO][rank 0][erkStep_TakeStep][begin-stage] stage = 4, tcur = 0.02164392152366122
-[DEBUG][rank 0][erkStep_TakeStep][stage RHS] F_4(:) =
--4.4175130473626629e-03
--2.4600136104282435e+00
-
-[INFO][rank 0][erkStep_TakeStep][end-stage] status = success
-[INFO][rank 0][erkStep_TakeStep][begin-compute-solution] 
-[DEBUG][rank 0][erkStep_TakeStep][updated solution] ycur(:) =
-1.2246968612271452e+00
-1.7052160583158911e+00
-
-[INFO][rank 0][erkStep_TakeStep][end-compute-solution] status = success
-[DEBUG][rank 0][arkAdapt][new-step-before-bounds] h_acc = 0.001899974436426266, h_cfl = 2.154093549805171e+28
-[DEBUG][rank 0][arkAdapt][new-step-after-max-min-bounds] h_acc = 0.002154093549805171, h_cfl = 1.077046774902586e+28
-[DEBUG][rank 0][arkAdapt][new-step-eta] eta = 0.1
-[INFO][rank 0][ARKodeEvolve][end-step-attempt] status = failed error test, dsm = 3.140201787461667, kflag = 5
-[INFO][rank 0][ARKodeEvolve][begin-step-attempt] step = 2, tn = 0.0001029860256095084, h = 0.002154093549805171
-[INFO][rank 0][erkStep_TakeStep][begin-stage] stage = 0, tcur = 0.02164392152366122
-=======
 [INFO][rank 0][erkStep_TakeStep][begin-stage] stage = 1, tcur = 0.00454427370228409
 [DEBUG][rank 0][erkStep_TakeStep][stage RHS] F_1(:) =
 -3.625987201943709e-04
@@ -153,7 +81,6 @@
 [INFO][rank 0][ARKodeEvolve][end-step-attempt] status = failed error test, dsm = 2.46247515531987, kflag = 5
 [INFO][rank 0][ARKodeEvolve][begin-step-attempt] step = 2, tn = 0.000102986025609508, h = 0.0011665266689797
 [INFO][rank 0][erkStep_TakeStep][begin-stage] stage = 0, tcur = 0.00676491754062138
->>>>>>> e34ff3d7
 [DEBUG][rank 0][erkStep_TakeStep][stage] z_0(:) =
  1.224744870309106e+00
  1.732050195224277e+00
@@ -161,25 +88,6 @@
 -2.102193442949337e-05
 -1.189179771748695e-02
 [INFO][rank 0][erkStep_TakeStep][end-stage] status = success
-<<<<<<< HEAD
-[INFO][rank 0][erkStep_TakeStep][begin-stage] stage = 1, tcur = 0.000964623445531577
-[DEBUG][rank 0][erkStep_TakeStep][stage RHS] F_1(:) =
--1.7562334264131817e-04
--1.1142173434515469e-01
-
-[INFO][rank 0][erkStep_TakeStep][end-stage] status = success
-[INFO][rank 0][erkStep_TakeStep][begin-stage] stage = 2, tcur = 0.001395442155492611
-[DEBUG][rank 0][erkStep_TakeStep][stage RHS] F_2(:) =
--3.1686453430857301e-04
--1.6106298947426903e-01
-
-[INFO][rank 0][erkStep_TakeStep][end-stage] status = success
-[INFO][rank 0][erkStep_TakeStep][begin-stage] stage = 3, tcur = 0.002257079575414679
-[DEBUG][rank 0][erkStep_TakeStep][stage RHS] F_3(:) =
--4.3631750757851034e-04
--2.6062233118417849e-01
-
-=======
 [INFO][rank 0][erkStep_TakeStep][begin-stage] stage = 1, tcur = 0.000686249360099358
 [DEBUG][rank 0][erkStep_TakeStep][stage RHS] F_1(:) =
 -1.303290419262240e-04
@@ -194,75 +102,9 @@
 [DEBUG][rank 0][erkStep_TakeStep][stage RHS] F_3(:) =
 -2.591049672526661e-04
 -1.465828486538186e-01
->>>>>>> e34ff3d7
 [INFO][rank 0][erkStep_TakeStep][end-stage] status = success
 [INFO][rank 0][erkStep_TakeStep][begin-stage] stage = 4, tcur = 0.002257079575414679
 [DEBUG][rank 0][erkStep_TakeStep][stage RHS] F_4(:) =
-<<<<<<< HEAD
--4.6072423644130645e-04
--2.6058084015260385e-01
-
-[INFO][rank 0][erkStep_TakeStep][end-stage] status = success
-[INFO][rank 0][erkStep_TakeStep][begin-compute-solution] 
-[DEBUG][rank 0][erkStep_TakeStep][updated solution] ycur(:) =
-1.2247443514438932e+00
-1.7317567067541342e+00
-
-[INFO][rank 0][erkStep_TakeStep][end-compute-solution] status = success
-[DEBUG][rank 0][arkAdapt][new-step-before-bounds] h_acc = 0.00222404807423718, h_cfl = 2.154093549805171e+27
-[DEBUG][rank 0][arkAdapt][new-step-after-max-min-bounds] h_acc = 0.002154093549805171, h_cfl = 1.077046774902586e+27
-[DEBUG][rank 0][arkAdapt][new-step-eta] eta = 1
-[INFO][rank 0][ARKodeEvolve][end-step-attempt] status = success, dsm = 0.0003093648788603309
- 2.257079575414679e-03    1.224744351443893e+00    1.731756706754134e+00    1.945554828353124e-12    6.253886297713507e-12
-[INFO][rank 0][ARKodeEvolve][begin-step-attempt] step = 3, tn = 0.002257079575414679, h = 0.002154093549805171
-[INFO][rank 0][erkStep_TakeStep][begin-stage] stage = 0, tcur = 0.002257079575414679
-[DEBUG][rank 0][erkStep_TakeStep][stage] z_0(:) =
-1.2247443514438932e+00
-1.7317567067541342e+00
-
-[DEBUG][rank 0][erkStep_TakeStep][stage RHS] F_0(:) =
--4.6072423644130645e-04
--2.6058084015260385e-01
-
-[INFO][rank 0][erkStep_TakeStep][end-stage] status = success
-[INFO][rank 0][erkStep_TakeStep][begin-stage] stage = 1, tcur = 0.003118716995336748
-[DEBUG][rank 0][erkStep_TakeStep][stage RHS] F_1(:) =
--6.1533886076807498e-04
--3.6003554417061029e-01
-
-[INFO][rank 0][erkStep_TakeStep][end-stage] status = success
-[INFO][rank 0][erkStep_TakeStep][begin-stage] stage = 2, tcur = 0.003549535705297782
-[DEBUG][rank 0][erkStep_TakeStep][stage RHS] F_2(:) =
--7.5653899954261931e-04
--4.0964387681687398e-01
-
-[INFO][rank 0][erkStep_TakeStep][end-stage] status = success
-[INFO][rank 0][erkStep_TakeStep][begin-stage] stage = 3, tcur = 0.004411173125219851
-[DEBUG][rank 0][erkStep_TakeStep][stage RHS] F_3(:) =
--8.7605014202383287e-04
--5.0906238904072021e-01
-
-[INFO][rank 0][erkStep_TakeStep][end-stage] status = success
-[INFO][rank 0][erkStep_TakeStep][begin-stage] stage = 4, tcur = 0.004411173125219851
-[DEBUG][rank 0][erkStep_TakeStep][stage RHS] F_4(:) =
--9.0042547018906894e-04
--5.0902795647801546e-01
-
-[INFO][rank 0][erkStep_TakeStep][end-stage] status = success
-[INFO][rank 0][erkStep_TakeStep][begin-compute-solution] 
-[DEBUG][rank 0][erkStep_TakeStep][updated solution] ycur(:) =
-1.2247428854197406e+00
-1.7309277379266843e+00
-
-[INFO][rank 0][erkStep_TakeStep][end-compute-solution] status = success
-[DEBUG][rank 0][arkAdapt][new-step-before-bounds] h_acc = 0.007801875989983231, h_cfl = 2.154093549805171e+27
-[DEBUG][rank 0][arkAdapt][new-step-after-max-min-bounds] h_acc = 0.007723857230083399, h_cfl = 1.077046774902586e+27
-[DEBUG][rank 0][arkAdapt][new-step-eta] eta = 3.585664713021396
-[INFO][rank 0][ARKodeEvolve][end-step-attempt] status = success, dsm = 0.0003130074629321011
- 4.411173125219851e-03    1.224742885419741e+00    1.730927737926684e+00    3.891109656706249e-12    1.122124615449138e-11
-------------------------------------------------------------------------------------------------------------------------------
-Current time                 = 0.004411173125219851
-=======
 -1.996029076101870e-04
 -1.129123803024676e-01
 [INFO][rank 0][erkStep_TakeStep][end-stage] status = success
@@ -317,7 +159,6 @@
  2.436039363568907e-03    1.224744265725872e+00    1.731708225192427e+00    1.558753126573720e-13    5.899725152858082e-13
 ------------------------------------------------------------------------------------------------------------------------------
 Current time                 = 0.00243603936356891
->>>>>>> e34ff3d7
 Steps                        = 3
 Step attempts                = 4
 Stability limited steps      = 0
@@ -325,15 +166,8 @@
 Error test fails             = 1
 NLS step fails               = 0
 Inequality constraint fails  = 0
-<<<<<<< HEAD
-Initial step size            = 0.0001029860256095084
-Last step size               = 0.002154093549805171
-Current step size            = 0.007723857230083399
-RHS fn evals                 = 19
-=======
 Initial step size            = 0.000102986025609508
 Last step size               = 0.0011665266689797
 Current step size            = 0.00364812132551383
 RHS fn evals                 = 21
->>>>>>> e34ff3d7
 End ERKStep Logging test