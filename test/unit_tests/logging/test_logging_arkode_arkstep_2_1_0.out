--- conflicted
+++ resolved
@@ -9,11 +9,7 @@
  8.582732436244913e-03    1.224737353124336e+00    1.727803079448646e+00    6.165579158334822e-11    2.519142672241514e-10
  1.344992439355806e-02    1.224726408387387e+00    1.721638042281484e+00    6.685163533859395e-11    2.568647516909550e-10
 ------------------------------------------------------------------------------------------------------------------------------
-<<<<<<< HEAD
-Current time                 = 0.01344992439355806
-=======
 Current time                 = 0.0102047756642418
->>>>>>> e34ff3d7
 Steps                        = 3
 Step attempts                = 3
 Stability limited steps      = 0
@@ -21,21 +17,12 @@
 Error test fails             = 0
 NLS step fails               = 0
 Inequality constraint fails  = 0
-<<<<<<< HEAD
-Initial step size            = 0.0001029860256095084
-Last step size               = 0.004867191957313147
-Current step size            = 0.03107313681729517
-Explicit RHS fn evals        = 23
-Implicit RHS fn evals        = 55
-NLS iters                    = 32
-=======
 Initial step size            = 0.000102986025609508
 Last step size               = 0.00365066308067988
 Current step size            = 0.021026187632719
 Explicit RHS fn evals        = 20
 Implicit RHS fn evals        = 47
 NLS iters                    = 27
->>>>>>> e34ff3d7
 NLS fails                    = 0
 NLS iters per step           = 10.66666666666667
 LS setups                    = 0
@@ -46,13 +33,8 @@
 LS iters                     = 33
 LS fails                     = 0
 Jac-times setups             = 0
-<<<<<<< HEAD
-Jac-times evals              = 33
-LS iters per NLS iter        = 1.03125
-=======
 Jac-times evals              = 29
 LS iters per NLS iter        = 1.07407407407407
->>>>>>> e34ff3d7
 Jac evals per NLS iter       = 0
 Prec evals per NLS iter      = 0
 End ARKStep Logging test