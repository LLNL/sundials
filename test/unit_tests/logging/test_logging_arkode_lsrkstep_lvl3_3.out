--- conflicted
+++ resolved
@@ -78,11 +78,7 @@
 [INFO][rank 0][ARKodeEvolve][end-step-attempt] status = success, dsm = 1.67186954059802e-10
   1.281744384765625e-06  1.281744384764923e-06  0.000000000000000e+00
 ---------------------------------------------------------------------
-<<<<<<< HEAD
-Current time                  = 9.77457105227143e-08
-=======
 Current time                  = 1.28174438476563e-06
->>>>>>> f09a521c
 Steps                         = 3
 Step attempts                 = 3
 Stability limited steps       = 0
@@ -91,13 +87,8 @@
 NLS step fails                = 0
 Inequality constraint fails   = 0
 Initial step size             = 6.103515625e-12
-<<<<<<< HEAD
-Last step size                = 9.30853400067517e-08
-Current step size             = 1.86170680013503e-06
-=======
 Last step size                = 1.220703125e-06
 Current step size             = 2.44140625e-05
->>>>>>> f09a521c
 RHS fn evals                  = 29
 Number of stages used         = 9
 End LSRKStep Logging test