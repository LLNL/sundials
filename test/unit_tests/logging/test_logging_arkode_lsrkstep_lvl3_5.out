Start LSRKStep Logging test
                      t                      y                  y err
---------------------------------------------------------------------
  0.000000000000000e+00  0.000000000000000e+00  0.000000000000000e+00
[INFO][rank 0][ARKodeEvolve][begin-step-attempt] step = 1, tn = 0, h = 6.103515625e-12
[INFO][rank 0][lsrkStep_TakeStepSSP104][begin-stage] stage = 0, tcur = 0
[INFO][rank 0][lsrkStep_TakeStepSSP104][end-stage] status = success
[INFO][rank 0][lsrkStep_TakeStepSSP104][begin-stage] stage = 1, tcur = 1.01725260416667e-12
[INFO][rank 0][lsrkStep_TakeStepSSP104][end-stage] status = success
[INFO][rank 0][lsrkStep_TakeStepSSP104][begin-stage] stage = 2, tcur = 2.03450520833333e-12
[INFO][rank 0][lsrkStep_TakeStepSSP104][end-stage] status = success
[INFO][rank 0][lsrkStep_TakeStepSSP104][begin-stage] stage = 3, tcur = 3.0517578125e-12
[INFO][rank 0][lsrkStep_TakeStepSSP104][end-stage] status = success
[INFO][rank 0][lsrkStep_TakeStepSSP104][begin-stage] stage = 4, tcur = 4.06901041666667e-12
[INFO][rank 0][lsrkStep_TakeStepSSP104][end-stage] status = success
[INFO][rank 0][lsrkStep_TakeStepSSP104][begin-stage] stage = 5, tcur = 5.08626302083333e-12
[INFO][rank 0][lsrkStep_TakeStepSSP104][end-stage] status = success
[INFO][rank 0][lsrkStep_TakeStepSSP104][begin-stage] stage = 6, tcur = 2.03450520833333e-12
[INFO][rank 0][lsrkStep_TakeStepSSP104][end-stage] status = success
[INFO][rank 0][lsrkStep_TakeStepSSP104][begin-stage] stage = 7, tcur = 3.0517578125e-12
[INFO][rank 0][lsrkStep_TakeStepSSP104][end-stage] status = success
[INFO][rank 0][lsrkStep_TakeStepSSP104][begin-stage] stage = 8, tcur = 4.06901041666667e-12
[INFO][rank 0][lsrkStep_TakeStepSSP104][end-stage] status = success
[INFO][rank 0][lsrkStep_TakeStepSSP104][begin-stage] stage = 9, tcur = 5.08626302083333e-12
[INFO][rank 0][lsrkStep_TakeStepSSP104][end-stage] status = success
[INFO][rank 0][lsrkStep_TakeStepSSP104][begin-stage] stage = 10, tcur = 6.103515625e-12
[INFO][rank 0][lsrkStep_TakeStepSSP104][end-stage] status = success
[INFO][rank 0][ARKodeEvolve][end-step-attempt] status = success, dsm = 0
  6.103515625000001e-12  6.103515625000001e-12  8.077935669463161e-28
[INFO][rank 0][ARKodeEvolve][begin-step-attempt] step = 2, tn = 6.103515625e-12, h = 6.103515625e-08
[INFO][rank 0][lsrkStep_TakeStepSSP104][begin-stage] stage = 0, tcur = 6.103515625e-12
[INFO][rank 0][lsrkStep_TakeStepSSP104][end-stage] status = success
[INFO][rank 0][lsrkStep_TakeStepSSP104][begin-stage] stage = 1, tcur = 1.01786295572917e-08
[INFO][rank 0][lsrkStep_TakeStepSSP104][end-stage] status = success
[INFO][rank 0][lsrkStep_TakeStepSSP104][begin-stage] stage = 2, tcur = 2.03511555989583e-08
[INFO][rank 0][lsrkStep_TakeStepSSP104][end-stage] status = success
[INFO][rank 0][lsrkStep_TakeStepSSP104][begin-stage] stage = 3, tcur = 3.0523681640625e-08
[INFO][rank 0][lsrkStep_TakeStepSSP104][end-stage] status = success
[INFO][rank 0][lsrkStep_TakeStepSSP104][begin-stage] stage = 4, tcur = 4.06962076822917e-08
[INFO][rank 0][lsrkStep_TakeStepSSP104][end-stage] status = success
[INFO][rank 0][lsrkStep_TakeStepSSP104][begin-stage] stage = 5, tcur = 5.08687337239583e-08
[INFO][rank 0][lsrkStep_TakeStepSSP104][end-stage] status = success
[INFO][rank 0][lsrkStep_TakeStepSSP104][begin-stage] stage = 6, tcur = 2.03511555989583e-08
[INFO][rank 0][lsrkStep_TakeStepSSP104][end-stage] status = success
[INFO][rank 0][lsrkStep_TakeStepSSP104][begin-stage] stage = 7, tcur = 3.0523681640625e-08
[INFO][rank 0][lsrkStep_TakeStepSSP104][end-stage] status = success
[INFO][rank 0][lsrkStep_TakeStepSSP104][begin-stage] stage = 8, tcur = 4.06962076822917e-08
[INFO][rank 0][lsrkStep_TakeStepSSP104][end-stage] status = success
[INFO][rank 0][lsrkStep_TakeStepSSP104][begin-stage] stage = 9, tcur = 5.08687337239583e-08
[INFO][rank 0][lsrkStep_TakeStepSSP104][end-stage] status = success
[INFO][rank 0][lsrkStep_TakeStepSSP104][begin-stage] stage = 10, tcur = 6.1041259765625e-08
[INFO][rank 0][lsrkStep_TakeStepSSP104][end-stage] status = success
[INFO][rank 0][ARKodeEvolve][end-step-attempt] status = success, dsm = 1.32348889930549e-13
  6.104125976562500e-08  6.104125976562493e-08  0.000000000000000e+00
[INFO][rank 0][ARKodeEvolve][begin-step-attempt] step = 3, tn = 6.1041259765625e-08, h = 1.220703125e-06
[INFO][rank 0][lsrkStep_TakeStepSSP104][begin-stage] stage = 0, tcur = 6.1041259765625e-08
[INFO][rank 0][lsrkStep_TakeStepSSP104][end-stage] status = success
[INFO][rank 0][lsrkStep_TakeStepSSP104][begin-stage] stage = 1, tcur = 2.64491780598958e-07
[INFO][rank 0][lsrkStep_TakeStepSSP104][end-stage] status = success
[INFO][rank 0][lsrkStep_TakeStepSSP104][begin-stage] stage = 2, tcur = 4.67942301432292e-07
[INFO][rank 0][lsrkStep_TakeStepSSP104][end-stage] status = success
[INFO][rank 0][lsrkStep_TakeStepSSP104][begin-stage] stage = 3, tcur = 6.71392822265625e-07
[INFO][rank 0][lsrkStep_TakeStepSSP104][end-stage] status = success
[INFO][rank 0][lsrkStep_TakeStepSSP104][begin-stage] stage = 4, tcur = 8.74843343098958e-07
[INFO][rank 0][lsrkStep_TakeStepSSP104][end-stage] status = success
[INFO][rank 0][lsrkStep_TakeStepSSP104][begin-stage] stage = 5, tcur = 1.07829386393229e-06
[INFO][rank 0][lsrkStep_TakeStepSSP104][end-stage] status = success
[INFO][rank 0][lsrkStep_TakeStepSSP104][begin-stage] stage = 6, tcur = 4.67942301432292e-07
[INFO][rank 0][lsrkStep_TakeStepSSP104][end-stage] status = success
[INFO][rank 0][lsrkStep_TakeStepSSP104][begin-stage] stage = 7, tcur = 6.71392822265625e-07
[INFO][rank 0][lsrkStep_TakeStepSSP104][end-stage] status = success
[INFO][rank 0][lsrkStep_TakeStepSSP104][begin-stage] stage = 8, tcur = 8.74843343098958e-07
[INFO][rank 0][lsrkStep_TakeStepSSP104][end-stage] status = success
[INFO][rank 0][lsrkStep_TakeStepSSP104][begin-stage] stage = 9, tcur = 1.07829386393229e-06
[INFO][rank 0][lsrkStep_TakeStepSSP104][end-stage] status = success
[INFO][rank 0][lsrkStep_TakeStepSSP104][begin-stage] stage = 10, tcur = 1.28174438476563e-06
[INFO][rank 0][lsrkStep_TakeStepSSP104][end-stage] status = success
[INFO][rank 0][ARKodeEvolve][end-step-attempt] status = success, dsm = 8.46516223087607e-12
  1.281744384765625e-06  1.281744384764922e-06  6.352747104407253e-22
---------------------------------------------------------------------
<<<<<<< HEAD
Current time                  = 8.76503058657974e-09
=======
Current time                  = 1.28174438476563e-06
>>>>>>> f09a521c
Steps                         = 3
Step attempts                 = 3
Stability limited steps       = 0
Accuracy limited steps        = 3
Error test fails              = 0
NLS step fails                = 0
Inequality constraint fails   = 0
Initial step size             = 6.103515625e-12
<<<<<<< HEAD
Last step size                = 8.25637088037414e-09
Current step size             = 1.65127417607483e-07
=======
Last step size                = 1.220703125e-06
Current step size             = 2.44140625e-05
>>>>>>> f09a521c
RHS fn evals                  = 32
Number of stages used         = 10
End LSRKStep Logging test<|MERGE_RESOLUTION|>--- conflicted
+++ resolved
@@ -78,11 +78,7 @@
 [INFO][rank 0][ARKodeEvolve][end-step-attempt] status = success, dsm = 8.46516223087607e-12
   1.281744384765625e-06  1.281744384764922e-06  6.352747104407253e-22
 ---------------------------------------------------------------------
-<<<<<<< HEAD
-Current time                  = 8.76503058657974e-09
-=======
 Current time                  = 1.28174438476563e-06
->>>>>>> f09a521c
 Steps                         = 3
 Step attempts                 = 3
 Stability limited steps       = 0
@@ -91,13 +87,8 @@
 NLS step fails                = 0
 Inequality constraint fails   = 0
 Initial step size             = 6.103515625e-12
-<<<<<<< HEAD
-Last step size                = 8.25637088037414e-09
-Current step size             = 1.65127417607483e-07
-=======
 Last step size                = 1.220703125e-06
 Current step size             = 2.44140625e-05
->>>>>>> f09a521c
 RHS fn evals                  = 32
 Number of stages used         = 10
 End LSRKStep Logging test