Start ARKStep Logging test
Using ImEx method
Using Newton nonlinear solver
Using dense direct linear solver
           t                        u                        v                      u err                    v err            
------------------------------------------------------------------------------------------------------------------------------
 0.000000000000000e+00    1.224744871391589e+00    1.732050807568877e+00    0.000000000000000e+00    0.000000000000000e+00
 1.029860256095084e-04    1.224744870309106e+00    1.732050195224277e+00    0.000000000000000e+00    0.000000000000000e+00
 8.582732436244913e-03    1.224737353125386e+00    1.727803079447940e+00    6.060552060205282e-11    2.512077212912800e-10
 1.344992466321410e-02    1.224726408390497e+00    1.721638041863508e+00    6.300071575537913e-11    2.551518996085633e-10
------------------------------------------------------------------------------------------------------------------------------
<<<<<<< HEAD
Current time                 = 0.0134499246632141
=======
Current time                 = 0.0102047829000161
>>>>>>> e34ff3d7
Steps                        = 3
Step attempts                = 3
Stability limited steps      = 0
Accuracy limited steps       = 3
Error test fails             = 0
NLS step fails               = 0
Inequality constraint fails  = 0
<<<<<<< HEAD
Initial step size            = 0.0001029860256095084
Last step size               = 0.004867192226969185
Current step size            = 0.03107318825976415
Explicit RHS fn evals        = 23
Implicit RHS fn evals        = 54
NLS iters                    = 31
NLS fails                    = 0
NLS iters per step           = 10.33333333333333
=======
Initial step size            = 0.000102986025609508
Last step size               = 0.00365066796116835
Current step size            = 0.02102619488941
Explicit RHS fn evals        = 20
Implicit RHS fn evals        = 46
NLS iters                    = 26
NLS fails                    = 0
NLS iters per step           = 8.66666666666667
>>>>>>> e34ff3d7
LS setups                    = 3
Jac fn evals                 = 1
LS RHS fn evals              = 0
Prec setup evals             = 0
Prec solves                  = 0
LS iters                     = 0
LS fails                     = 0
Jac-times setups             = 0
Jac-times evals              = 0
LS iters per NLS iter        = 0
<<<<<<< HEAD
Jac evals per NLS iter       = 0.03225806451612903
=======
Jac evals per NLS iter       = 0.0384615384615385
>>>>>>> e34ff3d7
Prec evals per NLS iter      = 0
End ARKStep Logging test<|MERGE_RESOLUTION|>--- conflicted
+++ resolved
@@ -9,11 +9,7 @@
  8.582732436244913e-03    1.224737353125386e+00    1.727803079447940e+00    6.060552060205282e-11    2.512077212912800e-10
  1.344992466321410e-02    1.224726408390497e+00    1.721638041863508e+00    6.300071575537913e-11    2.551518996085633e-10
 ------------------------------------------------------------------------------------------------------------------------------
-<<<<<<< HEAD
-Current time                 = 0.0134499246632141
-=======
 Current time                 = 0.0102047829000161
->>>>>>> e34ff3d7
 Steps                        = 3
 Step attempts                = 3
 Stability limited steps      = 0
@@ -21,16 +17,6 @@
 Error test fails             = 0
 NLS step fails               = 0
 Inequality constraint fails  = 0
-<<<<<<< HEAD
-Initial step size            = 0.0001029860256095084
-Last step size               = 0.004867192226969185
-Current step size            = 0.03107318825976415
-Explicit RHS fn evals        = 23
-Implicit RHS fn evals        = 54
-NLS iters                    = 31
-NLS fails                    = 0
-NLS iters per step           = 10.33333333333333
-=======
 Initial step size            = 0.000102986025609508
 Last step size               = 0.00365066796116835
 Current step size            = 0.02102619488941
@@ -39,7 +25,6 @@
 NLS iters                    = 26
 NLS fails                    = 0
 NLS iters per step           = 8.66666666666667
->>>>>>> e34ff3d7
 LS setups                    = 3
 Jac fn evals                 = 1
 LS RHS fn evals              = 0
@@ -50,10 +35,6 @@
 Jac-times setups             = 0
 Jac-times evals              = 0
 LS iters per NLS iter        = 0
-<<<<<<< HEAD
-Jac evals per NLS iter       = 0.03225806451612903
-=======
 Jac evals per NLS iter       = 0.0384615384615385
->>>>>>> e34ff3d7
 Prec evals per NLS iter      = 0
 End ARKStep Logging test