--- conflicted
+++ resolved
@@ -9,8 +9,6 @@
 [INFO][rank 0][arkStep_TakeStep_Z][begin-stage] stage = 0, implicit = 0, tcur = 0
 [INFO][rank 0][arkStep_TakeStep_Z][end-stage] status = success
 [INFO][rank 0][arkStep_TakeStep_Z][begin-stage] stage = 1, implicit = 1, tcur = 5.14930128047542e-05
-<<<<<<< HEAD
-=======
 [INFO][rank 0][arkStep_Nls][begin-nonlinear-solve] tol = 0.1
 [INFO][rank 0][SUNNonlinSolSolve_Newton][nonlinear-solver] solver = Newton
 [INFO][rank 0][SUNNonlinSolSolve_Newton][begin-nonlinear-iterate] 
@@ -31,60 +29,36 @@
 [INFO][rank 0][arkStep_Nls][end-nonlinear-solve] status = success, iters = 1
 [INFO][rank 0][arkStep_TakeStep_Z][end-stage] status = success
 [INFO][rank 0][arkStep_TakeStep_Z][begin-stage] stage = 3, implicit = 1, tcur = 6.43662660059428e-05
->>>>>>> f09a521c
-[INFO][rank 0][arkStep_Nls][begin-nonlinear-solve] tol = 0.1
-[INFO][rank 0][SUNNonlinSolSolve_Newton][nonlinear-solver] solver = Newton
-[INFO][rank 0][SUNNonlinSolSolve_Newton][begin-nonlinear-iterate] 
-[INFO][rank 0][arkLsSolve][begin-linear-solve] iterative = 0
-[INFO][rank 0][arkLsSolve][end-linear-solve] status = success, iters = 0, p-solves = 0, resnorm = 0
-<<<<<<< HEAD
-[INFO][rank 0][SUNNonlinSolSolve_Newton][nonlinear-iterate] cur-iter = 1, total-iters = 1, update-norm = 0.06249375180962681
+[INFO][rank 0][arkStep_Nls][begin-nonlinear-solve] tol = 0.1
+[INFO][rank 0][SUNNonlinSolSolve_Newton][nonlinear-solver] solver = Newton
+[INFO][rank 0][SUNNonlinSolSolve_Newton][begin-nonlinear-iterate] 
+[INFO][rank 0][arkLsSolve][begin-linear-solve] iterative = 0
+[INFO][rank 0][arkLsSolve][end-linear-solve] status = success, iters = 0, p-solves = 0, resnorm = 0
+[INFO][rank 0][SUNNonlinSolSolve_Newton][nonlinear-iterate] cur-iter = 1, total-iters = 1, update-norm = 0.09764648428541893
 [INFO][rank 0][SUNNonlinSolSolve_Newton][end-nonlinear-iterate] status = success
 [INFO][rank 0][arkStep_Nls][end-nonlinear-solve] status = success, iters = 1
 [INFO][rank 0][arkStep_TakeStep_Z][end-stage] status = success
-[INFO][rank 0][arkStep_TakeStep_Z][begin-stage] stage = 2, implicit = 1, tcur = 1.50819542667868e-05
-=======
-[INFO][rank 0][SUNNonlinSolSolve_Newton][nonlinear-iterate] cur-iter = 1, total-iters = 1, update-norm = 0.09764648428541893
-[INFO][rank 0][SUNNonlinSolSolve_Newton][end-nonlinear-iterate] status = success
-[INFO][rank 0][arkStep_Nls][end-nonlinear-solve] status = success, iters = 1
-[INFO][rank 0][arkStep_TakeStep_Z][end-stage] status = success
 [INFO][rank 0][arkStep_TakeStep_Z][begin-stage] stage = 4, implicit = 1, tcur = 0.000107105466633889
->>>>>>> f09a521c
-[INFO][rank 0][arkStep_Nls][begin-nonlinear-solve] tol = 0.1
-[INFO][rank 0][SUNNonlinSolSolve_Newton][nonlinear-solver] solver = Newton
-[INFO][rank 0][SUNNonlinSolSolve_Newton][begin-nonlinear-iterate] 
-[INFO][rank 0][arkLsSolve][begin-linear-solve] iterative = 0
-[INFO][rank 0][arkLsSolve][end-linear-solve] status = success, iters = 0, p-solves = 0, resnorm = 0
-<<<<<<< HEAD
-[INFO][rank 0][SUNNonlinSolSolve_Newton][nonlinear-iterate] cur-iter = 1, total-iters = 1, update-norm = 0.005361118155683129
-=======
+[INFO][rank 0][arkStep_Nls][begin-nonlinear-solve] tol = 0.1
+[INFO][rank 0][SUNNonlinSolSolve_Newton][nonlinear-solver] solver = Newton
+[INFO][rank 0][SUNNonlinSolSolve_Newton][begin-nonlinear-iterate] 
+[INFO][rank 0][arkLsSolve][begin-linear-solve] iterative = 0
+[INFO][rank 0][arkLsSolve][end-linear-solve] status = success, iters = 0, p-solves = 0, resnorm = 0
 [INFO][rank 0][SUNNonlinSolSolve_Newton][nonlinear-iterate] cur-iter = 1, total-iters = 1, update-norm = 0.2703729029309684
 [INFO][rank 0][SUNNonlinSolSolve_Newton][end-nonlinear-iterate] status = continue
 [INFO][rank 0][SUNNonlinSolSolve_Newton][begin-nonlinear-iterate] 
 [INFO][rank 0][arkLsSolve][begin-linear-solve] iterative = 0
 [INFO][rank 0][arkLsSolve][end-linear-solve] status = success, iters = 0, p-solves = 0, resnorm = 0
 [INFO][rank 0][SUNNonlinSolSolve_Newton][nonlinear-iterate] cur-iter = 2, total-iters = 2, update-norm = 2.580842755618676e-08
->>>>>>> f09a521c
-[INFO][rank 0][SUNNonlinSolSolve_Newton][end-nonlinear-iterate] status = success
-[INFO][rank 0][arkStep_Nls][end-nonlinear-solve] status = success, iters = 1
-[INFO][rank 0][arkStep_TakeStep_Z][end-stage] status = success
-<<<<<<< HEAD
-[INFO][rank 0][arkStep_TakeStep_Z][begin-stage] stage = 3, implicit = 1, tcur = 6.43662660059428e-05
-=======
+[INFO][rank 0][SUNNonlinSolSolve_Newton][end-nonlinear-iterate] status = success
+[INFO][rank 0][arkStep_Nls][end-nonlinear-solve] status = success, iters = 2
+[INFO][rank 0][arkStep_TakeStep_Z][end-stage] status = success
 [INFO][rank 0][arkStep_TakeStep_Z][begin-stage] stage = 5, implicit = 1, tcur = 0.000102986025609508
->>>>>>> f09a521c
-[INFO][rank 0][arkStep_Nls][begin-nonlinear-solve] tol = 0.1
-[INFO][rank 0][SUNNonlinSolSolve_Newton][nonlinear-solver] solver = Newton
-[INFO][rank 0][SUNNonlinSolSolve_Newton][begin-nonlinear-iterate] 
-[INFO][rank 0][arkLsSolve][begin-linear-solve] iterative = 0
-[INFO][rank 0][arkLsSolve][end-linear-solve] status = success, iters = 0, p-solves = 0, resnorm = 0
-<<<<<<< HEAD
-[INFO][rank 0][SUNNonlinSolSolve_Newton][nonlinear-iterate] cur-iter = 1, total-iters = 1, update-norm = 0.09764648428541893
-[INFO][rank 0][SUNNonlinSolSolve_Newton][end-nonlinear-iterate] status = success
-[INFO][rank 0][arkStep_Nls][end-nonlinear-solve] status = success, iters = 1
-[INFO][rank 0][arkStep_TakeStep_Z][end-stage] status = success
-[INFO][rank 0][arkStep_TakeStep_Z][begin-stage] stage = 4, implicit = 1, tcur = 0.000107105466633889
-=======
+[INFO][rank 0][arkStep_Nls][begin-nonlinear-solve] tol = 0.1
+[INFO][rank 0][SUNNonlinSolSolve_Newton][nonlinear-solver] solver = Newton
+[INFO][rank 0][SUNNonlinSolSolve_Newton][begin-nonlinear-iterate] 
+[INFO][rank 0][arkLsSolve][begin-linear-solve] iterative = 0
+[INFO][rank 0][arkLsSolve][end-linear-solve] status = success, iters = 0, p-solves = 0, resnorm = 0
 [INFO][rank 0][SUNNonlinSolSolve_Newton][nonlinear-iterate] cur-iter = 1, total-iters = 1, update-norm = 0.2499749630505384
 [INFO][rank 0][SUNNonlinSolSolve_Newton][end-nonlinear-iterate] status = success
 [INFO][rank 0][arkStep_Nls][end-nonlinear-solve] status = success, iters = 1
@@ -97,28 +71,16 @@
 [INFO][rank 0][arkStep_TakeStep_Z][begin-stage] stage = 0, implicit = 0, tcur = 0.000102986025609508
 [INFO][rank 0][arkStep_TakeStep_Z][end-stage] status = success
 [INFO][rank 0][arkStep_TakeStep_Z][begin-stage] stage = 1, implicit = 1, tcur = 0.0424489943557772
->>>>>>> f09a521c
-[INFO][rank 0][arkStep_Nls][begin-nonlinear-solve] tol = 0.1
-[INFO][rank 0][SUNNonlinSolSolve_Newton][nonlinear-solver] solver = Newton
-[INFO][rank 0][SUNNonlinSolSolve_Newton][begin-nonlinear-iterate] 
-[INFO][rank 0][arkLsSolve][begin-linear-solve] iterative = 0
-[INFO][rank 0][arkLsSolve][end-linear-solve] status = success, iters = 0, p-solves = 0, resnorm = 0
-<<<<<<< HEAD
-[INFO][rank 0][SUNNonlinSolSolve_Newton][nonlinear-iterate] cur-iter = 1, total-iters = 1, update-norm = 0.2703729029309684
-=======
+[INFO][rank 0][arkStep_Nls][begin-nonlinear-solve] tol = 0.1
+[INFO][rank 0][SUNNonlinSolSolve_Newton][nonlinear-solver] solver = Newton
+[INFO][rank 0][SUNNonlinSolSolve_Newton][begin-nonlinear-iterate] 
+[INFO][rank 0][arkLsSolve][begin-linear-solve] iterative = 0
+[INFO][rank 0][arkLsSolve][end-linear-solve] status = success, iters = 0, p-solves = 0, resnorm = 0
 [INFO][rank 0][SUNNonlinSolSolve_Newton][nonlinear-iterate] cur-iter = 1, total-iters = 1, update-norm = 37612.51265487427
->>>>>>> f09a521c
-[INFO][rank 0][SUNNonlinSolSolve_Newton][end-nonlinear-iterate] status = continue
-[INFO][rank 0][SUNNonlinSolSolve_Newton][begin-nonlinear-iterate] 
-[INFO][rank 0][arkLsSolve][begin-linear-solve] iterative = 0
-[INFO][rank 0][arkLsSolve][end-linear-solve] status = success, iters = 0, p-solves = 0, resnorm = 0
-<<<<<<< HEAD
-[INFO][rank 0][SUNNonlinSolSolve_Newton][nonlinear-iterate] cur-iter = 2, total-iters = 2, update-norm = 2.580842755618676e-08
-[INFO][rank 0][SUNNonlinSolSolve_Newton][end-nonlinear-iterate] status = success
-[INFO][rank 0][arkStep_Nls][end-nonlinear-solve] status = success, iters = 2
-[INFO][rank 0][arkStep_TakeStep_Z][end-stage] status = success
-[INFO][rank 0][arkStep_TakeStep_Z][begin-stage] stage = 5, implicit = 1, tcur = 0.000102986025609508
-=======
+[INFO][rank 0][SUNNonlinSolSolve_Newton][end-nonlinear-iterate] status = continue
+[INFO][rank 0][SUNNonlinSolSolve_Newton][begin-nonlinear-iterate] 
+[INFO][rank 0][arkLsSolve][begin-linear-solve] iterative = 0
+[INFO][rank 0][arkLsSolve][end-linear-solve] status = success, iters = 0, p-solves = 0, resnorm = 0
 [INFO][rank 0][SUNNonlinSolSolve_Newton][nonlinear-iterate] cur-iter = 2, total-iters = 2, update-norm = 2083.115647592266
 [INFO][rank 0][SUNNonlinSolSolve_Newton][end-nonlinear-iterate] status = continue
 [INFO][rank 0][SUNNonlinSolSolve_Newton][begin-nonlinear-iterate] 
@@ -144,15 +106,11 @@
 [INFO][rank 0][arkStep_Nls][end-nonlinear-solve] status = success, iters = 6
 [INFO][rank 0][arkStep_TakeStep_Z][end-stage] status = success
 [INFO][rank 0][arkStep_TakeStep_Z][begin-stage] stage = 2, implicit = 1, tcur = 0.0125058447093336
->>>>>>> f09a521c
-[INFO][rank 0][arkStep_Nls][begin-nonlinear-solve] tol = 0.1
-[INFO][rank 0][SUNNonlinSolSolve_Newton][nonlinear-solver] solver = Newton
-[INFO][rank 0][SUNNonlinSolSolve_Newton][begin-nonlinear-iterate] 
-[INFO][rank 0][arkLsSolve][begin-linear-solve] iterative = 0
-[INFO][rank 0][arkLsSolve][end-linear-solve] status = success, iters = 0, p-solves = 0, resnorm = 0
-<<<<<<< HEAD
-[INFO][rank 0][SUNNonlinSolSolve_Newton][nonlinear-iterate] cur-iter = 1, total-iters = 1, update-norm = 0.2499749630505384
-=======
+[INFO][rank 0][arkStep_Nls][begin-nonlinear-solve] tol = 0.1
+[INFO][rank 0][SUNNonlinSolSolve_Newton][nonlinear-solver] solver = Newton
+[INFO][rank 0][SUNNonlinSolSolve_Newton][begin-nonlinear-iterate] 
+[INFO][rank 0][arkLsSolve][begin-linear-solve] iterative = 0
+[INFO][rank 0][arkLsSolve][end-linear-solve] status = success, iters = 0, p-solves = 0, resnorm = 0
 [INFO][rank 0][SUNNonlinSolSolve_Newton][nonlinear-iterate] cur-iter = 1, total-iters = 1, update-norm = 4324.341698172728
 [INFO][rank 0][SUNNonlinSolSolve_Newton][end-nonlinear-iterate] status = continue
 [INFO][rank 0][SUNNonlinSolSolve_Newton][begin-nonlinear-iterate] 
@@ -174,7 +132,6 @@
 [INFO][rank 0][arkLsSolve][begin-linear-solve] iterative = 0
 [INFO][rank 0][arkLsSolve][end-linear-solve] status = success, iters = 0, p-solves = 0, resnorm = 0
 [INFO][rank 0][SUNNonlinSolSolve_Newton][nonlinear-iterate] cur-iter = 2, total-iters = 5, update-norm = 0.2485136313085789
->>>>>>> f09a521c
 [INFO][rank 0][SUNNonlinSolSolve_Newton][end-nonlinear-iterate] status = success
 [INFO][rank 0][arkStep_Nls][end-nonlinear-solve] status = success, iters = 5
 [INFO][rank 0][arkStep_TakeStep_Z][end-stage] status = success
@@ -309,337 +266,184 @@
 [INFO][rank 0][arkStep_TakeStep_Z][end-stage] status = success
 [INFO][rank 0][arkStep_TakeStep_Z][begin-compute-solution] mass type = 0
 [INFO][rank 0][arkStep_TakeStep_Z][end-compute-solution] status = success
-<<<<<<< HEAD
-[INFO][rank 0][ARKodeEvolve][end-step-attempt] status = success, dsm = 1.06054698179545e-09
- 1.029860256095084e-04    1.224744870309106e+00    1.732050195224331e+00    2.220446049250313e-16    5.417888360170764e-14
-[INFO][rank 0][ARKodeEvolve][begin-step-attempt] step = 2, tn = 0.000102986025609508, h = 0.0049667172671892
-[INFO][rank 0][arkStep_TakeStep_Z][begin-stage] stage = 0, implicit = 0, tcur = 0.000102986025609508
-[INFO][rank 0][arkStep_TakeStep_Z][end-stage] status = success
-[INFO][rank 0][arkStep_TakeStep_Z][begin-stage] stage = 1, implicit = 1, tcur = 0.00258634465920411
-=======
 [INFO][rank 0][ARKodeEvolve][end-step-attempt] status = failed error test, dsm = 1.92504989368638, kflag = 5
 [INFO][rank 0][ARKodeEvolve][begin-step-attempt] step = 2, tn = 0.000102986025609508, h = 0.0142738994440878
 [INFO][rank 0][arkStep_TakeStep_Z][begin-stage] stage = 0, implicit = 0, tcur = 0.0212759901906933
 [INFO][rank 0][arkStep_TakeStep_Z][end-stage] status = success
 [INFO][rank 0][arkStep_TakeStep_Z][begin-stage] stage = 1, implicit = 1, tcur = 0.00723993574765342
->>>>>>> f09a521c
-[INFO][rank 0][arkStep_Nls][begin-nonlinear-solve] tol = 0.1
-[INFO][rank 0][SUNNonlinSolSolve_Newton][nonlinear-solver] solver = Newton
-[INFO][rank 0][SUNNonlinSolSolve_Newton][begin-nonlinear-iterate] 
-[INFO][rank 0][arkLsSolve][begin-linear-solve] iterative = 0
-[INFO][rank 0][arkLsSolve][end-linear-solve] status = success, iters = 0, p-solves = 0, resnorm = 0
-<<<<<<< HEAD
-[INFO][rank 0][SUNNonlinSolSolve_Newton][nonlinear-iterate] cur-iter = 1, total-iters = 1, update-norm = 157.3401887567888
-=======
+[INFO][rank 0][arkStep_Nls][begin-nonlinear-solve] tol = 0.1
+[INFO][rank 0][SUNNonlinSolSolve_Newton][nonlinear-solver] solver = Newton
+[INFO][rank 0][SUNNonlinSolSolve_Newton][begin-nonlinear-iterate] 
+[INFO][rank 0][arkLsSolve][begin-linear-solve] iterative = 0
+[INFO][rank 0][arkLsSolve][end-linear-solve] status = success, iters = 0, p-solves = 0, resnorm = 0
 [INFO][rank 0][SUNNonlinSolSolve_Newton][nonlinear-iterate] cur-iter = 1, total-iters = 1, update-norm = 1234.032284166517
->>>>>>> f09a521c
-[INFO][rank 0][SUNNonlinSolSolve_Newton][end-nonlinear-iterate] status = continue
-[INFO][rank 0][SUNNonlinSolSolve_Newton][begin-nonlinear-iterate] 
-[INFO][rank 0][arkLsSolve][begin-linear-solve] iterative = 0
-[INFO][rank 0][arkLsSolve][end-linear-solve] status = success, iters = 0, p-solves = 0, resnorm = 0
-<<<<<<< HEAD
-[INFO][rank 0][SUNNonlinSolSolve_Newton][nonlinear-iterate] cur-iter = 2, total-iters = 2, update-norm = 0.03298824840356065
-=======
+[INFO][rank 0][SUNNonlinSolSolve_Newton][end-nonlinear-iterate] status = continue
+[INFO][rank 0][SUNNonlinSolSolve_Newton][begin-nonlinear-iterate] 
+[INFO][rank 0][arkLsSolve][begin-linear-solve] iterative = 0
+[INFO][rank 0][arkLsSolve][end-linear-solve] status = success, iters = 0, p-solves = 0, resnorm = 0
 [INFO][rank 0][SUNNonlinSolSolve_Newton][nonlinear-iterate] cur-iter = 2, total-iters = 2, update-norm = 1.004404172483117
 [INFO][rank 0][SUNNonlinSolSolve_Newton][end-nonlinear-iterate] status = continue
 [INFO][rank 0][SUNNonlinSolSolve_Newton][begin-nonlinear-iterate] 
 [INFO][rank 0][arkLsSolve][begin-linear-solve] iterative = 0
 [INFO][rank 0][arkLsSolve][end-linear-solve] status = success, iters = 0, p-solves = 0, resnorm = 0
 [INFO][rank 0][SUNNonlinSolSolve_Newton][nonlinear-iterate] cur-iter = 3, total-iters = 3, update-norm = 0.0008176133948408198
->>>>>>> f09a521c
-[INFO][rank 0][SUNNonlinSolSolve_Newton][end-nonlinear-iterate] status = success
-[INFO][rank 0][arkStep_Nls][end-nonlinear-solve] status = success, iters = 3
-[INFO][rank 0][arkStep_TakeStep_Z][end-stage] status = success
-<<<<<<< HEAD
-[INFO][rank 0][arkStep_TakeStep_Z][begin-stage] stage = 2, implicit = 1, tcur = 0.000830344929271207
-=======
+[INFO][rank 0][SUNNonlinSolSolve_Newton][end-nonlinear-iterate] status = success
+[INFO][rank 0][arkStep_Nls][end-nonlinear-solve] status = success, iters = 3
+[INFO][rank 0][arkStep_TakeStep_Z][end-stage] status = success
 [INFO][rank 0][arkStep_TakeStep_Z][begin-stage] stage = 2, implicit = 1, tcur = 0.00219335020220872
->>>>>>> f09a521c
-[INFO][rank 0][arkStep_Nls][begin-nonlinear-solve] tol = 0.1
-[INFO][rank 0][SUNNonlinSolSolve_Newton][nonlinear-solver] solver = Newton
-[INFO][rank 0][SUNNonlinSolSolve_Newton][begin-nonlinear-iterate] 
-[INFO][rank 0][arkLsSolve][begin-linear-solve] iterative = 0
-[INFO][rank 0][arkLsSolve][end-linear-solve] status = success, iters = 0, p-solves = 0, resnorm = 0
-<<<<<<< HEAD
-[INFO][rank 0][SUNNonlinSolSolve_Newton][nonlinear-iterate] cur-iter = 1, total-iters = 1, update-norm = 16.00500372650739
-=======
+[INFO][rank 0][arkStep_Nls][begin-nonlinear-solve] tol = 0.1
+[INFO][rank 0][SUNNonlinSolSolve_Newton][nonlinear-solver] solver = Newton
+[INFO][rank 0][SUNNonlinSolSolve_Newton][begin-nonlinear-iterate] 
+[INFO][rank 0][arkLsSolve][begin-linear-solve] iterative = 0
+[INFO][rank 0][arkLsSolve][end-linear-solve] status = success, iters = 0, p-solves = 0, resnorm = 0
 [INFO][rank 0][SUNNonlinSolSolve_Newton][nonlinear-iterate] cur-iter = 1, total-iters = 1, update-norm = 113.7438563098138
->>>>>>> f09a521c
-[INFO][rank 0][SUNNonlinSolSolve_Newton][end-nonlinear-iterate] status = continue
-[INFO][rank 0][SUNNonlinSolSolve_Newton][begin-nonlinear-iterate] 
-[INFO][rank 0][arkLsSolve][begin-linear-solve] iterative = 0
-[INFO][rank 0][arkLsSolve][end-linear-solve] status = success, iters = 0, p-solves = 0, resnorm = 0
-<<<<<<< HEAD
-[INFO][rank 0][SUNNonlinSolSolve_Newton][nonlinear-iterate] cur-iter = 2, total-iters = 2, update-norm = 0.001030799205527649
-[INFO][rank 0][SUNNonlinSolSolve_Newton][end-nonlinear-iterate] status = success
-[INFO][rank 0][arkStep_Nls][end-nonlinear-solve] status = success, iters = 2
-[INFO][rank 0][arkStep_TakeStep_Z][end-stage] status = success
-[INFO][rank 0][arkStep_TakeStep_Z][begin-stage] stage = 3, implicit = 1, tcur = 0.00320718431760276
-=======
+[INFO][rank 0][SUNNonlinSolSolve_Newton][end-nonlinear-iterate] status = continue
+[INFO][rank 0][SUNNonlinSolSolve_Newton][begin-nonlinear-iterate] 
+[INFO][rank 0][arkLsSolve][begin-linear-solve] iterative = 0
+[INFO][rank 0][arkLsSolve][end-linear-solve] status = success, iters = 0, p-solves = 0, resnorm = 0
 [INFO][rank 0][SUNNonlinSolSolve_Newton][nonlinear-iterate] cur-iter = 2, total-iters = 2, update-norm = 0.2289829726181092
 [INFO][rank 0][SUNNonlinSolSolve_Newton][end-nonlinear-iterate] status = success
 [INFO][rank 0][arkStep_Nls][end-nonlinear-solve] status = success, iters = 2
 [INFO][rank 0][arkStep_TakeStep_Z][end-stage] status = success
 [INFO][rank 0][arkStep_TakeStep_Z][begin-stage] stage = 3, implicit = 1, tcur = 0.0090241731781644
->>>>>>> f09a521c
-[INFO][rank 0][arkStep_Nls][begin-nonlinear-solve] tol = 0.1
-[INFO][rank 0][SUNNonlinSolSolve_Newton][nonlinear-solver] solver = Newton
-[INFO][rank 0][SUNNonlinSolSolve_Newton][begin-nonlinear-iterate] 
-[INFO][rank 0][arkLsSolve][begin-linear-solve] iterative = 0
-[INFO][rank 0][arkLsSolve][end-linear-solve] status = success, iters = 0, p-solves = 0, resnorm = 0
-<<<<<<< HEAD
-[INFO][rank 0][SUNNonlinSolSolve_Newton][nonlinear-iterate] cur-iter = 1, total-iters = 1, update-norm = 242.0613572068255
-=======
+[INFO][rank 0][arkStep_Nls][begin-nonlinear-solve] tol = 0.1
+[INFO][rank 0][SUNNonlinSolSolve_Newton][nonlinear-solver] solver = Newton
+[INFO][rank 0][SUNNonlinSolSolve_Newton][begin-nonlinear-iterate] 
+[INFO][rank 0][arkLsSolve][begin-linear-solve] iterative = 0
+[INFO][rank 0][arkLsSolve][end-linear-solve] status = success, iters = 0, p-solves = 0, resnorm = 0
 [INFO][rank 0][SUNNonlinSolSolve_Newton][nonlinear-iterate] cur-iter = 1, total-iters = 1, update-norm = 1916.254047953051
->>>>>>> f09a521c
-[INFO][rank 0][SUNNonlinSolSolve_Newton][end-nonlinear-iterate] status = continue
-[INFO][rank 0][SUNNonlinSolSolve_Newton][begin-nonlinear-iterate] 
-[INFO][rank 0][arkLsSolve][begin-linear-solve] iterative = 0
-[INFO][rank 0][arkLsSolve][end-linear-solve] status = success, iters = 0, p-solves = 0, resnorm = 0
-<<<<<<< HEAD
-[INFO][rank 0][SUNNonlinSolSolve_Newton][nonlinear-iterate] cur-iter = 2, total-iters = 2, update-norm = 0.06318324520025331
-[INFO][rank 0][SUNNonlinSolSolve_Newton][end-nonlinear-iterate] status = success
-[INFO][rank 0][arkStep_Nls][end-nonlinear-solve] status = success, iters = 2
-[INFO][rank 0][arkStep_TakeStep_Z][end-stage] status = success
-[INFO][rank 0][arkStep_TakeStep_Z][begin-stage] stage = 4, implicit = 1, tcur = 0.00526837198348627
-=======
+[INFO][rank 0][SUNNonlinSolSolve_Newton][end-nonlinear-iterate] status = continue
+[INFO][rank 0][SUNNonlinSolSolve_Newton][begin-nonlinear-iterate] 
+[INFO][rank 0][arkLsSolve][begin-linear-solve] iterative = 0
+[INFO][rank 0][arkLsSolve][end-linear-solve] status = success, iters = 0, p-solves = 0, resnorm = 0
 [INFO][rank 0][SUNNonlinSolSolve_Newton][nonlinear-iterate] cur-iter = 2, total-iters = 2, update-norm = 0.7492687009135724
 [INFO][rank 0][SUNNonlinSolSolve_Newton][end-nonlinear-iterate] status = success
 [INFO][rank 0][arkStep_Nls][end-nonlinear-solve] status = success, iters = 2
 [INFO][rank 0][arkStep_TakeStep_Z][end-stage] status = success
 [INFO][rank 0][arkStep_TakeStep_Z][begin-stage] stage = 4, implicit = 1, tcur = 0.0149478414474608
->>>>>>> f09a521c
-[INFO][rank 0][arkStep_Nls][begin-nonlinear-solve] tol = 0.1
-[INFO][rank 0][SUNNonlinSolSolve_Newton][nonlinear-solver] solver = Newton
-[INFO][rank 0][SUNNonlinSolSolve_Newton][begin-nonlinear-iterate] 
-[INFO][rank 0][arkLsSolve][begin-linear-solve] iterative = 0
-[INFO][rank 0][arkLsSolve][end-linear-solve] status = success, iters = 0, p-solves = 0, resnorm = 0
-<<<<<<< HEAD
-[INFO][rank 0][SUNNonlinSolSolve_Newton][nonlinear-iterate] cur-iter = 1, total-iters = 1, update-norm = 653.2775601354925
-=======
+[INFO][rank 0][arkStep_Nls][begin-nonlinear-solve] tol = 0.1
+[INFO][rank 0][SUNNonlinSolSolve_Newton][nonlinear-solver] solver = Newton
+[INFO][rank 0][SUNNonlinSolSolve_Newton][begin-nonlinear-iterate] 
+[INFO][rank 0][arkLsSolve][begin-linear-solve] iterative = 0
+[INFO][rank 0][arkLsSolve][end-linear-solve] status = success, iters = 0, p-solves = 0, resnorm = 0
 [INFO][rank 0][SUNNonlinSolSolve_Newton][nonlinear-iterate] cur-iter = 1, total-iters = 1, update-norm = 5236.83894041885
->>>>>>> f09a521c
-[INFO][rank 0][SUNNonlinSolSolve_Newton][end-nonlinear-iterate] status = continue
-[INFO][rank 0][SUNNonlinSolSolve_Newton][begin-nonlinear-iterate] 
-[INFO][rank 0][arkLsSolve][begin-linear-solve] iterative = 0
-[INFO][rank 0][arkLsSolve][end-linear-solve] status = success, iters = 0, p-solves = 0, resnorm = 0
-<<<<<<< HEAD
-[INFO][rank 0][SUNNonlinSolSolve_Newton][nonlinear-iterate] cur-iter = 2, total-iters = 2, update-norm = 0.2818769927988289
-[INFO][rank 0][SUNNonlinSolSolve_Newton][end-nonlinear-iterate] status = success
-[INFO][rank 0][arkStep_Nls][end-nonlinear-solve] status = success, iters = 2
-[INFO][rank 0][arkStep_TakeStep_Z][end-stage] status = success
-[INFO][rank 0][arkStep_TakeStep_Z][begin-stage] stage = 5, implicit = 1, tcur = 0.0050697032927987
-=======
+[INFO][rank 0][SUNNonlinSolSolve_Newton][end-nonlinear-iterate] status = continue
+[INFO][rank 0][SUNNonlinSolSolve_Newton][begin-nonlinear-iterate] 
+[INFO][rank 0][arkLsSolve][begin-linear-solve] iterative = 0
+[INFO][rank 0][arkLsSolve][end-linear-solve] status = success, iters = 0, p-solves = 0, resnorm = 0
 [INFO][rank 0][SUNNonlinSolSolve_Newton][nonlinear-iterate] cur-iter = 2, total-iters = 2, update-norm = 5.260307933865342
 [INFO][rank 0][SUNNonlinSolSolve_Newton][end-nonlinear-iterate] status = success
 [INFO][rank 0][arkStep_Nls][end-nonlinear-solve] status = success, iters = 2
 [INFO][rank 0][arkStep_TakeStep_Z][end-stage] status = success
 [INFO][rank 0][arkStep_TakeStep_Z][begin-stage] stage = 5, implicit = 1, tcur = 0.0143768854696973
->>>>>>> f09a521c
-[INFO][rank 0][arkStep_Nls][begin-nonlinear-solve] tol = 0.1
-[INFO][rank 0][SUNNonlinSolSolve_Newton][nonlinear-solver] solver = Newton
-[INFO][rank 0][SUNNonlinSolSolve_Newton][begin-nonlinear-iterate] 
-[INFO][rank 0][arkLsSolve][begin-linear-solve] iterative = 0
-[INFO][rank 0][arkLsSolve][end-linear-solve] status = success, iters = 0, p-solves = 0, resnorm = 0
-<<<<<<< HEAD
-[INFO][rank 0][SUNNonlinSolSolve_Newton][nonlinear-iterate] cur-iter = 1, total-iters = 1, update-norm = 605.005798180281
-=======
+[INFO][rank 0][arkStep_Nls][begin-nonlinear-solve] tol = 0.1
+[INFO][rank 0][SUNNonlinSolSolve_Newton][nonlinear-solver] solver = Newton
+[INFO][rank 0][SUNNonlinSolSolve_Newton][begin-nonlinear-iterate] 
+[INFO][rank 0][arkLsSolve][begin-linear-solve] iterative = 0
+[INFO][rank 0][arkLsSolve][end-linear-solve] status = success, iters = 0, p-solves = 0, resnorm = 0
 [INFO][rank 0][SUNNonlinSolSolve_Newton][nonlinear-iterate] cur-iter = 1, total-iters = 1, update-norm = 4850.298299433802
->>>>>>> f09a521c
-[INFO][rank 0][SUNNonlinSolSolve_Newton][end-nonlinear-iterate] status = continue
-[INFO][rank 0][SUNNonlinSolSolve_Newton][begin-nonlinear-iterate] 
-[INFO][rank 0][arkLsSolve][begin-linear-solve] iterative = 0
-[INFO][rank 0][arkLsSolve][end-linear-solve] status = success, iters = 0, p-solves = 0, resnorm = 0
-<<<<<<< HEAD
-[INFO][rank 0][SUNNonlinSolSolve_Newton][nonlinear-iterate] cur-iter = 2, total-iters = 2, update-norm = 0.251112222890202
-=======
+[INFO][rank 0][SUNNonlinSolSolve_Newton][end-nonlinear-iterate] status = continue
+[INFO][rank 0][SUNNonlinSolSolve_Newton][begin-nonlinear-iterate] 
+[INFO][rank 0][arkLsSolve][begin-linear-solve] iterative = 0
+[INFO][rank 0][arkLsSolve][end-linear-solve] status = success, iters = 0, p-solves = 0, resnorm = 0
 [INFO][rank 0][SUNNonlinSolSolve_Newton][nonlinear-iterate] cur-iter = 2, total-iters = 2, update-norm = 4.223392193360935
->>>>>>> f09a521c
 [INFO][rank 0][SUNNonlinSolSolve_Newton][end-nonlinear-iterate] status = success
 [INFO][rank 0][arkStep_Nls][end-nonlinear-solve] status = success, iters = 2
 [INFO][rank 0][arkStep_TakeStep_Z][end-stage] status = success
 [INFO][rank 0][arkStep_TakeStep_Z][begin-compute-solution] mass type = 0
 [INFO][rank 0][arkStep_TakeStep_Z][end-compute-solution] status = success
-<<<<<<< HEAD
-[INFO][rank 0][ARKodeEvolve][end-step-attempt] status = success, dsm = 0.00574318203167179
- 5.069703292798704e-03    1.224742248195360e+00    1.730567544197454e+00    1.072431032866916e-11    2.655440312082646e-10
-[INFO][rank 0][ARKodeEvolve][begin-step-attempt] step = 3, tn = 0.0050697032927987, h = 0.00289494517985504
-[INFO][rank 0][arkStep_TakeStep_Z][begin-stage] stage = 0, implicit = 0, tcur = 0.0050697032927987
-[INFO][rank 0][arkStep_TakeStep_Z][end-stage] status = success
-[INFO][rank 0][arkStep_TakeStep_Z][begin-stage] stage = 1, implicit = 1, tcur = 0.00651717588272622
-=======
 [INFO][rank 0][ARKodeEvolve][end-step-attempt] status = success, dsm = 0.394260403514768
  1.437688546969734e-02    1.224723773846409e+00    1.720158449235051e+00    2.023520684346636e-09    6.700203503129387e-09
 [INFO][rank 0][ARKodeEvolve][begin-step-attempt] step = 3, tn = 0.0143768854696973, h = 0.0142738994440878
 [INFO][rank 0][arkStep_TakeStep_Z][begin-stage] stage = 0, implicit = 0, tcur = 0.0143768854696973
 [INFO][rank 0][arkStep_TakeStep_Z][end-stage] status = success
 [INFO][rank 0][arkStep_TakeStep_Z][begin-stage] stage = 1, implicit = 1, tcur = 0.0215138351917412
->>>>>>> f09a521c
-[INFO][rank 0][arkStep_Nls][begin-nonlinear-solve] tol = 0.1
-[INFO][rank 0][SUNNonlinSolSolve_Newton][nonlinear-solver] solver = Newton
-[INFO][rank 0][SUNNonlinSolSolve_Newton][begin-nonlinear-iterate] 
-[INFO][rank 0][arkLsSolve][begin-linear-solve] iterative = 0
-[INFO][rank 0][arkLsSolve][end-linear-solve] status = success, iters = 0, p-solves = 0, resnorm = 0
-<<<<<<< HEAD
-[INFO][rank 0][SUNNonlinSolSolve_Newton][nonlinear-iterate] cur-iter = 1, total-iters = 1, update-norm = 395.043004433908
-=======
+[INFO][rank 0][arkStep_Nls][begin-nonlinear-solve] tol = 0.1
+[INFO][rank 0][SUNNonlinSolSolve_Newton][nonlinear-solver] solver = Newton
+[INFO][rank 0][SUNNonlinSolSolve_Newton][begin-nonlinear-iterate] 
+[INFO][rank 0][arkLsSolve][begin-linear-solve] iterative = 0
+[INFO][rank 0][arkLsSolve][end-linear-solve] status = success, iters = 0, p-solves = 0, resnorm = 0
 [INFO][rank 0][SUNNonlinSolSolve_Newton][nonlinear-iterate] cur-iter = 1, total-iters = 1, update-norm = 5990.316530572733
->>>>>>> f09a521c
-[INFO][rank 0][SUNNonlinSolSolve_Newton][end-nonlinear-iterate] status = continue
-[INFO][rank 0][SUNNonlinSolSolve_Newton][begin-nonlinear-iterate] 
-[INFO][rank 0][arkLsSolve][begin-linear-solve] iterative = 0
-[INFO][rank 0][arkLsSolve][end-linear-solve] status = success, iters = 0, p-solves = 0, resnorm = 0
-<<<<<<< HEAD
-[INFO][rank 0][SUNNonlinSolSolve_Newton][nonlinear-iterate] cur-iter = 2, total-iters = 2, update-norm = 0.1231599516763003
-[INFO][rank 0][SUNNonlinSolSolve_Newton][end-nonlinear-iterate] status = success
-[INFO][rank 0][arkStep_Nls][end-nonlinear-solve] status = success, iters = 2
-[INFO][rank 0][arkStep_TakeStep_Z][end-stage] status = success
-[INFO][rank 0][arkStep_TakeStep_Z][begin-stage] stage = 2, implicit = 1, tcur = 0.00549365819880682
-=======
+[INFO][rank 0][SUNNonlinSolSolve_Newton][end-nonlinear-iterate] status = continue
+[INFO][rank 0][SUNNonlinSolSolve_Newton][begin-nonlinear-iterate] 
+[INFO][rank 0][arkLsSolve][begin-linear-solve] iterative = 0
+[INFO][rank 0][arkLsSolve][end-linear-solve] status = success, iters = 0, p-solves = 0, resnorm = 0
 [INFO][rank 0][SUNNonlinSolSolve_Newton][nonlinear-iterate] cur-iter = 2, total-iters = 2, update-norm = 15.26829924563482
 [INFO][rank 0][SUNNonlinSolSolve_Newton][end-nonlinear-iterate] status = success
 [INFO][rank 0][arkStep_Nls][end-nonlinear-solve] status = success, iters = 2
 [INFO][rank 0][arkStep_TakeStep_Z][end-stage] status = success
 [INFO][rank 0][arkStep_TakeStep_Z][begin-stage] stage = 2, implicit = 1, tcur = 0.0164672496462966
->>>>>>> f09a521c
-[INFO][rank 0][arkStep_Nls][begin-nonlinear-solve] tol = 0.1
-[INFO][rank 0][SUNNonlinSolSolve_Newton][nonlinear-solver] solver = Newton
-[INFO][rank 0][SUNNonlinSolSolve_Newton][begin-nonlinear-iterate] 
-[INFO][rank 0][arkLsSolve][begin-linear-solve] iterative = 0
-[INFO][rank 0][arkLsSolve][end-linear-solve] status = success, iters = 0, p-solves = 0, resnorm = 0
-<<<<<<< HEAD
-[INFO][rank 0][SUNNonlinSolSolve_Newton][nonlinear-iterate] cur-iter = 1, total-iters = 1, update-norm = 105.5208732367982
-=======
+[INFO][rank 0][arkStep_Nls][begin-nonlinear-solve] tol = 0.1
+[INFO][rank 0][SUNNonlinSolSolve_Newton][nonlinear-solver] solver = Newton
+[INFO][rank 0][SUNNonlinSolSolve_Newton][begin-nonlinear-iterate] 
+[INFO][rank 0][arkLsSolve][begin-linear-solve] iterative = 0
+[INFO][rank 0][arkLsSolve][end-linear-solve] status = success, iters = 0, p-solves = 0, resnorm = 0
 [INFO][rank 0][SUNNonlinSolSolve_Newton][nonlinear-iterate] cur-iter = 1, total-iters = 1, update-norm = 1517.937605761038
->>>>>>> f09a521c
-[INFO][rank 0][SUNNonlinSolSolve_Newton][end-nonlinear-iterate] status = continue
-[INFO][rank 0][SUNNonlinSolSolve_Newton][begin-nonlinear-iterate] 
-[INFO][rank 0][arkLsSolve][begin-linear-solve] iterative = 0
-[INFO][rank 0][arkLsSolve][end-linear-solve] status = success, iters = 0, p-solves = 0, resnorm = 0
-<<<<<<< HEAD
-[INFO][rank 0][SUNNonlinSolSolve_Newton][nonlinear-iterate] cur-iter = 2, total-iters = 2, update-norm = 0.0276890607331008
-[INFO][rank 0][SUNNonlinSolSolve_Newton][end-nonlinear-iterate] status = success
-[INFO][rank 0][arkStep_Nls][end-nonlinear-solve] status = success, iters = 2
-[INFO][rank 0][arkStep_TakeStep_Z][end-stage] status = success
-[INFO][rank 0][arkStep_TakeStep_Z][begin-stage] stage = 3, implicit = 1, tcur = 0.0068790440302081
-=======
+[INFO][rank 0][SUNNonlinSolSolve_Newton][end-nonlinear-iterate] status = continue
+[INFO][rank 0][SUNNonlinSolSolve_Newton][begin-nonlinear-iterate] 
+[INFO][rank 0][arkLsSolve][begin-linear-solve] iterative = 0
+[INFO][rank 0][arkLsSolve][end-linear-solve] status = success, iters = 0, p-solves = 0, resnorm = 0
 [INFO][rank 0][SUNNonlinSolSolve_Newton][nonlinear-iterate] cur-iter = 2, total-iters = 2, update-norm = 2.085794703889866
 [INFO][rank 0][SUNNonlinSolSolve_Newton][end-nonlinear-iterate] status = success
 [INFO][rank 0][arkStep_Nls][end-nonlinear-solve] status = success, iters = 2
 [INFO][rank 0][arkStep_TakeStep_Z][end-stage] status = success
 [INFO][rank 0][arkStep_TakeStep_Z][begin-stage] stage = 3, implicit = 1, tcur = 0.0232980726222522
->>>>>>> f09a521c
-[INFO][rank 0][arkStep_Nls][begin-nonlinear-solve] tol = 0.1
-[INFO][rank 0][SUNNonlinSolSolve_Newton][nonlinear-solver] solver = Newton
-[INFO][rank 0][SUNNonlinSolSolve_Newton][begin-nonlinear-iterate] 
-[INFO][rank 0][arkLsSolve][begin-linear-solve] iterative = 0
-[INFO][rank 0][arkLsSolve][end-linear-solve] status = success, iters = 0, p-solves = 0, resnorm = 0
-<<<<<<< HEAD
-[INFO][rank 0][SUNNonlinSolSolve_Newton][nonlinear-iterate] cur-iter = 1, total-iters = 1, update-norm = 509.1868003529424
-=======
+[INFO][rank 0][arkStep_Nls][begin-nonlinear-solve] tol = 0.1
+[INFO][rank 0][SUNNonlinSolSolve_Newton][nonlinear-solver] solver = Newton
+[INFO][rank 0][SUNNonlinSolSolve_Newton][begin-nonlinear-iterate] 
+[INFO][rank 0][arkLsSolve][begin-linear-solve] iterative = 0
+[INFO][rank 0][arkLsSolve][end-linear-solve] status = success, iters = 0, p-solves = 0, resnorm = 0
 [INFO][rank 0][SUNNonlinSolSolve_Newton][nonlinear-iterate] cur-iter = 1, total-iters = 1, update-norm = 7850.362641047334
->>>>>>> f09a521c
-[INFO][rank 0][SUNNonlinSolSolve_Newton][end-nonlinear-iterate] status = continue
-[INFO][rank 0][SUNNonlinSolSolve_Newton][begin-nonlinear-iterate] 
-[INFO][rank 0][arkLsSolve][begin-linear-solve] iterative = 0
-[INFO][rank 0][arkLsSolve][end-linear-solve] status = success, iters = 0, p-solves = 0, resnorm = 0
-<<<<<<< HEAD
-[INFO][rank 0][SUNNonlinSolSolve_Newton][nonlinear-iterate] cur-iter = 2, total-iters = 2, update-norm = 0.167627089609758
-[INFO][rank 0][SUNNonlinSolSolve_Newton][end-nonlinear-iterate] status = success
-[INFO][rank 0][arkStep_Nls][end-nonlinear-solve] status = success, iters = 2
-[INFO][rank 0][arkStep_TakeStep_Z][end-stage] status = success
-[INFO][rank 0][arkStep_TakeStep_Z][begin-stage] stage = 4, implicit = 1, tcur = 0.00808044627984794
-=======
+[INFO][rank 0][SUNNonlinSolSolve_Newton][end-nonlinear-iterate] status = continue
+[INFO][rank 0][SUNNonlinSolSolve_Newton][begin-nonlinear-iterate] 
+[INFO][rank 0][arkLsSolve][begin-linear-solve] iterative = 0
+[INFO][rank 0][arkLsSolve][end-linear-solve] status = success, iters = 0, p-solves = 0, resnorm = 0
 [INFO][rank 0][SUNNonlinSolSolve_Newton][nonlinear-iterate] cur-iter = 2, total-iters = 2, update-norm = 23.22777430097501
 [INFO][rank 0][SUNNonlinSolSolve_Newton][end-nonlinear-iterate] status = success
 [INFO][rank 0][arkStep_Nls][end-nonlinear-solve] status = success, iters = 2
 [INFO][rank 0][arkStep_TakeStep_Z][end-stage] status = success
 [INFO][rank 0][arkStep_TakeStep_Z][begin-stage] stage = 4, implicit = 1, tcur = 0.0292217408915487
->>>>>>> f09a521c
-[INFO][rank 0][arkStep_Nls][begin-nonlinear-solve] tol = 0.1
-[INFO][rank 0][SUNNonlinSolSolve_Newton][nonlinear-solver] solver = Newton
-[INFO][rank 0][SUNNonlinSolSolve_Newton][begin-nonlinear-iterate] 
-[INFO][rank 0][arkLsSolve][begin-linear-solve] iterative = 0
-[INFO][rank 0][arkLsSolve][end-linear-solve] status = success, iters = 0, p-solves = 0, resnorm = 0
-<<<<<<< HEAD
-[INFO][rank 0][SUNNonlinSolSolve_Newton][nonlinear-iterate] cur-iter = 1, total-iters = 1, update-norm = 932.1463595517242
-=======
+[INFO][rank 0][arkStep_Nls][begin-nonlinear-solve] tol = 0.1
+[INFO][rank 0][SUNNonlinSolSolve_Newton][nonlinear-solver] solver = Newton
+[INFO][rank 0][SUNNonlinSolSolve_Newton][begin-nonlinear-iterate] 
+[INFO][rank 0][arkLsSolve][begin-linear-solve] iterative = 0
+[INFO][rank 0][arkLsSolve][end-linear-solve] status = success, iters = 0, p-solves = 0, resnorm = 0
 [INFO][rank 0][SUNNonlinSolSolve_Newton][nonlinear-iterate] cur-iter = 1, total-iters = 1, update-norm = 15016.25382156866
->>>>>>> f09a521c
-[INFO][rank 0][SUNNonlinSolSolve_Newton][end-nonlinear-iterate] status = continue
-[INFO][rank 0][SUNNonlinSolSolve_Newton][begin-nonlinear-iterate] 
-[INFO][rank 0][arkLsSolve][begin-linear-solve] iterative = 0
-[INFO][rank 0][arkLsSolve][end-linear-solve] status = success, iters = 0, p-solves = 0, resnorm = 0
-<<<<<<< HEAD
-[INFO][rank 0][SUNNonlinSolSolve_Newton][nonlinear-iterate] cur-iter = 2, total-iters = 2, update-norm = 0.3608066042483682
-=======
+[INFO][rank 0][SUNNonlinSolSolve_Newton][end-nonlinear-iterate] status = continue
+[INFO][rank 0][SUNNonlinSolSolve_Newton][begin-nonlinear-iterate] 
+[INFO][rank 0][arkLsSolve][begin-linear-solve] iterative = 0
+[INFO][rank 0][arkLsSolve][end-linear-solve] status = success, iters = 0, p-solves = 0, resnorm = 0
 [INFO][rank 0][SUNNonlinSolSolve_Newton][nonlinear-iterate] cur-iter = 2, total-iters = 2, update-norm = 64.49133636181715
 [INFO][rank 0][SUNNonlinSolSolve_Newton][end-nonlinear-iterate] status = continue
 [INFO][rank 0][SUNNonlinSolSolve_Newton][begin-nonlinear-iterate] 
 [INFO][rank 0][arkLsSolve][begin-linear-solve] iterative = 0
 [INFO][rank 0][arkLsSolve][end-linear-solve] status = success, iters = 0, p-solves = 0, resnorm = 0
 [INFO][rank 0][SUNNonlinSolSolve_Newton][nonlinear-iterate] cur-iter = 3, total-iters = 3, update-norm = 0.2840742747833739
->>>>>>> f09a521c
-[INFO][rank 0][SUNNonlinSolSolve_Newton][end-nonlinear-iterate] status = success
-[INFO][rank 0][arkStep_Nls][end-nonlinear-solve] status = success, iters = 3
-[INFO][rank 0][arkStep_TakeStep_Z][end-stage] status = success
-<<<<<<< HEAD
-[INFO][rank 0][arkStep_TakeStep_Z][begin-stage] stage = 5, implicit = 1, tcur = 0.00796464847265374
-=======
+[INFO][rank 0][SUNNonlinSolSolve_Newton][end-nonlinear-iterate] status = success
+[INFO][rank 0][arkStep_Nls][end-nonlinear-solve] status = success, iters = 3
+[INFO][rank 0][arkStep_TakeStep_Z][end-stage] status = success
 [INFO][rank 0][arkStep_TakeStep_Z][begin-stage] stage = 5, implicit = 1, tcur = 0.0286507849137852
->>>>>>> f09a521c
-[INFO][rank 0][arkStep_Nls][begin-nonlinear-solve] tol = 0.1
-[INFO][rank 0][SUNNonlinSolSolve_Newton][nonlinear-solver] solver = Newton
-[INFO][rank 0][SUNNonlinSolSolve_Newton][begin-nonlinear-iterate] 
-[INFO][rank 0][arkLsSolve][begin-linear-solve] iterative = 0
-[INFO][rank 0][arkLsSolve][end-linear-solve] status = success, iters = 0, p-solves = 0, resnorm = 0
-<<<<<<< HEAD
-[INFO][rank 0][SUNNonlinSolSolve_Newton][nonlinear-iterate] cur-iter = 1, total-iters = 1, update-norm = 888.4442248409132
-=======
+[INFO][rank 0][arkStep_Nls][begin-nonlinear-solve] tol = 0.1
+[INFO][rank 0][SUNNonlinSolSolve_Newton][nonlinear-solver] solver = Newton
+[INFO][rank 0][SUNNonlinSolSolve_Newton][begin-nonlinear-iterate] 
+[INFO][rank 0][arkLsSolve][begin-linear-solve] iterative = 0
+[INFO][rank 0][arkLsSolve][end-linear-solve] status = success, iters = 0, p-solves = 0, resnorm = 0
 [INFO][rank 0][SUNNonlinSolSolve_Newton][nonlinear-iterate] cur-iter = 1, total-iters = 1, update-norm = 14264.68018831687
->>>>>>> f09a521c
-[INFO][rank 0][SUNNonlinSolSolve_Newton][end-nonlinear-iterate] status = continue
-[INFO][rank 0][SUNNonlinSolSolve_Newton][begin-nonlinear-iterate] 
-[INFO][rank 0][arkLsSolve][begin-linear-solve] iterative = 0
-[INFO][rank 0][arkLsSolve][end-linear-solve] status = success, iters = 0, p-solves = 0, resnorm = 0
-<<<<<<< HEAD
-[INFO][rank 0][SUNNonlinSolSolve_Newton][nonlinear-iterate] cur-iter = 2, total-iters = 2, update-norm = 0.3389383853383472
-=======
+[INFO][rank 0][SUNNonlinSolSolve_Newton][end-nonlinear-iterate] status = continue
+[INFO][rank 0][SUNNonlinSolSolve_Newton][begin-nonlinear-iterate] 
+[INFO][rank 0][arkLsSolve][begin-linear-solve] iterative = 0
+[INFO][rank 0][arkLsSolve][end-linear-solve] status = success, iters = 0, p-solves = 0, resnorm = 0
 [INFO][rank 0][SUNNonlinSolSolve_Newton][nonlinear-iterate] cur-iter = 2, total-iters = 2, update-norm = 59.45395331106307
 [INFO][rank 0][SUNNonlinSolSolve_Newton][end-nonlinear-iterate] status = continue
 [INFO][rank 0][SUNNonlinSolSolve_Newton][begin-nonlinear-iterate] 
 [INFO][rank 0][arkLsSolve][begin-linear-solve] iterative = 0
 [INFO][rank 0][arkLsSolve][end-linear-solve] status = success, iters = 0, p-solves = 0, resnorm = 0
 [INFO][rank 0][SUNNonlinSolSolve_Newton][nonlinear-iterate] cur-iter = 3, total-iters = 3, update-norm = 0.2538525636715782
->>>>>>> f09a521c
 [INFO][rank 0][SUNNonlinSolSolve_Newton][end-nonlinear-iterate] status = success
 [INFO][rank 0][arkStep_Nls][end-nonlinear-solve] status = success, iters = 3
 [INFO][rank 0][arkStep_TakeStep_Z][end-stage] status = success
 [INFO][rank 0][arkStep_TakeStep_Z][begin-compute-solution] mass type = 0
 [INFO][rank 0][arkStep_TakeStep_Z][end-compute-solution] status = success
-<<<<<<< HEAD
-[INFO][rank 0][ARKodeEvolve][end-step-attempt] status = success, dsm = 0.000668069727857512
- 7.964648472653739e-03    1.224738397026471e+00    1.728392224429115e+00    1.083555467573660e-11    5.830909088899716e-10
-------------------------------------------------------------------------------------------------------------------------------
-Current time                  = 0.00796464847265374
-Steps                         = 3
-Step attempts                 = 3
-Stability limited steps       = 0
-Accuracy limited steps        = 3
-Error test fails              = 0
-NLS step fails                = 0
-Inequality constraint fails   = 0
-Initial step size             = 0.000102986025609508
-Last step size                = 0.00289494517985504
-Current step size             = 0.0148758372017537
-Explicit RHS fn evals         = 0
-Implicit RHS fn evals         = 44
-NLS iters                     = 26
-NLS fails                     = 0
-NLS iters per step            = 8.66666666666667
-LS setups                     = 3
-Jac fn evals                  = 1
-=======
 [INFO][rank 0][ARKodeEvolve][end-step-attempt] status = success, dsm = 0.410726918638865
  2.865078491378516e-02    1.224661091375338e+00    1.685310006625628e+00    3.445820517811171e-09    1.084276113338944e-08
 ------------------------------------------------------------------------------------------------------------------------------
@@ -661,7 +465,6 @@
 NLS iters per step            = 19.6666666666667
 LS setups                     = 7
 Jac fn evals                  = 5
->>>>>>> f09a521c
 LS RHS fn evals               = 0
 Prec setup evals              = 0
 Prec solves                   = 0
@@ -670,10 +473,6 @@
 Jac-times setups              = 0
 Jac-times evals               = 0
 LS iters per NLS iter         = 0
-<<<<<<< HEAD
-Jac evals per NLS iter        = 0.0384615384615385
-=======
 Jac evals per NLS iter        = 0.0847457627118644
->>>>>>> f09a521c
 Prec evals per NLS iter       = 0
 End ARKStep Logging test