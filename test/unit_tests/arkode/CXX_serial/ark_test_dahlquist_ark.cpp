--- conflicted
+++ resolved
@@ -71,15 +71,9 @@
 // Problem parameters
 struct ProblemData
 {
-<<<<<<< HEAD
-  sunrealtype       lambda_e = NEG_ONE;
-  sunrealtype       lambda_i = NEG_ONE;
-  mass_matrix_type  m_type   = mass_matrix_type::identity;
-=======
   sunrealtype lambda_e = NEG_ONE;
   sunrealtype lambda_i = NEG_ONE;
   prob_type p_type     = prob_type::identity;
->>>>>>> 78770ef9
 };
 
 // Problem options
@@ -162,15 +156,11 @@
       prob_data.m_type = mass_matrix_type::time_dependent;
       prob_opts.m_type = mass_matrix_type::time_dependent;
     }
-<<<<<<< HEAD
     else
     {
       prob_data.m_type = mass_matrix_type::identity;
       prob_opts.m_type = mass_matrix_type::identity;
     }
-=======
-    else { prob_data.p_type = prob_type::identity; }
->>>>>>> 78770ef9
   }
 
   if (argc > 2)
@@ -210,7 +200,6 @@
   {
     std::cout << "  interp type  = Hermite\n";
   }
-<<<<<<< HEAD
   else
   {
     std::cout << "  interp type  = Lagrange\n";
@@ -223,9 +212,6 @@
   {
     std::cout << "  pred type    = Max order (1)\n";
   }
-=======
-  else { std::cout << "  interp type  = Lagrange\n"; }
->>>>>>> 78770ef9
 
   // Create SUNDIALS context
   sundials::Context sunctx;
@@ -387,23 +373,6 @@
   Be = nullptr;
   Bi = nullptr;
 
-<<<<<<< HEAD
-  const char* ark_methods_erk[6] =
-    {"ARKODE_ARK2_ERK_3_1_2",
-     "ARKODE_ARK324L2SA_ERK_4_2_3",
-     "ARKODE_ARK436L2SA_ERK_6_3_4",
-     "ARKODE_ARK437L2SA_ERK_7_3_4",
-     "ARKODE_ARK548L2SA_ERK_8_4_5",
-     "ARKODE_ARK548L2SAb_ERK_8_4_5"};
-
-  const char* ark_methods_dirk[6] =
-    {"ARKODE_ARK2_DIRK_3_1_2",
-     "ARKODE_ARK324L2SA_DIRK_4_2_3",
-     "ARKODE_ARK436L2SA_DIRK_6_3_4",
-     "ARKODE_ARK437L2SA_DIRK_7_3_4",
-     "ARKODE_ARK548L2SA_DIRK_8_4_5",
-     "ARKODE_ARK548L2SAb_DIRK_8_4_5"};
-=======
   const char* ark_methods_erk[6] = {"ARKODE_ARK2_ERK_3_1_2",
                                     "ARKODE_ARK324L2SA_ERK_4_2_3",
                                     "ARKODE_ARK436L2SA_ERK_6_3_4",
@@ -417,7 +386,6 @@
                                      "ARKODE_ARK437L2SA_DIRK_7_3_4",
                                      "ARKODE_ARK548L2SA_ERK_8_4_5",
                                      "ARKODE_ARK548L2SAb_ERK_8_4_5"};
->>>>>>> 78770ef9
 
   for (int i = 0; i < 6; i++)
   {
@@ -553,15 +521,11 @@
 
     // Specify linearly implicit RHS, with non-time-dependent Jacobian
     flag = ARKStepSetLinear(arkstep_mem, 0);
-<<<<<<< HEAD
-    if (check_flag(&flag, "ARKStepSetLinear", 1)) return 1;
+    if (check_flag(&flag, "ARKStepSetLinear", 1)) { return 1; }
 
     // Specify implicit predictor method
     flag = ARKStepSetPredictorMethod(arkstep_mem, prob_opts.p_type);
-    if (check_flag(&flag, "ARKStepSetPredictorMethod", 1)) return 1;
-=======
-    if (check_flag(&flag, "ARKStepSetLinear", 1)) { return 1; }
->>>>>>> 78770ef9
+    if (check_flag(&flag, "ARKStepSetPredictorMethod", 1)) { return 1; }
   }
 
   // Create mass matrix and linear solver (if necessary)
@@ -578,12 +542,8 @@
     if (check_flag((void*)MLS, "SUNLinSol_Dense", 0)) { return 1; }
 
     int time_dep = 0;
-<<<<<<< HEAD
     if (prob_data.m_type == mass_matrix_type::time_dependent)
-=======
-    if (prob_data.p_type == prob_type::time_dependent_mass_matrix)
-    {
->>>>>>> 78770ef9
+    {
       time_dep = 1;
     }
 
@@ -615,17 +575,10 @@
     t_out += prob_opts.h;
 
     // Check statistics
-<<<<<<< HEAD
     flag = expected_rhs_evals(prob_opts, stages, order, explicit_first_stage,
                               stiffly_accurate, fsal, arkstep_mem,nfe_expected,
                               nfi_expected);
-    if (check_flag(&flag, "expected_rhs_evals", 1)) return 1;
-=======
-    flag = expected_rhs_evals(m_type, prob_opts.i_type, stages,
-                              explicit_first_stage, stiffly_accurate, fsal,
-                              arkstep_mem, nfe_expected, nfi_expected);
     if (check_flag(&flag, "expected_rhs_evals", 1)) { return 1; }
->>>>>>> 78770ef9
 
     numfails += check_rhs_evals(prob_opts.r_type, arkstep_mem, nfe_expected, nfi_expected);
 
@@ -716,17 +669,10 @@
     t_out += prob_opts.h;
 
     // Check statistics
-<<<<<<< HEAD
     flag = expected_rhs_evals(prob_opts, stages, order, explicit_first_stage,
                               stiffly_accurate, fsal, arkstep_mem, nfe_expected,
                               nfi_expected);
-    if (check_flag(&flag, "expected_rhs_evals", 1)) return 1;
-=======
-    flag = expected_rhs_evals(m_type, prob_opts.i_type, stages,
-                              explicit_first_stage, stiffly_accurate, fsal,
-                              arkstep_mem, nfe_expected, nfi_expected);
     if (check_flag(&flag, "expected_rhs_evals", 1)) { return 1; }
->>>>>>> 78770ef9
 
     numfails += check_rhs_evals(prob_opts.r_type, arkstep_mem,
                                 nfe_expected + extra_fe_evals,
@@ -800,30 +746,18 @@
   return 0;
 }
 
-<<<<<<< HEAD
 int expected_rhs_evals(ProblemOptions& prob_opts, int stages, int order, bool
                        explicit_first_stage, bool stiffly_accurate, bool fsal,
                        void* arkstep_mem, long int& nfe_expected, long int&
                        nfi_expected)
-=======
-int expected_rhs_evals(method_type m_type, interp_type i_type, int stages,
-                       bool explicit_first_stage, bool stiffly_accurate,
-                       bool fsal, void* arkstep_mem, long int& nfe_expected,
-                       long int& nfi_expected)
->>>>>>> 78770ef9
 {
   int flag = 0;
 
   // Get number of steps and nonlinear solver iterations
   long int nst = 0;
-<<<<<<< HEAD
 
   flag = ARKStepGetNumSteps(arkstep_mem, &nst);
-  if (check_flag(&flag, "ARKStepGetNumSteps", 1)) return 1;
-=======
-  flag         = ARKStepGetNumSteps(arkstep_mem, &nst);
   if (check_flag(&flag, "ARKStepGetNumSteps", 1)) { return 1; }
->>>>>>> 78770ef9
 
   long int nni            = 0;
   long int extra_fe_evals = 0;
@@ -845,14 +779,10 @@
       // Save one function evaluation after first step
       nfe_expected += stages + (stages - 1) * (nst - 1);
     }
-<<<<<<< HEAD
     else
     {
       nfe_expected += stages * nst;
     }
-=======
-    else { nfe_expected = stages * nst; }
->>>>>>> 78770ef9
 
     if (prob_opts.i_type == interp_type::hermite && !explicit_first_stage)
     {
@@ -879,14 +809,10 @@
       // Save one function evaluation after first step
       nfi_expected += stages + (stages - 1) * (nst - 1) + nni;
     }
-<<<<<<< HEAD
     else
     {
       nfi_expected += stages * nst + nni;
     }
-=======
-    else { nfi_expected = stages * nst + nni; }
->>>>>>> 78770ef9
 
     if (prob_opts.i_type == interp_type::hermite && !explicit_first_stage)
     {
@@ -918,15 +844,9 @@
 {
   int flag = 0;
 
-<<<<<<< HEAD
   long int nst;
   flag = ARKStepGetNumSteps(arkstep_mem, &nst);
-  if (check_flag(&flag, "ARKStepGetNumSteps", 1)) return 1;
-=======
-  long int nst = 0;
-  flag         = ARKStepGetNumSteps(arkstep_mem, &nst);
   if (check_flag(&flag, "ARKStepGetNumSteps", 1)) { return 1; }
->>>>>>> 78770ef9
 
   long int nfe, nfi;
   flag = ARKStepGetNumRhsEvals(arkstep_mem, &nfe, &nfi);
@@ -967,16 +887,11 @@
 
   yd_data[0] = prob_data->lambda_e * y_data[0];
 
-<<<<<<< HEAD
   if (prob_data->m_type == mass_matrix_type::fixed)
   {
     yd_data[0] *= TWO;
   }
   else if (prob_data->m_type == mass_matrix_type::time_dependent)
-=======
-  if (prob_data->p_type == prob_type::fixed_mass_matrix) { yd_data[0] *= TWO; }
-  else if (prob_data->p_type == prob_type::time_dependent_mass_matrix)
->>>>>>> 78770ef9
   {
     yd_data[0] *= TWO + std::cos(t);
   }
@@ -993,16 +908,11 @@
 
   yd_data[0] = prob_data->lambda_i * y_data[0];
 
-<<<<<<< HEAD
   if (prob_data->m_type == mass_matrix_type::fixed)
   {
     yd_data[0] *= TWO;
   }
   else if (prob_data->m_type == mass_matrix_type::time_dependent)
-=======
-  if (prob_data->p_type == prob_type::fixed_mass_matrix) { yd_data[0] *= TWO; }
-  else if (prob_data->p_type == prob_type::time_dependent_mass_matrix)
->>>>>>> 78770ef9
   {
     yd_data[0] *= TWO + std::cos(t);
   }
@@ -1028,7 +938,6 @@
   sunrealtype* M_data    = SUNDenseMatrix_Data(M);
   ProblemData* prob_data = static_cast<ProblemData*>(user_data);
 
-<<<<<<< HEAD
   if (prob_data->m_type == mass_matrix_type::fixed)
   {
     M_data[0] = TWO;
@@ -1037,10 +946,6 @@
   {
     M_data[0] = TWO + std::cos(t);
   }
-=======
-  if (prob_data->p_type == prob_type::fixed_mass_matrix) { M_data[0] = TWO; }
-  else { M_data[0] = TWO + std::cos(t); }
->>>>>>> 78770ef9
 
   return 0;
 }
