# ---------------------------------------------------------------
# Programmer(s): Daniel R. Reynolds @ SMU
# ---------------------------------------------------------------
# SUNDIALS Copyright Start
# Copyright (c) 2002-2023, Lawrence Livermore National Security
# and Southern Methodist University.
# All rights reserved.
#
# See the top-level LICENSE and NOTICE files for details.
#
# SPDX-License-Identifier: BSD-3-Clause
# SUNDIALS Copyright End
# ---------------------------------------------------------------
# ARKode C++ serial unit_tests
# ---------------------------------------------------------------

# List of test tuples of the form "name\;args"
set(unit_tests
  "ark_test_analytic_sys_mri.cpp\;0"
  "ark_test_analytic_sys_mri.cpp\;1"
  "ark_test_dahlquist_mri.cpp\;"
  "ark_test_butcher.cpp\;"
  "ark_test_getjac.cpp\;"
  "ark_test_getjac_mri.cpp\;"
)

# Add the build and install targets for each test
foreach(test_tuple ${unit_tests})

  # Parse the test tuple
  list(GET test_tuple 0 test)
  list(GET test_tuple 1 test_args)

  # Extract the file name without extension
  get_filename_component(test_target ${test} NAME_WE)

  # Check if this test has already been added, only need to add test source
  # files once for testing with different inputs
  if(NOT TARGET ${test_target})

    # Test source files
    add_executable(${test_target} ${test})

    # Folder to organize targets in an IDE
    set_target_properties(${test_target} PROPERTIES FOLDER "unit_tests")

    # Include location of public and private header files
    target_include_directories(${test_target} PRIVATE
      $<BUILD_INTERFACE:${CMAKE_BINARY_DIR}/include>
      ${CMAKE_SOURCE_DIR}/include
      ${CMAKE_SOURCE_DIR}/src)

    # We explicitly choose which object libraries to link to and link in the
    # arkode objects so that we have access to private functions w/o changing
    # their visibility in the installed libraries.
    target_link_libraries(${test_target}
      $<TARGET_OBJECTS:sundials_arkode_obj>
      sundials_sunmemsys_obj
      sundials_nvecserial_obj
      sundials_sunlinsolband_obj
      sundials_sunlinsoldense_obj
      sundials_sunnonlinsolnewton_obj
      sundials_sunnonlinsolfixedpoint_obj
      sundials_sunadaptcontrollerimexgus_obj
<<<<<<< HEAD
      sundials_sunadaptcontrollernoop_obj
=======
>>>>>>> b21e7c85
      sundials_sunadaptcontrollersoderlind_obj
      ${EXE_EXTRA_LINK_LIBS})

    # Tell CMake that we depend on the ARKODE library since it does not pick
    # that up from $<TARGET_OBJECTS:sundials_arkode_obj>.
    add_dependencies(${test_target} sundials_arkode_obj)

  endif()

  # Check if test args are provided and set the test name
  if("${test_args}" STREQUAL "")
    set(test_name ${test_target})
  else()
    string(REPLACE " " "_" test_name "${test_target}_${test_args}")
  endif()

  if(SUNDIALS_PRECISION MATCHES "DOUBLE")
    set(diff_output "")
  else()
    set(diff_output "NODIFF")
  endif()

  # add test to regression tests
  sundials_add_test(${test_name} ${test_target}
    TEST_ARGS ${test_args}
    ANSWER_DIR ${CMAKE_CURRENT_SOURCE_DIR}
    ANSWER_FILE ${test_name}.out
    EXAMPLE_TYPE "develop"
    ${diff_output}
  )

endforeach()

message(STATUS "Added ARKODE CXX serial unit tests")<|MERGE_RESOLUTION|>--- conflicted
+++ resolved
@@ -62,10 +62,6 @@
       sundials_sunnonlinsolnewton_obj
       sundials_sunnonlinsolfixedpoint_obj
       sundials_sunadaptcontrollerimexgus_obj
-<<<<<<< HEAD
-      sundials_sunadaptcontrollernoop_obj
-=======
->>>>>>> b21e7c85
       sundials_sunadaptcontrollersoderlind_obj
       ${EXE_EXTRA_LINK_LIBS})
 
