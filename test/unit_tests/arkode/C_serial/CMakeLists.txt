# ---------------------------------------------------------------
# Programmer(s): David J. Gardner @ LLNL
# ---------------------------------------------------------------
# SUNDIALS Copyright Start
# Copyright (c) 2002-2023, Lawrence Livermore National Security
# and Southern Methodist University.
# All rights reserved.
#
# See the top-level LICENSE and NOTICE files for details.
#
# SPDX-License-Identifier: BSD-3-Clause
# SUNDIALS Copyright End
# ---------------------------------------------------------------
# ARKODE C serial unit tests
# ---------------------------------------------------------------

# List of test tuples of the form "name\;args"
set(ARKODE_unit_tests
  "ark_test_arkstepsetforcing\;1 0"
  "ark_test_arkstepsetforcing\;1 1"
  "ark_test_arkstepsetforcing\;1 2"
  "ark_test_arkstepsetforcing\;1 3"
  "ark_test_arkstepsetforcing\;1 4"
  "ark_test_arkstepsetforcing\;1 5"
  "ark_test_arkstepsetforcing\;1 3 2.0 10.0"
  "ark_test_arkstepsetforcing\;1 3 2.0 10.0 2.0 8.0"
  "ark_test_arkstepsetforcing\;1 3 2.0 10.0 1.0 5.0"
  "ark_test_getuserdata\;"
  "ark_test_interp\;-100"
  "ark_test_interp\;-10000"
  "ark_test_interp\;-1000000"
  "ark_test_reset\;"
  "ark_test_tstop\;"
  )

# Add the build and install targets for each test
foreach(test_tuple ${ARKODE_unit_tests})

  # parse the test tuple
  list(GET test_tuple 0 test)
  list(GET test_tuple 1 test_args)

  # check if this test has already been added, only need to add
  # test source files once for testing with different inputs
  if(NOT TARGET ${test})

    # test source files
    add_executable(${test} ${test}.c)

    set_target_properties(${test} PROPERTIES FOLDER "unit_tests")

    # include location of public and private header files
    target_include_directories(${test} PRIVATE
      $<BUILD_INTERFACE:${CMAKE_BINARY_DIR}/include>
      ${CMAKE_SOURCE_DIR}/include
      ${CMAKE_SOURCE_DIR}/src)

    # We explicitly choose which object libraries to link to and link in the
    # arkode objects so that we have access to private functions w/o changing
    # their visibility in the installed libraries.
    target_link_libraries(${test}
      $<TARGET_OBJECTS:sundials_arkode_obj>
      sundials_sunmemsys_obj
      sundials_nvecserial_obj
      sundials_sunlinsolband_obj
      sundials_sunlinsoldense_obj
      sundials_sunnonlinsolnewton_obj
      sundials_sunadaptcontrollerimexgus_obj
<<<<<<< HEAD
      sundials_sunadaptcontrollernoop_obj
=======
>>>>>>> b21e7c85
      sundials_sunadaptcontrollersoderlind_obj
      ${EXE_EXTRA_LINK_LIBS})

    # Tell CMake that we depend on the ARKODE library since it does not pick
    # that up from $<TARGET_OBJECTS:sundials_arkode_obj>.
    add_dependencies(${test} sundials_arkode_obj)

  endif()

  # check if test args are provided and set the test name
  if("${test_args}" STREQUAL "")
    set(test_name ${test})
  else()
    string(REPLACE " " "_" test_name "${test}_${test_args}")
    string(REPLACE " " ";" test_args "${test_args}")
  endif()

  # add test to regression tests
  add_test(NAME ${test_name} COMMAND ${test} ${test_args})

endforeach()

message(STATUS "Added ARKODE C serial unit tests")<|MERGE_RESOLUTION|>--- conflicted
+++ resolved
@@ -66,10 +66,6 @@
       sundials_sunlinsoldense_obj
       sundials_sunnonlinsolnewton_obj
       sundials_sunadaptcontrollerimexgus_obj
-<<<<<<< HEAD
-      sundials_sunadaptcontrollernoop_obj
-=======
->>>>>>> b21e7c85
       sundials_sunadaptcontrollersoderlind_obj
       ${EXE_EXTRA_LINK_LIBS})
 
