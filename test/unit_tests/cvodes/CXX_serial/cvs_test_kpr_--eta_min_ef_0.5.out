--- conflicted
+++ resolved
@@ -12,23 +12,6 @@
  9.000000000000000e+00    7.378719831470653e-01    1.183933689447477e+00    1.368438119686566e-05    6.717208069995095e-05
  1.000000000000000e+01    7.618916076913168e-01    1.577104660749360e+00    9.572556103898400e-06    2.264797798678941e-05
 ------------------------------------------------------------------------------------------------------------------------------
-<<<<<<< HEAD
-Current time                 = 10.004776883316
-Steps                        = 1587
-Error test fails             = 141
-NLS step fails               = 0
-Initial step size            = 0.000102986025609508
-Last step size               = 0.00575153251327356
-Current step size            = 0.0117371521329406
-Last method order            = 5
-Current method order         = 5
-Stab. lim. order reductions  = 0
-RHS fn evals                 = 2189
-NLS iters                    = 2186
-NLS fails                    = 1
-NLS iters per step           = 1.37744171392565
-LS setups                    = 270
-=======
 Current time                 = 10.00203638578589
 Steps                        = 1593
 Error test fails             = 152
@@ -44,7 +27,6 @@
 NLS fails                    = 0
 NLS iters per step           = 1.394852479598242
 LS setups                    = 283
->>>>>>> 83a4c3c3
 Jac fn evals                 = 29
 LS RHS fn evals              = 0
 Prec setup evals             = 0
@@ -54,10 +36,6 @@
 Jac-times setups             = 0
 Jac-times evals              = 0
 LS iters per NLS iter        = 0
-<<<<<<< HEAD
-Jac evals per NLS iter       = 0.0132662397072278
-=======
 Jac evals per NLS iter       = 0.01305130513051305
->>>>>>> 83a4c3c3
 Prec evals per NLS iter      = 0
 Root fn evals                = 0