--- conflicted
+++ resolved
@@ -12,15 +12,6 @@
  9.000000000000000e+00    7.378651980553826e-01    1.183892379308912e+00    6.899289514250562e-06    2.586194213471948e-05
  1.000000000000000e+01    7.618838841024592e-01    1.577079185839070e+00    1.848967246309563e-06    2.826932303578999e-06
 ------------------------------------------------------------------------------------------------------------------------------
-<<<<<<< HEAD
-Current time                 = 10.0004095593081
-Steps                        = 1559
-Error test fails             = 143
-NLS step fails               = 0
-Initial step size            = 0.000102986025609508
-Last step size               = 0.00682343917453731
-Current step size            = 0.00682343917453731
-=======
 Current time                 = 10.00136810102964
 Steps                        = 1577
 Error test fails             = 147
@@ -28,22 +19,15 @@
 Initial step size            = 0.0001029860256095084
 Last step size               = 0.006383607841908422
 Current step size            = 0.006383607841908422
->>>>>>> 83a4c3c3
 Last method order            = 4
 Current method order         = 4
 Stab. lim. order reductions  = 0
 RHS fn evals                 = 2197
 NLS iters                    = 2194
 NLS fails                    = 0
-<<<<<<< HEAD
-NLS iters per step           = 1.38037203335471
-LS setups                    = 266
-Jac fn evals                 = 28
-=======
 NLS iters per step           = 1.391249207355739
 LS setups                    = 272
 Jac fn evals                 = 29
->>>>>>> 83a4c3c3
 LS RHS fn evals              = 0
 Prec setup evals             = 0
 Prec solves                  = 0
@@ -52,10 +36,6 @@
 Jac-times setups             = 0
 Jac-times evals              = 0
 LS iters per NLS iter        = 0
-<<<<<<< HEAD
-Jac evals per NLS iter       = 0.0130111524163569
-=======
 Jac evals per NLS iter       = 0.01321786690975387
->>>>>>> 83a4c3c3
 Prec evals per NLS iter      = 0
 Root fn evals                = 0