#! /usr/bin/env python3
# ---------------------------------------------------------------
# Programmer(s): Steven Smith @ LLNL
#                David J. Gardner @ LLNL
# ---------------------------------------------------------------
# Acknowledgement: Based on code from Chris White @ LLNL
# ---------------------------------------------------------------
# SUNDIALS Copyright Start
# Copyright (c) 2002-2025, Lawrence Livermore National Security
# and Southern Methodist University.
# All rights reserved.
#
# See the top-level LICENSE and NOTICE files for details.
#
# SPDX-License-Identifier: BSD-3-Clause
# SUNDIALS Copyright End
# ---------------------------------------------------------------
# Sundials test runner for CTest. Note examples must be enabled
# to use the test runner (e.g. EXAMPLES_ENABLE_C=ON).
#
# All output from the test runner output will be collected in
# <build directory>/Testing/Temporary/LastTest.log
# ---------------------------------------------------------------

from __future__ import print_function

import os
import subprocess
import sys
import argparse
import re
import datetime
import math

def main():
    parser = argparse.ArgumentParser(description='Sundials test runner for use in ctest.')

    # Required inputs
    parser.add_argument('--testname', dest='testName', type=str, required=True,
                        help='name of the test')
    parser.add_argument('--executablename', dest='executableName', type=str, required=True,
                        help='executable, including path')
    parser.add_argument('--outputdir', dest='outputDir', type=str, required=True,
                        help='path to output directory')

    # Optional inputs
    parser.add_argument('--answerdir', dest='answerDir', type=str,
                        help='path to answers directory')
    parser.add_argument('--answerfile', dest='answerFile', type=str,
                        help='answer file, filename only specify path using --answerdir')

    parser.add_argument('--runcommand', dest='runCommand', type=str,
                        help='command used to run test executable, eg. mpirun')
    parser.add_argument('--runargs', dest='runArgs', type=str,
                        help='command line arguments passed to test executable')

    parser.add_argument('--floatprecision', dest='floatPrecision', type=int, default=4,
                        help='precision for floating point failure comparison (number of digits')
    parser.add_argument('--integerpercentage', dest='integerPercentage', type=int, default=10,
                        help='integer percentage difference for failure comparison')

    parser.add_argument('--nodiff', dest='CheckDiff', action='store_false',
                        help='do not diff the output file against answer file, only check the test return value')

    parser.add_argument('--builddir', dest='buildDir', type=str,
                        help='path to the example CMakeLists.txt file')
    parser.add_argument('--buildcmd', dest='buildCmd', type=str,
                        help='CMake command used to build the example')

    parser.add_argument('--profile', dest='profile', action='store_true',
                        help='Gather profiling data (requires Caliper to be enabled)')

    parser.add_argument('-v', '--verbose', dest='verbose', action='store_true',
                        help='run verbosely')

    parser.add_argument('--calidir', dest='caliDir', type=str, help='path to directory to write .cali files to')

    args = parser.parse_args()

    if(args.verbose):
        print("testName=%s"%(args.testName))
        print("executableName=%s"%(args.executableName))
        print("answerDir=%s"%(args.answerDir))
        print("answerFile=%s"%(args.answerFile))
        print("outputDir=%s"%(args.outputDir))
        print("runCommand=%s"%(args.runCommand))
        print("runArgs=%s"%(args.runArgs))
        print("buildDir=%s"%(args.buildDir))
        print("buildCmd=%s"%(args.buildCmd))
        print("profile=%s"%(args.profile))
        print("caliDir=%s"%{args.caliDir})

    # regression test name and output directory
    testName  = args.testName
    outDir    = args.outputDir
    caliDir   = args.caliDir

    # path to Sundials test directory
    testDir = os.path.dirname(sys.argv[0])

    # path to Sundials answer directory
    if (args.answerDir):
        answerDir = args.answerDir
    else:
        answerDir = os.path.join(testDir, "answers")

    if(args.verbose):
        print("testName %s"%testName)
        print("outDir %s"%outDir)
        print("testDir %s"%testDir)
        print("answerDir %s"%answerDir)

    # create output directory if necessary
    if not os.path.exists(outDir):
        error("Output directory does not exist, it must be created.", outDir)
        sys.exit(1)
    elif not os.path.isdir(outDir):
        error("Output directory exists but is not a directory, it must be deleted.", outDir)
        sys.exit(1)

    # initialize testing result to success
    success = True

    # configure/build the example if necessary
    if (args.buildCmd):

        # configure/build output file
        outPath = os.path.join(outDir, args.testName+".build")
        outFile = open(outPath, 'w')

        # configure/build commands
        cmakeCommand = [args.buildCmd] + [args.buildDir]
        makeCommand  = ["make"] + [args.testName]

        try:
            # configure the example
            process = subprocess.Popen(cmakeCommand, stdout=outFile, stderr=outFile)
            process.wait()

            # check the return value
            if process.returncode != 0:
                error("cmake exited with error code " + str(process.returncode)
                      + "for ", args.buildDir)
                success = False

            # build the example
            process = subprocess.Popen(makeCommand, stdout=outFile, stderr=outFile)
            process.wait()

            # check the return value
            if process.returncode != 0:
                error("make exited with error code " + str(process.returncode)
                      + "for ", args.testName)
                success = False

        finally:
            outFile.close()

    # exit if configure/build failed
    if not success:
        print("Test failed.")
        sys.exit(1)

    # get testing information
    testInfos = getInfo(testName, testDir)

    for testInfo in testInfos:

        if(args.verbose):
            print("testInfo.arguments = ", testInfo.arguments)

        # If running under another program (e.g. mpirun)
        if(args.runCommand):
            testCommand = args.runCommand.replace("\"", "").split(" ")
        else:
            testCommand = []

        testCommand = testCommand + [args.executableName]

        if(args.runArgs):
            # Remove first and last quote
            userArgs=re.sub(r'^"|"$', '', args.runArgs)
            testCommand = testCommand +  userArgs.split(" ")
            answerFileName = testName
        else:
            if testInfo.arguments != "":
                testCommand = testCommand + testInfo.arguments.split(" ")
                answerFileName = testName + "_" + testInfo.arguments.replace(" ", "_")
            else:
                answerFileName = testName

        # if user supplies filename override default choices
        if(args.answerFile):
            answerFileName = args.answerFile

        outPath = os.path.join(outDir, args.testName+".out")

        answerPath = os.path.join(answerDir, answerFileName)

        # If profiling set the CALI_CONFIG environment variable
        if(args.profile):
            dateTime = datetime.datetime.now().strftime("%m%d%Y_%H%M%S")
            profilePath = os.path.join(caliDir, args.testName+".%s.cali" % dateTime)
            os.environ['CALI_SERVICES_ENABLE'] = 'env'
            os.environ['TEST_NAME'] = testName
            os.environ['CALI_ENV_EXTRA'] = 'TEST_NAME'
            os.environ['CALI_CONFIG'] = 'spot(output=%s)' % profilePath

        # if user supplies precision info override the default choices
        if(args.floatPrecision >= 0):
            testInfo.floatPrecision=args.floatPrecision

        if(args.integerPercentage >= 0):
            testInfo.integerPercentage=args.integerPercentage

        if(args.verbose):
            print("Starting test...")
            print("  Floating Point Precision = " + str(testInfo.floatPrecision))
            print("  Integer Precision = " + str(testInfo.integerPercentage))
            print("  Command " + ' '.join(testCommand))
            print("  Answer File = " + answerPath)
            print("  Output File = " + outPath)
            if(args.profile):
                print("  ENV{CALI_CONFIG} = " + os.environ['CALI_CONFIG'])
            print("\n")

        outFile = open(outPath, 'w')
        try:
            if(args.verbose):
                print("Running command : " + ' '.join(testCommand))

            # run the test
            process = subprocess.Popen(testCommand, stdout=outFile, stderr=outFile)
            process.wait()

            # check test return value
            if process.returncode != 0:
                error("Exited with error code " + str(process.returncode) + ".", testName)
                success = False

            # compare test output against the answer file output
            if (args.CheckDiff):
                if(args.verbose):
                    print("Comparing test output to answer file.")

                if not os.path.exists(answerPath):
                    error("Answer file did not exist.", answerPath)
                    success = False
                if not os.path.isfile(answerPath):
                    error("Answer file existed but was not a file.", answerPath)
                    success = False
                if not compare(outPath, answerPath, testInfo):
                    success = False
        finally:
            outFile.close()

    if not success:
        print("Test failed.")
        sys.exit(1)
    print("Test passed.")
    sys.exit(0)

def compare(outPath, answerPath, testInfo):
    # Note: This functions strips all lines of leading and trailing whitespace
    # and blank lines. Then it compares the output against the answer file. It
    # allows fuzziness in floating points and integers, as described in the
    # testInfo file.
    outFile = open(outPath, 'r')
    try:
        outLines = stripLines(outFile.readlines())
    finally:
        outFile.close()
    answerFile = open(answerPath, 'r')
    try:
        answerLines = stripLines(answerFile.readlines())
    finally:
        answerFile.close()
    diffCount = 0

    if len(outLines) != len(answerLines):
        error("Line count is not equal (blank lines ignored):\n"
              + str(len(outLines)) + ":" + outPath + "\n"
              + str(len(answerLines)) + ":" + answerPath)
        return False

    for i, outLine in enumerate(outLines):
        answerLine = answerLines[i]
        if not compareLines(outLine, answerLine, testInfo):
            diffCount += 1
            print("Difference:\n  Output: " + outLine + "\n  Answer: " + answerLine + "\n\n")
    if diffCount != 0:
        error(str(diffCount) + " line differences found.", outPath)
        return False
    return True

def compareLines(outLine, answerLine, testInfo):
    outTokens = tokenizeLine(outLine)
    answerTokens = tokenizeLine(answerLine)
    if len(outTokens) != len(answerTokens):
        print("DEBUG: number of tokens differs")
        print(answerTokens)
        print("----------")
        print(outTokens)
        print("----------")
        return False
    for i, outValue in enumerate(outTokens):
        answerValue = answerTokens[i]
        outIsInt, outInt = isInt(outValue)
        if outIsInt:
            answerIsInt, answerInt = isInt(answerValue)
            if answerIsInt and not intCompare(answerInt, outInt, testInfo.integerPercentage):
                print("DEBUG: int")
                return False
        else:
            outIsFloat, outFloat = isFloat(outValue)
            if outIsFloat:
                answerIsFloat, answerFloat = isFloat(answerValue)
                if answerIsFloat and not floatCompare(answerFloat, outFloat, testInfo.floatPrecision):
                    print("DEBUG: float")
                    return False
            elif outValue != answerValue:
                print("DEBUG: str")
                print("outValue <%s>"%(outValue))
                print("answerValue <%s>"%(answerValue))
                return False
    return True

def isInt(value):
    # Check if string can be converted to int
    try:
        return True, int(value)
    except ValueError:
        return False, 0

def intCompare(answer, value, percentage):
    # Check if error between value and answer is greater than the allowed percentage
    if answer == value:
        return True
    if percentage != 0 and answer != 0:
        percentageOff = abs(int(100 - (float(value)/float(answer) * 100)))
        if percentageOff <= percentage:
            return True
    print("Error: Integer difference found:\n  Value = " + str(value) + ", Answer = " + str(answer) + ", allowance = " + str(percentage) + "%")
    return False

def isFloat(value):
    # Check if string can be converted to float
    try:
        return True, float(value)
    except ValueError:
        return False, 0

def floatCompare(answer, value, precision):
    # Check if two floating point numbers are the same to a given number of digits
<<<<<<< HEAD
    if precision == 0:
        if answer == value:
            return True
    elif round(answer - value, precision) == 0:
=======
    tol = 0 if precision == 0 else 10**-precision
    if math.isclose(answer, value, rel_tol=tol, abs_tol=tol):
>>>>>>> f09a521c
        return True
    print("Error: Floating point difference found:\n Value = " + str(value) + ", Answer = " + str(answer) + ", allowance = " + str(precision) + " decimals")
    return False

def tokenizeLine(line):
    return tokenizeLine.pattern.split(line)

# Precompile a pattern since it will be used many times
tokenizeLine.pattern = re.compile(r';|,|\s+|=+|:|\|\(|\)')


def error(message, path=""):
    if path:
        print("Error: " + path + ": " + message)
    else:
        print("Error: " + message)

def stripLines(lines):
    strippedLines = []
    for line in lines:
        strippedLine = line.strip()
        if strippedLine != "":
            strippedLines.append(strippedLine)
    return strippedLines

class TestInfo(object):
    def __init__(self, floatPrecision, integerPercentage, arguments):
        self.floatPrecision = floatPrecision
        self.integerPercentage = integerPercentage
        self.arguments = arguments

def getInfo(testName, testDir):
    infoPath = os.path.join(testDir, "testInfo")
    loweredTestName = testName.lower()
    testInfos = []

    if os.path.exists(infoPath):
        infoFile = open(infoPath, 'r')
        try:
            lines = stripLines(infoFile.readlines())
        finally:
            infoFile.close()

        for line in lines:
            if line.startswith('#'):
                continue
            lineInfo = line.split(':', 3)
            if lineInfo[0].strip().lower() == loweredTestName:
                testInfos.append(TestInfo(int(lineInfo[1].strip()),
                                          int(lineInfo[2].strip()),
                                          lineInfo[3].strip()))

    if len(testInfos) == 0:
        # Note: If no info is found in the testInfo file then run the test
        # without arguments and use the default comparisons values
        testInfos.append(TestInfo(4,10,""))
    return testInfos

if __name__ == "__main__":
    main()<|MERGE_RESOLUTION|>--- conflicted
+++ resolved
@@ -352,15 +352,8 @@
 
 def floatCompare(answer, value, precision):
     # Check if two floating point numbers are the same to a given number of digits
-<<<<<<< HEAD
-    if precision == 0:
-        if answer == value:
-            return True
-    elif round(answer - value, precision) == 0:
-=======
     tol = 0 if precision == 0 else 10**-precision
     if math.isclose(answer, value, rel_tol=tol, abs_tol=tol):
->>>>>>> f09a521c
         return True
     print("Error: Floating point difference found:\n Value = " + str(value) + ", Answer = " + str(answer) + ", allowance = " + str(precision) + " decimals")
     return False
