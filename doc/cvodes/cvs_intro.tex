%===================================================================================
\chapter{Introduction}\label{s:intro}
%===================================================================================

{\cvodes}~\cite{SeHi:05} is part of a software family called {\sundials}: 
SUite of Nonlinear and DIfferential/ALgebraic equation Solvers~\cite{HBGLSSW:05}.  
This suite consists of {\cvode}, {\arkode}, {\kinsol} and {\ida}, and variants
of these with sensitivity analysis capabilities.
%
{\cvodes}\index{CVODES@{\cvodes}!brief description of} is a solver for
stiff and nonstiff initial value problems (IVPs) for systems of
ordinary differential equation (ODEs). In addition to solving stiff
and nonstiff ODE systems, {\cvodes} has sensitivity analysis
capabilities, using either the forward or the adjoint methods.

%---------------------------------
\section{Historical Background}\label{ss:history}
%---------------------------------

\index{CVODES@{\cvodes}!relationship to {\vode}, {\vodpk}|(}
{\F} solvers for ODE initial value problems are widespread and heavily used. 
Two solvers that have been written at LLNL in the past are {\vode}~\cite{BBH:89} 
and {\vodpk}~\cite{Byr:92}.
{\vode}\index{VODE@{\vode}} is a general purpose solver that includes methods for
both stiff and nonstiff systems, and in the stiff case uses direct methods (full or
banded) for the solution of the linear systems that arise at each implicit
step. Externally, {\vode} is very similar to the well known solver
{\lsode}\index{LSODE@{\lsode}}~\cite{RaHi:94}. {\vodpk}\index{VODPK@{\vodpk}}
is a variant of {\vode} that uses a preconditioned Krylov (iterative)
method, namely GMRES, for the solution of the linear systems. {\vodpk}
is a powerful tool for large stiff systems because it combines
established methods for stiff integration, nonlinear iteration, and
Krylov (linear) iteration with a problem-specific treatment of the
dominant source of stiffness, in the form of the user-supplied
preconditioner matrix~\cite{BrHi:89}.  The capabilities of both
{\vode} and {\vodpk} have been combined in the {\CC}-language package
{\cvode}\index{CVODE@{\cvode}}~\cite{CoHi:96}.

At present, {\cvode} may utilize a variety of Krylov methods provided
in {\sundials} that can be used in conjuction with Newton iteration:
these include the GMRES (Generalized Minimal RESidual)~\cite{SaSc:86},
FGMRES (Flexible Generalized Minimum RESidual)~\cite{Saa:93},
Bi-CGStab (Bi-Conjugate Gradient Stabilized)~\cite{Van:92}, TFQMR
(Transpose-Free Quasi-Minimal Residual)~\cite{Fre:93}, and PCG
(Preconditioned Conjugate Gradient)~\cite{HeSt:52} linear iterative
methods.  As Krylov methods, these require almost no  
matrix storage for solving the Newton equations as compared to direct 
methods. However, the algorithms allow for a user-supplied preconditioner
matrix, and for most problems preconditioning is essential for an
efficient solution.
For very large stiff ODE systems, the Krylov methods are preferable over
direct linear solver methods, and are often the only feasible choice.
Among the Krylov methods in {\sundials}, we recommend GMRES as the
best overall choice.  However, users are encouraged to compare all
options, especially if encountering convergence failures with GMRES.
Bi-CGStab and TFQMR have an advantage in storage requirements, in
that the number of workspace vectors they require is fixed, while that
number for GMRES depends on the desired Krylov subspace size.  FGMRES
has an advantage in that it is designed to support preconditioners
that vary between iterations (e.g.~iterative methods).  PCG exhibits
rapid convergence and minimal workspace vectors, but only works for
symmetric linear systems.

In the process of translating the {\vode} and {\vodpk} algorithms into
{\CC}, the overall {\cvode} organization has been changed considerably.
One key feature of the {\cvode} organization is that the linear system
solvers comprise a layer of code modules that is separated from the
integration algorithm, allowing for easy modification and expansion of
the linear solver array.  A second key feature is a separate module
devoted to vector operations; this facilitated the extension to
multiprosessor environments with minimal impacts on the rest of the
solver, resulting in {\pvode}\index{PVODE@{\pvode}}~\cite{ByHi:99},
the parallel variant of {\cvode}.  \index{CVODES@{\cvodes}!relationship
to {\vode}, {\vodpk}|)}

\index{CVODES@{\cvodes}!relationship to {\cvode}, {\pvode}|(}
{\cvodes} is written with a functionality that is a superset of that
of the pair {\cvode}/{\pvode}. Sensitivity analysis capabilities, both
forward and adjoint, have been added to the main integrator. Enabling
forward sensititivity computations in {\cvodes} will result in the
code integrating the so-called {\em sensitivity equations}
simultaneously with the original IVP, yielding both the solution and
its sensitivity with respect to parameters in the model. Adjoint
sensitivity analysis, most useful when the gradients of relatively few
functionals of the solution with respect to many parameters are
sought, involves integration of the original IVP forward in time
followed by the integration of the so-called {\em adjoint equations}
backward in time. {\cvodes} provides the infrastructure needed to
integrate any final-condition ODE dependent on the solution of the
original IVP (in particular the adjoint system).

Development of {\cvodes} was concurrent with a redesign of the vector
operations module across the {\sundials} suite. The key feature of the
{\nvector} module is that it is written in terms of abstract
vector operations with the actual vector functions attached by a
particular implementation (such as serial or parallel) of
{\nvector}. This allows writing the {\sundials} solvers in a manner
independent of the actual {\nvector} implementation (which can be
user-supplied), as well as allowing more than one {\nvector} module to
be linked into an executable file.
{\sundials} (and thus {\cvodes}) is supplied with serial, 
MPI-parallel, and both openMP and Pthreads thread-parallel
{\nvector} implementations.
\index{CVODES@{\cvodes}!relationship to {\cvode}, {\pvode}|)}

\index{CVODES@{\cvodes}!motivation for writing in C|(} There were
several motivations for choosing the {\CC} language for {\cvode}, and
later for {\cvodes}.  First, a general movement away from {\F} and
toward {\CC} in scientific computing was apparent.
Second, the pointer, structure, and dynamic memory allocation features
in {\CC} are extremely useful in software of this complexity.  Finally,
we prefer {\CC} over {\CPP} for {\cvodes} because of the wider
availability of {\CC} compilers, the potentially greater efficiency of
{\CC}, and the greater ease of interfacing the solver to applications
written in extended {\F}.  \index{CVODES@{\cvodes}!motivation for
writing in C|)}

\section{Changes from previous versions}

\subsection*{Changes in v3.1.2}

<<<<<<< HEAD
Fixed Windows specific problem where \id{sunindextype} was not correctly 
defined when using 64-bit integers for the sundials index type. On Windows
\id{sunindextype} is now defined as the MSVC basic type \id{\_\_int64}.
=======
Changed the LICENSE install path to \id{instdir/include/sundials}.
>>>>>>> b435f34e

Added new example, \id{cvRoberts\_FSA\_dns\_Switch.c}, which demonstrates 
switching on/off forward sensitivity computations. This example came from
the usage notes page of the SUNDIALS website.

Updated the minimum required version of CMake to 2.8.12 and enabled
using rpath by default to locate shared libraries on OSX.

The misnamed function \id{CVSpilsSetJacTimesSetupFnBS} has been
deprecated and replaced by \id{CVSpilsSetJacTimesBS}. The deprecated
function \id{CVSpilsSetJacTimesSetupFnBS} will be removed in the next
major release.

Added sparse SUNMatrix ``Reallocate'' routine to allow specification of
the nonzero storage.

Updated the KLU SUNLinearSolver module to set constants for the two
reinitialization types, and fixed a bug in the full reinitialization
approach where the sparse SUNMatrix pointer would go out of scope on
some architectures.

\subsection*{Changes in v3.1.1}

The changes in this minor release include the following:
\begin{itemize}
\item Fixed a minor bug in the cvSLdet routine, where a return was missing
  in the error check for three inconsistent roots.

\item Fixed a potential memory leak in the {\spgmr} and {\spfgmr} linear
  solvers: if ``Initialize'' was called multiple times then the solver
  memory was reallocated (without being freed).
  
\item Updated KLU SUNLinearSolver module to use a \id{typedef} for the
  precision-specific solve function to be used (to avoid compiler 
  warnings).  

\item Added missing typecasts for some \id{(void*)} pointers (again, to
  avoid compiler warnings). 

\item Bugfix in \id{sunmatrix\_sparse.c} where we had used \id{int}
  instead of \id{sunindextype} in one location.

\item Added missing \id{\#include <stdio.h>} in {\nvector} and {\sunmatrix}
  header files.

\item Fixed an indexing bug in the {\cuda} {\nvector} implementation of
  \id{N\_VWrmsNormMask} and revised the {\raja} {\nvector} implementation of
  \id{N\_VWrmsNormMask} to work with mask arrays using values other than zero or
  one. Replaced \id{double} with \id{realtype} in the RAJA vector test functions.
\end{itemize}
In addition to the changes above, minor corrections were also made to the
example programs, build system, and user documentation.

\subsection*{Changes in v3.1.0}

Added {\nvector} print functions that write vector data to a specified
file (e.g., \id{N\_VPrintFile\_Serial}).

Added \id{make test} and \id{make test\_install} options to the build
system for testing {\sundials} after building with \id{make} and
installing with \id{make install} respectively.

\subsection*{Changes in v3.0.0}

All interfaces to matrix structures and linear solvers 
have been reworked, and all example programs have been updated. 
The goal of the redesign of these interfaces was to provide more encapsulation
and ease in interfacing custom linear solvers and interoperability 
with linear solver libraries.
Specific changes include:
\begin{itemize}
\item Added generic SUNMATRIX module with three provided implementations:
        dense, banded and sparse.  These replicate previous SUNDIALS Dls and
        Sls matrix structures in a single object-oriented API.
\item Added example problems demonstrating use of generic SUNMATRIX modules.
\item Added generic SUNLINEARSOLVER module with eleven provided
        implementations: dense, banded, LAPACK dense, LAPACK band, KLU,
        SuperLU\_MT, SPGMR, SPBCGS, SPTFQMR, SPFGMR, PCG.  These replicate
        previous SUNDIALS generic linear solvers in a single object-oriented
        API.
\item Added example problems demonstrating use of generic SUNLINEARSOLVER
        modules.
\item Expanded package-provided direct linear solver (Dls) interfaces and
        scaled, preconditioned, iterative linear solver (Spils) interfaces
        to utilize generic SUNMATRIX and SUNLINEARSOLVER objects.
\item Removed package-specific, linear solver-specific, solver modules
        (e.g. CVDENSE, KINBAND, IDAKLU, ARKSPGMR) since their functionality
        is entirely replicated by the generic Dls/Spils interfaces and
        SUNLINEARSOLVER/SUNMATRIX modules.  The exception is CVDIAG, a
        diagonal approximate Jacobian solver available to CVODE and CVODES.
\item Converted all SUNDIALS example problems to utilize new generic
        SUNMATRIX and SUNLINEARSOLVER objects, along with updated Dls and
        Spils linear solver interfaces.
\item Added Spils interface routines to ARKode, CVODE, CVODES, IDA and
        IDAS to allow specification of a user-provided "JTSetup" routine.
        This change supports users who wish to set up data structures for
        the user-provided Jacobian-times-vector ("JTimes") routine, and
        where the cost of one JTSetup setup per Newton iteration can be
        amortized between multiple JTimes calls.
\end{itemize}

Two additional {\nvector} implementations were added -- one for
CUDA and one for RAJA vectors.  
These vectors are supplied to provide very basic support for running
on GPU architectures.  Users are advised that these vectors both move all data
to the GPU device upon construction, and speedup will only be realized if the
user also conducts the right-hand-side function evaluation on the device.
In addition, these vectors assume the problem fits on one GPU.
Further information about RAJA, users are referred to th web site, 
https://software.llnl.gov/RAJA/.
These additions are accompanied by additions to various interface functions
and to user documentation.

All indices for data structures were updated to a new \id{sunindextype} that
can be configured to be a 32- or 64-bit integer data index type. 
\id{sunindextype} is defined to be \id{int32\_t} or \id{int64\_t} when portable types are
supported, otherwise it is defined as \id{int} or \id{long int}.
The Fortran interfaces continue to use \id{long int} for indices, except for 
their sparse matrix interface that now uses the new \id{sunindextype}.
This new flexible capability for index types includes interfaces to 
PETSc, hypre, SuperLU\_MT, and KLU with 
either 32-bit or 64-bit capabilities depending how the user configures 
{\sundials}.

To avoid potential namespace conflicts, the macros defining \id{booleantype}
values \id{TRUE} and \id{FALSE} have been changed to \id{SUNTRUE} and
\id{SUNFALSE} respectively.

Temporary vectors were removed from preconditioner setup and solve
routines for all packages.  It is assumed that all necessary data
for user-provided preconditioner operations will be allocated and
stored in user-provided data structures.

The file \id{include/sundials\_fconfig.h} was added. This file contains 
{\sundials} type information for use in Fortran programs.

Added functions \id{SUNDIALSGetVersion} and \id{SUNDIALSGetVersionNumber} to
get {\sundials} release version information at runtime.

The build system was expanded to support many of the xSDK-compliant keys. 
The xSDK is a movement in scientific software to provide a foundation for the
rapid and efficient production of high-quality, 
sustainable extreme-scale scientific applications.  More information can
be found at, https://xsdk.info.

In addition, numerous changes were made to the build system.
These include the addition of separate \id{BLAS\_ENABLE} and \id{BLAS\_LIBRARIES} 
CMake variables, additional error checking during CMake configuration,
minor bug fixes, and renaming CMake options to enable/disable examples 
for greater clarity and an added option to enable/disable Fortran 77 examples.
These changes included changing \id{EXAMPLES\_ENABLE} to \id{EXAMPLES\_ENABLE\_C}, 
changing \id{CXX\_ENABLE} to \id{EXAMPLES\_ENABLE\_CXX}, changing \id{F90\_ENABLE} to 
\id{EXAMPLES\_ENABLE\_F90}, and adding an \id{EXAMPLES\_ENABLE\_F77} option.

A bug fix was made in \id{CVodeFree} to call \id{lfree} unconditionally 
(if non-NULL).
 
Corrections and additions were made to the examples, 
to installation-related files,
and to the user documentation.


\subsection*{Changes in v2.9.0}

Two additional {\nvector} implementations were added -- one for
Hypre (parallel) ParVector vectors, and one for {\petsc} vectors.  These
additions are accompanied by additions to various interface functions
and to user documentation.

Each {\nvector} module now includes a function, \id{N\_VGetVectorID},
that returns the {\nvector} module name.

A bug was fixed in the interpolation functions used in solving
backward problems for adjoint sensitivity analysis.

For each linear solver, the various solver performance counters are
now initialized to 0 in both the solver specification function and in
solver \id{linit} function.  This ensures that these solver counters
are initialized upon linear solver instantiation as well as at the
beginning of the problem solution.

A memory leak was fixed in the banded preconditioner interface.
In addition, updates were done to return integers from linear solver 
and preconditioner 'free' functions.

The Krylov linear solver Bi-CGstab was enhanced by removing a redundant
dot product.  Various additions and corrections were made to the
interfaces to the sparse solvers KLU and SuperLU\_MT, including support
for CSR format when using KLU.

In interpolation routines for backward problems, added logic to bypass 
sensitivity interpolation if input sensitivity argument is NULL.

New examples were added for use of sparse direct solvers within sensitivity
integrations and for use of openMP.  

Minor corrections and additions were made to the {\cvodes} solver, to the
examples, to installation-related files, and to the user documentation.

\subsection*{Changes in v2.8.0}

Two major additions were made to the linear system solvers that are
available for use with the {\cvodes} solver.  First, in the serial case,
an interface to the sparse direct solver KLU was added.
Second, an interface to SuperLU\_MT, the multi-threaded version of
SuperLU, was added as a thread-parallel sparse direct solver option,
to be used with the serial version of the NVECTOR module.
As part of these additions, a sparse matrix (CSC format) structure 
was added to {\cvodes}.

Otherwise, only relatively minor modifications were made to the
{\cvodes} solver:

In \id{cvRootfind}, a minor bug was corrected, where the input
array \id{rootdir} was ignored, and a line was added to break out of
root-search loop if the initial interval size is below the tolerance
\id{ttol}.

In \id{CVLapackBand}, the line \id{smu = MIN(N-1,mu+ml)} was changed to
\id{smu = mu + ml} to correct an illegal input error for \id{DGBTRF/DGBTRS}.

Some minor changes were made in order to minimize the differences
between the sources for private functions in {\cvodes} and {\cvode}.

An option was added in the case of Adjoint Sensitivity Analysis with
dense or banded Jacobian:  With a call to \id{CVDlsSetDenseJacFnBS} or
\id{CVDlsSetBandJacFnBS}, the user can specify a user-supplied Jacobian
function of type \id{CVDls***JacFnBS}, for the case where the backward
problem depends on the forward sensitivities.

In \id{CVodeQuadSensInit}, the line \id{cv\_mem->cv\_fQS\_data = ...}
was corrected (missing \id{Q}).

In the User Guide, a paragraph was added in Section 6.2.1 on
\id{CVodeAdjReInit}, and a paragraph was added in Section 6.2.9 on
\id{CVodeGetAdjY}.  In the example \id{cvsRoberts\_ASAi\_dns}, the output
was revised to include the use of \id{CVodeGetAdjY}.

Two minor bugs were fixed regarding the testing of input on the first
call to \id{CVode} -- one involving \id{tstop} and one involving the
initialization of \id{*tret}.

For the Adjoint Sensitivity Analysis case in which the backward problem
depends on the forward sensitivities, options have been added to allow
for user-supplied \id{pset}, \id{psolve}, and \id{jtimes} functions.

In order to avoid possible name conflicts, the mathematical macro
and function names \id{MIN}, \id{MAX}, \id{SQR}, \id{RAbs}, \id{RSqrt},
\id{RExp}, \id{RPowerI}, and \id{RPowerR} were changed to
\id{SUNMIN}, \id{SUNMAX}, \id{SUNSQR}, \id{SUNRabs}, \id{SUNRsqrt},
\id{SUNRexp}, \id{SRpowerI}, and \id{SUNRpowerR}, respectively.
These names occur in both the solver and example programs.

In the example \id{cvsHessian\_ASA\_FSA}, an error was corrected in the
function \id{fB2}: \id{y2} in place of \id{y3} in the third term of
\id{Ith(yBdot,6)}.

Two new {\nvector} modules have been added for thread-parallel computing
environments --- one for openMP, denoted \id{NVECTOR\_OPENMP},
and one for Pthreads, denoted \id{NVECTOR\_PTHREADS}.

With this version of {\sundials}, support and documentation of the
Autotools mode of installation is being dropped, in favor of the
CMake mode, which is considered more widely portable.

\subsection*{Changes in v2.7.0}

One significant design change was made with this release: The problem
size and its relatives, bandwidth parameters, related internal indices,
pivot arrays, and the optional output \id{lsflag} have all been
changed from type \id{int} to type \id{long int}, except for the
problem size and bandwidths in user calls to routines specifying
BLAS/LAPACK routines for the dense/band linear solvers.  The function
\id{NewIntArray} is replaced by a pair \id{NewIntArray}/\id{NewLintArray},
for \id{int} and \id{long int} arrays, respectively.  In a minor
change to the user interface, the type of the index \id{which} in
CVODES was changed from \id{long int} to \id{int}.

Errors in the logic for the integration of backward problems were
identified and fixed.

A large number of minor errors have been fixed.  Among these are the following:
In \id{CVSetTqBDF}, the logic was changed to avoid a divide by zero.
After the solver memory is created, it is set to zero before being filled.
In each linear solver interface function, the linear solver memory is
freed on an error return, and the \id{**Free} function now includes a
line setting to NULL the main memory pointer to the linear solver memory.
In the rootfinding functions \id{CVRcheck1}/\id{CVRcheck2}, when an exact
zero is found, the array \id{glo} of $g$ values at the left endpoint is
adjusted, instead of shifting the $t$ location \id{tlo} slightly.
In the installation files, we modified the treatment of the macro
SUNDIALS\_USE\_GENERIC\_MATH, so that the parameter GENERIC\_MATH\_LIB is
either defined (with no value) or not defined.

\subsection*{Changes in v2.6.0}

Two new features related to the integration of ODE IVP problems were added 
in this release: (a) a new linear solver module, based on Blas and Lapack 
for both dense and banded matrices, and (b) an option to specify which direction 
of zero-crossing is to be monitored while performing rootfinding. 

This version also includes several new features related to sensitivity analysis,
among which are: (a) support for integration of quadrature equations depending
on both the states and forward sensitivity (and thus support for forward sensitivity
analysis of quadrature equations), (b) support for simultaneous integration of 
multiple backward problems based on the same underlying ODE (e.g., for use
in an {\em forward-over-adjoint} method for computing second order derivative
information), (c) support for backward integration of ODEs and quadratures 
depending on both forward states and sensitivities (e.g., for use in computing 
second-order derivative information), and (d) support for reinitialization of 
the adjoint module.

The user interface has been further refined. Some of the API changes involve:
(a) a reorganization of all linear solver modules into two families (besides 
the existing family of scaled preconditioned iterative linear solvers,
the direct solvers, including the new Lapack-based ones, were also organized 
into a {\em direct} family); (b) maintaining a single pointer to user data,
optionally specified through a \id{Set}-type function; and (c) a general 
streamlining of the preconditioner modules distributed with the solver.
Moreover, the prototypes of all functions related to integration of backward 
problems were modified to support the simultaneous integration of multiple 
problems. All backward problems defined by the user are internally managed
through a linked list and identified in the user interface through a
unique identifier.


\subsection*{Changes in v2.5.0}

The main changes in this release involve a rearrangement of the entire 
{\sundials} source tree (see \S\ref{ss:sun_org}). At the user interface 
level, the main impact is in the mechanism of including {\sundials} header
files which must now include the relative path (e.g. \id{\#include <cvode/cvode.h>}).
Additional changes were made to the build system: all exported header files are
now installed in separate subdirectories of the instaltion {\em include} directory.

In the adjoint solver module, the following two bugs were fixed: in \id{CVodeF}
the solver was sometimes incorrectly taking an additional step before
returning control to the user (in \id{CV\_NORMAL} mode) thus leading to 
a failure in the interpolated output function; in \id{CVodeB}, while searching
for the current check point, the solver was sometimes reaching outside the
integration interval resulting in a segmentation fault.

The functions in the generic dense linear solver (\id{sundials\_dense} and
\id{sundials\_smalldense}) were modified to work for rectangular $m \times n$
matrices ($m \le n$), while the factorization and solution functions were
renamed to \id{DenseGETRF}/\id{denGETRF} and \id{DenseGETRS}/\id{denGETRS}, 
respectively.
The factorization and solution functions in the generic band linear solver were 
renamed \id{BandGBTRF} and \id{BandGBTRS}, respectively.

\subsection*{Changes in v2.4.0}

{\cvspbcg} and {\cvsptfqmr} modules have been added to interface with the
Scaled Preconditioned Bi-CGstab ({\spbcg}) and Scaled Preconditioned
Transpose-Free Quasi-Minimal Residual ({\sptfqmr}) linear solver modules,
respectively (for details see Chapter \ref{s:simulation}).
At the same time, function type names for Scaled Preconditioned Iterative
Linear Solvers were added for the user-supplied Jacobian-times-vector and
preconditioner setup and solve functions.

A new interpolation method was added to the {\cvodes} adjoint module. The
function \id{CVadjMalloc} has an additional argument which can be used to select
the desired interpolation scheme.

The deallocation functions now take as arguments the address of the respective 
memory block pointer.

To reduce the possibility of conflicts, the names of all header files have
been changed by adding unique prefixes (\id{cvodes\_} and \id{sundials\_}).
When using the default installation procedure, the header files are exported
under various subdirectories of the target \id{include} directory. For more
details see Appendix \ref{c:install}.

\subsection*{Changes in v2.3.0}

A minor bug was fixed in the interpolation functions of the adjoint
{\cvodes} module.

\subsection*{Changes in v2.2.0}

The user interface has been further refined. Several functions used
for setting optional inputs were combined into a single one.  An optional
user-supplied routine for setting the error weight vector was added.
Additionally, to resolve potential variable scope issues, all
SUNDIALS solvers release user data right after its use. The build
systems has been further improved to make it more robust.

\subsection*{Changes in v2.1.2}

A bug was fixed in the \id{CVode} function that was potentially
leading to erroneous behaviour of the rootfinding procedure on the 
integration first step.

\subsection*{Changes in v2.1.1}

This {\cvodes} release includes bug fixes related to forward sensitivity
computations (possible loss of accuray on a BDF order increase and incorrect
logic in testing user-supplied absolute tolerances). 
In addition, we have added the option of activating and deactivating
forward sensitivity calculations on successive {\cvodes} runs without memory
allocation/deallocation.

Other changes in this minor {\sundials} release affect the build system.

\subsection*{Changes in v2.1.0}

The major changes from the previous version involve a redesign of the
user interface across the entire {\sundials} suite. We have eliminated the
mechanism of providing optional inputs and extracting optional statistics 
from the solver through the \id{iopt} and \id{ropt} arrays. Instead,
{\cvodes} now provides a set of routines (with prefix \id{CVodeSet})
to change the default values for various quantities controlling the
solver and a set of extraction routines (with prefix \id{CVodeGet})
to extract statistics after return from the main solver routine.
Similarly, each linear solver module provides its own set of {\id{Set}-}
and {\id{Get}-type} routines. For more details see \S\ref{ss:optional_input}
and \S\ref{ss:optional_output}.

Additionally, the interfaces to several user-supplied routines
(such as those providing Jacobians, preconditioner information, and
sensitivity right hand sides) were simplified by reducing the number
of arguments. The same information that was previously accessible
through such arguments can now be obtained through {\id{Get}-type}
functions.

The rootfinding feature was added, whereby the roots of a set of given
functions may be computed during the integration of the ODE system.

Installation of {\cvodes} (and all of {\sundials}) has been completely 
redesigned and is now based on configure scripts.


\section{Reading this User Guide}\label{ss:reading}

This user guide is a combination of general usage instructions. 
Specific example programs are provided as a separate document.  
We expect that some readers will want to
concentrate on the general instructions, while others will refer
mostly to the examples, and the organization is intended to
accommodate both styles.

There are different possible levels of usage of {\cvodes}. The most
casual user, with a small IVP problem only, can get by with reading
\S\ref{ss:ivp_sol}, then Chapter \ref{s:simulation} through
\S\ref{sss:cvode} only, and looking at examples in~\cite{cvodes_ex}.
In addition, to solve a forward sensitivity problem the user should read 
\S\ref{ss:fwd_sensi}, followed by Chapter \ref{s:forward} through 
\S\ref{ss:sensi_get} only, and look at examples in~\cite{cvodes_ex}.

In a different direction, a more expert user with an IVP problem may want to
(a) use a package preconditioner (\S\ref{ss:preconds}), 
(b) supply his/her own Jacobian or preconditioner routines (\S\ref{ss:user_fct_sim}),
(c) do multiple runs of problems of the same size (\S\ref{sss:cvreinit}), 
(d) supply a new {\nvector} module (Chapter \ref{s:nvector}), or even 
(e) supply new {\sunlinsol} and/or {\sunmatrix} modules (Chapters
\ref{s:sunmatrix} and \ref{s:sunlinsol}).
%
An advanced user with a forward sensitivity problem may also want to
(a) provide his/her own sensitivity equations right-hand side routine
(\S\ref{s:user_fct_fwd}), (b) perform multiple runs with the same number of
sensitivity parameters (\S\ref{ss:sensi_malloc}), or (c) extract additional
diagnostic information (\S\ref{ss:sensi_get}).
%
A user with an adjoint sensitivity problem needs to understand the IVP 
solution approach at the desired level and also go through 
\S\ref{ss:adj_sensi} for a short mathematical description of the adjoint
approach, Chapter \ref{s:adjoint} for the usage of the adjoint module in {\cvodes},
and the examples in~\cite{cvodes_ex}.

The structure of this document is as follows:
\begin{itemize}
\item
  In Chapter \ref{s:math}, we give short descriptions of the numerical 
  methods implemented by {\cvodes} for the solution of initial value problems
  for systems of ODEs, continue with short descriptions of preconditioning
  (\S\ref{s:preconditioning}), stability limit detection (\S\ref{s:bdf_stab}),
  and rootfinding (\S\ref{ss:rootfinding}), and conclude with an overview of the
  mathematical aspects of sensitivity analysis, both forward (\S\ref{ss:fwd_sensi})
  and adjoint (\S\ref{ss:adj_sensi}).
\item
  The following chapter describes the structure of the {\sundials} suite
  of solvers (\S\ref{ss:sun_org}) and the software organization of the {\cvodes}
  solver (\S\ref{ss:cvodes_org}). 
\item
  Chapter \ref{s:simulation} is the main usage document for {\cvodes}
  for simulation applications.  It includes a complete description of
  the user interface for the integration of ODE initial value problems.
  Readers that are not interested in using {\cvodes} for sensitivity
  analysis can then skip the next two chapters.
\item
  Chapter \ref{s:forward} describes the usage of {\cvodes} for forward
  sensitivity analysis as an extension of its IVP integration
  capabilities.  We begin with a skeleton of the user main program,
  with emphasis on the steps that are required in addition to those
  already described in Chapter \ref{s:simulation}.  Following that we
  provide detailed descriptions of the user-callable interface
  routines specific to forward sensitivity analysis and of the
  additonal optional user-defined routines.
\item
  Chapter \ref{s:adjoint} describes the usage of {\cvodes} for adjoint
  sensitivity analysis. We begin by describing the {\cvodes} checkpointing 
  implementation for interpolation of the original IVP solution during
  integration of the adjoint system backward in time, and with 
  an overview of a user's main program. Following that we provide complete
  descriptions of the user-callable interface routines for adjoint sensitivity
  analysis as well as descriptions of the required additional user-defined routines.
\item
  Chapter \ref{s:nvector} gives a brief overview of the generic
  {\nvector} module shared among the various components of
  {\sundials}, and details on the {\nvector} implementations
  provided with {\sundials}.
\item
  Chapter \ref{s:sunmatrix} gives a brief overview of the generic
  {\sunmatrix} module shared among the various components of
  {\sundials}, and details on the {\sunmatrix} implementations
  provided with {\sundials}: 
  a dense implementation (\S\ref{ss:sunmat_dense}),
  a banded implementation (\S\ref{ss:sunmat_band}) and
  a sparse implementation (\S\ref{ss:sunmat_sparse}).
\item
  Chapter \ref{s:sunlinsol} gives a brief overview of the generic
  {\sunlinsol} module shared among the various components of
  {\sundials}.  This chapter contains details on the {\sunlinsol}
  implementations provided with {\sundials}.
  The chapter
  also contains details on the {\sunlinsol} implementations provided
  with {\sundials} that interface with external linear solver
  libraries.
\item
  Finally, in the appendices, we provide detailed instructions for the installation
  of {\cvodes}, within the structure of {\sundials} (Appendix \ref{c:install}), as well
  as a list of all the constants used for input to and output from {\cvodes} functions
  (Appendix \ref{c:constants}).
\end{itemize}

Finally, the reader should be aware of the following notational conventions
in this user guide:  program listings and identifiers (such as \id{CVodeInit}) 
within textual explanations appear in typewriter type style; 
fields in {\CC} structures (such as {\em content}) appear in italics;
and packages or modules, such as {\cvdls}, are written in all capitals. 
Usage and installation instructions that constitute important warnings
are marked with a triangular symbol {\warn} in the margin.

%---------------------------------
% License information section
\input{license_info}
%---------------------------------<|MERGE_RESOLUTION|>--- conflicted
+++ resolved
@@ -119,13 +119,11 @@
 
 \subsection*{Changes in v3.1.2}
 
-<<<<<<< HEAD
 Fixed Windows specific problem where \id{sunindextype} was not correctly 
 defined when using 64-bit integers for the sundials index type. On Windows
 \id{sunindextype} is now defined as the MSVC basic type \id{\_\_int64}.
-=======
+
 Changed the LICENSE install path to \id{instdir/include/sundials}.
->>>>>>> b435f34e
 
 Added new example, \id{cvRoberts\_FSA\_dns\_Switch.c}, which demonstrates 
 switching on/off forward sensitivity computations. This example came from
