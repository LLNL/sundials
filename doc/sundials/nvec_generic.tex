% This is a shared SUNDIALS TEX file with description of
% the generic nvector abstraction
%
The {\sundials} solvers are written in a data-independent manner. 
They all operate on generic vectors (of type \Id{N\_Vector}) through a set of
operations defined by the particular {\nvector} implementation.
Users can provide their own specific implementation of the {\nvector}
module, or use one of the implementations provided with {\sundials}.
The generic operations are described below and the implementations
provided with {\sundials} are described in the following sections.

The generic \ID{N\_Vector} type is a pointer to a structure that has an 
implementation-dependent {\em content} field containing the 
description and actual data of the vector, and an {\em ops} field 
pointing to a structure with generic vector operations.
The type \id{N\_Vector} is defined as
%%
%%
\begin{verbatim}
typedef struct _generic_N_Vector *N_Vector;

struct _generic_N_Vector {
    void *content;
    struct _generic_N_Vector_Ops *ops;
};
\end{verbatim}
%%
%%
The \id{\_generic\_N\_Vector\_Ops} structure is essentially a list of pointers to
the various actual vector operations, and is defined as
%%
\begin{verbatim}
struct _generic_N_Vector_Ops {
  N_Vector_ID (*nvgetvectorid)(N_Vector);
  N_Vector    (*nvclone)(N_Vector);
  N_Vector    (*nvcloneempty)(N_Vector);
  void        (*nvdestroy)(N_Vector);
  void        (*nvspace)(N_Vector, sunindextype *, sunindextype *);
  realtype*   (*nvgetarraypointer)(N_Vector);
  void        (*nvsetarraypointer)(realtype *, N_Vector);
  void        (*nvlinearsum)(realtype, N_Vector, realtype, N_Vector, N_Vector); 
  void        (*nvconst)(realtype, N_Vector);
  void        (*nvprod)(N_Vector, N_Vector, N_Vector);
  void        (*nvdiv)(N_Vector, N_Vector, N_Vector);
  void        (*nvscale)(realtype, N_Vector, N_Vector);
  void        (*nvabs)(N_Vector, N_Vector);
  void        (*nvinv)(N_Vector, N_Vector);
  void        (*nvaddconst)(N_Vector, realtype, N_Vector);
  realtype    (*nvdotprod)(N_Vector, N_Vector);
  realtype    (*nvmaxnorm)(N_Vector);
  realtype    (*nvwrmsnorm)(N_Vector, N_Vector);
  realtype    (*nvwrmsnormmask)(N_Vector, N_Vector, N_Vector);
  realtype    (*nvmin)(N_Vector);
  realtype    (*nvwl2norm)(N_Vector, N_Vector);
  realtype    (*nvl1norm)(N_Vector);
  void        (*nvcompare)(realtype, N_Vector, N_Vector);
  booleantype (*nvinvtest)(N_Vector, N_Vector);
  booleantype (*nvconstrmask)(N_Vector, N_Vector, N_Vector);
  realtype    (*nvminquotient)(N_Vector, N_Vector);
  int         (*nvlinearcombination)(int, realtype*, N_Vector*, N_Vector);
  int         (*nvscaleaddmulti)(int, realtype*, N_Vector, N_Vector*, N_Vector*);
  int         (*nvdotprodmulti)(int, N_Vector, N_Vector*, realtype*);
  int         (*nvlinearsumvectorarray)(int, realtype, N_Vector*, realtype,
                                        N_Vector*, N_Vector*);
  int         (*nvscalevectorarray)(int, realtype*, N_Vector*, N_Vector*);
  int         (*nvconstvectorarray)(int, realtype, N_Vector*);
  int         (*nvwrmsnomrvectorarray)(int, N_Vector*, N_Vector*, realtype*);
  int         (*nvwrmsnomrmaskvectorarray)(int, N_Vector*, N_Vector*, N_Vector,
                                           realtype*);
  int         (*nvscaleaddmultivectorarray)(int, int, realtype*, N_Vector*,
                                            N_Vector**, N_Vector**);
  int         (*nvlinearcombinationvectorarray)(int, int, realtype*, N_Vector**,
                                                N_Vector*);
};
\end{verbatim}




The generic {\nvector} module defines and implements the vector operations 
acting on an \id{N\_Vector}.
These routines are nothing but wrappers for the vector operations defined by
a particular {\nvector} implementation, which are accessed through the {\em ops}
field of the \id{N\_Vector} structure. To illustrate this point we
show below the implementation of a typical vector operation from the
generic {\nvector} module, namely \id{N\_VScale}, which performs the scaling of a
vector \id{x} by a scalar \id{c}:
%%
%%
\begin{verbatim}
void N_VScale(realtype c, N_Vector x, N_Vector z) 
{
   z->ops->nvscale(c, x, z);
}
\end{verbatim}
%%
%%
Table \ref{t:nvecops} contains a complete list of all standard vector operations defined
by the generic {\nvector} module. Tables \ref{t:nvecfusedops} and \ref{t:nvecarrayops}
list \textit{optional} fused and vector array operations respectively. These
operations are intended to increase data reuse, reduce parallel communication on
distributed memory systems, and lower the number of kernel launches on systems with
accelerators. If a particular {\nvector} implementation defines one of the fused or
vector array operations as \id{NULL}, the {\nvector} interface will call one of the
standard vector operations as necessary.

Finally, note that the generic {\nvector} module defines the functions
\ID{N\_VCloneVectorArray} and \ID{N\_VCloneVectorArrayEmpty}.  Both functions
create (by cloning) an array of \id{count} variables of type \id{N\_Vector}, each
of the same type as an existing \id{N\_Vector}. Their prototypes are
\begin{verbatim}
N_Vector *N_VCloneVectorArray(int count, N_Vector w);
N_Vector *N_VCloneVectorArrayEmpty(int count, N_Vector w);
\end{verbatim}
and their definitions are based on the implementation-specific \id{N\_VClone} and
\id{N\_VCloneEmpty} operations, respectively.

An array of variables of type \id{N\_Vector} can be destroyed by
calling \ID{N\_VDestroyVectorArray}, whose prototype is
\begin{verbatim}
void N_VDestroyVectorArray(N_Vector *vs, int count);
\end{verbatim}
and whose definition is based on the implementation-specific \id{N\_VDestroy} operation.


A particular implementation of the {\nvector} module must:
\begin{itemize}
\item Specify the {\em content} field of \id{N\_Vector}.
\item Define and implement the vector operations. 
  Note that the names of these routines should be unique to that implementation in order 
  to permit using more than one {\nvector} module (each with different \id{N\_Vector} 
  internal data representations) in the same code.
\item Define and implement user-callable constructor and destructor
  routines to create and free an \id{N\_Vector} with
  the new {\em content} field and with {\em ops} pointing to the
  new vector operations.
\item Optionally, define and implement additional user-callable routines
  acting on the newly defined \id{N\_Vector} (e.g., a routine to print
  the content for debugging purposes).
\item Optionally, provide accessor macros as needed for that particular implementation to 
  be used to access different parts in the {\em content} field of the newly defined \id{N\_Vector}.
\end{itemize}

Each {\nvector} implementation included in {\sundials} has a unique 
identifier specified in enumeration and shown in Table \ref{t:vectorIDs}.
It is recommended that a user-supplied {\nvector} implementation use the 
\id{SUNDIALS\_NVEC\_CUSTOM} identifier.

\begin{table}
\centering
\caption{Vector Identifications associated with vector kernels supplied with \id{\sundials}.}
\label{t:vectorIDs}
\medskip
\begin{tabular}{|l|l|c|}
\hline
{\bf Vector ID} & {\bf Vector type} & {\bf ID Value} \\
\hline
SUNDIALS\_NVEC\_SERIAL     & Serial                            & 0 \\ 
SUNDIALS\_NVEC\_PARALLEL   & Distributed memory parallel (MPI) & 1 \\
SUNDIALS\_NVEC\_OPENMP     & OpenMP shared memory parallel     & 2 \\
SUNDIALS\_NVEC\_PTHREADS   & PThreads shared memory parallel   & 3 \\
SUNDIALS\_NVEC\_PARHYP     & {\hypre} ParHyp parallel vector   & 4 \\ 
SUNDIALS\_NVEC\_PETSC      & {\petsc} parallel vector          & 5 \\
SUNDIALS\_NVEC\_CUSTOM     & User-provided custom vector       & 6 \\
\hline
\end{tabular}
\end{table}

%% \begin{verbatim}
%% typedef enum {
%%   SUNDIALS_NVEC_SERIAL, 
%%   SUNDIALS_NVEC_PARALLEL, 
%%   SUNDIALS_NVEC_OPENMP, 
%%   SUNDIALS_NVEC_PTHREADS, 
%%   SUNDIALS_NVEC_PARHYP, 
%%   SUNDIALS_NVEC_PETSC,
%%   SUNDIALS_NVEC_CUSTOM
%% } N_Vector_ID; 
%% \end{verbatim}

%---------------------------------------------------------------------------
% Table of vector kernels
%---------------------------------------------------------------------------
\newpage

\newlength{\colone}
\settowidth{\colone}{\id{N\_VGetArrayPointer}}
\newlength{\coltwo}
\setlength{\coltwo}{\textwidth}
\addtolength{\coltwo}{-0.4in}
\addtolength{\coltwo}{-\colone}

\tablecaption{Description of the NVECTOR operations}\label{t:nvecops}
\tablefirsthead{\hline {\rule{0mm}{5mm}}{\bf Name} & {\bf Usage and Description} \\[3mm] \hline\hline}
\tablehead{\hline \multicolumn{2}{|l|}{\small\slshape continued from last page} \\
           \hline {\rule{0mm}{5mm}}{\bf Name} & {\bf Usage and  Description} \\[3mm] \hline\hline}
\tabletail{\hline \multicolumn{2}{|r|}{\small\slshape continued on next page} \\ \hline}
\tablelasttail{\hline}
\begin{xtabular}{|p{\colone}|p{\coltwo}|}
%%
\id{N\_VGetVectorID} & \id{id = N\_VGetVectorID(w);} \\ 
& Returns the vector type identifier for the vector \id{w}. It is used to determine the
vector implementation type (e.g.~serial, parallel,\ldots) from the abstract 
\id{N\_Vector} interface.  Returned values are given in Table \ref{t:vectorIDs}.
\\[2mm]
%%
\id{N\_VClone} & \id{v = N\_VClone(w);} \\ 
& Creates a new \id{N\_Vector} of the same type as an existing vector \id{w} and sets the
{\em ops} field.
It does not copy the vector, but rather allocates storage for the new vector.
\\[2mm]
%%
\id{N\_VCloneEmpty} & \id{v = N\_VCloneEmpty(w);} \\ 
& Creates a new \id{N\_Vector} of the same type as an existing vector \id{w} and sets the
{\em ops} field.
It does not allocate storage for data.
\\[2mm]
%%
\id{N\_VDestroy} & \id{N\_VDestroy(v);} \\
& Destroys the \id{N\_Vector} \id{v} and frees memory allocated for its
internal data.
\\[2mm]
%%
\id{N\_VSpace} & \id{N\_VSpace(nvSpec, \&lrw, \&liw);} \\
& Returns storage requirements for one \id{N\_Vector}.
\id{lrw} contains the number of realtype words and \id{liw}
contains the number of integer words.
This function is advisory only, for use in determining a user's total
space requirements; it could be a dummy function in a user-supplied
{\nvector} module if that information is not of interest.
\\[2mm]
%%
\id{N\_VGetArrayPointer} & \id{vdata = N\_VGetArrayPointer(v);} \\
& Returns a pointer to a \id{realtype} array from the \id{N\_Vector} \id{v}.
Note that this assumes that the internal data in \id{N\_Vector} is
a contiguous array of \id{realtype}.
This routine is only used in the solver-specific interfaces to the dense and
banded (serial) linear solvers, the sparse linear solvers (serial and
threaded), and in the interfaces to the banded (serial)
and band-block-diagonal (parallel) preconditioner modules provided with {\sundials}.
\\[2mm]
%%
\id{N\_VSetArrayPointer} & \id{N\_VSetArrayPointer(vdata, v);} \\
& Overwrites the data in an \id{N\_Vector} with a given array of \id{realtype}.
Note that this assumes that the internal data in \id{N\_Vector} is
a contiguous array of \id{realtype}.
This routine is only used in the interfaces to the dense (serial) linear
solver, hence need not exist in a user-supplied {\nvector} module for a
parallel environment.
\\[2mm]
%%
\id{N\_VLinearSum} & \id{N\_VLinearSum(a, x, b, y, z);} \\
& Performs the operation $z = a x + b y$, where $a$ and $b$ are \id{realtype} 
scalars and $x$ and $y$ are of type \id{N\_Vector}:
$z_i = a x_i + b y_i, \: i=0,\ldots,n-1$.
\\[2mm]
%%
\id{N\_VConst} & \id{N\_VConst(c, z);} \\
& Sets all components of the \id{N\_Vector} \id{z} to \id{realtype} \id{c}:
$z_i = c,\: i=0,\ldots,n-1$.
\\[2mm]
%%
\id{N\_VProd} & \id{N\_VProd(x, y, z);} \\
& Sets the \id{N\_Vector} \id{z} to be the component-wise product of the
\id{N\_Vector} inputs \id{x} and \id{y}:
$z_i = x_i y_i,\: i=0,\ldots,n-1$.
\\[2mm]
%%
\id{N\_VDiv} & \id{N\_VDiv(x, y, z);} \\
& Sets the \id{N\_Vector} \id{z} to be the component-wise ratio of the
\id{N\_Vector} inputs \id{x} and \id{y}:
$z_i = x_i / y_i,\: i=0,\ldots,n-1$. The $y_i$ may not be tested 
for $0$ values. It should only be called with a \id{y} that is
guaranteed to have all nonzero components.
\\[2mm]
%%
\id{N\_VScale} & \id{N\_VScale(c, x, z);} \\
& Scales the \id{N\_Vector} \id{x} by the \id{realtype} scalar \id{c} 
and returns the result in \id{z}:
$z_i = c x_i , \: i=0,\ldots,n-1$.
\\[2mm]
%%
\id{N\_VAbs} & \id{N\_VAbs(x, z);} \\
& Sets the components of the \id{N\_Vector} \id{z} to be the absolute
values of the components of the \id{N\_Vector} \id{x}:
$y_i = | x_i | , \: i=0,\ldots,n-1$.
\\[2mm]
%%
\id{N\_VInv} & \id{N\_VInv(x, z);} \\
& Sets the components of the \id{N\_Vector} \id{z} to be the inverses
of the components of the \id{N\_Vector} \id{x}:
$z_i = 1.0 /  x_i  , \: i=0,\ldots,n-1$. This routine
may not check for division by $0$. It should be called only with an 
\id{x} which is guaranteed to have all nonzero components.
\\[2mm]
%%
\id{N\_VAddConst} & \id{N\_VAddConst(x, b, z);} \\
& Adds the \id{realtype} scalar \id{b} to all components of \id{x} 
and returns the result in the \id{N\_Vector} \id{z}:
$z_i = x_i + b , \: i=0,\ldots,n-1$.
\\[2mm]
%%
\id{N\_VDotProd} & \id{d = N\_VDotProd(x, y);} \\
& Returns the value of the ordinary dot product of \id{x} and \id{y}:
$d=\sum_{i=0}^{n-1} x_i y_i$.
\\[2mm]
%%
\id{N\_VMaxNorm} & \id{m = N\_VMaxNorm(x);} \\
& Returns the maximum norm of the \id{N\_Vector} \id{x}:
$m = \max_{i} | x_i |$.
\\[2mm]
%%
\id{N\_VWrmsNorm} & \id{m = N\_VWrmsNorm(x, w)} \\
& Returns the weighted root-mean-square norm of the \id{N\_Vector} \id{x} with
\id{realtype} weight vector \id{w}:
$m = \sqrt{\left( \sum_{i=0}^{n-1} (x_i w_i)^2 \right) / n}$.
\\[2mm]
%%
\id{N\_VWrmsNormMask} & \id{m = N\_VWrmsNormMask(x, w, id);} \\
& Returns the weighted root mean square norm of the \id{N\_Vector} \id{x} with
\id{realtype} weight vector \id{w} built using only 
the elements of \id{x} corresponding to
positive elements of the \id{N\_Vector} \id{id}:\\
&$m = \sqrt{\left( \sum_{i=0}^{n-1} (x_i w_i H(id_i))^2 \right) / n}$,
where
$
H(\alpha) =
\begin{cases} 
1 & \alpha > 0 \\
0 & \alpha \leq 0
\end{cases}
$
\\[2mm]
%%
\id{N\_VMin} & \id{m = N\_VMin(x);} \\
& Returns the smallest element of the \id{N\_Vector} \id{x}:
$m = \min_i x_i $.
\\[2mm]
%%
\id{N\_VWL2Norm} & \id{m = N\_VWL2Norm(x, w);} \\
& Returns the weighted Euclidean $\ell_2$ norm of the \id{N\_Vector} \id{x}
with \id{realtype} weight vector \id{w}: 
$m = \sqrt{\sum_{i=0}^{n-1} (x_i w_i)^2}$.
\\[2mm]
%%
\id{N\_VL1Norm} & \id{m = N\_VL1Norm(x);} \\
& Returns the $\ell_1$ norm of the \id{N\_Vector} \id{x}:
$m = \sum_{i=0}^{n-1} | x_i |$.
\\[2mm]
%%
\id{N\_VCompare} & \id{N\_VCompare(c, x, z);} \\
& Compares the components of the \id{N\_Vector} \id{x} to the \id{realtype}
scalar \id{c} and returns an \id{N\_Vector} \id{z} such that:
$z_i = 1.0$ if $| x_i | \ge c$ and $z_i = 0.0$ otherwise.
\\[2mm]
%%
\id{N\_VInvTest} & \id{t = N\_VInvTest(x, z);} \\
& Sets the components of the \id{N\_Vector} \id{z} to be the inverses
of the components of the \id{N\_Vector} \id{x}, with prior testing
for zero values:
$z_i = 1.0 /  x_i  , \: i=0,\ldots,n-1$.
This routine returns a boolean assigned to \id{SUNTRUE} if all 
components of \id{x} are
nonzero (successful inversion) and returns \id{SUNFALSE} otherwise.  
\\[2mm]
%%
\id{N\_VConstrMask} & \id{t = N\_VConstrMask(c, x, m);} \\
& Performs the following constraint tests:
$x_i > 0$ if $c_i=2$,
$x_i \ge 0$ if $c_i=1$,
$x_i \le 0$ if $c_i=-1$,
$x_i < 0$ if $c_i=-2$.
There is no constraint on $x_i$ if $c_i=0$.
This routine returns a boolean assigned to \id{SUNFALSE} if any element failed
the constraint test and assigned to \id{SUNTRUE} if all passed.  It also sets a
mask vector \id{m}, with elements equal to $1.0$ where the constraint 
test failed, and $0.0$ where the test passed.
This routine is used only for constraint checking.
\\[2mm]
%%
\id{N\_VMinQuotient} & \id{minq = N\_VMinQuotient(num, denom);} \\
& This routine returns the minimum of the quotients obtained   
by term-wise dividing \id{num}$_i$ by \id{denom}$_i$. 
A zero element in \id{denom} will be skipped. 
If no such quotients are found, then the large value 
\Id{BIG\_REAL} (defined in the header file \id{sundials\_types.h})
is returned. 
\\
%%
\end{xtabular}
\bigskip

%---------------------------------------------------------------------------
% Table of fused vector kernels
%---------------------------------------------------------------------------
%\newpage

\newlength{\coloneb}
\settowidth{\coloneb}{\id{N\_VLinearCombination}}
\newlength{\coltwob}
\setlength{\coltwob}{\textwidth}
\addtolength{\coltwob}{-0.4in}
\addtolength{\coltwob}{-\coloneb}

\tablecaption{Description of the NVECTOR fused operations}\label{t:nvecfusedops}
\tablefirsthead{\hline {\rule{0mm}{5mm}}{\bf Name} & {\bf Usage and Description} \\[3mm] \hline\hline}
\tablehead{\hline \multicolumn{2}{|l|}{\small\slshape continued from last page} \\
           \hline {\rule{0mm}{5mm}}{\bf Name} & {\bf Usage and  Description} \\[3mm] \hline\hline}
\tabletail{\hline \multicolumn{2}{|r|}{\small\slshape continued on next page} \\ \hline}
\tablelasttail{\hline}
\begin{xtabular}{|p{\coloneb}|p{\coltwob}|}

\id{N\_VLinearCombination} & \id{ier = N\_VLinearCombination(nv, c, X, z);} \\ 
& This routine computes the linear combination of $n_v$ vectors with $n$
elements:
\begin{equation*}
z_i = \sum_{j=0}^{n_v-1} c_j x_{j,i}, \quad i=0,\ldots,n-1,
\end{equation*}
<<<<<<< HEAD
where $c$ is an array of $nv$ scalars (type \id{realtype}*), $X$ is an array of
$nv$ vectors (type \id{N\_Vector*}), and $z$ is the output vector (type
=======
where $c$ is an array of $n_v$ scalars (type \id{realtype}*), $X$ is an array of
$n$ vectors (type \id{N\_Vector*}), and $z$ is the output vector (type
>>>>>>> a8c092cf
\id{N\_Vector}). If the output vector $z$ is one of the vectors in $X$, then it
\textit{must} be the first vector in the vector array. The operation returns
\id{0} for success and a non-zero value otherwise.
\\[2mm]

\id{N\_VScaleAddMulti} & \id{ier = N\_VScaleAddMulti(nv, c, x, Y, Z);} \\ 
& This routine scales and adds one vector to $n_v$ vectors with $n$ elements:
\begin{equation*}
z_{j,i} = c_j x_i + y_{j,i}, \quad j=0,\ldots,n_v-1 \quad i=0,\ldots,n-1,
\end{equation*}
where $c$ is an array of $n_v$ scalars (type \id{realtype}*), $x$ is the vector
(type \id{N\_Vector}) to be scaled and added to each vector in the vector array
of $n_v$ vectors $Y$ (type \id{N\_Vector*}), and $Z$ (type \id{N\_Vector*}) is a
vector array of $n_v$ output vectors. The operation returns \id{0} for success and a
non-zero value otherwise.
\\[2mm]

\id{N\_VDotProdMulti} & \id{ier = N\_VDotProdMulti(nv, x, Y, d);} \\ 
& This routine computes the dot product of a vector with $n_v$ other vectors:
\begin{equation*}
d_j = \sum_{i=0}^{n-1} x_i y_{j,i}, \quad j=0,\ldots,n_v-1,
\end{equation*}
where $d$ (type \id{realtype}*) is an array of $n_v$ scalars containing the
dot products of the vector $x$ (type \id{N\_Vector}) with each of the $n_v$
vectors in the vector array $Y$ (type \id{N\_Vector*}). The operation returns
\id{0} for success and a non-zero value otherwise.
\\
%%
\end{xtabular}
\bigskip

%---------------------------------------------------------------------------
% Table of vector array kernels
%---------------------------------------------------------------------------
%\newpage

\newlength{\colonec}
\settowidth{\colonec}{\id{N\_VLinearCombinationVectorArray}}
\newlength{\coltwoc}
\setlength{\coltwoc}{\textwidth}
\addtolength{\coltwoc}{-0.4in}
\addtolength{\coltwoc}{-\colonec}

\tablecaption{Description of the NVECTOR vector array operations}\label{t:nvecarrayops}
\tablefirsthead{\hline {\rule{0mm}{5mm}}{\bf Name} & {\bf Usage and Description} \\[3mm] \hline\hline}
\tablehead{\hline \multicolumn{2}{|l|}{\small\slshape continued from last page} \\
           \hline {\rule{0mm}{5mm}}{\bf Name} & {\bf Usage and  Description} \\[3mm] \hline\hline}
\tabletail{\hline \multicolumn{2}{|r|}{\small\slshape continued on next page} \\ \hline}
\tablelasttail{\hline}
\begin{xtabular}{|p{\colonec}|p{\coltwoc}|}

\id{N\_VLinearSumVectorArray} & \id{ier = N\_VLinearSumVectorArray(nv, a, X, b, Y, Z);} \\
& This routine comuptes the linear sum of two vector arrays containing $n_v$
vectors of $n$ elements:
\begin{equation*}
z_{j,i} = a x_{j,i} + b y_{j,i}, \quad i=0,\ldots,n-1 \quad j=0,\ldots,n_v-1,
\end{equation*}
where $a$ and $b$ are \id{realtype} scalars and $X$, $Y$, and $Z$ are arrays of
$n_v$ vectors (type \id{N\_Vector*}). The operation returns \id{0} for success and
a non-zero value otherwise.
\\[2mm]

\id{N\_VScaleVectorArray} & \id{ier = N\_VScaleVectorArray(nv, c, X, Z);} \\
& This routine scales each vector of $n$ elements in a vector array of $n_v$
vectors by a potentially different constant:
\begin{equation*}
z_{j,i} = c_j x_{j,i}, \quad i=0,\ldots,n-1 \quad j=0,\ldots,n_v-1,
\end{equation*}
where $c$ is an array of $n_v$ scalars (type \id{realtype}*) and $X$ and $Z$ are
arrays of $n_v$ vectors (type \id{N\_Vector*}). The operation returns \id{0} for
success and a non-zero value otherwise.
\\[2mm]

\id{N\_VConstVectorArray} & \id{ier = N\_VConstVectorArray(nv, c, X);} \\
& This routine sets each element in a vector of $n$ elements in a vector array of
$n_v$ vectors to the same value:
\begin{equation*}
z_{j,i} = c, \quad i=0,\ldots,n-1 \quad j=0,\ldots,n_v-1,
\end{equation*}
where $c$ is a \id{realtype} scalar and $X$ is an array of $n_v$ vectors (type
\id{N\_Vector*}). The operation returns \id{0} for success and a non-zero value
otherwise.
\\[2mm]

\id{N\_VWrmsNormVectorArray} & \id{ier = N\_VWrmsNormVectorArray(nv, X, W, m);} \\
& This routine computes the weighted root mean square norm of $n_v$ vectors with
$n$ elements:
\begin{equation*}
m_j = \left( \frac1n \sum_{i=0}^{n-1} \left(x_{j,i} w_{j,i}\right)^2\right)^{1/2}, \quad j=0,\ldots,n_v-1,
\end{equation*}
where $m$ (type \id{realtype*}) contains the $n_v$ norms of the vectors in the
vector array $X$ (type \id{N\_Vector*}) with corresponding weight vectors $W$
(type \id{N\_Vector*}). The operation returns \id{0} for success and a non-zero
value otherwise.
\\[2mm]

\id{N\_VWrmsNormMaskVectorArray} & \id{ier = N\_VWrmsNormMaskVectorArray(nv, X, W, id, m);} \\
& This routine computes the masked weighted root mean square norm of $n_v$
vectors with $n$ elements:
\begin{equation*}
m_j = \left( \frac1n \sum_{i=0}^{n-1} \left(x_{j,i} w_{j,i}
H(id_i)\right)^2 \right)^{1/2}, \quad j=0,\ldots,n_v-1,
\end{equation*}
$H(id_i)=1$ for $id_i > 0$ and is zero otherwise, $m$ (type \id{realtype*}) contains
the $n_v$ norms of the vectors in the vector array $X$ (type \id{N\_Vector*}) with
corresponding weight vectors $W$ (type \id{N\_Vector*}) and mask vector $id$
(type \id{N\_Vector}). The operation returns \id{0} for success and a non-zero
value otherwise.
\\[2mm]

\id{N\_VScaleAddMultiVectorArray} & \id{ier = N\_VScaleAddMultiVectorArray(nv, ns, c, X, YY, ZZ);} \\ 
& This routine scales and adds a vector in a vector array of $n_v$ vectors to
the corresponding vector in $n_s$ vector arrays:
\begin{equation*}
z_{j,i} = \sum_{k=0}^{n_s-1} c_k x_{k,j,i}, \quad i=0,\ldots,n-1 \quad j=0,\ldots,n_v-1,
\end{equation*}
where $c$ is an array of $n_s$ scalars (type \id{realtype*}), $X$ is a vector
array of $n_v$ vectors (type id{N\_Vector*}) to be scaled and added to the
corresponding vector in each of the $n_s$ vector arrays in the array of vector
arrays $YY$ (type \id{N\_Vector**}) and stored in the output array of vector
arrays $ZZ$ (type \id{N\_Vector**}). The operation returns \id{0} for success
and a non-zero value otherwise.
\\[2mm]

\id{N\_VLinearCombinationVectorArray} & \id{ier = N\_VLinearCombinationVectorArray(nv, ns, c, XX, Z);} \\ 
& This routine computes the linear combination of $n_s$ vector arrays containing
$n_v$ vectors with $n$ elements:
\begin{equation*}
z_{j,i} = \sum_{k=0}^{n_s-1} c_k x_{k,j,i}, \quad i=0,\ldots,n-1 \quad j=0,\ldots,n_v-1,
\end{equation*}
where $c$ is an array of $n_s$ scalars (type \id{realtype*}), $XX$
(type \id{N\_Vector**}) is an array of $n_s$ vector arrays each containing $n_v$
vectors to be summed into the output vector array of $n_v$ vectors $Z$ (type
\id{N\_Vector*}). If the output vector array $Z$ is one of the vector arrays in
$XX$, then it \textit{must} be the first vector array in $XX$. The operation
returns \id{0} for success and a non-zero value otherwise.
\\
%%
\end{xtabular}

%---------------------------------------------------------------------------
\section{The NVECTOR\_SERIAL implementation}\label{ss:nvec_ser}
\input{nvec_serial}

%---------------------------------------------------------------------------
\section{The NVECTOR\_PARALLEL implementation}\label{ss:nvec_par}
\input{nvec_parallel}

%---------------------------------------------------------------------------
\section{The NVECTOR\_OPENMP implementation}\label{ss:nvec_openmp}
\input{nvec_openmp}

%---------------------------------------------------------------------------
\section{The NVECTOR\_PTHREADS implementation}\label{ss:nvec_pthreads}
\input{nvec_pthreads}

%---------------------------------------------------------------------------
\section{The NVECTOR\_PARHYP implementation}\label{ss:nvec_parhyp}
\input{nvec_parhyp}

%---------------------------------------------------------------------------
\section{The NVECTOR\_PETSC implementation}\label{ss:nvec_petsc}
\input{nvec_petsc}

%---------------------------------------------------------------------------
\section{The NVECTOR\_CUDA implementation}\label{ss:nvec_cuda}
\input{nvec_cuda}

%---------------------------------------------------------------------------
\section{The NVECTOR\_RAJA implementation}\label{ss:nvec_raja}
\input{nvec_raja}

%---------------------------------------------------------------------------

\section{NVECTOR Examples}\label{ss:nvec_examples}

There are \id{NVector} examples that may be installed for the
implementations provided with {\sundials}. Each
implementation makes use of the functions in \id{test\_nvector.c}.
These example functions show simple usage of the \id{NVector} family
of functions. The input to the examples are the vector length, number
of threads (if threaded implementation), and a print timing flag.

\noindent The following is a list of the example functions in \id{test\_nvector.c}:
\begin{itemize}
\item \id{Test\_N\_VClone}: Creates clone of vector and checks validity of clone.  
\item \id{Test\_N\_VCloneEmpty}: Creates clone of empty vector and checks validity of clone.  
\item \id{Test\_N\_VCloneVectorArray}: Creates clone of vector array and checks validity of cloned array.  
\item \id{Test\_N\_VCloneVectorArray}: Creates clone of empty vector array and checks validity of cloned array.  
\item \id{Test\_N\_VGetArrayPointer}: Get array pointer. 
\item \id{Test\_N\_VSetArrayPointer}: Allocate new vector, set pointer to new vector array, and check values. 
\item \id{Test\_N\_VLinearSum} Case 1a: Test y =  x + y 
\item \id{Test\_N\_VLinearSum} Case 1b: Test y = -x + y 
\item \id{Test\_N\_VLinearSum} Case 1c: Test y = ax + y
\item \id{Test\_N\_VLinearSum} Case 2a: Test x =  x + y
\item \id{Test\_N\_VLinearSum} Case 2b: Test x =  x - y
\item \id{Test\_N\_VLinearSum} Case 2c: Test x =  x + by
\item \id{Test\_N\_VLinearSum} Case 3:  Test z =  x + y
\item \id{Test\_N\_VLinearSum} Case 4a: Test z =  x - y
\item \id{Test\_N\_VLinearSum} Case 4b: Test z = -x + y
\item \id{Test\_N\_VLinearSum} Case 5a: Test z =  x + by
\item \id{Test\_N\_VLinearSum} Case 5b: Test z = ax + y
\item \id{Test\_N\_VLinearSum} Case 6a: Test z = -x + by
\item \id{Test\_N\_VLinearSum} Case 6b: Test z = ax - y
\item \id{Test\_N\_VLinearSum} Case 7:  Test z = a(x + y)
\item \id{Test\_N\_VLinearSum} Case 8:  Test z = a(x - y)
\item \id{Test\_N\_VLinearSum} Case 9:  Test z = ax + by
\item \id{Test\_N\_VConst}: Fill vector with constant and check result.
\item \id{Test\_N\_VProd}: Test vector multiply: z = x * y
\item \id{Test\_N\_VDiv}: Test vector division: z = x / y
\item \id{Test\_N\_VScale}: Case 1: scale: x = cx
\item \id{Test\_N\_VScale}: Case 2: copy: z = x
\item \id{Test\_N\_VScale}: Case 3: negate: z = -x
\item \id{Test\_N\_VScale}: Case 4: combination: z = cx
\item \id{Test\_N\_VAbs}: Create absolute value of vector. 
\item \id{Test\_N\_VAddConst}: add constant vector: z = c + x
\item \id{Test\_N\_VDotProd}: Calculate dot product of two vectors.
\item \id{Test\_N\_VMaxNorm}: Create vector with known values, find and validate the max norm.
\item \id{Test\_N\_VWrmsNorm}: Create vector of known values, find and validate the weighted root mean square.
\item \id{Test\_N\_VWrmsNormMask}: Create vector of known values, find and validate the weighted root mean square using all elements except one.
\item \id{Test\_N\_VMin}: Create vector, find and validate the min.
\item \id{Test\_N\_VWL2Norm}: Create vector, find and validate the weighted Euclidean L2 norm.
\item \id{Test\_N\_VL1Norm}: Create vector, find and validate the L1 norm.
\item \id{Test\_N\_VCompare}: Compare vector with constant returning and validating comparison vector.
\item \id{Test\_N\_VInvTest}: Test z[i] = 1 / x[i]
\item \id{Test\_N\_VConstrMask}: Test mask of vector x with vector c.
\item \id{Test\_N\_VMinQuotient}: Fill two vectors with known values. Calculate and validate minimum quotient.
\item \id{Test\_N\_VLinearCombination} Case 1a: Test x = a x
\item \id{Test\_N\_VLinearCombination} Case 1b: Test z = a x
\item \id{Test\_N\_VLinearCombination} Case 2a: Test x = a x + b y
\item \id{Test\_N\_VLinearCombination} Case 2b: Test z = a x + b y
\item \id{Test\_N\_VLinearCombination} Case 3a: Test x = x + a y + b z
\item \id{Test\_N\_VLinearCombination} Case 3b: Test x = a x + b y + c z
\item \id{Test\_N\_VLinearCombination} Case 3c: Test w = a x + b y + c z
\item \id{Test\_N\_VScaleAddMulti} Case 1a: y = a x + y
\item \id{Test\_N\_VScaleAddMulti} Case 1b: z = a x + y
\item \id{Test\_N\_VScaleAddMulti} Case 2a: Y[i] = c[i] x + Y[i], i = 1,2,3
\item \id{Test\_N\_VScaleAddMulti} Case 2b: Z[i] = c[i] x + Y[i], i = 1,2,3
\item \id{Test\_N\_VDotProdMulti} Case 1: Calculate the dot product of two vectors
\item \id{Test\_N\_VDotProdMulti} Case 2: Calculate the dot product of one vector with three other vectors in a vector array.
\item \id{Test\_N\_VLinearSumVectorArray} Case 1: z = a x + b y 
\item \id{Test\_N\_VLinearSumVectorArray} Case 2a: Z[i] = a X[i] + b Y[i]
\item \id{Test\_N\_VLinearSumVectorArray} Case 2b: X[i] = a X[i] + b Y[i]
\item \id{Test\_N\_VLinearSumVectorArray} Case 2c: Y[i] = a X[i] + b Y[i]
\item \id{Test\_N\_VScaleVectorArray} Case 1a: y = c y
\item \id{Test\_N\_VScaleVectorArray} Case 1b: z = c y
\item \id{Test\_N\_VScaleVectorArray} Case 2a: Y[i] = c[i] Y[i]
\item \id{Test\_N\_VScaleVectorArray} Case 2b: Z[i] = c[i] Y[i]
\item \id{Test\_N\_VScaleVectorArray} Case 1a: z = c
\item \id{Test\_N\_VScaleVectorArray} Case 1b: Z[i] = c
\item \id{Test\_N\_VWrmsNormVectorArray} Case 1a: Create a vector of know values, find and validate the weighted root mean square norm.
\item \id{Test\_N\_VWrmsNormVectorArray} Case 1b: Create a vector array of three vectors of know values, find and validate the weighted root mean square norm of each.
\item \id{Test\_N\_VWrmsNormMaskVectorArray} Case 1a: Create a vector of know values, find and validate the weighted root mean square norm using all elements except one.
\item \id{Test\_N\_VWrmsNormMaskVectorArray} Case 1b: Create a vector array of three vectors of know values, find and validate the weighted root mean square norm of each using all elements except one.
\item \id{Test\_N\_VScaleAddMultiVectorArray} Case 1a: y = a x + y 
\item \id{Test\_N\_VScaleAddMultiVectorArray} Case 1b: z = a x + y
\item \id{Test\_N\_VScaleAddMultiVectorArray} Case 2a: Y[j][0] = a[j] X[0] + Y[j][0]
\item \id{Test\_N\_VScaleAddMultiVectorArray} Case 2b: Z[j][0] = a[j] X[0] + Y[j][0]
\item \id{Test\_N\_VScaleAddMultiVectorArray} Case 3a: Y[0][i] = a[0] X[i] + Y[0][i]
\item \id{Test\_N\_VScaleAddMultiVectorArray} Case 3b: Z[0][i] = a[0] X[i] + Y[0][i]
\item \id{Test\_N\_VScaleAddMultiVectorArray} Case 4a: Y[j][i] = a[j] X[i] + Y[j][i]
\item \id{Test\_N\_VScaleAddMultiVectorArray} Case 4b: Z[j][i] = a[j] X[i] + Y[j][i]  
\item \id{Test\_N\_VLinearCombinationVectorArray} Case 1a: x = a x
\item \id{Test\_N\_VLinearCombinationVectorArray} Case 1b: z = a x
\item \id{Test\_N\_VLinearCombinationVectorArray} Case 2a: x = a x + b y 
\item \id{Test\_N\_VLinearCombinationVectorArray} Case 2b: z = a x + b y
\item \id{Test\_N\_VLinearCombinationVectorArray} Case 3a: x = a x + b y + c z
\item \id{Test\_N\_VLinearCombinationVectorArray} Case 3b: w = a x + b y + c z
\item \id{Test\_N\_VLinearCombinationVectorArray} Case 4a: X[0][i] = c[0] X[0][i]
\item \id{Test\_N\_VLinearCombinationVectorArray} Case 4b: Z[i] = c[0] X[0][i]
\item \id{Test\_N\_VLinearCombinationVectorArray} Case 5a: X[0][i] = c[0] X[0][i] + c[1] X[1][i]
\item \id{Test\_N\_VLinearCombinationVectorArray} Case 5b: Z[i] = c[0] X[0][i] + c[1] X[1][i]
\item \id{Test\_N\_VLinearCombinationVectorArray} Case 6a: X[0][i] = X[0][i] + c[1] X[1][i] + c[2] X[2][i]
\item \id{Test\_N\_VLinearCombinationVectorArray} Case 6b: X[0][i] = c[0] X[0][i] + c[1] X[1][i] + c[2] X[2][i]
\item \id{Test\_N\_VLinearCombinationVectorArray} Case 6c: Z[i] = c[0] X[0][i] + c[1] X[1][i] + c[2] X[2][i]
\end{itemize}<|MERGE_RESOLUTION|>--- conflicted
+++ resolved
@@ -416,13 +416,8 @@
 \begin{equation*}
 z_i = \sum_{j=0}^{n_v-1} c_j x_{j,i}, \quad i=0,\ldots,n-1,
 \end{equation*}
-<<<<<<< HEAD
-where $c$ is an array of $nv$ scalars (type \id{realtype}*), $X$ is an array of
-$nv$ vectors (type \id{N\_Vector*}), and $z$ is the output vector (type
-=======
 where $c$ is an array of $n_v$ scalars (type \id{realtype}*), $X$ is an array of
-$n$ vectors (type \id{N\_Vector*}), and $z$ is the output vector (type
->>>>>>> a8c092cf
+$n_v$ vectors (type \id{N\_Vector*}), and $z$ is the output vector (type
 \id{N\_Vector}). If the output vector $z$ is one of the vectors in $X$, then it
 \textit{must} be the first vector in the vector array. The operation returns
 \id{0} for success and a non-zero value otherwise.
