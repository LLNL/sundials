--- conflicted
+++ resolved
@@ -88,24 +88,9 @@
 %%
 %%--------------------------------------------
 %%
-<<<<<<< HEAD
 The {\nveccuda} module defines implementations of all vector operations listed 
 in Tables \ref{t:nvecops}, \ref{t:nvecfusedops}, and \ref{t:nvecarrayops}, except
 for \id{N\_VGetArrayPointer} and \id{N\_VSetArrayPointer}.
-As such, this vector cannot be used with {\sundials} Fortran interfaces,
-nor with {\sundials} direct solvers and preconditioners. This support
-will be added in subsequent {\sundials} releases.
-The {\nveccuda} module provides separate functions to access data on the host
-and on the device. It also provides methods for copying from the host to 
-the device and vice versa. Usage examples of {\nveccuda} are provided in
-some example programs for {\cvode} \cite{cvode_ex}.
-
-The names of vector operations are obtained from those in Tables \ref{t:nvecops},
-\ref{t:nvecfusedops}, and \ref{t:nvecarrayops} by appending the suffix \id{\_Cuda}
-(e.g. \id{N\_VDestroy\_Cuda}).
-=======
-The {\nveccuda} module defines implementations of all vector operations listed
-in Table \ref{t:nvecops}, except for \id{N\_VGetArrayPointer} and \id{N\_VSetArrayPointer}.
 As such, this vector cannot be used with the {\sundials} Fortran interfaces,
 nor with the {\sundials} direct solvers and preconditioners. Instead,
 the {\nveccuda} module provides separate functions to access data on the host
@@ -113,9 +98,9 @@
 the device and vice versa. Usage examples of {\nveccuda} are provided in
 some example programs for {\cvode} \cite{cvode_ex}.
 
-The names of vector operations are obtained from those in
-Table \ref{t:nvecops} by appending the suffix \id{\_Cuda} (e.g. \id{N\_VDestroy\_Cuda}).
->>>>>>> d657e4dc
+The names of vector operations are obtained from those in Tables \ref{t:nvecops},
+\ref{t:nvecfusedops}, and \ref{t:nvecarrayops} by appending the suffix \id{\_Cuda}
+(e.g. \id{N\_VDestroy\_Cuda}).
 The module {\nveccuda}  provides the following additional user-callable routines:
 %%
 %%
