% Extensive bib file for SUNDIALS
%
% Label convention:
%   One author:   first three letters of last name : two digit year
%   Two authors:  first two letters of last names : two digit year
%   More authors: first letter of last names : two digit year


%---------------------------------------------------------
% CURRENT SUNDIALS USER GUIDES
%---------------------------------------------------------

%
% ARKODE user guide
%
@techreport{arkode_ug,
author={Daniel R. Reynolds and David J. Gardner and Alan C. Hindmarsh
and Carol S. Woodward and Jean M. Sexton},
<<<<<<< HEAD
title={{User Documentation for ARKODE v5.6.2}},
=======
title={{User Documentation for ARKODE v6.0.0-rc.1}},
>>>>>>> e5eec3d1
institution={LLNL},
number={LLNL-SM-668082},
year        = 2024
}
%
% ARKODE examples
%
@techreport{arkode_ex,
author={Daniel R. Reynolds},
<<<<<<< HEAD
title={{Example Programs for ARKODE v5.6.2}},
=======
title={{Example Programs for ARKODE v6.0.0-rc.1}},
>>>>>>> e5eec3d1
institution={Southern Methodist University},
year        = 2024
}
%
% CVODE user guide
%
@techreport{cvode_ug,
author={A. C. Hindmarsh and R. Serban},
<<<<<<< HEAD
title={{User Documentation for CVODE v6.6.2}},
=======
title={{User Documentation for CVODE v7.0.0-rc.1}},
>>>>>>> e5eec3d1
institution={LLNL},
number={UCRL-SM-208108},
year        = 2024
}
%
% CVODE examples
%
@techreport{cvode_ex,
author={A. C. Hindmarsh and R. Serban and D. R. Reynolds},
<<<<<<< HEAD
title={{Example Programs for CVODE v6.6.2}},
=======
title={{Example Programs for CVODE v7.0.0-rc.1}},
>>>>>>> e5eec3d1
institution={LLNL},
note={UCRL-SM-208110},
year        = 2024
}
%
% CVODES user guide
%
@techreport{cvodes_ug,
author={A. C. Hindmarsh and R. Serban},
<<<<<<< HEAD
title={{User Documentation for CVODES v6.6.2}},
=======
title={{User Documentation for CVODES v7.0.0-rc.1}},
>>>>>>> e5eec3d1
institution={LLNL},
note={UCRL-SM-208111},
year        = 2024
}
%
% CVODES examples
%
@techreport{cvodes_ex,
author={R. Serban and A. C. Hindmarsh},
<<<<<<< HEAD
title={{Example Programs for CVODES v6.6.2}},
=======
title={{Example Programs for CVODES v7.0.0-rc.1}},
>>>>>>> e5eec3d1
institution={LLNL},
number={UCRL-SM-208115},
year        = 2024
}
%
% IDA user guide
%
@techreport{ida_ug,
author={A. C. Hindmarsh and R. Serban and A. Collier},
<<<<<<< HEAD
title={{User Documentation for IDA v6.6.2}},
=======
title={{User Documentation for IDA v7.0.0-rc.1}},
>>>>>>> e5eec3d1
institution={LLNL},
number={UCRL-SM-208112},
year        = 2024
}
%
% IDA examples
%
@techreport{ida_ex,
author={A. C. Hindmarsh and R. Serban and A. Collier},
<<<<<<< HEAD
title={{Example Programs for IDA v6.6.2}},
=======
title={{Example Programs for IDA v7.0.0-rc.1}},
>>>>>>> e5eec3d1
institution={LLNL},
number={UCRL-SM-208113},
year        = 2024
}
%
% IDAS user guide
%
@techreport{idas_ug,
author={R. Serban and C. Petra and A. C. Hindmarsh},
<<<<<<< HEAD
title={{User Documentation for IDAS v5.6.2}},
=======
title={{User Documentation for IDAS v6.0.0-rc.1}},
>>>>>>> e5eec3d1
institution={LLNL},
number={UCRL-SM-234051},
year        = 2024
}
%
% IDAS examples
%
@techreport{idas_ex,
author={R. Serban and A. C. Hindmarsh},
<<<<<<< HEAD
title={{Example Programs for IDAS v5.6.2}},
=======
title={{Example Programs for IDAS v6.0.0-rc.1}},
>>>>>>> e5eec3d1
institution={LLNL},
number={LLNL-TR-437091},
year        = 2024
}
%
% KINSOL user guide
%
@techreport{kinsol_ug,
author={A. M. Collier and A. C. Hindmarsh and R. Serban and C.S. Woodward},
<<<<<<< HEAD
title={{User Documentation for KINSOL v6.6.2}},
=======
title={{User Documentation for KINSOL v7.0.0-rc.1}},
>>>>>>> e5eec3d1
institution={LLNL},
number={UCRL-SM-208116},
year        = 2024
}
%
% KINSOL examples
%
@techreport{kinsol_ex,
author={A. M. Collier and R. Serban},
<<<<<<< HEAD
title={{Example Programs for KINSOL v6.6.2}},
=======
title={{Example Programs for KINSOL v7.0.0-rc.1}},
>>>>>>> e5eec3d1
institution={LLNL},
number={UCRL-SM-208114},
year        = 2024
}

%---------------------------------------------------------
% ORIGINAL USER GUIDES
%---------------------------------------------------------

%
% CVODE original report
%
@techreport{CoHi:94,
author={S. D. Cohen and A. C. Hindmarsh},
title={{CVODE User Guide}},
institution={LLNL},
number={UCRL-MA-118618},
month=sep, year=1994
}
%
% PVODE original report
%
@techreport{ByHi:98,
author={G. D. Byrne and A. C. Hindmarsh},
title={{User Documentation for PVODE, An ODE Solver for Parallel Computers}},
institution={LLNL},
number={UCRL-ID-130884},
month=may, year=1998
}
%
% IDA original report
%
@techreport{HiTa:99,
author={A. C. Hindmarsh and A. G. Taylor},
title={{User Documentation for \mbox{IDA}, a Differential-Algebraic Equation Solver
        for Sequential and Parallel Computers}},
institution={LLNL},
number={UCRL-MA-136910},
month=dec, year=1999
}
%
% KINSOL original report
%
@techreport{TaHi:98,
author={A. G. Taylor and A. C. Hindmarsh},
title={{User Documentation for KINSOL, A Nonlinear Solver for Sequential
        and Parallel Computers}},
institution={LLNL},
number={UCRL-ID-131185},
month=jul, year=1998
}

%---------------------------------------------------------
% Citations directly related to SUNDIALS solvers
%---------------------------------------------------------

%
% SUNDIALS ACM article
%
@article{HBGLSSW:05,
author={A. C. Hindmarsh and P. N. Brown and K. E. Grant and S. L. Lee
        and R. Serban and D. E. Shumaker and C. S. Woodward},
title={\mbox{SUNDIALS}, Suite of Nonlinear and Differential/Algebraic Equation Solvers},
journal={ACM Trans. Math. Softw.},
number={31},
pages = {363--396},
year=2005
}
%
% CVODES ASME article
%
@inproceedings{SeHi:05,
author={R. Serban and A. C. Hindmarsh},
title={\mbox{CVODES}, The Sensitivity-Enabled {ODE} Solver in \mbox{SUNDIALS}},
booktitle =  {Proceedings of the 5th International Conference on Multibody Systems,
Nonlinear Dynamics and Control},
publisher = {ASME},
address = {Long Beach, CA},
year=2005
}
%
% CVODE original article
%
@article{CoHi:96,
author={S. D. Cohen and A. C. Hindmarsh},
title={{\mbox{CVODE}, a Stiff/Nonstiff ODE Solver in C}},
journal={Computers in Physics},
volume={10(2)},
pages={138--143},
year=1996
}
%
% PVODE & IDA
%
@techreport{Hin:00,
author={A. C. Hindmarsh},
title={{The PVODE and IDA Algorithms}},
institution={LLNL},
number={UCRL-ID-141558},
month=dec, year=2000
}
%
% Report on PVODE and KINSOL
%
@techreport{HiTa:98,
author={A. C. Hindmarsh and A. G. Taylor},
title={{ PVODE and KINSOL: Parallel Software for Differential and Nonlinear Systems}},
institution={LLNL},
number={UCRL-ID-129739},
month=feb, year=1998
}
%
% SensPVODE user guide
%
@techreport{LHB:00,
author={S. L. Lee and A. C. Hindmarsh and P. N. Brown},
title={{User Documentation for \mbox{SensPVODE}, A Variant of {PVODE} for Sensitivity Analysis}},
institution={LLNL},
number={UCRL-MA-140211},
month=aug, year=2000
}
%
% SensIDA user guide
%
@techreport{LeHi:01,
author={S. L. Lee and A. C. Hindmarsh},
title={{User Documentation for \mbox{SensIDA}, A Variant of \mbox{IDA} for Sensitivity Analysis}},
institution={LLNL},
number={UCRL-MA-145712},
month=oct, year=2001
}
%
% SensKINSOL user guide
%
@techreport{GHT:03,
author={K. E. Grant and A. C. Hindmarsh and A. G. Taylor},
title={{User Documentation for SensKINSOL, a Variant of KINSOL for Sensitivity
        Analysis}},
institution={LLNL},
number={in preparation},
year=2003
}
%
% Problem test for PVODE
%
@techreport{Wit:96,
author={M. R. Wittman},
title={{Testing of PVODE, a Parallel ODE Solver}},
institution={LLNL},
number={UCRL-ID-125562},
month=aug, year=1996
}
%
% PVODE
%
@article{ByHi:99,
author={G. D. Byrne and A. C. Hindmarsh},
title={{PVODE, An ODE Solver for Parallel Computers}},
journal={Intl. J. High Perf. Comput. Apps.},
volume={13(4)},
pages={254--365},
year=1999
}

%---------------------------------------------------------
% Citations for solvers on which SUNDIALS is based
%---------------------------------------------------------

%
% DASSL
%
@book{BCP:96,
author={K. E. Brenan and S. L. Campbell and L. R. Petzold},
title={{Numerical Solution of Initial-Value Problems in Differential-Algebraic Equations}},
publisher={SIAM},
address={Philadelphia, Pa},
year=1996
}
%
% VODE/EPISODE
%
@article{BBH:89,
author={P. N. Brown and G. D. Byrne and A. C. Hindmarsh},
title={{VODE, a Variable-Coefficient ODE Solver}},
journal={SIAM J. Sci. Stat. Comput.},
volume={10},
pages={1038--1051},
year=1989
}
%
% DASPK
%
@article{BHP:94,
author={P. N. Brown and A. C. Hindmarsh and L. R. Petzold},
title={{Using Krylov Methods in the Solution of Large-Scale Differential-Algebraic Systems}},
journal={SIAM J. Sci. Comput.},
volume={15},
pages={1467--1488},
year=1994
}
%
% DASPK3.0 description
%
@article{LiPe:99a,
author={S. Li and L. R. Petzold},
title={{Software and Algorithms for Sensitivity Analysis of Large-Scale
        Differential-Algebraic Systems}},
journal={Journal of Computational and Applied Mathematics},
volume={125},
pages={131-145},
year=2000
}
@techreport{LiPe:99b,
author={S. Li and L. R. Petzold},
title={{Design of New \mbox{DASPK} for Sensitivity Analysis}},
institution={Dept. of Computer Science, UCSB},
year=1999
}
%
% NKSOL
%
@article{BrSa:90,
author={P. N. Brown and Y. Saad},
title={{Hybrid Krylov Methods for Nonlinear Systems of Equations}},
journal={SIAM J. Sci. Stat. Comput.},
volume={11},
pages={450--481},
year=1990
}
%
% VODPK
%
@inproceedings{Byr:92,
author={G. D. Byrne},
title={{Pragmatic Experiments with Krylov Methods in the Stiff ODE Setting}},
booktitle={Computational Ordinary Differential Equations},
editor={Cash, J.R. and Gladwell, I.},
publisher={Oxford University Press},
address={Oxford},
pages={323--356},
year=1992
}
%
% LSODE report
%
@techreport{RaHi:94,
author={K. Radhakrishnan and A. C. Hindmarsh},
title={{Description and Use of LSODE, the Livermore Solver for
        Ordinary Differential Equations}},
institution={LLNL},
number={UCRL-ID-113855},
month={march},
year=1994
}

%---------------------------------------------------------
% Citations related to the methods used in SUNDIALS
%---------------------------------------------------------

%
% General ODE/DAE
%
@book{AsPe:98,
author={U. M. Ascher and L. R. Petzold},
title={{Computer Methods for Ordinary Differential Equations and
        Differential-Algebraic Equations}},
publisher={SIAM},
address={Philadelphia, Pa},
year={1998}
}
@book{HWN:87,
author={E. Hairer and S. P. Norsett and G. Wanner},
title={{Solving Ordinary Differential Equations I}},
publisher={Springer-Verlag},
address={Berlin},
year=1987
}
@book{HaWa:91,
author={E. Hairer and G. Wanner},
title={{Solving Ordinary Differential Equations II, Stiff and Differential-Algebraic Problems}},
publisher={Springer-Verlag},
address={Berlin},
year=1991
}
@article{GGL:85,
author={C.W. Gear and B. Leimkuhler and G.K. Gupta},
title={{Automatic Integration of Euler-Lagrange Equations with Constraints}},
journal={J. Comput. Appl. Math.},
volume={12/13},
pages={77--90},
year=1985
}
%
% LMM articles
%
@article{BrHi:89,
author={P. N. Brown and A. C. Hindmarsh},
title={{Reduced Storage Matrix Methods in Stiff ODE Systems}},
journal={J. Appl. Math. \& Comp.},
volume={31},
pages={49--91},
year=1989
}
@article{ByHi:75,
author={G. D. Byrne and A. C. Hindmarsh},
title={{A Polyalgorithm for the Numerical Solution of Ordinary
Differential Equations}},
journal={ACM Trans. Math. Softw.},
volume={1},
pages={71--96},
year=1975
}
@article{JaSD:80,
author={K. R. Jackson and R. Sacks-Davis},
title={{An Alternative Implementation of Variable Step-Size Multistep
Formulas for Stiff ODEs}},
journal={ACM Trans. Math. Softw.},
volume={6},
pages={295--318},
year=1980
}
%
% BDF Stability Limit Detection
%
@inproceedings{Hin:92,
author={A. C. Hindmarsh},
title={{Detecting Stability Barriers in BDF Solvers}},
booktitle={Computational Ordinary Differential Equations},
editor={{J.R. Cash and I. Gladwell}},
publisher={Oxford University Press},
address={Oxford},
pages={87--96},
year=1992
}
@article{Hin:95,
author={A. C. Hindmarsh},
title={{Avoiding BDF Stability Barriers in the MOL
        Solution of Advection-Dominated Problems}},
journal={Appl. Num. Math.},
volume={17},
pages={311--318},
year=1995
}
%
% Projection methods for IVPs with constraints
%
@article{eich1993convergence,
  title={Convergence results for a coordinate projection method applied to mechanical systems with algebraic constraints},
  author={Eich, Edda},
  journal={SIAM Journal on Numerical Analysis},
  volume={30},
  number={5},
  pages={1467--1482},
  year={1993},
  publisher={SIAM}
}
@article{shampine1999conservation,
  title={Conservation laws and the numerical solution of ODEs, II},
  author={Shampine, LF},
  journal={Computers \& Mathematics with Applications},
  volume={38},
  number={2},
  pages={61--72},
  year={1999},
  publisher={Elsevier}
}
%
% Consistent initialization for DAE
%
@article{BHP:98,
author={P. N. Brown and A. C. Hindmarsh and L. R. Petzold},
title={{Consistent Initial Condition Calculation for Differential-Algebraic Systems}},
journal={SIAM J. Sci. Comput.},
volume={19},
pages={1495--1512},
year=1998
}
%
% Rootfinding
%
@techreport{HeSh:80,
author={K. L. Hiebert and L. F. Shampine},
title={{Implicitly Defined Output Points for Solutions of ODEs}},
institution={Sandia National Laboratories},
number={SAND80-0180},
month=feb, year=1980
}
%
% DAE Adjoint sensitivity
%
@article{CLPS:03,
author={Y. Cao and S. Li and L. R. Petzold and R. Serban},
title={{Adjoint Sensitivity Analysis for Differential-Algebraic Equations:
           The Adjoint {DAE} System and its Numerical Solution}},
journal = {SIAM J. Sci. Comput.},
volume  = {24(3)},
pages   = {1076--1089},
year    = 2003
}
%
% 2nd order sensitivity analysis
%
@article{OzBa:05,
author = {D.B. Ozyurt and P.I. Barton},
title={Cheap second order directional derivatives of stiff {ODE} embedded functionals},
journal={SIAM J. of Sci. Comp.},
volume={ 26(5)},
pages={1725--1743},
year=2005
}
%
% Staggered direct method for forward sensitivity
%
@article{CaSt:85,
author={M. Caracotsios and W. E. Stewart},
title={{Sensitivity Analysis of Initial Value Problems with
        Mixed ODEs and Algebraic Equations}},
journal={Computers and Chemical Engineering},
volume={9},
pages={359-365},
year=1985
}
%
% Simultaneous corrector method for forward sensitivity
%
@article{MaPe:97,
author={T. Maly and L. R. Petzold},
title={{Numerical Methods and Software for Sensitivity
        Analysis of Differential-Algebraic Systems}},
journal={Applied Numerical Mathematics},
volume={20},
pages={57-79},
year=1997
}
%
% Staggered corrector method for forward sensitivity
%
@article{FTB:97,
author={W. F. Feehery and J. E. Tolsma and P. I. Barton},
title={{Efficient Sensitivity Analysis of Large-Scale Differential-Algebraic Systems}},
journal={Applied Numer. Math.},
volume={25(1)},
pages={41--54},
year=1997
}
%
% Linear algebra
%
@book{GoVL:96,
author={G. H. Golub and C. F. Van Loan},
title={{Matrix computations}},
publisher={The Johns Hopkins University Press},
address={Baltimore, Md},
year=1996
}
%
% GMRES
%
@article{SaSc:86,
author={Y. Saad and M. H. Schultz},
title={{GMRES: A Generalized Minimal Residual
        Algorithm for Solving Nonsymmetric Linear Systems}},
journal={SIAM J. Sci. Stat. Comp.},
volume={7},
pages={856--869},
year=1986
}
%
% FGMRES
%
@article{Saa:93,
  author = {Saad, Y.},
  title = {A flexible inner-outer preconditioned {GMRES} algorithm},
  doi = {http://dx.doi.org/10.1137/0914028},
  journal = {SIAM J. Sci. Comput.},
  number = {2},
  pages = {461--469},
  publisher = {Society for Industrial and Applied Mathematics},
  address = {Philadelphia, PA, USA},
  volume = {14},
  year = 1993
}
%
% Bi-CGStab
%
@article{Van:92,
author={H. A. Van Der Vorst},
title={{Bi-CGSTAB: A Fast and Smoothly Converging Variant
        of Bi-CG for the Solution of Nonsymmetric Linear Systems}},
journal={SIAM J. Sci. Stat. Comp.},
volume={13},
pages={631--644},
year=1992
}
%
% TFQMR
%
@article{Fre:93,
author={R. W. Freund},
title={{A Transpose-Free Quasi-Minimal Residual Algorithm
        for Non-Hermitian Linear Systems}},
journal={SIAM J. Sci. Comp.},
volume={14},
pages={470--482},
year=1993
}
%
% PCG
%
@article{HeSt:52,
author={M. R. Hestenes and E. Stiefel},
title={{Methods of Conjugate Gradients for Solving Linear Systems}},
journal={J. Research of the National Bureau of Standards},
volume={49},
number={6},
pages={409--436},
year=1952
}
%
% KLU
%
@article{DaPa:10,
  title={Algorithm 907: {KLU}, a direct sparse solver for circuit simulation problems},
  author={Davis, T. A. and P. N. Ekanathan},
  journal={ACM Trans. Math. Softw.},
  volume={37},
  number={3},
  year={2010},
  publisher={ACM}
}
@Misc{KLU_site,
  title = {{KLU Sparse Matrix Factorization Library}},
  howpublished = {http://faculty.cse.tamu.edu/davis/suitesparse.html},
}
%
% SuperLU_MT
%
@article{Li:05,
    AUTHOR = {X. S. Li},
    TITLE = {An Overview of {SuperLU}: Algorithms, Implementation,
             and User Interface},
    journal = {{ACM} Trans. Math. Softw.},
    volume = {31},
    number = {3},
    month = {September},
    year = {2005},
    pages = {302--325},
}
@article{DGL:99,
    author  = {J. W. Demmel and J. R. Gilbert and X. S. Li},
    title   = {An Asynchronous Parallel Supernodal Algorithm for
                 Sparse Gaussian Elimination},
    journal = {SIAM J. Matrix Analysis and Applications},
    volume  = {20},
    number  = {4},
    pages   = {915--952},
    year    = {1999}
}
@Misc{SuperLUMT_site,
  title =        {{SuperLU\_MT Threaded Sparse Matrix Factorization Library}},
  howpublished = {http://crd-legacy.lbl.gov/~xiaoye/SuperLU/},
}
%
% SuperLU_DIST
%
@article{GDL:07,
  Author = {Laura Grigori and James W. Demmel and Xiaoye S. Li},
  Title = {Parallel Symbolic Factorization for Sparse {LU} with
      Static Pivoting},
  journal = {SIAM J. Scientific Computing},
  volume = {29},
  number = {3},
  pages = {1289-1314},
  year = {2007}
}
@article{LD:03,
     author = {Xiaoye S. Li and James W. Demmel},
     title = {{SuperLU\_DIST}: A Scalable Distributed-Memory Sparse Direct
              Solver for Unsymmetric Linear Systems},
     journal = {ACM Trans. Mathematical Software},
     month = {June},
     volume = {29},
     number = {2},
     pages = {110-140},
     year = {2003}
}
@techreport{SLUUG:99,
     AUTHOR = {X.S. Li and J.W. Demmel and J.R. Gilbert and L. Grigori and M. Shao and
          I. Yamazaki},
     INSTITUTION = {Lawrence Berkeley National Laboratory},
     NUMBER = {LBNL-44289},
     TITLE = {{SuperLU Users' Guide}},
     MONTH = {September},
     YEAR = {1999},
     NOTE = "\url{http://crd.lbl.gov/~xiaoye/SuperLU/}.
             Last update: August 2011"
}
@Misc{SuperLUDIST_site,
  title =        {{SuperLU\_DIST Parallel Sparse Matrix Factorization Library}},
  howpublished = {http://crd-legacy.lbl.gov/~xiaoye/SuperLU/},
}
%
% ADIFOR
%
@article{BCCGH:92,
author={C. Bischof and A. Carle and G. Corliss and A. Griewank and P. Hovland},
title={{ADIFOR - Generating Derivative Codes from Fortran Programs}},
journal={Scientific Programming},
volume={1},
pages= {11-29},
year=1992
}
%
% TAMC: reverse automatic differentiation (Fortran)
%
@article{GiKa:98,
author={R. Giering and T. Kaminski},
title={{Recipes for Adjoint Code Construction}},
journal={ACM Transactions on Mathematical Software},
volume={24(4)},
pages={437-474},
year=1998
}
%
% TAPENADE
%
@techreport{tapenade:04,
title = {TAPENADE 2.1 user's guide},
author = {L. Hasco{\''e}t and V Pascual},
typdoc = {Technical report},
number = {300},
institution = {INRIA},
year = {2004},
url = {http://hal.inria.fr/inria-00069880},
}
%
% ADOLC
%
@article{adolc:96,
 author = {Andreas Griewank and David Juedes and Jean Utke},
 title = {Algorithm 755: {ADOL-C}: a package for the automatic differentiation of algorithms written in C/C++},
 journal = {ACM Trans. Math. Softw.},
 volume = {22},
 number = {2},
 year = {1996},
 issn = {0098-3500},
 pages = {131--167},
 doi = {http://doi.acm.org/10.1145/229473.229474},
 publisher = {ACM},
 address = {New York, NY, USA},
 }

%---------------------------------------------------------
%---------------------------------------------------------



@article{ACR:79,
author={U. M. Ascher and J. Christiansen and R. D. Russel},
title={{A Collocation Solver for Mixed Order Systems of Boundary
        Value Problems}},
journal={Math. Comp.},
volume={33},
pages={659-679},
year={1979}
}
@book{AMR:95,
author={U. M. Ascher and R. M. Mattheij and R. D. Russell},
title={{Numerical solution of Boundary Value Problems for Ordinary
        Differential Equations}},
publisher={SIAM},
address={Philadelphia, Pa},
year=1995
}
@article{AsPe:93,
author={U. M. Ascher and L. R. Petzold},
title={{Stability of Computational Methods for Constrained Dynamics Systems}},
journal={SIAM J. Sci. Comput.},
volume={14(1)},
year={1993}
}

@article{Bal:96a,
author={K. Balla},
title={{Linear Subspaces for Linear DAEs of Index 1}},
journal={Computers Math. Applic.},
volume={32(4/5)},
pages={81--86},
year=1996
}
@article{Bal:96b,
author={K. Balla},
title={{Boundary Conditions and their Transfer for
        Differential Algebraic Equations of Index 1}},
journal={Computers Math. Applic.},
volume={31(10)},
pages={1--5},
year=1996
}
@article{BaMa:96,
author={K. Balla and R. M{\"a}rz},
title={{Transfer of Boundary Conditions for DAEs of Index 1}},
journal={SIAM J. Numer. Anal.},
volume={33(6)},
pages={2318--2332},
year=1996
}
@article{BaMa:00,
author={K. Balla and R. M{\"a}rz},
title={{An Unified Approach to Linear Differential Algebraic
        Equations and their Adjoint Equations}},
journal={Institute of Mathematics Technical Report, Humboldt University, Berlin},
year=2000
}
@article{BaMa:99,
author={K. Balla and R. M{\"a}rz},
title={{Linear Differential Algebraic Equations of Index 1
        and their Adjoint Equations}},
journal={Results in Mathematics},
volume={37},
pages={13-35},
year=2000
}
%
%
%
@Book{Ber:95,
author={D. P. Bertsekas},
title={{Nonlinear Programming}},
publisher={Athena Scientific},
address={Belmont, Massachusetts},
year=1995
}





%
%
%
@article{BGW:03,
author={P. N. Brown and K. E. Grant and C. S. Woodward},
title={{On the Calculation of Uncertainties for 3-D Time-Dependent Neutral Particle Transport}},
journal={J. of Comp. Phys.},
volume={submitted},
pages={},
year=2003
}



%
% PVODE for BOUT equations
%
@article{RXH:02,
author={T. D. Rognlien and X. Q. Xu and A. C. Hindmarsh},
title={{Application of Parallel Implicit Methods to Edge-Plasma
        Numerical Simulations}},
journal = {Journal of Computational Physics},
volume = {175},
pages = {249-268},
year = 2002
}
%
% Forward sensitivity analysis, radiation diffusion
%
@unpublished{LWG:03,
author={S. L. Lee and C. S. Woodward and F. Graziani},
title={{Analyzing Radiation Diffusion using Time-Dependent
        Sensitivity-Based Techniques}},
journal = {Journal of Computational Physics},
note = {To appear in J. on Comp. Phys.},
year = 2003
}
%
% Adjoint sensitivity
%
@article{Cac:81a,
author={D. G. Cacuci},
title={{Sensitivity Theory for Nonlinear Systems. I.
        Nonlinear Functional Analysis Approach}},
journal={J. Math. Phys.},
volume={22(12)},
pages={2794-2802},
year=1981
}
%
% Adjoint sensitivity
%
@article{Cac:81b,
author={D. G. Cacuci},
title={{Sensitivity Theory for Nonlinear Systems. II.
        Extension to Additional Classes of Responses}},
journal={J. Math. Phys.},
volume={22(12)},
pages={2803-2812},
year=1981
}

@article{CBT:91,
author={S. L. Campbell and N. K. Bichols and W. J. Terrel},
title={{Duality, Observability and Controllability for Linear Time-Varying Systems}},
journal={Circuits, Systems, Signal Process},
volume={10(4)},
pages={455--470},
year=1991
}

@book{CoLe:55,
author={E. A. Coddington and N. Levinson},
title={{Theory of Ordinary Differential Equations}},
publisher={McGraw-Hill},
address={New York},
year=1955
}

%
%
%
@Article{Den:81,
author={J. E. {Dennis Jr.} and D. M. Gay and R. E. Welsch},
title={{An Adaptive Nonlinear Least-Squares Algorithm}},
journal={ACM Transactions on Mathematical Software},
volume={7(3)} ,
pages={348-368},
year=1981
}
%
%
%
@article{DiEi:99,
author={L. Dieci and T. Eirola},
title={{On Smooth Decompositions of Matrices}},
journal={SIAM J. Matrix Anal. Appl.},
volume={20(4)},
pages={800--819},
year=1999
}
@article{Err:97,
author={R. M. Errico},
title={{What is an adjoint model?}},
journal={Bulletin of the American Meteorological Society},
volume={78(11)},
pages={2577-2591},
year=1997
}

@article{GhBa:97,
author={O. Ghattas and J. H. Bark},
title={{Optimal Control of Two- and Three-Dimensional Incompressible
        Navier-Stokes Flows}},
journal = {Journal of Computational Physics},
volume = {136},
pages = {231-244},
year = 1997
}

@article{GiPi:97,
author={M. B. Giles and N. A. Pierce},
title={{Adjoint Equations in CFD: Duality, Boundary Conditions and Solution Behavior}},
journal={AIAA Paper 97-1850},
volume={AIAA, New York},
year=1997
}
@article{GJLPS:98,
author={P. E. Gill and L. O. Jay and M. W. Leonard and L. R. Petzold and V. Sharma},
title={{An SQP Method for the Optimal Control of Large-Scale Dynamical Systems}},
journal={J. Comp. Appl. Math.},
volume={20},
pages={197-213},
year=2000
}



@article{HMM:98,
author={M. Hanke and E. I. Macana and R. M{\"a}rz},
title={{On Asymptotics in Case of Linear Index-2 Differential-Algebraic
        Equations}},
journal={SIAM J. Numer. Anal.},
volume={35},
pages={1326--1346},
year=1998
}


%
%
@book{Kel:68,
author={H. B. Keller},
title={{Numerical methods for two-point boundary-value problems}},
publisher={Blaisdel},
address={Waltham, Ma},
year=1968
}
@article{KBYPT:97,
author={D. Knapp and V. Barocas and K. Yoo and L. R. Petzold and R. Tranquillo},
title={{Rheology of Reconstituted Type I Collagen Gel in Confined Compression}},
journal={J. Rheology},
volume={41},
pages={971--993},
year=1997
}

@inproceedings{LeHo:01,
author={{S. L. Lee. and P. D. Hovland}},
title={{Sensitivity Analysis using Parallel {ODE} Solvers and Automatic Differentiation in C:
SensPVODE and ADIC}},
booktitle={Automatic Differentiation of Algorithms: From Simulation to Optimization},
editors={George Corliss, Christele Faure, Andreas Griewank, Laurent Hascoet, and Uwe Naumann},
publisher={Springer-Verlag},
address={New York},
pages={223--229},
year=2001
}

%
%
%
@inproceedings{KKPR:01,
author={S. Kohn and G. Kumfert and J. Painter and C. Ribbens},
title={{Divorcing Language Dependencies from a Scientific Software Library}},
booktitle={10th SIAM Conference on Parallel Processing},
address={Portsmouth, VA},
month={March},
year=2001
}
%
%
%
@article{Lew:98,
author={R. M. Lewis},
title={{Numerical Computation of Sensitivities and the
        Adjoint Approach}},
journal={ICASE technical report},
volume={97-61},
year=1997
}
%
% Neutron Transport
%
@book{LeMi:93,
author={E. E. Lewis and W. F. Miller},
title={{Computational Methods of Neutron Transport}},
publisher={American Nuclear Society},
address={La Grange Park, IL},
year=1993
}

%
% Comparison of methods for forward sensitivity
%
@article{LPZ:99,
author={S. Li and L. R. Petzold and W. Zhu},
title={{Sensitivity Analysis of Differential-Algebraic Equations: A Comparison of Methods
        on a Special Problem}},
journal={Applied Num. Math.},
volume={32},
pages={161--174},
year=2000
}
@article{Mac:99a,
author={L. Machiels},
title={{A Posteriori Finite Element Output Bounds for Discontinuous Galerkin Discretizations
        of Parabolic Problems}},
journal={Lawrence Livermore National Laboratory technical report},
volume={UCRL-JC-136614},
year=1999
}
@article{MaMaPa:99,
author={L. Machiels and Y. Maday and A. T. Patera},
title={{Output Bounds for Reduced-Order Approximations of Elliptic Partial
        Differential Equations}},
journal={MIT technical report},
volume={FML 99-5-1},
year=1999
}
%
% Adjoint equations (formal approach)
%
@book{MAS:96,
author={G. I. Marchuk and V. I. Agoshkov and V. P. Shutyaev},
title={{Adjoint Equations and Perturbation Algorithms}},
publisher={CRC Press},
address={Boca Raton, Fl},
year=1996
}

@article{Mar:00,
author={R. M{\"a}rz},
title={{Differential Algebraic Systems Anew}},
journal={Institute of Mathematics Technical Report, Humboldt University, Berlin},
year=2000
}
%
% Radiation Hydrodynamics
%
@book{Pom:73,
author={G. C. Pomraning},
title={{"The Equations of Radiation Hydrodynamics"}},
publisher={Pergamon Press},
address={Oxford},
year=1973
}


%
% Optimal control w/ forward sensitivities (cooptFM application)
%
@article{RKSP:00,
author={L. L. Raja and R. J. Kee and R. Serban and L. R. Petzold},
title={{Computational Algorithm for Dynamic Optimization of Chemical Vapor
        Deposition Processes in Stagnation Flow Reactors}},
journal={J. Electrochemical Soc.},
volume={147(7)},
pages={2718--2726},
year=2000
}

%
% Halo orbit paper
%
@article{SKLMPRW:02,
author={R. Serban and W. S. Koon and M. Lo and J. Marsden and L. R. Petzold and S. D. Ross and R. Wilson},
title={{Halo Orbit Mission Correction Maneuvers Using Optimal Control}},
journal={Automatica},
volume={38(4)},
pages={571--583},
year=2002
}
%
% cooptAM paper
%
@article{SLP:03,
author={R. Serban and S. Li and L. R. Petzold},
title={{Adaptive Algorithms for Optimal Control of Time-Dependent Partial
        Differential-Algebraic Equation Systems}},
journal={Int. J. Numer. Math. Eng.},
volume={57},
pages={1457--1569},
year=2003
}
%
% cooptFM description
%
@article{SePe:01,
author={R. Serban and L. R. Petzold},
title={{{COOPT} - A Software Package for Optimal Control of Large-Scale
        Differential-Algebraic Equation Systems}},
journal={J. Math. Comp. Sim.},
volume={56(2)},
pages={187--203},
year=2001
}
%
% ODE BVP adjoint sensitivity analysis
%
@article{SePe:02,
author={R. Serban and L. R. Petzold},
title={{Efficient Computation of Sensitivities for Ordinary Differential
        Equation Boundary Value Problems}},
journal={SIAM J. Num. An.},
volume={40(1)},
pages={220--232},
year=2002
}

%
%
%
@inproceedings{WGM:02,
author={C. S. Woodward and K. E. Grant and R. Maxwell},
title={{Applications of Sensitivity Analysis to Uncertainty Quantification for Variably Saturated Flow}},
booktitle={Computational Methods in Water Resources},
editor={{S. M. Hassanizadeh and R. J. Schotting and W. G. Gray and G. F. Pinder}},
publisher={Elsevier},
address={Amsterdam},
pages={73--80},
year=2002
}
%
% Inexact Newton Methods
%
@book{DeSc:96,
author={J. E. Dennis and R. B. Schnabel},
title={{Numerical Methods for Unconstrained Optimization and Nonlinear Equations}},
publisher={SIAM},
address={Philadelphia},
year=1996
}
@article{EiWa:96,
author={S. C. Eisenstat and H. F. Walker},
title={{Choosing the Forcing Terms in an Inexact Newton Method}},
journal={SIAM J. Sci. Comput.},
volume={17},
pages={16--32},
year=1996
}
@Article{EiWa:94,
author = {S. C. Eisenstat and H. F. Walker},
title = {{Globally Convergent Inexact {N}ewton Methods}},
journal = {SIAM J. Optimization},
volume = {4},
pages = {393-422},
year = {1994}
}
@Article{DES:82,
author = {R. S. Dembo and S. C. Eisenstat and T. Steihaug},
title = {{Inexact {N}ewton Methods}},
journal = {SIAM J. Numer. Anal.},
volume = {19},
pages = {400-408},
year = 1982
}
@Article{Bro:87,
author = {P. N. Brown},
title = {{A local convergence theory for combined inexact-{N}ewton/finite
          difference projection methods}},
journal = {SIAM J. Numer. Anal.},
volume = {24},
number = {2},
pages = {407--434},
year = 1987,
}
@book{Kel:95,
author = {C. T. Kelley},
title = {Iterative Methods for Solving Linear and Nonlinear Equations},
publisher = {SIAM},
address = {Philadelphia},
year = 1995
}
%
%
%
@Article{BrWo:01,
  author =      {P.~N.~Brown and C.~S.~Woodward},
  title =       {{Preconditioning Strategies for Fully Implicit Radiation
                 Diffusion with Material-Energy Transfer}},
  journal =     {SIAM J. Sci. Comput.},
  volume =       23,
  number =       2,
  pages =       {499--516},
  year =         2001
}
@Article{JoWo:01,
  author =      {J.~E.~Jones and C.~S.~Woodward},
  title =       {{{N}ewton-{K}rylov-Multigrid Solvers for Large-Scale,
                 Highly Heterogeneous, Variably Saturated Flow Problems}},
  journal =     {Advances in Water Resources},
  month =       jul,
  pages =       {763--774},
  year =        2001,
  volume =      24
}
@inproceedings{Woo:98,
  author =      {C.~S.~Woodward},
  title =       {{A {N}ewton-{K}rylov-Multigrid Solver for Variably Saturated
                 Flow Problems}},
  booktitle =   {Proc. of the Twelfth International Conference on
                 Computational Methods in Water Resources},
  publisher =   {Computational Mechanics Publications},
  volume =      {2},
  address =     {Southampton},
  pages =       {609--616},
  year =        1998
}



%
% Citations for IDA examples
%

@inproceedings{Rob:66,
author={H. H. Robertson},
title = {The solution of a set of reaction rate equations},
booktitle={Numerical analysis: an introduction},
editor={J. Walsh},
publisher={Academ. Press},
pages={178--182},
year=1966
}

@article{Bro:86,
author={Peter N. Brown},
title={Decay to uniform states in food webs},
journal={SIAM J. Appl. Math.},
volume={46},
pages={376--392},
year=1986
}

%
% Citations for KINSOL examples
%
@book{FlPa:99,
author={C. Floudas and P. Pardalos and
C. Adjiman and W. Esposito and Z. Gumus and
S. Harding and J. Klepeis and C. Meyer and C. Schweiger},
title={Handbook of Test Problems in Local and Global Optimization},
publisher={Kluwer Academic Publishers},
address={Dordrecht},
year={1999}
}

@book{Frank-Kam:55,
 author = {D. A. Frank-Kamenetskii and N. Thon},
 publisher = {Princeton University Press},
 title = {Diffusion and Heat Exchange in Chemical Kinetics},
 year = {1955}
}

%
% Citations for Picard, Anderson, Broyden
%
@Article{Walker-Ni09,
  author =       {H. F. Walker and P. Ni},
  title =        {{A}nderson Acceleration for Fixed-Point Iterations},
  year =         {2011},
  key =          {Walker-Ni09},
  journal =      {SIAM Jour. Num. Anal.},
  volume =       {49},
  number =       {4},
  pages =        {1715--1735}
}

@Article{Anderson65,
  author =       {D. G. Anderson},
  title =        {Iterative
    Procedures for Nonlinear Integral Equations},
  journal =      {J. Assoc. Comput. Machinery},
  year =         {1965},
  key =          {Anderson65},
  volume =       {12},
  pages =        {547-560}
}

@Article{Broyden65,
 author =       {C. G. Broyden},
 title =        {A class of methods for solving nonlinear simultaneous equations},
 journal =      {Math. Comp.},
 year =         {1965},
 key =          {Broyden65},
 volume =       {19},
 pages =        {577-593}
}

@Article{Fang-Saad09,
 author =       {H. Fang and Y. Saad},
 title =        {Two classes of secant methods for nonlinear acceleration},
 journal =      {Numer. Linear Algebra Appl.},
 year =         {2009},
 key =          {Fang-Saad09},
 volume =       {16},
 pages =        {197-221}
}

@Article{LWWY11,
  author =       {P. A. Lott and H. F. Walker and C. S. Woodward and U. M. Yang},
  title =        {An Accelerated {P}icard Method for Nonlinear Systems Related to Variably Saturated Flow},
  journal =      {Adv. Wat. Resour.},
  volume =       {38},
  pages =        {92--101},
  year =         {2012},
  key =          {LWWY11}
}

@Book{Ortega-Rheinbolt00,
  author =       {J.~M.~Ortega and W.~C.~Rheinbolt},
  title =        {Iterative solution of nonlinear equations in several variables},
  year =         {2000},
  publisher =    {SIAM},
  address =      {Philadelphia},
  note =         {Originally published in 1970 by Academic Press}
}



%
% HYPRE references
%
@techreport{hypre_um,
  title={Hypre user's manual},
  author={Falgout, R and Yang, UM},
  institution={LLNL},
  year={2015}
}

%
% MAGMA references
%
@article{magma_ref,
  title     = {{Towards dense linear algebra for hybrid GPU accelerated manycore systems}},
  author    = {Stanimire Tomov and Jack Dongarra and Marc Baboulin},
  booktitle = {Parallel Matrix Algorithms and Applications},
  doi       = {10.1016/j.parco.2009.12.005},
  issn      = {0167-8191},
  journal   = {Parallel Computing},
  month     = jun,
  number    = {5-6},
  pages     = {232--240},
  posted-at = {2010-12-17 09:48:58},
  priority  = {2},
  volume    = {36},
  year      = {2010}
}

%
% PETSc references
%
@TechReport{petsc-user-ref,
  Author = {Satish Balay and Shrirang Abhyankar and Mark F. Adams and Jed Brown and Peter Brune
            and Kris Buschelman and Lisandro Dalcin and Victor Eijkhout and William D. Gropp
            and Dinesh Kaushik and Matthew G. Knepley
            and Lois Curfman McInnes and Karl Rupp and Barry F. Smith
            and Stefano Zampini and Hong Zhang},
  Title = {{PETS}c Users Manual},
  Number = {ANL-95/11 - Revision 3.12},
  Institution = {Argonne National Laboratory},
  Year = {2019}
}

@Misc{petsc-web-page,
  author = {Satish Balay and Shrirang Abhyankar and Mark~F. Adams and Jed Brown and Peter Brune
            and Kris Buschelman and Lisandro Dalcin and Victor Eijkhout and William~D. Gropp
            and Dinesh Kaushik and Matthew~G. Knepley
            and Lois Curfman McInnes and Karl Rupp and Barry~F. Smith
            and Stefano Zampini and Hong Zhang and Hong Zhang},
  title =  {{PETS}c {W}eb page},
  url =    {http://www.mcs.anl.gov/petsc},
  howpublished = {\url{http://www.mcs.anl.gov/petsc}},
  year = {2016}
}

%
% CUDA references
%

@book{cheng2014professional,
  title={Professional Cuda C Programming},
  author={Cheng, John and Grossman, Max and McKercher, Ty},
  year={2014},
  publisher={John Wiley \& Sons}
}

@techreport{nvidia2017samples,
  title={CUDA Samples: Reference Manual},
  author={NVidia, CUDA},
  year={2017},
  institution={TRM-06704-001 v8}
}

@Misc{cuda_site,
  title = {{NVIDIA CUDA Programming Guide}},
  howpublished = {https://docs.nvidia.com/cuda/index.html}
}

@Misc{cuSOLVER_site,
  title = {{NVIDIA cuSOLVER Programming Guide}},
  howpublished = {https://docs.nvidia.com/cuda/cusolver/index.html}
}

@Misc{cuSPARSE_site,
  title = {{NVIDIA cuSPARSE Programming Guide}},
  howpublished = {https://docs.nvidia.com/cuda/cusparse/index.html}
}

%
% ROCm/HIP references
%

@Misc{rocm_site,
  title = {{AMD ROCm Documentation}},
  howpublished = {https://rocmdocs.amd.com/en/latest/index.html}
}


%
% oneAPI references
%

@Misc{oneAPI_site,
  title = {{Intel oneAPI Programming Guide}},
  howpublished = {https://software.intel.com/content/www/us/en/develop/documentation/oneapi-programming-guide/top.html}
}

%
% RAJA references
%

@TechReport{raja,
 author = {R. D. Hornung and J. A. Keasler},
 title = {The RAJA Poratability Layer: Overview and Status},
 institution = {Lawrence Livermore National Laboratory},
 year = {2014},
 OPTkey = {},
 OPTtype = {},
 number = {LLNL-TR-661403},
 OPTaddress = {},
 OPTmonth = {September},
 OPTnote = {},
 OPTannote = {},
 OPTurl = {},
 OPTurldate = {},
 OPTlastchecked = {},
 OPTdoi = {},
 OPTisbn = {},
 OPTissn = {},
 OPTlocalfile = {},
 OPTabstract = {},
 OPTkeywords = {},
}

%
% Trilinos references
%

@techreport{Trilinos-Overview,
title = "{An Overview of Trilinos}",
author = "Michael Heroux and Roscoe Bartlett and Vicki Howle Robert Hoekstra and Jonathan Hu and Tamara Kolda and Richard Lehoucq and Kevin Long and Roger Pawlowski and Eric Phipps and Andrew Salinger and Heidi Thornquist and Ray Tuminaro and James Willenbring and Alan Williams ",
institution = "Sandia National Laboratories",
number = "SAND2003-2927",
year = 2003}

@techreport{hoemmen2015tpetra,
  title={Tpetra Project Overview.},
  author={Hoemmen, Mark Frederick},
  year={2015},
  institution={Sandia National Lab.(SNL-NM), Albuquerque, NM (United States)}
}

%
% SWIG Fortran references
%

@article{Swig-Fortran,
author    = {Seth R. Johnson and
              Andrey Prokopenko and
              Katherine J. Evans},
title     = {Automated Fortran-C++ Bindings for Large-Scale Scientific Applications},
journal   = {},
volume    = {arXiv:1904.02546 [cs]},
year      = {2019},
url       = {http://arxiv.org/abs/1904.02546},
archivePrefix = {arXiv},
eprint    = {1904.02546},
timestamp = {Wed, 24 Apr 2019 12:21:25 +0200},
biburl    = {https://dblp.org/rec/bib/journals/corr/abs-1904-02546},
bibsource = {dblp computer science bibliography, https://dblp.org}
}

%
% Using an alternative function in Jacobian-vector products
%

@article{dorr2010numerical,
  title={A numerical algorithm for the solution of a phase-field model of polycrystalline materials},
  author={Dorr, M.R. and Fattebert, J.-L. and Wickett, M.E. and Belak, J.F. and Turchi, P.E.A.},
  journal={Journal of Computational Physics},
  volume={229},
  number={3},
  pages={626--641},
  year={2010},
  publisher={Elsevier}
}

%
% MAGMA linear solvers
%

@Misc{magma_site,
  title = {{MAGMA: Matrix Algebra on GPU and Multicore Architectures}},
  howpublished = {https://icl.utk.edu/magma/index.html}
}

%
% Low synchronization orthogonalization routines
%

@article{lowSyncGMRES,
  title = {Low synchronization Gram-Schmidt and GMRES algorithms},
  author = {Swirydowicz, Kasia and Langou, Julien and Ananthan, Shreyas and Yang, Ulrike and Thomas, Stephen},
  journal = {Numerical Linear Algebra with Applications},
  year = {2020},
  month = {02}
}

@inproceedings{hernandez2005parallel,
  title={A Parallel Variant of the Gram-Schmidt Process with Reorthogonalization.},
  author={Hern{\'a}ndez, Vicente and Rom{\'a}n, Jos{\'e} E and Tom{\'a}s, Andr{\'e}s},
  booktitle={PARCO},
  pages={221--228},
  year={2005}
}

%
% Kokkos
%

@article{trott2022kokkos,
  author  = {Trott, Christian R. and Lebrun-Grandi\'e, Damien and Arndt, Daniel and Ciesko, Jan and Dang, Vinh and Ellingwood, Nathan and Gayatri, Rahulkumar and Harvey, Evan and Hollman, Daisy S. and Ibanez, Dan and Liber, Nevin and Madsen, Jonathan and Miles, Jeff and Poliakoff, David and Powell, Amy and Rajamanickam, Sivasankaran and Simberg, Mikael and Sunderland, Dan and Turcksin, Bruno and Wilke, Jeremiah},
  journal = {IEEE Transactions on Parallel and Distributed Systems},
  title   = {Kokkos 3: Programming Model Extensions for the Exascale Era},
  year    = {2022},
  volume  = {33},
  number  = {4},
  pages   = {805-817},
  doi     = {10.1109/TPDS.2021.3097283}
}

@article{trott2021kokkos,
  author  = {Trott, Christian and Berger-Vergiat, Luc and Poliakoff, David and Rajamanickam, Sivasankaran and Lebrun-Grandie, Damien and Madsen, Jonathan and Al Awar, Nader and Gligoric, Milos and Shipman, Galen and Womeldorff, Geoff},
  journal = {Computing in Science Engineering},
  title   = {The Kokkos EcoSystem: Comprehensive Performance Portability for High Performance Computing},
  year    = {2021},
  volume  = {23},
  number  = {5},
  pages   = {10-18},
  doi     = {10.1109/MCSE.2021.3098509}
  }

@article{edwards2014kokkos,
  author  = {H. Carter Edwards and Christian R. Trott and Daniel Sunderland},
  title   = {Kokkos: Enabling manycore performance portability through polymorphic memory access patterns},
  journal = {Journal of Parallel and Distributed Computing},
  volume  = {74},
  number  = {12},
  pages   = {3202-3216},
  year    = {2014},
  issn    = {0743-7315},
  doi     = {10.1016/j.jpdc.2014.07.003}
}<|MERGE_RESOLUTION|>--- conflicted
+++ resolved
@@ -16,11 +16,7 @@
 @techreport{arkode_ug,
 author={Daniel R. Reynolds and David J. Gardner and Alan C. Hindmarsh
 and Carol S. Woodward and Jean M. Sexton},
-<<<<<<< HEAD
-title={{User Documentation for ARKODE v5.6.2}},
-=======
 title={{User Documentation for ARKODE v6.0.0-rc.1}},
->>>>>>> e5eec3d1
 institution={LLNL},
 number={LLNL-SM-668082},
 year        = 2024
@@ -30,11 +26,7 @@
 %
 @techreport{arkode_ex,
 author={Daniel R. Reynolds},
-<<<<<<< HEAD
-title={{Example Programs for ARKODE v5.6.2}},
-=======
 title={{Example Programs for ARKODE v6.0.0-rc.1}},
->>>>>>> e5eec3d1
 institution={Southern Methodist University},
 year        = 2024
 }
@@ -43,11 +35,7 @@
 %
 @techreport{cvode_ug,
 author={A. C. Hindmarsh and R. Serban},
-<<<<<<< HEAD
-title={{User Documentation for CVODE v6.6.2}},
-=======
 title={{User Documentation for CVODE v7.0.0-rc.1}},
->>>>>>> e5eec3d1
 institution={LLNL},
 number={UCRL-SM-208108},
 year        = 2024
@@ -57,11 +45,7 @@
 %
 @techreport{cvode_ex,
 author={A. C. Hindmarsh and R. Serban and D. R. Reynolds},
-<<<<<<< HEAD
-title={{Example Programs for CVODE v6.6.2}},
-=======
 title={{Example Programs for CVODE v7.0.0-rc.1}},
->>>>>>> e5eec3d1
 institution={LLNL},
 note={UCRL-SM-208110},
 year        = 2024
@@ -71,11 +55,7 @@
 %
 @techreport{cvodes_ug,
 author={A. C. Hindmarsh and R. Serban},
-<<<<<<< HEAD
-title={{User Documentation for CVODES v6.6.2}},
-=======
 title={{User Documentation for CVODES v7.0.0-rc.1}},
->>>>>>> e5eec3d1
 institution={LLNL},
 note={UCRL-SM-208111},
 year        = 2024
@@ -85,11 +65,7 @@
 %
 @techreport{cvodes_ex,
 author={R. Serban and A. C. Hindmarsh},
-<<<<<<< HEAD
-title={{Example Programs for CVODES v6.6.2}},
-=======
 title={{Example Programs for CVODES v7.0.0-rc.1}},
->>>>>>> e5eec3d1
 institution={LLNL},
 number={UCRL-SM-208115},
 year        = 2024
@@ -99,11 +75,7 @@
 %
 @techreport{ida_ug,
 author={A. C. Hindmarsh and R. Serban and A. Collier},
-<<<<<<< HEAD
-title={{User Documentation for IDA v6.6.2}},
-=======
 title={{User Documentation for IDA v7.0.0-rc.1}},
->>>>>>> e5eec3d1
 institution={LLNL},
 number={UCRL-SM-208112},
 year        = 2024
@@ -113,11 +85,7 @@
 %
 @techreport{ida_ex,
 author={A. C. Hindmarsh and R. Serban and A. Collier},
-<<<<<<< HEAD
-title={{Example Programs for IDA v6.6.2}},
-=======
 title={{Example Programs for IDA v7.0.0-rc.1}},
->>>>>>> e5eec3d1
 institution={LLNL},
 number={UCRL-SM-208113},
 year        = 2024
@@ -127,11 +95,7 @@
 %
 @techreport{idas_ug,
 author={R. Serban and C. Petra and A. C. Hindmarsh},
-<<<<<<< HEAD
-title={{User Documentation for IDAS v5.6.2}},
-=======
 title={{User Documentation for IDAS v6.0.0-rc.1}},
->>>>>>> e5eec3d1
 institution={LLNL},
 number={UCRL-SM-234051},
 year        = 2024
@@ -141,11 +105,7 @@
 %
 @techreport{idas_ex,
 author={R. Serban and A. C. Hindmarsh},
-<<<<<<< HEAD
-title={{Example Programs for IDAS v5.6.2}},
-=======
 title={{Example Programs for IDAS v6.0.0-rc.1}},
->>>>>>> e5eec3d1
 institution={LLNL},
 number={LLNL-TR-437091},
 year        = 2024
@@ -155,11 +115,7 @@
 %
 @techreport{kinsol_ug,
 author={A. M. Collier and A. C. Hindmarsh and R. Serban and C.S. Woodward},
-<<<<<<< HEAD
-title={{User Documentation for KINSOL v6.6.2}},
-=======
 title={{User Documentation for KINSOL v7.0.0-rc.1}},
->>>>>>> e5eec3d1
 institution={LLNL},
 number={UCRL-SM-208116},
 year        = 2024
@@ -169,11 +125,7 @@
 %
 @techreport{kinsol_ex,
 author={A. M. Collier and R. Serban},
-<<<<<<< HEAD
-title={{Example Programs for KINSOL v6.6.2}},
-=======
 title={{Example Programs for KINSOL v7.0.0-rc.1}},
->>>>>>> e5eec3d1
 institution={LLNL},
 number={UCRL-SM-208114},
 year        = 2024
