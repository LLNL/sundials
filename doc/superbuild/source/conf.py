# -----------------------------------------------------------------------------
# SUNDIALS Copyright Start
# Copyright (c) 2002-2025, Lawrence Livermore National Security
# and Southern Methodist University.
# All rights reserved.
#
# See the top-level LICENSE and NOTICE files for details.
#
# SPDX-License-Identifier: BSD-3-Clause
# SUNDIALS Copyright End
# -----------------------------------------------------------------------------

import sys, os

sys.path.append(os.path.dirname(os.path.abspath("../../shared/sundials_vars.py")))
from sundials_vars import *

sys.path.append(os.path.dirname(os.path.abspath("../../shared")))

# -- General configuration ----------------------------------------------------

# Set variable used to determine which package documentation this is
# Can be one of 'arkode', 'cvode', 'cvodes', 'ida', 'idas', 'kinsol' or 'super'
package_name = "super"

# If your documentation needs a minimal Sphinx version, state it here.
needs_sphinx = "4.0"

# Add any Sphinx extension module names here, as strings. They can be extensions
# coming with Sphinx (named 'sphinx.ext.*') or your custom ones.
extensions = [
    "sphinx_rtd_theme",
    "sphinx.ext.ifconfig",
    "sphinx.ext.mathjax",
    "sphinx.ext.intersphinx",
    "sphinxfortran.fortran_domain",
    "sphinxcontrib.bibtex",
    "sphinx_copybutton",
    "sphinx.ext.graphviz",
    "sphinx_sundials",
    "sphinx_toolbox.collapse",
]

<<<<<<< HEAD
intersphinx_mapping = {
    "sphinx": ("https://www.sphinx-doc.org/en/master/", None),
}
=======
intersphinx_mapping = {"sphinx": ("https://www.sphinx-doc.org/en/master/", None)}
>>>>>>> b166f03e

# No non-external references will be resolved by intersphinx
intersphinx_disabled_reftypes = ["*"]

# References
bibtex_bibfiles = ["../../shared/sundials.bib"]

# Add any paths that contain templates here, relative to this directory.
templates_path = ["../../shared/_templates"]

# The suffix of source filenames.
source_suffix = ".rst"

# The encoding of source files.
# source_encoding = 'utf-8-sig'

# The master toctree document.
master_doc = "index"

# General information about the project.
project = "User Documentation for SUNDIALS"
copyright = """2002-{year}, Lawrence Livermore National Security and Southern Methodist University""".format(
    year=year
)

# The version info for the project you're documenting, acts as replacement for
# |version| and |release|, also used in various other places throughout the
# built documents.
#
# The short X.Y version.
sun_version = "{sundials_version}".format(sundials_version=sundials_version)
version = sun_version

# Set the date format (full-month-name day, full-year)
today_fmt = "%B %d, %Y"

# List of patterns, relative to source directory, that match files and
# directories to ignore when looking for source files.
exclude_patterns = []

# The reST default role (used for this markup: `text`) to use for all documents.
# default_role = None

# If true, '()' will be appended to :func: etc. cross-reference text.
# add_function_parentheses = True

# If true, the current module name will be prepended to all description
# unit titles (such as .. function::).
# add_module_names = True

# If true, sectionauthor and moduleauthor directives will be shown in the
# output. They are ignored by default.
# show_authors = False

# The name of the Pygments (syntax highlighting) style to use.
pygments_style = "sphinx"
highlight_language = "c"

# A list of ignored prefixes for module index sorting.
# modindex_common_prefix = []

# Number figures, tables, and code blocks (can reference by number with numref)
numfig = True

# Override format strings that numref/numfig uses
numfig_format = {"section": "§%s"}

rst_prolog = open("../../shared/global.rst.txt", "r").read()

rst_epilog = """
.. |YEAR| replace:: {year}
.. |CVODE_VERSION| replace:: {cvode_version}
.. |CVODES_VERSION| replace:: {cvodes_version}
.. |ARKODE_VERSION| replace:: {arkode_version}
.. |IDA_VERSION| replace:: {ida_version}
.. |IDAS_VERSION| replace:: {idas_version}
.. |KINSOL_VERSION| replace:: {kinsol_version}
""".format(
    year=year,
    cvode_version=cvode_version,
    cvodes_version=cvodes_version,
    arkode_version=arkode_version,
    ida_version=ida_version,
    idas_version=idas_version,
    kinsol_version=kinsol_version,
)

# -- Options for HTML output ---------------------------------------------------

# The theme to use for HTML and HTML Help pages.  See the documentation for
# a list of builtin themes.
html_theme = "sphinx_rtd_theme"

# Set theme options
html_theme_options = {
    # Allow unlimited depth in table of contents tree
    "navigation_depth": -1
}

# The name for this set of Sphinx documents.  If None, it defaults to
# "<project> v<release> documentation".
# html_title = None

# A shorter title for the navigation bar.  Default is the same as html_title.
# html_short_title = None

# The name of an image file (relative to this directory) to place at the top
# of the sidebar.
html_logo = "../../shared/figs/sundials_logo_blue.png"

# The name of an image file (within the static path) to use as favicon of the
# docs.  This file should be a Windows icon file (.ico) being 16x16 or 32x32
# pixels large.
# html_favicon = None

# Add any paths that contain custom static files (such as style sheets) here,
# relative to this directory. They are copied after the builtin static files,
# so a file named "default.css" will overwrite the builtin "default.css".
html_static_path = ["../../shared/_static"]

# These paths are either relative to html_static_path
# or fully qualified paths (eg. https://...)
html_css_files = ["css/custom.css"]

# If not '', a 'Last updated on:' timestamp is inserted at every page bottom,
# using the given strftime format.
html_last_updated_fmt = "%b %d, %Y"

# If true, SmartyPants will be used to convert quotes and dashes to
# typographically correct entities.
# html_use_smartypants = True

# Custom sidebar templates, maps document names to template names.
# html_sidebars = {}

# Additional templates that should be rendered to pages, maps page names to
# template names.
# html_additional_pages = {}

# If false, no module index is generated.
# html_domain_indices = True

# If false, no index is generated.
# html_use_index = True

# If true, the index is split into individual pages for each letter.
# html_split_index = False

# If true, links to the reST sources are added to the pages.
html_show_sourcelink = False

# If true, "Created using Sphinx" is shown in the HTML footer. Default is True.
# html_show_sphinx = True

# If true, "(C) Copyright ..." is shown in the HTML footer. Default is True.
# html_show_copyright = True

# If true, an OpenSearch description file will be output, and all pages will
# contain a <link> tag referring to it.  The value of this option must be the
# base URL from which the finished HTML is served.
# html_use_opensearch = ''

# This is the file name suffix for HTML files (e.g. ".xhtml").
# html_file_suffix = None

# Output file base name for HTML help builder.
htmlhelp_basename = "SUNDIALSdoc"<|MERGE_RESOLUTION|>--- conflicted
+++ resolved
@@ -41,13 +41,7 @@
     "sphinx_toolbox.collapse",
 ]
 
-<<<<<<< HEAD
-intersphinx_mapping = {
-    "sphinx": ("https://www.sphinx-doc.org/en/master/", None),
-}
-=======
 intersphinx_mapping = {"sphinx": ("https://www.sphinx-doc.org/en/master/", None)}
->>>>>>> b166f03e
 
 # No non-external references will be resolved by intersphinx
 intersphinx_disabled_reftypes = ["*"]
