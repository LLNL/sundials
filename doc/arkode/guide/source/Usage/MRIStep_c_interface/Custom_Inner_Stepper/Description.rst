--- conflicted
+++ resolved
@@ -398,11 +398,7 @@
    **Example codes:**
       * ``examples/arkode/CXX_parallel/ark_diffusion_reaction_p.cpp``
 
-<<<<<<< HEAD
-   .. versionchanged:: vX.X.X
-=======
    .. versionchanged:: v5.7.0
->>>>>>> e5eec3d1
 
       Supplying a full right-hand side function was made optional.
 
