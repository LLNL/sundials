.. ----------------------------------------------------------------
   SUNDIALS Copyright Start
   Copyright (c) 2002-2023, Lawrence Livermore National Security
   and Southern Methodist University.
   All rights reserved.

   See the top-level LICENSE and NOTICE files for details.

   SPDX-License-Identifier: BSD-3-Clause
   SUNDIALS Copyright End
   ----------------------------------------------------------------

.. only:: html

   **Authors:** *Daniel R. Reynolds, David J. Gardner, Carol S. Woodward, and Cody J. Balos*

   **Contributors:** The SUNDIALS library has been developed over many years by
   a number of contributors. The current SUNDIALS team consists of Cody J.
   Balos, David J. Gardner, Alan C. Hindmarsh, Daniel R. Reynolds, and Carol S.
   Woodward. We thank Radu Serban for significant and critical past
   contributions.

   Other contributors to SUNDIALS include: James Almgren-Bell,
   Lawrence E. Banks, Peter N. Brown, George Byrne, Rujeko Chinomona,
   Scott D. Cohen, Aaron Collier, Keith E. Grant, Steven L. Lee,
   Shelby L. Lockhart, John Loffeld, Daniel McGreer, Yu Pan, Slaven Peles,
   Cosmin Petra, Steven B. Roberts, H. Hunter Schwartz, Jean M. Sexton, Dan
   Shumaker, Steve G. Smith, Shahbaj Sohal, Allan G. Taylor, Hilari C. Tiedeman,
   Chris White, Ting Yan, and Ulrike M. Yang.

   .. ifconfig:: package_name != 'super'

      **Citing**

      .. include:: ../../../shared/cite_sundials.rst

      Please also cite the following paper when using ARKODE:

      .. code-block:: latex

         @article{reynolds2023arkode,
<<<<<<< HEAD
           title   = {{ARKODE: a flexible IVP solver infrastructure for one-step methods}},
=======
           title   = {{ARKODE: A flexible IVP solver infrastructure for one-step methods}},
>>>>>>> a4553b50
           author  = {Reynolds, Daniel R and Gardner, David J and Woodward, Carol S and Chinomona, Rujeko},
           journal = {ACM Transactions on Mathematical Software},
           volume  = {49},
           number  = {2},
           pages   = {1--26},
<<<<<<< HEAD
           year    = {2023}
=======
           year    = {2023},
           doi     = {10.1145/3594632}
>>>>>>> a4553b50
         }

      The ARKODE documentation can be cited:

      .. parsed-literal::

         @Misc{arkodeDocumentation,
            author = {Daniel R. Reynolds and David J. Gardner and Carol S. Woodward and Cody J. Balos},
            title  = {User Documentation for ARKODE},
            year   = {|YEAR|},
            note   = {|ARKODE_VERSION|}
         }<|MERGE_RESOLUTION|>--- conflicted
+++ resolved
@@ -39,22 +39,14 @@
       .. code-block:: latex
 
          @article{reynolds2023arkode,
-<<<<<<< HEAD
-           title   = {{ARKODE: a flexible IVP solver infrastructure for one-step methods}},
-=======
            title   = {{ARKODE: A flexible IVP solver infrastructure for one-step methods}},
->>>>>>> a4553b50
            author  = {Reynolds, Daniel R and Gardner, David J and Woodward, Carol S and Chinomona, Rujeko},
            journal = {ACM Transactions on Mathematical Software},
            volume  = {49},
            number  = {2},
            pages   = {1--26},
-<<<<<<< HEAD
-           year    = {2023}
-=======
            year    = {2023},
            doi     = {10.1145/3594632}
->>>>>>> a4553b50
          }
 
       The ARKODE documentation can be cited:
