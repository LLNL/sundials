# -----------------------------------------------------------------------------
# SUNDIALS Copyright Start
# Copyright (c) 2002-2025, Lawrence Livermore National Security
# and Southern Methodist University.
# All rights reserved.
#
# See the top-level LICENSE and NOTICE files for details.
#
# SPDX-License-Identifier: BSD-3-Clause
# SUNDIALS Copyright End
# -----------------------------------------------------------------------------

import sys, os

sys.path.append(os.path.dirname(os.path.abspath("../../../shared/sundials_vars.py")))
from sundials_vars import *

# If extensions (or modules to document with autodoc) are in another directory,
# add these directories to sys.path here. If the directory is relative to the
# documentation root, use os.path.abspath to make it absolute, like shown here.
# sys.path.insert(0, os.path.abspath('.'))

# -- General configuration -----------------------------------------------------

# If your documentation needs a minimal Sphinx version, state it here.
needs_sphinx = "4.0"

# Add any Sphinx extension module names here, as strings. They can be extensions
# coming with Sphinx (named 'sphinx.ext.*') or your custom ones.
extensions = ["sphinx.ext.todo", "sphinx.ext.mathjax"]


# Add any paths that contain templates here, relative to this directory.
templates_path = ["_templates"]

# The suffix of source filenames.
source_suffix = ".rst"

# The encoding of source files.
# source_encoding = 'utf-8-sig'

# The master toctree document.
master_doc = "index"

# General information about the project.
project = "Example Programs for ARKODE"
copyright = "2012-2025, Daniel R. Reynolds, David J. Gardner, Carol S. Woodward, and Cody J. Balos, release number LLNL-SM-668082"

# The version info for the project you're documenting, acts as replacement for
# |version| and |release|, also used in various other places throughout the
# built documents.
#
# The short X.Y version.
version = "{arkode_version}".format(arkode_version=arkode_version)
sun_version = "{sundials_version}".format(sundials_version=sundials_version)

# Set the date format (full-month-name day, full-year)
today_fmt = "%B %d, %Y"

# List of patterns, relative to source directory, that match files and
# directories to ignore when looking for source files.
exclude_patterns = []

# The reST default role (used for this markup: `text`) to use for all documents.
# default_role = None

# If true, '()' will be appended to :func: etc. cross-reference text.
# add_function_parentheses = True

# If true, the current module name will be prepended to all description
# unit titles (such as .. function::).
# add_module_names = True

# If true, sectionauthor and moduleauthor directives will be shown in the
# output. They are ignored by default.
# show_authors = False

# The name of the Pygments (syntax highlighting) style to use.
pygments_style = "sphinx"
highlight_language = "c"

# A list of ignored prefixes for module index sorting.
# modindex_common_prefix = []

rst_epilog = """
.. |YEAR| replace:: {year}
.. |CVODE_VERSION| replace:: {cvode_version}
.. |CVODES_VERSION| replace:: {cvodes_version}
.. |ARKODE_VERSION| replace:: {arkode_version}
.. |IDA_VERSION| replace:: {ida_version}
.. |IDAS_VERSION| replace:: {idas_version}
.. |KINSOL_VERSION| replace:: {kinsol_version}
""".format(
    year=year,
    cvode_version=cvode_version,
    cvodes_version=cvodes_version,
    arkode_version=arkode_version,
    ida_version=ida_version,
    idas_version=idas_version,
    kinsol_version=kinsol_version,
)


# -- Options for HTML output ---------------------------------------------------

# The theme to use for HTML and HTML Help pages.  See the documentation for
# a list of builtin themes.

##########
# agogo theme and configuration
# html_theme = 'agogo'
# html_theme_options = {
#  "bodyfont": "Arial",
#  "headerfont": "Arial",
#  "pagewidth": "70em",
#  "documentwidth": "50em",
#  "sidebarwidth": "20em",
#  "bgcolor": "#ffffff",
#  "headerbg": "#ffffff",
#  "footerbg": "#ffffff",
#  "linkcolor": "",
#  "headercolor1": "",
#  "headercolor2": "",
#  "headerlinkcolor": "",
#  "textalign": "justify"
# }
# html_theme_path = ["."]


##########
# custom bootstrap theme and configuration

sys.path.append(os.path.abspath("_themes"))
html_theme = "bootstrap"
html_theme_path = ["_themes"]
html_theme_options = {
    # Global TOC depth for "site" navbar tab. (Default: 1)
    # Switching to -1 shows all levels.
    "globaltoc_depth": 1,
    # HTML navbar class (Default: "navbar") to attach to <div>.
    # For black navbar, do "navbar navbar-inverse"
    "navbar_class": "navbar navbar-inverse",
    # Fix navigation bar to top of page?
    # Values: "true" (default) or "false"
    "navbar_fixed_top": "true",
    # Location of link to source.
    # Options are "nav" (default), "footer".
    "source_link_position": "nav",
}


##########
# bootstrap theme and configuration

# import sphinx_bootstrap_theme
# html_theme = 'bootstrap'
# html_theme_path = sphinx_bootstrap_theme.get_html_theme_path()
# html_theme_options = {
#     # Global TOC depth for "site" navbar tab. (Default: 1)
#     # Switching to -1 shows all levels.
#     'globaltoc_depth': 1,

#     # HTML navbar class (Default: "navbar") to attach to <div>.
#     # For black navbar, do "navbar navbar-inverse"
#     'navbar_class': "navbar navbar-inverse",

#     # Fix navigation bar to top of page?
#     # Values: "true" (default) or "false"
#     'navbar_fixed_top': "true",

#     # Location of link to source.
#     # Options are "nav" (default), "footer".
#     'source_link_position': "nav",
# }


#############

# The name for this set of Sphinx documents.  If None, it defaults to
# "<project> v<release> documentation".
# html_title = None

# A shorter title for the navigation bar.  Default is the same as html_title.
# html_short_title = None

# The name of an image file (relative to this directory) to place at the top
# of the sidebar.
# html_logo = None

# The name of an image file (within the static path) to use as favicon of the
# docs.  This file should be a Windows icon file (.ico) being 16x16 or 32x32
# pixels large.
# html_favicon = None

# Add any paths that contain custom static files (such as style sheets) here,
# relative to this directory. They are copied after the builtin static files,
# so a file named "default.css" will overwrite the builtin "default.css".
# html_static_path = ['_static']

# If not '', a 'Last updated on:' timestamp is inserted at every page bottom,
# using the given strftime format.
html_last_updated_fmt = "%b %d, %Y"

# If true, SmartyPants will be used to convert quotes and dashes to
# typographically correct entities.
# html_use_smartypants = True

# Custom sidebar templates, maps document names to template names.
# html_sidebars = {}

# Additional templates that should be rendered to pages, maps page names to
# template names.
# html_additional_pages = {}

# If false, no module index is generated.
# html_domain_indices = True

# If false, no index is generated.
# html_use_index = True

# If true, the index is split into individual pages for each letter.
# html_split_index = False

# If true, links to the reST sources are added to the pages.
html_show_sourcelink = False

# If true, "Created using Sphinx" is shown in the HTML footer. Default is True.
# html_show_sphinx = True

# If true, "(C) Copyright ..." is shown in the HTML footer. Default is True.
# html_show_copyright = True

# If true, an OpenSearch description file will be output, and all pages will
# contain a <link> tag referring to it.  The value of this option must be the
# base URL from which the finished HTML is served.
# html_use_opensearch = ''

# This is the file name suffix for HTML files (e.g. ".xhtml").
# html_file_suffix = None

# Output file base name for HTML help builder.
htmlhelp_basename = "ARKODEExampleDoc"


# -- Options for LaTeX output --------------------------------------------------

# 1. the rst file name used to generate the LaTeX file
# 2. the name of the LaTeX file to generate (and the resulting PDF file name)
# 3. the document title
# 4. text for \author
# 5. the LaTeX theme
# 6. include the file from 1. in the output
tex_author = r"""
    Daniel R. Reynolds\\
    {\em Department of Mathematics} \\
    {\em Southern Methodist University}
    """

latex_documents = [("index", "ark_examples.tex", project, tex_author, "manual", False)]

# make sure the doc logo gets copied to the build directory
latex_logo = "figs/doc_logo_blue.pdf"

# LaTeX customizations
latex_elements = {
    # paper size option of the document class
    "papersize": "letterpaper",
    # font size option of the document class
    "pointsize": "10pt",
    # set the version number/release name
    "releasename": version,
    # arguments to the sphinxsetup macro
    "sphinxsetup":
    # the color for titles
    "TitleColor={RGB}{0,0,0}," +
    # disable frames around code-blocks
    "verbatimwithframe=false," +
    # do not wrap long lines in code-blocks
    "verbatimwrapslines=false," +
    # background color for code-blocks
    "VerbatimColor={RGB}{240.0,240.0,240.0}," +
    # font used by heading
    "HeaderFamily=\\rmfamily\\bfseries",
    # disable the fncychap package
    "fncychap": "",
    # figure alignment options
    "figure_align": "htbp",
    # additional preamble content
    "preamble": r"""
% =====================================================
% Start custom preamble (see latex_elements in conf.py)
% =====================================================

% Use ragged-right for the whole document
\usepackage[document]{ragged2e}

% Specify depths for section numbering and table of contents
\setcounter{tocdepth}{1}
\setcounter{secnumdepth}{3}

% Link a footnote to its location in the text
\usepackage{footnotebackref}

% Add new command for SUNDIALS version
"""
    + r"\newcommand{\sunreleasename}{"
    + sun_version
    + r"}"
    + r"""

% ===================================================
% End custom preamble (see latex_elements in conf.py)
% ===================================================
""",
    # custom maketitle
    "maketitle": r"""
% =======================================================
% Start custom cover page (see latex_elements in conf.py)
% =======================================================

\makeatletter

% Start roman numbering
\pagenumbering{Roman}

% Title page
\begin{titlepage}
  \newpage
  \null
  \vskip 2em%
  \begin{center}%
    \let \footnote \thanks
    {\huge \rmfamily \@title \space \releasename \par}
    {\Large \rmfamily SUNDIALS \space \sunreleasename \par}
    \vskip 3.0em%
    {\large \lineskip .5em%
     \begin{tabular}[t]{c}%
       \@author
     \end{tabular}\par}%
    \vskip 1em%
    {\large \@date \par}%
    \vfill
    {\includegraphics[width=0.5\textwidth]{doc_logo_blue}}
    \vfill
    %{\large \rmfamily LLNL-SM-668082}
    \vfill
  \end{center}
  \par
  \vskip 1.5em
\end{titlepage}

\makeatother

\clearpage

% Disclaimer
\thispagestyle{empty}% no number of this page
\vglue5\baselineskip
\begin{center}
  {\bf DISCLAIMER}
\end{center}
\noindent
This document was prepared as an account of work sponsored by an agency of
the United States government. Neither the United States government nor
Lawrence Livermore National Security, LLC, nor any of their employees makes
any warranty, expressed or implied, or assumes any legal liability or responsibility
for the accuracy, completeness, or usefulness of any information, apparatus, product,
or process disclosed, or represents that its use would not infringe privately owned rights.
Reference herein to any specific commercial product, process, or service by trade name,
trademark, manufacturer, or otherwise does not necessarily constitute or imply its endorsement,
recommendation, or favoring by the United States government or Lawrence Livermore National
Security, LLC. The views and opinions of authors expressed herein do not necessarily state
or reflect those of the United States government or Lawrence Livermore National Security, LLC,
and shall not be used for advertising or product endorsement purposes.

\vskip2\baselineskip
\noindent
This work was performed under the auspices of the U.S. Department of Energy by Lawrence
Livermore National Laboratory under Contract DE-AC52-07NA27344.
\vfill
\begin{center}
  Approved for public release; further dissemination unlimited
\end{center}

\clearpage

% Contributors
\thispagestyle{empty}% no number of this page
\vglue5\baselineskip
\begin{center}
{\bf CONTRIBUTORS}
\end{center}
\noindent
The SUNDIALS library has been developed over many years by a number of
contributors. The current SUNDIALS team consists of Cody J. Balos,
David J. Gardner, Alan C. Hindmarsh, Daniel R. Reynolds, and
Carol S. Woodward. We thank Radu Serban for significant and critical past
contributions.\\
\vskip 2em%
\noindent
Other contributors to SUNDIALS include: James Almgren-Bell, Lawrence E. Banks,
Peter N. Brown, George Byrne, Rujeko Chinomona, Scott D. Cohen, Aaron Collier,
Keith E. Grant, Steven L. Lee, Shelby L. Lockhart, John Loffeld, Daniel McGreer,
Yu Pan, Slaven Peles, Cosmin Petra, Steven B. Roberts, H. Hunter Schwartz,
Jean M. Sexton, Dan Shumaker, Steve G. Smith, Shahbaj Sohal, Allan G. Taylor,
Hilari C. Tiedeman, Chris White, Ting Yan, and Ulrike M. Yang.
\clearpage

% clear empty double page
\newpage{\pagestyle{empty}\cleardoublepage}

% Start arabic numbering
\pagenumbering{arabic}

% =====================================================
% End custom cover page (see latex_elements in conf.py)
% =====================================================
""",
}


# -- Options for manual page output --------------------------------------------

# One entry per manual page. List of tuples
# (source start file, name, description, authors, manual section).
man_pages = [
<<<<<<< HEAD
    (
        "index",
        "arkode_example",
        "ARKODE Example Documentation",
        ["Daniel R. Reynolds"],
        1,
    )
=======
    ("index", "arkode_example", "ARKODE Example Documentation", ["Daniel R. Reynolds"], 1)
>>>>>>> b166f03e
]

# If true, show URL addresses after external links.
# man_show_urls = False


# -- Options for Texinfo output ------------------------------------------------

# Grouping the document tree into Texinfo files. List of tuples
# (source start file, target name, title, author,
#  dir menu entry, description, category)
texinfo_documents = [
    (
        "index",
        "ARKODE_example",
        "ARKODE Example Documentation",
        "Daniel R. Reynolds",
        "ARKODE_example",
        "Example programs for the ARKODE time integration package for multi-rate systems of ordinary differential equations.",
        "Miscellaneous",
<<<<<<< HEAD
    ),
=======
    )
>>>>>>> b166f03e
]

# Documents to append as an appendix to all manuals.
# texinfo_appendices = []

# If false, no module index is generated.
# texinfo_domain_indices = True

# How to display URL addresses: 'footnote', 'no', or 'inline'.
# texinfo_show_urls = 'footnote'<|MERGE_RESOLUTION|>--- conflicted
+++ resolved
@@ -424,17 +424,7 @@
 # One entry per manual page. List of tuples
 # (source start file, name, description, authors, manual section).
 man_pages = [
-<<<<<<< HEAD
-    (
-        "index",
-        "arkode_example",
-        "ARKODE Example Documentation",
-        ["Daniel R. Reynolds"],
-        1,
-    )
-=======
     ("index", "arkode_example", "ARKODE Example Documentation", ["Daniel R. Reynolds"], 1)
->>>>>>> b166f03e
 ]
 
 # If true, show URL addresses after external links.
@@ -455,11 +445,7 @@
         "ARKODE_example",
         "Example programs for the ARKODE time integration package for multi-rate systems of ordinary differential equations.",
         "Miscellaneous",
-<<<<<<< HEAD
-    ),
-=======
     )
->>>>>>> b166f03e
 ]
 
 # Documents to append as an appendix to all manuals.
