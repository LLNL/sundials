# ----------------------------------------------------------------
# SUNDIALS Copyright Start
# Copyright (c) 2002-2024, Lawrence Livermore National Security
# and Southern Methodist University.
# All rights reserved.
#
# See the top-level LICENSE and NOTICE files for details.
#
# SPDX-License-Identifier: BSD-3-Clause
# SUNDIALS Copyright End
# ----------------------------------------------------------------
<<<<<<< HEAD
sundials_version = 'v6.6.2'
arkode_version = 'v5.6.2'
cvode_version = 'v6.6.2'
cvodes_version = 'v6.6.2'
ida_version = 'v6.6.2'
idas_version = 'v5.6.2'
kinsol_version = 'v6.6.2'
year = '2023'
=======
sundials_version = 'v7.0.0-rc.1'
arkode_version = 'v6.0.0-rc.1'
cvode_version = 'v7.0.0-rc.1'
cvodes_version = 'v7.0.0-rc.1'
ida_version = 'v7.0.0-rc.1'
idas_version = 'v6.0.0-rc.1'
kinsol_version = 'v7.0.0-rc.1'
year = '2024'
>>>>>>> e5eec3d1
<|MERGE_RESOLUTION|>--- conflicted
+++ resolved
@@ -9,16 +9,6 @@
 # SPDX-License-Identifier: BSD-3-Clause
 # SUNDIALS Copyright End
 # ----------------------------------------------------------------
-<<<<<<< HEAD
-sundials_version = 'v6.6.2'
-arkode_version = 'v5.6.2'
-cvode_version = 'v6.6.2'
-cvodes_version = 'v6.6.2'
-ida_version = 'v6.6.2'
-idas_version = 'v5.6.2'
-kinsol_version = 'v6.6.2'
-year = '2023'
-=======
 sundials_version = 'v7.0.0-rc.1'
 arkode_version = 'v6.0.0-rc.1'
 cvode_version = 'v7.0.0-rc.1'
@@ -26,5 +16,4 @@
 ida_version = 'v7.0.0-rc.1'
 idas_version = 'v6.0.0-rc.1'
 kinsol_version = 'v7.0.0-rc.1'
-year = '2024'
->>>>>>> e5eec3d1
+year = '2024'