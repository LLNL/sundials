--- conflicted
+++ resolved
@@ -20,11 +20,9 @@
 to a function pointer instead of ``c_null_funptr``. This caused compilation issues
 with the Cray Fortran compiler.
 
-<<<<<<< HEAD
 Enabled the Fortran interfaces to build with 32-bit ``sunindextype``.
-=======
+
 Fixed a bug where :c:func:`MRIStepEvolve` would not handle a recoverable error
 produced from evolving the inner stepper.
 
-Added support for Kokkos Kernels v4.
->>>>>>> 1d61bdd7
+Added support for Kokkos Kernels v4.