**Major Features**

**New Features and Enhancements**

The default value of :cmakeop:`CMAKE_CUDA_ARCHITECTURES` is no longer set to
``70`` and is now determined automatically by CMake. The previous default was
only valid for Volta GPUs while the automatically selected value will vary
across compilers and compiler versions. As such, users are encouraged to
override this value with the architecture for their system.

The Trilinos Tpetra NVector interface has been updated to utilize CMake
imported targets added in Trilinos 14 to improve support for different Kokkos
backends with Trilinos. As such, Trilinos 14 or newer is required and the
``Trilinos_INTERFACE_*`` CMake options have been removed.

Example programs using *hypre* have been updated to support v2.20 and newer.

**Bug Fixes**

Fixed the loading of ARKStep's default first order explicit method.

Fixed a CMake bug regarding usage of missing "print_warning" macro
that was only triggered when the deprecated ``CUDA_ARCH`` option was used.

<<<<<<< HEAD
Fixed a memory leak that could occur if :c:func:`ARKodeSetDefaults` is called
repeatedly.
=======
Fixed compilation errors when building the Trilinos Teptra NVector with CUDA
support.
>>>>>>> bb6cf3e7

**Deprecation Notices**<|MERGE_RESOLUTION|>--- conflicted
+++ resolved
@@ -22,12 +22,10 @@
 Fixed a CMake bug regarding usage of missing "print_warning" macro
 that was only triggered when the deprecated ``CUDA_ARCH`` option was used.
 
-<<<<<<< HEAD
 Fixed a memory leak that could occur if :c:func:`ARKodeSetDefaults` is called
 repeatedly.
-=======
+
 Fixed compilation errors when building the Trilinos Teptra NVector with CUDA
 support.
->>>>>>> bb6cf3e7
 
 **Deprecation Notices**