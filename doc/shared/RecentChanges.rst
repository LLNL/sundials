--- conflicted
+++ resolved
@@ -37,7 +37,6 @@
 
 **Bug Fixes**
 
-<<<<<<< HEAD
 Removed error floors from the :c:type:`SUNAdaptController`` implementations
 which could unnecessarily limit the time size growth, particularly after the
 first step.
@@ -45,10 +44,9 @@
 On the first two time steps, the
 :ref:`Soderlind controller <SUNAdaptController.Soderlind>` uses an I controller
 instead of omitting unavailable terms.
-=======
+
 Fixed bug in :c:func:`ARKodeSetFixedStep` where it could return ``ARK_SUCCESS``
 despite an error occurring.
->>>>>>> 6cb302c9
 
 Fixed the behavior of :cmakeop:`SUNDIALS_ENABLE_ERROR_CHECKS` so additional
 runtime error checks are disabled by default with all release build types.
