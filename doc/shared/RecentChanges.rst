--- conflicted
+++ resolved
@@ -1,8 +1,6 @@
 **Major Features**
 
 **New Features and Enhancements**
-
-<<<<<<< HEAD
 Added the ``ARKODE_RALSTON_3_1_2`` and ``ARKODE_TSITOURAS_7_4_5`` explicit
 Runge-Kutta Butcher tables.
 
@@ -36,26 +34,6 @@
 |                    | ``ARKODE_ARK548L2SA_DIRK_8_4_5``    | ``ARKODE_ARK548L2SAb_DIRK_8_4_5``    |
 +--------------------+-------------------------------------+--------------------------------------+
 
-
-The default value of :cmakeop:`CMAKE_CUDA_ARCHITECTURES` is no longer set to
-``70`` and is now determined automatically by CMake. The previous default was
-only valid for Volta GPUs while the automatically selected value will vary
-across compilers and compiler versions. As such, users are encouraged to
-override this value with the architecture for their system.
-
-The Trilinos Tpetra NVector interface has been updated to utilize CMake
-imported targets added in Trilinos 14 to improve support for different Kokkos
-backends with Trilinos. As such, Trilinos 14 or newer is required and the
-``Trilinos_INTERFACE_*`` CMake options have been removed.
-
-Example programs using *hypre* have been updated to support v2.20 and newer.
-
-The build system has been updated to utilize the CMake LAPACK imported target
-which should ease building SUNDIALS with LAPACK libraries that require setting
-specific linker flags e.g., MKL.
-
-=======
->>>>>>> 792686d3
 **Bug Fixes**
 
 Fixed bug in the ARKODE SPRKStep :c:func:`SPRKStepReInit` function and
