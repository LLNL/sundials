--- conflicted
+++ resolved
@@ -5,14 +5,12 @@
 
 **New Features and Enhancements**
 
-<<<<<<< HEAD
 :c:func:`ARKodeSetCFLFraction` now allows ``cfl_frac`` to be greater than or
 equal to one.
-=======
+
 Added an option to enable compensated summation of the time accumulator for all of ARKODE. This
 was previously only an option for the SPRKStep module. The new function to call to enable this
 is :c:func:`ARKodeSetUseCompensatedSums`. 
->>>>>>> 396b71a1
 
 **Bug Fixes**
 
