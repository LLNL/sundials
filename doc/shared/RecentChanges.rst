--- conflicted
+++ resolved
@@ -31,6 +31,12 @@
 * ``ARKODE_IMEX_MRI_GARK_EULER``
 * ``ARKODE_IMEX_MRI_GARK_TRAPEZOIDAL``
 * ``ARKODE_IMEX_MRI_GARK_MIDPOINT``
+
+Added the function :c:func:`ARKodeSetAutonomous` in ARKODE to indicate that the
+implicit right-hand side function does not explicitly depend on time. When using
+the trivial predictor, an autonomous problem may reuse implicit function
+evaluations across stage solves reducing the total number of function
+evaluations.
 
 Users may now disable interpolated output in ARKODE by passing
 ``ARK_INTERP_NONE`` to :c:func:`ARKodeSetInterpolantType`. When interpolation is
@@ -101,13 +107,6 @@
 Check if size of ``SuiteSparse_long`` is 8 if the size of ``sunindextype`` is 8
 when using KLU.
 
-<<<<<<< HEAD
-Added the function :c:func:`ARKodeSetAutonomous` in ARKODE to indicate that the
-implicit right-hand side function does not explicitly depend on time. When using
-the trivial predictor, an autonomous problem may reuse implicit function
-evaluations across stage solves reducing the total number of function
-evaluations.
-=======
 **Deprecation Notices**
 
 Numerous ARKODE stepper-specific functions are now deprecated in favor of
@@ -115,5 +114,4 @@
 
 Deprecated the `ARKStepSetOptimalParams` function. Since this function does not have an
 ARKODE-wide equivalent, instructions have been added to the user guide for how
-to retain the current functionality using other user-callable functions.
->>>>>>> db656547
+to retain the current functionality using other user-callable functions.