**Major Features**

**New Features and Enhancements**

Added the ``ARKODE_RALSTON_3_1_2`` and ``ARKODE_TSITOURAS_7_4_5`` explicit
Runge-Kutta Butcher tables.

Improved the efficiency of default ARKODE methods with the following changes:

+--------------------+-------------------------------------+--------------------------------------+
| Type               | Old Default                         | New Default                          |
+====================+=====================================+======================================+
| 2nd Order Explicit | ``ARKODE_HEUN_EULER_2_1_2``         | ``ARKODE_RALSTON_3_1_2``             |
+--------------------+-------------------------------------+--------------------------------------+
| 4th Order Explicit | ``ARKODE_ZONNEVELD_5_3_4``          | ``ARKODE_SOFRONIOU_SPALETTA_5_3_4``  |
+--------------------+-------------------------------------+--------------------------------------+
| 5th Order Explicit | ``ARKODE_CASH_KARP_6_4_5``          | ``ARKODE_TSITOURAS_7_4_5``           |
+--------------------+-------------------------------------+--------------------------------------+
| 6th Order Explicit | ``ARKODE_VERNER_8_5_6``             | ``ARKODE_VERNER_9_5_6``              |
+--------------------+-------------------------------------+--------------------------------------+
| 8th Order Explicit | ``ARKODE_FEHLBERG_13_7_8``          | ``ARKODE_VERNER_13_7_8``             |
+--------------------+-------------------------------------+--------------------------------------+
| 2nd Order Implicit | ``ARKODE_SDIRK_2_1_2``              | ``ARKODE_ARK2_DIRK_3_1_2``           |
+--------------------+-------------------------------------+--------------------------------------+
| 3rd Order Implicit | ``ARKODE_ARK324L2SA_DIRK_4_2_3``    | ``ARKODE_ESDIRK325L2SA_5_2_3``       |
+--------------------+-------------------------------------+--------------------------------------+
| 4th Order Implicit | ``ARKODE_SDIRK_5_3_4``              | ``ARKODE_ESDIRK436L2SA_6_3_4``       |
+--------------------+-------------------------------------+--------------------------------------+
| 5th Order Implicit | ``ARKODE_ARK548L2SA_DIRK_8_4_5``    | ``ARKODE_ESDIRK547L2SA2_7_4_5``      |
+--------------------+-------------------------------------+--------------------------------------+
| 4th Order ARK      | ``ARKODE_ARK436L2SA_ERK_6_3_4`` and | ``ARKODE_ARK437L2SA_ERK_7_3_4`` and  |
|                    | ``ARKODE_ARK436L2SA_DIRK_6_3_4``    | ``ARKODE_ARK437L2SA_DIRK_7_3_4``     |
+--------------------+-------------------------------------+--------------------------------------+
| 5th Order ARK      | ``ARKODE_ARK548L2SA_ERK_8_4_5`` and | ``ARKODE_ARK548L2SAb_ERK_8_4_5`` and |
|                    | ``ARKODE_ARK548L2SA_DIRK_8_4_5``    | ``ARKODE_ARK548L2SAb_DIRK_8_4_5``    |
+--------------------+-------------------------------------+--------------------------------------+

<<<<<<< HEAD
Added new temporal adaptivity controller utility constructors, :c:func:`SUNAdaptController_H0211`, :c:func:`SUNAdaptController_H211`, and :c:func:`SUNAdaptController_H312`.

**Bug Fixes**

Removed error floors from the SUNAdaptController implementations which could
unnecessarily limit the time size growth, particularly after the first step.

On the first two time steps, the Soderlind controller uses an I controller
instead of omitting unavailable terms.

Fixed :c:func:`ARKodeResize` not using the default `hscale` when an argument of `0` was
provided.
=======
**Bug Fixes**

Fixed bug in :c:func:`ARKodeSetFixedStep` where it could return ``ARK_SUCCESS``
despite an error occurring.

Fixed the behavior of :cmakeop:`SUNDIALS_ENABLE_ERROR_CHECKS` so additional
runtime error checks are disabled by default with all release build types.
Previously, ``MinSizeRel`` builds enabled additional error checking by default.
>>>>>>> 7f2c6417

Fixed bug in the ARKODE SPRKStep :c:func:`SPRKStepReInit` function and
:c:func:`ARKodeReset` function with SPRKStep that could cause a segmentation
fault when compensated summation is not used.

**Deprecation Notices**<|MERGE_RESOLUTION|>--- conflicted
+++ resolved
@@ -1,6 +1,10 @@
 **Major Features**
 
 **New Features and Enhancements**
+
+Added new temporal adaptivity controller utility constructors,
+:c:func:`SUNAdaptController_H0211`, :c:func:`SUNAdaptController_H211`, and
+:c:func:`SUNAdaptController_H312`.
 
 Added the ``ARKODE_RALSTON_3_1_2`` and ``ARKODE_TSITOURAS_7_4_5`` explicit
 Runge-Kutta Butcher tables.
@@ -35,20 +39,6 @@
 |                    | ``ARKODE_ARK548L2SA_DIRK_8_4_5``    | ``ARKODE_ARK548L2SAb_DIRK_8_4_5``    |
 +--------------------+-------------------------------------+--------------------------------------+
 
-<<<<<<< HEAD
-Added new temporal adaptivity controller utility constructors, :c:func:`SUNAdaptController_H0211`, :c:func:`SUNAdaptController_H211`, and :c:func:`SUNAdaptController_H312`.
-
-**Bug Fixes**
-
-Removed error floors from the SUNAdaptController implementations which could
-unnecessarily limit the time size growth, particularly after the first step.
-
-On the first two time steps, the Soderlind controller uses an I controller
-instead of omitting unavailable terms.
-
-Fixed :c:func:`ARKodeResize` not using the default `hscale` when an argument of `0` was
-provided.
-=======
 **Bug Fixes**
 
 Fixed bug in :c:func:`ARKodeSetFixedStep` where it could return ``ARK_SUCCESS``
@@ -57,7 +47,6 @@
 Fixed the behavior of :cmakeop:`SUNDIALS_ENABLE_ERROR_CHECKS` so additional
 runtime error checks are disabled by default with all release build types.
 Previously, ``MinSizeRel`` builds enabled additional error checking by default.
->>>>>>> 7f2c6417
 
 Fixed bug in the ARKODE SPRKStep :c:func:`SPRKStepReInit` function and
 :c:func:`ARKodeReset` function with SPRKStep that could cause a segmentation
