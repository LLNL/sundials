# ------------------------------------------------------------------------------
# SUNDIALS Copyright Start
# Copyright (c) 2002-2025, Lawrence Livermore National Security
# and Southern Methodist University.
# All rights reserved.
#
# See the top-level LICENSE and NOTICE files for details.
#
# SPDX-License-Identifier: BSD-3-Clause
# SUNDIALS Copyright End
# ------------------------------------------------------------------------------

import sys, os

sys.path.append(os.path.dirname(os.path.abspath("../../../shared/sundials_vars.py")))
from sundials_vars import *

sys.path.append(os.path.dirname(os.path.abspath("../../../shared")))

# -- General configuration ----------------------------------------------------

# Set variable used to determine which package documentation this is
# Can be one of 'arkode', 'cvode', 'cvodes', 'ida', 'idas', 'kinsol' or 'super'
package_name = "idas"

# If your documentation needs a minimal Sphinx version, state it here.
needs_sphinx = "4.0"

# Add any Sphinx extension module names here, as strings. They can be extensions
# coming with Sphinx (named 'sphinx.ext.*') or your custom ones.
extensions = [
    "sphinx_rtd_theme",
    "sphinx.ext.ifconfig",
    "sphinx.ext.intersphinx",
    "sphinx.ext.mathjax",
    "sphinxfortran.fortran_domain",
    "sphinxcontrib.bibtex",
    "sphinx_copybutton",
    "sphinx_sundials",
]

intersphinx_mapping = {
    "sundials": (
        f"https://sundials.readthedocs.io/en/{doc_version}",
        ("../../../superbuild/build/html/objects.inv", None),
    )
}

# References
bibtex_bibfiles = ["../../../shared/sundials.bib"]

# Add any paths that contain templates here, relative to this directory.
templates_path = ["../../../shared/_templates"]

# The suffix of source filenames.
source_suffix = ".rst"

# The encoding of source files.
# source_encoding = 'utf-8-sig'

# The master toctree document.
master_doc = "index"

# General information about the project.
project = "User Documentation for IDAS"
copyright = """2009-{year}, Radu Serban, Cosmin Petra, Alan C. Hindmarsh, Cody J. Balos, David J. Gardner, Daniel R. Reynolds, and Carol S. Woodward""".format(
    year=year
)

# The version info for the project you're documenting, acts as replacement for
# |version| and |release|, also used in various other places throughout the
# built documents.
#
# The short X.Y version.
version = "{idas_version}".format(idas_version=idas_version)
sun_version = "{sundials_version}".format(sundials_version=sundials_version)

# Set the date format (full-month-name day, full-year)
today_fmt = "%B %d, %Y"

# List of patterns, relative to source directory, that match files and
# directories to ignore when looking for source files.
exclude_patterns = []

# The reST default role (used for this markup: `text`) to use for all documents.
# default_role = None

# If true, '()' will be appended to :func: etc. cross-reference text.
# add_function_parentheses = True

# If true, the current module name will be prepended to all description
# unit titles (such as .. function::).
# add_module_names = True

# If true, sectionauthor and moduleauthor directives will be shown in the
# output. They are ignored by default.
# show_authors = False

# The name of the Pygments (syntax highlighting) style to use.
pygments_style = "sphinx"
highlight_language = "c"

# A list of ignored prefixes for module index sorting.
# modindex_common_prefix = []

# Number figures, tables, and code blocks (can reference by number with numref)
numfig = True

# Override format strings that numref/numfig uses
numfig_format = {"section": "§%s"}

rst_prolog = open("../../../shared/global.rst.txt", "r").read()

rst_epilog = """
.. |YEAR| replace:: {year}
.. |CVODE_VERSION| replace:: {cvode_version}
.. |CVODES_VERSION| replace:: {cvodes_version}
.. |ARKODE_VERSION| replace:: {arkode_version}
.. |IDA_VERSION| replace:: {ida_version}
.. |IDAS_VERSION| replace:: {idas_version}
.. |KINSOL_VERSION| replace:: {kinsol_version}
""".format(
    year=year,
    cvode_version=cvode_version,
    cvodes_version=cvodes_version,
    arkode_version=arkode_version,
    ida_version=ida_version,
    idas_version=idas_version,
    kinsol_version=kinsol_version,
)

# -- Options for HTML output ---------------------------------------------------

# The theme to use for HTML and HTML Help pages.  See the documentation for
# a list of builtin themes.
html_theme = "sphinx_rtd_theme"

# Set theme options
html_theme_options = {
    # Allow unlimited depth in table of contents tree
    "navigation_depth": -1
}

# The name for this set of Sphinx documents.  If None, it defaults to
# "<project> v<release> documentation".
# html_title = None

# A shorter title for the navigation bar.  Default is the same as html_title.
# html_short_title = None

# The name of an image file (relative to this directory) to place at the top
# of the sidebar.
html_logo = "figs/sundials_logo_blue.png"

# The name of an image file (within the static path) to use as favicon of the
# docs.  This file should be a Windows icon file (.ico) being 16x16 or 32x32
# pixels large.
# html_favicon = None

# Add any paths that contain custom static files (such as style sheets) here,
# relative to this directory. They are copied after the builtin static files,
# so a file named "default.css" will overwrite the builtin "default.css".
html_static_path = ["../../../shared/_static"]

# These paths are either relative to html_static_path
# or fully qualified paths (eg. https://...)
html_css_files = ["css/custom.css"]

# If not '', a 'Last updated on:' timestamp is inserted at every page bottom,
# using the given strftime format.
html_last_updated_fmt = "%b %d, %Y"

# If true, SmartyPants will be used to convert quotes and dashes to
# typographically correct entities.
# html_use_smartypants = True

# Custom sidebar templates, maps document names to template names.
# html_sidebars = {}

# Additional templates that should be rendered to pages, maps page names to
# template names.
# html_additional_pages = {}

# If false, no module index is generated.
# html_domain_indices = True

# If false, no index is generated.
# html_use_index = True

# If true, the index is split into individual pages for each letter.
# html_split_index = False

# If true, links to the reST sources are added to the pages.
html_show_sourcelink = False

# If true, "Created using Sphinx" is shown in the HTML footer. Default is True.
# html_show_sphinx = True

# If true, "(C) Copyright ..." is shown in the HTML footer. Default is True.
# html_show_copyright = True

# If true, an OpenSearch description file will be output, and all pages will
# contain a <link> tag referring to it.  The value of this option must be the
# base URL from which the finished HTML is served.
# html_use_opensearch = ''

# This is the file name suffix for HTML files (e.g. ".xhtml").
# html_file_suffix = None

# Output file base name for HTML help builder.
htmlhelp_basename = "IDAdoc"


# -- Options for LaTeX output --------------------------------------------------

latex_additional_files = [
    "../../../shared/latex/preamble.tex.txt",
    "../../../shared/latex/cover_pages.tex.txt",
]

im_number = "UCRL-SM-208112"

# 1. the rst file name used to generate the LaTeX file
# 2. the name of the LaTeX file to generate (and the resulting PDF file name)
# 3. the document title
# 4. text for \author
# 5. the LaTeX theme
# 6. include the file from 1. in the output
tex_author = r"""
Radu Serban$^1$,
Cosmin Petra$^1$,
Alan C. Hindmarsh$^1$,
Cody J. Balos$^1$,
\\
David J. Gardner$^1$,
Daniel R. Reynolds$^2$, and
Carol S. Woodward$^1$
\\\\
{\em $^1$Center for Applied Scientific Computing, Lawrence Livermore National Laboratory}\\
{\em $^2$Department of Mathematics, Southern Methodist University}
"""

latex_documents = [("index", "idas_guide.tex", project, tex_author, "manual", False)]

# make sure the doc logo gets copied to the build directory
latex_logo = "figs/doc_logo_blue.pdf"

# LaTeX customizations
latex_elements = {
    # paper size option of the document class
    "papersize": "letterpaper",
    # font size option of the document class
    "pointsize": "10pt",
    # set the version number/release name
    "releasename": version,
    # arguments to the sphinxsetup macro
    "sphinxsetup":
    # the color for titles
    "TitleColor={RGB}{0,0,0}," +
    # disable frames around code-blocks
    "verbatimwithframe=false," +
    # do not wrap long lines in code-blocks
    "verbatimwrapslines=false," +
    # background color for code-blocks
    "VerbatimColor={RGB}{240.0,240.0,240.0}," +
    # font used by heading
    "HeaderFamily=\\rmfamily\\bfseries," +
    # line breaks are allowed inside inline literals
    "inlineliteralwraps=true",
    # disable the fncychap package
    "fncychap": "",
    # figure alignment options
    "figure_align": "htbp",
    # additional preamble content
    "preamble": "\\input{preamble.tex.txt}\n"
    + "\\newcommand{\\sunreleasename}{"
    + sun_version
    + "}\n"
    + "\\newcommand{\\imnumber}{"
    + im_number
    + "}\n",
    # extra class options
    "extraclassoptions": "twoside,openright",
    # custom maketitle
    "maketitle": "\\input{cover_pages.tex.txt}",
}


# -- Options for manual page output --------------------------------------------

# One entry per manual page. List of tuples
# (source start file, name, description, authors, manual section).
man_pages = [
    (
        "index",
        "IDAS",
        "IDAS Documentation",
        [
            "Alan C. Hindmarsh, Radu Serban, Cody J. Balos, David J. Gardner, Daniel R. Reynolds, and Carol S. Woodward"
        ],
        1,
    )
]

# If true, show URL addresses after external links.
# man_show_urls = False


# -- Options for Texinfo output ------------------------------------------------

# Grouping the document tree into Texinfo files. List of tuples
# (source start file, target name, title, author,
#  dir menu entry, description, category)
texinfo_documents = [
    (
        "index",
        "IDAS",
        "IDAS Documentation",
        "Alan C. Hindmarsh, Radu Serban, Cody J. Balos, David J. Gardner, Daniel R. Reynolds, and Carol S. Woodward",
        "IDAS",
        "Time integration package for multi-rate systems of ordinary differential equations.",
        "Miscellaneous",
<<<<<<< HEAD
    ),
=======
    )
>>>>>>> b166f03e
]

# Documents to append as an appendix to all manuals.
# texinfo_appendices = []

# If false, no module index is generated.
# texinfo_domain_indices = True

# How to display URL addresses: 'footnote', 'no', or 'inline'.
# texinfo_show_urls = 'footnote'<|MERGE_RESOLUTION|>--- conflicted
+++ resolved
@@ -320,11 +320,7 @@
         "IDAS",
         "Time integration package for multi-rate systems of ordinary differential equations.",
         "Miscellaneous",
-<<<<<<< HEAD
-    ),
-=======
     )
->>>>>>> b166f03e
 ]
 
 # Documents to append as an appendix to all manuals.
