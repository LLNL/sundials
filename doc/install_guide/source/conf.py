# ------------------------------------------------------------------------------
# SUNDIALS Copyright Start
# Copyright (c) 2002-2025, Lawrence Livermore National Security
# and Southern Methodist University.
# All rights reserved.
#
# See the top-level LICENSE and NOTICE files for details.
#
# SPDX-License-Identifier: BSD-3-Clause
# SUNDIALS Copyright End
# ------------------------------------------------------------------------------

from posixpath import supports_unicode_filenames
import sys, os

sys.path.append(os.path.dirname(os.path.abspath("../../shared/sundials_vars.py")))
from sundials_vars import *

sys.path.append(os.path.dirname(os.path.abspath("../../shared")))

# -- General configuration ----------------------------------------------------

# Set variable used to determine which package documentation this is
# Can be one of 'arkode', 'cvode', 'cvodes', 'ida', 'idas', 'kinsol', 'install', or 'super'
package_name = "install"

# If your documentation needs a minimal Sphinx version, state it here.
needs_sphinx = "4.0"

# Add any Sphinx extension module names here, as strings. They can be extensions
# coming with Sphinx (named 'sphinx.ext.*') or your custom ones.
extensions = [
    "sphinx_rtd_theme",
    "sphinx.ext.ifconfig",
    "sphinx.ext.mathjax",
    "sphinxfortran.fortran_domain",
    "sphinxcontrib.bibtex",
    "sphinx_copybutton",
    "sphinx_sundials",
    "sphinx.ext.intersphinx",
]

intersphinx_mapping = {
    "sundials": (
        f"https://sundials.readthedocs.io/en/{doc_version}",
        ("../../superbuild/build/html/objects.inv", None),
    )
}

# References
bibtex_bibfiles = ["../../shared/sundials.bib"]

# Add any paths that contain templates here, relative to this directory.
templates_path = ["../../shared/_templates"]

# The suffix of source filenames.
source_suffix = ".rst"

# The encoding of source files.
# source_encoding = 'utf-8-sig'

# The master toctree document.
master_doc = "index"

# General information about the project.
project = "SUNDIALS Installation Guide"
copyright = """2002-{year}, Eddy Banks, Aaron M. Collier, Alan C. Hindmarsh, Radu Serban, Cody J. Balos, David J. Gardner, Daniel R. Reynolds, and Carol S. Woodward""".format(
    year=year
)

# The version info for the project you're documenting, acts as replacement for
# |version| and |release|, also used in various other places throughout the
# built documents.
#
# The short X.Y version.
version = "{sundials_version}".format(sundials_version=sundials_version)
sun_version = version

# Set the date format (full-month-name day, full-year)
today_fmt = "%B %d, %Y"

# List of patterns, relative to source directory, that match files and
# directories to ignore when looking for source files.
exclude_patterns = []

# The reST default role (used for this markup: `text`) to use for all documents.
# default_role = None

# If true, '()' will be appended to :func: etc. cross-reference text.
# add_function_parentheses = True

# If true, the current module name will be prepended to all description
# unit titles (such as .. function::).
# add_module_names = True

# If true, sectionauthor and moduleauthor directives will be shown in the
# output. They are ignored by default.
# show_authors = False

# The name of the Pygments (syntax highlighting) style to use.
pygments_style = "sphinx"
highlight_language = "c"

# A list of ignored prefixes for module index sorting.
# modindex_common_prefix = []

# Number figures, tables, and code blocks (can reference by number with numref)
numfig = True

# Override format strings that numref/numfig uses
numfig_format = {"section": "§%s"}

rst_prolog = open("../../shared/global.rst.txt", "r").read()

rst_epilog = """
.. |YEAR| replace:: {year}
.. |CVODE_VERSION| replace:: {cvode_version}
.. |CVODES_VERSION| replace:: {cvodes_version}
.. |ARKODE_VERSION| replace:: {arkode_version}
.. |IDA_VERSION| replace:: {ida_version}
.. |IDAS_VERSION| replace:: {idas_version}
.. |KINSOL_VERSION| replace:: {kinsol_version}
.. |SUNDIALS_VERSION| replace:: {sundials_version}
""".format(
    year=year,
    cvode_version=cvode_version,
    cvodes_version=cvodes_version,
    arkode_version=arkode_version,
    ida_version=ida_version,
    idas_version=idas_version,
    kinsol_version=kinsol_version,
    sundials_version=sundials_version,
)

# -- Options for HTML output ---------------------------------------------------

# The theme to use for HTML and HTML Help pages.  See the documentation for
# a list of builtin themes.
html_theme = "sphinx_rtd_theme"

# Set theme options
html_theme_options = {
    # Allow unlimited depth in table of contents tree
    "navigation_depth": -1
}

# The name for this set of Sphinx documents.  If None, it defaults to
# "<project> v<release> documentation".
# html_title = None

# A shorter title for the navigation bar.  Default is the same as html_title.
# html_short_title = None

# The name of an image file (relative to this directory) to place at the top
# of the sidebar.
html_logo = "figs/sundials_logo_blue.png"

# The name of an image file (within the static path) to use as favicon of the
# docs.  This file should be a Windows icon file (.ico) being 16x16 or 32x32
# pixels large.
# html_favicon = None

# Add any paths that contain custom static files (such as style sheets) here,
# relative to this directory. They are copied after the builtin static files,
# so a file named "default.css" will overwrite the builtin "default.css".
html_static_path = ["../../shared/_static"]

# These paths are either relative to html_static_path
# or fully qualified paths (eg. https://...)
html_css_files = ["css/custom.css"]

# If not '', a 'Last updated on:' timestamp is inserted at every page bottom,
# using the given strftime format.
html_last_updated_fmt = "%b %d, %Y"

# If true, SmartyPants will be used to convert quotes and dashes to
# typographically correct entities.
# html_use_smartypants = True

# Custom sidebar templates, maps document names to template names.
# html_sidebars = {}

# Additional templates that should be rendered to pages, maps page names to
# template names.
# html_additional_pages = {}

# If false, no module index is generated.
# html_domain_indices = True

# If false, no index is generated.
# html_use_index = True

# If true, the index is split into individual pages for each letter.
# html_split_index = False

# If true, links to the reST sources are added to the pages.
html_show_sourcelink = False

# If true, "Created using Sphinx" is shown in the HTML footer. Default is True.
# html_show_sphinx = True

# If true, "(C) Copyright ..." is shown in the HTML footer. Default is True.
# html_show_copyright = True

# If true, an OpenSearch description file will be output, and all pages will
# contain a <link> tag referring to it.  The value of this option must be the
# base URL from which the finished HTML is served.
# html_use_opensearch = ''

# This is the file name suffix for HTML files (e.g. ".xhtml").
# html_file_suffix = None

# Output file base name for HTML help builder.
htmlhelp_basename = "SUNDIALSInstalldoc"


# -- Options for LaTeX output --------------------------------------------------

latex_additional_files = [
    "../../shared/latex/preamble.tex.txt",
    "../../shared/latex/cover_pages.tex.txt",
]

im_number = "UCRL-SM-208108"

# 1. the rst file name used to generate the LaTeX file
# 2. the name of the LaTeX file to generate (and the resulting PDF file name)
# 3. the document title
# 4. text for \author
# 5. the LaTeX theme
# 6. include the file from 1. in the output
tex_author = r"""
Eddy Banks$^1$,
Alan C. Hindmarsh$^1$,
Radu Serban$^1$,
Cody J. Balos$^1$,
\\
David J. Gardner$^1$,
Daniel R. Reynolds$^2$, and
Carol S. Woodward$^1$
\\\\
{\em $^1$Center for Applied Scientific Computing, Lawrence Livermore National Laboratory}\\
{\em $^2$Department of Mathematics, Southern Methodist University}
"""

latex_documents = [("index", "INSTALL_GUIDE.tex", project, tex_author, "manual", False)]

# make sure the doc logo gets copied to the build directory
latex_logo = "figs/doc_logo_blue.pdf"

# LaTeX customizations
latex_elements = {
    # paper size option of the document class
    "papersize": "letterpaper",
    # font size option of the document class
    "pointsize": "10pt",
    # set the version number/release name
    "releasename": version,
    # arguments to the sphinxsetup macro
    "sphinxsetup":
    # the color for titles
    "TitleColor={RGB}{0,0,0}," +
    # disable frames around code-blocks
    "verbatimwithframe=false," +
    # do not wrap long lines in code-blocks
    "verbatimwrapslines=false," +
    # background color for code-blocks
    "VerbatimColor={RGB}{240.0,240.0,240.0}," +
    # font used by heading
    "HeaderFamily=\\rmfamily\\bfseries," +
    # line breaks are allowed inside inline literals
    "inlineliteralwraps=true",
    # disable the fncychap package
    "fncychap": "",
    # figure alignment options
    "figure_align": "htbp",
    # additional preamble content
    "preamble": "\\input{preamble.tex.txt}\n"
    + "\\newcommand{\\sunreleasename}{"
    + sun_version
    + "}\n"
    + "\\newcommand{\\imnumber}{"
    + im_number
    + "}\n",
    # extra class options
    "extraclassoptions": "twoside,openright",
    # custom maketitle
    "maketitle": "\\input{cover_pages.tex.txt}",
}


# -- Options for manual page output --------------------------------------------

# One entry per manual page. List of tuples
# (source start file, name, description, authors, manual section).
man_pages = [
    (
        "index",
        "SUNDIALS Installation",
        "Installation Guide for SUNDIALS",
        [
            "Eddy Banks, Alan C. Hindmarsh, Radu Serban, Cody J. Balos, David J. Gardner, Daniel R. Reynolds, and Carol S. Woodward"
        ],
        1,
    )
]

# If true, show URL addresses after external links.
# man_show_urls = False


# -- Options for Texinfo output ------------------------------------------------

# Grouping the document tree into Texinfo files. List of tuples
# (source start file, target name, title, author,
#  dir menu entry, description, category)
texinfo_documents = [
    (
        "index",
        "SUNDIALS Installation",
        "Installation Guide for SUNDIALS",
        "Eddy Banks, Alan C. Hindmarsh, Radu Serban, Cody J. Balos, David J. Gardner, Daniel R. Reynolds, and Carol S. Woodward",
        "SUNDIALS Installation",
        "Installation Guide for SUNDIALS",
        "Miscellaneous",
<<<<<<< HEAD
    ),
=======
    )
>>>>>>> b166f03e
]

# Documents to append as an appendix to all manuals.
# texinfo_appendices = []

# If false, no module index is generated.
# texinfo_domain_indices = True

# How to display URL addresses: 'footnote', 'no', or 'inline'.
# texinfo_show_urls = 'footnote'<|MERGE_RESOLUTION|>--- conflicted
+++ resolved
@@ -323,11 +323,7 @@
         "SUNDIALS Installation",
         "Installation Guide for SUNDIALS",
         "Miscellaneous",
-<<<<<<< HEAD
-    ),
-=======
     )
->>>>>>> b166f03e
 ]
 
 # Documents to append as an appendix to all manuals.
