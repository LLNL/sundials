# ---------------------------------------------------------------
# Programmer(s): David J. Gardner @ LLNL
# ---------------------------------------------------------------
# SUNDIALS Copyright Start
# Copyright (c) 2002-2022, Lawrence Livermore National Security
# and Southern Methodist University.
# All rights reserved.
#
# See the top-level LICENSE and NOTICE files for details.
#
# SPDX-License-Identifier: BSD-3-Clause
# SUNDIALS Copyright End
# ---------------------------------------------------------------
# CMakeLists.txt file for CVODE C++ serial examples
# ---------------------------------------------------------------

# Example lists are tuples "name\;args\;nodes\;tasks\;type" where the
# type is develop for examples excluded from 'make test' in releases

# Examples using SUNDIALS linear solvers
set(CVODE_examples
<<<<<<< HEAD
  "cv_heat2D.cpp\;\;\;\;exclude-single"
=======
  "cv_heat2D\;\;\;\;exclude-single"
  "cv_kpr\;\;\;\;develop"
>>>>>>> 86996b33
  )

# Auxiliary files to install
set(CVODE_extras
  cv_heat2D.hpp
  cv_kpr.hpp
  "${PROJECT_SOURCE_DIR}/examples/utilities/example_utilities.hpp"
  plot_heat2D.py
  )

# Add the build and install targets for each example
foreach(example_tuple ${CVODE_examples})

  # parse the example tuple
  list(GET example_tuple 0 example)
  list(GET example_tuple 1 example_args)
  list(GET example_tuple 2 number_of_nodes)
  list(GET example_tuple 3 number_of_tasks)
  list(GET example_tuple 4 example_type)

  # extract the file name without extension
  get_filename_component(example_target ${example} NAME_WE)

  # check if this example has already been added, only need to add
  # example source files once for testing with different inputs
  if(NOT TARGET ${example_target})
    # example source files
    add_executable(${example_target} ${example})

    # folder to organize targets in an IDE
    set_target_properties(${example_target} PROPERTIES FOLDER "Examples")

    # directories to include
    target_include_directories(${example}
      PRIVATE
      ${PROJECT_SOURCE_DIR}/examples/utilities
    )

    # libraries to link against
    target_link_libraries(${example_target}
      sundials_cvode
      sundials_nvecserial
      ${EXE_EXTRA_LINK_LIBS})

    if(SUNDIALS_BUILD_PACKAGE_FUSED_KERNELS)
      target_link_libraries(${example_target}
        sundials_cvode_fused_stubs)
    endif()
  endif()

  # check if example args are provided and set the test name
  if("${example_args}" STREQUAL "")
    set(test_name ${example_target})
  else()
    string(REGEX REPLACE " " "_" test_name ${example_target}_${example_args})
  endif()

  # add example to regression tests
  sundials_add_test(${test_name} ${example_target}
    TEST_ARGS ${example_args}
    ANSWER_DIR ${CMAKE_CURRENT_SOURCE_DIR}
    ANSWER_FILE ${test_name}.out
    EXAMPLE_TYPE ${example_type})

endforeach(example_tuple ${CVODE_examples})


# create Makfile and CMakeLists.txt for examples
if(EXAMPLES_INSTALL)

  if(SUNDIALS_BUILD_PACKAGE_FUSED_KERNELS)
    set(_fused_stubs cvode_fused_stubs)
  endif()

  sundials_install_examples(cvode CVODE_examples
    CMAKE_TEMPLATE
      cmakelists_CXX_ex.in
    MAKE_TEMPLATE
      makefile_serial_CXX_ex.in
    SUNDIALS_TARGETS
      cvode
      nvecserial
      ${_fused_stubs}
    DESTINATION
      cvode/CXX_serial
    EXTRA_FILES
      README
      ${CVODE_extras}
      ${CVODE_headers}
    TEST_INSTALL
      CXX_serial
  )

endif(EXAMPLES_INSTALL)<|MERGE_RESOLUTION|>--- conflicted
+++ resolved
@@ -19,12 +19,8 @@
 
 # Examples using SUNDIALS linear solvers
 set(CVODE_examples
-<<<<<<< HEAD
-  "cv_heat2D.cpp\;\;\;\;exclude-single"
-=======
   "cv_heat2D\;\;\;\;exclude-single"
   "cv_kpr\;\;\;\;develop"
->>>>>>> 86996b33
   )
 
 # Auxiliary files to install
