--- conflicted
+++ resolved
@@ -39,17 +39,12 @@
 #include <nvector/nvector_serial.h> /* access to serial N_Vector            */
 #include <stdio.h>
 #include <stdlib.h>
-<<<<<<< HEAD
-#include <sunlinsol/sunlinsol_band.h> /* access to band SUNLinearSolver       */
-#include <sunmatrix/sunmatrix_band.h> /* access to band SUNMatrix             */
-=======
 #include <math.h>
 
 #include <cvode/cvode.h>               /* prototypes for CVODE fcts., consts.  */
 #include <nvector/nvector_serial.h>    /* access to serial N_Vector            */
 #include <sunmatrix/sunmatrix_band.h>  /* access to band SUNMatrix             */
 #include <sunlinsol/sunlinsol_band.h>  /* access to band SUNLinearSolver       */
->>>>>>> 64540950
 
 /* Problem Constants */
 
@@ -100,11 +95,7 @@
 
 /* Private function to check function return values */
 
-<<<<<<< HEAD
-static int check_retval(int retval, const char* funcname);
-=======
 static int check_retval(int retval, const char *funcname);
->>>>>>> 64540950
 
 /* Functions Called by the Solver */
 
@@ -141,11 +132,7 @@
 
   /* Create the SUNDIALS context */
   retval = SUNContext_Create(SUN_COMM_NULL, &sunctx);
-<<<<<<< HEAD
-  if (check_retval(retval, "SUNContext_Create")) { return (1); }
-=======
   if(check_retval(retval, "SUNContext_Create")) return(1);
->>>>>>> 64540950
 
   /* Setup different error handler stack so that we abort after logging */
   SUNContext_PopErrHandler(sunctx);
@@ -154,44 +141,18 @@
 
   /* Get a reference to the profiler */
   retval = SUNContext_GetProfiler(sunctx, &profobj);
-<<<<<<< HEAD
-  if (check_retval(retval, "SUNContext_GetProfiler")) { return (1); }
-=======
   if(check_retval(retval, "SUNContext_GetProfiler")) return(1);
->>>>>>> 64540950
 
   SUNDIALS_MARK_FUNCTION_BEGIN(profobj);
 
   /* Create a serial vector */
 
-<<<<<<< HEAD
-  u = N_VNew_Serial(NEQ, sunctx); /* Allocate u vector */
-  if (check_retval(SUNContext_GetLastError(sunctx), "N_VNew_Serial"))
-  {
-    return (1);
-  }
-=======
   u = N_VNew_Serial(NEQ, sunctx);  /* Allocate u vector */
   if(check_retval(SUNContext_GetLastError(sunctx), "N_VNew_Serial")) return(1);
->>>>>>> 64540950
 
   reltol = ZERO; /* Set the tolerances */
   abstol = ATOL;
 
-<<<<<<< HEAD
-  data = (UserData)malloc(sizeof *data); /* Allocate data memory */
-  if (!data)
-  {
-    fprintf(stderr, "MEMORY_ERROR: malloc failed - returned NULL pointer\n");
-    return 1;
-  }
-
-  dx = data->dx = XMAX / (MX + 1); /* Set grid coefficients in data */
-  dy = data->dy = YMAX / (MY + 1);
-  data->hdcoef  = ONE / (dx * dx);
-  data->hacoef  = HALF / (TWO * dx);
-  data->vdcoef  = ONE / (dy * dy);
-=======
   data = (UserData) malloc(sizeof *data);  /* Allocate data memory */
   if (!data)
   {
@@ -204,7 +165,6 @@
   data->hdcoef  = ONE/(dx*dx);
   data->hacoef  = HALF/(TWO*dx);
   data->vdcoef  = ONE/(dy*dy);
->>>>>>> 64540950
   data->profobj = profobj;
 
   SUNDIALS_MARK_BEGIN(profobj, "Setup");
@@ -215,66 +175,26 @@
    * Backward Differentiation Formula */
 
   cvode_mem = CVodeCreate(CV_BDF, sunctx);
-<<<<<<< HEAD
-  if (check_retval(SUNContext_GetLastError(sunctx), "CVodeCreate"))
-  {
-    return (1);
-  }
-=======
   if(check_retval(SUNContext_GetLastError(sunctx), "CVodeCreate")) return(1);
->>>>>>> 64540950
 
   /* Call CVodeInit to initialize the integrator memory and specify the
    * user's right hand side function in u'=f(t,u), the inital time T0, and
    * the initial dependent variable vector u. */
   retval = CVodeInit(cvode_mem, f, T0, u);
-<<<<<<< HEAD
-  if (check_retval(retval, "CVodeInit")) { return (1); }
-=======
   if(check_retval(retval, "CVodeInit")) return(1);
->>>>>>> 64540950
 
   /* Call CVodeSStolerances to specify the scalar relative tolerance
    * and scalar absolute tolerance */
   retval = CVodeSStolerances(cvode_mem, reltol, abstol);
-<<<<<<< HEAD
-  if (check_retval(retval, "CVodeSStolerances")) { return (1); }
-
-  /* Set the pointer to user-defined data */
-  retval = CVodeSetUserData(cvode_mem, data);
-  if (check_retval(retval, "CVodeSetUserData")) { return (1); }
-=======
   if (check_retval(retval, "CVodeSStolerances")) return(1);
 
   /* Set the pointer to user-defined data */
   retval = CVodeSetUserData(cvode_mem, data);
   if(check_retval(retval, "CVodeSetUserData")) return(1);
->>>>>>> 64540950
 
   /* Create banded SUNMatrix for use in linear solves -- since this will be factored,
      set the storage bandwidth to be the sum of upper and lower bandwidths */
   A = SUNBandMatrix(NEQ, MY, MY, sunctx);
-<<<<<<< HEAD
-  if (check_retval(SUNContext_GetLastError(sunctx), "SUNBandMatrix"))
-  {
-    return (1);
-  }
-
-  /* Create banded SUNLinearSolver object for use by CVode */
-  LS = SUNLinSol_Band(u, A, sunctx);
-  if (check_retval(SUNContext_GetLastError(sunctx), "SUNLinSol_Band"))
-  {
-    return (1);
-  }
-
-  /* Call CVodeSetLinearSolver to attach the matrix and linear solver to CVode */
-  retval = CVodeSetLinearSolver(cvode_mem, LS, A);
-  if (check_retval(retval, "CVodeSetLinearSolver")) { return (1); }
-
-  /* Set the user-supplied Jacobian routine Jac */
-  retval = CVodeSetJacFn(cvode_mem, Jac);
-  if (check_retval(retval, "CVodeSetJacFn")) { return (1); }
-=======
   if(check_retval(SUNContext_GetLastError(sunctx), "SUNBandMatrix")) return(1);
 
   /* Create banded SUNLinearSolver object for use by CVode */
@@ -288,7 +208,6 @@
   /* Set the user-supplied Jacobian routine Jac */
   retval = CVodeSetJacFn(cvode_mem, Jac);
   if(check_retval(retval, "CVodeSetJacFn")) return(1);
->>>>>>> 64540950
 
   SUNDIALS_MARK_END(profobj, "Setup");
 
@@ -300,13 +219,8 @@
   for (iout = 1, tout = T1; iout <= NOUT; iout++, tout += DTOUT)
   {
     retval = CVode(cvode_mem, tout, u, &t, CV_NORMAL);
-<<<<<<< HEAD
-    if (check_retval(retval, "CVode")) { break; }
-    umax   = N_VMaxNorm(u);
-=======
     if(check_retval(retval, "CVode")) break;
     umax = N_VMaxNorm(u);
->>>>>>> 64540950
     retval = CVodeGetNumSteps(cvode_mem, &nst);
     check_retval(retval, "CVodeGetNumSteps");
     PrintOutput(t, umax, nst);
@@ -535,18 +449,6 @@
 }
 
 /* Check function return value */
-<<<<<<< HEAD
-static int check_retval(int retval, const char* funcname)
-{
-  /* Check if retval < 0 */
-  if (retval < 0)
-  {
-    fprintf(stderr, "\nSUNDIALS_ERROR: %s() failed with retval = %d\n\n",
-            funcname, retval);
-    return (1);
-  }
-  else { return (0); }
-=======
 static int check_retval(int retval, const char *funcname)
 {
   /* Check if retval < 0 */
@@ -557,5 +459,4 @@
   } else {
     return(0);
   }
->>>>>>> 64540950
 }