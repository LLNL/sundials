--- conflicted
+++ resolved
@@ -128,18 +128,13 @@
   sunctx = NULL;
 
   /* Create the SUNDIALS context */
-<<<<<<< HEAD
-  retval = SUNContext_Create(NULL, &sunctx);
+  retval = SUNContext_Create(SUN_COMM_NULL, &sunctx);
   if(check_retval(retval, "SUNContext_Create")) return(1);
 
   /* Setup different error handler stack so that we abort after logging */
   SUNContext_PopErrHandler(sunctx);
   SUNContext_PushErrHandler(sunctx, SUNAbortErrHandlerFn, NULL);
   SUNContext_PushErrHandler(sunctx, SUNLogErrHandlerFn, NULL);
-=======
-  retval = SUNContext_Create(SUN_COMM_NULL, &sunctx);
-  if(check_retval(&retval, "SUNContext_Create", 1)) return(1);
->>>>>>> 314e8e07
 
   /* Get a reference to the profiler */
   retval = SUNContext_GetProfiler(sunctx, &profobj);
