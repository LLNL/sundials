# ---------------------------------------------------------------
# Programmer(s): Slaven Peles and Cody J. Balos @ LLNL
# ---------------------------------------------------------------
# Based on CMakeLists.txt in cvode/serial by Radu Serban @ LLNL
# ---------------------------------------------------------------
# SUNDIALS Copyright Start
# Copyright (c) 2002-2021, Lawrence Livermore National Security
# and Southern Methodist University.
# All rights reserved.
#
# See the top-level LICENSE and NOTICE files for details.
#
# SPDX-License-Identifier: BSD-3-Clause
# SUNDIALS Copyright End
# ---------------------------------------------------------------
# CMakeLists.txt file for CVODE CUDA examples
# ---------------------------------------------------------------

# Example lists are tuples "name\;args\;type" where the type is
# 'develop' for examples excluded from 'make test' in releases

# Examples using SUNDIALS linear solvers
set(CVODE_examples
  "cvAdvDiff_kry_cuda\;\;develop"
  "cvAdvDiff_kry_cuda_managed\;\;develop"
  )

if(SUNDIALS_BUILD_PACKAGE_FUSED_KERNELS)
  list(APPEND CVODE_examples
    "cvAdvDiff_diag_cuda\;0 0\;develop"
    "cvAdvDiff_diag_cuda\;0 1\;develop"
    "cvAdvDiff_diag_cuda\;1 1\;develop"
    )
endif()

# Examples using cuSolverSP linear solvers
set(CVODE_examples_cusolver
  "cvRoberts_block_cusolversp_batchqr\;\;develop"
)

if(SUNDIALS_INDEX_SIZE MATCHES "32")
  set(all_examples "${CVODE_examples_cusolver}")
  # Specify libraries to link against
  set(SUNDIALS_LIBS sundials_sunlinsolcusolversp)
endif()

list(APPEND all_examples "${CVODE_examples}")

<<<<<<< HEAD
# Specify libraries to link against (through the target that was used to
# generate them) based on the value of the variable LINK_LIBRARY_TYPE

if(SUNDIALS_BUILD_PACKAGE_FUSED_KERNELS)
  if(LINK_LIBRARY_TYPE MATCHES "static")
    list(APPEND SUNDIALS_LIBS sundials_cvode_cuda_kernels_static)
  else()
    list(APPEND SUNDIALS_LIBS sundials_cvode_cuda_kernels_shared)
  endif()
endif()

if(LINK_LIBRARY_TYPE MATCHES "static")
  set(SUNDIALS_LIBS ${SUNDIALS_LIBS}
                    sundials_cvode_static
                    sundials_nveccuda_static
                    ${EXTRA_LINK_LIBS})
else()
  set(SUNDIALS_LIBS ${SUNDIALS_LIBS}
                    sundials_cvode_shared
                    sundials_nveccuda_shared
                    ${EXTRA_LINK_LIBS})
=======
# Specify libraries to link against
set(SUNDIALS_LIBS ${SUNDIALS_LIBS}
                  sundials_cvode
                  sundials_nveccuda)

if(SUNDIALS_BUILD_PACKAGE_FUSED_KERNELS)
  set(SUNDIALS_LIBS ${SUNDIALS_LIBS} sundials_cvode_fused_cuda)
>>>>>>> f1cf2d0a
endif()

# Add source directory to include directories
include_directories(.)

# Add the build and install targets for each CVODE example
foreach(example_tuple ${all_examples})

  # parse the example tuple
  list(GET example_tuple 0 example)
  list(GET example_tuple 1 example_args)
  list(GET example_tuple 2 example_type)

  set_source_files_properties(${example}.cu PROPERTIES CUDA_SOURCE_PROPERTY_FORMAT OBJ)

  if (NOT TARGET ${example})
    # example source files
    add_executable(${example} ${example}.cu)

    # folder for IDEs
    set_target_properties(${example} PROPERTIES FOLDER "Examples")

    # libraries to link against
    target_link_libraries(${example} PRIVATE ${SUNDIALS_LIBS} ${EXTRA_LINK_LIBS})
  endif()

  # check if example args are provided and set the test name
  if("${example_args}" STREQUAL "")
    set(test_name ${example})
  else()
    string(REGEX REPLACE " " "_" test_name ${example}_${example_args})
  endif()

  # add example to regression tests
  sundials_add_test(${test_name} ${example}
    TEST_ARGS ${example_args}
    ANSWER_DIR ${CMAKE_CURRENT_SOURCE_DIR}
    ANSWER_FILE ${test_name}.out
    EXAMPLE_TYPE ${example_type})

  # install example source and out files
  if(EXAMPLES_INSTALL)
    install(FILES ${example}.cu ${test_name}.out
      DESTINATION ${EXAMPLES_INSTALL_PATH}/cvode/cuda)
  endif()
endforeach(example_tuple ${CVODE_examples})


# create Makfile and CMakeLists.txt for examples
if(EXAMPLES_INSTALL)

  # Install the README file
  install(FILES README DESTINATION ${EXAMPLES_INSTALL_PATH}/cvode/cuda)

  # Prepare substitution variables for Makefile and/or CMakeLists templates
  set(SOLVER "CVODE")
  set(SOLVER_LIB "sundials_cvode")
  set(NVECTOR_LIB "sundials_nveccuda")
  if(SUNDIALS_BUILD_PACKAGE_FUSED_KERNELS)
<<<<<<< HEAD
    set(KERNELS_LIB "sundials_cvode_cuda_kernels")
  else()
    set(KERNELS_LIB "")
=======
    set(LIBS "-lsundials_cvode_fused_cuda ${LIBS}")
>>>>>>> f1cf2d0a
  endif()

  examples2string(CVODE_examples EXAMPLES)

  if(SUNDIALS_INDEX_SIZE MATCHES "32")
    set(SUNLS_LIB "sundials_sunlinsolcusolversp")
    set(SUNMAT_LIB "sundials_sunmatrixcusparse")
    examples2string(CVODE_examples_cusolver EXAMPLES_CUSOLVER)
  endif()

  # Regardless of the platform we're on, we will generate and install
  # CMakeLists.txt file for building the examples. This file  can then
  # be used as a template for the user's own programs.

  # generate CMakelists.txt in the binary directory
  configure_file(
    ${PROJECT_SOURCE_DIR}/examples/templates/cmakelists_serial_CUDA_ex.in
    ${PROJECT_BINARY_DIR}/examples/cvode/cuda/CMakeLists.txt
    @ONLY
    )

  # install CMakelists.txt
  install(
    FILES ${PROJECT_BINARY_DIR}/examples/cvode/cuda/CMakeLists.txt
    DESTINATION ${EXAMPLES_INSTALL_PATH}/cvode/cuda
    )

  # On UNIX-type platforms, we also  generate and install a makefile for
  # building the examples. This makefile can then be used as a template
  # for the user's own programs.

  if(UNIX)
    # generate Makefile and place it in the binary dir
    configure_file(
      ${PROJECT_SOURCE_DIR}/examples/templates/makefile_serial_CUDA_ex.in
      ${PROJECT_BINARY_DIR}/examples/cvode/cuda/Makefile_ex
      @ONLY
      )
    # install the configured Makefile_ex as Makefile
    install(
      FILES ${PROJECT_BINARY_DIR}/examples/cvode/cuda/Makefile_ex
      DESTINATION ${EXAMPLES_INSTALL_PATH}/cvode/cuda
      RENAME Makefile
      )
  endif()

  # add test_install target
  sundials_add_test_install(cvode cuda)

endif()<|MERGE_RESOLUTION|>--- conflicted
+++ resolved
@@ -23,15 +23,10 @@
 set(CVODE_examples
   "cvAdvDiff_kry_cuda\;\;develop"
   "cvAdvDiff_kry_cuda_managed\;\;develop"
+  "cvAdvDiff_diag_cuda\;0 0\;develop"
+  "cvAdvDiff_diag_cuda\;0 1\;develop"
+  "cvAdvDiff_diag_cuda\;1 1\;develop"
   )
-
-if(SUNDIALS_BUILD_PACKAGE_FUSED_KERNELS)
-  list(APPEND CVODE_examples
-    "cvAdvDiff_diag_cuda\;0 0\;develop"
-    "cvAdvDiff_diag_cuda\;0 1\;develop"
-    "cvAdvDiff_diag_cuda\;1 1\;develop"
-    )
-endif()
 
 # Examples using cuSolverSP linear solvers
 set(CVODE_examples_cusolver
@@ -46,29 +41,6 @@
 
 list(APPEND all_examples "${CVODE_examples}")
 
-<<<<<<< HEAD
-# Specify libraries to link against (through the target that was used to
-# generate them) based on the value of the variable LINK_LIBRARY_TYPE
-
-if(SUNDIALS_BUILD_PACKAGE_FUSED_KERNELS)
-  if(LINK_LIBRARY_TYPE MATCHES "static")
-    list(APPEND SUNDIALS_LIBS sundials_cvode_cuda_kernels_static)
-  else()
-    list(APPEND SUNDIALS_LIBS sundials_cvode_cuda_kernels_shared)
-  endif()
-endif()
-
-if(LINK_LIBRARY_TYPE MATCHES "static")
-  set(SUNDIALS_LIBS ${SUNDIALS_LIBS}
-                    sundials_cvode_static
-                    sundials_nveccuda_static
-                    ${EXTRA_LINK_LIBS})
-else()
-  set(SUNDIALS_LIBS ${SUNDIALS_LIBS}
-                    sundials_cvode_shared
-                    sundials_nveccuda_shared
-                    ${EXTRA_LINK_LIBS})
-=======
 # Specify libraries to link against
 set(SUNDIALS_LIBS ${SUNDIALS_LIBS}
                   sundials_cvode
@@ -76,7 +48,6 @@
 
 if(SUNDIALS_BUILD_PACKAGE_FUSED_KERNELS)
   set(SUNDIALS_LIBS ${SUNDIALS_LIBS} sundials_cvode_fused_cuda)
->>>>>>> f1cf2d0a
 endif()
 
 # Add source directory to include directories
@@ -136,13 +107,7 @@
   set(SOLVER_LIB "sundials_cvode")
   set(NVECTOR_LIB "sundials_nveccuda")
   if(SUNDIALS_BUILD_PACKAGE_FUSED_KERNELS)
-<<<<<<< HEAD
-    set(KERNELS_LIB "sundials_cvode_cuda_kernels")
-  else()
-    set(KERNELS_LIB "")
-=======
     set(LIBS "-lsundials_cvode_fused_cuda ${LIBS}")
->>>>>>> f1cf2d0a
   endif()
 
   examples2string(CVODE_examples EXAMPLES)
