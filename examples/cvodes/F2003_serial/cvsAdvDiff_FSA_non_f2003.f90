--- conflicted
+++ resolved
@@ -79,13 +79,8 @@
   integer(c_int),  parameter :: NOUT  = 10
   integer(c_int),  parameter :: NP    = 2
   integer(c_int),  parameter :: NS    = 2
-<<<<<<< HEAD
-  integer(C_INT64_T), parameter :: MX    = 10
-  integer(c_int64_t), parameter :: neq   = MX
-=======
   integer(kind=myindextype), parameter :: MX  = 10
   integer(kind=myindextype), parameter :: NEQ = MX
->>>>>>> f64d9946
 
   ! problem constants
   real(c_double) :: ZERO  = 0.d0
