--- conflicted
+++ resolved
@@ -441,11 +441,7 @@
 
     ! calling variables
     integer(c_int64_t), value :: Nloc
-<<<<<<< HEAD
-    real(c_double),  value :: t            ! current time
-=======
     real(c_double), value :: t            ! current time
->>>>>>> 3f3be176
     type(N_Vector)         :: sunvec_y     ! solution N_Vector
     type(N_Vector)         :: sunvec_ydot  ! rhs N_Vector
     type(N_Vector)         :: sunvec_g     ! evaluated N_Vector
@@ -649,11 +645,7 @@
 
     ! calling variables
     integer(c_int64_t), value :: Nloc
-<<<<<<< HEAD
-    real(c_double),  value :: t            ! current time
-=======
     real(c_double), value :: t            ! current time
->>>>>>> 3f3be176
     type(N_Vector)         :: sunvec_y     ! solution N_Vector
     type(N_Vector)         :: sunvec_ydot  ! rhs N_Vector
     type(N_Vector)         :: sunvec_g     ! evaluated N_Vector
@@ -767,11 +759,7 @@
   type(N_Vector), pointer :: sunvec_id       ! derivative N_Vector
   type(N_Vector), pointer :: sunvec_res      ! derivative N_Vector
   type(N_Vector), pointer :: sunvec_c        ! constraint N_Vector
-<<<<<<< HEAD
-  real(c_double), pointer, dimension(nxl,nyl) :: y(:,:)  ! vector data
-=======
   real(c_double), pointer, dimension(nxl, nyl) :: y(:, :)  ! vector data
->>>>>>> 3f3be176
   type(SUNLinearSolver), pointer :: sun_LS   ! linear solver
   type(SUNMatrix), pointer :: sunmat_A ! sundials matrix
   type(c_ptr)     :: ida_mem                 ! IDA memory
