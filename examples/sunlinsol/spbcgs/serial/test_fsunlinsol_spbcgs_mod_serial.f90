! -----------------------------------------------------------------
! Programmer(s): Cody J. Balos @ LLNL
! -----------------------------------------------------------------
! SUNDIALS Copyright Start
! Copyright (c) 2002-2024, Lawrence Livermore National Security
! and Southern Methodist University.
! All rights reserved.
!
! See the top-level LICENSE and NOTICE files for details.
!
! SPDX-License-Identifier: BSD-3-Clause
! SUNDIALS Copyright End
! -----------------------------------------------------------------
! This file tests the Fortran 2003 interface to the SUNDIALS
! SPBCGS SUNLinearSolver implementation. We run three tests to
! exercise the solver:
!   1. simple tridiagonal system (no preconditioning)
!   2. simple tridiagonal system (jacobi preconditioning)
!   3. tridiagonal system w/ scale vector s1 (no preconditioning)
! -----------------------------------------------------------------

module test_fsunlinsol_spbcgs_serial
  use, intrinsic :: iso_c_binding

  use test_utilities
  implicit none

<<<<<<< HEAD
  integer(c_int64_t), private, parameter :: N = 100
=======


  integer(kind=myindextype), private, parameter :: N = 100
>>>>>>> f64d9946
  integer(C_INT),  private, parameter :: pretype = 1     ! Preconditioning type (1 or 2)
  integer(C_INT),  private, parameter :: maxl    = 100   ! maxium Krylov subspace dimension (> 0)
  real(C_DOUBLE),  private, parameter :: tol     = 1e-13 ! solver tolerance

  type, private :: UserData
<<<<<<< HEAD
    integer(C_INT64_T) :: N
=======
    integer(kind=myindextype) :: N
>>>>>>> f64d9946
    type(N_Vector), pointer  :: d, s1, s2
  end type

contains

  integer(C_INT) function unit_tests() result(fails)
    use, intrinsic :: iso_c_binding



    use fnvector_serial_mod
    use fsunlinsol_spbcgs_mod
    use test_sunlinsol

    implicit none

    type(SUNLinearSolver), pointer :: LS         ! test linear solver
    type(SUNMatrix),       pointer :: A          ! dummy SUNMatrix
    type(N_Vector),        pointer :: x, xhat, b ! test vectors
    type(UserData),        pointer :: probdata   ! problem data
    real(C_DOUBLE),        pointer :: xdata(:)   ! x vector data
    real(C_DOUBLE)                 :: tmpr       ! temporary real value
<<<<<<< HEAD
    integer(C_INT64_T)                :: j
=======
    integer(kind=myindextype)     :: j
>>>>>>> f64d9946
    integer(C_INT)                 :: tmp

    ! setup
    fails = 0

    A => null()

    x    => FN_VNew_Serial(N, sunctx)
    xhat => FN_VNew_Serial(N, sunctx)
    b    => FN_VNew_Serial(N, sunctx)

    allocate(probdata)
    probdata%N = N
    probdata%d  => FN_VNew_Serial(N, sunctx)
    probdata%s1 => FN_VNew_Serial(N, sunctx)
    probdata%s2 => FN_VNew_Serial(N, sunctx)

    ! fill xhat vector with uniform random data in [1, 2)
    xdata => FN_VGetArrayPointer(xhat)
    do j=1, N
      call random_number(tmpr)
      xdata(j) = ONE + tmpr
    end do

    ! fill Jacobi vector with matrix diagonal
    call FN_VConst(FIVE, probdata%d)

    ! create SPBCGS linear solver
    LS => FSUNLinSol_SPBCGS(x, pretype, maxl, sunctx)

    ! run initialization tests
    fails = fails + Test_FSUNLinSolGetType(LS, SUNLINEARSOLVER_ITERATIVE, 0)
    fails = fails + Test_FSUNLinSolSetATimes(LS, c_loc(probdata),&
                                             c_funloc(ATimes), 0)
    fails = fails + Test_FSUNLinSolSetPreconditioner(LS,&
                                                     c_loc(probdata),&
                                                     c_funloc(PSetup),&
                                                     c_funloc(PSolve),&
                                                     0)
    fails = fails + Test_FSUNLinSolSetScalingVectors(LS, probdata%s1,&
                                                     probdata%s2, 0)
    fails = fails + Test_FSUNLinSolInitialize(LS, 0)
    fails = fails + Test_FSUNLinSolSpace(LS, 0)

    if (fails /= 0) then
      print *, 'FAIL: FSUNLinSol_SPBCGS module, initialization'
    else
      print *, 'SUCCESS: FSUNLinSol_SPBCGS module, initialization tests passed'
      print *, ''
    end if

    ! Test 1: simple Poisson-like solve (no preconditioning)

    ! set scaling vectors
    call FN_VConst(ONE, probdata%s1)
    call FN_VConst(ONE, probdata%s2)

    ! fill x vector with scaled version
    call FN_VDiv(xhat, probdata%s2, x)

    ! fill b vector with result of matrix-vector product
    fails = fails + ATimes(c_loc(probdata), x, b)

    ! Run tests with this setup
    fails = fails + FSUNLinSol_SPBCGSSetPrecType(LS, SUN_PREC_NONE);
    fails = fails + Test_FSUNLinSolSetup(LS, A, 0);
    fails = fails + Test_FSUNLinSolSolve(LS, A, x, b, tol, 0);
    fails = fails + Test_FSUNLinSolLastFlag(LS, 0);
    fails = fails + Test_FSUNLinSolNumIters(LS, 0);
    fails = fails + Test_FSUNLinSolResNorm(LS, 0);
    fails = fails + Test_FSUNLinSolResid(LS, 0);

    if (fails /= 0) then
      print *, 'FAIL: FSUNLinSol_SPBCGS module, problem 1'
    else
      print *, 'SUCCESS: FSUNLinSol_SPBCGS module, problem 1, all tests passed'
      print *, ''
    end if

    ! Test 2: simple Poisson-like solve (Jacobi preconditioning)

    ! set scaling vectors
    call FN_VConst(ONE, probdata%s1)
    call FN_VConst(ONE, probdata%s2)

    ! fill x vector with scaled version
    call FN_VDiv(xhat, probdata%s2, x)

    ! fill b vector with result of matrix-vector product
    fails = fails + ATimes(c_loc(probdata), x, b)

    ! Run tests with this setup
    fails = fails + FSUNLinSol_SPBCGSSetPrecType(LS, pretype);
    fails = fails + Test_FSUNLinSolSetup(LS, A, 0);
    fails = fails + Test_FSUNLinSolSolve(LS, A, x, b, tol, 0);
    fails = fails + Test_FSUNLinSolLastFlag(LS, 0);
    fails = fails + Test_FSUNLinSolNumIters(LS, 0);
    fails = fails + Test_FSUNLinSolResNorm(LS, 0);
    fails = fails + Test_FSUNLinSolResid(LS, 0);

    if (fails /= 0) then
      print *, 'FAIL: FSUNLinSol_SPBCGS module, problem 2'
    else
      print *, 'SUCCESS: FSUNLinSol_SPBCGS module, problem 2, all tests passed'
      print *, ''
    end if

    ! Test 3: Poisson-like solve w/ scaled rows (no preconditioning)

    ! set scaling vectors
    xdata => FN_VGetArrayPointer(probdata%s1)
    do j=1, N
      call random_number(tmpr)
      xdata(j) = ONE + 1000.0d0*tmpr
    end do
    call FN_VConst(ONE, probdata%s2)

    ! fill x vector with scaled version
    call FN_VDiv(xhat, probdata%s2, x)

    ! fill b vector with result of matrix-vector product
    fails = fails + ATimes(c_loc(probdata), x, b)

    ! Run tests with this setup
    fails = fails + FSUNLinSol_SPBCGSSetPrecType(LS, SUN_PREC_NONE);
    fails = fails + Test_FSUNLinSolSetup(LS, A, 0);
    fails = fails + Test_FSUNLinSolSolve(LS, A, x, b, tol, 0);
    fails = fails + Test_FSUNLinSolLastFlag(LS, 0);
    fails = fails + Test_FSUNLinSolNumIters(LS, 0);
    fails = fails + Test_FSUNLinSolResNorm(LS, 0);
    fails = fails + Test_FSUNLinSolResid(LS, 0);

    if (fails /= 0) then
      print *, 'FAIL: FSUNLinSol_SPBCGS module, problem 3'
    else
      print *, 'SUCCESS: FSUNLinSol_SPBCGS module, problem 3, all tests passed'
      print *, ''
    end if

    ! cleanup
    tmp = FSUNLinSolFree(LS)
    call FN_VDestroy(x)
    call FN_VDestroy(xhat)
    call FN_VDestroy(b)
    call FN_VDestroy(probdata%d)
    call FN_VDestroy(probdata%s1)
    call FN_VDestroy(probdata%s2)
    deallocate(probdata)

  end function unit_tests

  integer(C_INT) function ATimes(udata, vvec, zvec) result(ret) bind(C)
    use, intrinsic :: iso_c_binding

    use test_utilities

    implicit none

    type(C_PTR), value :: udata
    type(N_Vector) :: vvec, zvec
    type(UserData), pointer :: probdata
    real(C_DOUBLE), pointer :: v(:), z(:), s1(:), s2(:)
    integer(C_INT64_T) :: i, N

    call c_f_pointer(udata, probdata)

    v  => FN_VGetArrayPointer(vvec)
    z  => FN_VGetArrayPointer(zvec)
    s1 => FN_VGetArrayPointer(probdata%s1)
    s2 => FN_VGetArrayPointer(probdata%s2)
    N  = probdata%N

    ! perform product at the left domain boundary (note: v is zero at the boundary)
    z(1) = (FIVE*v(1)*s2(1) - v(2)*s2(2))/s1(1)

    ! iterate through interior of local domain, performing product
    do i = 2, N-1
      z(i) = (-v(i-1)*s2(i-1) + FIVE*v(i)*s2(i) - v(i+1)*s2(i+1))/s1(i)
    end do

    ! perform product at the right domain boundary (note: v is zero at the boundary)
    z(N) = (-v(N-1)*s2(N-1) + FIVE*v(N)*s2(N))/s1(N)

    ret = 0
  end function ATimes

  integer(C_INT) function PSetup(udata) result(ret) bind(C)
    use, intrinsic :: iso_c_binding
    type(C_PTR), value :: udata
    ret = 0
  end function PSetup

  integer(C_INT) function PSolve(udata, rvec, zvec, tol, lr) &
      result(ret) bind(C)
    use, intrinsic :: iso_c_binding

    use test_utilities

    implicit none

    type(C_PTR),    value   :: udata
    type(N_Vector)          :: rvec, zvec
    real(C_DOUBLE)          :: tol
    integer(C_INT)          :: lr
    type(UserData), pointer :: probdata
    real(C_DOUBLE), pointer :: r(:), z(:), d(:)
    integer(C_INT64_T)         :: i, N

    call c_f_pointer(udata, probdata)

    r => FN_VGetArrayPointer(rvec)
    z => FN_VGetArrayPointer(zvec)
    d => FN_VGetArrayPointer(probdata%d)
    N = probdata%N

    do i=1, N
      z(i) = r(i) / d(i)
    end do

    ret = 0
  end function PSolve

end module

integer(C_INT) function check_vector(X, Y, tol) result(failure)
  use, intrinsic :: iso_c_binding
  use test_fsunlinsol_spbcgs_serial
  use test_utilities

  implicit none
  type(N_Vector)  :: x, y
  real(C_DOUBLE)  :: tol, maxerr
  integer(C_INT64_T) :: i, xlen, ylen
  real(C_DOUBLE), pointer :: xdata(:), ydata(:)

  failure = 0

  xdata => FN_VGetArrayPointer(x)
  ydata => FN_VGetArrayPointer(y)

  xlen = FN_VGetLength(x)
  ylen = FN_VGetLength(y)

  if (xlen /= ylen) then
    print *, 'FAIL: check_vector: different data array lengths'
    failure = 1
    return
  end if

  do i = 1, xlen
    failure = failure + FNEQTOL(xdata(i), ydata(i), FIVE*tol*abs(xdata(i)))
  end do

  if (failure > 0) then
    maxerr = ZERO
    do i = 1, xlen
      maxerr = max(abs(xdata(i)-ydata(i))/abs(xdata(i)), maxerr)
    end do
    write(*,'(A,E14.7,A,E14.7,A)') &
      "FAIL: check_vector failure: maxerr = ", maxerr, "  (tol = ", FIVE*tol, ")"
  end if

end function check_vector

program main
  !======== Inclusions ==========
  use, intrinsic :: iso_c_binding
  use test_fsunlinsol_spbcgs_serial

  !======== Declarations ========
  implicit none
  integer(C_INT) :: fails = 0

  !============== Introduction =============
  print *, 'SPBCGS SUNLinearSolver Fortran 2003 interface test'
  print *, ''

  call Test_Init(SUN_COMM_NULL)

  fails = unit_tests()
  if (fails /= 0) then
    print *, 'FAILURE: n unit tests failed'
    stop 1
  else
    print *,'SUCCESS: all unit tests passed'
  end if

  call Test_Finalize()

end program main<|MERGE_RESOLUTION|>--- conflicted
+++ resolved
@@ -25,23 +25,15 @@
   use test_utilities
   implicit none
 
-<<<<<<< HEAD
-  integer(c_int64_t), private, parameter :: N = 100
-=======
 
 
   integer(kind=myindextype), private, parameter :: N = 100
->>>>>>> f64d9946
   integer(C_INT),  private, parameter :: pretype = 1     ! Preconditioning type (1 or 2)
   integer(C_INT),  private, parameter :: maxl    = 100   ! maxium Krylov subspace dimension (> 0)
   real(C_DOUBLE),  private, parameter :: tol     = 1e-13 ! solver tolerance
 
   type, private :: UserData
-<<<<<<< HEAD
-    integer(C_INT64_T) :: N
-=======
     integer(kind=myindextype) :: N
->>>>>>> f64d9946
     type(N_Vector), pointer  :: d, s1, s2
   end type
 
@@ -64,11 +56,7 @@
     type(UserData),        pointer :: probdata   ! problem data
     real(C_DOUBLE),        pointer :: xdata(:)   ! x vector data
     real(C_DOUBLE)                 :: tmpr       ! temporary real value
-<<<<<<< HEAD
-    integer(C_INT64_T)                :: j
-=======
     integer(kind=myindextype)     :: j
->>>>>>> f64d9946
     integer(C_INT)                 :: tmp
 
     ! setup
@@ -231,7 +219,7 @@
     type(N_Vector) :: vvec, zvec
     type(UserData), pointer :: probdata
     real(C_DOUBLE), pointer :: v(:), z(:), s1(:), s2(:)
-    integer(C_INT64_T) :: i, N
+    integer(C_LONG) :: i, N
 
     call c_f_pointer(udata, probdata)
 
@@ -275,7 +263,7 @@
     integer(C_INT)          :: lr
     type(UserData), pointer :: probdata
     real(C_DOUBLE), pointer :: r(:), z(:), d(:)
-    integer(C_INT64_T)         :: i, N
+    integer(C_LONG)         :: i, N
 
     call c_f_pointer(udata, probdata)
 
@@ -301,7 +289,7 @@
   implicit none
   type(N_Vector)  :: x, y
   real(C_DOUBLE)  :: tol, maxerr
-  integer(C_INT64_T) :: i, xlen, ylen
+  integer(C_LONG) :: i, xlen, ylen
   real(C_DOUBLE), pointer :: xdata(:), ydata(:)
 
   failure = 0
