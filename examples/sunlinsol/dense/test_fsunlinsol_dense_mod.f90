! -----------------------------------------------------------------
! Programmer(s): Cody J. Balos @ LLNL
! -----------------------------------------------------------------
! SUNDIALS Copyright Start
! Copyright (c) 2002-2024, Lawrence Livermore National Security
! and Southern Methodist University.
! All rights reserved.
!
! See the top-level LICENSE and NOTICE files for details.
!
! SPDX-License-Identifier: BSD-3-Clause
! SUNDIALS Copyright End
! -----------------------------------------------------------------
! This file tests the Fortran 2003 interface to the SUNDIALS
! dense SUNLinearSolver implementation.
! -----------------------------------------------------------------

module test_fsunlinsol_dense
  use, intrinsic :: iso_c_binding
  use test_utilities
  implicit none

<<<<<<< HEAD
  integer(c_int64_t), private, parameter :: N = 100
=======


  integer(kind=myindextype), private, parameter :: N = 100
>>>>>>> f64d9946

contains

  integer(C_INT) function unit_tests() result(fails)
    use, intrinsic :: iso_c_binding
    use fnvector_serial_mod
    use fsunmatrix_dense_mod
    use fsunlinsol_dense_mod
    use test_sunlinsol

    implicit none

    type(SUNLinearSolver), pointer :: LS                ! test linear solver
    type(SUNMatrix),       pointer :: A, I              ! test matrices
    type(N_Vector),        pointer :: x, b              ! test vectors
    real(C_DOUBLE),        pointer :: colj(:), colIj(:) ! matrix column data
    real(C_DOUBLE),        pointer :: xdata(:)          ! x vector data
    real(C_DOUBLE)                 :: tmpr              ! temporary real value
<<<<<<< HEAD
    integer(c_int64_t)                :: j, k
=======
    integer(kind=myindextype)     :: j, k
>>>>>>> f64d9946
    integer(C_INT)                 :: tmp

    fails = 0

    A => FSUNDenseMatrix(N, N, sunctx)
    I => FSUNDenseMatrix(N, N, sunctx)
    x => FN_VNew_Serial(N, sunctx)
    b => FN_VNew_Serial(N, sunctx)

    ! fill A matrix with uniform random data in [0, 1/N)
    do j=1, N
      colj => FSUNDenseMatrix_Column(A, j-1)
      do k=1, N
        call random_number(tmpr)
        colj(k) = tmpr / N
      end do
    end do

    ! create anti-identity matrix
    j = N
    do k=1, N
      colj => FSUNDenseMatrix_Column(I, j-1)
      colj(k) = ONE
      j = j-1
    end do

    ! add anti-identity to ensure the solver needs to do row-swapping
    do k=1, N
      do j=1, N
        colj => FSUNDenseMatrix_Column(A, j-1)
        colIj => FSUNDenseMatrix_Column(I, j-1)
        colj(k) = colj(k) + colIj(k)
      end do
    end do

    ! fill x vector with uniform random data in [0, 1)
    xdata => FN_VGetArrayPointer(x)
    do j=1, N
      call random_number(tmpr)
      xdata(j) = tmpr
    end do

    ! create RHS vector for linear solve
    fails = FSUNMatMatvec(A, x, b)
    if (fails /= 0) then
      call FSUNMatDestroy(A)
      call FSUNMatDestroy(I)
      call FN_VDestroy(x)
      call FN_VDestroy(b)
      return
    end if

    ! create dense linear solver
    LS => FSUNLinSol_Dense(x, A, sunctx)

    ! run tests
    fails = fails + Test_FSUNLinSolInitialize(LS, 0)
    fails = fails + Test_FSUNLinSolSetup(LS, A, 0)
    fails = fails + Test_FSUNLinSolSolve(LS, A, x, b, 100*SUN_UNIT_ROUNDOFF, 0)

    fails = fails + Test_FSUNLinSolGetType(LS, SUNLINEARSOLVER_DIRECT, 0)
    fails = fails + Test_FSUNLinSolLastFlag(LS, 0)
    fails = fails + Test_FSUNLinSolSpace(LS, 0)

    ! cleanup
    tmp = FSUNLinSolFree(LS)
    call FSUNMatDestroy(A)
    call FSUNMatDestroy(I)
    call FN_VDestroy(x)
    call FN_VDestroy(b)

  end function unit_tests

end module

integer(C_INT) function check_vector(X, Y, tol) result(failure)
  use, intrinsic :: iso_c_binding
  use test_utilities
  implicit none
<<<<<<< HEAD
  type(N_Vector)  :: x, y
  real(C_DOUBLE)  :: tol, maxerr
  integer(C_INT64_T) :: i, xlen, ylen
  real(C_DOUBLE), pointer :: xdata(:), ydata(:)
=======



  type(N_Vector)             :: x, y
  real(C_DOUBLE)             :: tol, maxerr
  integer(kind=myindextype) :: i, xlen, ylen
  real(C_DOUBLE), pointer    :: xdata(:), ydata(:)
>>>>>>> f64d9946

  failure = 0

  xdata => FN_VGetArrayPointer(x)
  ydata => FN_VGetArrayPointer(y)

  xlen = FN_VGetLength(x)
  ylen = FN_VGetLength(y)

  if (xlen /= ylen) then
    print *, 'FAIL: check_vector: different data array lengths'
    failure = 1
    return
  end if

  do i = 1, xlen
    failure = failure + FNEQTOL(xdata(i), ydata(i), tol)
  end do

  if (failure > 0) then
    maxerr = ZERO
    do i = 1, xlen
      maxerr = max(abs(xdata(i)-ydata(i))/abs(ydata(i)), maxerr)
    end do
    write(*,'(A,E14.7,A,E14.7,A)') &
      "FAIL: check_vector failure: maxerr = ", maxerr, "  (tol = ", tol, ")"
  end if

end function check_vector

program main
  !======== Inclusions ==========
  use, intrinsic :: iso_c_binding
  use test_fsunlinsol_dense

  !======== Declarations ========
  implicit none
  integer(C_INT) :: fails = 0

  !============== Introduction =============
  print *, 'Dense SUNLinearSolver Fortran 2003 interface test'

  call Test_Init(SUN_COMM_NULL)

  fails = unit_tests()
  if (fails /= 0) then
    print *, 'FAILURE: n unit tests failed'
    stop 1
  else
    print *,'SUCCESS: all unit tests passed'
  end if

  call Test_Finalize()

end program main<|MERGE_RESOLUTION|>--- conflicted
+++ resolved
@@ -20,13 +20,9 @@
   use test_utilities
   implicit none
 
-<<<<<<< HEAD
-  integer(c_int64_t), private, parameter :: N = 100
-=======
 
 
   integer(kind=myindextype), private, parameter :: N = 100
->>>>>>> f64d9946
 
 contains
 
@@ -45,11 +41,7 @@
     real(C_DOUBLE),        pointer :: colj(:), colIj(:) ! matrix column data
     real(C_DOUBLE),        pointer :: xdata(:)          ! x vector data
     real(C_DOUBLE)                 :: tmpr              ! temporary real value
-<<<<<<< HEAD
-    integer(c_int64_t)                :: j, k
-=======
     integer(kind=myindextype)     :: j, k
->>>>>>> f64d9946
     integer(C_INT)                 :: tmp
 
     fails = 0
@@ -129,12 +121,6 @@
   use, intrinsic :: iso_c_binding
   use test_utilities
   implicit none
-<<<<<<< HEAD
-  type(N_Vector)  :: x, y
-  real(C_DOUBLE)  :: tol, maxerr
-  integer(C_INT64_T) :: i, xlen, ylen
-  real(C_DOUBLE), pointer :: xdata(:), ydata(:)
-=======
 
 
 
@@ -142,7 +128,6 @@
   real(C_DOUBLE)             :: tol, maxerr
   integer(kind=myindextype) :: i, xlen, ylen
   real(C_DOUBLE), pointer    :: xdata(:), ydata(:)
->>>>>>> f64d9946
 
   failure = 0
 
