--- conflicted
+++ resolved
@@ -51,10 +51,6 @@
       # libraries to link against
       target_link_libraries(${example_target}
         PRIVATE
-<<<<<<< HEAD
-        sundials_core
-=======
->>>>>>> 21d17a86
         sundials_nveckokkos
         sundials_sunmatrixkokkosdense
         sundials_sunlinsolkokkosdense
