--- conflicted
+++ resolved
@@ -40,8 +40,6 @@
 #define GSYM "Qg"
 #elif defined(SUNDIALS_EXTENDED_PRECISION)
 #define GSYM "Lg"
-#elif defined(SUNDIALS_FLOAT128_PRECISION)
-#define GSYM "Qg"
 #else
 #define GSYM "g"
 #endif
@@ -430,13 +428,8 @@
   if (*uopt == NULL) { return (-1); }
 
   /* Set default options values */
-<<<<<<< HEAD
   (*uopt)->tol            = SUN_RCONST(100.0) * SUNRsqrt(SUN_UNIT_ROUNDOFF);
   (*uopt)->maxiter        = 60;
-=======
-  (*uopt)->tol            = SUN_RCONST(1.49012e-06); //SUN_RCONST(100.0) * SUNRsqrt(SUN_UNIT_ROUNDOFF);
-  (*uopt)->maxiter        = 30;
->>>>>>> f4a0c34b
   (*uopt)->m_aa           = 0;               /* no acceleration */
   (*uopt)->delay_aa       = 0;               /* no delay        */
   (*uopt)->orth_aa        = 0;               /* MGS             */
