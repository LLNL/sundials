--- conflicted
+++ resolved
@@ -12,7 +12,7 @@
  * The nonlinear system is solved by KINSOL using the Picard
  * iteration and the SUNBAND linear solver.
  *
- * This file is strongly based on the kinLaplace_bnd.c file 
+ * This file is strongly based on the kinLaplace_bnd.c file
  * developed by Radu Serban.
  * -----------------------------------------------------------------
  */
@@ -45,11 +45,11 @@
 
 /* IJth is defined in order to isolate the translation from the
    mathematical 2-dimensional structure of the dependent variable vector
-   to the underlying 1-dimensional storage. 
+   to the underlying 1-dimensional storage.
    IJth(vdata,i,j) references the element in the vdata array for
    u at mesh point (i,j), where 1 <= i <= NX, 1 <= j <= NY.
    The vdata array is obtained via the call vdata = N_VGetArrayPointer_Serial(v),
-   where v is an N_Vector. 
+   where v is an N_Vector.
    The variables are ordered by the y index j, then by the x index i. */
 
 #define IJth(vdata,i,j) (vdata[(j-1) + (i-1)*NY])
@@ -86,7 +86,7 @@
   /* -------------------------
    * Print problem description
    * ------------------------- */
-  
+
   printf("\n2D elliptic PDE on unit square\n");
   printf("   d^2 u / dx^2 + d^2 u / dy^2 = u^3 - u + 2.0\n");
   printf(" + homogeneous Dirichlet boundary conditions\n\n");
@@ -120,12 +120,12 @@
   if (check_flag(&flag, "KINInit", 1)) return(1);
 
   /* -------------------
-   * Set optional inputs 
+   * Set optional inputs
    * ------------------- */
 
   /* Specify stopping tolerance based on residual */
 
-  fnormtol  = FTOL; 
+  fnormtol  = FTOL;
   flag = KINSetFuncNormTol(kmem, fnormtol);
   if (check_flag(&flag, "KINSetFuncNormTol", 1)) return(1);
 
@@ -144,7 +144,7 @@
   if(check_flag((void *)LS, "SUNDenseLinearSolver", 0)) return(1);
 
   /* -------------------------
-   * Attach band linear solver 
+   * Attach band linear solver
    * ------------------------- */
 
   flag = KINDlsSetLinearSolver(kmem, LS, J);
@@ -158,14 +158,14 @@
   if (check_flag(&flag, "KINDlsSetJacFn", 1)) return(1);
 
   /* -------------
-   * Initial guess 
+   * Initial guess
    * ------------- */
 
   N_VConst_Serial(ZERO, y);
   IJth(N_VGetArrayPointer_Serial(y), 2, 2) = ONE;
 
   /* ----------------------------
-   * Call KINSol to solve problem 
+   * Call KINSol to solve problem
    * ---------------------------- */
 
   /* No scaling used */
@@ -181,7 +181,7 @@
 
 
   /* ------------------------------------
-   * Print solution and solver statistics 
+   * Print solution and solver statistics
    * ------------------------------------ */
 
   /* Get scaled norm of the system function */
@@ -193,15 +193,15 @@
   printf("\nComputed solution (||F|| = %Lg):\n\n",fnorm);
 #else
   printf("\nComputed solution (||F|| = %g):\n\n",fnorm);
-#endif  
+#endif
   PrintOutput(y);
 
   PrintFinalStats(kmem);
 
   /* -----------
-   * Free memory 
+   * Free memory
    * ----------- */
-  
+
   N_VDestroy_Serial(y);
   N_VDestroy_Serial(scale);
   KINFree(&kmem);
@@ -217,8 +217,8 @@
  *--------------------------------------------------------------------
  */
 
-/* 
- * System function 
+/*
+ * System function
  */
 
 static int func(N_Vector u, N_Vector f, void *user_data)
@@ -230,7 +230,7 @@
 
   int i, j;
 
-  dx = ONE/(NX+1);  
+  dx = ONE/(NX+1);
   dy = ONE/(NY+1);
   hdc = ONE/(dx*dx);
   vdc = ONE/(dy*dy);
@@ -239,10 +239,6 @@
   fdata = N_VGetArrayPointer_Serial(f);
 
   for (j=1; j <= NY; j++) {
-<<<<<<< HEAD
-
-=======
->>>>>>> 4fe6737a
     for (i=1; i <= NX; i++) {
 
       /* Extract u at x_i, y_j and four neighboring points */
@@ -268,8 +264,8 @@
   return(0);
 }
 
-/* 
- * Jacobian function 
+/*
+ * Jacobian function
  */
 
 static int jac(N_Vector u, N_Vector f, SUNMatrix J,
@@ -281,7 +277,7 @@
 
   int i, j, k;
 
-  dx  = ONE/(NX+1);  
+  dx  = ONE/(NX+1);
   dy  = ONE/(NY+1);
   hdc = ONE/(dx*dx);
   vdc = ONE/(dy*dy);
@@ -317,7 +313,7 @@
   return(0);
 }
 
-/* 
+/*
  * Print solution at selected points
  */
 
@@ -367,7 +363,7 @@
   }
 }
 
-/* 
+/*
  * Print final statistics
  */
 
@@ -376,7 +372,7 @@
   long int nni, nfe, nje, nfeD;
   long int lenrwB, leniwB;
   int flag;
-  
+
   /* Main solver statistics */
 
   flag = KINGetNumNonlinSolvIters(kmem, &nni);
@@ -401,7 +397,7 @@
   printf("nje      = %6ld    nfeB    = %6ld \n", nje, nfeD);
   printf("\n");
   printf("lenrwB   = %6ld    leniwB  = %6ld \n", lenrwB, leniwB);
-  
+
 }
 
 /*
@@ -411,7 +407,7 @@
  *    opt == 1 means SUNDIALS function returns a flag so check if
  *             flag >= 0
  *    opt == 2 means function allocates memory so check if returned
- *             NULL pointer 
+ *             NULL pointer
  */
 
 static int check_flag(void *flagvalue, const char *funcname, int opt)
@@ -420,7 +416,7 @@
 
   /* Check if SUNDIALS function returned NULL pointer - no memory allocated */
   if (opt == 0 && flagvalue == NULL) {
-    fprintf(stderr, 
+    fprintf(stderr,
             "\nSUNDIALS_ERROR: %s() failed - returned NULL pointer\n\n",
 	    funcname);
     return(1);
@@ -433,7 +429,7 @@
       fprintf(stderr,
               "\nSUNDIALS_ERROR: %s() failed with flag = %d\n\n",
 	      funcname, *errflag);
-      return(1); 
+      return(1);
     }
   }
 
