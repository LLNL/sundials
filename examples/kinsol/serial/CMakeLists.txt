# ---------------------------------------------------------------
# Programmer(s): Radu Serban @ LLNL
#                David J. Gardner @ LLNL
# ---------------------------------------------------------------
# SUNDIALS Copyright Start
# Copyright (c) 2002-2025, Lawrence Livermore National Security
# and Southern Methodist University.
# All rights reserved.
#
# See the top-level LICENSE and NOTICE files for details.
#
# SPDX-License-Identifier: BSD-3-Clause
# SUNDIALS Copyright End
# ---------------------------------------------------------------
# CMakeLists.txt file for KINSOL serial examples
# ---------------------------------------------------------------

# Example lists are tuples "name\;args\;type\;scalartype" where
# the type is 'develop' for examples excluded from 'make test'
# in releases, and 'scalartype' is either 'real' or 'complex' if
# the example should only be built for a single scalar type

# Examples using SUNDIALS linear solvers
set(KINSOL_examples
<<<<<<< HEAD
    "kinAnalytic_fp\;\;\;real"
    "kinAnalytic_fp\;--damping_fp 0.5\;develop\;real"
    "kinAnalytic_fp\;--m_aa 2\;\;real"
    "kinAnalytic_fp\;--m_aa 2 --delay_aa 2\;\;real"
    "kinAnalytic_fp\;--m_aa 2 --damping_aa 0.5\;develop\;real"
    "kinAnalytic_fp\;--m_aa 2 --orth_aa 1\;\;real"
    "kinAnalytic_fp\;--m_aa 2 --orth_aa 2\;\;real"
    "kinAnalytic_fp\;--m_aa 2 --orth_aa 3\;\;real"
    "kinFerTron_dns\;\;develop\;real"
    "kinFoodWeb_kry\;\;exclude-single\;real"
    "kinKrylovDemo_ls\;\;exclude-single\;real"
    "kinLaplace_bnd\;\;exclude-single\;real"
    "kinLaplace_picard_bnd\;\;exclude-single\;real"
    "kinLaplace_picard_kry\;\;exclude-single\;real"
    "kinRoberts_fp\;\;develop\;real"
    "kinRoboKin_dns\;\;exclude-single\;real")
=======
    "kinAnalytic_fp\;\;"
    "kinAnalytic_fp\;--damping_fp 0.5\;develop"
    "kinAnalytic_fp\;--damping_fn\;develop"
    "kinAnalytic_fp\;--m_aa 2\;"
    "kinAnalytic_fp\;--m_aa 2 --delay_aa 2\;"
    "kinAnalytic_fp\;--m_aa 2 --damping_aa 0.5\;develop"
    "kinAnalytic_fp\;--m_aa 2 --damping_fn\;develop"
    "kinAnalytic_fp\;--m_aa 3 --depth_fn\;develop"
    "kinAnalytic_fp\;--m_aa 2 --orth_aa 1\;"
    "kinAnalytic_fp\;--m_aa 2 --orth_aa 2\;"
    "kinAnalytic_fp\;--m_aa 2 --orth_aa 3\;"
    "kinFerTron_dns\;\;develop"
    "kinFoodWeb_kry\;\;exclude-single"
    "kinKrylovDemo_ls\;\;exclude-single"
    "kinLaplace_bnd\;\;exclude-single"
    "kinLaplace_picard_bnd\;\;exclude-single"
    "kinLaplace_picard_kry\;\;exclude-single"
    "kinRoberts_fp\;\;develop"
    "kinRoboKin_dns\;\;exclude-single")
>>>>>>> 06d44a2c

# Examples using LAPACK linear solvers
set(KINSOL_examples_BL)

# Examples using KLU linear solver
set(KINSOL_examples_KLU "kinFerTron_klu\;develop\;real")

# Examples using SuperLU_MT linear solver
set(KINSOL_examples_SUPERLUMT "kinRoboKin_slu\;develop\;real")

# Auxiliary files to install
set(KINSOL_extras kinRoboKin_dns_stats.csv)

# Specify libraries to link against
set(KINSOL_LIB sundials_kinsol)
set(NVECS_LIB sundials_nvecserial)

# Set-up linker flags and link libraries
set(SUNDIALS_LIBS ${KINSOL_LIB} ${NVECS_LIB} ${EXE_EXTRA_LINK_LIBS})

# Add the build and install targets for each example
foreach(example_tuple ${KINSOL_examples})

  # parse the example tuple
  list(GET example_tuple 0 example)
  list(GET example_tuple 1 example_args)
  list(GET example_tuple 2 example_type)
  list(GET example_tuple 3 example_scalartype)

  # check if this example has already been added, only need to add example
  # source files once for testing with different inputs
  if(NOT TARGET ${example})

    # example source files
    sundials_add_executable(${example} ${example}.c
      SCALAR_TYPE ${example_scalartype})

    if(TARGET ${example})
      set_target_properties(${example} PROPERTIES FOLDER "Examples")

      # libraries to link against
      target_link_libraries(${example} ${SUNDIALS_LIBS})
    endif()
  endif()

  if(TARGET ${example})
    # check if example args are provided and set the test name
    if("${example_args}" STREQUAL "")
      set(test_name ${example})
    else()
      string(REGEX REPLACE " " "_" test_name ${example}_${example_args})
    endif()

    # add example to regression tests
    sundials_add_test(
      ${test_name} ${example}
      TEST_ARGS ${example_args}
      ANSWER_DIR ${CMAKE_CURRENT_SOURCE_DIR}
      ANSWER_FILE ${test_name}.out
      EXAMPLE_TYPE ${example_type})

    # find all .out files for this example
    file(GLOB example_out ${example}*.out)

    # install example source and out files
    if(EXAMPLES_INSTALL)
      install(FILES ${example}.c ${example}.out
              DESTINATION ${EXAMPLES_INSTALL_PATH}/kinsol/serial)
    endif()
  endif()

endforeach(example_tuple ${KINSOL_examples})

# Add the build and install targets for each LAPACK example (if needed)
if(BUILD_SUNLINSOL_LAPACKBAND AND BUILD_SUNLINSOL_LAPACKDENSE)

  # Sundials LAPACK linear solver modules
  set(SUNLINSOLLAPACK_LIBS sundials_sunlinsollapackband
                           sundials_sunlinsollapackdense)

  foreach(example_tuple ${KINSOL_examples_BL})

    # parse the example tuple
    list(GET example_tuple 0 example)
    list(GET example_tuple 1 example_type)
    list(GET example_tuple 2 example_scalartype)

    # example source files
    sundials_add_executable(${example} ${example}.c
      SCALAR_TYPE ${example_scalartype})

    if(TARGET ${example})
      set_target_properties(${example} PROPERTIES FOLDER "Examples")

      # add example to regression tests
      sundials_add_test(
        ${example} ${example}
        ANSWER_DIR ${CMAKE_CURRENT_SOURCE_DIR}
        ANSWER_FILE ${example}.out
        EXAMPLE_TYPE ${example_type})

      # libraries to link against
      target_link_libraries(${example} ${SUNDIALS_LIBS} ${SUNLINSOLLAPACK_LIBS})

      # install example source and out files
      if(EXAMPLES_INSTALL)
        install(FILES ${example}.c ${example}.out
                DESTINATION ${EXAMPLES_INSTALL_PATH}/kinsol/serial)
      endif()
    endif()

  endforeach(example_tuple ${KINSOL_examples_BL})

endif()

# Add the build and install targets for each KLU example (if needed)
if(BUILD_SUNLINSOL_KLU)

  # Sundials KLU linear solver module
  set(SUNLINSOLKLU_LIBS sundials_sunlinsolklu)

  # KLU libraries
  list(APPEND SUNLINSOLKLU_LIBS)

  foreach(example_tuple ${KINSOL_examples_KLU})

    # parse the example tuple
    list(GET example_tuple 0 example)
    list(GET example_tuple 1 example_type)
    list(GET example_tuple 2 example_scalartype)

    # example source files
    sundials_add_executable(${example} ${example}.c
      SCALAR_TYPE ${example_scalartype})

    if(TARGET ${example})
      set_target_properties(${example} PROPERTIES FOLDER "Examples")

      # add example to regression tests
      sundials_add_test(
        ${example} ${example}
        ANSWER_DIR ${CMAKE_CURRENT_SOURCE_DIR}
        ANSWER_FILE ${example}.out
        EXAMPLE_TYPE ${example_type})

      # libraries to link against
      target_link_libraries(${example} ${SUNDIALS_LIBS} ${SUNLINSOLKLU_LIBS})

      # install example source and out files
      if(EXAMPLES_INSTALL)
        install(FILES ${example}.c ${example}.out
                DESTINATION ${EXAMPLES_INSTALL_PATH}/kinsol/serial)
      endif()
    endif()

  endforeach(example_tuple ${KINSOL_examples_KLU})

endif()

# Add the build and install targets for each SuperLU_MT example (if needed)
if(BUILD_SUNLINSOL_SUPERLUMT)

  # Sundials SuperLU_MT linear solver module
  set(SUNLINSOLSLUMT_LIBS sundials_sunlinsolsuperlumt)

  # SuperLU_MT libraries
  list(APPEND SUNLINSOLSLUMT_LIBS ${SUPERLUMT_LIBRARIES})

  foreach(example_tuple ${KINSOL_examples_SUPERLUMT})

    # parse the example tuple
    list(GET example_tuple 0 example)
    list(GET example_tuple 1 example_type)
    list(GET example_tuple 2 example_scalartype)

    # example source files
    sundials_add_executable(${example} ${example}.c
      SCALAR_TYPE ${example_scalartype})

    if(TARGET ${example})
      set_target_properties(${example} PROPERTIES FOLDER "Examples")

      # add example to regression tests
      sundials_add_test(
        ${example} ${example}
        ANSWER_DIR ${CMAKE_CURRENT_SOURCE_DIR}
        ANSWER_FILE ${example}.out
        EXAMPLE_TYPE ${example_type})

      # libraries to link against
      target_link_libraries(${example} ${SUNDIALS_LIBS} ${SUNLINSOLSLUMT_LIBS})

      # install example source and out files
      if(EXAMPLES_INSTALL)
        install(FILES ${example}.c ${example}.out
                DESTINATION ${EXAMPLES_INSTALL_PATH}/kinsol/serial)
      endif()
    endif()

  endforeach(example_tuple ${KINSOL_examples_SUPERLUMT})

endif()

# create Makefile and CMakeLists.txt for examples
if(EXAMPLES_INSTALL)

  # Install the README file
  install(FILES README DESTINATION ${EXAMPLES_INSTALL_PATH}/kinsol/serial)

  # Install the extra files
  foreach(extrafile ${KINSOL_extras})
    install(FILES ${extrafile}
            DESTINATION ${EXAMPLES_INSTALL_PATH}/kinsol/serial)
  endforeach()

  # Prepare substitution variables for Makefile and/or CMakeLists templates
  set(SOLVER "KINSOL")
  set(SOLVER_LIB "sundials_kinsol")

  examples2string(KINSOL_examples EXAMPLES)

  if(BUILD_SUNLINSOL_LAPACKBAND AND BUILD_SUNLINSOL_LAPACKDENSE)
    examples2string(KINSOL_examples_BL EXAMPLES_BL)
  else()
    set(EXAMPLES_BL "")
  endif()

  if(BUILD_SUNLINSOL_KLU)
    examples2string(KINSOL_examples_KLU EXAMPLES_KLU)
  else()
    set(EXAMPLES_KLU "")
  endif()

  if(BUILD_SUNLINSOL_SUPERLUMT)
    examples2string(KINSOL_examples_SUPERLUMT EXAMPLES_SLUMT)
    if(SUNDIALS_SUPERLUMT_THREAD_TYPE STREQUAL "PTHREAD")
      set(THREAD_LIBRARY_SLUMT ${CMAKE_THREAD_LIBS_INIT})
    else()
      set(THREAD_LIBRARY_SLUMT "")
    endif()
  else()
    set(EXAMPLES_SLUMT "")
    set(THREAD_LIBRARY_SLUMT "")
  endif()

  # Regardless of the platform we're on, we will generate and install
  # CMakeLists.txt file for building the examples. This file  can then be used
  # as a template for the user's own programs.

  # generate CMakelists.txt in the binary directory
  configure_file(
    ${PROJECT_SOURCE_DIR}/examples/templates/cmakelists_serial_C_ex.in
    ${PROJECT_BINARY_DIR}/examples/kinsol/serial/CMakeLists.txt @ONLY)

  # install CMakelists.txt
  install(FILES ${PROJECT_BINARY_DIR}/examples/kinsol/serial/CMakeLists.txt
          DESTINATION ${EXAMPLES_INSTALL_PATH}/kinsol/serial)

  # On UNIX-type platforms, we also  generate and install a makefile for
  # building the examples. This makefile can then be used as a template for the
  # user's own programs.

  if(UNIX)
    # generate Makefile and place it in the binary dir
    configure_file(
      ${PROJECT_SOURCE_DIR}/examples/templates/makefile_serial_C_ex.in
      ${PROJECT_BINARY_DIR}/examples/kinsol/serial/Makefile_ex @ONLY)
    # install the configured Makefile_ex as Makefile
    install(
      FILES ${PROJECT_BINARY_DIR}/examples/kinsol/serial/Makefile_ex
      DESTINATION ${EXAMPLES_INSTALL_PATH}/kinsol/serial
      RENAME Makefile)
  endif()

  # add test_install target
  sundials_add_test_install(kinsol serial EXECUTABLE kinAnalytic_fp)

endif()<|MERGE_RESOLUTION|>--- conflicted
+++ resolved
@@ -22,12 +22,13 @@
 
 # Examples using SUNDIALS linear solvers
 set(KINSOL_examples
-<<<<<<< HEAD
     "kinAnalytic_fp\;\;\;real"
     "kinAnalytic_fp\;--damping_fp 0.5\;develop\;real"
+    "kinAnalytic_fp\;--damping_fn\;develop\;real"
     "kinAnalytic_fp\;--m_aa 2\;\;real"
     "kinAnalytic_fp\;--m_aa 2 --delay_aa 2\;\;real"
     "kinAnalytic_fp\;--m_aa 2 --damping_aa 0.5\;develop\;real"
+    "kinAnalytic_fp\;--m_aa 2 --damping_fn\;develop\;real"
     "kinAnalytic_fp\;--m_aa 2 --orth_aa 1\;\;real"
     "kinAnalytic_fp\;--m_aa 2 --orth_aa 2\;\;real"
     "kinAnalytic_fp\;--m_aa 2 --orth_aa 3\;\;real"
@@ -39,27 +40,6 @@
     "kinLaplace_picard_kry\;\;exclude-single\;real"
     "kinRoberts_fp\;\;develop\;real"
     "kinRoboKin_dns\;\;exclude-single\;real")
-=======
-    "kinAnalytic_fp\;\;"
-    "kinAnalytic_fp\;--damping_fp 0.5\;develop"
-    "kinAnalytic_fp\;--damping_fn\;develop"
-    "kinAnalytic_fp\;--m_aa 2\;"
-    "kinAnalytic_fp\;--m_aa 2 --delay_aa 2\;"
-    "kinAnalytic_fp\;--m_aa 2 --damping_aa 0.5\;develop"
-    "kinAnalytic_fp\;--m_aa 2 --damping_fn\;develop"
-    "kinAnalytic_fp\;--m_aa 3 --depth_fn\;develop"
-    "kinAnalytic_fp\;--m_aa 2 --orth_aa 1\;"
-    "kinAnalytic_fp\;--m_aa 2 --orth_aa 2\;"
-    "kinAnalytic_fp\;--m_aa 2 --orth_aa 3\;"
-    "kinFerTron_dns\;\;develop"
-    "kinFoodWeb_kry\;\;exclude-single"
-    "kinKrylovDemo_ls\;\;exclude-single"
-    "kinLaplace_bnd\;\;exclude-single"
-    "kinLaplace_picard_bnd\;\;exclude-single"
-    "kinLaplace_picard_kry\;\;exclude-single"
-    "kinRoberts_fp\;\;develop"
-    "kinRoboKin_dns\;\;exclude-single")
->>>>>>> 06d44a2c
 
 # Examples using LAPACK linear solvers
 set(KINSOL_examples_BL)
