--- conflicted
+++ resolved
@@ -20,11 +20,7 @@
   use test_utilities
   implicit none
 
-<<<<<<< HEAD
-  integer(c_int64_t), parameter :: N = 4
-=======
   integer(kind=myindextype), parameter :: N = 4
->>>>>>> f64d9946
 
 contains
 
@@ -45,7 +41,7 @@
     type(N_Vector),  pointer :: x, y               ! NVectors
     real(C_DOUBLE),  pointer :: matdat(:)          ! matrix data pointer
     integer(C_LONG)          :: lenrw(1), leniw(1) ! matrix real and int work space size
-    integer(c_int64_t)       :: val
+    integer(C_LONG)          :: val
 
     fails = 0
 
@@ -103,7 +99,7 @@
     type(SUNMatrix), pointer :: A, I
     type(N_Vector),  pointer :: x, y
     real(C_DOUBLE),  pointer :: Adata(:), Idata(:), xdata(:), ydata(:)
-    integer(C_INT64_T)          :: ii, jj, tmp1, tmp2
+    integer(C_LONG)          :: ii, jj, tmp1, tmp2
 
     fails = 0
 
@@ -199,11 +195,7 @@
   type(SUNMatrix) :: A, B
   real(C_DOUBLE)  :: tol
   real(C_DOUBLE), pointer :: Adata(:), Bdata(:)
-<<<<<<< HEAD
-  integer(C_INT64_T) :: Aldata, Bldata, i
-=======
   integer(kind=myindextype) :: Aldata, Bldata, i
->>>>>>> f64d9946
 
   fails = 0
 
@@ -239,7 +231,7 @@
   type(SUNMatrix) :: A
   real(C_DOUBLE)  :: c, tol
   real(C_DOUBLE), pointer :: Adata(:)
-  integer(C_INT64_T) :: Aldata, i
+  integer(C_LONG) :: Aldata, i
 
   fails = 0
 
