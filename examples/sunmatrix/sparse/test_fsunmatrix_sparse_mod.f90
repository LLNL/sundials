! -----------------------------------------------------------------
! Programmer(s): Cody J. Balos @ LLNL
! -----------------------------------------------------------------
! SUNDIALS Copyright Start
! Copyright (c) 2002-2024, Lawrence Livermore National Security
! and Southern Methodist University.
! All rights reserved.
!
! See the top-level LICENSE and NOTICE files for details.
!
! SPDX-License-Identifier: BSD-3-Clause
! SUNDIALS Copyright End
! -----------------------------------------------------------------
! This file tests the Fortran 2003 interface to the SUNDIALS
! sparse SUNMatrix implementation.
! -----------------------------------------------------------------

module test_fsunmatrix_sparse
  use, intrinsic :: iso_c_binding
  use test_utilities
  implicit none

  integer(kind=myindextype), parameter :: N = 5

contains

  integer(c_int) function smoke_tests() result(fails)

    !======== Inclusions ==========
    use, intrinsic :: iso_c_binding

    use fsunmatrix_sparse_mod
    use fnvector_serial_mod

    !======== Declarations ========
    implicit none

    ! local variables
    type(SUNMatrix), pointer            :: A, B               ! SUNMatrix
<<<<<<< HEAD
    type(N_Vector),  pointer            :: x, y               ! NVectors
    real(C_DOUBLE),  pointer            :: matdat(:)          ! matrix data pointer
    integer(kind=myindextype), pointer :: inddat(:)          ! indices pointer
    integer(C_LONG)                     :: lenrw(1), leniw(1) ! matrix real and int work space size

    integer(kind=myindextype) :: tmp1
    integer(C_INT)             :: tmp2
=======
    type(N_Vector), pointer            :: x, y               ! NVectors
    real(c_double), pointer            :: matdat(:)          ! matrix data pointer
    integer(kind=myindextype), pointer :: inddat(:)          ! indices pointer
    integer(c_long)                     :: lenrw(1), leniw(1) ! matrix real and int work space size

    integer(kind=myindextype) :: tmp1
    integer(c_int)             :: tmp2
>>>>>>> 49ecc83e

    fails = 0

    x => FN_VNew_Serial(N, sunctx)
    y => FN_VNew_Serial(N, sunctx)

    !===== Calls to interface =====

    ! constructor
    A => FSUNSparseMatrix(N, N, N*N, CSR_MAT, sunctx)
    if (.not. associated(A)) then
      print *, '>>> FAILED - ERROR in FSUNSparseMatrix; halting'
      stop 1
    end if

    ! misc. matrix functions
    tmp1 = FSUNMatGetID_Sparse(A)
    tmp1 = FSUNSparseMatrix_Rows(A)
    tmp1 = FSUNSparseMatrix_Columns(A)
    tmp1 = FSUNSparseMatrix_NNZ(A)
    tmp1 = FSUNSparseMatrix_NP(A)
    tmp2 = FSUNSparseMatrix_SparseType(A)
    matdat => FSUNSparseMatrix_Data(A)
    inddat => FSUNSparseMatrix_IndexValues(A)
    inddat => FSUNSparseMatrix_IndexPointers(A)

    ! matrix operations
    B => FSUNMatClone_Sparse(A)
    if (.not. associated(B)) then
      print *, '>>> FAILED - ERROR in FSUNMatClone_Sparse; halting'
      stop 1
    end if
    fails = fails + FSUNMatZero_Sparse(A)
    fails = fails + FSUNMatCopy_Sparse(A, B)
    fails = fails + FSUNMatScaleAdd_Sparse(ONE, A, B)
    fails = fails + FSUNMatScaleAddI_Sparse(ONE, A)
    fails = fails + FSUNMatMatvec_Sparse(A, x, y)
    fails = fails + FSUNMatSpace_Sparse(A, lenrw, leniw)

    !======= Cleanup ===========
    call FSUNMatDestroy(A)
    call FSUNMatDestroy(B)
    call FN_VDestroy(x)
    call FN_VDestroy(y)

  end function smoke_tests

  integer(c_int) function unit_tests() result(fails)
    use, intrinsic :: iso_c_binding

    use fnvector_serial_mod
    use fsunmatrix_dense_mod
    use fsunmatrix_sparse_mod
    use test_sunmatrix

    implicit none

    type(SUNMatrix), pointer :: DA, DI, A, I
    type(N_Vector), pointer :: x, y
    real(c_double), pointer :: Adata(:), Idata(:), xdata(:), ydata(:)
    integer(c_long)          :: ii, jj, tmp1, tmp2

    fails = 0

    ! create dense A and I
    DA => FSUNDenseMatrix(N, N, sunctx)
    DI => FSUNDenseMatrix(N, N, sunctx)

    ! fill A matrix
    Adata => FSUNDenseMatrix_Data(DA)
    do jj = 1, N
      do ii = 1, N
        Adata((jj - 1)*N + ii) = jj*(ii + jj - 2)
      end do
    end do

    ! fill identity matrix
    Idata => FSUNDenseMatrix_Data(DI)
    do jj = 1, N
      Idata((jj - 1)*N + jj) = ONE
    end do

    ! create sparse versions of A and I
    A => FSUNSparseFromDenseMatrix(DA, ZERO, CSR_MAT)
    I => FSUNSparseFromDenseMatrix(DI, ZERO, CSR_MAT)

    ! create vectors
    x => FN_VNew_Serial(N, sunctx)
    y => FN_VNew_Serial(N, sunctx)

    ! fill vector x
    xdata => FN_VGetArrayPointer(x)
    do ii = 1, N
      xdata(ii) = ONE/ii
    end do

    ! fill vector y
    ydata => FN_VGetArrayPointer(y)
    do ii = 1, N
      tmp1 = ii - 1
      tmp2 = tmp1 + N - 1
      ydata(ii) = HALF*(tmp2 + 1 - tmp1)*(tmp1 + tmp2)
    end do

    fails = fails + Test_FSUNMatGetID(A, SUNMATRIX_SPARSE, 0)
    fails = fails + Test_FSUNMatClone(A, 0)
    fails = fails + Test_FSUNMatCopy(A, 0)
    fails = fails + Test_FSUNMatZero(A, 0)
    fails = fails + Test_FSUNMatScaleAdd(A, I, 0)
    fails = fails + Test_FSUNMatScaleAddI(A, I, 0)
    fails = fails + Test_FSUNMatMatvec(A, x, y, 0)
    fails = fails + Test_FSUNMatSpace(A, 0)

    ! cleanup
    call FSUNMatDestroy(DA)
    call FSUNMatDestroy(DI)
    call FSUNMatDestroy(A)
    call FSUNMatDestroy(I)
    call FN_VDestroy(x)
    call FN_VDestroy(y)

  end function unit_tests

end module

program main
  !======== Inclusions ==========
  use, intrinsic :: iso_c_binding
  use test_fsunmatrix_sparse

  !======== Declarations ========
  implicit none
  integer(c_int) :: fails = 0

  !============== Introduction =============
  print *, 'Sparse SUNMatrix Fortran 2003 interface test'

  call Test_Init(SUN_COMM_NULL)

  fails = unit_tests()
  if (fails /= 0) then
    print *, 'FAILURE: n unit tests failed'
    stop 1
  else
    print *, 'SUCCESS: all unit tests passed'
  end if

  call Test_Finalize()

end program main

! exported functions used by test_sunmatrix
integer(c_int) function check_matrix(A, B, tol) result(fails)
  use, intrinsic :: iso_c_binding

  use fsunmatrix_sparse_mod
  use test_utilities

  implicit none

<<<<<<< HEAD

  type(SUNMatrix)                     :: A, B
  real(C_DOUBLE)                      :: tol
  real(C_DOUBLE),  pointer            :: Adata(:), Bdata(:)
=======
  type(SUNMatrix)                     :: A, B
  real(c_double)                      :: tol
  real(c_double), pointer            :: Adata(:), Bdata(:)
>>>>>>> 49ecc83e
  integer(kind=myindextype), pointer :: Aidxvals(:), Bidxvals(:)
  integer(kind=myindextype), pointer :: Aidxptrs(:), Bidxptrs(:)
  integer(kind=myindextype)          :: i, np, Annz, Bnnz

  fails = 0

  Adata => FSUNSparseMatrix_Data(A)
  Bdata => FSUNSparseMatrix_Data(B)
  Aidxvals => FSUNSparseMatrix_IndexValues(A)
  Bidxvals => FSUNSparseMatrix_IndexValues(B)
  Aidxptrs => FSUNSparseMatrix_IndexPointers(A)
  Bidxptrs => FSUNSparseMatrix_IndexPointers(B)

  Annz = FSUNSparseMatrix_NNZ(A)
  Bnnz = FSUNSparseMatrix_NNZ(B)
  np = FSUNSparseMatrix_NP(A)

  if (FSUNMatGetID(A) /= FSUNMatGetID(B)) then
    fails = 1
    print *, '>>> ERROR: check_matrix: different number of columns'
    return
  end if
  if (FSUNSparseMatrix_SparseType(A) /= FSUNSparseMatrix_SparseType(B)) then
    fails = 1
    print *, '>>> ERROR: check_matrix: different sparse types'
    return
  end if
  if (FSUNSparseMatrix_Rows(A) /= FSUNSparseMatrix_Rows(B)) then
    fails = 1
    print *, '>>> ERROR: check_matrix: different number of rows'
    return
  end if
  if (FSUNSparseMatrix_Columns(A) /= FSUNSparseMatrix_Columns(B)) then
    fails = 1
    print *, '>>> ERROR: check_matrix: different number of columns'
    return
  end if
  if (Annz /= Bnnz) then
    fails = 1
    print *, '>>> ERROR: check_matrix: different number of nonzeros'
    return
  end if

  ! compare sparsity patterns
  do i = 1, np
    if (Aidxptrs(i) /= Bidxptrs(i)) fails = fails + 1
  end do

  if (fails > 0) then
    print *, '>>> ERROR: check_matrix: different indexptrs'
    return
  end if

  do i = 1, Annz
    if (Aidxvals(i) /= Bidxvals(i)) fails = fails + 1
  end do

  if (fails > 0) then
    print *, '>>> ERROR: check_matrix: different indexvals'
    return
  end if

  ! compare matrix values
  do i = 1, Annz
    if (FNEQTOL(Adata(i), Bdata(i), tol) /= 0) fails = fails + 1
  end do

  if (fails > 0) then
    print *, '>>> ERROR: check_matrix: different entries'
    return
  end if

end function check_matrix

integer(c_int) function check_matrix_entry(A, c, tol) result(fails)
  use, intrinsic :: iso_c_binding

  use fsunmatrix_sparse_mod
  use test_utilities

  implicit none

  type(SUNMatrix)                     :: A
<<<<<<< HEAD
  real(C_DOUBLE)                      :: c, tol
  real(C_DOUBLE),  pointer            :: Adata(:)
=======
  real(c_double)                      :: c, tol
  real(c_double), pointer            :: Adata(:)
>>>>>>> 49ecc83e
  integer(kind=myindextype), pointer :: Aidxptrs(:)
  integer(kind=myindextype)          :: i, np

  fails = 0

  Adata => FSUNSparseMatrix_Data(A)
  Aidxptrs => FSUNSparseMatrix_IndexPointers(A)

  np = FSUNSparseMatrix_NP(A)

  ! compare data
  do i = 1, Aidxptrs(np)
    if (FNEQTOL(Adata(i), c, tol) /= 0) then
      fails = fails + 1
      write (*, '(A,I0,A,E14.7,A,E14.7)') &
        'Adata(', i, ') = ', Adata(i), '  c = ', c
    end if
  end do

end function check_matrix_entry

logical function is_square(A) result(res)
  use, intrinsic :: iso_c_binding
  use fsundials_core_mod
  use fsunmatrix_sparse_mod

  implicit none

  type(SUNMatrix) :: A

  if (FSUNSparseMatrix_Rows(A) == FSUNSparseMatrix_Columns(A)) then
    res = .true.
  else
    res = .false.
  end if

end function is_square<|MERGE_RESOLUTION|>--- conflicted
+++ resolved
@@ -37,15 +37,6 @@
 
     ! local variables
     type(SUNMatrix), pointer            :: A, B               ! SUNMatrix
-<<<<<<< HEAD
-    type(N_Vector),  pointer            :: x, y               ! NVectors
-    real(C_DOUBLE),  pointer            :: matdat(:)          ! matrix data pointer
-    integer(kind=myindextype), pointer :: inddat(:)          ! indices pointer
-    integer(C_LONG)                     :: lenrw(1), leniw(1) ! matrix real and int work space size
-
-    integer(kind=myindextype) :: tmp1
-    integer(C_INT)             :: tmp2
-=======
     type(N_Vector), pointer            :: x, y               ! NVectors
     real(c_double), pointer            :: matdat(:)          ! matrix data pointer
     integer(kind=myindextype), pointer :: inddat(:)          ! indices pointer
@@ -53,7 +44,6 @@
 
     integer(kind=myindextype) :: tmp1
     integer(c_int)             :: tmp2
->>>>>>> 49ecc83e
 
     fails = 0
 
@@ -214,16 +204,9 @@
 
   implicit none
 
-<<<<<<< HEAD
-
-  type(SUNMatrix)                     :: A, B
-  real(C_DOUBLE)                      :: tol
-  real(C_DOUBLE),  pointer            :: Adata(:), Bdata(:)
-=======
   type(SUNMatrix)                     :: A, B
   real(c_double)                      :: tol
   real(c_double), pointer            :: Adata(:), Bdata(:)
->>>>>>> 49ecc83e
   integer(kind=myindextype), pointer :: Aidxvals(:), Bidxvals(:)
   integer(kind=myindextype), pointer :: Aidxptrs(:), Bidxptrs(:)
   integer(kind=myindextype)          :: i, np, Annz, Bnnz
@@ -307,13 +290,8 @@
   implicit none
 
   type(SUNMatrix)                     :: A
-<<<<<<< HEAD
-  real(C_DOUBLE)                      :: c, tol
-  real(C_DOUBLE),  pointer            :: Adata(:)
-=======
   real(c_double)                      :: c, tol
   real(c_double), pointer            :: Adata(:)
->>>>>>> 49ecc83e
   integer(kind=myindextype), pointer :: Aidxptrs(:)
   integer(kind=myindextype)          :: i, np
 
