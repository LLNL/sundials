
Brusselator ODE test problem, fixed-point solver:
    initial conditions:  u0 = 3,  v0 = 3,  w0 = 3.5
    problem parameters:  a = 0.5,  b = 3,  ep = 0.0005
    reltol = 1.0e-06,  abstol = 1.0e-10

        t           u           v           w
   ----------------------------------------------
<<<<<<< HEAD
    1.000000    1.897255    1.274939    2.997143
    2.000000    0.346125    2.366448    2.999487
    3.000000    0.147442    2.862060    2.999779
    4.000000    0.140733    3.226731    2.999813
    5.000000    0.142659    3.583206    2.999839
    6.000000    0.145095    3.936910    2.999785
    7.000000    0.147720    4.287893    2.999764
    8.000000    0.150542    4.635957    2.999762
    9.000000    0.153590    4.980863    2.999787
   10.000000    0.156901    5.322330    2.999779
   ----------------------------------------------

Final Solver Statistics:
   Internal solver steps = 315 (attempted = 315)
   Total RHS evals:  Fe = 2208,  Fi = 7763
   Total number of fixed-point iterations = 7445
   Total number of nonlinear solver convergence failures = 0
   Total number of error test failures = 0
=======
    1.000000    1.897255    1.274939    2.997145
    2.000000    0.346125    2.366448    2.999487
    3.000000    0.147442    2.862061    2.999779
    4.000000    0.140733    3.226731    2.999759
    5.000000    0.142659    3.583206    2.999765
    6.000000    0.145095    3.936910    2.999785
    7.000000    0.147720    4.287893    2.999782
    8.000000    0.150542    4.635957    2.999766
    9.000000    0.153590    4.980863    2.999784
   10.000000    0.156901    5.322330    2.999747
   ----------------------------------------------

Final Solver Statistics:
   Internal solver steps = 318 (attempted = 320)
   Total RHS evals:  Fe = 2241,  Fi = 7935
   Total number of fixed-point iterations = 7614
   Total number of nonlinear solver convergence failures = 0
   Total number of error test failures = 2
>>>>>>> f09a521c
<|MERGE_RESOLUTION|>--- conflicted
+++ resolved
@@ -6,26 +6,6 @@
 
         t           u           v           w
    ----------------------------------------------
-<<<<<<< HEAD
-    1.000000    1.897255    1.274939    2.997143
-    2.000000    0.346125    2.366448    2.999487
-    3.000000    0.147442    2.862060    2.999779
-    4.000000    0.140733    3.226731    2.999813
-    5.000000    0.142659    3.583206    2.999839
-    6.000000    0.145095    3.936910    2.999785
-    7.000000    0.147720    4.287893    2.999764
-    8.000000    0.150542    4.635957    2.999762
-    9.000000    0.153590    4.980863    2.999787
-   10.000000    0.156901    5.322330    2.999779
-   ----------------------------------------------
-
-Final Solver Statistics:
-   Internal solver steps = 315 (attempted = 315)
-   Total RHS evals:  Fe = 2208,  Fi = 7763
-   Total number of fixed-point iterations = 7445
-   Total number of nonlinear solver convergence failures = 0
-   Total number of error test failures = 0
-=======
     1.000000    1.897255    1.274939    2.997145
     2.000000    0.346125    2.366448    2.999487
     3.000000    0.147442    2.862061    2.999779
@@ -44,4 +24,3 @@
    Total number of fixed-point iterations = 7614
    Total number of nonlinear solver convergence failures = 0
    Total number of error test failures = 2
->>>>>>> f09a521c
