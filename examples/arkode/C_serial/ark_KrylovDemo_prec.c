--- conflicted
+++ resolved
@@ -104,20 +104,6 @@
 #include <sundials/sundials_types.h> /* definition of sunrealtype                      */
 #include <sunlinsol/sunlinsol_spgmr.h> /* access to SPGMR SUNLinearSolver             */
 
-<<<<<<< HEAD
-/* helpful macros */
-
-
-#ifndef SQR
-#define SQR(A) ((A) * (A))
-#endif
-
-
-
-
-
-=======
->>>>>>> f4a0c34b
 /* Constants */
 
 #define ZERO SUN_RCONST(0.0)
