
   Begin simple harmonic oscillator problem

t = 0.000000, x(t) = 10.000000, E = 50.000000, sol. err = 0.000000
t = 0.785398, x(t) = 7.071068, E = 50.000000, sol. err = 2.8226751748531428e-14
t = 1.570796, x(t) = -0.000000, E = 50.000000, sol. err = 6.2659884421989969e-13
t = 2.356194, x(t) = -7.071068, E = 50.000000, sol. err = 1.4916461428856833e-12
t = 3.141593, x(t) = -10.000000, E = 50.000000, sol. err = 2.3682463424056722e-12
t = 3.926991, x(t) = -7.071068, E = 50.000000, sol. err = 3.2519776836359368e-12
t = 4.712389, x(t) = 0.000000, E = 50.000000, sol. err = 9.5373481893755732e-13
t = 5.497787, x(t) = 7.071068, E = 50.000000, sol. err = 1.6668477791399526e-12
t = 6.283185, x(t) = 10.000000, E = 50.000000, sol. err = 4.3080167445556004e-12

Current time                 = 6.283185307179586
Steps                        = 6288
Step attempts                = 6288
Stability limited steps      = 0
Accuracy limited steps       = 0
Error test fails             = 0
NLS step fails               = 0
Inequality constraint fails  = 0
Initial step size            = 0.001
Last step size               = 0.0003981633971861239
<<<<<<< HEAD
Current step size            = 0.0003981633971861239
f1 RHS fn evals              = 25152
f2 RHS fn evals              = 25152
=======
Current step size            = 0.001
f1 RHS fn evals              = 25153
f2 RHS fn evals              = 25153
>>>>>>> 0676c608
<|MERGE_RESOLUTION|>--- conflicted
+++ resolved
@@ -21,12 +21,6 @@
 Inequality constraint fails  = 0
 Initial step size            = 0.001
 Last step size               = 0.0003981633971861239
-<<<<<<< HEAD
-Current step size            = 0.0003981633971861239
+Current step size            = 0.001
 f1 RHS fn evals              = 25152
-f2 RHS fn evals              = 25152
-=======
-Current step size            = 0.001
-f1 RHS fn evals              = 25153
-f2 RHS fn evals              = 25153
->>>>>>> 0676c608
+f2 RHS fn evals              = 25152