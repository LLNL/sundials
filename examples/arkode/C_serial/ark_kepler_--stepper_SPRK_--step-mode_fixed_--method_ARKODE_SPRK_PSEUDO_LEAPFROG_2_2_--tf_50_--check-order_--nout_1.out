--- conflicted
+++ resolved
@@ -53,15 +53,9 @@
 Inequality constraint fails  = 0
 Initial step size            = 0.001
 Last step size               = 2.582822844487962e-11
-<<<<<<< HEAD
-Current step size            = 2.582822844487962e-11
+Current step size            = 0.001
 f1 RHS fn evals              = 100002
 f2 RHS fn evals              = 100002
-=======
-Current step size            = 0.001
-f1 RHS fn evals              = 100003
-f2 RHS fn evals              = 100003
->>>>>>> 0676c608
 
 
    Begin Kepler Problem
@@ -87,15 +81,9 @@
 Inequality constraint fails  = 0
 Initial step size            = 0.0005
 Last step size               = 0.0004999999432868658
-<<<<<<< HEAD
-Current step size            = 0.0004999999432868658
+Current step size            = 0.0005
 f1 RHS fn evals              = 200000
 f2 RHS fn evals              = 200000
-=======
-Current step size            = 0.0005
-f1 RHS fn evals              = 200001
-f2 RHS fn evals              = 200001
->>>>>>> 0676c608
 
 
    Begin Kepler Problem
@@ -121,15 +109,9 @@
 Inequality constraint fails  = 0
 Initial step size            = 0.00025
 Last step size               = 0.0002499998522722533
-<<<<<<< HEAD
-Current step size            = 0.0002499998522722533
+Current step size            = 0.00025
 f1 RHS fn evals              = 400000
 f2 RHS fn evals              = 400000
-=======
-Current step size            = 0.00025
-f1 RHS fn evals              = 400001
-f2 RHS fn evals              = 400001
->>>>>>> 0676c608
 
 
    Begin Kepler Problem
@@ -155,15 +137,9 @@
 Inequality constraint fails  = 0
 Initial step size            = 0.000125
 Last step size               = 3.183586727573126e-10
-<<<<<<< HEAD
-Current step size            = 3.183586727573126e-10
+Current step size            = 0.000125
 f1 RHS fn evals              = 800002
 f2 RHS fn evals              = 800002
-=======
-Current step size            = 0.000125
-f1 RHS fn evals              = 800003
-f2 RHS fn evals              = 800003
->>>>>>> 0676c608
 
 
    Begin Kepler Problem
@@ -189,15 +165,9 @@
 Inequality constraint fails  = 0
 Initial step size            = 6.25e-05
 Last step size               = 7.503473398173804e-10
-<<<<<<< HEAD
-Current step size            = 7.503473398173804e-10
+Current step size            = 6.25e-05
 f1 RHS fn evals              = 1600002
 f2 RHS fn evals              = 1600002
-=======
-Current step size            = 6.25e-05
-f1 RHS fn evals              = 1600003
-f2 RHS fn evals              = 1600003
->>>>>>> 0676c608
 
 
    Begin Kepler Problem
@@ -223,15 +193,9 @@
 Inequality constraint fails  = 0
 Initial step size            = 3.125e-05
 Last step size               = 9.66345226061093e-10
-<<<<<<< HEAD
-Current step size            = 9.66345226061093e-10
+Current step size            = 3.125e-05
 f1 RHS fn evals              = 3200002
 f2 RHS fn evals              = 3200002
-=======
-Current step size            = 3.125e-05
-f1 RHS fn evals              = 3200003
-f2 RHS fn evals              = 3200003
->>>>>>> 0676c608
 
 
    Begin Kepler Problem
@@ -257,15 +221,9 @@
 Inequality constraint fails  = 0
 Initial step size            = 1.5625e-05
 Last step size               = 1.562198162474714e-05
-<<<<<<< HEAD
-Current step size            = 1.562198162474714e-05
+Current step size            = 1.5625e-05
 f1 RHS fn evals              = 6400000
 f2 RHS fn evals              = 6400000
-=======
-Current step size            = 1.5625e-05
-f1 RHS fn evals              = 6400001
-f2 RHS fn evals              = 6400001
->>>>>>> 0676c608
 
 
    Begin Kepler Problem
@@ -291,15 +249,9 @@
 Inequality constraint fails  = 0
 Initial step size            = 7.8125e-06
 Last step size               = 7.805897645596353e-06
-<<<<<<< HEAD
-Current step size            = 7.805897645596353e-06
+Current step size            = 7.8125e-06
 f1 RHS fn evals              = 12800000
 f2 RHS fn evals              = 12800000
-=======
-Current step size            = 7.8125e-06
-f1 RHS fn evals              = 12800001
-f2 RHS fn evals              = 12800001
->>>>>>> 0676c608
 
 Order of accuracy wrt solution:    expected = 2, max = 2.0019,  avg = 1.9630,  overall = 1.9766
 Order of accuracy wrt Hamiltonian: expected = 2, max = 2.0012,  avg = 2.0000,  overall = 2.0001