--- conflicted
+++ resolved
@@ -7,28 +7,6 @@
 
         t      ||u||_rms   ||v||_rms   ||w||_rms
    ----------------------------------------------
-<<<<<<< HEAD
-    1.000000    0.791135    3.140510    1.999984
-    2.000000    0.960034    2.757429    1.999981
-    3.000000    0.930298    2.532870    1.999982
-    4.000000    0.681808    2.696301    1.999986
-    5.000000    0.506325    3.007844    1.999990
-    6.000000    0.449425    3.275284    1.999991
-    7.000000    0.446297    3.465935    1.999991
-    8.000000    0.463486    3.586729    1.999991
-    9.000000    0.491684    3.644311    1.999990
-   10.000000    0.530857    3.640396    1.999990
-   ----------------------------------------------
-
-Final Solver Statistics:
-   Internal solver steps = 66 (attempted = 67)
-   Total RHS evals:  Fe = 0,  Fi = 887
-   Total linear solver setups = 33
-   Total number of Jacobian evaluations = 16
-   Total number of nonlinear iterations = 899
-   Total number of nonlinear solver convergence failures = 15
-   Total number of error test failures = 0
-=======
     1.000000    0.791137    3.140508    1.999984
     2.000000    0.960034    2.757429    1.999981
     3.000000    0.930299    2.532868    1.999982
@@ -48,5 +26,4 @@
    Total number of Jacobian evaluations = 18
    Total number of nonlinear iterations = 889
    Total number of nonlinear solver convergence failures = 17
-   Total number of error test failures = 2
->>>>>>> f09a521c
+   Total number of error test failures = 2