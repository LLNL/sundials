
   Begin Kepler Problem

Problem Arguments:
  stepper:              1
  step mode:            0
  use tstop:            1
  use compensated sums: 0
  dt:                   0.001
  Tf:                   50
  nout:                 1

t = 0.0000, H(p,q) = -0.5000000000000000, L(p,q) = 0.8000000000000000
t = 50.0000, H(p,q)-H0 = -2.2382096176443156e-13, L(p,q)-L0 = -4.9960036108132044e-14
Current time                 = 50
Steps                        = 50001
Step attempts                = 50001
Stability limited steps      = 0
Accuracy limited steps       = 0
Error test fails             = 0
NLS step fails               = 0
Inequality constraint fails  = 0
Initial step size            = 0.001
Last step size               = 2.582822844487962e-11
Current step size            = 0.001
Explicit RHS fn evals        = 400009
Implicit RHS fn evals        = 0
NLS iters                    = 0
NLS fails                    = 0
NLS iters per step           = 0
LS setups                    = 0

   Begin Kepler Problem

Problem Arguments:
  stepper:              0
  step mode:            0
  use tstop:            1
  use compensated sums: 0
  dt:                   0.001
  Tf:                   50
  nout:                 1

t = 0.0000, H(p,q) = -0.5000000000000000, L(p,q) = 0.8000000000000000
t = 50.0000, H(p,q)-H0 = -1.2973337429578180e-03, L(p,q)-L0 = 4.4408920985006262e-16
Current time                 = 50
Steps                        = 50001
Step attempts                = 50001
Stability limited steps      = 0
Accuracy limited steps       = 0
Error test fails             = 0
NLS step fails               = 0
Inequality constraint fails  = 0
Initial step size            = 0.001
Last step size               = 2.582822844487962e-11
<<<<<<< HEAD
Current step size            = 2.582822844487962e-11
f1 RHS fn evals              = 50001
f2 RHS fn evals              = 50001
=======
Current step size            = 0.001
f1 RHS fn evals              = 50002
f2 RHS fn evals              = 50002
>>>>>>> 0676c608


   Begin Kepler Problem

Problem Arguments:
  stepper:              0
  step mode:            0
  use tstop:            1
  use compensated sums: 0
  dt:                   0.0005
  Tf:                   50
  nout:                 1

t = 0.0000, H(p,q) = -0.5000000000000000, L(p,q) = 0.8000000000000000
t = 50.0000, H(p,q)-H0 = -6.5221362034773023e-04, L(p,q)-L0 = -2.2426505097428162e-14
Current time                 = 50
Steps                        = 100000
Step attempts                = 100000
Stability limited steps      = 0
Accuracy limited steps       = 0
Error test fails             = 0
NLS step fails               = 0
Inequality constraint fails  = 0
Initial step size            = 0.0005
Last step size               = 0.0004999999432868658
<<<<<<< HEAD
Current step size            = 0.0004999999432868658
f1 RHS fn evals              = 100000
f2 RHS fn evals              = 100000
=======
Current step size            = 0.0005
f1 RHS fn evals              = 100001
f2 RHS fn evals              = 100001
>>>>>>> 0676c608


   Begin Kepler Problem

Problem Arguments:
  stepper:              0
  step mode:            0
  use tstop:            1
  use compensated sums: 0
  dt:                   0.00025
  Tf:                   50
  nout:                 1

t = 0.0000, H(p,q) = -0.5000000000000000, L(p,q) = 0.8000000000000000
t = 50.0000, H(p,q)-H0 = -3.2690039061167298e-04, L(p,q)-L0 = 1.1546319456101628e-14
Current time                 = 50
Steps                        = 200000
Step attempts                = 200000
Stability limited steps      = 0
Accuracy limited steps       = 0
Error test fails             = 0
NLS step fails               = 0
Inequality constraint fails  = 0
Initial step size            = 0.00025
Last step size               = 0.0002499998522722533
<<<<<<< HEAD
Current step size            = 0.0002499998522722533
f1 RHS fn evals              = 200000
f2 RHS fn evals              = 200000
=======
Current step size            = 0.00025
f1 RHS fn evals              = 200001
f2 RHS fn evals              = 200001
>>>>>>> 0676c608


   Begin Kepler Problem

Problem Arguments:
  stepper:              0
  step mode:            0
  use tstop:            1
  use compensated sums: 0
  dt:                   0.000125
  Tf:                   50
  nout:                 1

t = 0.0000, H(p,q) = -0.5000000000000000, L(p,q) = 0.8000000000000000
t = 50.0000, H(p,q)-H0 = -1.6363718517031778e-04, L(p,q)-L0 = -1.4765966227514582e-14
Current time                 = 50
Steps                        = 400001
Step attempts                = 400001
Stability limited steps      = 0
Accuracy limited steps       = 0
Error test fails             = 0
NLS step fails               = 0
Inequality constraint fails  = 0
Initial step size            = 0.000125
Last step size               = 3.183586727573126e-10
<<<<<<< HEAD
Current step size            = 3.183586727573126e-10
f1 RHS fn evals              = 400001
f2 RHS fn evals              = 400001
=======
Current step size            = 0.000125
f1 RHS fn evals              = 400002
f2 RHS fn evals              = 400002
>>>>>>> 0676c608


   Begin Kepler Problem

Problem Arguments:
  stepper:              0
  step mode:            0
  use tstop:            1
  use compensated sums: 0
  dt:                   6.25e-05
  Tf:                   50
  nout:                 1

t = 0.0000, H(p,q) = -0.5000000000000000, L(p,q) = 0.8000000000000000
t = 50.0000, H(p,q)-H0 = -8.1863924517477926e-05, L(p,q)-L0 = -1.2922996006636822e-13
Current time                 = 50
Steps                        = 800001
Step attempts                = 800001
Stability limited steps      = 0
Accuracy limited steps       = 0
Error test fails             = 0
NLS step fails               = 0
Inequality constraint fails  = 0
Initial step size            = 6.25e-05
Last step size               = 7.503473398173804e-10
<<<<<<< HEAD
Current step size            = 7.503473398173804e-10
f1 RHS fn evals              = 800001
f2 RHS fn evals              = 800001
=======
Current step size            = 6.25e-05
f1 RHS fn evals              = 800002
f2 RHS fn evals              = 800002
>>>>>>> 0676c608


   Begin Kepler Problem

Problem Arguments:
  stepper:              0
  step mode:            0
  use tstop:            1
  use compensated sums: 0
  dt:                   3.125e-05
  Tf:                   50
  nout:                 1

t = 0.0000, H(p,q) = -0.5000000000000000, L(p,q) = 0.8000000000000000
t = 50.0000, H(p,q)-H0 = -4.0943118684078073e-05, L(p,q)-L0 = -1.4210854715202004e-14
Current time                 = 50
Steps                        = 1600001
Step attempts                = 1600001
Stability limited steps      = 0
Accuracy limited steps       = 0
Error test fails             = 0
NLS step fails               = 0
Inequality constraint fails  = 0
Initial step size            = 3.125e-05
Last step size               = 9.66345226061093e-10
<<<<<<< HEAD
Current step size            = 9.66345226061093e-10
f1 RHS fn evals              = 1600001
f2 RHS fn evals              = 1600001
=======
Current step size            = 3.125e-05
f1 RHS fn evals              = 1600002
f2 RHS fn evals              = 1600002
>>>>>>> 0676c608


   Begin Kepler Problem

Problem Arguments:
  stepper:              0
  step mode:            0
  use tstop:            1
  use compensated sums: 0
  dt:                   1.5625e-05
  Tf:                   50
  nout:                 1

t = 0.0000, H(p,q) = -0.5000000000000000, L(p,q) = 0.8000000000000000
t = 50.0000, H(p,q)-H0 = -2.0474326156039169e-05, L(p,q)-L0 = 2.2981616609740740e-14
Current time                 = 50
Steps                        = 3200000
Step attempts                = 3200000
Stability limited steps      = 0
Accuracy limited steps       = 0
Error test fails             = 0
NLS step fails               = 0
Inequality constraint fails  = 0
Initial step size            = 1.5625e-05
Last step size               = 1.562198162474714e-05
<<<<<<< HEAD
Current step size            = 1.562198162474714e-05
f1 RHS fn evals              = 3200000
f2 RHS fn evals              = 3200000
=======
Current step size            = 1.5625e-05
f1 RHS fn evals              = 3200001
f2 RHS fn evals              = 3200001
>>>>>>> 0676c608


   Begin Kepler Problem

Problem Arguments:
  stepper:              0
  step mode:            0
  use tstop:            1
  use compensated sums: 0
  dt:                   7.8125e-06
  Tf:                   50
  nout:                 1

t = 0.0000, H(p,q) = -0.5000000000000000, L(p,q) = 0.8000000000000000
t = 50.0000, H(p,q)-H0 = -1.0237852276828718e-05, L(p,q)-L0 = -1.7563728249569976e-13
Current time                 = 50
Steps                        = 6400000
Step attempts                = 6400000
Stability limited steps      = 0
Accuracy limited steps       = 0
Error test fails             = 0
NLS step fails               = 0
Inequality constraint fails  = 0
Initial step size            = 7.8125e-06
Last step size               = 7.805897645596353e-06
<<<<<<< HEAD
Current step size            = 7.805897645596353e-06
f1 RHS fn evals              = 6400000
f2 RHS fn evals              = 6400000
=======
Current step size            = 7.8125e-06
f1 RHS fn evals              = 6400001
f2 RHS fn evals              = 6400001
>>>>>>> 0676c608

Order of accuracy wrt solution:    expected = 1, max = 1.6317,  avg = 1.0843,  overall = 1.0418
Order of accuracy wrt Hamiltonian: expected = 1, max = 0.9999,  avg = 0.9979,  overall = 0.9983<|MERGE_RESOLUTION|>--- conflicted
+++ resolved
@@ -53,15 +53,9 @@
 Inequality constraint fails  = 0
 Initial step size            = 0.001
 Last step size               = 2.582822844487962e-11
-<<<<<<< HEAD
-Current step size            = 2.582822844487962e-11
+Current step size            = 0.001
 f1 RHS fn evals              = 50001
 f2 RHS fn evals              = 50001
-=======
-Current step size            = 0.001
-f1 RHS fn evals              = 50002
-f2 RHS fn evals              = 50002
->>>>>>> 0676c608
 
 
    Begin Kepler Problem
@@ -87,15 +81,9 @@
 Inequality constraint fails  = 0
 Initial step size            = 0.0005
 Last step size               = 0.0004999999432868658
-<<<<<<< HEAD
-Current step size            = 0.0004999999432868658
+Current step size            = 0.0005
 f1 RHS fn evals              = 100000
 f2 RHS fn evals              = 100000
-=======
-Current step size            = 0.0005
-f1 RHS fn evals              = 100001
-f2 RHS fn evals              = 100001
->>>>>>> 0676c608
 
 
    Begin Kepler Problem
@@ -121,15 +109,9 @@
 Inequality constraint fails  = 0
 Initial step size            = 0.00025
 Last step size               = 0.0002499998522722533
-<<<<<<< HEAD
-Current step size            = 0.0002499998522722533
+Current step size            = 0.00025
 f1 RHS fn evals              = 200000
 f2 RHS fn evals              = 200000
-=======
-Current step size            = 0.00025
-f1 RHS fn evals              = 200001
-f2 RHS fn evals              = 200001
->>>>>>> 0676c608
 
 
    Begin Kepler Problem
@@ -155,15 +137,9 @@
 Inequality constraint fails  = 0
 Initial step size            = 0.000125
 Last step size               = 3.183586727573126e-10
-<<<<<<< HEAD
-Current step size            = 3.183586727573126e-10
+Current step size            = 0.000125
 f1 RHS fn evals              = 400001
 f2 RHS fn evals              = 400001
-=======
-Current step size            = 0.000125
-f1 RHS fn evals              = 400002
-f2 RHS fn evals              = 400002
->>>>>>> 0676c608
 
 
    Begin Kepler Problem
@@ -189,15 +165,9 @@
 Inequality constraint fails  = 0
 Initial step size            = 6.25e-05
 Last step size               = 7.503473398173804e-10
-<<<<<<< HEAD
-Current step size            = 7.503473398173804e-10
+Current step size            = 6.25e-05
 f1 RHS fn evals              = 800001
 f2 RHS fn evals              = 800001
-=======
-Current step size            = 6.25e-05
-f1 RHS fn evals              = 800002
-f2 RHS fn evals              = 800002
->>>>>>> 0676c608
 
 
    Begin Kepler Problem
@@ -223,15 +193,9 @@
 Inequality constraint fails  = 0
 Initial step size            = 3.125e-05
 Last step size               = 9.66345226061093e-10
-<<<<<<< HEAD
-Current step size            = 9.66345226061093e-10
+Current step size            = 3.125e-05
 f1 RHS fn evals              = 1600001
 f2 RHS fn evals              = 1600001
-=======
-Current step size            = 3.125e-05
-f1 RHS fn evals              = 1600002
-f2 RHS fn evals              = 1600002
->>>>>>> 0676c608
 
 
    Begin Kepler Problem
@@ -257,15 +221,9 @@
 Inequality constraint fails  = 0
 Initial step size            = 1.5625e-05
 Last step size               = 1.562198162474714e-05
-<<<<<<< HEAD
-Current step size            = 1.562198162474714e-05
+Current step size            = 1.5625e-05
 f1 RHS fn evals              = 3200000
 f2 RHS fn evals              = 3200000
-=======
-Current step size            = 1.5625e-05
-f1 RHS fn evals              = 3200001
-f2 RHS fn evals              = 3200001
->>>>>>> 0676c608
 
 
    Begin Kepler Problem
@@ -291,15 +249,9 @@
 Inequality constraint fails  = 0
 Initial step size            = 7.8125e-06
 Last step size               = 7.805897645596353e-06
-<<<<<<< HEAD
-Current step size            = 7.805897645596353e-06
+Current step size            = 7.8125e-06
 f1 RHS fn evals              = 6400000
 f2 RHS fn evals              = 6400000
-=======
-Current step size            = 7.8125e-06
-f1 RHS fn evals              = 6400001
-f2 RHS fn evals              = 6400001
->>>>>>> 0676c608
 
 Order of accuracy wrt solution:    expected = 1, max = 1.6317,  avg = 1.0843,  overall = 1.0418
 Order of accuracy wrt Hamiltonian: expected = 1, max = 0.9999,  avg = 0.9979,  overall = 0.9983