--- conflicted
+++ resolved
@@ -18,28 +18,15 @@
    ---------------------
 
 Final Statistics:
-<<<<<<< HEAD
-Current time                 = 10.12743729989852
-Steps                        = 62
-Step attempts                = 62
-=======
 Current time                 = 10.1215709091465
 Steps                        = 82
 Step attempts                = 83
->>>>>>> e34ff3d7
 Stability limited steps      = 0
 Accuracy limited steps       = 62
 Error test fails             = 0
 NLS step fails               = 0
 Inequality constraint fails  = 0
-<<<<<<< HEAD
-Initial step size            = 6.103515625000001e-12
-Last step size               = 0.553529760219145
-Current step size            = 0.553529760219145
-RHS fn evals                 = 251
-=======
 Initial step size            = 6.103515625e-12
 Last step size               = 0.446351926423408
 Current step size            = 0.446351926423408
-RHS fn evals                 = 417
->>>>>>> e34ff3d7
+RHS fn evals                 = 417