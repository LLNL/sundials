   
 Analytical ODE test problem:
    lambda = (-0.01 , 10.00 ) 
    reltol =  1.0E-06,  abstol =  1.0E-10
  
       t     real(u)    imag(u)    error
    -------------------------------------------
      0.0   2.00E+00   0.00E+00   0.0E+00
<<<<<<< HEAD
      1.0  -1.66E+00  -1.08E+00   2.6E-04
      2.0   8.00E-01   1.79E+00   5.1E-04
      3.0   2.99E-01  -1.92E+00   7.5E-04
      4.0  -1.28E+00   1.43E+00   9.9E-04
      5.0   1.84E+00  -5.00E-01   1.2E-03
      6.0  -1.79E+00  -5.73E-01   1.4E-03
      7.0   1.18E+00   1.44E+00   1.7E-03
      8.0  -2.06E-01  -1.83E+00   1.9E-03
      9.0  -8.17E-01   1.63E+00   2.1E-03
     10.0   1.56E+00  -9.18E-01   2.3E-03
    -------------------------------------------
  
 Final Solver Statistics:
    Internal solver steps =  508, (attempted =  508)
    Total RHS evals =  2035
    Total number of error test failures =    0
    Error: max =  2.31E-03, rms =  1.47E-03
=======
      1.0  -1.66E+00  -1.08E+00   5.0E-04
      2.0   8.01E-01   1.79E+00   9.9E-04
      3.0   2.98E-01  -1.92E+00   1.5E-03
      4.0  -1.28E+00   1.43E+00   2.0E-03
      5.0   1.83E+00  -5.01E-01   2.4E-03
      6.0  -1.79E+00  -5.71E-01   2.9E-03
      7.0   1.18E+00   1.44E+00   3.3E-03
      8.0  -2.07E-01  -1.83E+00   3.8E-03
      9.0  -8.15E-01   1.64E+00   4.2E-03
     10.0   1.56E+00  -9.20E-01   4.6E-03
    -------------------------------------------
  
 Final Solver Statistics:
    Internal solver steps =  427, (attempted =  429)
    Total RHS evals =  1719
    Total number of error test failures =    2
    Error: max =  4.61E-03, rms =  2.92E-03
>>>>>>> f09a521c
  <|MERGE_RESOLUTION|>--- conflicted
+++ resolved
@@ -6,25 +6,6 @@
        t     real(u)    imag(u)    error
     -------------------------------------------
       0.0   2.00E+00   0.00E+00   0.0E+00
-<<<<<<< HEAD
-      1.0  -1.66E+00  -1.08E+00   2.6E-04
-      2.0   8.00E-01   1.79E+00   5.1E-04
-      3.0   2.99E-01  -1.92E+00   7.5E-04
-      4.0  -1.28E+00   1.43E+00   9.9E-04
-      5.0   1.84E+00  -5.00E-01   1.2E-03
-      6.0  -1.79E+00  -5.73E-01   1.4E-03
-      7.0   1.18E+00   1.44E+00   1.7E-03
-      8.0  -2.06E-01  -1.83E+00   1.9E-03
-      9.0  -8.17E-01   1.63E+00   2.1E-03
-     10.0   1.56E+00  -9.18E-01   2.3E-03
-    -------------------------------------------
-  
- Final Solver Statistics:
-    Internal solver steps =  508, (attempted =  508)
-    Total RHS evals =  2035
-    Total number of error test failures =    0
-    Error: max =  2.31E-03, rms =  1.47E-03
-=======
       1.0  -1.66E+00  -1.08E+00   5.0E-04
       2.0   8.01E-01   1.79E+00   9.9E-04
       3.0   2.98E-01  -1.92E+00   1.5E-03
@@ -42,5 +23,4 @@
     Total RHS evals =  1719
     Total number of error test failures =    2
     Error: max =  4.61E-03, rms =  2.92E-03
->>>>>>> f09a521c
   