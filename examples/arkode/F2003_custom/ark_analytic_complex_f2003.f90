--- conflicted
+++ resolved
@@ -39,16 +39,6 @@
 
   !======= Declarations =========
   implicit none
-<<<<<<< HEAD
-  integer(c_int64_t),            parameter :: neq = 1
-  integer(c_int),             parameter :: Nt = 10
-  complex(c_double_complex),  parameter :: lambda = (-1d-2, 10.d0)
-  real(c_double),             parameter :: T0 = 0.d0
-  real(c_double),             parameter :: Tf = 10.d0
-  real(c_double),             parameter :: dtmax = 0.01d0
-  real(c_double),             parameter :: reltol = 1.d-6
-  real(c_double),             parameter :: abstol = 1.d-10
-=======
   integer(c_int64_t), parameter :: neq = 1
   integer(c_int), parameter :: Nt = 10
   complex(c_double_complex), parameter :: lambda = (-1d-2, 10.d0)
@@ -57,7 +47,6 @@
   real(c_double), parameter :: dtmax = 0.01d0
   real(c_double), parameter :: reltol = 1.d-6
   real(c_double), parameter :: abstol = 1.d-10
->>>>>>> 3f3be176
 
 contains
 
@@ -191,21 +180,12 @@
   print '(5x,f4.1,2(2x,es9.2),2x,es8.1)', tcur(1), real(y%data(1)), imag(y%data(1)), 0.d0
   do iout = 1, Nt
 
-<<<<<<< HEAD
-     ! call integrator
-     ierr = FARKodeEvolve(arkode_mem, tout, sunvec_y, tcur, ARK_NORMAL)
-     if (ierr /= 0) then
-        write(*,*) 'Error in FARKodeEvolve, ierr = ', ierr, '; halting'
-        stop 1
-     endif
-=======
     ! call integrator
     ierr = FARKodeEvolve(arkode_mem, tout, sunvec_y, tcur, ARK_NORMAL)
     if (ierr /= 0) then
       write (*, *) 'Error in FARKodeEvolve, ierr = ', ierr, '; halting'
       stop 1
     end if
->>>>>>> 3f3be176
 
     ! compute/accumulate solution error
     yerr = abs(y%data(1) - Sol(tcur(1)))
