--- conflicted
+++ resolved
@@ -255,14 +255,13 @@
 // Print command line options
 static void InputHelp()
 {
-<<<<<<< HEAD
   std::cout << std::endl;
   std::cout << "Command line options:" << std::endl;
   std::cout
-    << "  --integrator <str> : method (ARKODE_LSRK_SSPs_2, ARKODE_LSRK_SSPs_3, "
-       "ARKODE_LSRK_SSP10_4, or any valid ARKODE_ERKTableID)\n";
+    << "  --integrator <str> : method (ARKODE_LSRK_SSP_S_2, ARKODE_LSRK_SSP_S_3, "
+       "ARKODE_LSRK_SSP_10_4, or any valid ARKODE_ERKTableID)\n";
   std::cout << "  --stages <int>     : number of stages (ignored for "
-          "ARKODE_LSRK_SSP10_4 and ERK)\n";
+          "ARKODE_LSRK_SSP_10_4 and ERK)\n";
   std::cout << "  --tf <real>        : final time\n";
   std::cout << "  --xl <real>        : domain lower boundary\n";
   std::cout << "  --xr <real>        : domain upper boundary\n";
@@ -275,27 +274,6 @@
   std::cout << "  --output <int>     : output level\n";
   std::cout << "  --nout <int>       : number of outputs\n";
   std::cout << "  --help             : print options and exit\n";
-=======
-  cout << endl;
-  cout << "Command line options:" << endl;
-  cout
-    << "  --integrator <str> : method (ARKODE_LSRK_SSP_S_2, ARKODE_LSRK_SSP_S_3, "
-       "ARKODE_LSRK_SSP_10_4, or any valid ARKODE_ERKTableID)\n";
-  cout << "  --stages <int>     : number of stages (ignored for "
-          "ARKODE_LSRK_SSP_10_4 and ERK)\n";
-  cout << "  --tf <real>        : final time\n";
-  cout << "  --xl <real>        : domain lower boundary\n";
-  cout << "  --xr <real>        : domain upper boundary\n";
-  cout << "  --gamma <real>     : ideal gas constant\n";
-  cout << "  --nx <int>         : number of mesh points\n";
-  cout << "  --rtol <real>      : relative tolerance\n";
-  cout << "  --atol <real>      : absolute tolerance\n";
-  cout << "  --fixed_h <real>   : fixed step size\n";
-  cout << "  --maxsteps <int>   : max steps between outputs\n";
-  cout << "  --output <int>     : output level\n";
-  cout << "  --nout <int>       : number of outputs\n";
-  cout << "  --help             : print options and exit\n";
->>>>>>> 22b75fe2
 }
 
 inline void find_arg(std::vector<std::string>& args, const std::string key, sunrealtype& dest)
