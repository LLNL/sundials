--- conflicted
+++ resolved
@@ -52,15 +52,9 @@
 #endif
 
 #if defined(SUNDIALS_FLOAT128_PRECISION)
-<<<<<<< HEAD
-#define GSYM "Lg"
-#define ESYM "Le"
-#define FSYM "Lf"
-=======
 #define GSYM "Qg"
 #define ESYM "Qe"
 #define FSYM "Qf"
->>>>>>> f4a0c34b
 #elif defined(SUNDIALS_EXTENDED_PRECISION)
 #define GSYM "Lg"
 #define ESYM "Le"
