--- conflicted
+++ resolved
@@ -237,25 +237,14 @@
 
 int main(int argc, char* argv[])
 {
-<<<<<<< HEAD
-  int flag;                   // reusable error-checking flag
-  UserData *udata    = NULL;  // user data structure
-  N_Vector u         = NULL;  // vector for storing solution
-  SUNLinearSolver LS = NULL;  // linear solver memory structure
-  void *arkode_mem   = NULL;  // ARKODE memory structure
-  braid_Core core    = NULL;  // XBraid memory structure
-  braid_App app      = NULL;  // ARKode + XBraid interface structure
-=======
   int flag;                     // reusable error-checking flag
   UserData *udata      = NULL;  // user data structure
   N_Vector u           = NULL;  // vector for storing solution
   SUNLinearSolver LS   = NULL;  // linear solver memory structure
   void *arkode_mem     = NULL;  // ARKODE memory structure
-  FILE *diagfp         = NULL;  // diagnostics output file
   braid_Core core      = NULL;  // XBraid memory structure
   braid_App app        = NULL;  // ARKode + XBraid interface structure
   SUNAdaptController C = NULL;  // time adaptivity controller
->>>>>>> 110a6d98
 
   // Timing variables
   chrono::time_point<chrono::steady_clock> t1;
@@ -598,19 +587,10 @@
   // Clean up and return
   // --------------------
 
-<<<<<<< HEAD
   ARKStepFree(&arkode_mem);  // Free integrator memory
   SUNLinSolFree(LS);         // Free linear solver
   N_VDestroy(u);             // Free vectors
   FreeUserData(udata);       // Free user data
-=======
-  if (udata->diagnostics || udata->lsinfo) fclose(diagfp);
-
-  ARKStepFree(&arkode_mem);              // Free integrator memory
-  SUNLinSolFree(LS);                     // Free linear solver
-  N_VDestroy(u);                         // Free vectors
-  FreeUserData(udata);                   // Free user data
->>>>>>> 110a6d98
   delete udata;
   braid_Destroy(core);                   // Free braid memory
   ARKBraid_Free(&app);                   // Free interface memory
