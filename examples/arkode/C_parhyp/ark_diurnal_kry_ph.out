--- conflicted
+++ resolved
@@ -1,55 +1,6 @@
 
 2-species diurnal advection-diffusion problem
 
-<<<<<<< HEAD
-t = 7.20e+03   no. steps = 91   stepsize = 6.86e+01
-At bottom left:  c1, c2 =    1.047e+04    2.527e+11 
-At top right:    c1, c2 =    1.119e+04    2.700e+11 
-
-t = 1.44e+04   no. steps = 142   stepsize = 3.58e+02
-At bottom left:  c1, c2 =    6.659e+06    2.582e+11 
-At top right:    c1, c2 =    7.301e+06    2.833e+11 
-
-t = 2.16e+04   no. steps = 165   stepsize = 4.84e+02
-At bottom left:  c1, c2 =    2.665e+07    2.993e+11 
-At top right:    c1, c2 =    2.931e+07    3.313e+11 
-
-t = 2.88e+04   no. steps = 183   stepsize = 2.14e+02
-At bottom left:  c1, c2 =    8.702e+06    3.380e+11 
-At top right:    c1, c2 =    9.650e+06    3.751e+11 
-
-t = 3.60e+04   no. steps = 221   stepsize = 7.88e+01
-At bottom left:  c1, c2 =    1.404e+04    3.387e+11 
-At top right:    c1, c2 =    1.561e+04    3.765e+11 
-
-t = 4.32e+04   no. steps = 276   stepsize = 1.34e+03
-At bottom left:  c1, c2 =   -2.713e-07    3.382e+11 
-At top right:    c1, c2 =    3.593e-06    3.804e+11 
-
-t = 5.04e+04   no. steps = 282   stepsize = 7.75e+02
-At bottom left:  c1, c2 =    4.554e-06    3.358e+11 
-At top right:    c1, c2 =    2.104e-05    3.864e+11 
-
-t = 5.76e+04   no. steps = 288   stepsize = 1.34e+03
-At bottom left:  c1, c2 =    5.075e-07    3.320e+11 
-At top right:    c1, c2 =    4.743e-06    3.909e+11 
-
-t = 6.48e+04   no. steps = 295   stepsize = 1.66e+03
-At bottom left:  c1, c2 =    1.140e-08    3.313e+11 
-At top right:    c1, c2 =   -5.890e-08    3.963e+11 
-
-t = 7.20e+04   no. steps = 299   stepsize = 1.66e+03
-At bottom left:  c1, c2 =    7.622e-18    3.330e+11 
-At top right:    c1, c2 =   -3.353e-16    4.039e+11 
-
-t = 7.92e+04   no. steps = 304   stepsize = 1.66e+03
-At bottom left:  c1, c2 =   -1.062e-17    3.334e+11 
-At top right:    c1, c2 =    1.340e-16    4.120e+11 
-
-t = 8.64e+04   no. steps = 308   stepsize = 1.66e+03
-At bottom left:  c1, c2 =   -2.989e-18    3.352e+11 
-At top right:    c1, c2 =    3.890e-17    4.163e+11 
-=======
 t = 7.20e+03   no. steps = 99   stepsize = 6.86e+01
 At bottom left:  c1, c2 =    1.047e+04    2.527e+11 
 At top right:    c1, c2 =    1.119e+04    2.700e+11 
@@ -97,25 +48,15 @@
 t = 8.64e+04   no. steps = 326   stepsize = 1.60e+03
 At bottom left:  c1, c2 =    9.983e-05    3.352e+11 
 At top right:    c1, c2 =    1.489e-04    4.163e+11 
->>>>>>> f09a521c
 
 
 Final Statistics: 
 
 lenrw   =  3518     leniw   =   266
 lenrwls =  2455     leniwls =   126
-<<<<<<< HEAD
-nst     =   308     nfe     =     0
-nfi     =  3713     nfels   =  7325
-nni     =  2110     nli     =  7325
-nsetups =    53     netf    =    12
-npe     =     6     nps     =  9355
-ncfn    =     0     ncfl    =   426
-=======
 nst     =   326     nfe     =     0
 nfi     =  3916     nfels   =  7367
 nni     =  2213     nli     =  7367
 nsetups =    58     netf    =    14
 npe     =     6     nps     =  9468
 ncfn    =     0     ncfl    =   226
->>>>>>> f09a521c
