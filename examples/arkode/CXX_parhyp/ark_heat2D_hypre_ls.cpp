--- conflicted
+++ resolved
@@ -361,11 +361,7 @@
   SUNMatrix A        = NULL;  // matrix for Jacobian
   SUNLinearSolver LS = NULL;  // linear solver memory structure
   void *arkode_mem   = NULL;  // ARKODE memory structure
-<<<<<<< HEAD
-=======
-  FILE *diagfp       = NULL;  // diagnostics output file
-  SUNAdaptController C = NULL;  // timestep adaptivity controller
->>>>>>> 110a6d98
+  SUNAdaptController C = NULL;  // timestep adaptivity controlle
 
   // Timing variables
   double t1 = 0.0;
