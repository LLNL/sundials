--- conflicted
+++ resolved
@@ -19,19 +19,11 @@
    --------------------------------------
 
 Final Solver Statistics:
-<<<<<<< HEAD
-   Internal solver steps = 31 (attempted = 33)
-   Total RHS evals:  Fe = 0,  Fi = 168
-   Total linear solver setups = 14
-   Total RHS evals for setting up the linear system = 0
-   Total number of Jacobian evaluations = 3
-=======
    Internal solver steps = 30 (attempted = 33)
    Total RHS evals:  Fe = 0,  Fi = 168
    Total linear solver setups = 11
    Total RHS evals for setting up the linear system = 0
    Total number of Jacobian evaluations = 4
->>>>>>> f09a521c
    Total number of Newton iterations = 165
    Total number of linear solver convergence failures = 0
    Total number of error test failures = 3
