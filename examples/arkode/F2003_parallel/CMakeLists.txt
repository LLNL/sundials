--- conflicted
+++ resolved
@@ -17,30 +17,13 @@
 
 # Example lists are tuples "name\;nodes\;tasks\;type" where the
 # type is develop for examples excluded from 'make test' in releases
-<<<<<<< HEAD
-if(MPI_ENABLED)
-  if(SUNDIALS_LOGGING_ENABLE_MPI)
-    set(FARKODE_examples
-      "ark_brusselator1D_task_local_nls_f2003\;--monitor\;1\;4\;develop\;2"
-      "ark_brusselator1D_task_local_nls_f2003\;--monitor --global-nls\;1\;4\;develop\;2"
-      "ark_brusselator1D_task_local_nls_f2003\;--monitor --explicit --tf 3\;1\;4\;develop\;2"
-      "ark_diag_kry_bbd_f2003\;\;1\;4\;develop\;2"
-      "ark_diag_non_f2003\;\;1\;4\;develop\;2"
-      "ark_heat2D_f2003\;\;1\;4\;develop\;2")
-  else()
-    set(FARKODE_examples
-      "ark_diag_kry_bbd_f2003\;\;1\;4\;develop\;2"
-      "ark_diag_non_f2003\;\;1\;4\;develop\;2"
-      "ark_heat2D_f2003\;\;1\;4\;develop\;2")
-  endif()
-endif()
-=======
 set(FARKODE_examples
     "ark_brusselator1D_task_local_nls_f2003\;--monitor\;1\;4\;develop\;2"
     "ark_brusselator1D_task_local_nls_f2003\;--monitor --global-nls\;1\;4\;develop\;2"
-    "ark_brusselator1D_task_local_nls_f2003\;--monitor --explicit --tf 3\;1\;4\;develop\;2")
->>>>>>> 12d8fb35
-
+    "ark_brusselator1D_task_local_nls_f2003\;--monitor --explicit --tf 3\;1\;4\;develop\;2"
+    "ark_diag_kry_bbd_f2003\;\;1\;4\;develop\;2"
+    "ark_diag_non_f2003\;\;1\;4\;develop\;2"
+    "ark_heat2D_f2003\;\;1\;4\;develop\;2")
 
 if(MPI_Fortran_COMPILER)
   # use MPI wrapper as the compiler
