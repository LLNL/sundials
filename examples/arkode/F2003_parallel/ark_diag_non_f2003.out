   
 Diagonal test problem:
   neq =    8
   nlocal =    2
   nprocs =    4
   rtol =  1.00E-05
   atol =  1.00E-10
   alpha =  1.25E+00
    ydot_i = -alpha*i * y_i (i = 1,...,neq)
   
         t      steps     steps att.    fe
    -----------------------------------------
<<<<<<< HEAD
     0.100000      10      11      47
     0.200000      17      18      75
     0.300000      24      25     103
     0.400000      31      32     131
     0.500000      38      39     159
     0.600000      45      46     187
     0.700000      52      53     215
     0.800000      59      60     243
     0.900000      66      67     271
     1.000000      73      74     299
    -----------------------------------------
Max. absolute error is   7.67E-09
   
 Final Solver Statistics:
   Internal solver steps =     73 (attempted =     74)
   Total RHS evals =    299
=======
     0.100000      11      12      51
     0.200000      20      21      87
     0.300000      29      30     123
     0.400000      38      39     159
     0.500000      47      48     195
     0.600000      56      57     231
     0.700000      65      66     267
     0.800000      74      75     303
     0.900000      83      84     339
     1.000000      92      93     375
    -----------------------------------------
Max. absolute error is   2.59E-09
   
 Final Solver Statistics:
   Internal solver steps =     92 (attempted =     93)
   Total RHS evals =    375
>>>>>>> f09a521c
   Total number of error test failures =      1<|MERGE_RESOLUTION|>--- conflicted
+++ resolved
@@ -10,24 +10,6 @@
    
          t      steps     steps att.    fe
     -----------------------------------------
-<<<<<<< HEAD
-     0.100000      10      11      47
-     0.200000      17      18      75
-     0.300000      24      25     103
-     0.400000      31      32     131
-     0.500000      38      39     159
-     0.600000      45      46     187
-     0.700000      52      53     215
-     0.800000      59      60     243
-     0.900000      66      67     271
-     1.000000      73      74     299
-    -----------------------------------------
-Max. absolute error is   7.67E-09
-   
- Final Solver Statistics:
-   Internal solver steps =     73 (attempted =     74)
-   Total RHS evals =    299
-=======
      0.100000      11      12      51
      0.200000      20      21      87
      0.300000      29      30     123
@@ -44,5 +26,4 @@
  Final Solver Statistics:
    Internal solver steps =     92 (attempted =     93)
    Total RHS evals =    375
->>>>>>> f09a521c
    Total number of error test failures =      1