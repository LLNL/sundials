--- conflicted
+++ resolved
@@ -10,24 +10,6 @@
    
          t      steps     steps att.    fe
     -----------------------------------------
-<<<<<<< HEAD
-     0.100000      11      12      51
-     0.200000      20      21      87
-     0.300000      29      30     123
-     0.400000      38      39     159
-     0.500000      47      48     195
-     0.600000      56      57     231
-     0.700000      65      66     267
-     0.800000      74      75     303
-     0.900000      83      84     339
-     1.000000      92      93     375
-    -----------------------------------------
-Max. absolute error is   2.59E-09
-   
- Final Solver Statistics:
-   Internal solver steps =     92 (attempted =     93)
-   Total RHS evals =    375
-=======
      0.100000      10      11      47
      0.200000      17      18      75
      0.300000      24      25     103
@@ -44,5 +26,4 @@
  Final Solver Statistics:
    Internal solver steps =     72 (attempted =     73)
    Total RHS evals =    295
->>>>>>> 71a480a4
    Total number of error test failures =      1