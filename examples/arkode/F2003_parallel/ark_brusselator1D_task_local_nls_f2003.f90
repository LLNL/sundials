! -----------------------------------------------------------------------------
! Programmer(s): David J. Gardner, Cody J. Balos @ LLNL
! -----------------------------------------------------------------------------
! SUNDIALS Copyright Start
! Copyright (c) 2002-2024, Lawrence Livermore National Security
! and Southern Methodist University.
! All rights reserved.
!
! See the top-level LICENSE and NOTICE files for details.
!
! SPDX-License-Identifier: BSD-3-Clause
! SUNDIALS Copyright End
! -----------------------------------------------------------------------------
! This demonstration problem simulates the advection and reaction of three
! chemical species, u, v, and w, in a one dimensional domain. The reaction
! mechanism is a variation of the Brusselator problem from chemical kinetics.
! This is a PDE system with 3 components, Y = [u,v,w], satisfying the
! equations,
!
!    u_t = -c * u_x + A - (w+1) * u + v * u^2
!    v_t = -c * v_x + w * u - v * u^2
!    w_t = -c * w_x + (B - w) / ep - w * u
!
! for t in [0, 10], x in [0, xmax] with periodic boundary conditions. The
! initial condition is a Gaussian pertubation of the steady state
! solution without advection
!
!    u(0,x) = k1 * A / k4 + p(x)
!    v(0,x) = k2 * k4 * B / (k1 * k3 * A) + p(x)
!    w(0,x) = 3.0 + p(x)
!    p(x)   = alpha * e^( -(x - mu)^2 / (2*sigma^2) ).
!
! where alpha = 0.1, mu = xmax / 2.0, and sigma = xmax / 4.0.
! The reaction rates are set so k_1 = k_2 = k_3 = k_4 = k, and k_5 = k_6 =
! 1/5e-6. The spatial derivatives are discretized with first-order upwind
! finite differences. An IMEX method is used to evolve the system in time with
! the advection terms treated explicitly and the reaction terms implicitly. As
! the reactions are purely local, the code uses a custom nonlinear solver to
! exploit this locality so no parallel communication is needed in the implicit
! solves. NOUT outputs are printed at equal intervals, and run statistics are
! printed at the end.
!
! Command line options:
!  --help           prints help message
!  --printtime      print timing information
!  --monitor        print solution information to screen (slower)
!  --nout <int>     the number of output times
!  --nx <int>       number of spatial mesh intervals
!  --xmax <double>  maximum x value
!  --explicit       use explicit method instead of IMEX
!  --order <int>    method order
!  --global-nls     use a global newton nonlinear solver instead of task-local
!  --tf <double>    final time
!  --A <double>     A parameter value
!  --B <double>     B parameter value
!  --k <double>     reaction rate
!  --c <double>     advection speed
!  --rtol <double>  relative tolerance
!  --atol <double>  absolute tolerance
! --------------------------------------------------------------------------

module ode_mod

  !======= Inclusions ===========
  use, intrinsic :: iso_c_binding
  use fsundials_core_mod

  !======= Declarations =========
  implicit none
  save

  ! Since SUNDIALS can be compiled with 32-bit or 64-bit sunindextype
  ! we set the integer kind used for indices in this example based
  ! on the the index size SUNDIALS was compiled with so that it works
  ! in both configurations. This is not a requirement for user codes.
#if defined(SUNDIALS_INT32_T)
  integer, parameter :: myindextype = selected_int_kind(8)
#elif defined(SUNDIALS_INT64_T)
  integer, parameter :: myindextype = selected_int_kind(16)
#endif

  type(c_ptr) :: sunctx ! SUNDIALS simulation context
  type(c_ptr) :: logger ! SUNDIALS logger

  ! Number of chemical species
  integer, parameter :: Nvar = 3

  ! MPI variables
  integer, target        :: comm   ! communicator
  integer                :: myid   ! process ID
  integer                :: nprocs ! total number of processes
  integer                :: reqS   ! MPI send request handle
  integer                :: reqR   ! MPI receive request handle

  ! Excahnge buffers
  real(c_double) :: Wsend(Nvar), Wrecv(Nvar)
  real(c_double) :: Esend(Nvar), Erecv(Nvar)

  ! Problem settings
  integer :: Nx   ! number of intervals (global)
  integer :: Npts ! number of spatial nodes (local)
  integer :: Neq  ! number of equations (local)

  real(c_double) :: xmax ! maximum x value
  real(c_double) :: dx   ! mesh spacing

  ! Problem parameters
  real(c_double) :: c  ! advection speed
  real(c_double) :: A  ! constant concentrations
  real(c_double) :: B
  real(c_double) :: k1 ! reaction rates
  real(c_double) :: k2
  real(c_double) :: k3
  real(c_double) :: k4
  real(c_double) :: k5
  real(c_double) :: k6

  ! integrator options
  real(c_double) :: t0, tf     ! initial and final time
  real(c_double) :: rtol, atol ! relative and absolute tolerance
  integer(c_int) :: order      ! method order

  logical :: explicit  ! use explicit or IMEX method
  logical :: global    ! use global or task-local nonlinear solver
  logical :: fused     ! use fused vector operations
  logical :: monitor   ! enable diagnostic output
  logical :: printtime ! print timing

  ! output settings and variables
  integer                 :: nout    ! number of outputs
  type(N_Vector), pointer :: umask_s ! mask vectors for RMS computation
  type(N_Vector), pointer :: umask
  type(N_Vector), pointer :: vmask
  type(N_Vector), pointer :: wmask

contains

  ! --------------------------------------------------------------
  ! Right Hand Side (RHS) Functions
  ! --------------------------------------------------------------

  ! Compute the advection term
  integer(c_int) function Advection(t, sunvec_y, sunvec_f, user_data) &
       result(ierr) bind(C)

    !======= Inclusions ===========
    use, intrinsic :: iso_c_binding

    !======= Declarations =========
    implicit none

    ! calling variables
    real(c_double), value :: t          ! current time
    type(N_Vector)        :: sunvec_y   ! solution N_Vector
    type(N_Vector)        :: sunvec_f   ! rhs N_Vector
    type(c_ptr),    value :: user_data  ! user-defined data

    ! pointers to data in SUNDIALS vectors
    real(c_double), pointer :: ydata(:)
    real(c_double), pointer :: fdata(:)

    ! local variables
    integer        :: i, j, idx1, idx2 ! loop counters and array indices
    real(c_double) :: tmp              ! temporary value

    !======= Internals ============

    ! Get data arrays from SUNDIALS vectors
    ydata => FN_VGetArrayPointer(sunvec_y)
    fdata => FN_VGetArrayPointer(sunvec_f)

    ! Set output to zero
    fdata = 0.0d0

    ! Begin exchanging boundary information
    call ExchangeAllStart(sunvec_y)

    ! Iterate over domain interior, computing advection
    tmp = -c / dx

    if (c > 0.0d0) then

       ! right moving flow
       do j = 2,Npts
          do i = 1,Nvar
             idx1 = i + (j - 1) * Nvar
             idx2 = i + (j - 2) * Nvar
             fdata(idx1) = tmp * (ydata(idx1) - ydata(idx2))
          end do
       end do

    else if (c < 0.0d0) then

       ! left moving flow
       do j = 1,Npts - 1
          do i = 1,Nvar
             idx1 = i + (j - 1) * Nvar
             idx2 = i + j * Nvar
             fdata(idx1) = tmp * (ydata(idx2) - ydata(idx1))
          end do
       end do

    end if

    ! finish exchanging boundary information
    call ExchangeAllEnd()

    ! compute advection at local boundaries
    if (c > 0.0d0) then

       ! right moving flow (left boundary)
       fdata(1:Nvar) = tmp * (ydata(1:Nvar) - Wrecv)

    else if (c < 0.0) then

       ! left moving flow (right boundary)
       fdata(Nvar * Npts - 2 : Nvar * Npts) = &
            tmp * (Erecv - ydata(Nvar * Npts-2 : Nvar * Npts))

    end if

    ! return success
    ierr = 0

  end function Advection


  ! Compute the reaction term
  integer(c_int) function Reaction(t, sunvec_y, sunvec_f, user_data) &
       result(ierr) bind(C)

    !======= Inclusions ===========
    use, intrinsic :: iso_c_binding

    !======= Declarations =========
    implicit none

    ! calling variables
    real(c_double), value :: t          ! current time
    type(N_Vector)        :: sunvec_y   ! solution N_Vector
    type(N_Vector)        :: sunvec_f   ! rhs N_Vector
    type(c_ptr),    value :: user_data  ! user-defined data

    ! pointers to data in SUNDIALS vectors
    real(c_double), pointer :: ydata(:)
    real(c_double), pointer :: fdata(:)

    ! local variables
    real(c_double) :: u, v, w ! chemcial species
    integer        :: j, idx  ! loop counter and array index

    !======= Internals ============

    ! Get data arrays from SUNDIALS vectors
    ydata => FN_VGetArrayPointer(sunvec_y)
    fdata => FN_VGetArrayPointer(sunvec_f)

    ! iterate over domain, computing reactions
    if (explicit) then

       ! when integrating explicitly, we add to ydot as we expect it
       ! to hold the advection term already
       do j = 1,Npts

          idx = (j - 1) * Nvar

          u = ydata(idx + 1)
          v = ydata(idx + 2)
          w = ydata(idx + 3)

          fdata(idx + 1) = fdata(idx + 1) + k1 * A - k2 * w * u + k3 * u * u * v - k4 * u
          fdata(idx + 2) = fdata(idx + 2) + k2 * w * u - k3 * u * u * v
          fdata(idx + 3) = fdata(idx + 3) - k2 * w * u + k5 * B - k6 * w

       end do

    else

       ! set output to zero
       fdata = 0.0d0

       do j = 1,Npts

          idx = (j - 1) * Nvar

          u = ydata(idx + 1)
          v = ydata(idx + 2)
          w = ydata(idx + 3)

          fdata(idx + 1) = k1 * A - k2 * w * u + k3 * u * u * v - k4 * u
          fdata(idx + 2) = k2 * w * u - k3 * u * u * v
          fdata(idx + 3) = -k2 * w * u + k5 * B - k6 * w

       end do

    end if

    ! return success
    ierr = 0

  end function Reaction


  ! Compute the RHS as Advection + Reaction
  integer(c_int) function AdvectionReaction(t, sunvec_y, sunvec_f, user_data) &
       result(ierr) bind(C)

    !======= Inclusions ===========
    use, intrinsic :: iso_c_binding

    !======= Declarations =========
    implicit none

    ! calling variables
    real(c_double), value :: t          ! current time
    type(N_Vector)        :: sunvec_y   ! solution N_Vector
    type(N_Vector)        :: sunvec_f   ! rhs N_Vector
    type(c_ptr),    value :: user_data  ! user-defined data

    !======= Internals ============

    ! NOTE: The order in which Advection and Reaction are called is critical
    ! here. Advection must be computed first.

    ierr = Advection(t, sunvec_y, sunvec_f, user_data)
    if (ierr /= 0) return

    ierr = Reaction(t, sunvec_y, sunvec_f, user_data)
    if (ierr /= 0) return

    ! return success
    ierr = 0

  end function AdvectionReaction

end module ode_mod


module prec_mod

  !======= Inclusions ===========
  use, intrinsic :: iso_c_binding
  use fsundials_core_mod

  !======= Declarations =========
  implicit none
  save

  ! preconditioner data
  type(SUNLinearSolver), pointer :: sunls_P  ! linear solver
  type(SUNMatrix),       pointer :: sunmat_P ! matrix

contains

  ! --------------------------------------------------------------
  ! Preconditioner functions
  ! --------------------------------------------------------------


  ! Sets P = I - gamma * J
  integer(c_int) function PSetup(t, sunvec_y, sunvec_f, jok, jcurPtr, gamma, &
       user_data) result(ierr) bind(C)

    !======= Inclusions ===========
    use, intrinsic :: iso_c_binding
    use fsunmatrix_dense_mod
    use fsunlinsol_dense_mod
    use ode_mod, only : Nvar, Npts, Neq, k2, k3, k4, k6

    !======= Declarations =========
    implicit none

    ! calling variables
    real(c_double), value :: t          ! current time
    type(N_Vector)        :: sunvec_y   ! solution N_Vector
    type(N_Vector)        :: sunvec_f   ! rhs N_Vector
    integer(c_int), value :: jok        ! flag to signal for Jacobian update
    integer(c_int)        :: jcurPtr    ! flag to singal Jacobian is current
    real(c_double), value :: gamma      ! current gamma value
    type(c_ptr),    value :: user_data  ! user-defined data

    ! local variables
    real(c_double), pointer :: ydata(:) ! vector data
    real(c_double), pointer :: pdata(:) ! matrix data

    real(c_double) :: u, v, w        ! chemical species
    integer        :: i, idx, offset ! loop counter, array index, col offset

    !======= Internals ============

    ! access solution data
    ydata => FN_VGetArrayPointer(sunvec_y)
    pdata => FSUNDenseMatrix_Data(sunmat_P)

    ! update Jacobian
    if (jok == 0) then

       ! zero the matrix
       ierr = FSUNMatZero(sunmat_P)
       if (ierr /= 0) then
          print *, "Error: FSUNMatZero returned ",ierr
          return
       end if

       ! setup the block diagonal preconditioner matrix
       do i = 1,Npts

          ! set nodal value shortcuts
          idx = (i - 1) * Nvar

          u = ydata(idx + 1)
          v = ydata(idx + 2)
          w = ydata(idx + 3)

          ! fill in Jacobian entries for this mesh node

          ! first column (derivative with respect to u)
          offset = (i - 1) * Nvar * Neq + (i - 1) * Nvar

          pdata(offset + 1) = -k2 * w + 2.0d0 * k3 * u * v - k4
          pdata(offset + 2) =  k2 * w - 2.0d0 * k3 * u * v
          pdata(offset + 3) = -k2 * w

          ! second column (derivative with respect to v)
          offset = offset + Nvar * Npts

          pdata(offset + 1) =  k3 * u * u
          pdata(offset + 2) = -k3 * u * u
          pdata(offset + 3) =  0.0d0

          ! thrid column (derivative with respect to v)
          offset = offset + Neq

          pdata(offset + 1) = -k2 * u
          pdata(offset + 2) =  k2 * u
          pdata(offset + 3) = -k2 * u - k6

       end do

       ierr = FSUNMatScaleAddI(-gamma, sunmat_P)
       if (ierr /= 0) then
          print *, "Error: FSUNMatScaleAddI returned ",ierr
          return
       end if

       ! setup the linear system Pz = r
       ierr = FSUNLinSolSetup(sunls_P, sunmat_P)
       if (ierr /= 0) then
          print *, "Error: FSUNLinSolSetup returned ",ierr
          return
       end if

       ! indicate that J is now current
       jcurPtr = 1

    else

       jcurPtr = 0

    end if

    ! return success
    ierr = 0

  end function PSetup


  ! Solves Pz = r
  integer(c_int) function PSolve(t, sunvec_y, sunvec_f, sunvec_r, sunvec_z, &
       gamma, delta, lr, user_data) result(ierr) bind(C)

    !======= Inclusions ===========
    use, intrinsic :: iso_c_binding
    use fnvector_mpiplusx_mod

    !======= Declarations =========
    implicit none

    ! calling variables
    real(c_double), value :: t          ! current time
    type(N_Vector)        :: sunvec_y   ! solution N_Vector
    type(N_Vector)        :: sunvec_f   ! rhs N_Vector
    type(N_Vector)        :: sunvec_r   ! rhs N_Vector
    type(N_Vector)        :: sunvec_z   ! rhs N_Vector
    real(c_double), value :: gamma      ! current gamma value
    real(c_double), value :: delta      ! current gamma value
    integer(c_int), value :: lr         ! left or right preconditioning
    type(c_ptr),    value :: user_data  ! user-defined data

    ! shortcuts
    type(N_Vector), pointer :: z_local ! z vector data
    type(N_Vector), pointer :: r_local ! r vector data

    !======= Internals ============

    z_local => FN_VGetLocalVector_MPIPlusX(sunvec_z)
    r_local => FN_VGetLocalVector_MPIPlusX(sunvec_r)

    ! solve the task-local linear system Pz = r
    ierr = FSUNLinSolSolve(sunls_P, sunmat_P, z_local, r_local, delta)
    if (ierr /= 0) then
       print *, "Error: FSUNLinSolSolver returned ",ierr
       return
    end if

    ! return success
    ierr = 0

  end function PSolve

end module prec_mod


module nls_mod

  !======= Inclusions ===========
  use, intrinsic :: iso_c_binding
  use fsundials_core_mod

  !======= Declarations =========
  implicit none
  save

  ! ARKODE memory
  type(c_ptr), pointer :: arkmem

  ! task local nonlinear solver
  type(SUNNonlinearSolver), pointer :: sunnls_LOC

  ! nonlinear residual vectors
  type(c_ptr) :: zpred_ptr ! stage prediction vector
  type(c_ptr) :: z_ptr     ! current stage vector
  type(c_ptr) :: Fi_ptr    ! RHS vector
  type(c_ptr) :: sdata_ptr ! residual data

  ! node local linear solver and data
  type(N_Vector),        pointer :: sunvec_bnode ! node lobal rhs/solution vec
  type(SUNMatrix),       pointer :: sunmat_Jnode ! node local Jacobian
  type(SUNLinearSolver), pointer :: sunls_Jnode  ! node local linear solver

  ! nonlinear solver counters
  integer :: nnlfi    ! nonlinear function evals
  integer :: ncnf_loc ! nonlinear convergence fails

contains

  ! --------------------------------------------------------------
  ! (Non)linear system functions
  ! --------------------------------------------------------------

  integer(c_int) function TaskLocalNlsResidual(sunvec_zcor, sunvec_F, arkode_mem) &
       result(ierr) bind(C)

    !======= Inclusions ===========
    use, intrinsic :: iso_c_binding
    use farkode_mod
    use farkode_arkstep_mod
<<<<<<< HEAD
    use ode_mod, only : Neq, Reaction, myindextype
=======

    use ode_mod, only : Neq, Reaction
>>>>>>> 31ffc21a

    !======= Declarations =========
    implicit none

    ! calling variables
    type(N_Vector)     :: sunvec_zcor ! current correction to predicted state
    type(N_Vector)     :: sunvec_F    ! nonlinear residual
    type(c_ptr), value :: arkode_mem  ! ARKODE memory structure

    ! pointers to data in SUNDIALS vectors
    real(c_double), pointer :: ycor_data(:)
    real(c_double), pointer :: F_data(:)

    ! residual data
    type(c_ptr) :: user_data

    real(c_double) :: tcur(1) ! current time
    real(c_double) :: gam(1)  ! current gamma

    ! SUNDIALS resiudal vectors
    type(N_Vector), pointer :: sunvec_zpred ! predicted stage vector
    type(N_Vector), pointer :: sunvec_z     ! current stage vector
    type(N_Vector), pointer :: sunvec_Fi    ! RHS vector
    type(N_Vector), pointer :: sunvec_sdata ! residual data vector

    ! pointers to data in SUNDIALS vectors
    real(c_double), pointer :: zpred_data(:)
    real(c_double), pointer :: z_data(:)
    real(c_double), pointer :: Fi_data(:)
    real(c_double), pointer :: sdata_data(:)

    integer :: i ! loop counter

    !======= Internals ============

    ! get nonlinear residual data
    ierr = FARKodeGetNonlinearSystemData(arkmem, tcur, zpred_ptr, z_ptr, &
         Fi_ptr, gam, sdata_ptr, user_data)
    if (ierr /= 0) then
       print *, "Error: FARKodeGetNonlinearSystemData returned ",ierr
       return
    end if

    ! get vectors from pointers
    sunvec_zpred => FN_VGetVecAtIndexVectorArray(zpred_ptr, 0_myindextype)
    sunvec_z     => FN_VGetVecAtIndexVectorArray(z_ptr, 0_myindextype)
    sunvec_Fi    => FN_VGetVecAtIndexVectorArray(Fi_ptr, 0_myindextype)
    sunvec_sdata => FN_VGetVecAtIndexVectorArray(sdata_ptr, 0_myindextype)

    ! get vector data arrays
    ycor_data  => FN_VGetArrayPointer(sunvec_zcor)
    F_data     => FN_VGetArrayPointer(sunvec_F)
    zpred_data => FN_VGetArrayPointer(sunvec_zpred)
    z_data     => FN_VGetArrayPointer(sunvec_z)
    Fi_data    => FN_VGetArrayPointer(sunvec_Fi)
    sdata_data => FN_VGetArrayPointer(sunvec_sdata)

    ! update "z" value as stored predictor + current corrector
    do i = 1,Neq
       z_data(i) = zpred_data(i) + ycor_data(i)
    end do

    ! compute implicit RHS and save for later
    ierr = Reaction(tcur(1), sunvec_z, sunvec_Fi, c_null_ptr)

    ! count calls to Fi as part of the nonlinear residual
    nnlfi = nnlfi + 1

    ! check RHS return value
    if (ierr /= 0) then
       print *, "Error: Reaction returned ",ierr
       return
    end if

    ! compute the nonlinear resiudal
    do i = 1,Neq
       F_data(i) = ycor_data(i) - sdata_data(i) - gam(1) * Fi_data(i)
    end do

    ! return success
    ierr = 0

  end function TaskLocalNlsResidual


  integer(c_int) function TaskLocalLSolve(sunvec_delta, arkode_mem) &
       result(ierr) bind(C)

    !======= Inclusions ===========
    use, intrinsic :: iso_c_binding
    use farkode_mod
    use farkode_arkstep_mod
    use fsunmatrix_dense_mod
<<<<<<< HEAD
    use ode_mod, only : Nvar, Npts, k2, k3, k4, k6, myindextype
=======

    use ode_mod, only : Nvar, Npts, k2, k3, k4, k6
>>>>>>> 31ffc21a

    !======= Declarations =========
    implicit none

    ! calling variables
    type(N_Vector)     :: sunvec_delta ! input linear system rhs, ouput solution
    type(c_ptr), value :: arkode_mem   ! ARKODE memory structure

    ! residual data
    type(c_ptr) :: user_data

    real(c_double) :: tcur(1) ! current time
    real(c_double) :: gam(1)  ! current gamma

    type(N_Vector), pointer :: sunvec_z ! vector for evaluating J

    ! SUNDIALS vector data arrays
    real(c_double), pointer :: b_data(:)
    real(c_double), pointer :: z_data(:)
    real(c_double), pointer :: J_data(:)
    real(c_double), pointer :: bnode_data(:)

    real(c_double) :: u, v, w ! chemical species
    integer        :: i, idx  ! loop counter and array index

    !======= Internals ============

    ! get nonlinear residual data
    ierr = FARKodeGetNonlinearSystemData(arkmem, tcur, zpred_ptr, z_ptr, &
         Fi_ptr, gam, sdata_ptr, user_data)
    if (ierr /= 0) then
       print *, "Error: FARKodeGetNonlinearSystemData returned ",ierr
       return
    end if

    ! get vectors from pointers
    sunvec_z => FN_VGetVecAtIndexVectorArray(z_ptr, 0_myindextype)

    ! get data arrays
    b_data => FN_VGetArrayPointer(sunvec_delta)
    z_data => FN_VGetArrayPointer(sunvec_z)
    J_data => FSUNDenseMatrix_Data(sunmat_Jnode)

    bnode_data => FN_VGetArrayPointer(sunvec_bnode)

    ! solve the linear system at each mesh node
    do i = 1,Npts

       ! set nodal value shortcuts
       idx = (i - 1) * Nvar

       u = z_data(idx + 1)
       v = z_data(idx + 2)
       w = z_data(idx + 3)

       ! fill in Jacobian entries for this mesh node

       ! first column (derivative with respect to u)
       J_data(1) = -k2 * w + 2.0d0 * k3 * u * v - k4
       J_data(2) =  k2 * w - 2.0d0 * k3 * u * v
       J_data(3) = -k2 * w

       ! second column (derivative with respect to v)
       J_data(4) =  k3 * u * u
       J_data(5) = -k3 * u * u
       J_data(6) =  0.0d0

       ! thrid column (derivative with respect to v)
       J_data(7) = -k2 * u
       J_data(8) =  k2 * u
       J_data(9) = -k2 * u - k6

       ! I - gamma*J
       ierr = FSUNMatScaleAddI(-gam(1), sunmat_Jnode)
       if (ierr /= 0) then
          print *, "Error: FSUNMatScaleAddI returned ",ierr
          return
       end if

       ! grab just the portion of the vector "b" for this mesh node
       bnode_data = b_data(idx + 1 : idx + 3)

       ! setup the linear system
       ierr = FSUNLinSolSetup(sunls_Jnode, sunmat_Jnode)
       if (ierr /= 0) then
          print *, "Error: FSUNLinSolSolSetup returned ",ierr
          return
       end if

       ! solve the linear system
       ierr = FSUNLinSolSolve(sunls_Jnode, sunmat_Jnode, sunvec_bnode, &
            sunvec_bnode, 0.0d0)
       if (ierr /= 0) then
          print *, "Error: FSUNLinSolSolve returned ",ierr
          return
       end if

       ! set just the portion of the vector "b" for this mesh node
       b_data(idx + 1 : idx + 3) = bnode_data

    end do

    ! return success
    ierr = 0

  end function TaskLocalLSolve


  integer(SUNNonlinearSolver_Type) function TaskLocalNewton_GetType(sunnls) &
       result(id) bind(C)

    !======= Inclusions ===========
    use, intrinsic :: iso_c_binding


    !======= Declarations =========
    implicit none

    ! calling variables
    type(SUNNonlinearSolver) :: sunnls ! nonlinear solver

    !======= Internals ============

    id = SUNNONLINEARSOLVER_ROOTFIND

  end function TaskLocalNewton_GetType


  integer(c_int) function TaskLocalNewton_Initialize(sunnls) &
       result(ierr) bind(C)

    !======= Inclusions ===========
    use, intrinsic :: iso_c_binding


    !======= Declarations =========
    implicit none

    ! calling variables
    type(SUNNonlinearSolver) :: sunnls ! nonlinear solver

    !======= Internals ============

    ! override default system and lsolve functions with local versions
    ierr = FSUNNonlinSolSetSysFn(sunnls_LOC, c_funloc(TaskLocalNlsResidual))
    if (ierr /= 0) then
       print *, "Error: FSUNNonlinSolSetSysFn returned ",ierr
       return
    end if

    ierr = FSUNNonlinSolSetLSolveFn(sunnls_LOC, c_funloc(TaskLocalLSolve))
    if (ierr /= 0) then
       print *, "Error: FSUNNonlinSolSetLSolveFn returned ",ierr
       return
    end if

    ierr = FSUNNonlinSolInitialize(sunnls_LOC)
    if (ierr /= 0) then
       print *, "Error: FSUNNonlinSolSetLSolveFn returned ",ierr
       return
    end if

    ! return success
    ierr = 0

  end function TaskLocalNewton_Initialize


  integer(c_int) function TaskLocalNewton_Solve(sunnls, sunvec_y0, sunvec_ycor, &
       sunvec_w, tol, callLSetup, arkode_mem) result(ierr) bind(C)

    !======= Inclusions ===========
    use, intrinsic :: iso_c_binding
    use fnvector_mpiplusx_mod
    use ode_mod, only : comm

    !======= Declarations =========
    implicit none

    ! With MPI-3 use mpi_f08 is preferred
    include "mpif.h"

    ! calling variables
    type(SUNNonlinearSolver) :: sunnls      ! nonlinear solver
    type(N_Vector)           :: sunvec_y0   ! initial guess
    type(N_Vector)           :: sunvec_ycor ! correction
    type(N_Vector)           :: sunvec_w    ! norm weights
    real(c_double), value    :: tol         ! solve tolerance
    integer(c_int), value    :: callLSetup  ! linear solver setup flag
    type(c_ptr)              :: arkode_mem  ! integrator memory

    ! local variables
    type(N_Vector), pointer :: sunvec_y0loc   ! node-local initial guess vector
    type(N_Vector), pointer :: sunvec_ycorloc ! node-local correction vector
    type(N_Vector), pointer :: sunvec_wloc    ! node-local weight vector

    integer :: solve_status, recover, nonrecover ! solve status, return value
    integer :: mpi_ierr                          ! MPI error status

    !======= Internals ============

    ! get MPI task local vectors
    sunvec_y0loc   => FN_VGetLocalVector_MPIPlusX(sunvec_y0)
    sunvec_ycorloc => FN_VGetLocalVector_MPIPlusX(sunvec_ycor)
    sunvec_wloc    => FN_VGetLocalVector_MPIPlusX(sunvec_w)

    ! each tasks solves the local nonlinear system
    ierr = FSUNNonlinSolSolve(sunnls_LOC, sunvec_y0loc, sunvec_ycorloc, &
         sunvec_wloc, tol, callLSetup, arkode_mem)
    solve_status = ierr

    ! if any process had a nonrecoverable failure, return it
    call MPI_Allreduce(solve_status, nonrecover, 1, MPI_INTEGER, MPI_MIN, comm, &
         mpi_ierr)
    ierr = nonrecover
    if (ierr < 0) return

    ! check if any process has a recoverable convergence failure and return
    ! success (recover == 0) or a recoverable error code (recover > 0)
    call MPI_Allreduce(solve_status, recover, 1, MPI_INTEGER, MPI_MAX, comm, &
         mpi_ierr)
    ierr = recover
    if (ierr /= 0) ncnf_loc = ncnf_loc + 1

  end function TaskLocalNewton_Solve


  integer(c_int) function TaskLocalNewton_Free(sunnls) &
       result(ierr) bind(C)

    !======= Inclusions ===========
    use, intrinsic :: iso_c_binding

    !======= Declarations =========
    implicit none

    ! calling variables
    type(SUNNonlinearSolver) :: sunnls ! nonlinear solver

    !======= Internals ============

    ! free task-local solve structures
    call FN_VDestroy(sunvec_bnode)
    call FSUNMatDestroy(sunmat_Jnode)
    ierr = FSUNLinSolFree(sunls_Jnode)

    ! free items from contents, then the generic structure
    ierr = FSUNNonlinSolFree(sunnls_LOC)

    call FSUNNonlinSolFreeEmpty(sunnls)

  end function TaskLocalNewton_Free


  integer(c_int) function TaskLocalNewton_SetSysFn(sunnls, SysFn) &
       result(ierr) bind(C)

    !======= Inclusions ===========
    use, intrinsic :: iso_c_binding


    !======= Declarations =========
    implicit none

    ! calling variables
    type(SUNNonlinearSolver) :: sunnls ! nonlinear solver
    type(c_funptr)           :: SysFn  ! residual function

    !======= Internals ============

    ierr = FSUNNonlinSolSetSysFn(sunnls_LOC, SysFn)

  end function TaskLocalNewton_SetSysFn


  integer(c_int) function TaskLocalNewton_SetConvTestFn(sunnls, CTestFn, &
       ctest_data) result(ierr) bind(C)

    !======= Inclusions ===========
    use, intrinsic :: iso_c_binding


    !======= Declarations =========
    implicit none

    ! calling variables
    type(SUNNonlinearSolver) :: sunnls     ! nonlinear solver
    type(c_funptr), value    :: CTestFn    ! convergence test function
    type(c_ptr), value       :: ctest_data ! convergence test data

    !======= Internals ============

    ierr = FSUNNonlinSolSetConvTestFn(sunnls_LOC, CTestFn, ctest_data)

  end function TaskLocalNewton_SetConvTestFn


  integer(c_int) function TaskLocalNewton_GetNumConvFails(sunnls, nconvfails) &
       result(ierr) bind(C)

    !======= Inclusions ===========
    use, intrinsic :: iso_c_binding


    !======= Declarations =========
    implicit none

    ! calling variables
    type(SUNNonlinearSolver) :: sunnls     ! nonlinear solver
    integer(c_long)          :: nconvfails ! convergence fails

    !======= Internals ============

    nconvfails = ncnf_loc

    ! return success
    ierr = 0

  end function TaskLocalNewton_GetNumConvFails


  function TaskLocalNewton(arkode_mem, sunvec_y) result(sunnls)

    !======= Inclusions ===========
    use, intrinsic :: iso_c_binding

    use fnvector_serial_mod

    use fsunnonlinsol_newton_mod
    use fsunlinsol_dense_mod
    use fsunmatrix_dense_mod

    use ode_mod

    !======= Declarations =========
    implicit none

    ! calling variables
    type(c_ptr), target, intent(in) :: arkode_mem ! ARKODE memory
    type(N_Vector)                  :: sunvec_y   ! solution N_Vector

    type(SUNNonlinearSolver),     pointer :: sunnls ! SUNDIALS nonlinear solver
    type(SUNNonlinearSolver_Ops), pointer :: nlsops ! solver operations

    integer        :: ierr   ! MPI error status

    !======= Internals ============

    ! Set pointer to ARKODE memory structure
    arkmem => arkode_mem

    ! Create an empty nonlinear linear solver object
    sunnls => FSUNNonlinSolNewEmpty(sunctx)
    if (.not. associated(sunnls)) then
       print *, "Error: FSUNNonlinSolNewEmpty returned NULL"
       call MPI_Abort(comm, 1, ierr)
    end if

    ! Access the SUNNonlinearSolver ops structure
    call c_f_pointer(sunnls%ops, nlsops)

    ! Attach operations
    nlsops%gettype         = c_funloc(TaskLocalNewton_GetType)
    nlsops%initialize      = c_funloc(TaskLocalNewton_Initialize)
    nlsops%solve           = c_funloc(TaskLocalNewton_Solve)
    nlsops%free            = c_funloc(TaskLocalNewton_Free)
    nlsops%setsysfn        = c_funloc(TaskLocalNewton_SetSysFn)
    nlsops%setctestfn      = c_funloc(TaskLocalNewton_SetConvTestFn)
    nlsops%getnumconvfails = c_funloc(TaskLocalNewton_GetNumConvFails)

    ! Create the task local Newton solver
    sunnls_LOC => FSUNNonlinSol_Newton(sunvec_y, sunctx)

    ! Create vector pointers to receive residual data
    zpred_ptr = FN_VNewVectorArray(1_myindextype, sunctx)
    z_ptr     = FN_VNewVectorArray(1_myindextype, sunctx)
    Fi_ptr    = FN_VNewVectorArray(1_myindextype, sunctx)
    sdata_ptr = FN_VNewVectorArray(1_myindextype, sunctx)

    sunvec_bnode => FN_VNew_Serial(int(Nvar, c_long), sunctx)
    sunmat_Jnode => FSUNDenseMatrix(int(Nvar, c_long), int(Nvar, c_long), sunctx)
    sunls_Jnode  => FSUNLinSol_Dense(sunvec_bnode, sunmat_Jnode, sunctx)

    ! initialize number of nonlinear solver function evals and fails
    nnlfi    = 0
    ncnf_loc = 0

  end function TaskLocalNewton

end module nls_mod


program main

  !======= Inclusions ===========
  use, intrinsic :: iso_c_binding
  use fsundials_core_mod         ! Access SUNDIALS core types, data structures, etc.
  use fnvector_mpiplusx_mod      ! Access MPI+X N_Vector
  use fnvector_mpimanyvector_mod ! Access MPIManyVector N_Vector
  use fnvector_serial_mod        ! Access serial N_Vector

  use ode_mod, only : sunctx, logger, comm, myid, Nx, Neq, dx, fused, explicit, printtime, nout

  !======= Declarations =========
  implicit none

  ! With MPI-3 use mpi_f08 is preferred
  include "mpif.h"

  integer          :: i
  integer          :: ierr               ! MPI error status
  integer(c_int)   :: retval             ! SUNDIALS error status
  real(c_double)   :: starttime, endtime ! timing variables

  type(N_Vector), pointer :: sunvec_ys   ! sundials serial vector
  type(N_Vector), pointer :: sunvec_y    ! sundials MPI+X vector

  !======= Internals ============

  ! Initialize MPI
  call MPI_Init(ierr)
  if (ierr /= 0) then
     print *, "Error: MPI_Init returned ",ierr
     stop 1
  end if

  ! Start timing
  starttime = MPI_Wtime()

  ! Create SUNDIALS simulation context
  comm = MPI_COMM_WORLD
  retval = FSUNContext_Create(comm, sunctx)
  if (retval /= 0) then
    print *, "Error: FSUNContext_Create returned ",retval
    call MPI_Abort(comm, 1, ierr)
  end if

  ! Configure SUNDIALS logging via the runtime API.
  ! This requires that SUNDIALS was configured with the CMake options
  !   SUNDIALS_LOGGING_LEVEL=n
  ! where n is one of:
  !    1 --> log only errors,
  !    2 --> log errors + warnings,
  !    3 --> log errors + warnings + info output
  !    4 --> all of the above plus debug output
  !    5 --> all of the above and even more
  ! SUNDIALS will only log up to the max level n, but a lesser level can
  ! be configured at runtime by only providing output files for the
  ! desired levels. We will enable informational logging here:
  retval = FSUNLogger_Create(comm, 0, logger)
  if (retval /= 0) then
    print *, "Error: FSUNLogger_Create returned ",retval
    call MPI_Abort(comm, 1, ierr)
  end if

  retval = FSUNLogger_SetInfoFilename(logger, "sundials.log")
  if (retval /= 0) then
    print *, "Error: FSUNLogger_SetInfoFilename returned ",retval
    call MPI_Abort(comm, 1, ierr)
  end if

  retval = FSUNContext_SetLogger(sunctx, logger)
  if (retval /= 0) then
    print *, "Error: FSUNContext_SetLogger returned ",retval
    call MPI_Abort(comm, 1, ierr)
  end if

  ! Process input args and setup the problem
  call SetupProblem()

  ! Create solution vector
  sunvec_ys => FN_VNew_Serial(int(Neq, c_long), sunctx)
  sunvec_y  => FN_VMake_MPIPlusX(comm, sunvec_ys, sunctx)

  ! Enable fused vector ops in local and MPI+X vectors
  if (fused) then
     retval = FN_VEnableFusedOps_Serial(sunvec_ys, SUNTRUE)
     if (retval /= 0) then
        print *, "Error: FN_VEnableFusedOps_Serial returned ",retval
        call MPI_Abort(comm, 1, ierr)
     end if

     retval = FN_VEnableFusedOps_MPIManyVector(sunvec_y, SUNTRUE)
     if (retval /= 0) then
        print *, "Error: FN_VEnableFusedOps_MPIManyVector returned ",retval
        call MPI_Abort(comm, 1, ierr)
     end if
  end if

  ! Set the initial condition
  call SetIC(sunvec_y)

  ! Output spatial mesh to disk (add extra point for periodic BC
  if (myid == 0 .and. nout > 0) then
     open(99, file="mesh.txt")
     do i = 0, Nx
        write(99, "(es23.16)") dx * i
     end do
  end if

  ! Integrate in time
  if (explicit) then
     call EvolveProblemExplicit(sunvec_y)
  else
     call EvolveProblemIMEX(sunvec_y)
  end if

  ! End timing
  endtime = MPI_Wtime()

  if (myid == 0 .and. printtime) then
     print "(A,es12.5,A)", "Total wall clock time: ",endtime-starttime," sec"
  end if

  ! Finalize MPI
  call FN_VDestroy(sunvec_ys)
  call FN_VDestroy(sunvec_y)
  call FreeProblem()
  call MPI_Finalize(ierr)

end program main


! Setup ARKODE and evolve problem in time with IMEX method
subroutine EvolveProblemIMEX(sunvec_y)

  !======= Inclusions ===========
  use, intrinsic :: iso_c_binding
  use fsundials_core_mod
  use farkode_mod                   ! Access ARKode
  use farkode_arkstep_mod           ! Access ARKStep
  use fsunmatrix_dense_mod          ! Access dense SUNMatrix
  use fsunlinsol_dense_mod          ! Access dense SUNLinearSolver
  use fsunlinsol_spgmr_mod          ! Access GMRES SUNLinearSolver
  use fsunnonlinsol_newton_mod      ! Access Newton SUNNonlinearSolver

  use ode_mod, only : sunctx, comm, myid, Neq, t0, tf, atol, rtol, order, &
       monitor, global, nout, umask_s, Advection, Reaction

  use prec_mod, only : sunls_P, sunmat_P, PSetup, PSolve

  use nls_mod, only : nnlfi, TaskLocalNewton

  !======= Declarations =========
  implicit none

  ! With MPI-3 use mpi_f08 is preferred
  include "mpif.h"

  ! calling variables
  type(N_Vector) :: sunvec_y ! solution N_Vector

  ! local variables
  type(c_ptr)     :: arkode_mem ! ARKODE memory
  real(c_double)  :: t(1)       ! ARKODE current time
  integer(c_int)  :: retval     ! ARKODE return value
  integer(c_long) :: nst(1)     ! number of time steps
  integer(c_long) :: nst_a(1)   ! number of step attempts
  integer(c_long) :: nfe(1)     ! number of explicit RHS evals
  integer(c_long) :: nfi(1)     ! number of implicit RHS evals
  integer(c_long) :: netf(1)    ! number of error test fails
  integer(c_long) :: nni(1)     ! number of nonlinear iters
  integer(c_long) :: ncfn(1)    ! number of convergence fails
  integer(c_long) :: nli(1)     ! number of linear iters
  integer(c_long) :: npre(1)    ! number of preconditioner setups
  integer(c_long) :: npsol(1)   ! number of preconditioner solves

  type(SUNNonlinearSolver), pointer :: sun_NLS  ! nonlinear solver
  type(SUNLinearSolver),    pointer :: sun_LS   ! linear solver
  type(SUNMatrix),          pointer :: sunmat_A ! sundials matrix

  integer        :: ierr        ! MPI error status
  integer        :: iout        ! output counter
  real(c_double) :: tout, dtout ! output time and update

  !======= Internals ============

  ! Create the ARK timestepper module
  arkode_mem = FARKStepCreate(c_funloc(Advection), c_funloc(Reaction), &
       t0, sunvec_y, sunctx)
  if (.not. c_associated(arkode_mem)) then
     print *, "Error: FARKStepCreate returned NULL"
     call MPI_Abort(comm, 1, ierr)
  end if

  ! Select the method order
  retval = FARKodeSetOrder(arkode_mem, order)
  if (retval /= 0) then
     print *, "Error: FARKodeSetOrder returned ",retval
     call MPI_Abort(comm, 1, ierr)
  end if

  ! Specify tolerances
  retval = FARKodeSStolerances(arkode_mem, rtol, atol)
  if (retval /= 0) then
     print *, "Error: FARKodeSStolerances returned ",retval
     call MPI_Abort(comm, 1, ierr)
  end if

  ! Increase the max number of steps allowed between outputs
  retval = FARKodeSetMaxNumSteps(arkode_mem, int(100000, c_long))
  if (retval /= 0) then
     print *, "Error: FARKodeMaxNumSteps returned ",retval
     call MPI_Abort(comm, 1, ierr)
  end if

  ! Create the (non)linear solver
  if (global) then

     ! Create nonlinear solver
     sun_NLS => FSUNNonlinSol_Newton(sunvec_y, sunctx)
     if (.not. associated(sun_NLS)) then
        print *, "Error: SUNNonlinSol_Newton returned NULL"
        call MPI_Abort(comm, 1, ierr)
     end if

     ! Attach nonlinear solver
     retval = FARKodeSetNonlinearSolver(arkode_mem, sun_NLS)
     if (retval /= 0) then
        print *, "Error: FARKodeSetNonlinearSolver returned ",retval
        call MPI_Abort(comm, 1, ierr)
     end if

     ! Create linear solver
     sun_LS => FSUNLinSol_SPGMR(sunvec_y, SUN_PREC_LEFT, 0, sunctx)
     if (.not. associated(sun_LS)) then
        print *, "Error: FSUNLinSol_SPGMR returned NULL"
        call MPI_Abort(comm, 1, ierr)
     end if

     ! Attach linear solver
     sunmat_A => null()
     retval = FARKodeSetLinearSolver(arkode_mem, sun_LS, sunmat_A)
     if (retval /= 0) then
        print *, "Error: FARKodeSetLinearSolver returned ",retval
        call MPI_Abort(comm, 1, ierr)
     end if

     ! Attach preconditioner
     retval = FARKodeSetPreconditioner(arkode_mem, c_funloc(PSetup), &
          c_funloc(PSolve))
     if (retval /= 0) then
        print *, "Error: FARKodeSetPreconditioner returned ",retval
        call MPI_Abort(comm, 1, ierr)
     end if

     ! Create MPI task-local data structures for preconditioning
     sunmat_P => FSUNDenseMatrix(int(Neq, c_long), int(Neq, c_long), sunctx)
     sunls_P  => FSUNLinSol_Dense(umask_s, sunmat_P, sunctx)

  else

     ! The custom task-local nonlinear solver handles the linear solve
     ! as well, so we do not need a SUNLinearSolver
     sun_NLS => TaskLocalNewton(arkode_mem, umask_s)
     if (.not. associated(sun_NLS)) then
        print *, "Error: TaskLocalNewton returned NULL"
        call MPI_Abort(comm, 1, ierr)
     end if

     ! Attach nonlinear solver
     retval = FARKodeSetNonlinearSolver(arkode_mem, sun_NLS)
     if (retval /= 0) then
        print *, "Error: FARKodeSetNonlinearSolver returned ",retval
        call MPI_Abort(comm, 1, ierr)
     end if

  end if

  ! Set initial time, determine output time, and initialize output count
  t(1)  = t0
  dtout = (tf - t0)
  if (nout /= 0) then
     dtout = dtout / nout
  end if
  tout = t(1) + dtout
  iout = 0

  ! Output initial condition
  if (myid == 0 .and. monitor) then
     print *, ""
     print *, "     t           ||u||_rms       ||v||_rms       ||w||_rms"
     print *, "-----------------------------------------------------------"
  end if
  call WriteOutput(t, sunvec_y)

  ! Integrate to final time
  do while (iout < max(nout,1))

     ! Integrate to output time
     retval = FARKodeEvolve(arkode_mem, tout, sunvec_y, t, ARK_NORMAL)
     if (retval /= 0) then
        print *, "Error: FARKodeEvolve returned ",retval
        call MPI_Abort(comm, 1, ierr)
     end if

     ! Output state
     call WriteOutput(t, sunvec_y)

     ! Update output time
     tout = tout + dtout
     if (tout > tf) then
        tout = tf
     end if

     ! Update output count
     iout = iout + 1

  end do

  if (myid == 0 .and. monitor) then
     print *, "-----------------------------------------------------------"
     print *, ""
  end if

  ! Get final statistics
  retval = FARKodeGetNumSteps(arkode_mem, nst)
  if (retval /= 0) then
     print *, "Error: FARKodeGetNumSteps returned ",retval
     call MPI_Abort(comm, 1, ierr)
  end if

  retval = FARKodeGetNumStepAttempts(arkode_mem, nst_a)
  if (retval /= 0) then
     print *, "Error: FARKodeGetNumStepAttempts returned ",retval
     call MPI_Abort(comm, 1, ierr)
  end if

  retval = FARKStepGetNumRhsEvals(arkode_mem, nfe, nfi)
  if (retval /= 0) then
     print *, "Error: FARKStepGetNumRhsEvals returned ",retval
     call MPI_Abort(comm, 1, ierr)
  end if

  retval = FARKodeGetNumErrTestFails(arkode_mem, netf)
  if (retval /= 0) then
     print *, "Error: FARKodeGetNumErrTestFails returned ",retval
     call MPI_Abort(comm, 1, ierr)
  end if

  retval = FARKodeGetNumNonlinSolvIters(arkode_mem, nni)
  if (retval /= 0) then
     print *, "Error: FARKodeGetNumNonlinSolvIters returned ",retval
     call MPI_Abort(comm, 1, ierr)
  end if

  retval = FARKodeGetNumNonlinSolvConvFails(arkode_mem, ncfn)
  if (retval /= 0) then
     print *, "Error: FARKodeGetNumNonlinSolvConvFails returned ",retval
     call MPI_Abort(comm, 1, ierr)
  end if

  if (global) then

     retval = FARKodeGetNumLinIters(arkode_mem, nli)
     if (retval /= 0) then
        print *, "Error: FARKodeGetNumLinIters returned ",retval
        call MPI_Abort(comm, 1, ierr)
     end if

     retval = FARKodeGetNumPrecEvals(arkode_mem, npre)
     if (retval /= 0) then
        print *, "Error: FARKodeGetNumPrecEvals returned ",retval
        call MPI_Abort(comm, 1, ierr)
     end if

     retval = FARKodeGetNumPrecSolves(arkode_mem, npsol)
     if (retval /= 0) then
        print *, "Error: FARKodeGetNumPrecSolves returned ",retval
        call MPI_Abort(comm, 1, ierr)
     end if

  end if

  ! Print final statistics
  if (myid == 0) then

     print "(A)","Final Solver Statistics (for processor 0):"
     print "(2x,A,i0)", "Steps            = ",nst
     print "(2x,A,i0)", "Step attempts    = ",nst_a
     print "(2x,A,i0)", "Error test fails = ",netf
     print "(2x,A,i0)", "NLS fails        = ",ncfn

     if (global) then

        print "(2x,A,i0)", "RHS evals Fe     = ",nfe
        print "(2x,A,i0)", "RHS evals Fi     = ",nfi
        print "(2x,A,i0)", "NLS iters        = ",nni
        print "(2x,A,i0)", "LS iters         = ",nli
        print "(2x,A,i0)", "P setups         = ",npre
        print "(2x,A,i0)", "P solves         = ",npsol

     else

        print "(2x,A,i0)", "RHS evals Fe     = ",nfe
        print "(2x,A,i0)", "RHS evals Fi     = ",nfi + nnlfi

     end if

  end if

  ! Clean up
  call FARKodeFree(arkode_mem)

  ! Free nonlinear solver
  retval = FSUNNonlinSolFree(sun_NLS)
  if (retval /= 0) then
     print *, "Error: FSUNNonlinSolFree returned ",retval
     call MPI_Abort(comm, 1, ierr)
  end if

  if (global) then
     ! free task-local preconditioner solve structures
     call FSUNMatDestroy(sunmat_P)
     retval = FSUNLinSolFree(sunls_P)
     if (retval /= 0) then
        print *, "Error: FSUNLinSolFree returned ",retval
        call MPI_Abort(comm, 1, ierr)
     end if

     ! free global linear solver
     retval = FSUNLinSolFree(sun_LS)
     if (retval /= 0) then
        print *, "Error: FSUNLinSolFree returned ",retval
        call MPI_Abort(comm, 1, ierr)
     end if
  end if

end subroutine EvolveProblemIMEX


subroutine EvolveProblemExplicit(sunvec_y)

  !======= Inclusions ===========
  use, intrinsic :: iso_c_binding
  use fsundials_core_mod
  use farkode_mod           ! Access ARKode
  use farkode_erkstep_mod   ! Access ERKStep

  use ode_mod, only : sunctx, comm, myid, t0, tf, atol, rtol, order, monitor, &
       nout, AdvectionReaction

  !======= Declarations =========
  implicit none

  ! With MPI-3 use mpi_f08 is preferred
  include "mpif.h"

  ! calling variables
  type(N_Vector) :: sunvec_y ! solution N_Vector

  ! local variables
  type(c_ptr)     :: arkode_mem ! ARKODE memory
  real(c_double)  :: t(1)       ! ARKODE current time
  integer(c_int)  :: retval     ! ARKODE return value
  integer(c_long) :: nst(1)     ! number of time step
  integer(c_long) :: nst_a(1)   ! number of step attempts
  integer(c_long) :: nfe(1)     ! number of RHS evals
  integer(c_long) :: netf(1)    ! number of error test fails

  integer        :: ierr        ! output counter
  integer        :: iout        ! output counter
  real(c_double) :: tout, dtout ! output time and update

  !======= Internals ============

  ! Create the ERK integrator
  arkode_mem = FERKStepCreate(c_funloc(AdvectionReaction), t0, sunvec_y, sunctx)
  if (.not. c_associated(arkode_mem)) then
     print *, "Error: FERKStepCreate returned NULL"
     call MPI_Abort(comm, 1, ierr)
  end if

  ! Select the method order
  retval = FARKodeSetOrder(arkode_mem, order)
  if (retval /= 0) then
     print *, "Error: FARKodeSetOrder returned ",retval
     call MPI_Abort(comm, 1, ierr)
  end if

  ! Specify tolerances
  retval = FARKodeSStolerances(arkode_mem, rtol, atol)
  if (retval /= 0) then
     print *, "Error: FARKodeSStolerances returned ",retval
     call MPI_Abort(comm, 1, ierr)
  end if

  ! Increase the max number of steps allowed between outputs
  retval = FARKodeSetMaxNumSteps(arkode_mem, int(100000, c_long))
  if (retval /= 0) then
     print *, "Error: FARKodeMaxNumSteps returned ",retval
     call MPI_Abort(comm, 1, ierr)
  end if

  ! Set initial time, determine output time, and initialize output count
  t(1)  = t0
  dtout = (tf - t0)
  if (nout /= 0) then
     dtout = dtout / nout
  end if
  tout = t(1) + dtout
  iout = 0

  ! Ouput initial condition
  if (myid == 0 .and. monitor) then
     print *, ""
     print *, "     t           ||u||_rms       ||v||_rms       ||w||_rms"
     print *, "-----------------------------------------------------------"
  end if
  call WriteOutput(t, sunvec_y)

  ! Integrate to final time
  do while (iout < nout)

     ! Integrate to output time
     retval = FARKodeEvolve(arkode_mem, tout, sunvec_y, t, ARK_NORMAL)
     if (retval /= 0) then
        print *, "Error: FARKodeEvolve returned ",retval
        call MPI_Abort(comm, 1, ierr)
     end if

     ! Output state
     call WriteOutput(t, sunvec_y)

     ! Update output time
     tout = tout + dtout
     if (tout > tf) then
        tout = tf
     end if

     ! Update output count
     iout = iout + 1

  end do

  if (myid == 0 .and. monitor) then
     print *, "-----------------------------------------------------------"
     print *, ""
  end if

  ! Get final statistics
  retval = FARKodeGetNumSteps(arkode_mem, nst)
  if (retval /= 0) then
     print *, "Error: FARKodeGetNumSteps returned ",retval
     call MPI_Abort(comm, 1, ierr)
  end if

  retval = FARKodeGetNumStepAttempts(arkode_mem, nst_a)
  if (retval /= 0) then
     print *, "Error: FARKodeGetNumStepAttempts returned ",retval
     call MPI_Abort(comm, 1, ierr)
  end if

  retval = FERKStepGetNumRhsEvals(arkode_mem, nfe)
  if (retval /= 0) then
     print *, "Error: FERKStepGetNumRhsEvals returned ",retval
     call MPI_Abort(comm, 1, ierr)
  end if

  retval = FARKodeGetNumErrTestFails(arkode_mem, netf)
  if (retval /= 0) then
     print *, "Error: FARKodeGetNumErrTestFails returned ",retval
     call MPI_Abort(comm, 1, ierr)
  end if

  ! Print final statistcs
  if (myid == 0) then
     print "(A)","Final Solver Statistics (for processor 0):"
     print "(2x,A,i0)", "Steps            = ",nst
     print "(2x,A,i0)", "Step attempts    = ",nst_a
     print "(2x,A,i0)", "Error test fails = ",netf
     print "(2x,A,i0)", "RHS evals        = ",nfe
  end if

  ! Clean up
  call FARKodeFree(arkode_mem)

end subroutine EvolveProblemExplicit


! Write time and solution to disk
subroutine WriteOutput(t, sunvec_y)

  !======= Inclusions ===========
  use, intrinsic :: iso_c_binding
  use fsundials_core_mod
  use farkode_mod           ! Access ARKode

  use ode_mod, only : Nvar, nprocs, myid, Erecv, Nx, Npts, monitor,  nout, &
       umask, vmask, wmask

  !======= Declarations =========
  implicit none

  ! calling variables
  real(c_double) :: t(1)     ! current time
  type(N_Vector) :: sunvec_y ! solution N_Vector

  real(c_double), pointer :: ydata(:) ! vector data

  integer i, idx ! loop counter and array index

  real(c_double) :: u, v, w ! RMS norm of chemical species

  !======= Internals ============

  ! output current solution norm to screen
  if (monitor) then

     u = FN_VWL2Norm(sunvec_y, umask)
     u = sqrt(u * u / Nx)

     v = FN_VWL2Norm(sunvec_y, vmask)
     v = sqrt(v * v / Nx)

     w = FN_VWL2Norm(sunvec_y, wmask)
     w = sqrt(w * w / Nx)

     if (myid == 0) then
        print "(4(es12.5,4x))", t, u, v, w
     end if

  end if

  if (nout > 0) then

     ! get left end point for output
     call ExchangeBCOnly(sunvec_y)

     ! get vector data array
     ydata => FN_VGetArrayPointer(sunvec_y)

     ! output the times to disk
     if (myid == 0) then
        write(100,"(es23.16)") t
     end if

     ! output results to disk
     do i = 1, Npts
        idx = (i - 1) * Nvar
        write(101, "(es23.16)", advance="no") ydata(idx + 1)
        write(102, "(es23.16)", advance="no") ydata(idx + 2)
        write(103, "(es23.16)", advance="no") ydata(idx + 3)
     end do

     ! we have one extra output because of the periodic BCs
     if (myid == nprocs - 1) then
        write(101,"(es23.16)") Erecv(1)
        write(102,"(es23.16)") Erecv(2)
        write(103,"(es23.16)") Erecv(3)
     else
        write(101,"(es23.16)")
        write(102,"(es23.16)")
        write(103,"(es23.16)")
     end if

  end if

end subroutine WriteOutput


! Initial Condition Function
subroutine SetIC(sunvec_y)

  !======= Inclusions ===========
  use, intrinsic :: iso_c_binding
  use fsundials_core_mod

  use ode_mod, only : Nvar, myid, Npts, xmax, dx, A, B, k1, k2, k4, k3

  !======= Declarations =========
  implicit none

  ! calling variables
  type(N_Vector) :: sunvec_y ! solution N_Vector

  ! local variables
  real(c_double), pointer :: ydata(:)   ! vector data

  real(c_double) :: x, us, vs, ws       ! position and state
  real(c_double) :: p, mu, sigma, alpha ! perturbation vars

  integer :: j, idx ! loop counter and array index

  !======= Internals ============

  ! Access data array from SUNDIALS vector
  ydata => FN_VGetArrayPointer(sunvec_y)

  ! Steady state solution
  us = k1 * A / k4
  vs = k2 * k4 * B / (k1 * k3 * A)
  ws = 3.0d0

  ! Perturbation parameters
  mu    = xmax / 2.0d0
  sigma = xmax / 4.0d0
  alpha = 0.1d0

  ! Gaussian perturbation
  do j = 1,Npts

     x = (myid * Npts + (j - 1)) * dx
     p = alpha * exp( -((x - mu) * (x - mu)) / (2.0d0 * sigma * sigma) )

     idx = (j - 1) * Nvar

     ydata(idx + 1) = us + p
     ydata(idx + 2) = vs + p
     ydata(idx + 3) = ws + p

  end do

end subroutine SetIC


! --------------------------------------------------------------
! Utility functions
! --------------------------------------------------------------


! Exchanges the periodic BCs only by sending the first mesh node to the last
! processor.
subroutine ExchangeBCOnly(sunvec_y)

  !======= Inclusions ===========
  use, intrinsic :: iso_c_binding
  use fsundials_core_mod

  use ode_mod, only : Nvar, comm, myid, nprocs, Erecv, Wsend

  !======= Declarations =========
  implicit none

  ! With MPI-3 use mpi_f08 is preferred
  include "mpif.h"

  ! calling variables
  type(N_Vector) :: sunvec_y ! solution N_Vector

  ! local variables
  real(c_double), pointer :: ydata(:) ! array data

  integer :: stat(MPI_STATUS_SIZE) ! MPI status
  integer :: ierr, reqS, reqR      ! MPI error status and request handles
  integer :: first, last           ! MPI process IDs

  !======= Internals ============

  ! first and last MPI task ID
  first = 0
  last  = nprocs - 1

  ! Access data array from SUNDIALS vector
  ydata => FN_VGetArrayPointer(sunvec_y)

  ! open the East Irecv buffer
  if (myid == last) then
     call MPI_Irecv(Erecv, nvar, MPI_DOUBLE_PRECISION, first, MPI_ANY_TAG, &
          comm, reqR, ierr)
     if (ierr /= MPI_SUCCESS) then
        print *, "Error: MPI_Irecv returned ",ierr
        call MPI_Abort(comm, 1, ierr)
     end if
  end if

  ! send first mesh node to the last processor
  if (myid == first) then
     Wsend(1:Nvar) = ydata(1:Nvar)
     call MPI_Isend(Wsend, nvar, MPI_DOUBLE, last, 0, &
          comm, reqS, ierr)
     if (ierr /= MPI_SUCCESS) then
        print *, "Error: MPI_Isend returned ",ierr
        call MPI_Abort(comm, 1, ierr)
     end if
  end if

  ! wait for exchange to finish
  if (myid == last) then
     call  MPI_Wait(reqR, stat, ierr)
     if (ierr /= MPI_SUCCESS) then
        print *, "Error: MPI_Wait returned ",ierr
        call MPI_Abort(comm, 1, ierr)
     end if
  end if

  if (myid == first) then
     call  MPI_Wait(reqS, stat, ierr)
     if (ierr /= MPI_SUCCESS) then
        print *, "Error: MPI_Wait returned ",ierr
        call MPI_Abort(comm, 1, ierr)
     end if
  end if

end subroutine ExchangeBCOnly


! Starts the exchange of the neighbor information
subroutine ExchangeAllStart(sunvec_y)

  !======= Inclusions ===========
  use, intrinsic :: iso_c_binding
  use fsundials_core_mod

  use ode_mod, only : Nvar, comm, myid, nprocs, reqS, reqR, Wrecv, Wsend, &
       Erecv, Esend, Npts, c

  !======= Declarations =========
  implicit none

  ! With MPI-3 use mpi_f08 is preferred
  include "mpif.h"

  ! calling variables
  type(N_Vector) :: sunvec_y ! solution N_Vector

  ! local variables
  real(c_double), pointer :: ydata(:) ! array data

  integer :: ierr        ! MPI error status
  integer :: first, last ! MPI process IDs
  integer :: ipW, ipE    ! MPI process IDs

  !======= Internals ============

  ! first and last MPI task ID
  first = 0
  last  = nprocs - 1

  ! get the ID for the process to the West and East of this process
  if (myid == first) then
     ipW = last
  else
     ipW = myid - 1
  end if

  if (myid == last) then
     ipE = first
  else
     ipE = myid + 1
  end if

  ! Access data array from SUNDIALS vector
  ydata => FN_VGetArrayPointer(sunvec_y)

  if (c > 0.0d0) then

     ! Right moving flow uses backward difference.
     ! Send from west to east (last processor sends to first)

     call MPI_Irecv(Wrecv, nvar, MPI_DOUBLE_PRECISION, ipW, &
          MPI_ANY_TAG, comm, reqR, ierr)
     if (ierr /= MPI_SUCCESS) then
        print *, "Error: MPI_Irecv returned ",ierr
        call MPI_Abort(comm, 1, ierr)
     end if

     Esend(1:Nvar) = ydata(Nvar * Npts - 2 : Nvar * Npts)

     call MPI_Isend(Esend, nvar, MPI_DOUBLE_PRECISION, ipE, &
          0, comm, reqS, ierr)
     if (ierr /= MPI_SUCCESS) then
        print *, "Error: MPI_Isend returned ",ierr
        call MPI_Abort(comm, 1, ierr)
     end if

  else if (c < 0.0d0) then

     ! Left moving flow uses forward difference.
     ! Send from east to west (first processor sends to last)

     call MPI_Irecv(Erecv, nvar, MPI_DOUBLE_PRECISION, ipE, &
          MPI_ANY_TAG, comm, reqR, ierr)
     if (ierr /= MPI_SUCCESS) then
        print *, "Error: MPI_Irecv returned ",ierr
        call MPI_Abort(comm, 1, ierr)
     end if

     Wsend(1:Nvar) = ydata(1:Nvar)

     call MPI_Isend(Wsend, nvar, MPI_DOUBLE_PRECISION, ipW, &
          0, comm, reqS, ierr)
     if (ierr /= MPI_SUCCESS) then
        print *, "Error: MPI_Isend returned ",ierr
        call MPI_Abort(comm, 1, ierr)
     end if

  end if

end subroutine ExchangeAllStart


! Completes the exchange of the neighbor information
subroutine ExchangeAllEnd()

  !======= Inclusions ===========
  use, intrinsic :: iso_c_binding
  use ode_mod, only : comm, reqS, reqR, c

  !======= Declarations =========
  implicit none

  ! With MPI-3 use mpi_f08 is preferred
  include "mpif.h"

  integer :: stat(MPI_STATUS_SIZE) ! MPI status
  integer :: ierr                  ! MPI error status

  !======= Internals ============

  ! wait for exchange to finish
  if (c < 0.0d0 .or. c > 0.0d0) then
     call MPI_Wait(reqR, stat, ierr)
     if (ierr /= MPI_SUCCESS) then
        print *, "Error: MPI_Wait returned ",ierr
        call MPI_Abort(comm, 1, ierr)
     end if

     call MPI_Wait(reqS, stat, ierr)
     if (ierr /= MPI_SUCCESS) then
        print *, "Error: MPI_Wait returned ",ierr
        call MPI_Abort(comm, 1, ierr)
     end if
  end if

end subroutine ExchangeAllEnd


subroutine SetupProblem()

  !======= Inclusions ===========
  use, intrinsic :: iso_c_binding



  use fnvector_serial_mod
  use fnvector_mpiplusx_mod
  use fnvector_mpimanyvector_mod

  use ode_mod

  !======= Declarations =========
  implicit none

  ! With MPI-3 use mpi_f08 is preferred
  include "mpif.h"

  ! local variables
  real(c_double), pointer :: data(:)               ! array data
  integer(c_int)          :: retval                ! SUNDIALS error status
  integer                 :: ierr                  ! MPI error status
  integer                 :: j                     ! loop counter
  integer                 :: nargs, length, status ! input parsing vars
  character(len=32)       :: arg                   ! input arg
  character(len=100)      :: outname               ! output file name

  !======= Internals ============

  ! MPI variables
  call MPI_Comm_rank(comm, myid, ierr)
  if (ierr /= MPI_SUCCESS) then
     print *, "Error:MPI_Comm_rank = ", ierr
     call MPI_Abort(comm, 1, ierr)
  end if

  call MPI_Comm_size(comm, nprocs, ierr)
  if (ierr /= MPI_SUCCESS) then
     print *, "Error:MPI_Comm_rank = ", ierr
     call MPI_Abort(comm, 1, ierr)
  end if

  ! default problem setting
  Nx   = 100
  Npts = Nx / nprocs
  Neq  = Nvar * Npts

  xmax = 1.0d0
  dx   = xmax / Nx

  ! Problem parameters
  c  = 0.01d0
  A  = 1.0d0
  B  = 3.5d0
  k1 = 1.0d0
  k2 = 1.0d0
  k3 = 1.0d0
  k4 = 1.0d0
  k5 = 1.0d0 / 5.0d-6
  k6 = 1.0d0 / 5.0d-6

  ! Set default integrator options
  order     = 3
  rtol      = 1.0d-6
  atol      = 1.0d-9
  t0        = 0.0d0
  tf        = 10.0d0
  explicit  = .false.
  global    = .false.
  fused     = .false.
  monitor   = .false.
  printtime = .false.
  nout      = 40

  ! check for input args
  nargs = command_argument_count()

  j = 1
  do while (j <= nargs)

     ! get input arg
     call get_command_argument(j, arg, length, status)

     ! check if reading the input was successful
     if (status == -1) then
        print *, "ERROR: Command line input too long (max length = 32)"
        call MPI_Abort(comm, 1, ierr)
     end if

     ! check if there are no more inputs to read
     if (len_trim(arg) == 0) exit

     ! check for valid input options
     if (trim(arg) == "--monitor") then
        monitor = .true.
     else if (trim(arg) == "--printtime") then
        printtime = .true.
     else if (trim(arg) == "--nout") then
        j = j + 1
        call get_command_argument(j, arg)
        read(arg,*) nout
     else if (trim(arg) == "--nx") then
        j = j + 1
        call get_command_argument(j, arg)
        read(arg,*) Nx
     else if (trim(arg) == "--xmax") then
        j = j + 1
        call get_command_argument(j, arg)
        read(arg,*) xmax
     else if (trim(arg) == "--A") then
        j = j + 1
        call get_command_argument(j, arg)
        read(arg,*) A
     else if (trim(arg) == "--B") then
        j = j + 1
        call get_command_argument(j, arg)
        read(arg,*) B
     else if (trim(arg) == "--k") then
        j = j + 1
        call get_command_argument(j, arg)
        read(arg,*) k1
        read(arg,*) k2
        read(arg,*) k3
        read(arg,*) k4
     else if (trim(arg) == "--c") then
        j = j + 1
        call get_command_argument(j, arg)
        read(arg,*) c
     else if (trim(arg) == "--order") then
        j = j + 1
        call get_command_argument(j, arg)
        read(arg,*) order
     else if (trim(arg) == "--explicit") then
        explicit = .true.
     else if (trim(arg) == "--global-nls") then
        global = .true.
     else if (trim(arg) == "--fused") then
        fused = .true.
     else if (trim(arg) == "--tf") then
        j = j + 1
        call get_command_argument(j, arg)
        read(arg,*) tf
     else if (trim(arg) == "--rtol") then
        j = j + 1
        call get_command_argument(j, arg)
        read(arg,*) rtol
     else if (trim(arg) == "--atol") then
        j = j + 1
        call get_command_argument(j, arg)
        read(arg,*) atol
     else if (trim(arg) == "--help") then
        if (myid == 0) call InputHelp()
        call MPI_Abort(comm, 1, ierr)
     else
        if (myid == 0) then
           print *, "Error: Unknown command line input ",trim(arg)
           call InputHelp()
        end if
        call MPI_Abort(comm, 1, ierr)
     end if

     ! move to the next input
     j = j+1
  end do

  ! Setup the parallel decomposition
  if (MOD(Nx,nprocs) > 0) then
     print *, "ERROR: The mesh size (nx = ", Nx,") must be divisible by the number of processors (",nprocs,")"
     call MPI_Abort(comm, 1, ierr)
  end if

  Npts = Nx / nprocs
  Neq  = nvar * Npts
  dx   = xmax / Nx   ! Nx is number of intervals

  ! Create the solution masks
  umask_s => FN_VNew_Serial(int(Neq, c_long), sunctx)
  umask   => FN_VMake_MPIPlusX(comm, umask_s, sunctx)

  if (fused) then
     retval = FN_VEnableFusedOps_Serial(umask_s, SUNTRUE)
     if (retval /= 0) then
        print *, "Error: FN_VEnableFusedOps_Serial returned ",retval
        call MPI_Abort(comm, 1, ierr)
     end if

     retval = FN_VEnableFusedOps_MPIManyVector(umask, SUNTRUE)
     if (retval /= 0) then
        print *, "Error: FN_VEnableFusedOps_MPIManyVector returned ",retval
        call MPI_Abort(comm, 1, ierr)
     end if
  end if

  call FN_VConst(0.0d0, umask)
  data => FN_VGetArrayPointer(umask)
  do j = 1, Npts
     data(1 + (j - 1) * nvar) = 1.0d0
  end do

  vmask => FN_VClone(umask)

  call FN_VConst(0.0d0, vmask)
  data => FN_VGetArrayPointer(vmask)
  do j = 1, Npts
     data(2 + (j - 1) * nvar) = 1.0d0
  end do

  wmask => FN_VClone(umask)

  call FN_VConst(0.0d0, wmask)
  data => FN_VGetArrayPointer(wmask)
  do j = 1, Npts
     data(3 + (j - 1) * nvar) = 1.0d0
  end do

  ! Open output files for results
  if (nout > 0) then

     if (myid == 0) then
        write(outname, "(A,I0.6,A)") "t.",myid,".txt"
        open(100, file=trim(outname))
     end if

     write(outname, "(A,I0.6,A)") "u.",myid,".txt"
     open(101, file=trim(outname))

     write(outname, "(A,I0.6,A)") "v.",myid,".txt"
     open(102, file=trim(outname))

     write(outname, "(A,I0.6,A)") "w.",myid,".txt"
     open(103, file=trim(outname))

  end if

  ! Print problem setup
  if (myid == 0) then

     print "(A)"       , "1D Advection-Reaction Test Problem"
     print "(A,i0)"    , "Number of Processors = ", nprocs
     print "(A)"       , "Mesh Info:"
     print "(A,i0)"    , "  Nx   = ",nx
     print "(A,i0)"    , "  Npts = ",Npts
     print "(A,es12.5)", "  xmax = ",xmax
     print "(A,es12.5)", "  dx   = ",dx
     print "(A)"       , "Problem Parameters:"
     print "(A,es12.5)", "  A = ",A
     print "(A,es12.5)", "  B = ",B
     print "(A,es12.5)", "  k = ",k1
     print "(A,es12.5)", "  c = ",c
     print "(A)"       , "Integrator Options:"
     print "(A,es12.5)", "  t0         = ", t0
     print "(A,es12.5)", "  tf         = ", tf
     print "(A,es12.5)", "  reltol     = ", rtol
     print "(A,es12.5)", "  abstol     = ", atol
     print "(A,i0)"    , "  order      = ", order
     print "(A,L1)"    , "  explicit   = ", explicit
     print "(A,L1)"    , "  fused ops  = ", fused
     if (.not. explicit) then
        print "(A,L1)","  global NLS = ", global
     end if
     print "(A,i0)"    , "  nout       = ", nout

  end if

end subroutine SetupProblem


subroutine FreeProblem()

  !======= Inclusions ===========
  use, intrinsic :: iso_c_binding
  use fsundials_core_mod
  use ode_mod, only : sunctx, logger, myid, nout, umask_s, umask, vmask, wmask

  !======= Declarations =========
  implicit none
  integer(c_int) :: ierr

  !======= Internals ============

  ! free solution masks
  call FN_VDestroy(umask_s)
  call FN_VDestroy(umask)
  call FN_VDestroy(vmask)
  call FN_VDestroy(wmask)

  ! close output streams
  if (nout > 0) then
     if (myid == 0) close(100)
     close(101)
     close(102)
     close(103)
  end if

 ierr = FSUNLogger_Destroy(logger)
 ierr = FSUNContext_Free(sunctx)

end subroutine FreeProblem


subroutine InputHelp()

  print *, "Command line options:"
  print *, "  --help           prints this message"
  print *, "  --monitor        print solution information to screen (slower)"
  print *, "  --nout <int>     number of output times"
  print *, "  --explicit       use an explicit method instead of IMEX"
  print *, "  --global-nls     use a global newton nonlinear solver instead of task-local (for IMEX only)"
  print *, "  --order <int>    the method order to use"
  print *, "  --nx <int>       number of mesh points"
  print *, "  --xmax <double>  maximum value of x (size of domain)"
  print *, "  --tf <double>    final time"
  print *, "  --A <double>     A parameter value"
  print *, "  --B <double>     B parameter value"
  print *, "  --k <double>     reaction rate"
  print *, "  --c <double>     advection speed"
  print *, "  --rtol <double>  relative tolerance"
  print *, "  --atol <double>  absolute tolerance"

end subroutine InputHelp<|MERGE_RESOLUTION|>--- conflicted
+++ resolved
@@ -555,12 +555,7 @@
     use, intrinsic :: iso_c_binding
     use farkode_mod
     use farkode_arkstep_mod
-<<<<<<< HEAD
     use ode_mod, only : Neq, Reaction, myindextype
-=======
-
-    use ode_mod, only : Neq, Reaction
->>>>>>> 31ffc21a
 
     !======= Declarations =========
     implicit none
@@ -654,12 +649,7 @@
     use farkode_mod
     use farkode_arkstep_mod
     use fsunmatrix_dense_mod
-<<<<<<< HEAD
     use ode_mod, only : Nvar, Npts, k2, k3, k4, k6, myindextype
-=======
-
-    use ode_mod, only : Nvar, Npts, k2, k3, k4, k6
->>>>>>> 31ffc21a
 
     !======= Declarations =========
     implicit none
