! -----------------------------------------------------------------------------
! Programmer(s): David J. Gardner, Cody J. Balos @ LLNL
! -----------------------------------------------------------------------------
! SUNDIALS Copyright Start
! Copyright (c) 2002-2024, Lawrence Livermore National Security
! and Southern Methodist University.
! All rights reserved.
!
! See the top-level LICENSE and NOTICE files for details.
!
! SPDX-License-Identifier: BSD-3-Clause
! SUNDIALS Copyright End
! -----------------------------------------------------------------------------
! This demonstration problem simulates the advection and reaction of three
! chemical species, u, v, and w, in a one dimensional domain. The reaction
! mechanism is a variation of the Brusselator problem from chemical kinetics.
! This is a PDE system with 3 components, Y = [u,v,w], satisfying the
! equations,
!
!    u_t = -c * u_x + A - (w+1) * u + v * u^2
!    v_t = -c * v_x + w * u - v * u^2
!    w_t = -c * w_x + (B - w) / ep - w * u
!
! for t in [0, 10], x in [0, xmax] with periodic boundary conditions. The
! initial condition is a Gaussian pertubation of the steady state
! solution without advection
!
!    u(0,x) = k1 * A / k4 + p(x)
!    v(0,x) = k2 * k4 * B / (k1 * k3 * A) + p(x)
!    w(0,x) = 3.0 + p(x)
!    p(x)   = alpha * e^( -(x - mu)^2 / (2*sigma^2) ).
!
! where alpha = 0.1, mu = xmax / 2.0, and sigma = xmax / 4.0.
! The reaction rates are set so k_1 = k_2 = k_3 = k_4 = k, and k_5 = k_6 =
! 1/5e-6. The spatial derivatives are discretized with first-order upwind
! finite differences. An IMEX method is used to evolve the system in time with
! the advection terms treated explicitly and the reaction terms implicitly. As
! the reactions are purely local, the code uses a custom nonlinear solver to
! exploit this locality so no parallel communication is needed in the implicit
! solves. NOUT outputs are printed at equal intervals, and run statistics are
! printed at the end.
!
! Command line options:
!  --help           prints help message
!  --printtime      print timing information
!  --monitor        print solution information to screen (slower)
!  --nout <int>     the number of output times
!  --nx <int>       number of spatial mesh intervals
!  --xmax <double>  maximum x value
!  --explicit       use explicit method instead of IMEX
!  --order <int>    method order
!  --global-nls     use a global newton nonlinear solver instead of task-local
!  --tf <double>    final time
!  --A <double>     A parameter value
!  --B <double>     B parameter value
!  --k <double>     reaction rate
!  --c <double>     advection speed
!  --rtol <double>  relative tolerance
!  --atol <double>  absolute tolerance
! --------------------------------------------------------------------------

module ode_mod

  !======= Inclusions ===========
  use, intrinsic :: iso_c_binding
  use fsundials_core_mod

  !======= Declarations =========
  implicit none
  save

  ! Since SUNDIALS can be compiled with 32-bit or 64-bit sunindextype
  ! we set the integer kind used for indices in this example based
  ! on the the index size SUNDIALS was compiled with so that it works
  ! in both configurations. This is not a requirement for user codes.
#if defined(SUNDIALS_INT32_T)
  integer, parameter :: myindextype = selected_int_kind(8)
#elif defined(SUNDIALS_INT64_T)
  integer, parameter :: myindextype = selected_int_kind(16)
#endif

  type(c_ptr) :: sunctx ! SUNDIALS simulation context
  type(c_ptr) :: logger ! SUNDIALS logger

  ! Number of chemical species
  integer(kind=myindextype), parameter :: Nvar = 3

  ! MPI variables
  integer, target :: comm   ! communicator
  integer         :: myid   ! process ID
  integer         :: nprocs ! total number of processes
  integer         :: reqS   ! MPI send request handle
  integer         :: reqR   ! MPI receive request handle

  ! Excahnge buffers
  real(c_double) :: Wsend(Nvar), Wrecv(Nvar)
  real(c_double) :: Esend(Nvar), Erecv(Nvar)

  ! Problem settings
  integer(kind=myindextype) :: Nx   ! number of intervals (global)
  integer(kind=myindextype) :: Npts ! number of spatial nodes (local)
  integer(kind=myindextype) :: Neq  ! number of equations (local)

  real(c_double) :: xmax ! maximum x value
  real(c_double) :: dx   ! mesh spacing

  ! Problem parameters
  real(c_double) :: c  ! advection speed
  real(c_double) :: A  ! constant concentrations
  real(c_double) :: B
  real(c_double) :: k1 ! reaction rates
  real(c_double) :: k2
  real(c_double) :: k3
  real(c_double) :: k4
  real(c_double) :: k5
  real(c_double) :: k6

  ! integrator options
  real(c_double) :: t0, tf     ! initial and final time
  real(c_double) :: rtol, atol ! relative and absolute tolerance
  integer(c_int) :: order      ! method order

  logical :: explicit  ! use explicit or IMEX method
  logical :: global    ! use global or task-local nonlinear solver
  logical :: fused     ! use fused vector operations
  logical :: monitor   ! enable diagnostic output
  logical :: printtime ! print timing

  ! output settings and variables
  integer                 :: nout    ! number of outputs
  type(N_Vector), pointer :: umask_s ! mask vectors for RMS computation
  type(N_Vector), pointer :: umask
  type(N_Vector), pointer :: vmask
  type(N_Vector), pointer :: wmask

contains

  ! --------------------------------------------------------------
  ! Right Hand Side (RHS) Functions
  ! --------------------------------------------------------------

  ! Compute the advection term
  integer(c_int) function Advection(t, sunvec_y, sunvec_f, user_data) &
       result(ierr) bind(C)

    !======= Inclusions ===========
    use, intrinsic :: iso_c_binding

    !======= Declarations =========
    implicit none

    ! calling variables
    real(c_double), value :: t          ! current time
    type(N_Vector)        :: sunvec_y   ! solution N_Vector
    type(N_Vector)        :: sunvec_f   ! rhs N_Vector
    type(c_ptr),    value :: user_data  ! user-defined data

    ! pointers to data in SUNDIALS vectors
    real(c_double), pointer :: ydata(:)
    real(c_double), pointer :: fdata(:)

    ! local variables
    integer(myindextype) :: i, j, idx1, idx2 ! loop counters and array indices
    real(c_double) :: tmp              ! temporary value

    !======= Internals ============

    ! Get data arrays from SUNDIALS vectors
    ydata => FN_VGetArrayPointer(sunvec_y)
    fdata => FN_VGetArrayPointer(sunvec_f)

    ! Set output to zero
    fdata = 0.0d0

    ! Begin exchanging boundary information
    call ExchangeAllStart(sunvec_y)

    ! Iterate over domain interior, computing advection
    tmp = -c / dx

    if (c > 0.0d0) then

       ! right moving flow
       do j = 2,Npts
          do i = 1,Nvar
             idx1 = i + (j - 1) * Nvar
             idx2 = i + (j - 2) * Nvar
             fdata(idx1) = tmp * (ydata(idx1) - ydata(idx2))
          end do
       end do

    else if (c < 0.0d0) then

       ! left moving flow
       do j = 1,Npts - 1
          do i = 1,Nvar
             idx1 = i + (j - 1) * Nvar
             idx2 = i + j * Nvar
             fdata(idx1) = tmp * (ydata(idx2) - ydata(idx1))
          end do
       end do

    end if

    ! finish exchanging boundary information
    call ExchangeAllEnd()

    ! compute advection at local boundaries
    if (c > 0.0d0) then

       ! right moving flow (left boundary)
       fdata(1:Nvar) = tmp * (ydata(1:Nvar) - Wrecv)

    else if (c < 0.0) then

       ! left moving flow (right boundary)
       fdata(Nvar * Npts - 2 : Nvar * Npts) = &
            tmp * (Erecv - ydata(Nvar * Npts-2 : Nvar * Npts))

    end if

    ! return success
    ierr = 0

  end function Advection


  ! Compute the reaction term
  integer(c_int) function Reaction(t, sunvec_y, sunvec_f, user_data) &
       result(ierr) bind(C)

    !======= Inclusions ===========
    use, intrinsic :: iso_c_binding

    !======= Declarations =========
    implicit none

    ! calling variables
    real(c_double), value :: t          ! current time
    type(N_Vector)        :: sunvec_y   ! solution N_Vector
    type(N_Vector)        :: sunvec_f   ! rhs N_Vector
    type(c_ptr),    value :: user_data  ! user-defined data

    ! pointers to data in SUNDIALS vectors
    real(c_double), pointer :: ydata(:)
    real(c_double), pointer :: fdata(:)

    ! local variables
    real(c_double) :: u, v, w ! chemcial species
    integer(kind=myindextype) :: j, idx  ! loop counter and array index

    !======= Internals ============

    ! Get data arrays from SUNDIALS vectors
    ydata => FN_VGetArrayPointer(sunvec_y)
    fdata => FN_VGetArrayPointer(sunvec_f)

    ! iterate over domain, computing reactions
    if (explicit) then

       ! when integrating explicitly, we add to ydot as we expect it
       ! to hold the advection term already
       do j = 1,Npts

          idx = (j - 1) * Nvar

          u = ydata(idx + 1)
          v = ydata(idx + 2)
          w = ydata(idx + 3)

          fdata(idx + 1) = fdata(idx + 1) + k1 * A - k2 * w * u + k3 * u * u * v - k4 * u
          fdata(idx + 2) = fdata(idx + 2) + k2 * w * u - k3 * u * u * v
          fdata(idx + 3) = fdata(idx + 3) - k2 * w * u + k5 * B - k6 * w

       end do

    else

       ! set output to zero
       fdata = 0.0d0

       do j = 1,Npts

          idx = (j - 1) * Nvar

          u = ydata(idx + 1)
          v = ydata(idx + 2)
          w = ydata(idx + 3)

          fdata(idx + 1) = k1 * A - k2 * w * u + k3 * u * u * v - k4 * u
          fdata(idx + 2) = k2 * w * u - k3 * u * u * v
          fdata(idx + 3) = -k2 * w * u + k5 * B - k6 * w

       end do

    end if

    ! return success
    ierr = 0

  end function Reaction


  ! Compute the RHS as Advection + Reaction
  integer(c_int) function AdvectionReaction(t, sunvec_y, sunvec_f, user_data) &
       result(ierr) bind(C)

    !======= Inclusions ===========
    use, intrinsic :: iso_c_binding

    !======= Declarations =========
    implicit none

    ! calling variables
    real(c_double), value :: t          ! current time
    type(N_Vector)        :: sunvec_y   ! solution N_Vector
    type(N_Vector)        :: sunvec_f   ! rhs N_Vector
    type(c_ptr),    value :: user_data  ! user-defined data

    !======= Internals ============

    ! NOTE: The order in which Advection and Reaction are called is critical
    ! here. Advection must be computed first.

    ierr = Advection(t, sunvec_y, sunvec_f, user_data)
    if (ierr /= 0) return

    ierr = Reaction(t, sunvec_y, sunvec_f, user_data)
    if (ierr /= 0) return

    ! return success
    ierr = 0

  end function AdvectionReaction

end module ode_mod


module prec_mod

  !======= Inclusions ===========
  use, intrinsic :: iso_c_binding
  use fsundials_core_mod

  !======= Declarations =========
  implicit none
  save

  ! preconditioner data
  type(SUNLinearSolver), pointer :: sunls_P  ! linear solver
  type(SUNMatrix),       pointer :: sunmat_P ! matrix

contains

  ! --------------------------------------------------------------
  ! Preconditioner functions
  ! --------------------------------------------------------------

  ! Sets P = I - gamma * J
  integer(c_int) function PSetup(t, sunvec_y, sunvec_f, jok, jcurPtr, gamma, &
       user_data) result(ierr) bind(C)

    !======= Inclusions ===========
    use, intrinsic :: iso_c_binding
    use fsunmatrix_dense_mod
    use fsunlinsol_dense_mod
    use ode_mod, only : Nvar, Npts, Neq, k2, k3, k4, k6, myindextype

    !======= Declarations =========
    implicit none

    ! calling variables
    real(c_double), value :: t          ! current time
    type(N_Vector)        :: sunvec_y   ! solution N_Vector
    type(N_Vector)        :: sunvec_f   ! rhs N_Vector
    integer(c_int), value :: jok        ! flag to signal for Jacobian update
    integer(c_int)        :: jcurPtr    ! flag to singal Jacobian is current
    real(c_double), value :: gamma      ! current gamma value
    type(c_ptr),    value :: user_data  ! user-defined data

    ! local variables
    real(c_double), pointer :: ydata(:) ! vector data
    real(c_double), pointer :: pdata(:) ! matrix data

    real(c_double) :: u, v, w        ! chemical species
    integer(kind=myindextype) :: i, idx, offset ! loop counter, array index, col offset

    !======= Internals ============

    ! access solution data
    ydata => FN_VGetArrayPointer(sunvec_y)
    pdata => FSUNDenseMatrix_Data(sunmat_P)

    ! update Jacobian
    if (jok == 0) then

       ! zero the matrix
       ierr = FSUNMatZero(sunmat_P)
       if (ierr /= 0) then
          print *, "Error: FSUNMatZero returned ",ierr
          return
       end if

       ! setup the block diagonal preconditioner matrix
       do i = 1,Npts

          ! set nodal value shortcuts
          idx = (i - 1) * Nvar

          u = ydata(idx + 1)
          v = ydata(idx + 2)
          w = ydata(idx + 3)

          ! fill in Jacobian entries for this mesh node

          ! first column (derivative with respect to u)
          offset = (i - 1) * Nvar * Neq + (i - 1) * Nvar

          pdata(offset + 1) = -k2 * w + 2.0d0 * k3 * u * v - k4
          pdata(offset + 2) =  k2 * w - 2.0d0 * k3 * u * v
          pdata(offset + 3) = -k2 * w

          ! second column (derivative with respect to v)
          offset = offset + Nvar * Npts

          pdata(offset + 1) =  k3 * u * u
          pdata(offset + 2) = -k3 * u * u
          pdata(offset + 3) =  0.0d0

          ! thrid column (derivative with respect to v)
          offset = offset + Neq

          pdata(offset + 1) = -k2 * u
          pdata(offset + 2) =  k2 * u
          pdata(offset + 3) = -k2 * u - k6

       end do

       ierr = FSUNMatScaleAddI(-gamma, sunmat_P)
       if (ierr /= 0) then
          print *, "Error: FSUNMatScaleAddI returned ",ierr
          return
       end if

       ! setup the linear system Pz = r
       ierr = FSUNLinSolSetup(sunls_P, sunmat_P)
       if (ierr /= 0) then
          print *, "Error: FSUNLinSolSetup returned ",ierr
          return
       end if

       ! indicate that J is now current
       jcurPtr = 1

    else

       jcurPtr = 0

    end if

    ! return success
    ierr = 0

  end function PSetup


  ! Solves Pz = r
  integer(c_int) function PSolve(t, sunvec_y, sunvec_f, sunvec_r, sunvec_z, &
       gamma, delta, lr, user_data) result(ierr) bind(C)

    !======= Inclusions ===========
    use, intrinsic :: iso_c_binding
    use fnvector_mpiplusx_mod

    !======= Declarations =========
    implicit none

    ! calling variables
    real(c_double), value :: t          ! current time
    type(N_Vector)        :: sunvec_y   ! solution N_Vector
    type(N_Vector)        :: sunvec_f   ! rhs N_Vector
    type(N_Vector)        :: sunvec_r   ! rhs N_Vector
    type(N_Vector)        :: sunvec_z   ! rhs N_Vector
    real(c_double), value :: gamma      ! current gamma value
    real(c_double), value :: delta      ! current gamma value
    integer(c_int), value :: lr         ! left or right preconditioning
    type(c_ptr),    value :: user_data  ! user-defined data

    ! shortcuts
    type(N_Vector), pointer :: z_local ! z vector data
    type(N_Vector), pointer :: r_local ! r vector data

    !======= Internals ============

    z_local => FN_VGetLocalVector_MPIPlusX(sunvec_z)
    r_local => FN_VGetLocalVector_MPIPlusX(sunvec_r)

    ! solve the task-local linear system Pz = r
    ierr = FSUNLinSolSolve(sunls_P, sunmat_P, z_local, r_local, delta)
    if (ierr /= 0) then
       print *, "Error: FSUNLinSolSolver returned ",ierr
       return
    end if

    ! return success
    ierr = 0

  end function PSolve

end module prec_mod


module nls_mod

  !======= Inclusions ===========
  use, intrinsic :: iso_c_binding
  use fsundials_core_mod

  !======= Declarations =========
  implicit none
  save

  ! ARKODE memory
  type(c_ptr), pointer :: arkmem

  ! task local nonlinear solver
  type(SUNNonlinearSolver), pointer :: sunnls_LOC

  ! nonlinear residual vectors
  type(c_ptr) :: zpred_ptr ! stage prediction vector
  type(c_ptr) :: z_ptr     ! current stage vector
  type(c_ptr) :: Fi_ptr    ! RHS vector
  type(c_ptr) :: sdata_ptr ! residual data

  ! node local linear solver and data
  type(N_Vector),        pointer :: sunvec_bnode ! node lobal rhs/solution vec
  type(SUNMatrix),       pointer :: sunmat_Jnode ! node local Jacobian
  type(SUNLinearSolver), pointer :: sunls_Jnode  ! node local linear solver

  ! nonlinear solver counters
  integer :: nnlfi    ! nonlinear function evals
  integer :: ncnf_loc ! nonlinear convergence fails

contains

  ! --------------------------------------------------------------
  ! (Non)linear system functions
  ! --------------------------------------------------------------

  integer(c_int) function TaskLocalNlsResidual(sunvec_zcor, sunvec_F, arkode_mem) &
       result(ierr) bind(C)

    !======= Inclusions ===========
    use, intrinsic :: iso_c_binding
    use farkode_mod
    use farkode_arkstep_mod
    use ode_mod, only : Neq, Reaction, myindextype

    !======= Declarations =========
    implicit none

    ! calling variables
    type(N_Vector)     :: sunvec_zcor ! current correction to predicted state
    type(N_Vector)     :: sunvec_F    ! nonlinear residual
    type(c_ptr), value :: arkode_mem  ! ARKODE memory structure

    ! pointers to data in SUNDIALS vectors
    real(c_double), pointer :: ycor_data(:)
    real(c_double), pointer :: F_data(:)

    ! residual data
    type(c_ptr) :: user_data

    real(c_double) :: tcur(1) ! current time
    real(c_double) :: gam(1)  ! current gamma

    ! SUNDIALS resiudal vectors
    type(N_Vector), pointer :: sunvec_zpred ! predicted stage vector
    type(N_Vector), pointer :: sunvec_z     ! current stage vector
    type(N_Vector), pointer :: sunvec_Fi    ! RHS vector
    type(N_Vector), pointer :: sunvec_sdata ! residual data vector

    ! pointers to data in SUNDIALS vectors
    real(c_double), pointer :: zpred_data(:)
    real(c_double), pointer :: z_data(:)
    real(c_double), pointer :: Fi_data(:)
    real(c_double), pointer :: sdata_data(:)

    integer(kind=myindextype) :: i ! loop counter

    !======= Internals ============

    ! get nonlinear residual data
    ierr = FARKodeGetNonlinearSystemData(arkmem, tcur, zpred_ptr, z_ptr, &
         Fi_ptr, gam, sdata_ptr, user_data)
    if (ierr /= 0) then
       print *, "Error: FARKodeGetNonlinearSystemData returned ",ierr
       return
    end if

    ! get vectors from pointers
    sunvec_zpred => FN_VGetVecAtIndexVectorArray(zpred_ptr, 0)
    sunvec_z     => FN_VGetVecAtIndexVectorArray(z_ptr, 0)
    sunvec_Fi    => FN_VGetVecAtIndexVectorArray(Fi_ptr, 0)
    sunvec_sdata => FN_VGetVecAtIndexVectorArray(sdata_ptr, 0)

    ! get vector data arrays
    ycor_data  => FN_VGetArrayPointer(sunvec_zcor)
    F_data     => FN_VGetArrayPointer(sunvec_F)
    zpred_data => FN_VGetArrayPointer(sunvec_zpred)
    z_data     => FN_VGetArrayPointer(sunvec_z)
    Fi_data    => FN_VGetArrayPointer(sunvec_Fi)
    sdata_data => FN_VGetArrayPointer(sunvec_sdata)

    ! update "z" value as stored predictor + current corrector
    do i = 1,Neq
       z_data(i) = zpred_data(i) + ycor_data(i)
    end do

    ! compute implicit RHS and save for later
    ierr = Reaction(tcur(1), sunvec_z, sunvec_Fi, c_null_ptr)

    ! count calls to Fi as part of the nonlinear residual
    nnlfi = nnlfi + 1

    ! check RHS return value
    if (ierr /= 0) then
       print *, "Error: Reaction returned ",ierr
       return
    end if

    ! compute the nonlinear resiudal
    do i = 1,Neq
       F_data(i) = ycor_data(i) - sdata_data(i) - gam(1) * Fi_data(i)
    end do

    ! return success
    ierr = 0

  end function TaskLocalNlsResidual


  integer(c_int) function TaskLocalLSolve(sunvec_delta, arkode_mem) &
       result(ierr) bind(C)

    !======= Inclusions ===========
    use, intrinsic :: iso_c_binding
    use farkode_mod
    use farkode_arkstep_mod
    use fsunmatrix_dense_mod
    use ode_mod, only : Nvar, Npts, k2, k3, k4, k6, myindextype

    !======= Declarations =========
    implicit none

    ! calling variables
    type(N_Vector)     :: sunvec_delta ! input linear system rhs, ouput solution
    type(c_ptr), value :: arkode_mem   ! ARKODE memory structure

    ! residual data
    type(c_ptr) :: user_data

    real(c_double) :: tcur(1) ! current time
    real(c_double) :: gam(1)  ! current gamma

    type(N_Vector), pointer :: sunvec_z ! vector for evaluating J

    ! SUNDIALS vector data arrays
    real(c_double), pointer :: b_data(:)
    real(c_double), pointer :: z_data(:)
    real(c_double), pointer :: J_data(:)
    real(c_double), pointer :: bnode_data(:)

    real(c_double) :: u, v, w ! chemical species
    integer(kind=myindextype) :: i, idx  ! loop counter and array index

    !======= Internals ============

    ! get nonlinear residual data
    ierr = FARKodeGetNonlinearSystemData(arkmem, tcur, zpred_ptr, z_ptr, &
         Fi_ptr, gam, sdata_ptr, user_data)
    if (ierr /= 0) then
       print *, "Error: FARKodeGetNonlinearSystemData returned ",ierr
       return
    end if

    ! get vectors from pointers
    sunvec_z => FN_VGetVecAtIndexVectorArray(z_ptr, 0)

    ! get data arrays
    b_data => FN_VGetArrayPointer(sunvec_delta)
    z_data => FN_VGetArrayPointer(sunvec_z)
    J_data => FSUNDenseMatrix_Data(sunmat_Jnode)

    bnode_data => FN_VGetArrayPointer(sunvec_bnode)

    ! solve the linear system at each mesh node
    do i = 1,Npts

       ! set nodal value shortcuts
       idx = (i - 1) * Nvar

       u = z_data(idx + 1)
       v = z_data(idx + 2)
       w = z_data(idx + 3)

       ! fill in Jacobian entries for this mesh node

       ! first column (derivative with respect to u)
       J_data(1) = -k2 * w + 2.0d0 * k3 * u * v - k4
       J_data(2) =  k2 * w - 2.0d0 * k3 * u * v
       J_data(3) = -k2 * w

       ! second column (derivative with respect to v)
       J_data(4) =  k3 * u * u
       J_data(5) = -k3 * u * u
       J_data(6) =  0.0d0

       ! thrid column (derivative with respect to v)
       J_data(7) = -k2 * u
       J_data(8) =  k2 * u
       J_data(9) = -k2 * u - k6

       ! I - gamma*J
       ierr = FSUNMatScaleAddI(-gam(1), sunmat_Jnode)
       if (ierr /= 0) then
          print *, "Error: FSUNMatScaleAddI returned ",ierr
          return
       end if

       ! grab just the portion of the vector "b" for this mesh node
       bnode_data = b_data(idx + 1 : idx + 3)

       ! setup the linear system
       ierr = FSUNLinSolSetup(sunls_Jnode, sunmat_Jnode)
       if (ierr /= 0) then
          print *, "Error: FSUNLinSolSolSetup returned ",ierr
          return
       end if

       ! solve the linear system
       ierr = FSUNLinSolSolve(sunls_Jnode, sunmat_Jnode, sunvec_bnode, &
            sunvec_bnode, 0.0d0)
       if (ierr /= 0) then
          print *, "Error: FSUNLinSolSolve returned ",ierr
          return
       end if

       ! set just the portion of the vector "b" for this mesh node
       b_data(idx + 1 : idx + 3) = bnode_data

    end do

    ! return success
    ierr = 0

  end function TaskLocalLSolve


  integer(SUNNonlinearSolver_Type) function TaskLocalNewton_GetType(sunnls) &
       result(id) bind(C)

    !======= Inclusions ===========
    use, intrinsic :: iso_c_binding

    !======= Declarations =========
    implicit none

    ! calling variables
    type(SUNNonlinearSolver) :: sunnls ! nonlinear solver

    !======= Internals ============

    id = SUNNONLINEARSOLVER_ROOTFIND

  end function TaskLocalNewton_GetType


  integer(c_int) function TaskLocalNewton_Initialize(sunnls) &
       result(ierr) bind(C)

    !======= Inclusions ===========
    use, intrinsic :: iso_c_binding

    !======= Declarations =========
    implicit none

    ! calling variables
    type(SUNNonlinearSolver) :: sunnls ! nonlinear solver

    !======= Internals ============

    ! override default system and lsolve functions with local versions
    ierr = FSUNNonlinSolSetSysFn(sunnls_LOC, c_funloc(TaskLocalNlsResidual))
    if (ierr /= 0) then
       print *, "Error: FSUNNonlinSolSetSysFn returned ",ierr
       return
    end if

    ierr = FSUNNonlinSolSetLSolveFn(sunnls_LOC, c_funloc(TaskLocalLSolve))
    if (ierr /= 0) then
       print *, "Error: FSUNNonlinSolSetLSolveFn returned ",ierr
       return
    end if

    ierr = FSUNNonlinSolInitialize(sunnls_LOC)
    if (ierr /= 0) then
       print *, "Error: FSUNNonlinSolSetLSolveFn returned ",ierr
       return
    end if

    ! return success
    ierr = 0

  end function TaskLocalNewton_Initialize


  integer(c_int) function TaskLocalNewton_Solve(sunnls, sunvec_y0, sunvec_ycor, &
       sunvec_w, tol, callLSetup, arkode_mem) result(ierr) bind(C)

    !======= Inclusions ===========
    use, intrinsic :: iso_c_binding
    use fnvector_mpiplusx_mod
    use ode_mod, only : comm

    !======= Declarations =========
    implicit none

    ! With MPI-3 use mpi_f08 is preferred
    include "mpif.h"

    ! calling variables
    type(SUNNonlinearSolver) :: sunnls      ! nonlinear solver
    type(N_Vector)           :: sunvec_y0   ! initial guess
    type(N_Vector)           :: sunvec_ycor ! correction
    type(N_Vector)           :: sunvec_w    ! norm weights
    real(c_double), value    :: tol         ! solve tolerance
    integer(c_int), value    :: callLSetup  ! linear solver setup flag
    type(c_ptr)              :: arkode_mem  ! integrator memory

    ! local variables
    type(N_Vector), pointer :: sunvec_y0loc   ! node-local initial guess vector
    type(N_Vector), pointer :: sunvec_ycorloc ! node-local correction vector
    type(N_Vector), pointer :: sunvec_wloc    ! node-local weight vector

    integer :: solve_status, recover, nonrecover ! solve status, return value
    integer :: mpi_ierr                          ! MPI error status

    !======= Internals ============

    ! get MPI task local vectors
    sunvec_y0loc   => FN_VGetLocalVector_MPIPlusX(sunvec_y0)
    sunvec_ycorloc => FN_VGetLocalVector_MPIPlusX(sunvec_ycor)
    sunvec_wloc    => FN_VGetLocalVector_MPIPlusX(sunvec_w)

    ! each tasks solves the local nonlinear system
    ierr = FSUNNonlinSolSolve(sunnls_LOC, sunvec_y0loc, sunvec_ycorloc, &
         sunvec_wloc, tol, callLSetup, arkode_mem)
    solve_status = ierr

    ! if any process had a nonrecoverable failure, return it
    call MPI_Allreduce(solve_status, nonrecover, 1, MPI_INTEGER, MPI_MIN, comm, &
         mpi_ierr)
    ierr = nonrecover
    if (ierr < 0) return

    ! check if any process has a recoverable convergence failure and return
    ! success (recover == 0) or a recoverable error code (recover > 0)
    call MPI_Allreduce(solve_status, recover, 1, MPI_INTEGER, MPI_MAX, comm, &
         mpi_ierr)
    ierr = recover
    if (ierr /= 0) ncnf_loc = ncnf_loc + 1

  end function TaskLocalNewton_Solve


  integer(c_int) function TaskLocalNewton_Free(sunnls) &
       result(ierr) bind(C)

    !======= Inclusions ===========
    use, intrinsic :: iso_c_binding

    !======= Declarations =========
    implicit none

    ! calling variables
    type(SUNNonlinearSolver) :: sunnls ! nonlinear solver

    !======= Internals ============

    ! free task-local solve structures
    call FN_VDestroy(sunvec_bnode)
    call FSUNMatDestroy(sunmat_Jnode)
    ierr = FSUNLinSolFree(sunls_Jnode)

    ! free items from contents, then the generic structure
    ierr = FSUNNonlinSolFree(sunnls_LOC)

    call FSUNNonlinSolFreeEmpty(sunnls)

  end function TaskLocalNewton_Free


  integer(c_int) function TaskLocalNewton_SetSysFn(sunnls, SysFn) &
       result(ierr) bind(C)

    !======= Inclusions ===========
    use, intrinsic :: iso_c_binding

    !======= Declarations =========
    implicit none

    ! calling variables
    type(SUNNonlinearSolver) :: sunnls ! nonlinear solver
    type(c_funptr)           :: SysFn  ! residual function

    !======= Internals ============

    ierr = FSUNNonlinSolSetSysFn(sunnls_LOC, SysFn)

  end function TaskLocalNewton_SetSysFn


  integer(c_int) function TaskLocalNewton_SetConvTestFn(sunnls, CTestFn, &
       ctest_data) result(ierr) bind(C)

    !======= Inclusions ===========
    use, intrinsic :: iso_c_binding

    !======= Declarations =========
    implicit none

    ! calling variables
    type(SUNNonlinearSolver) :: sunnls     ! nonlinear solver
    type(c_funptr), value    :: CTestFn    ! convergence test function
    type(c_ptr), value       :: ctest_data ! convergence test data

    !======= Internals ============

    ierr = FSUNNonlinSolSetConvTestFn(sunnls_LOC, CTestFn, ctest_data)

  end function TaskLocalNewton_SetConvTestFn


  integer(c_int) function TaskLocalNewton_GetNumConvFails(sunnls, nconvfails) &
       result(ierr) bind(C)

    !======= Inclusions ===========
    use, intrinsic :: iso_c_binding

    !======= Declarations =========
    implicit none

    ! calling variables
    type(SUNNonlinearSolver) :: sunnls     ! nonlinear solver
    integer(c_long)          :: nconvfails ! convergence fails

    !======= Internals ============

    nconvfails = ncnf_loc

    ! return success
    ierr = 0

  end function TaskLocalNewton_GetNumConvFails


  function TaskLocalNewton(arkode_mem, sunvec_y) result(sunnls)

    !======= Inclusions ===========
    use, intrinsic :: iso_c_binding
    use fnvector_serial_mod
    use fsunnonlinsol_newton_mod
    use fsunlinsol_dense_mod
    use fsunmatrix_dense_mod

    use ode_mod

    !======= Declarations =========
    implicit none

    ! calling variables
    type(c_ptr), target, intent(in) :: arkode_mem ! ARKODE memory
    type(N_Vector)                  :: sunvec_y   ! solution N_Vector

    type(SUNNonlinearSolver),     pointer :: sunnls ! SUNDIALS nonlinear solver
    type(SUNNonlinearSolver_Ops), pointer :: nlsops ! solver operations

    integer :: ierr   ! MPI error status

    !======= Internals ============

    ! Set pointer to ARKODE memory structure
    arkmem => arkode_mem

    ! Create an empty nonlinear linear solver object
    sunnls => FSUNNonlinSolNewEmpty(sunctx)
    if (.not. associated(sunnls)) then
       print *, "Error: FSUNNonlinSolNewEmpty returned NULL"
       call MPI_Abort(comm, 1, ierr)
    end if

    ! Access the SUNNonlinearSolver ops structure
    call c_f_pointer(sunnls%ops, nlsops)

    ! Attach operations
    nlsops%gettype         = c_funloc(TaskLocalNewton_GetType)
    nlsops%initialize      = c_funloc(TaskLocalNewton_Initialize)
    nlsops%solve           = c_funloc(TaskLocalNewton_Solve)
    nlsops%free            = c_funloc(TaskLocalNewton_Free)
    nlsops%setsysfn        = c_funloc(TaskLocalNewton_SetSysFn)
    nlsops%setctestfn      = c_funloc(TaskLocalNewton_SetConvTestFn)
    nlsops%getnumconvfails = c_funloc(TaskLocalNewton_GetNumConvFails)

    ! Create the task local Newton solver
    sunnls_LOC => FSUNNonlinSol_Newton(sunvec_y, sunctx)

    ! Create vector pointers to receive residual data
    zpred_ptr = FN_VNewVectorArray(1, sunctx)
    z_ptr     = FN_VNewVectorArray(1, sunctx)
    Fi_ptr    = FN_VNewVectorArray(1, sunctx)
    sdata_ptr = FN_VNewVectorArray(1, sunctx)

<<<<<<< HEAD
    sunvec_bnode => FN_VNew_Serial(int(Nvar, c_int64_t), sunctx)
    sunmat_Jnode => FSUNDenseMatrix(int(Nvar, c_int64_t), int(Nvar, c_int64_t), sunctx)
=======
    sunvec_bnode => FN_VNew_Serial(Nvar, sunctx)
    sunmat_Jnode => FSUNDenseMatrix(Nvar, Nvar, sunctx)
>>>>>>> f64d9946
    sunls_Jnode  => FSUNLinSol_Dense(sunvec_bnode, sunmat_Jnode, sunctx)

    ! initialize number of nonlinear solver function evals and fails
    nnlfi    = 0
    ncnf_loc = 0

  end function TaskLocalNewton

end module nls_mod


program main

  !======= Inclusions ===========
  use, intrinsic :: iso_c_binding
  use fsundials_core_mod         ! Access SUNDIALS core types, data structures, etc.
  use fnvector_mpiplusx_mod      ! Access MPI+X N_Vector
  use fnvector_mpimanyvector_mod ! Access MPIManyVector N_Vector
  use fnvector_serial_mod        ! Access serial N_Vector

  use ode_mod, only : sunctx, logger, comm, myid, Nx, Neq, dx, fused, &
                      explicit, printtime, nout, myindextype

  !======= Declarations =========
  implicit none

  ! With MPI-3 use mpi_f08 is preferred
  include "mpif.h"

  integer(kind=myindextype) :: i
  integer          :: ierr               ! MPI error status
  integer(c_int)   :: retval             ! SUNDIALS error status
  real(c_double)   :: starttime, endtime ! timing variables

  type(N_Vector), pointer :: sunvec_ys   ! sundials serial vector
  type(N_Vector), pointer :: sunvec_y    ! sundials MPI+X vector

  !======= Internals ============

  ! Initialize MPI
  call MPI_Init(ierr)
  if (ierr /= 0) then
     print *, "Error: MPI_Init returned ",ierr
     stop 1
  end if

  ! Start timing
  starttime = MPI_Wtime()

  ! Create SUNDIALS simulation context
  comm = MPI_COMM_WORLD
  retval = FSUNContext_Create(comm, sunctx)
  if (retval /= 0) then
    print *, "Error: FSUNContext_Create returned ",retval
    call MPI_Abort(comm, 1, ierr)
  end if

  ! Configure SUNDIALS logging via the runtime API.
  ! This requires that SUNDIALS was configured with the CMake options
  !   SUNDIALS_LOGGING_LEVEL=n
  ! where n is one of:
  !    1 --> log only errors,
  !    2 --> log errors + warnings,
  !    3 --> log errors + warnings + info output
  !    4 --> all of the above plus debug output
  !    5 --> all of the above and even more
  ! SUNDIALS will only log up to the max level n, but a lesser level can
  ! be configured at runtime by only providing output files for the
  ! desired levels. We will enable informational logging here:
  retval = FSUNLogger_Create(comm, 0, logger)
  if (retval /= 0) then
    print *, "Error: FSUNLogger_Create returned ",retval
    call MPI_Abort(comm, 1, ierr)
  end if

  retval = FSUNLogger_SetInfoFilename(logger, "sundials.log")
  if (retval /= 0) then
    print *, "Error: FSUNLogger_SetInfoFilename returned ",retval
    call MPI_Abort(comm, 1, ierr)
  end if

  retval = FSUNContext_SetLogger(sunctx, logger)
  if (retval /= 0) then
    print *, "Error: FSUNContext_SetLogger returned ",retval
    call MPI_Abort(comm, 1, ierr)
  end if

  ! Process input args and setup the problem
  call SetupProblem()

  ! Create solution vector
<<<<<<< HEAD
  sunvec_ys => FN_VNew_Serial(int(Neq, c_int64_t), sunctx)
=======
  sunvec_ys => FN_VNew_Serial(Neq, sunctx)
>>>>>>> f64d9946
  sunvec_y  => FN_VMake_MPIPlusX(comm, sunvec_ys, sunctx)

  ! Enable fused vector ops in local and MPI+X vectors
  if (fused) then
     retval = FN_VEnableFusedOps_Serial(sunvec_ys, SUNTRUE)
     if (retval /= 0) then
        print *, "Error: FN_VEnableFusedOps_Serial returned ",retval
        call MPI_Abort(comm, 1, ierr)
     end if

     retval = FN_VEnableFusedOps_MPIManyVector(sunvec_y, SUNTRUE)
     if (retval /= 0) then
        print *, "Error: FN_VEnableFusedOps_MPIManyVector returned ",retval
        call MPI_Abort(comm, 1, ierr)
     end if
  end if

  ! Set the initial condition
  call SetIC(sunvec_y)

  ! Output spatial mesh to disk (add extra point for periodic BC
  if (myid == 0 .and. nout > 0) then
     open(99, file="mesh.txt")
     do i = 0, Nx
        write(99, "(es23.16)") dx * i
     end do
  end if

  ! Integrate in time
  if (explicit) then
     call EvolveProblemExplicit(sunvec_y)
  else
     call EvolveProblemIMEX(sunvec_y)
  end if

  ! End timing
  endtime = MPI_Wtime()

  if (myid == 0 .and. printtime) then
     print "(A,es12.5,A)", "Total wall clock time: ",endtime-starttime," sec"
  end if

  ! Finalize MPI
  call FN_VDestroy(sunvec_ys)
  call FN_VDestroy(sunvec_y)
  call FreeProblem()
  call MPI_Finalize(ierr)

end program main


! Setup ARKODE and evolve problem in time with IMEX method
subroutine EvolveProblemIMEX(sunvec_y)

  !======= Inclusions ===========
  use, intrinsic :: iso_c_binding
  use fsundials_core_mod
  use farkode_mod                   ! Access ARKode
  use farkode_arkstep_mod           ! Access ARKStep
  use fsunmatrix_dense_mod          ! Access dense SUNMatrix
  use fsunlinsol_dense_mod          ! Access dense SUNLinearSolver
  use fsunlinsol_spgmr_mod          ! Access GMRES SUNLinearSolver
  use fsunnonlinsol_newton_mod      ! Access Newton SUNNonlinearSolver

  use ode_mod, only : sunctx, comm, myid, Neq, t0, tf, atol, rtol, order, &
       monitor, global, nout, umask_s, Advection, Reaction

  use prec_mod, only : sunls_P, sunmat_P, PSetup, PSolve

  use nls_mod, only : nnlfi, TaskLocalNewton

  !======= Declarations =========
  implicit none

  ! With MPI-3 use mpi_f08 is preferred
  include "mpif.h"

  ! calling variables
  type(N_Vector) :: sunvec_y ! solution N_Vector

  ! local variables
  type(c_ptr)     :: arkode_mem ! ARKODE memory
  real(c_double)  :: t(1)       ! ARKODE current time
  integer(c_int)  :: retval     ! ARKODE return value
  integer(c_long) :: nst(1)     ! number of time steps
  integer(c_long) :: nst_a(1)   ! number of step attempts
  integer(c_long) :: nfe(1)     ! number of explicit RHS evals
  integer(c_long) :: nfi(1)     ! number of implicit RHS evals
  integer(c_long) :: netf(1)    ! number of error test fails
  integer(c_long) :: nni(1)     ! number of nonlinear iters
  integer(c_long) :: ncfn(1)    ! number of convergence fails
  integer(c_long) :: nli(1)     ! number of linear iters
  integer(c_long) :: npre(1)    ! number of preconditioner setups
  integer(c_long) :: npsol(1)   ! number of preconditioner solves

  type(SUNNonlinearSolver), pointer :: sun_NLS  ! nonlinear solver
  type(SUNLinearSolver),    pointer :: sun_LS   ! linear solver
  type(SUNMatrix),          pointer :: sunmat_A ! sundials matrix

  integer        :: ierr        ! MPI error status
  integer        :: iout        ! output counter
  real(c_double) :: tout, dtout ! output time and update

  !======= Internals ============

  sun_NLS => null()
  sun_LS => null()
  sunmat_A => null()

  ! Create the ARK timestepper module
  arkode_mem = FARKStepCreate(c_funloc(Advection), c_funloc(Reaction), &
       t0, sunvec_y, sunctx)
  if (.not. c_associated(arkode_mem)) then
     print *, "Error: FARKStepCreate returned NULL"
     call MPI_Abort(comm, 1, ierr)
  end if

  ! Select the method order
  retval = FARKodeSetOrder(arkode_mem, order)
  if (retval /= 0) then
     print *, "Error: FARKodeSetOrder returned ",retval
     call MPI_Abort(comm, 1, ierr)
  end if

  ! Specify tolerances
  retval = FARKodeSStolerances(arkode_mem, rtol, atol)
  if (retval /= 0) then
     print *, "Error: FARKodeSStolerances returned ",retval
     call MPI_Abort(comm, 1, ierr)
  end if

  ! Increase the max number of steps allowed between outputs
<<<<<<< HEAD
  retval = FARKStepSetMaxNumSteps(arkode_mem, int(100000, c_int64_t))
=======
  retval = FARKodeSetMaxNumSteps(arkode_mem, int(100000, c_long))
>>>>>>> f64d9946
  if (retval /= 0) then
     print *, "Error: FARKodeMaxNumSteps returned ",retval
     call MPI_Abort(comm, 1, ierr)
  end if

  ! Create the (non)linear solver
  sun_NLS => null()
  sun_LS => null()

  if (global) then

     ! Create nonlinear solver
     sun_NLS => FSUNNonlinSol_Newton(sunvec_y, sunctx)
     if (.not. associated(sun_NLS)) then
        print *, "Error: SUNNonlinSol_Newton returned NULL"
        call MPI_Abort(comm, 1, ierr)
     end if

     ! Attach nonlinear solver
     retval = FARKodeSetNonlinearSolver(arkode_mem, sun_NLS)
     if (retval /= 0) then
        print *, "Error: FARKodeSetNonlinearSolver returned ",retval
        call MPI_Abort(comm, 1, ierr)
     end if

     ! Create linear solver
     sun_LS => FSUNLinSol_SPGMR(sunvec_y, SUN_PREC_LEFT, 0, sunctx)
     if (.not. associated(sun_LS)) then
        print *, "Error: FSUNLinSol_SPGMR returned NULL"
        call MPI_Abort(comm, 1, ierr)
     end if

     ! Attach linear solver
     sunmat_A => null()
     retval = FARKodeSetLinearSolver(arkode_mem, sun_LS, sunmat_A)
     if (retval /= 0) then
        print *, "Error: FARKodeSetLinearSolver returned ",retval
        call MPI_Abort(comm, 1, ierr)
     end if

     ! Attach preconditioner
     retval = FARKodeSetPreconditioner(arkode_mem, c_funloc(PSetup), &
          c_funloc(PSolve))
     if (retval /= 0) then
        print *, "Error: FARKodeSetPreconditioner returned ",retval
        call MPI_Abort(comm, 1, ierr)
     end if

     ! Create MPI task-local data structures for preconditioning
<<<<<<< HEAD
     sunmat_P => FSUNDenseMatrix(int(Neq, c_int64_t), int(Neq, c_int64_t), sunctx)
=======
     sunmat_P => FSUNDenseMatrix(Neq, Neq, sunctx)
>>>>>>> f64d9946
     sunls_P  => FSUNLinSol_Dense(umask_s, sunmat_P, sunctx)

  else

     ! The custom task-local nonlinear solver handles the linear solve
     ! as well, so we do not need a SUNLinearSolver
     sun_NLS => TaskLocalNewton(arkode_mem, umask_s)
     if (.not. associated(sun_NLS)) then
        print *, "Error: TaskLocalNewton returned NULL"
        call MPI_Abort(comm, 1, ierr)
     end if

     ! Attach nonlinear solver
     retval = FARKodeSetNonlinearSolver(arkode_mem, sun_NLS)
     if (retval /= 0) then
        print *, "Error: FARKodeSetNonlinearSolver returned ",retval
        call MPI_Abort(comm, 1, ierr)
     end if

  end if

  ! Set initial time, determine output time, and initialize output count
  t(1)  = t0
  dtout = (tf - t0)
  if (nout /= 0) then
     dtout = dtout / nout
  end if
  tout = t(1) + dtout
  iout = 0

  ! Output initial condition
  if (myid == 0 .and. monitor) then
     print *, ""
     print *, "     t           ||u||_rms       ||v||_rms       ||w||_rms"
     print *, "-----------------------------------------------------------"
  end if
  call WriteOutput(t, sunvec_y)

  ! Integrate to final time
  do while (iout < max(nout,1))

     ! Integrate to output time
     retval = FARKodeEvolve(arkode_mem, tout, sunvec_y, t, ARK_NORMAL)
     if (retval /= 0) then
        print *, "Error: FARKodeEvolve returned ",retval
        call MPI_Abort(comm, 1, ierr)
     end if

     ! Output state
     call WriteOutput(t, sunvec_y)

     ! Update output time
     tout = tout + dtout
     if (tout > tf) then
        tout = tf
     end if

     ! Update output count
     iout = iout + 1

  end do

  if (myid == 0 .and. monitor) then
     print *, "-----------------------------------------------------------"
     print *, ""
  end if

  ! Get final statistics
  retval = FARKodeGetNumSteps(arkode_mem, nst)
  if (retval /= 0) then
     print *, "Error: FARKodeGetNumSteps returned ",retval
     call MPI_Abort(comm, 1, ierr)
  end if

  retval = FARKodeGetNumStepAttempts(arkode_mem, nst_a)
  if (retval /= 0) then
     print *, "Error: FARKodeGetNumStepAttempts returned ",retval
     call MPI_Abort(comm, 1, ierr)
  end if

  retval = FARKStepGetNumRhsEvals(arkode_mem, nfe, nfi)
  if (retval /= 0) then
     print *, "Error: FARKStepGetNumRhsEvals returned ",retval
     call MPI_Abort(comm, 1, ierr)
  end if

  retval = FARKodeGetNumErrTestFails(arkode_mem, netf)
  if (retval /= 0) then
     print *, "Error: FARKodeGetNumErrTestFails returned ",retval
     call MPI_Abort(comm, 1, ierr)
  end if

  retval = FARKodeGetNumNonlinSolvIters(arkode_mem, nni)
  if (retval /= 0) then
     print *, "Error: FARKodeGetNumNonlinSolvIters returned ",retval
     call MPI_Abort(comm, 1, ierr)
  end if

  retval = FARKodeGetNumNonlinSolvConvFails(arkode_mem, ncfn)
  if (retval /= 0) then
     print *, "Error: FARKodeGetNumNonlinSolvConvFails returned ",retval
     call MPI_Abort(comm, 1, ierr)
  end if

  if (global) then

     retval = FARKodeGetNumLinIters(arkode_mem, nli)
     if (retval /= 0) then
        print *, "Error: FARKodeGetNumLinIters returned ",retval
        call MPI_Abort(comm, 1, ierr)
     end if

     retval = FARKodeGetNumPrecEvals(arkode_mem, npre)
     if (retval /= 0) then
        print *, "Error: FARKodeGetNumPrecEvals returned ",retval
        call MPI_Abort(comm, 1, ierr)
     end if

     retval = FARKodeGetNumPrecSolves(arkode_mem, npsol)
     if (retval /= 0) then
        print *, "Error: FARKodeGetNumPrecSolves returned ",retval
        call MPI_Abort(comm, 1, ierr)
     end if

  end if

  ! Print final statistics
  if (myid == 0) then

     print "(A)","Final Solver Statistics (for processor 0):"
     print "(2x,A,i0)", "Steps            = ",nst
     print "(2x,A,i0)", "Step attempts    = ",nst_a
     print "(2x,A,i0)", "Error test fails = ",netf
     print "(2x,A,i0)", "NLS fails        = ",ncfn

     if (global) then

        print "(2x,A,i0)", "RHS evals Fe     = ",nfe
        print "(2x,A,i0)", "RHS evals Fi     = ",nfi
        print "(2x,A,i0)", "NLS iters        = ",nni
        print "(2x,A,i0)", "LS iters         = ",nli
        print "(2x,A,i0)", "P setups         = ",npre
        print "(2x,A,i0)", "P solves         = ",npsol

     else

        print "(2x,A,i0)", "RHS evals Fe     = ",nfe
        print "(2x,A,i0)", "RHS evals Fi     = ",nfi + nnlfi

     end if

  end if

  ! Clean up
  call FARKodeFree(arkode_mem)

  ! Free nonlinear solver
  retval = FSUNNonlinSolFree(sun_NLS)
  if (retval /= 0) then
     print *, "Error: FSUNNonlinSolFree returned ",retval
     call MPI_Abort(comm, 1, ierr)
  end if

  if (global) then
     ! free task-local preconditioner solve structures
     call FSUNMatDestroy(sunmat_P)
     retval = FSUNLinSolFree(sunls_P)
     if (retval /= 0) then
        print *, "Error: FSUNLinSolFree returned ",retval
        call MPI_Abort(comm, 1, ierr)
     end if

     ! free global linear solver
     retval = FSUNLinSolFree(sun_LS)
     if (retval /= 0) then
        print *, "Error: FSUNLinSolFree returned ",retval
        call MPI_Abort(comm, 1, ierr)
     end if
  end if

end subroutine EvolveProblemIMEX


subroutine EvolveProblemExplicit(sunvec_y)

  !======= Inclusions ===========
  use, intrinsic :: iso_c_binding
  use fsundials_core_mod
  use farkode_mod           ! Access ARKode
  use farkode_erkstep_mod   ! Access ERKStep

  use ode_mod, only : sunctx, comm, myid, t0, tf, atol, rtol, order, monitor, &
       nout, AdvectionReaction

  !======= Declarations =========
  implicit none

  ! With MPI-3 use mpi_f08 is preferred
  include "mpif.h"

  ! calling variables
  type(N_Vector) :: sunvec_y ! solution N_Vector

  ! local variables
  type(c_ptr)     :: arkode_mem ! ARKODE memory
  real(c_double)  :: t(1)       ! ARKODE current time
  integer(c_int)  :: retval     ! ARKODE return value
  integer(c_long) :: nst(1)     ! number of time step
  integer(c_long) :: nst_a(1)   ! number of step attempts
  integer(c_long) :: nfe(1)     ! number of RHS evals
  integer(c_long) :: netf(1)    ! number of error test fails

  integer        :: ierr        ! output counter
  integer        :: iout        ! output counter
  real(c_double) :: tout, dtout ! output time and update

  !======= Internals ============

  ! Create the ERK integrator
  arkode_mem = FERKStepCreate(c_funloc(AdvectionReaction), t0, sunvec_y, sunctx)
  if (.not. c_associated(arkode_mem)) then
     print *, "Error: FERKStepCreate returned NULL"
     call MPI_Abort(comm, 1, ierr)
  end if

  ! Select the method order
  retval = FARKodeSetOrder(arkode_mem, order)
  if (retval /= 0) then
     print *, "Error: FARKodeSetOrder returned ",retval
     call MPI_Abort(comm, 1, ierr)
  end if

  ! Specify tolerances
  retval = FARKodeSStolerances(arkode_mem, rtol, atol)
  if (retval /= 0) then
     print *, "Error: FARKodeSStolerances returned ",retval
     call MPI_Abort(comm, 1, ierr)
  end if

  ! Increase the max number of steps allowed between outputs
<<<<<<< HEAD
  retval = FERKStepSetMaxNumSteps(arkode_mem, int(100000, C_INT64_T))
=======
  retval = FARKodeSetMaxNumSteps(arkode_mem, int(100000, c_long))
>>>>>>> f64d9946
  if (retval /= 0) then
     print *, "Error: FARKodeMaxNumSteps returned ",retval
     call MPI_Abort(comm, 1, ierr)
  end if

  ! Set initial time, determine output time, and initialize output count
  t(1)  = t0
  dtout = (tf - t0)
  if (nout /= 0) then
     dtout = dtout / nout
  end if
  tout = t(1) + dtout
  iout = 0

  ! Ouput initial condition
  if (myid == 0 .and. monitor) then
     print *, ""
     print *, "     t           ||u||_rms       ||v||_rms       ||w||_rms"
     print *, "-----------------------------------------------------------"
  end if
  call WriteOutput(t, sunvec_y)

  ! Integrate to final time
  do while (iout < nout)

     ! Integrate to output time
     retval = FARKodeEvolve(arkode_mem, tout, sunvec_y, t, ARK_NORMAL)
     if (retval /= 0) then
        print *, "Error: FARKodeEvolve returned ",retval
        call MPI_Abort(comm, 1, ierr)
     end if

     ! Output state
     call WriteOutput(t, sunvec_y)

     ! Update output time
     tout = tout + dtout
     if (tout > tf) then
        tout = tf
     end if

     ! Update output count
     iout = iout + 1

  end do

  if (myid == 0 .and. monitor) then
     print *, "-----------------------------------------------------------"
     print *, ""
  end if

  ! Get final statistics
  retval = FARKodeGetNumSteps(arkode_mem, nst)
  if (retval /= 0) then
     print *, "Error: FARKodeGetNumSteps returned ",retval
     call MPI_Abort(comm, 1, ierr)
  end if

  retval = FARKodeGetNumStepAttempts(arkode_mem, nst_a)
  if (retval /= 0) then
     print *, "Error: FARKodeGetNumStepAttempts returned ",retval
     call MPI_Abort(comm, 1, ierr)
  end if

  retval = FERKStepGetNumRhsEvals(arkode_mem, nfe)
  if (retval /= 0) then
     print *, "Error: FERKStepGetNumRhsEvals returned ",retval
     call MPI_Abort(comm, 1, ierr)
  end if

  retval = FARKodeGetNumErrTestFails(arkode_mem, netf)
  if (retval /= 0) then
     print *, "Error: FARKodeGetNumErrTestFails returned ",retval
     call MPI_Abort(comm, 1, ierr)
  end if

  ! Print final statistcs
  if (myid == 0) then
     print "(A)","Final Solver Statistics (for processor 0):"
     print "(2x,A,i0)", "Steps            = ",nst
     print "(2x,A,i0)", "Step attempts    = ",nst_a
     print "(2x,A,i0)", "Error test fails = ",netf
     print "(2x,A,i0)", "RHS evals        = ",nfe
  end if

  ! Clean up
  call FARKodeFree(arkode_mem)

end subroutine EvolveProblemExplicit


! Write time and solution to disk
subroutine WriteOutput(t, sunvec_y)

  !======= Inclusions ===========
  use, intrinsic :: iso_c_binding
  use fsundials_core_mod
  use farkode_mod           ! Access ARKode

  use ode_mod, only : Nvar, nprocs, myid, Erecv, Nx, Npts, monitor,  nout, &
       umask, vmask, wmask, myindextype

  !======= Declarations =========
  implicit none

  ! calling variables
  real(c_double) :: t(1)     ! current time
  type(N_Vector) :: sunvec_y ! solution N_Vector

  real(c_double), pointer :: ydata(:) ! vector data

  integer(kind=myindextype) i, idx ! loop counter and array index

  real(c_double) :: u, v, w ! RMS norm of chemical species

  !======= Internals ============

  ! output current solution norm to screen
  if (monitor) then

     u = FN_VWL2Norm(sunvec_y, umask)
     u = sqrt(u * u / Nx)

     v = FN_VWL2Norm(sunvec_y, vmask)
     v = sqrt(v * v / Nx)

     w = FN_VWL2Norm(sunvec_y, wmask)
     w = sqrt(w * w / Nx)

     if (myid == 0) then
        print "(4(es12.5,4x))", t, u, v, w
     end if

  end if

  if (nout > 0) then

     ! get left end point for output
     call ExchangeBCOnly(sunvec_y)

     ! get vector data array
     ydata => FN_VGetArrayPointer(sunvec_y)

     ! output the times to disk
     if (myid == 0) then
        write(100,"(es23.16)") t
     end if

     ! output results to disk
     do i = 1, Npts
        idx = (i - 1) * Nvar
        write(101, "(es23.16)", advance="no") ydata(idx + 1)
        write(102, "(es23.16)", advance="no") ydata(idx + 2)
        write(103, "(es23.16)", advance="no") ydata(idx + 3)
     end do

     ! we have one extra output because of the periodic BCs
     if (myid == nprocs - 1) then
        write(101,"(es23.16)") Erecv(1)
        write(102,"(es23.16)") Erecv(2)
        write(103,"(es23.16)") Erecv(3)
     else
        write(101,"(es23.16)")
        write(102,"(es23.16)")
        write(103,"(es23.16)")
     end if

  end if

end subroutine WriteOutput


! Initial Condition Function
subroutine SetIC(sunvec_y)

  !======= Inclusions ===========
  use, intrinsic :: iso_c_binding
  use fsundials_core_mod

  use ode_mod

  !======= Declarations =========
  implicit none

  ! calling variables
  type(N_Vector) :: sunvec_y ! solution N_Vector

  ! local variables
  real(c_double), pointer :: ydata(:)   ! vector data

  real(c_double) :: x, us, vs, ws       ! position and state
  real(c_double) :: p, mu, sigma, alpha ! perturbation vars

  integer(kind=myindextype) :: j, idx ! loop counter and array index

  !======= Internals ============

  ! Access data array from SUNDIALS vector
  ydata => FN_VGetArrayPointer(sunvec_y)

  ! Steady state solution
  us = k1 * A / k4
  vs = k2 * k4 * B / (k1 * k3 * A)
  ws = 3.0d0

  ! Perturbation parameters
  mu    = xmax / 2.0d0
  sigma = xmax / 4.0d0
  alpha = 0.1d0

  ! Gaussian perturbation
  do j = 1,Npts

     x = (myid * Npts + (j - 1)) * dx
     p = alpha * exp( -((x - mu) * (x - mu)) / (2.0d0 * sigma * sigma) )

     idx = (j - 1) * Nvar

     ydata(idx + 1) = us + p
     ydata(idx + 2) = vs + p
     ydata(idx + 3) = ws + p

  end do

end subroutine SetIC


! --------------------------------------------------------------
! Utility functions
! --------------------------------------------------------------


! Exchanges the periodic BCs only by sending the first mesh node to the last
! processor.
subroutine ExchangeBCOnly(sunvec_y)

  !======= Inclusions ===========
  use, intrinsic :: iso_c_binding
  use fsundials_core_mod

  use ode_mod, only : Nvar, comm, myid, nprocs, Erecv, Wsend

  !======= Declarations =========
  implicit none

  ! With MPI-3 use mpi_f08 is preferred
  include "mpif.h"

  ! calling variables
  type(N_Vector) :: sunvec_y ! solution N_Vector

  ! local variables
  real(c_double), pointer :: ydata(:) ! array data

  integer :: stat(MPI_STATUS_SIZE) ! MPI status
  integer :: ierr, reqS, reqR      ! MPI error status and request handles
  integer :: first, last           ! MPI process IDs

  !======= Internals ============

  ! first and last MPI task ID
  first = 0
  last  = nprocs - 1

  ! Access data array from SUNDIALS vector
  ydata => FN_VGetArrayPointer(sunvec_y)

  ! open the East Irecv buffer
  if (myid == last) then
     call MPI_Irecv(Erecv, nvar, MPI_DOUBLE_PRECISION, first, MPI_ANY_TAG, &
          comm, reqR, ierr)
     if (ierr /= MPI_SUCCESS) then
        print *, "Error: MPI_Irecv returned ",ierr
        call MPI_Abort(comm, 1, ierr)
     end if
  end if

  ! send first mesh node to the last processor
  if (myid == first) then
     Wsend(1:Nvar) = ydata(1:Nvar)
     call MPI_Isend(Wsend, nvar, MPI_DOUBLE, last, 0, &
          comm, reqS, ierr)
     if (ierr /= MPI_SUCCESS) then
        print *, "Error: MPI_Isend returned ",ierr
        call MPI_Abort(comm, 1, ierr)
     end if
  end if

  ! wait for exchange to finish
  if (myid == last) then
     call  MPI_Wait(reqR, stat, ierr)
     if (ierr /= MPI_SUCCESS) then
        print *, "Error: MPI_Wait returned ",ierr
        call MPI_Abort(comm, 1, ierr)
     end if
  end if

  if (myid == first) then
     call  MPI_Wait(reqS, stat, ierr)
     if (ierr /= MPI_SUCCESS) then
        print *, "Error: MPI_Wait returned ",ierr
        call MPI_Abort(comm, 1, ierr)
     end if
  end if

end subroutine ExchangeBCOnly


! Starts the exchange of the neighbor information
subroutine ExchangeAllStart(sunvec_y)

  !======= Inclusions ===========
  use, intrinsic :: iso_c_binding
  use fsundials_core_mod

  use ode_mod, only : Nvar, comm, myid, nprocs, reqS, reqR, Wrecv, Wsend, &
       Erecv, Esend, Npts, c

  !======= Declarations =========
  implicit none

  ! With MPI-3 use mpi_f08 is preferred
  include "mpif.h"

  ! calling variables
  type(N_Vector) :: sunvec_y ! solution N_Vector

  ! local variables
  real(c_double), pointer :: ydata(:) ! array data

  integer :: ierr        ! MPI error status
  integer :: first, last ! MPI process IDs
  integer :: ipW, ipE    ! MPI process IDs

  !======= Internals ============

  ! first and last MPI task ID
  first = 0
  last  = nprocs - 1

  ! get the ID for the process to the West and East of this process
  if (myid == first) then
     ipW = last
  else
     ipW = myid - 1
  end if

  if (myid == last) then
     ipE = first
  else
     ipE = myid + 1
  end if

  ! Access data array from SUNDIALS vector
  ydata => FN_VGetArrayPointer(sunvec_y)

  if (c > 0.0d0) then

     ! Right moving flow uses backward difference.
     ! Send from west to east (last processor sends to first)

     call MPI_Irecv(Wrecv, nvar, MPI_DOUBLE_PRECISION, ipW, &
          MPI_ANY_TAG, comm, reqR, ierr)
     if (ierr /= MPI_SUCCESS) then
        print *, "Error: MPI_Irecv returned ",ierr
        call MPI_Abort(comm, 1, ierr)
     end if

     Esend(1:Nvar) = ydata(Nvar * Npts - 2 : Nvar * Npts)

     call MPI_Isend(Esend, nvar, MPI_DOUBLE_PRECISION, ipE, &
          0, comm, reqS, ierr)
     if (ierr /= MPI_SUCCESS) then
        print *, "Error: MPI_Isend returned ",ierr
        call MPI_Abort(comm, 1, ierr)
     end if

  else if (c < 0.0d0) then

     ! Left moving flow uses forward difference.
     ! Send from east to west (first processor sends to last)

     call MPI_Irecv(Erecv, nvar, MPI_DOUBLE_PRECISION, ipE, &
          MPI_ANY_TAG, comm, reqR, ierr)
     if (ierr /= MPI_SUCCESS) then
        print *, "Error: MPI_Irecv returned ",ierr
        call MPI_Abort(comm, 1, ierr)
     end if

     Wsend(1:Nvar) = ydata(1:Nvar)

     call MPI_Isend(Wsend, nvar, MPI_DOUBLE_PRECISION, ipW, &
          0, comm, reqS, ierr)
     if (ierr /= MPI_SUCCESS) then
        print *, "Error: MPI_Isend returned ",ierr
        call MPI_Abort(comm, 1, ierr)
     end if

  end if

end subroutine ExchangeAllStart


! Completes the exchange of the neighbor information
subroutine ExchangeAllEnd()

  !======= Inclusions ===========
  use, intrinsic :: iso_c_binding

  use ode_mod, only : comm, reqS, reqR, c

  !======= Declarations =========
  implicit none

  ! With MPI-3 use mpi_f08 is preferred
  include "mpif.h"

  integer :: stat(MPI_STATUS_SIZE) ! MPI status
  integer :: ierr                  ! MPI error status

  !======= Internals ============

  ! wait for exchange to finish
  if (c < 0.0d0 .or. c > 0.0d0) then
     call MPI_Wait(reqR, stat, ierr)
     if (ierr /= MPI_SUCCESS) then
        print *, "Error: MPI_Wait returned ",ierr
        call MPI_Abort(comm, 1, ierr)
     end if

     call MPI_Wait(reqS, stat, ierr)
     if (ierr /= MPI_SUCCESS) then
        print *, "Error: MPI_Wait returned ",ierr
        call MPI_Abort(comm, 1, ierr)
     end if
  end if

end subroutine ExchangeAllEnd


subroutine SetupProblem()

  !======= Inclusions ===========
  use, intrinsic :: iso_c_binding
  use fnvector_serial_mod
  use fnvector_mpiplusx_mod
  use fnvector_mpimanyvector_mod

  use ode_mod

  !======= Declarations =========
  implicit none

  ! With MPI-3 use mpi_f08 is preferred
  include "mpif.h"

  ! local variables
  integer                   :: ierr                  ! MPI error status
  integer(c_int)            :: retval                ! SUNDIALS error status
  integer                   :: argj
  integer                   :: nargs, length, status ! input parsing vars
  character(len=32)         :: arg                   ! input arg
  character(len=100)        :: outname               ! output file name
  real(c_double), pointer   :: data(:)               ! array data
  integer(kind=myindextype) :: j

  !======= Internals ============

  ! MPI variables
  call MPI_Comm_rank(comm, myid, ierr)
  if (ierr /= MPI_SUCCESS) then
     print *, "Error:MPI_Comm_rank = ", ierr
     call MPI_Abort(comm, 1, ierr)
  end if

  call MPI_Comm_size(comm, nprocs, ierr)
  if (ierr /= MPI_SUCCESS) then
     print *, "Error:MPI_Comm_rank = ", ierr
     call MPI_Abort(comm, 1, ierr)
  end if

  ! default problem setting
  Nx   = 100
  Npts = Nx / nprocs
  Neq  = Nvar * Npts

  xmax = 1.0d0
  dx   = xmax / Nx

  ! Problem parameters
  c  = 0.01d0
  A  = 1.0d0
  B  = 3.5d0
  k1 = 1.0d0
  k2 = 1.0d0
  k3 = 1.0d0
  k4 = 1.0d0
  k5 = 1.0d0 / 5.0d-6
  k6 = 1.0d0 / 5.0d-6

  ! Set default integrator options
  order     = 3
  rtol      = 1.0d-6
  atol      = 1.0d-9
  t0        = 0.0d0
  tf        = 10.0d0
  explicit  = .false.
  global    = .false.
  fused     = .false.
  monitor   = .false.
  printtime = .false.
  nout      = 40

  ! check for input args
  nargs = command_argument_count()

  argj= 1
  do while (argj <= nargs)

     ! get input arg
     call get_command_argument(argj, arg, length, status)

     ! check if reading the input was successful
     if (status == -1) then
        print *, "ERROR: Command line input too long (max length = 32)"
        call MPI_Abort(comm, 1, ierr)
     end if

     ! check if there are no more inputs to read
     if (len_trim(arg) == 0) exit

     ! check for valid input options
     if (trim(arg) == "--monitor") then
        monitor = .true.
     else if (trim(arg) == "--printtime") then
        printtime = .true.
     else if (trim(arg) == "--nout") then
        argj = argj + 1
        call get_command_argument(argj, arg)
        read(arg,*) nout
     else if (trim(arg) == "--nx") then
        argj = argj + 1
        call get_command_argument(argj, arg)
        read(arg,*) Nx
     else if (trim(arg) == "--xmax") then
        argj = argj + 1
        call get_command_argument(argj, arg)
        read(arg,*) xmax
     else if (trim(arg) == "--A") then
        argj = argj + 1
        call get_command_argument(argj, arg)
        read(arg,*) A
     else if (trim(arg) == "--B") then
        argj = argj + 1
        call get_command_argument(argj, arg)
        read(arg,*) B
     else if (trim(arg) == "--k") then
        argj = argj + 1
        call get_command_argument(argj, arg)
        read(arg,*) k1
        read(arg,*) k2
        read(arg,*) k3
        read(arg,*) k4
     else if (trim(arg) == "--c") then
        argj = argj + 1
        call get_command_argument(argj, arg)
        read(arg,*) c
     else if (trim(arg) == "--order") then
        argj = argj + 1
        call get_command_argument(argj, arg)
        read(arg,*) order
     else if (trim(arg) == "--explicit") then
        explicit = .true.
     else if (trim(arg) == "--global-nls") then
        global = .true.
     else if (trim(arg) == "--fused") then
        fused = .true.
     else if (trim(arg) == "--tf") then
        argj = argj + 1
        call get_command_argument(argj, arg)
        read(arg,*) tf
     else if (trim(arg) == "--rtol") then
        argj = argj + 1
        call get_command_argument(argj, arg)
        read(arg,*) rtol
     else if (trim(arg) == "--atol") then
        argj = argj + 1
        call get_command_argument(argj, arg)
        read(arg,*) atol
     else if (trim(arg) == "--help") then
        if (myid == 0) call InputHelp()
        call MPI_Abort(comm, 1, ierr)
     else
        if (myid == 0) then
           print *, "Error: Unknown command line input ",trim(arg)
           call InputHelp()
        end if
        call MPI_Abort(comm, 1, ierr)
     end if

     ! move to the next input
     argj = argj+1
  end do

  ! Setup the parallel decomposition
  if (MOD(Nx,int(nprocs, myindextype)) > 0) then
     print *, "ERROR: The mesh size (nx = ", Nx,") must be divisible by the number of processors (",nprocs,")"
     call MPI_Abort(comm, 1, ierr)
  end if

  Npts = Nx / nprocs
  Neq  = nvar * Npts
  dx   = xmax / Nx   ! Nx is number of intervals

  ! Create the solution masks
<<<<<<< HEAD
  umask_s => FN_VNew_Serial(int(Neq, c_int64_t), sunctx)
=======
  umask_s => FN_VNew_Serial(Neq, sunctx)
>>>>>>> f64d9946
  umask   => FN_VMake_MPIPlusX(comm, umask_s, sunctx)

  if (fused) then
     retval = FN_VEnableFusedOps_Serial(umask_s, SUNTRUE)
     if (retval /= 0) then
        print *, "Error: FN_VEnableFusedOps_Serial returned ",retval
        call MPI_Abort(comm, 1, ierr)
     end if

     retval = FN_VEnableFusedOps_MPIManyVector(umask, SUNTRUE)
     if (retval /= 0) then
        print *, "Error: FN_VEnableFusedOps_MPIManyVector returned ",retval
        call MPI_Abort(comm, 1, ierr)
     end if
  end if

  call FN_VConst(0.0d0, umask)
  data => FN_VGetArrayPointer(umask)
  do j = 1, Npts
     data(1 + (j - 1) * nvar) = 1.0d0
  end do

  vmask => FN_VClone(umask)

  call FN_VConst(0.0d0, vmask)
  data => FN_VGetArrayPointer(vmask)
  do j = 1, Npts
     data(2 + (j - 1) * nvar) = 1.0d0
  end do

  wmask => FN_VClone(umask)

  call FN_VConst(0.0d0, wmask)
  data => FN_VGetArrayPointer(wmask)
  do j = 1, Npts
     data(3 + (j - 1) * nvar) = 1.0d0
  end do

  ! Open output files for results
  if (nout > 0) then

     if (myid == 0) then
        write(outname, "(A,I0.6,A)") "t.",myid,".txt"
        open(100, file=trim(outname))
     end if

     write(outname, "(A,I0.6,A)") "u.",myid,".txt"
     open(101, file=trim(outname))

     write(outname, "(A,I0.6,A)") "v.",myid,".txt"
     open(102, file=trim(outname))

     write(outname, "(A,I0.6,A)") "w.",myid,".txt"
     open(103, file=trim(outname))

  end if

  ! Print problem setup
  if (myid == 0) then

     print "(A)"       , "1D Advection-Reaction Test Problem"
     print "(A,i0)"    , "Number of Processors = ", nprocs
     print "(A)"       , "Mesh Info:"
     print "(A,i0)"    , "  Nx   = ",nx
     print "(A,i0)"    , "  Npts = ",Npts
     print "(A,es12.5)", "  xmax = ",xmax
     print "(A,es12.5)", "  dx   = ",dx
     print "(A)"       , "Problem Parameters:"
     print "(A,es12.5)", "  A = ",A
     print "(A,es12.5)", "  B = ",B
     print "(A,es12.5)", "  k = ",k1
     print "(A,es12.5)", "  c = ",c
     print "(A)"       , "Integrator Options:"
     print "(A,es12.5)", "  t0         = ", t0
     print "(A,es12.5)", "  tf         = ", tf
     print "(A,es12.5)", "  reltol     = ", rtol
     print "(A,es12.5)", "  abstol     = ", atol
     print "(A,i0)"    , "  order      = ", order
     print "(A,L1)"    , "  explicit   = ", explicit
     print "(A,L1)"    , "  fused ops  = ", fused
     if (.not. explicit) then
        print "(A,L1)","  global NLS = ", global
     end if
     print "(A,i0)"    , "  nout       = ", nout

  end if

end subroutine SetupProblem


subroutine FreeProblem()

  !======= Inclusions ===========
  use, intrinsic :: iso_c_binding
  use fsundials_core_mod

  use ode_mod, only : sunctx, logger, myid, nout, umask_s, umask, vmask, wmask

  !======= Declarations =========
  implicit none
  integer(c_int) :: ierr

  !======= Internals ============

  ! free solution masks
  call FN_VDestroy(umask_s)
  call FN_VDestroy(umask)
  call FN_VDestroy(vmask)
  call FN_VDestroy(wmask)

  ! close output streams
  if (nout > 0) then
     if (myid == 0) close(100)
     close(101)
     close(102)
     close(103)
  end if

 ierr = FSUNLogger_Destroy(logger)
 ierr = FSUNContext_Free(sunctx)

end subroutine FreeProblem


subroutine InputHelp()

  print *, "Command line options:"
  print *, "  --help           prints this message"
  print *, "  --monitor        print solution information to screen (slower)"
  print *, "  --nout <int>     number of output times"
  print *, "  --explicit       use an explicit method instead of IMEX"
  print *, "  --global-nls     use a global newton nonlinear solver instead of task-local (for IMEX only)"
  print *, "  --order <int>    the method order to use"
  print *, "  --nx <int>       number of mesh points"
  print *, "  --xmax <double>  maximum value of x (size of domain)"
  print *, "  --tf <double>    final time"
  print *, "  --A <double>     A parameter value"
  print *, "  --B <double>     B parameter value"
  print *, "  --k <double>     reaction rate"
  print *, "  --c <double>     advection speed"
  print *, "  --rtol <double>  relative tolerance"
  print *, "  --atol <double>  absolute tolerance"

end subroutine InputHelp<|MERGE_RESOLUTION|>--- conflicted
+++ resolved
@@ -1021,13 +1021,8 @@
     Fi_ptr    = FN_VNewVectorArray(1, sunctx)
     sdata_ptr = FN_VNewVectorArray(1, sunctx)
 
-<<<<<<< HEAD
-    sunvec_bnode => FN_VNew_Serial(int(Nvar, c_int64_t), sunctx)
-    sunmat_Jnode => FSUNDenseMatrix(int(Nvar, c_int64_t), int(Nvar, c_int64_t), sunctx)
-=======
     sunvec_bnode => FN_VNew_Serial(Nvar, sunctx)
     sunmat_Jnode => FSUNDenseMatrix(Nvar, Nvar, sunctx)
->>>>>>> f64d9946
     sunls_Jnode  => FSUNLinSol_Dense(sunvec_bnode, sunmat_Jnode, sunctx)
 
     ! initialize number of nonlinear solver function evals and fails
@@ -1119,11 +1114,7 @@
   call SetupProblem()
 
   ! Create solution vector
-<<<<<<< HEAD
-  sunvec_ys => FN_VNew_Serial(int(Neq, c_int64_t), sunctx)
-=======
   sunvec_ys => FN_VNew_Serial(Neq, sunctx)
->>>>>>> f64d9946
   sunvec_y  => FN_VMake_MPIPlusX(comm, sunvec_ys, sunctx)
 
   ! Enable fused vector ops in local and MPI+X vectors
@@ -1256,11 +1247,7 @@
   end if
 
   ! Increase the max number of steps allowed between outputs
-<<<<<<< HEAD
-  retval = FARKStepSetMaxNumSteps(arkode_mem, int(100000, c_int64_t))
-=======
   retval = FARKodeSetMaxNumSteps(arkode_mem, int(100000, c_long))
->>>>>>> f64d9946
   if (retval /= 0) then
      print *, "Error: FARKodeMaxNumSteps returned ",retval
      call MPI_Abort(comm, 1, ierr)
@@ -1310,11 +1297,7 @@
      end if
 
      ! Create MPI task-local data structures for preconditioning
-<<<<<<< HEAD
-     sunmat_P => FSUNDenseMatrix(int(Neq, c_int64_t), int(Neq, c_int64_t), sunctx)
-=======
      sunmat_P => FSUNDenseMatrix(Neq, Neq, sunctx)
->>>>>>> f64d9946
      sunls_P  => FSUNLinSol_Dense(umask_s, sunmat_P, sunctx)
 
   else
@@ -1555,11 +1538,7 @@
   end if
 
   ! Increase the max number of steps allowed between outputs
-<<<<<<< HEAD
-  retval = FERKStepSetMaxNumSteps(arkode_mem, int(100000, C_INT64_T))
-=======
   retval = FARKodeSetMaxNumSteps(arkode_mem, int(100000, c_long))
->>>>>>> f64d9946
   if (retval /= 0) then
      print *, "Error: FARKodeMaxNumSteps returned ",retval
      call MPI_Abort(comm, 1, ierr)
@@ -2175,11 +2154,7 @@
   dx   = xmax / Nx   ! Nx is number of intervals
 
   ! Create the solution masks
-<<<<<<< HEAD
-  umask_s => FN_VNew_Serial(int(Neq, c_int64_t), sunctx)
-=======
   umask_s => FN_VNew_Serial(Neq, sunctx)
->>>>>>> f64d9946
   umask   => FN_VMake_MPIPlusX(comm, umask_s, sunctx)
 
   if (fused) then
