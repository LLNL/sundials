   
 2D Heat PDE test problem:
   nprocs =    4
   nx =   60
   ny =  120
   kx =  0.50
   ky =  0.75
   rtol =  1.00E-05
   atol =  1.00E-10
   nxl (proc 0) =   30
   nyl (proc 0) =   60
   
         t      ||u||_rms
    ----------------------
    0.000000    0.000000
    0.015000    0.005780
    0.030000    0.009224
    0.045000    0.011275
    0.060000    0.012497
    0.075000    0.013224
    0.090000    0.013658
    0.105000    0.013916
    0.120000    0.014070
    0.135000    0.014162
    0.150000    0.014216
    0.165000    0.014249
    0.180000    0.014268
    0.195000    0.014280
    0.210000    0.014287
    0.225000    0.014291
    0.240000    0.014294
    0.255000    0.014295
    0.270000    0.014296
    0.285000    0.014296
    0.300000    0.014296
    ----------------------
   
 Final Solver Statistics:
<<<<<<< HEAD
   Internal solver steps =     32 (attempted =     35)
   Total RHS evals:  Fe =      0,  Fi =    353
   Total linear iterations =   2757
   Total number of Preconditioner setups =     21
   Total number of Preconditioner solves =   2757
   Total number of linear solver convergence failures =    125
   Total number of Newton iterations =    175
   Total number of error test failures =      3
=======
   Internal solver steps =     31 (attempted =     35)
   Total RHS evals:  Fe =      0,  Fi =    353
   Total linear iterations =   2959
   Total number of Preconditioner setups =     20
   Total number of Preconditioner solves =   2959
   Total number of linear solver convergence failures =    139
   Total number of Newton iterations =    175
   Total number of error test failures =      4
>>>>>>> f09a521c
<|MERGE_RESOLUTION|>--- conflicted
+++ resolved
@@ -36,16 +36,6 @@
     ----------------------
    
  Final Solver Statistics:
-<<<<<<< HEAD
-   Internal solver steps =     32 (attempted =     35)
-   Total RHS evals:  Fe =      0,  Fi =    353
-   Total linear iterations =   2757
-   Total number of Preconditioner setups =     21
-   Total number of Preconditioner solves =   2757
-   Total number of linear solver convergence failures =    125
-   Total number of Newton iterations =    175
-   Total number of error test failures =      3
-=======
    Internal solver steps =     31 (attempted =     35)
    Total RHS evals:  Fe =      0,  Fi =    353
    Total linear iterations =   2959
@@ -53,5 +43,4 @@
    Total number of Preconditioner solves =   2959
    Total number of linear solver convergence failures =    139
    Total number of Newton iterations =    175
-   Total number of error test failures =      4
->>>>>>> f09a521c
+   Total number of error test failures =      4