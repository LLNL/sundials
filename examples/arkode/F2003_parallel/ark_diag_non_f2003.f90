--- conflicted
+++ resolved
@@ -200,13 +200,8 @@
   ! Specify tolerances
   retval = FARKodeSStolerances(arkode_mem, rtol, atol)
   if (retval /= 0) then
-<<<<<<< HEAD
-     print *, "Error: FARKodeSStolerances returned ",retval
-     call MPI_Abort(comm, 1, ierr)
-=======
     print *, "Error: FARKodeSStolerances returned ", retval
     call MPI_Abort(comm, 1, ierr)
->>>>>>> 3f3be176
   end if
 
   ! Main time-stepping loop: calls FARKodeEvolve to perform the
@@ -219,38 +214,6 @@
     write (6, *) "        t      steps     steps att.    fe"
     write (6, *) "   -----------------------------------------"
   end if
-<<<<<<< HEAD
-  do ioutput=1,Nt
-
-     ! Integrate to output time
-     retval = FARKodeEvolve(arkode_mem, tout, sunvec_y, t, ARK_NORMAL)
-     if (retval /= 0) then
-        print *, "Error: FARKodeEvolve returned ",retval
-        call MPI_Abort(comm, 1, ierr)
-     end if
-
-     retval = FARKodeGetNumSteps(arkode_mem, nst)
-     if (retval /= 0) then
-        print *, "Error: FARKodeGetNumSteps returned ",retval
-        call MPI_Abort(comm, 1, ierr)
-     end if
-
-     retval = FARKodeGetNumStepAttempts(arkode_mem, nst_a)
-     if (retval /= 0) then
-        print *, "Error: FARKodeGetNumStepAttempts returned ",retval
-        call MPI_Abort(comm, 1, ierr)
-     end if
-
-     retval = FERKStepGetNumRhsEvals(arkode_mem, nfe)
-     if (retval /= 0) then
-        print *, "Error: FERKStepGetNumRhsEvals returned ",retval
-        call MPI_Abort(comm, 1, ierr)
-     end if
-
-     ! print solution stats and update internal time
-     if (outproc)   write(6,'(3x,f10.6,3(3x,i5))') t, nst, nst_a, nfe
-     tout = min(tout + dTout, Tf)
-=======
   do ioutput = 1, Nt
 
     ! Integrate to output time
@@ -281,7 +244,6 @@
     ! print solution stats and update internal time
     if (outproc) write (6, '(3x,f10.6,3(3x,i5))') t, nst, nst_a, nfe
     tout = min(tout + dTout, Tf)
->>>>>>> 3f3be176
 
   end do
   if (outproc) then
@@ -309,24 +271,14 @@
   ! Get final statistics
   retval = FARKodeGetNumSteps(arkode_mem, nst)
   if (retval /= 0) then
-<<<<<<< HEAD
-     print *, "Error: FARKodeGetNumSteps returned ",retval
-     call MPI_Abort(comm, 1, ierr)
-=======
     print *, "Error: FARKodeGetNumSteps returned ", retval
     call MPI_Abort(comm, 1, ierr)
->>>>>>> 3f3be176
   end if
 
   retval = FARKodeGetNumStepAttempts(arkode_mem, nst_a)
   if (retval /= 0) then
-<<<<<<< HEAD
-     print *, "Error: FARKodeGetNumStepAttempts returned ",retval
-     call MPI_Abort(comm, 1, ierr)
-=======
     print *, "Error: FARKodeGetNumStepAttempts returned ", retval
     call MPI_Abort(comm, 1, ierr)
->>>>>>> 3f3be176
   end if
 
   retval = FERKStepGetNumRhsEvals(arkode_mem, nfe)
@@ -337,13 +289,8 @@
 
   retval = FARKodeGetNumErrTestFails(arkode_mem, netf)
   if (retval /= 0) then
-<<<<<<< HEAD
-     print *, "Error: FARKodeGetNumErrTestFails returned ",retval
-     call MPI_Abort(comm, 1, ierr)
-=======
     print *, "Error: FARKodeGetNumErrTestFails returned ", retval
     call MPI_Abort(comm, 1, ierr)
->>>>>>> 3f3be176
   end if
 
   ! Print some final statistics
