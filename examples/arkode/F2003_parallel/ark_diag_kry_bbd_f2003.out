--- conflicted
+++ resolved
@@ -38,11 +38,7 @@
    Total Convergence Failures - Nonlinear =      0
                               - Linear    =      0
    Total number of error test failures =      3
-<<<<<<< HEAD
-   Main solver real/int workspace sizes =    918   290
-=======
    Main solver real/int workspace sizes =    918   291
->>>>>>> 71a480a4
    Linear solver real/int workspace sizes =    535   126
    BBD preconditioner real/int workspace sizes =    160    72
    Total number of g evals =      6
@@ -77,11 +73,7 @@
    Total Convergence Failures - Nonlinear =      0
                               - Linear    =      0
    Total number of error test failures =      3
-<<<<<<< HEAD
-   Main solver real/int workspace sizes =    918   296
-=======
    Main solver real/int workspace sizes =    918   297
->>>>>>> 71a480a4
    Linear solver real/int workspace sizes =    535   126
    BBD preconditioner real/int workspace sizes =    160    72
    Total number of g evals =      6
