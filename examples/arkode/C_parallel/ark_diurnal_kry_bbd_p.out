--- conflicted
+++ resolved
@@ -7,55 +7,6 @@
 
 Preconditioner type is:  jpre = SUN_PREC_LEFT
 
-<<<<<<< HEAD
-t = 7.20e+03   no. steps = 92   stepsize = 6.85e+01
-At bottom left:  c1, c2 =    1.047e+04    2.527e+11 
-At top right:    c1, c2 =    1.119e+04    2.700e+11 
-
-t = 1.44e+04   no. steps = 143   stepsize = 3.64e+02
-At bottom left:  c1, c2 =    6.659e+06    2.582e+11 
-At top right:    c1, c2 =    7.301e+06    2.833e+11 
-
-t = 2.16e+04   no. steps = 166   stepsize = 4.85e+02
-At bottom left:  c1, c2 =    2.665e+07    2.993e+11 
-At top right:    c1, c2 =    2.931e+07    3.313e+11 
-
-t = 2.88e+04   no. steps = 184   stepsize = 1.80e+02
-At bottom left:  c1, c2 =    8.702e+06    3.380e+11 
-At top right:    c1, c2 =    9.650e+06    3.751e+11 
-
-t = 3.60e+04   no. steps = 227   stepsize = 7.76e+01
-At bottom left:  c1, c2 =    1.404e+04    3.387e+11 
-At top right:    c1, c2 =    1.561e+04    3.765e+11 
-
-t = 4.32e+04   no. steps = 280   stepsize = 1.40e+03
-At bottom left:  c1, c2 =   -1.934e-07    3.382e+11 
-At top right:    c1, c2 =   -2.013e-06    3.804e+11 
-
-t = 5.04e+04   no. steps = 285   stepsize = 1.40e+03
-At bottom left:  c1, c2 =    8.880e-07    3.358e+11 
-At top right:    c1, c2 =   -6.820e-07    3.864e+11 
-
-t = 5.76e+04   no. steps = 291   stepsize = 9.64e+02
-At bottom left:  c1, c2 =    9.158e-07    3.320e+11 
-At top right:    c1, c2 =   -8.659e-07    3.909e+11 
-
-t = 6.48e+04   no. steps = 296   stepsize = 1.55e+03
-At bottom left:  c1, c2 =    2.544e-09    3.313e+11 
-At top right:    c1, c2 =    4.196e-07    3.963e+11 
-
-t = 7.20e+04   no. steps = 301   stepsize = 1.55e+03
-At bottom left:  c1, c2 =    5.589e-08    3.330e+11 
-At top right:    c1, c2 =    1.820e-06    4.039e+11 
-
-t = 7.92e+04   no. steps = 305   stepsize = 1.55e+03
-At bottom left:  c1, c2 =    7.317e-08    3.334e+11 
-At top right:    c1, c2 =   -4.823e-07    4.120e+11 
-
-t = 8.64e+04   no. steps = 310   stepsize = 1.55e+03
-At bottom left:  c1, c2 =    1.318e-06    3.352e+11 
-At top right:    c1, c2 =   -2.642e-06    4.163e+11 
-=======
 t = 7.20e+03   no. steps = 98   stepsize = 6.86e+01
 At bottom left:  c1, c2 =    1.047e+04    2.527e+11 
 At top right:    c1, c2 =    1.119e+04    2.700e+11 
@@ -103,24 +54,12 @@
 t = 8.64e+04   no. steps = 314   stepsize = 1.45e+03
 At bottom left:  c1, c2 =    2.019e-07    3.352e+11 
 At top right:    c1, c2 =    1.336e-09    4.163e+11 
->>>>>>> f09a521c
 
 
 Final Statistics: 
 
 lenrw   =  4118     leniw   =   290
 lenrwls =  2455     leniwls =   126
-<<<<<<< HEAD
-nst     =   310     nfe     =     0
-nfe     =  3884     nfels   =  7933
-nni     =  2276     nli     =  7933
-nsetups =    50     netf    =    11
-npe     =     5     nps     = 10111
-ncfn    =     0     ncfl    =   464
-
-In ARKBBDPRE: real/integer local work space sizes = 1300, 192
-             no. flocal evals. = 110
-=======
 nst     =   314     nfe     =     0
 nfe     =  3841     nfels   =  7439
 nni     =  2208     nli     =  7439
@@ -130,7 +69,6 @@
 
 In ARKBBDPRE: real/integer local work space sizes = 1300, 192
              no. flocal evals. = 132
->>>>>>> f09a521c
 
 
 -------------------------------------------------------------------
@@ -138,55 +76,6 @@
 
 Preconditioner type is:  jpre = SUN_PREC_RIGHT
 
-<<<<<<< HEAD
-t = 7.20e+03   no. steps = 85   stepsize = 6.86e+01
-At bottom left:  c1, c2 =    1.047e+04    2.527e+11 
-At top right:    c1, c2 =    1.119e+04    2.700e+11 
-
-t = 1.44e+04   no. steps = 136   stepsize = 3.62e+02
-At bottom left:  c1, c2 =    6.659e+06    2.582e+11 
-At top right:    c1, c2 =    7.301e+06    2.833e+11 
-
-t = 2.16e+04   no. steps = 159   stepsize = 4.98e+02
-At bottom left:  c1, c2 =    2.665e+07    2.993e+11 
-At top right:    c1, c2 =    2.931e+07    3.313e+11 
-
-t = 2.88e+04   no. steps = 183   stepsize = 1.57e+02
-At bottom left:  c1, c2 =    8.702e+06    3.380e+11 
-At top right:    c1, c2 =    9.650e+06    3.751e+11 
-
-t = 3.60e+04   no. steps = 224   stepsize = 6.21e+01
-At bottom left:  c1, c2 =    1.404e+04    3.387e+11 
-At top right:    c1, c2 =    1.561e+04    3.765e+11 
-
-t = 4.32e+04   no. steps = 281   stepsize = 1.31e+03
-At bottom left:  c1, c2 =   -3.798e-11    3.382e+11 
-At top right:    c1, c2 =   -3.133e-11    3.804e+11 
-
-t = 5.04e+04   no. steps = 287   stepsize = 6.28e+02
-At bottom left:  c1, c2 =    3.574e-09    3.358e+11 
-At top right:    c1, c2 =   -4.513e-09    3.864e+11 
-
-t = 5.76e+04   no. steps = 294   stepsize = 9.87e+02
-At bottom left:  c1, c2 =   -7.829e-08    3.320e+11 
-At top right:    c1, c2 =    2.022e-08    3.909e+11 
-
-t = 6.48e+04   no. steps = 299   stepsize = 1.52e+03
-At bottom left:  c1, c2 =    7.425e-08    3.313e+11 
-At top right:    c1, c2 =   -5.031e-07    3.963e+11 
-
-t = 7.20e+04   no. steps = 304   stepsize = 1.52e+03
-At bottom left:  c1, c2 =   -2.810e-07    3.330e+11 
-At top right:    c1, c2 =   -5.000e-07    4.039e+11 
-
-t = 7.92e+04   no. steps = 309   stepsize = 1.52e+03
-At bottom left:  c1, c2 =   -2.307e-08    3.334e+11 
-At top right:    c1, c2 =    1.855e-07    4.120e+11 
-
-t = 8.64e+04   no. steps = 313   stepsize = 1.52e+03
-At bottom left:  c1, c2 =    1.326e-07    3.352e+11 
-At top right:    c1, c2 =   -2.151e-07    4.163e+11 
-=======
 t = 7.20e+03   no. steps = 99   stepsize = 6.86e+01
 At bottom left:  c1, c2 =    1.047e+04    2.527e+11 
 At top right:    c1, c2 =    1.119e+04    2.700e+11 
@@ -234,24 +123,12 @@
 t = 8.64e+04   no. steps = 328   stepsize = 1.45e+03
 At bottom left:  c1, c2 =    5.080e-07    3.352e+11 
 At top right:    c1, c2 =   -6.762e-07    4.163e+11 
->>>>>>> f09a521c
 
 
 Final Statistics: 
 
 lenrw   =  4118     leniw   =   296
 lenrwls =  2455     leniwls =   126
-<<<<<<< HEAD
-nst     =   313     nfe     =     0
-nfe     =  3930     nfels   =  8740
-nni     =  2287     nli     =  8740
-nsetups =    62     netf    =    15
-npe     =     7     nps     = 10922
-ncfn    =     2     ncfl    =   903
-
-In ARKBBDPRE: real/integer local work space sizes = 1300, 192
-             no. flocal evals. = 154
-=======
 nst     =   328     nfe     =     0
 nfe     =  4059     nfels   =  8661
 nni     =  2336     nli     =  8661
@@ -260,5 +137,4 @@
 ncfn    =     0     ncfl    =   970
 
 In ARKBBDPRE: real/integer local work space sizes = 1300, 192
-             no. flocal evals. = 132
->>>>>>> f09a521c
+             no. flocal evals. = 132