! ------------------------------------------------------------------
! Programmer(s): David J. Gardner, Cody J. Balos @ LLNL
!                modified by Jean M. Sexton @ LBL
! ------------------------------------------------------------------
! SUNDIALS Copyright Start
! Copyright (c) 2002-2023, Lawrence Livermore National Security
! and Southern Methodist University.
! All rights reserved.
!
! See the top-level LICENSE and NOTICE files for details.
!
! SPDX-License-Identifier: BSD-3-Clause
! SUNDIALS Copyright End
! ------------------------------------------------------------------
! The following is a simple example problem with an analytical
! solution.
!
!   dy/dt = lamda*y + 1/(1+t^2) - lamda*atan(t)
!
! for t in the interval [0.0, 10.0], with initial condition: y=0.
!
! The stiffness of the problem is directly proportional to the
! value of lamda. The value of lamda should be negative to
! result in a well-posed ODE; for values with magnitude larger
! than 100 the problem becomes quite stiff.
! ------------------------------------------------------------------

module analytic_mod

  !======= Inclusions ===========
  use, intrinsic :: iso_c_binding
  use fsundials_core_mod

  !======= Declarations =========
  implicit none

  ! Since SUNDIALS can be compiled with 32-bit or 64-bit sunindextype
  ! we set the integer kind used for indices in this example based
  ! on the the index size SUNDIALS was compiled with so that it works
  ! in both configurations. This is not a requirement for user codes.
#if defined(SUNDIALS_INT32_T)
  integer, parameter :: myindextype = selected_int_kind(8)
#elif defined(SUNDIALS_INT64_T)
  integer, parameter :: myindextype = selected_int_kind(16)
#endif

  ! number of equations
<<<<<<< HEAD
  integer(c_int64_t), parameter :: neq = 1
=======
  integer(kind=myindextype), parameter :: neq = 1
>>>>>>> f64d9946

  ! ODE parameters
  real(c_double), parameter :: lamda = -100.0d0

contains

  ! ----------------------------------------------------------------
  ! RhsFn provides the right hand side function for the
  ! ODE: dy/dt = f(t,y)
  !
  ! Return values:
  !    0 = success,
  !    1 = recoverable error,
  !   -1 = non-recoverable error
  ! ----------------------------------------------------------------
  integer(c_int) function RhsFn(tn, sunvec_y, sunvec_f, user_data) &
       result(ierr) bind(C)

    !======= Inclusions ===========
    use, intrinsic :: iso_c_binding

    !======= Declarations =========
    implicit none

    ! calling variables
    real(c_double), value :: tn         ! current time
    type(N_Vector)        :: sunvec_y   ! solution N_Vector
    type(N_Vector)        :: sunvec_f   ! rhs N_Vector
    type(c_ptr),    value :: user_data  ! user-defined data

    ! pointers to data in SUNDIALS vectors
    real(c_double), pointer, dimension(neq) :: yvec(:)
    real(c_double), pointer, dimension(neq) :: fvec(:)

    !======= Internals ============

    ! get data arrays from SUNDIALS vectors
    yvec => FN_VGetArrayPointer(sunvec_y)
    fvec => FN_VGetArrayPointer(sunvec_f)

    ! fill RHS vector
    fvec(1) = lamda*yvec(1) + 1.0/(1.0+tn*tn) - lamda*atan(tn);

    ! return success
    ierr = 0
    return

  end function RhsFn
  ! ----------------------------------------------------------------

end module analytic_mod
! ------------------------------------------------------------------


! ------------------------------------------------------------------
! Main driver program
! ------------------------------------------------------------------
program main

  !======= Inclusions ===========
  use, intrinsic :: iso_c_binding

  use farkode_mod                ! Fortran interface to the ARKODE
  use farkode_arkstep_mod        ! Fortran interface to the ARKStep time-stepper module
  use fnvector_serial_mod        ! Fortran interface to serial N_Vector
  use fsunmatrix_dense_mod       ! Fortran interface to dense SUNMatrix
  use fsunlinsol_dense_mod       ! Fortran interface to dense SUNLinearSolver
  use fsunadaptcontroller_soderlind_mod ! Fortran interface to Soderlind controller
  use analytic_mod               ! ODE functions

  !======= Declarations =========
  implicit none

  ! local variables
  type(c_ptr)    :: ctx                      ! SUNDIALS context for the simulation
  real(c_double) :: tstart                   ! initial time
  real(c_double) :: tend                     ! final time
  real(c_double) :: rtol, atol               ! relative and absolute tolerance
  real(c_double) :: dtout                    ! output time interval
  real(c_double) :: tout                     ! output time
  real(c_double) :: tcur(1)                  ! current time
  integer(c_int) :: ierr                     ! error flag from C functions
  integer(c_int) :: nout                     ! number of outputs
  integer(c_int) :: outstep                  ! output loop counter

  type(N_Vector),           pointer :: sunvec_y    ! sundials vector
  type(SUNMatrix),          pointer :: sunmat_A    ! sundials matrix
  type(SUNLinearSolver),    pointer :: sunls       ! sundials linear solver
  type(SUNAdaptController), pointer :: sunCtrl     ! time step controller
  type(c_ptr)                       :: arkode_mem  ! ARKODE memory
  real(c_double), pointer, dimension(neq) :: yvec(:)  ! underlying vector

  !======= Internals ============

  ! create the SUNDIALS context
  ierr = FSUNContext_Create(SUN_COMM_NULL, ctx)

  ! initialize ODE
  tstart = 0.0d0
  tend   = 10.0d0
  tcur   = tstart
  tout   = tstart
  dtout  = 1.0d0
  nout   = ceiling(tend/dtout)

  ! create SUNDIALS N_Vector
  sunvec_y => FN_VNew_Serial(neq, ctx)
  if (.not. associated(sunvec_y)) then
     print *, 'ERROR: sunvec = NULL'
     stop 1
  end if
  yvec => FN_VGetArrayPointer(sunvec_y)

  ! initialize solution vector
  call FN_VConst(0.0d0, sunvec_y)

  ! create ARKStep memory
  arkode_mem = FARKStepCreate(c_null_funptr, c_funloc(RhsFn), tstart, sunvec_y, ctx)
  if (.not. c_associated(arkode_mem)) print *,'ERROR: arkode_mem = NULL'

  ! Tell ARKODE to use a dense linear solver.
  sunmat_A => FSUNDenseMatrix(neq, neq, ctx)
  if (.not. associated(sunmat_A)) then
     print *, 'ERROR: sunmat = NULL'
     stop 1
  end if

  sunls => FSUNLinSol_Dense(sunvec_y, sunmat_A, ctx)
  if (.not. associated(sunls)) then
     print *, 'ERROR: sunls = NULL'
     stop 1
  end if

  ierr = FARKodeSetLinearSolver(arkode_mem, sunls, sunmat_A)
  if (ierr /= 0) then
     write(*,*) 'Error in FARKodeSetLinearSolver'
     stop 1
  end if

  ! set relative and absolute tolerances
  rtol = 1.0d-6
  atol = 1.0d-10

  ierr = FARKodeSStolerances(arkode_mem, rtol, atol)
  if (ierr /= 0) then
     write(*,*) 'Error in FARKodeSStolerances, ierr = ', ierr, '; halting'
     stop 1
  end if

  sunCtrl => FSUNAdaptController_ImpGus(ctx)
  if (.not. associated(sunCtrl)) then
     print *, 'ERROR: sunCtrl = NULL'
     stop 1
  end if
  ierr = FARKodeSetAdaptController(arkode_mem, sunCtrl)
  if (ierr /= 0) then
     write(*,*) 'Error in FARKodeSetAdaptController, ierr = ', ierr, '; halting'
     stop 1
  end if

  ierr = FARKodeSetNonlinConvCoef(arkode_mem, 0.01d0)
  if (ierr /= 0) then
     write(*,*) 'Error in FARKodeSetNonlinConvCoef, ierr = ', ierr, '; halting'
     stop 1
  end if

  ! Start time stepping
  print *, '   '
  print *, 'Finished initialization, starting time steps'
  print *, '   '
  print *, '       t           y        '
  print *, '----------------------------'
  print '(2x,2(es12.5,1x))', tcur, yvec(1)
  do outstep = 1,nout

     ! call ARKodeEvolve
     tout = min(tout + dtout, tend)
     ierr = FARKodeEvolve(arkode_mem, tout, sunvec_y, tcur, ARK_NORMAL)
     if (ierr /= 0) then
        write(*,*) 'Error in FARKODE, ierr = ', ierr, '; halting'
        stop 1
     endif

     ! output current solution
     print '(2x,2(es12.5,1x))', tcur, yvec(1)

  enddo

  ! diagnostics output
  call ARKStepStats(arkode_mem)

  ! clean up
  call FARKodeFree(arkode_mem)
  call FN_VDestroy(sunvec_y)
  call FSUNMatDestroy(sunmat_A)
  ierr = FSUNLinSolFree(sunls)
  ierr = FSUNAdaptController_Destroy(sunCtrl)
  ierr = FSUNContext_Free(ctx)

end program main
! ----------------------------------------------------------------


! ----------------------------------------------------------------
! ARKStepStats
!
! Print ARKODE statstics to stdandard out
! ----------------------------------------------------------------
subroutine ARKStepStats(arkode_mem)

  !======= Inclusions ===========
  use iso_c_binding
  use farkode_mod
  use farkode_arkstep_mod

  !======= Declarations =========
  implicit none

  type(c_ptr), intent(in) :: arkode_mem ! solver memory structure

  integer(c_int)  :: ierr          ! error flag

  integer(c_long) :: nsteps(1)     ! num steps
  integer(c_long) :: nst_a(1)      ! num steps attempted
  integer(c_long) :: nfe(1)        ! num explicit function evals
  integer(c_long) :: nfi(1)        ! num implicit function evals
  integer(c_long) :: nfevals(1)    ! num function evals
  integer(c_long) :: nlinsetups(1) ! num linear solver setups
  integer(c_long) :: netfails(1)   ! num error test fails

  real(c_double)  :: hinused(1)    ! initial step size
  real(c_double)  :: hlast(1)      ! last step size
  real(c_double)  :: hcur(1)       ! step size for next step
  real(c_double)  :: tcur(1)       ! internal time reached

  integer(c_long) :: nniters(1)    ! nonlinear solver iterations
  integer(c_long) :: nncfails(1)   ! nonlinear solver fails
  integer(c_long) :: njacevals(1)  ! number of Jacobian evaluations

  !======= Internals ============

  ierr = FARKodeGetNumSteps(arkode_mem, nsteps)
  if (ierr /= 0) then
     print *, 'Error in FARKodeGetNumSteps, retval = ', ierr, '; halting'
     stop 1
  end if

  ierr = FARKodeGetNumStepAttempts(arkode_mem, nst_a)
  if (ierr /= 0) then
     print *, 'Error in FARKodeGetNumStepAttempts, retval = ', ierr, '; halting'
     stop 1
  end if

  ierr = FARKStepGetNumRhsEvals(arkode_mem, nfe, nfi)
  if (ierr /= 0) then
     print *, 'Error in FARKStepGetNumRhsEvals, retval = ', ierr, '; halting'
     stop 1
  end if
  nfevals=nfe+nfi

  ierr = FARKodeGetActualInitStep(arkode_mem, hinused)
  if (ierr /= 0) then
     print *, 'Error in FARKodeGetActualInitStep, retval = ', ierr, '; halting'
     stop 1
  end if

  ierr = FARKodeGetLastStep(arkode_mem, hlast)
  if (ierr /= 0) then
     print *, 'Error in FARKodeGetLastStep, retval = ', ierr, '; halting'
     stop 1
  end if

  ierr = FARKodeGetCurrentStep(arkode_mem, hcur)
  if (ierr /= 0) then
     print *, 'Error in FARKodeGetCurrentStep, retval = ', ierr, '; halting'
     stop 1
  end if

  ierr = FARKodeGetCurrentTime(arkode_mem, tcur)
  if (ierr /= 0) then
     print *, 'Error in FARKodeGetCurrentTime, retval = ', ierr, '; halting'
     stop 1
  end if

  ierr = FARKodeGetNumLinSolvSetups(arkode_mem, nlinsetups)
  if (ierr /= 0) then
     print *, 'Error in FARKodeGetNumLinSolvSetups, retval = ', ierr, '; halting'
     stop 1
  end if

  ierr = FARKodeGetNumErrTestFails(arkode_mem, netfails)
  if (ierr /= 0) then
     print *, 'Error in FARKodeGetNumErrTestFails, retval = ', ierr, '; halting'
     stop 1
  end if

  ierr = FARKodeGetNumNonlinSolvIters(arkode_mem, nniters)
  if (ierr /= 0) then
     print *, 'Error in FARKodeGetNumNonlinSolvIters, retval = ', ierr, '; halting'
     stop 1
  end if

  ierr = FARKodeGetNumNonlinSolvConvFails(arkode_mem, nncfails)
  if (ierr /= 0) then
     print *, 'Error in FARKodeGetNumNonlinSolvConvFails, retval = ', ierr, '; halting'
     stop 1
  end if

  ierr = FARKodeGetNumJacEvals(arkode_mem, njacevals)
  if (ierr /= 0) then
     print *, 'Error in FARKodeGetNumJacEvals, retval = ', ierr, '; halting'
     stop 1
  end if

  print *, ' '
  print *, ' General Solver Stats:'
  print '(4x,A,i9)'    ,'Total internal steps taken    =',nsteps
  print '(4x,A,i9)'    ,'Total internal steps attempts =',nst_a
  print '(4x,A,i9)'    ,'Total rhs function calls      =',nfevals
  print '(4x,A,i9)'    ,'Num lin solver setup calls    =',nlinsetups
  print '(4x,A,i9)'    ,'Num error test failures       =',netfails
  print '(4x,A,es12.5)','First internal step size      =',hinused
  print '(4x,A,es12.5)','Last internal step size       =',hlast
  print '(4x,A,es12.5)','Next internal step size       =',hcur
  print '(4x,A,es12.5)','Current internal time         =',tcur
  print '(4x,A,i9)'    ,'Num nonlinear solver iters    =',nniters
  print '(4x,A,i9)'    ,'Num nonlinear solver fails    =',nncfails
  print *, ' '

  return

end subroutine ARKStepStats
! ----------------------------------------------------------------<|MERGE_RESOLUTION|>--- conflicted
+++ resolved
@@ -45,11 +45,7 @@
 #endif
 
   ! number of equations
-<<<<<<< HEAD
-  integer(c_int64_t), parameter :: neq = 1
-=======
   integer(kind=myindextype), parameter :: neq = 1
->>>>>>> f64d9946
 
   ! ODE parameters
   real(c_double), parameter :: lamda = -100.0d0
