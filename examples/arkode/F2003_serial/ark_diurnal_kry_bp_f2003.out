--- conflicted
+++ resolved
@@ -43,11 +43,7 @@
     Avg Krylov subspace dim         =  3.151840E+00
     Num nonlinear solver fails      =        0
     Num linear solver fails         =      341
-<<<<<<< HEAD
-    main solver real/int workspace sizes   =     3918         149
-=======
     main solver real/int workspace sizes   =     3918         150
->>>>>>> 71a480a4
     linear solver real/int workspace sizes =     2455          42
     ARKBandPre real/int workspace sizes    =     2800         622
     ARKBandPre number of f evaluations     =       25
