--- conflicted
+++ resolved
@@ -58,20 +58,6 @@
   
   General Solver Stats:
     Total internal steps taken    =       61
-<<<<<<< HEAD
-    Total internal steps attempts =       62
-    Total rhs exp function calls  =        0
-    Total rhs imp function calls  =     1124
-    Total jac function calls      =       19
-    Total mass function calls     =        1
-    Num lin solver setup calls    =       51
-    Num error test failures       =        0
-    Last internal step size       = 2.80780E-01
-    Next internal step size       = 2.80780E-01
-    Current internal time         = 1.00000E+01
-    Num nonlinear solver iters    =      813
-    Num nonlinear solver fails    =       18
-=======
     Total internal steps attempts =       64
     Total rhs exp function calls  =        0
     Total rhs imp function calls  =     1166
@@ -84,5 +70,4 @@
     Current internal time         = 1.00000E+01
     Num nonlinear solver iters    =      845
     Num nonlinear solver fails    =       17
->>>>>>> f09a521c
   