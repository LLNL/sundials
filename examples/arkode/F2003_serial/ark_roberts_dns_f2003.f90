--- conflicted
+++ resolved
@@ -280,26 +280,16 @@
   ! Call FARKodeSVtolerances to set tolerances
   retval = FARKodeSVtolerances(arkode_mem, rtol, sunvec_av)
   if (retval /= 0) then
-<<<<<<< HEAD
-     print *, 'Error in FARKodeSVtolerances, retval = ', retval, '; halting'
-     stop 1
-=======
     print *, 'Error in FARKodeSVtolerances, retval = ', retval, '; halting'
     stop 1
->>>>>>> 3f3be176
   end if
 
   ! Call FARKodeRootInit to specify the root function grob with 2 components
   nrtfn = 2
   retval = FARKodeRootInit(arkode_mem, nrtfn, c_funloc(grob))
   if (retval /= 0) then
-<<<<<<< HEAD
-     print *, 'Error in FARKodeRootInit, retval = ', retval, '; halting'
-     stop 1
-=======
     print *, 'Error in FARKodeRootInit, retval = ', retval, '; halting'
     stop 1
->>>>>>> 3f3be176
   end if
 
   ! Create dense SUNMatrix for use in linear solves
@@ -317,46 +307,23 @@
   end if
 
   ! Attach the matrix and linear solver
-<<<<<<< HEAD
-  retval = FARKodeSetLinearSolver(arkode_mem, sunlinsol_LS, sunmat_A);
-  if (retval /= 0) then
-     print *, 'Error in FARKodeSetLinearSolver, retval = ', retval, '; halting'
-     stop 1
-=======
   retval = FARKodeSetLinearSolver(arkode_mem, sunlinsol_LS, sunmat_A); 
   if (retval /= 0) then
     print *, 'Error in FARKodeSetLinearSolver, retval = ', retval, '; halting'
     stop 1
->>>>>>> 3f3be176
   end if
 
   ! Set the user-supplied Jacobian routine
   retval = FARKodeSetJacFn(arkode_mem, c_funloc(jacrob))
   if (retval /= 0) then
-<<<<<<< HEAD
-     print *, 'Error in FARKodeSetJacFn, retval = ', retval, '; halting'
-     stop 1
-=======
     print *, 'Error in FARKodeSetJacFn, retval = ', retval, '; halting'
     stop 1
->>>>>>> 3f3be176
   end if
 
   ! Set additional method parameters
   mxsteps = 10000
   retval = FARKodeSetMaxNumSteps(arkode_mem, mxsteps)
   if (retval /= 0) then
-<<<<<<< HEAD
-     print *, 'Error in FARKodeSetMaxNumSteps'
-     stop 1
-  end if
-
-  initsize = 1.d-4 * rtol
-  retval = FARKodeSetInitStep(arkode_mem, initsize)
-  if (retval /= 0) then
-     print *, 'Error in FARKodeSetInitStep'
-     stop 1
-=======
     print *, 'Error in FARKodeSetMaxNumSteps'
     stop 1
   end if
@@ -366,55 +333,34 @@
   if (retval /= 0) then
     print *, 'Error in FARKodeSetInitStep'
     stop 1
->>>>>>> 3f3be176
   end if
 
   nlscoef = 1.d-7
   retval = FARKodeSetNonlinConvCoef(arkode_mem, nlscoef)
   if (retval /= 0) then
-<<<<<<< HEAD
-     print *, 'Error in FARKodeSetNonlinConvCoef'
-     stop 1
-=======
     print *, 'Error in FARKodeSetNonlinConvCoef'
     stop 1
->>>>>>> 3f3be176
   end if
 
   nliters = 8
   retval = FARKodeSetMaxNonlinIters(arkode_mem, nliters)
   if (retval /= 0) then
-<<<<<<< HEAD
-     print *, 'Error in FARKodeSetMaxNonlinIters'
-     stop 1
-=======
     print *, 'Error in FARKodeSetMaxNonlinIters'
     stop 1
->>>>>>> 3f3be176
   end if
 
   pmethod = 1
   retval = FARKodeSetPredictorMethod(arkode_mem, pmethod)
   if (retval /= 0) then
-<<<<<<< HEAD
-     print *, 'Error in FARKodeSetPredictorMethod'
-     stop 1
-=======
     print *, 'Error in FARKodeSetPredictorMethod'
     stop 1
->>>>>>> 3f3be176
   end if
 
   maxetf = 20
   retval = FARKodeSetMaxErrTestFails(arkode_mem, maxetf)
   if (retval /= 0) then
-<<<<<<< HEAD
-     print *, 'Error in FARKodeSetMaxErrTestFails'
-     stop 1
-=======
     print *, 'Error in FARKodeSetMaxErrTestFails'
     stop 1
->>>>>>> 3f3be176
   end if
 
   ! Create Newton SUNNonlinearSolver object. ARKODE uses a
@@ -430,13 +376,8 @@
   ! Attach the nonlinear solver
   retval = FARKodeSetNonlinearSolver(arkode_mem, sunnonlin_NLS)
   if (retval /= 0) then
-<<<<<<< HEAD
-     print *, 'Error in FARKodeSetNonlinearSolver, retval = ', retval, '; halting'
-     stop 1
-=======
     print *, 'Error in FARKodeSetNonlinearSolver, retval = ', retval, '; halting'
     stop 1
->>>>>>> 3f3be176
   end if
 
   ! In loop, call ARKodeEvolve, print results, and test for error.
@@ -452,29 +393,6 @@
 
     call PrintOutput(arkode_mem, tret(1), yval)
 
-<<<<<<< HEAD
-     retval = FARKodeEvolve(arkode_mem, tout, sunvec_y, tret(1), ARK_NORMAL)
-     if (retval < 0) then
-        print *, 'Error in FARKodeEvolve, retval = ', retval, '; halting'
-        stop 1
-     endif
-
-     call PrintOutput(arkode_mem, tret(1), yval)
-
-     if (retval .eq. ARK_ROOT_RETURN) then
-        retvalr = FARKodeGetRootInfo(arkode_mem, rootsfound)
-        if (retvalr < 0) then
-           print *, 'Error in FARKodeGetRootInfo, retval = ', retval, '; halting'
-           stop 1
-        endif
-        print '(a,2(i2,2x))', "    rootsfound[] = ", rootsfound(1), rootsfound(2)
-     end if
-
-     if (retval .eq. ARK_SUCCESS) then
-        iout = iout + 1
-        tout = tout * 10.d0
-     end if
-=======
     if (retval == ARK_ROOT_RETURN) then
       retvalr = FARKodeGetRootInfo(arkode_mem, rootsfound)
       if (retvalr < 0) then
@@ -488,7 +406,6 @@
       iout = iout + 1
       tout = tout*10.d0
     end if
->>>>>>> 3f3be176
   end do
 
   ! find and print derivative at tret(1)
@@ -500,13 +417,8 @@
 
   retval = FARKodeGetDky(arkode_mem, tret(1), 1, sunvec_dky)
   if (retval /= 0) then
-<<<<<<< HEAD
-     print *, 'Error in ARKodeGetDky'
-     stop 1
-=======
     print *, 'Error in ARKodeGetDky'
     stop 1
->>>>>>> 3f3be176
   end if
   print *, " "
   print *, "------------------------------------------------------"
@@ -593,24 +505,14 @@
 
   retval = FARKodeGetNumSteps(arkode_mem, nst)
   if (retval /= 0) then
-<<<<<<< HEAD
-     print *, 'Error in FARKodeGetNumSteps, retval = ', retval, '; halting'
-     stop 1
-=======
     print *, 'Error in FARKodeGetNumSteps, retval = ', retval, '; halting'
     stop 1
->>>>>>> 3f3be176
   end if
 
   retval = FARKodeGetLastStep(arkode_mem, hused)
   if (retval /= 0) then
-<<<<<<< HEAD
-     print *, 'Error in FARKodeGetLastStep, retval = ', retval, '; halting'
-     stop 1
-=======
     print *, 'Error in FARKodeGetLastStep, retval = ', retval, '; halting'
     stop 1
->>>>>>> 3f3be176
   end if
 
   print '(es12.4,1x,3(es12.4,1x),a,i3,2x,es12.4)', &
@@ -658,24 +560,14 @@
 
   retval = FARKodeGetNumSteps(arkode_mem, nsteps)
   if (retval /= 0) then
-<<<<<<< HEAD
-     print *, 'Error in FARKodeGetNumSteps, retval = ', retval, '; halting'
-     stop 1
-=======
     print *, 'Error in FARKodeGetNumSteps, retval = ', retval, '; halting'
     stop 1
->>>>>>> 3f3be176
   end if
 
   retval = FARKodeGetNumStepAttempts(arkode_mem, nst_a)
   if (retval /= 0) then
-<<<<<<< HEAD
-     print *, 'Error in FARKodeGetNumStepAttempts, retval = ', retval, '; halting'
-     stop 1
-=======
     print *, 'Error in FARKodeGetNumStepAttempts, retval = ', retval, '; halting'
     stop 1
->>>>>>> 3f3be176
   end if
 
   retval = FARKStepGetNumRhsEvals(arkode_mem, nfe, nfi)
@@ -686,101 +578,56 @@
 
   retval = FARKodeGetActualInitStep(arkode_mem, hinused)
   if (retval /= 0) then
-<<<<<<< HEAD
-     print *, 'Error in FARKodeGetActualInitStep, retval = ', retval, '; halting'
-     stop 1
-=======
     print *, 'Error in FARKodeGetActualInitStep, retval = ', retval, '; halting'
     stop 1
->>>>>>> 3f3be176
   end if
 
   retval = FARKodeGetLastStep(arkode_mem, hlast)
   if (retval /= 0) then
-<<<<<<< HEAD
-     print *, 'Error in FARKodeGetLastStep, retval = ', retval, '; halting'
-     stop 1
-=======
     print *, 'Error in FARKodeGetLastStep, retval = ', retval, '; halting'
     stop 1
->>>>>>> 3f3be176
   end if
 
   retval = FARKodeGetCurrentStep(arkode_mem, hcur)
   if (retval /= 0) then
-<<<<<<< HEAD
-     print *, 'Error in FARKodeGetCurrentStep, retval = ', retval, '; halting'
-     stop 1
-=======
     print *, 'Error in FARKodeGetCurrentStep, retval = ', retval, '; halting'
     stop 1
->>>>>>> 3f3be176
   end if
 
   retval = FARKodeGetCurrentTime(arkode_mem, tcur)
   if (retval /= 0) then
-<<<<<<< HEAD
-     print *, 'Error in FARKodeGetCurrentTime, retval = ', retval, '; halting'
-     stop 1
-=======
     print *, 'Error in FARKodeGetCurrentTime, retval = ', retval, '; halting'
     stop 1
->>>>>>> 3f3be176
   end if
 
   retval = FARKodeGetNumLinSolvSetups(arkode_mem, nlinsetups)
   if (retval /= 0) then
-<<<<<<< HEAD
-     print *, 'Error in FARKodeGetNumLinSolvSetups, retval = ', retval, '; halting'
-     stop 1
-=======
     print *, 'Error in FARKodeGetNumLinSolvSetups, retval = ', retval, '; halting'
     stop 1
->>>>>>> 3f3be176
   end if
 
   retval = FARKodeGetNumErrTestFails(arkode_mem, netfails)
   if (retval /= 0) then
-<<<<<<< HEAD
-     print *, 'Error in FARKodeGetNumErrTestFails, retval = ', retval, '; halting'
-     stop 1
-=======
     print *, 'Error in FARKodeGetNumErrTestFails, retval = ', retval, '; halting'
     stop 1
->>>>>>> 3f3be176
   end if
 
   retval = FARKodeGetNumNonlinSolvIters(arkode_mem, nniters)
   if (retval /= 0) then
-<<<<<<< HEAD
-     print *, 'Error in FARKodeGetNumNonlinSolvIters, retval = ', retval, '; halting'
-     stop 1
-=======
     print *, 'Error in FARKodeGetNumNonlinSolvIters, retval = ', retval, '; halting'
     stop 1
->>>>>>> 3f3be176
   end if
 
   retval = FARKodeGetNumNonlinSolvConvFails(arkode_mem, nncfails)
   if (retval /= 0) then
-<<<<<<< HEAD
-     print *, 'Error in FARKodeGetNumNonlinSolvConvFails, retval = ', retval, '; halting'
-     stop 1
-=======
     print *, 'Error in FARKodeGetNumNonlinSolvConvFails, retval = ', retval, '; halting'
     stop 1
->>>>>>> 3f3be176
   end if
 
   retval = FARKodeGetNumJacEvals(arkode_mem, njacevals)
   if (retval /= 0) then
-<<<<<<< HEAD
-     print *, 'Error in FARKodeGetNumJacEvals, retval = ', retval, '; halting'
-     stop 1
-=======
     print *, 'Error in FARKodeGetNumJacEvals, retval = ', retval, '; halting'
     stop 1
->>>>>>> 3f3be176
   end if
 
   print *, ' '
