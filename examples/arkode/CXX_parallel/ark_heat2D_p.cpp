/* -----------------------------------------------------------------------------
 * Programmer(s): David J. Gardner @ LLNL
 *                Daniel R. Reynolds @ SMU
 * -----------------------------------------------------------------------------
 * SUNDIALS Copyright Start
 * Copyright (c) 2002-2024, Lawrence Livermore National Security
 * and Southern Methodist University.
 * All rights reserved.
 *
 * See the top-level LICENSE and NOTICE files for details.
 *
 * SPDX-License-Identifier: BSD-3-Clause
 * SUNDIALS Copyright End
 * -----------------------------------------------------------------------------
 * Example problem:
 *
 * The following test simulates a simple anisotropic 2D heat equation,
 *
 *   u_t = kx u_xx + ky u_yy + b,
 *
 * for t in [0, 1] and (x,y) in [0, 1]^2, with initial conditions
 *
 *   u(0,x,y) = sin^2(pi x) sin^2(pi y),
 *
 * stationary boundary conditions
 *
 *   u_t(t,0,y) = u_t(t,1,y) = u_t(t,x,0) = u_t(t,x,1) = 0,
 *
 * and the heat source
 *
 *   b(t,x,y) = -2 pi sin^2(pi x) sin^2(pi y) sin(pi t) cos(pi t)
 *              - kx 2 pi^2 (cos^2(pi x) - sin^2(pi x)) sin^2(pi y) cos^2(pi t)
 *              - ky 2 pi^2 (cos^2(pi y) - sin^2(pi y)) sin^2(pi x) cos^2(pi t).
 *
 * Under this setup, the problem has the analytical solution
 *
 *    u(t,x,y) = sin^2(pi x) sin^2(pi y) cos^2(pi t).
 *
 * The spatial derivatives are computed using second-order centered differences,
 * with the data distributed over nx * ny points on a uniform spatial grid. The
 * problem is advanced in time with a diagonally implicit Runge-Kutta method
 * using an inexact Newton method paired with the PCG or SPGMR linear solver.
 * Several command line options are available to change the problem parameters
 * and ARKODE settings. Use the flag --help for more information.
 * ---------------------------------------------------------------------------*/

#include <cmath>
#include <cstdio>
#include <fstream>
#include <iomanip>
#include <iostream>
#include <limits>
#include <sstream>

#include "arkode/arkode_arkstep.h"     // access to ARKStep
#include "mpi.h"                       // MPI header file
#include "nvector/nvector_parallel.h"  // access to the MPI N_Vector
#include "sunlinsol/sunlinsol_pcg.h"   // access to PCG SUNLinearSolver
#include "sunlinsol/sunlinsol_spgmr.h" // access to SPGMR SUNLinearSolver

// Macros for problem constants
#define PI    SUN_RCONST(3.141592653589793238462643383279502884197169)
#define ZERO  SUN_RCONST(0.0)
#define ONE   SUN_RCONST(1.0)
#define TWO   SUN_RCONST(2.0)
#define EIGHT SUN_RCONST(8.0)

// Macro to access (x,y) location in 1D NVector array
#define IDX(x, y, n) ((n) * (y) + (x))

using namespace std;

// -----------------------------------------------------------------------------
// User data structure
// -----------------------------------------------------------------------------

struct UserData
{
  // Diffusion coefficients in the x and y directions
  sunrealtype kx;
  sunrealtype ky;

  // Enable/disable forcing
  bool forcing;

  // Final time
  sunrealtype tf;

  // Upper bounds in x and y directions
  sunrealtype xu;
  sunrealtype yu;

  // Global number of nodes in the x and y directions
  sunindextype nx;
  sunindextype ny;

  // Global total number of nodes
  sunindextype nodes;

  // Mesh spacing in the x and y directions
  sunrealtype dx;
  sunrealtype dy;

  // Local number of nodes in the x and y directions
  sunindextype nx_loc;
  sunindextype ny_loc;

  // Overall number of local nodes
  sunindextype nodes_loc;

  // Global x and y indices of this subdomain
  sunindextype is; // x starting index
  sunindextype ie; // x ending index
  sunindextype js; // y starting index
  sunindextype je; // y ending index

  // MPI variables
  MPI_Comm comm_c; // Cartesian communicator in space

  int nprocs_w; // total number of MPI processes in Comm world
  int npx;      // number of MPI processes in the x-direction
  int npy;      // number of MPI processes in the y-direction

  int myid_c; // process ID in Cartesian communicator

  // Flags denoting if this process has a neighbor
  bool HaveNbrW;
  bool HaveNbrE;
  bool HaveNbrS;
  bool HaveNbrN;

  // Neighbor IDs for exchange
  int ipW;
  int ipE;
  int ipS;
  int ipN;

  // Receive buffers for neighbor exchange
  sunrealtype* Wrecv;
  sunrealtype* Erecv;
  sunrealtype* Srecv;
  sunrealtype* Nrecv;

  // Receive requests for neighbor exchange
  MPI_Request reqRW;
  MPI_Request reqRE;
  MPI_Request reqRS;
  MPI_Request reqRN;

  // Send buffers for neighbor exchange
  sunrealtype* Wsend;
  sunrealtype* Esend;
  sunrealtype* Ssend;
  sunrealtype* Nsend;

  // Send requests for neighor exchange
  MPI_Request reqSW;
  MPI_Request reqSE;
  MPI_Request reqSS;
  MPI_Request reqSN;

  // Integrator settings
  sunrealtype rtol;   // relative tolerance
  sunrealtype atol;   // absolute tolerance
  sunrealtype hfixed; // fixed step size
  int order;          // ARKode method order
  int controller;     // step size adaptivity method
  int maxsteps;       // max number of steps between outputs
  bool linear;        // enable/disable linearly implicit option
  bool diagnostics;   // output diagnostics

  // Linear solver and preconditioner settings
  bool pcg;           // use PCG (true) or GMRES (false)
  bool prec;          // preconditioner on/off
  bool lsinfo;        // output residual history
  int liniters;       // number of linear iterations
  int msbp;           // max number of steps between preconditioner setups
  sunrealtype epslin; // linear solver tolerance factor

  // Inverse of Jacobian diagonal for preconditioner
  N_Vector d;

  // Ouput variables
  int output;    // output level
  int nout;      // number of output times
  ofstream uout; // output file stream
  ofstream eout; // error file stream
  N_Vector e;    // error vector

  // Timing variables
  bool timing; // print timings
  double evolvetime;
  double rhstime;
  double psetuptime;
  double psolvetime;
  double exchangetime;
};

// -----------------------------------------------------------------------------
// Functions provided to the SUNDIALS integrator
// -----------------------------------------------------------------------------

// ODE right hand side function
static int f(sunrealtype t, N_Vector u, N_Vector f, void* user_data);

// Preconditioner setup and solve functions
static int PSetup(sunrealtype t, N_Vector u, N_Vector f, sunbooleantype jok,
                  sunbooleantype* jcurPtr, sunrealtype gamma, void* user_data);

static int PSolve(sunrealtype t, N_Vector u, N_Vector f, N_Vector r, N_Vector z,
                  sunrealtype gamma, sunrealtype delta, int lr, void* user_data);

// -----------------------------------------------------------------------------
// Helper functions
// -----------------------------------------------------------------------------

// Setup the parallel decomposition
static int SetupDecomp(MPI_Comm comm_w, UserData* udata);

// Perform neighbor exchange
static int PostRecv(UserData* udata);
static int SendData(N_Vector y, UserData* udata);
static int WaitRecv(UserData* udata);

// -----------------------------------------------------------------------------
// UserData and input functions
// -----------------------------------------------------------------------------

// Set the default values in the UserData structure
static int InitUserData(UserData* udata);

// Free memory allocated within UserData
static int FreeUserData(UserData* udata);

// Read the command line inputs and set UserData values
static int ReadInputs(int* argc, char*** argv, UserData* udata, bool outproc);

// -----------------------------------------------------------------------------
// Output and utility functions
// -----------------------------------------------------------------------------

// Compute the true solution
static int Solution(sunrealtype t, N_Vector u, UserData* udata);

// Compute the solution error solution
static int SolutionError(sunrealtype t, N_Vector u, N_Vector e, UserData* udata);

// Print the command line options
static void InputHelp();

// Print some UserData information
static int PrintUserData(UserData* udata);

// Output solution and error
static int OpenOutput(UserData* udata);
static int WriteOutput(sunrealtype t, N_Vector u, UserData* udata);
static int CloseOutput(UserData* udata);

// Print integration statistics
static int OutputStats(void* arkode_mem, UserData* udata);

// Print integration timing
static int OutputTiming(UserData* udata);

// Check function return values
static int check_flag(void* flagvalue, const string funcname, int opt);

// -----------------------------------------------------------------------------
// Main Program
// -----------------------------------------------------------------------------

int main(int argc, char* argv[])
{
  int flag;                    // reusable error-checking flag
  UserData* udata      = NULL; // user data structure
  N_Vector u           = NULL; // vector for storing solution
  SUNLinearSolver LS   = NULL; // linear solver memory structure
  void* arkode_mem     = NULL; // ARKODE memory structure
  SUNAdaptController C = NULL; // timestep adaptivity controller

  // Timing variables
  double t1 = 0.0;
  double t2 = 0.0;

  // MPI variables
  MPI_Comm comm_w = MPI_COMM_WORLD; // MPI communicator
  int myid;                         // MPI process ID

  // Initialize MPI
  flag = MPI_Init(&argc, &argv);
  if (check_flag(&flag, "MPI_Init", 1)) { return 1; }

  flag = MPI_Comm_rank(comm_w, &myid);
  if (check_flag(&flag, "MPI_Comm_rank", 1)) { return 1; }

  // Create the SUNDIALS context object for this simulation
  SUNContext ctx;
  flag = SUNContext_Create(comm_w, &ctx);
  if (check_flag(&flag, "SUNContext_Create", 1)) { return 1; }

  // Set output process flag
  bool outproc = (myid == 0);

  // ------------------------------------------
  // Setup UserData and parallel decomposition
  // ------------------------------------------

  // Allocate and initialize user data structure with default values. The
  // defaults may be overwritten by command line inputs in ReadInputs below.
  udata = new UserData;
  flag  = InitUserData(udata);
  if (check_flag(&flag, "InitUserData", 1)) { return 1; }

  // Parse command line inputs
  flag = ReadInputs(&argc, &argv, udata, outproc);
  if (flag != 0) { return 1; }

  // Setup parallel decomposition
  flag = SetupDecomp(comm_w, udata);
  if (check_flag(&flag, "SetupDecomp", 1)) { return 1; }

  // Output problem setup/options
  if (outproc)
  {
    flag = PrintUserData(udata);
    if (check_flag(&flag, "PrintUserData", 1)) { return 1; }
  }

  if (udata->diagnostics || udata->lsinfo)
  {
    SUNLogger logger = NULL;

    flag = SUNContext_GetLogger(ctx, &logger);
    if (check_flag(&flag, "SUNContext_GetLogger", 1)) { return 1; }

    flag = SUNLogger_SetInfoFilename(logger, "diagnostics.txt");
    if (check_flag(&flag, "SUNLogger_SetInfoFilename", 1)) { return 1; }

    flag = SUNLogger_SetDebugFilename(logger, "diagnostics.txt");
    if (check_flag(&flag, "SUNLogger_SetDebugFilename", 1)) { return 1; }
  }

  // ------------------------
  // Create parallel vectors
  // ------------------------

  // Create vector for solution
  u = N_VNew_Parallel(udata->comm_c, udata->nodes_loc, udata->nodes, ctx);
  if (check_flag((void*)u, "N_VNew_Parallel", 0)) { return 1; }

  // Set initial condition
  flag = Solution(ZERO, u, udata);
  if (check_flag(&flag, "Solution", 1)) { return 1; }

  // Create vector for error
  udata->e = N_VClone(u);
  if (check_flag((void*)(udata->e), "N_VClone", 0)) { return 1; }

  // ---------------------
  // Create linear solver
  // ---------------------

  // Create linear solver
  int prectype = (udata->prec) ? SUN_PREC_RIGHT : SUN_PREC_NONE;

  if (udata->pcg)
  {
    LS = SUNLinSol_PCG(u, prectype, udata->liniters, ctx);
    if (check_flag((void*)LS, "SUNLinSol_PCG", 0)) { return 1; }
  }
  else
  {
    LS = SUNLinSol_SPGMR(u, prectype, udata->liniters, ctx);
    if (check_flag((void*)LS, "SUNLinSol_SPGMR", 0)) { return 1; }
  }

  // Allocate preconditioner workspace
  if (udata->prec)
  {
    udata->d = N_VClone(u);
    if (check_flag((void*)(udata->d), "N_VClone", 0)) { return 1; }
  }

  // --------------
  // Setup ARKODE
  // --------------

  // Create integrator
  arkode_mem = ARKStepCreate(NULL, f, ZERO, u, ctx);
  if (check_flag((void*)arkode_mem, "ARKStepCreate", 0)) { return 1; }

  // Specify tolerances
  flag = ARKodeSStolerances(arkode_mem, udata->rtol, udata->atol);
  if (check_flag(&flag, "ARKodeSStolerances", 1)) { return 1; }

  // Attach user data
  flag = ARKodeSetUserData(arkode_mem, (void*)udata);
  if (check_flag(&flag, "ARKodeSetUserData", 1)) { return 1; }

  // Attach linear solver
  flag = ARKodeSetLinearSolver(arkode_mem, LS, NULL);
  if (check_flag(&flag, "ARKodeSetLinearSolver", 1)) { return 1; }

  if (udata->prec)
  {
    // Attach preconditioner
    flag = ARKodeSetPreconditioner(arkode_mem, PSetup, PSolve);
    if (check_flag(&flag, "ARKodeSetPreconditioner", 1)) { return 1; }

    // Set linear solver setup frequency (update preconditioner)
    flag = ARKodeSetLSetupFrequency(arkode_mem, udata->msbp);
    if (check_flag(&flag, "ARKodeSetLSetupFrequency", 1)) { return 1; }
  }

  // Set linear solver tolerance factor
  flag = ARKodeSetEpsLin(arkode_mem, udata->epslin);
  if (check_flag(&flag, "ARKodeSetEpsLin", 1)) { return 1; }

  // Select method order
  if (udata->order > 1)
  {
    // Use an ARKode provided table
    flag = ARKodeSetOrder(arkode_mem, udata->order);
    if (check_flag(&flag, "ARKodeSetOrder", 1)) { return 1; }
  }
  else
  {
    // Use implicit Euler (requires fixed step size)
    sunrealtype c[1], A[1], b[1];
    ARKodeButcherTable B = NULL;

    // Create implicit Euler Butcher table
    c[0] = A[0] = b[0] = ONE;
    B                  = ARKodeButcherTable_Create(1, 1, 0, c, A, b, NULL);
    if (check_flag((void*)B, "ARKodeButcherTable_Create", 0)) { return 1; }

    // Attach the Butcher table
    flag = ARKStepSetTables(arkode_mem, 1, 0, B, NULL);
    if (check_flag(&flag, "ARKStepSetTables", 1)) { return 1; }

    // Free the Butcher table
    ARKodeButcherTable_Free(B);
  }

  // Set fixed step size or adaptivity method
  if (udata->hfixed > ZERO)
  {
    flag = ARKodeSetFixedStep(arkode_mem, udata->hfixed);
    if (check_flag(&flag, "ARKodeSetFixedStep", 1)) { return 1; }
  }
  else
  {
    switch (udata->controller)
    {
    case (ARK_ADAPT_PID): C = SUNAdaptController_PID(ctx); break;
    case (ARK_ADAPT_PI): C = SUNAdaptController_PI(ctx); break;
    case (ARK_ADAPT_I): C = SUNAdaptController_I(ctx); break;
    case (ARK_ADAPT_EXP_GUS): C = SUNAdaptController_ExpGus(ctx); break;
    case (ARK_ADAPT_IMP_GUS): C = SUNAdaptController_ImpGus(ctx); break;
    case (ARK_ADAPT_IMEX_GUS): C = SUNAdaptController_ImExGus(ctx); break;
    }
    flag = ARKodeSetAdaptController(arkode_mem, C);
    if (check_flag(&flag, "ARKodeSetAdaptController", 1)) { return 1; }
  }

  // Specify linearly implicit non-time-dependent RHS
  if (udata->linear)
  {
    flag = ARKodeSetLinear(arkode_mem, 0);
    if (check_flag(&flag, "ARKodeSetLinear", 1)) { return 1; }
  }

  // Set max steps between outputs
  flag = ARKodeSetMaxNumSteps(arkode_mem, udata->maxsteps);
  if (check_flag(&flag, "ARKodeSetMaxNumSteps", 1)) { return 1; }

  // Set stopping time
  flag = ARKodeSetStopTime(arkode_mem, udata->tf);
  if (check_flag(&flag, "ARKodeSetStopTime", 1)) { return 1; }

  // -----------------------
  // Loop over output times
  // -----------------------

  sunrealtype t     = ZERO;
  sunrealtype dTout = udata->tf / udata->nout;
  sunrealtype tout  = dTout;

  // Inital output
  flag = OpenOutput(udata);
  if (check_flag(&flag, "OpenOutput", 1)) { return 1; }

  flag = WriteOutput(t, u, udata);
  if (check_flag(&flag, "WriteOutput", 1)) { return 1; }

  for (int iout = 0; iout < udata->nout; iout++)
  {
    // Start timer
    t1 = MPI_Wtime();

    // Evolve in time
    flag = ARKodeEvolve(arkode_mem, tout, u, &t, ARK_NORMAL);
    if (check_flag(&flag, "ARKodeEvolve", 1)) { break; }

    // Stop timer
    t2 = MPI_Wtime();

    // Update timer
    udata->evolvetime += t2 - t1;

    // Output solution and error
    flag = WriteOutput(t, u, udata);
    if (check_flag(&flag, "WriteOutput", 1)) { return 1; }

    // Update output time
    tout += dTout;
    tout = (tout > udata->tf) ? udata->tf : tout;
  }

  // Close output
  flag = CloseOutput(udata);
  if (check_flag(&flag, "CloseOutput", 1)) { return 1; }

  // --------------
  // Final outputs
  // --------------

  // Print final integrator stats
  if (udata->output > 0 && outproc)
  {
    cout << "Final integrator statistics:" << endl;
    flag = OutputStats(arkode_mem, udata);
    if (check_flag(&flag, "OutputStats", 1)) { return 1; }
  }

  if (udata->forcing)
  {
    // Output final error
    flag = SolutionError(t, u, udata->e, udata);
    if (check_flag(&flag, "SolutionError", 1)) { return 1; }

    sunrealtype maxerr = N_VMaxNorm(udata->e);

    if (outproc)
    {
      cout << scientific;
      cout << setprecision(numeric_limits<sunrealtype>::digits10);
      cout << "  Max error = " << maxerr << endl;
    }
  }

  // Print timing
  if (udata->timing)
  {
    flag = OutputTiming(udata);
    if (check_flag(&flag, "OutputTiming", 1)) { return 1; }
  }

  // --------------------
  // Clean up and return
  // --------------------

  ARKodeFree(&arkode_mem); // Free integrator memory
  SUNLinSolFree(LS);       // Free linear solver
  N_VDestroy(u);           // Free vectors
  FreeUserData(udata);     // Free user data
  delete udata;
  (void)SUNAdaptController_Destroy(C); // Free timestep adaptivity controller
  SUNContext_Free(&ctx);               // Free context
  flag = MPI_Finalize();               // Finalize MPI
  return 0;
}

// -----------------------------------------------------------------------------
// Setup the parallel decomposition
// -----------------------------------------------------------------------------

static int SetupDecomp(MPI_Comm comm_w, UserData* udata)
{
  int flag;

  // Check that this has not been called before
  if (udata->Erecv != NULL || udata->Wrecv != NULL || udata->Srecv != NULL ||
      udata->Nrecv != NULL)
  {
    cerr << "SetupDecomp error: parallel decomposition already set up" << endl;
    return -1;
  }

  // Get the number of processes
  flag = MPI_Comm_size(comm_w, &(udata->nprocs_w));
  if (flag != MPI_SUCCESS)
  {
    cerr << "Error in MPI_Comm_size = " << flag << endl;
    return -1;
  }

  // Check the processor grid
  if ((udata->npx * udata->npy) != udata->nprocs_w)
  {
    cerr << "Error: npx * npy != nproc" << endl;
    return -1;
  }

  // Set up 2D Cartesian communicator
  int dims[2];
  dims[0] = udata->npx;
  dims[1] = udata->npy;

  int periods[2];
  periods[0] = 0;
  periods[1] = 0;

  flag = MPI_Cart_create(comm_w, 2, dims, periods, 0, &(udata->comm_c));
  if (flag != MPI_SUCCESS)
  {
    cerr << "Error in MPI_Cart_create = " << flag << endl;
    return -1;
  }

  // Get my rank in the new Cartesian communicator
  flag = MPI_Comm_rank(udata->comm_c, &(udata->myid_c));
  if (flag != MPI_SUCCESS)
  {
    cerr << "Error in MPI_Comm_rank = " << flag << endl;
    return -1;
  }

  // Get dimension of the Cartesian communicator and my coordinates
  int coords[2];
  flag = MPI_Cart_get(udata->comm_c, 2, dims, periods, coords);
  if (flag != MPI_SUCCESS)
  {
    cerr << "Error in MPI_Cart_get = " << flag << endl;
    return -1;
  }

  // Determine local extents in x-direction
  int idx         = coords[0];
  sunindextype qx = udata->nx / dims[0];
  sunindextype rx = udata->nx % dims[0];

  udata->is = qx * idx + (idx < rx ? idx : rx);
  udata->ie = udata->is + qx - 1 + (idx < rx ? 1 : 0);

  // Sanity check
  if (udata->ie > (udata->nx - 1))
  {
    cerr << "Error ie > nx - 1" << endl;
    return -1;
  }

  // Determine local extents in y-direction
  int idy         = coords[1];
  sunindextype qy = udata->ny / dims[1];
  sunindextype ry = udata->ny % dims[1];

  udata->js = qy * idy + (idy < ry ? idy : ry);
  udata->je = udata->js + qy - 1 + (idy < ry ? 1 : 0);

  // Sanity check
  if (udata->je > (udata->ny - 1))
  {
    cerr << "Error je > ny - 1" << endl;
    return -1;
  }

  // Number of local nodes
  udata->nx_loc = (udata->ie) - (udata->is) + 1;
  udata->ny_loc = (udata->je) - (udata->js) + 1;

  // Initialize global and local vector lengths
  udata->nodes     = udata->nx * udata->ny;
  udata->nodes_loc = udata->nx_loc * udata->ny_loc;

  // Determine if this proc has neighbors
  udata->HaveNbrW = (udata->is != 0);
  udata->HaveNbrE = (udata->ie != udata->nx - 1);
  udata->HaveNbrS = (udata->js != 0);
  udata->HaveNbrN = (udata->je != udata->ny - 1);

  // Allocate exchange buffers if necessary
  if (udata->HaveNbrW)
  {
    udata->Wrecv = new sunrealtype[udata->ny_loc];
    udata->Wsend = new sunrealtype[udata->ny_loc];
  }
  if (udata->HaveNbrE)
  {
    udata->Erecv = new sunrealtype[udata->ny_loc];
    udata->Esend = new sunrealtype[udata->ny_loc];
  }
  if (udata->HaveNbrS)
  {
    udata->Srecv = new sunrealtype[udata->nx_loc];
    udata->Ssend = new sunrealtype[udata->nx_loc];
  }
  if (udata->HaveNbrN)
  {
    udata->Nrecv = new sunrealtype[udata->nx_loc];
    udata->Nsend = new sunrealtype[udata->nx_loc];
  }

  // MPI neighborhood information
  int nbcoords[2];

  // West neighbor
  if (udata->HaveNbrW)
  {
    nbcoords[0] = coords[0] - 1;
    nbcoords[1] = coords[1];
    flag        = MPI_Cart_rank(udata->comm_c, nbcoords, &(udata->ipW));
    if (flag != MPI_SUCCESS)
    {
      cerr << "Error in MPI_Cart_rank = " << flag << endl;
      return -1;
    }
  }

  // East neighbor
  if (udata->HaveNbrE)
  {
    nbcoords[0] = coords[0] + 1;
    nbcoords[1] = coords[1];
    flag        = MPI_Cart_rank(udata->comm_c, nbcoords, &(udata->ipE));
    if (flag != MPI_SUCCESS)
    {
      cerr << "Error in MPI_Cart_rank = " << flag << endl;
      return -1;
    }
  }

  // South neighbor
  if (udata->HaveNbrS)
  {
    nbcoords[0] = coords[0];
    nbcoords[1] = coords[1] - 1;
    flag        = MPI_Cart_rank(udata->comm_c, nbcoords, &(udata->ipS));
    if (flag != MPI_SUCCESS)
    {
      cerr << "Error in MPI_Cart_rank = " << flag << endl;
      return -1;
    }
  }

  // North neighbor
  if (udata->HaveNbrN)
  {
    nbcoords[0] = coords[0];
    nbcoords[1] = coords[1] + 1;
    flag        = MPI_Cart_rank(udata->comm_c, nbcoords, &(udata->ipN));
    if (flag != MPI_SUCCESS)
    {
      cerr << "Error in MPI_Cart_rank = " << flag << endl;
      return -1;
    }
  }

  // Return success
  return 0;
}

// -----------------------------------------------------------------------------
// Functions called by the integrator
// -----------------------------------------------------------------------------

// f routine to compute the ODE RHS function f(t,y).
static int f(sunrealtype t, N_Vector u, N_Vector f, void* user_data)
{
  int flag;
  sunindextype i, j;

  // Start timer
  double t1 = MPI_Wtime();

  // Access problem data
  UserData* udata = (UserData*)user_data;

  // Open exchange receives
  flag = PostRecv(udata);
  if (check_flag(&flag, "PostRecv", 1)) { return -1; }

  // Send exchange data
  flag = SendData(u, udata);
  if (check_flag(&flag, "SendData", 1)) { return -1; }

  // Shortcuts to local number of nodes
  sunindextype nx_loc = udata->nx_loc;
  sunindextype ny_loc = udata->ny_loc;

  // Determine iteration range excluding the overall domain boundary
  sunindextype istart = (udata->HaveNbrW) ? 0 : 1;
  sunindextype iend   = (udata->HaveNbrE) ? nx_loc : nx_loc - 1;
  sunindextype jstart = (udata->HaveNbrS) ? 0 : 1;
  sunindextype jend   = (udata->HaveNbrN) ? ny_loc : ny_loc - 1;

  // Constants for computing diffusion term
  sunrealtype cx = udata->kx / (udata->dx * udata->dx);
  sunrealtype cy = udata->ky / (udata->dy * udata->dy);
  sunrealtype cc = -TWO * (cx + cy);

  // Access data arrays
  sunrealtype* uarray = N_VGetArrayPointer(u);
  if (check_flag((void*)uarray, "N_VGetArrayPointer", 0)) { return -1; }

  sunrealtype* farray = N_VGetArrayPointer(f);
  if (check_flag((void*)farray, "N_VGetArrayPointer", 0)) { return -1; }

  // Initialize rhs vector to zero (handles boundary conditions)
  N_VConst(ZERO, f);

  // Iterate over subdomain and compute rhs forcing term
  if (udata->forcing)
  {
    sunrealtype x, y;
    sunrealtype sin_sqr_x, sin_sqr_y;
    sunrealtype cos_sqr_x, cos_sqr_y;

    sunrealtype bx = (udata->kx) * TWO * PI * PI;
    sunrealtype by = (udata->ky) * TWO * PI * PI;

    sunrealtype sin_t_cos_t = sin(PI * t) * cos(PI * t);
    sunrealtype cos_sqr_t   = cos(PI * t) * cos(PI * t);

    for (j = jstart; j < jend; j++)
    {
      for (i = istart; i < iend; i++)
      {
        x = (udata->is + i) * udata->dx;
        y = (udata->js + j) * udata->dy;

        sin_sqr_x = sin(PI * x) * sin(PI * x);
        sin_sqr_y = sin(PI * y) * sin(PI * y);

        cos_sqr_x = cos(PI * x) * cos(PI * x);
        cos_sqr_y = cos(PI * y) * cos(PI * y);

        farray[IDX(i, j, nx_loc)] =
          -TWO * PI * sin_sqr_x * sin_sqr_y * sin_t_cos_t -
          bx * (cos_sqr_x - sin_sqr_x) * sin_sqr_y * cos_sqr_t -
          by * (cos_sqr_y - sin_sqr_y) * sin_sqr_x * cos_sqr_t;
      }
    }
  }

  // Iterate over subdomain interior and add rhs diffusion term
  for (j = 1; j < ny_loc - 1; j++)
  {
    for (i = 1; i < nx_loc - 1; i++)
    {
      farray[IDX(i, j, nx_loc)] +=
        cc * uarray[IDX(i, j, nx_loc)] +
        cx * (uarray[IDX(i - 1, j, nx_loc)] + uarray[IDX(i + 1, j, nx_loc)]) +
        cy * (uarray[IDX(i, j - 1, nx_loc)] + uarray[IDX(i, j + 1, nx_loc)]);
    }
  }

  // Wait for exchange receives
  flag = WaitRecv(udata);
  if (check_flag(&flag, "WaitRecv", 1)) { return -1; }

  // Iterate over subdomain boundaries and add rhs diffusion term
  sunrealtype* Warray = udata->Wrecv;
  sunrealtype* Earray = udata->Erecv;
  sunrealtype* Sarray = udata->Srecv;
  sunrealtype* Narray = udata->Nrecv;

  // West face (updates south-west and north-west corners if necessary)
  if (udata->HaveNbrW)
  {
    i = 0;
    if (udata->HaveNbrS) // South-West corner
    {
      j = 0;
      farray[IDX(i, j, nx_loc)] +=
        cc * uarray[IDX(i, j, nx_loc)] +
        cx * (Warray[j] + uarray[IDX(i + 1, j, nx_loc)]) +
        cy * (Sarray[i] + uarray[IDX(i, j + 1, nx_loc)]);
    }

    for (j = 1; j < ny_loc - 1; j++)
    {
      farray[IDX(i, j, nx_loc)] +=
        cc * uarray[IDX(i, j, nx_loc)] +
        cx * (Warray[j] + uarray[IDX(i + 1, j, nx_loc)]) +
        cy * (uarray[IDX(i, j - 1, nx_loc)] + uarray[IDX(i, j + 1, nx_loc)]);
    }

    if (udata->HaveNbrN) // North-West corner
    {
      j = ny_loc - 1;
      farray[IDX(i, j, nx_loc)] +=
        cc * uarray[IDX(i, j, nx_loc)] +
        cx * (Warray[j] + uarray[IDX(i + 1, j, nx_loc)]) +
        cy * (uarray[IDX(i, j - 1, nx_loc)] + Narray[i]);
    }
  }

  // East face (updates south-east and north-east corners if necessary)
  if (udata->HaveNbrE)
  {
    i = nx_loc - 1;
    if (udata->HaveNbrS) // South-East corner
    {
      j = 0;
      farray[IDX(i, j, nx_loc)] +=
        cc * uarray[IDX(i, j, nx_loc)] +
        cx * (uarray[IDX(i - 1, j, nx_loc)] + Earray[j]) +
        cy * (Sarray[i] + uarray[IDX(i, j + 1, nx_loc)]);
    }

    for (j = 1; j < ny_loc - 1; j++)
    {
      farray[IDX(i, j, nx_loc)] +=
        cc * uarray[IDX(i, j, nx_loc)] +
        cx * (uarray[IDX(i - 1, j, nx_loc)] + Earray[j]) +
        cy * (uarray[IDX(i, j - 1, nx_loc)] + uarray[IDX(i, j + 1, nx_loc)]);
    }

    if (udata->HaveNbrN) // North-East corner
    {
      j = ny_loc - 1;
      farray[IDX(i, j, nx_loc)] +=
        cc * uarray[IDX(i, j, nx_loc)] +
        cx * (uarray[IDX(i - 1, j, nx_loc)] + Earray[j]) +
        cy * (uarray[IDX(i, j - 1, nx_loc)] + Narray[i]);
    }
  }

  // South face (excludes corners)
  if (udata->HaveNbrS)
  {
    j = 0;
    for (i = 1; i < nx_loc - 1; i++)
    {
      farray[IDX(i, j, nx_loc)] +=
        cc * uarray[IDX(i, j, nx_loc)] +
        cx * (uarray[IDX(i - 1, j, nx_loc)] + uarray[IDX(i + 1, j, nx_loc)]) +
        cy * (Sarray[i] + uarray[IDX(i, j + 1, nx_loc)]);
    }
  }

  // North face (excludes corners)
  if (udata->HaveNbrN)
  {
    j = udata->ny_loc - 1;
    for (i = 1; i < nx_loc - 1; i++)
    {
      farray[IDX(i, j, nx_loc)] +=
        cc * uarray[IDX(i, j, nx_loc)] +
        cx * (uarray[IDX(i - 1, j, nx_loc)] + uarray[IDX(i + 1, j, nx_loc)]) +
        cy * (uarray[IDX(i, j - 1, nx_loc)] + Narray[i]);
    }
  }

  // Stop timer
  double t2 = MPI_Wtime();

  // Update timer
  udata->rhstime += t2 - t1;

  // Return success
  return 0;
}

// Preconditioner setup routine
static int PSetup(sunrealtype t, N_Vector u, N_Vector f, sunbooleantype jok,
                  sunbooleantype* jcurPtr, sunrealtype gamma, void* user_data)
{
  // Start timer
  double t1 = MPI_Wtime();

  // Access problem data
  UserData* udata = (UserData*)user_data;

  // Access data array
  sunrealtype* diag = N_VGetArrayPointer(udata->d);
  if (check_flag((void*)diag, "N_VGetArrayPointer", 0)) { return -1; }

  // Constants for computing diffusion
  sunrealtype cx = udata->kx / (udata->dx * udata->dx);
  sunrealtype cy = udata->ky / (udata->dy * udata->dy);
  sunrealtype cc = -TWO * (cx + cy);

  // Set all entries of d to the inverse diagonal values of interior
  // (since boundary RHS is 0, set boundary diagonals to the same)
  sunrealtype c = ONE / (ONE - gamma * cc);
  N_VConst(c, udata->d);

  // Stop timer
  double t2 = MPI_Wtime();

  // Update timer
  udata->psetuptime += t2 - t1;

  // Return success
  return 0;
}

// Preconditioner solve routine for Pz = r
static int PSolve(sunrealtype t, N_Vector u, N_Vector f, N_Vector r, N_Vector z,
                  sunrealtype gamma, sunrealtype delta, int lr, void* user_data)
{
  // Start timer
  double t1 = MPI_Wtime();

  // Access user_data structure
  UserData* udata = (UserData*)user_data;

  // Perform Jacobi iteration
  N_VProd(udata->d, r, z);

  // Stop timer
  double t2 = MPI_Wtime();

  // Update timer
  udata->psolvetime += t2 - t1;

  // Return success
  return 0;
}

// -----------------------------------------------------------------------------
// RHS helper functions
// -----------------------------------------------------------------------------

// Post exchange receives
static int PostRecv(UserData* udata)
{
  int flag;

  // Start timer
  double t1 = MPI_Wtime();

  // Open Irecv buffers
  if (udata->HaveNbrW)
  {
    flag = MPI_Irecv(udata->Wrecv, (int)udata->ny_loc, MPI_SUNREALTYPE,
                     udata->ipW, MPI_ANY_TAG, udata->comm_c, &(udata->reqRW));
    if (flag != MPI_SUCCESS)
    {
      cerr << "Error in MPI_Irecv = " << flag << endl;
      return -1;
    }
  }

  if (udata->HaveNbrE)
  {
    flag = MPI_Irecv(udata->Erecv, (int)udata->ny_loc, MPI_SUNREALTYPE,
                     udata->ipE, MPI_ANY_TAG, udata->comm_c, &(udata->reqRE));
    if (flag != MPI_SUCCESS)
    {
      cerr << "Error in MPI_Irecv = " << flag << endl;
      return -1;
    }
  }

  if (udata->HaveNbrS)
  {
    flag = MPI_Irecv(udata->Srecv, (int)udata->nx_loc, MPI_SUNREALTYPE,
                     udata->ipS, MPI_ANY_TAG, udata->comm_c, &(udata->reqRS));
    if (flag != MPI_SUCCESS)
    {
      cerr << "Error in MPI_Irecv = " << flag << endl;
      return -1;
    }
  }

  if (udata->HaveNbrN)
  {
    flag = MPI_Irecv(udata->Nrecv, (int)udata->nx_loc, MPI_SUNREALTYPE,
                     udata->ipN, MPI_ANY_TAG, udata->comm_c, &(udata->reqRN));
    if (flag != MPI_SUCCESS)
    {
      cerr << "Error in MPI_Irecv = " << flag << endl;
      return -1;
    }
  }

  // Stop timer
  double t2 = MPI_Wtime();

  // Update timer
  udata->exchangetime += t2 - t1;

  // Return success
  return 0;
}

// Send exchange data
static int SendData(N_Vector y, UserData* udata)
{
  int flag, i;
  sunindextype ny_loc = udata->ny_loc;
  sunindextype nx_loc = udata->nx_loc;

  // Start timer
  double t1 = MPI_Wtime();

  // Access data array
  sunrealtype* Y = N_VGetArrayPointer(y);
  if (check_flag((void*)Y, "N_VGetArrayPointer", 0)) { return -1; }

  // Send data
  if (udata->HaveNbrW)
  {
    for (i = 0; i < ny_loc; i++) { udata->Wsend[i] = Y[IDX(0, i, nx_loc)]; }
    flag = MPI_Isend(udata->Wsend, (int)udata->ny_loc, MPI_SUNREALTYPE,
                     udata->ipW, 0, udata->comm_c, &(udata->reqSW));
    if (flag != MPI_SUCCESS)
    {
      cerr << "Error in MPI_Isend = " << flag << endl;
      return -1;
    }
  }

  if (udata->HaveNbrE)
  {
    for (i = 0; i < ny_loc; i++)
    {
      udata->Esend[i] = Y[IDX(nx_loc - 1, i, nx_loc)];
    }
    flag = MPI_Isend(udata->Esend, (int)udata->ny_loc, MPI_SUNREALTYPE,
                     udata->ipE, 1, udata->comm_c, &(udata->reqSE));
    if (flag != MPI_SUCCESS)
    {
      cerr << "Error in MPI_Isend = " << flag << endl;
      return -1;
    }
  }

  if (udata->HaveNbrS)
  {
    for (i = 0; i < nx_loc; i++) { udata->Ssend[i] = Y[IDX(i, 0, nx_loc)]; }
    flag = MPI_Isend(udata->Ssend, (int)udata->nx_loc, MPI_SUNREALTYPE,
                     udata->ipS, 2, udata->comm_c, &(udata->reqSS));
    if (flag != MPI_SUCCESS)
    {
      cerr << "Error in MPI_Isend = " << flag << endl;
      return -1;
    }
  }

  if (udata->HaveNbrN)
  {
    for (i = 0; i < nx_loc; i++)
    {
      udata->Nsend[i] = Y[IDX(i, ny_loc - 1, nx_loc)];
    }
    flag = MPI_Isend(udata->Nsend, (int)udata->nx_loc, MPI_SUNREALTYPE,
                     udata->ipN, 3, udata->comm_c, &(udata->reqSN));
    if (flag != MPI_SUCCESS)
    {
      cerr << "Error in MPI_Isend = " << flag << endl;
      return -1;
    }
  }

  // Stop timer
  double t2 = MPI_Wtime();

  // Update timer
  udata->exchangetime += t2 - t1;

  // Return success
  return 0;
}

// Wait for exchange data
static int WaitRecv(UserData* udata)
{
  // Local variables
  int flag;
  MPI_Status stat;

  // Start timer
  double t1 = MPI_Wtime();

  // Wait for messages to finish
  if (udata->HaveNbrW)
  {
    flag = MPI_Wait(&(udata->reqRW), &stat);
    if (flag != MPI_SUCCESS)
    {
      cerr << "Error in MPI_Wait = " << flag << endl;
      return -1;
    }
    flag = MPI_Wait(&(udata->reqSW), &stat);
    if (flag != MPI_SUCCESS)
    {
      cerr << "Error in MPI_Wait = " << flag << endl;
      return -1;
    }
  }

  if (udata->HaveNbrE)
  {
    flag = MPI_Wait(&(udata->reqRE), &stat);
    if (flag != MPI_SUCCESS)
    {
      cerr << "Error in MPI_Wait = " << flag << endl;
      return -1;
    }
    flag = MPI_Wait(&(udata->reqSE), &stat);
    if (flag != MPI_SUCCESS)
    {
      cerr << "Error in MPI_Wait = " << flag << endl;
      return -1;
    }
  }

  if (udata->HaveNbrS)
  {
    flag = MPI_Wait(&(udata->reqRS), &stat);
    if (flag != MPI_SUCCESS)
    {
      cerr << "Error in MPI_Wait = " << flag << endl;
      return -1;
    }
    flag = MPI_Wait(&(udata->reqSS), &stat);
    if (flag != MPI_SUCCESS)
    {
      cerr << "Error in MPI_Wait = " << flag << endl;
      return -1;
    }
  }

  if (udata->HaveNbrN)
  {
    flag = MPI_Wait(&(udata->reqRN), &stat);
    if (flag != MPI_SUCCESS)
    {
      cerr << "Error in MPI_Wait = " << flag << endl;
      return -1;
    }
    flag = MPI_Wait(&(udata->reqSN), &stat);
    if (flag != MPI_SUCCESS)
    {
      cerr << "Error in MPI_Wait = " << flag << endl;
      return -1;
    }
  }

  // Stop timer
  double t2 = MPI_Wtime();

  // Update timer
  udata->exchangetime += t2 - t1;

  // Return success
  return 0;
}

// -----------------------------------------------------------------------------
// UserData and input functions
// -----------------------------------------------------------------------------

// Initialize memory allocated within Userdata
static int InitUserData(UserData* udata)
{
  // Diffusion coefficient
  udata->kx = ONE;
  udata->ky = ONE;

  // Enable forcing
  udata->forcing = true;

  // Final time
  udata->tf = ONE;

  // Upper bounds in x and y directions
  udata->xu = ONE;
  udata->yu = ONE;

  // Global number of nodes in the x and y directions
  udata->nx    = 32;
  udata->ny    = 32;
  udata->nodes = udata->nx * udata->ny;

  // Mesh spacing in the x and y directions
  udata->dx = udata->xu / (udata->nx - 1);
  udata->dy = udata->yu / (udata->ny - 1);

  // Locals number of nodes in the x and y directions (set in SetupDecomp)
  udata->nx_loc    = 0;
  udata->ny_loc    = 0;
  udata->nodes_loc = 0;

  // Global indices of this subdomain (set in SetupDecomp)
  udata->is = 0;
  udata->ie = 0;
  udata->js = 0;
  udata->je = 0;

  // MPI variables (set in SetupDecomp)
  udata->comm_c = MPI_COMM_NULL;

  udata->nprocs_w = 1;
  udata->npx      = 1;
  udata->npy      = 1;

  udata->myid_c = 0;

  // Flags denoting neighbors (set in SetupDecomp)
  udata->HaveNbrW = true;
  udata->HaveNbrE = true;
  udata->HaveNbrS = true;
  udata->HaveNbrN = true;

  // Exchange receive buffers (allocated in SetupDecomp)
  udata->Erecv = NULL;
  udata->Wrecv = NULL;
  udata->Nrecv = NULL;
  udata->Srecv = NULL;

  // Exchange send buffers (allocated in SetupDecomp)
  udata->Esend = NULL;
  udata->Wsend = NULL;
  udata->Nsend = NULL;
  udata->Ssend = NULL;

  // Neighbors IDs (set in SetupDecomp)
  udata->ipW = -1;
  udata->ipE = -1;
  udata->ipS = -1;
  udata->ipN = -1;

  // Integrator settings
  udata->rtol        = SUN_RCONST(1.e-5);  // relative tolerance
  udata->atol        = SUN_RCONST(1.e-10); // absolute tolerance
  udata->hfixed      = ZERO;               // using adaptive step sizes
  udata->order       = 3;                  // method order
  udata->controller  = 0;                  // PID controller
  udata->maxsteps    = 0;                  // use default
  udata->linear      = true;               // linearly implicit problem
  udata->diagnostics = false;              // output diagnostics

  // Linear solver and preconditioner options
  udata->pcg      = true;  // use PCG (true) or GMRES (false)
  udata->prec     = true;  // enable preconditioning
  udata->lsinfo   = false; // output residual history
  udata->liniters = 40;    // max linear iterations
  udata->msbp     = 0;     // use default (20 steps)
  udata->epslin   = ZERO;  // use default (0.05)

  // Inverse of Jacobian diagonal for preconditioner
  udata->d = NULL;

  // Output variables
  udata->output = 1;  // 0 = no output, 1 = stats output, 2 = output to disk
  udata->nout   = 20; // Number of output times
  udata->e      = NULL;

  // Timing variables
  udata->timing       = false;
  udata->evolvetime   = 0.0;
  udata->rhstime      = 0.0;
  udata->psetuptime   = 0.0;
  udata->psolvetime   = 0.0;
  udata->exchangetime = 0.0;

  // Return success
  return 0;
}

// Free memory allocated within Userdata
static int FreeUserData(UserData* udata)
{
  // Free exchange buffers
  if (udata->Wrecv != NULL) { delete[] udata->Wrecv; }
  if (udata->Wsend != NULL) { delete[] udata->Wsend; }
  if (udata->Erecv != NULL) { delete[] udata->Erecv; }
  if (udata->Esend != NULL) { delete[] udata->Esend; }
  if (udata->Srecv != NULL) { delete[] udata->Srecv; }
  if (udata->Ssend != NULL) { delete[] udata->Ssend; }
  if (udata->Nrecv != NULL) { delete[] udata->Nrecv; }
  if (udata->Nsend != NULL) { delete[] udata->Nsend; }

  // Free preconditioner data
  if (udata->d)
  {
    N_VDestroy(udata->d);
    udata->d = NULL;
  }

  // Free MPI Cartesian communicator
  if (udata->comm_c != MPI_COMM_NULL) { MPI_Comm_free(&(udata->comm_c)); }

  // Free error vector
  if (udata->e)
  {
    N_VDestroy(udata->e);
    udata->e = NULL;
  }

  // Return success
  return 0;
}

// Read command line inputs
static int ReadInputs(int* argc, char*** argv, UserData* udata, bool outproc)
{
  // Check for input args
  int arg_idx = 1;

  while (arg_idx < (*argc))
  {
    string arg = (*argv)[arg_idx++];

    // Mesh points
    if (arg == "--mesh")
    {
      udata->nx = stoi((*argv)[arg_idx++]);
      udata->ny = stoi((*argv)[arg_idx++]);
    }
    // MPI processes
    else if (arg == "--np")
    {
      udata->npx = stoi((*argv)[arg_idx++]);
      udata->npy = stoi((*argv)[arg_idx++]);
    }
    // Domain upper bounds
    else if (arg == "--domain")
    {
      udata->xu = stoi((*argv)[arg_idx++]);
      udata->yu = stoi((*argv)[arg_idx++]);
    }
    // Diffusion parameters
    else if (arg == "--k")
    {
      udata->kx = stod((*argv)[arg_idx++]);
      udata->ky = stod((*argv)[arg_idx++]);
    }
    // Disable forcing
    else if (arg == "--noforcing") { udata->forcing = false; }
    // Temporal domain settings
    else if (arg == "--tf") { udata->tf = stod((*argv)[arg_idx++]); }
    // Integrator settings
    else if (arg == "--rtol") { udata->rtol = stod((*argv)[arg_idx++]); }
    else if (arg == "--atol") { udata->atol = stod((*argv)[arg_idx++]); }
    else if (arg == "--fixedstep") { udata->hfixed = stod((*argv)[arg_idx++]); }
    else if (arg == "--order") { udata->order = stoi((*argv)[arg_idx++]); }
    else if (arg == "--controller")
    {
      udata->controller = stoi((*argv)[arg_idx++]);
    }
    else if (arg == "--nonlinear") { udata->linear = false; }
    else if (arg == "--diagnostics") { udata->diagnostics = true; }
    // Linear solver settings
    else if (arg == "--gmres") { udata->pcg = false; }
    else if (arg == "--lsinfo") { udata->lsinfo = true; }
    else if (arg == "--liniters")
    {
      udata->liniters = stoi((*argv)[arg_idx++]);
    }
    else if (arg == "--epslin") { udata->epslin = stod((*argv)[arg_idx++]); }
    // Preconditioner settings
    else if (arg == "--noprec") { udata->prec = false; }
    else if (arg == "--msbp") { udata->msbp = stoi((*argv)[arg_idx++]); }
    // Output settings
    else if (arg == "--output") { udata->output = stoi((*argv)[arg_idx++]); }
    else if (arg == "--nout") { udata->nout = stoi((*argv)[arg_idx++]); }
    else if (arg == "--maxsteps")
    {
      udata->maxsteps = stoi((*argv)[arg_idx++]);
    }
    else if (arg == "--timing") { udata->timing = true; }
    // Help
    else if (arg == "--help")
    {
      if (outproc) { InputHelp(); }
      return -1;
    }
    // Unknown input
    else
    {
      if (outproc)
      {
        cerr << "ERROR: Invalid input " << arg << endl;
        InputHelp();
      }
      return -1;
    }
  }

  // Recompute total number of nodes
  udata->nodes = udata->nx * udata->ny;

  // Recompute x and y mesh spacing
  udata->dx = (udata->xu) / (udata->nx - 1);
  udata->dy = (udata->yu) / (udata->ny - 1);

  // If the method order is 1 fixed time stepping must be used
  if (udata->order == 1 && !(udata->hfixed > ZERO))
  {
    cerr << "ERROR: Method order 1 requires fixed time stepping" << endl;
    return -1;
  }

  // Return success
  return 0;
}

// -----------------------------------------------------------------------------
// Output and utility functions
// -----------------------------------------------------------------------------

// Compute the exact solution
static int Solution(sunrealtype t, N_Vector u, UserData* udata)
{
  sunrealtype x, y;
  sunrealtype cos_sqr_t;
  sunrealtype sin_sqr_x, sin_sqr_y;

  // Constants for computing solution
  cos_sqr_t = cos(PI * t) * cos(PI * t);

  // Initialize u to zero (handles boundary conditions)
  N_VConst(ZERO, u);

  // Iterative over domain interior
  sunindextype istart = (udata->HaveNbrW) ? 0 : 1;
  sunindextype iend   = (udata->HaveNbrE) ? udata->nx_loc : udata->nx_loc - 1;

  sunindextype jstart = (udata->HaveNbrS) ? 0 : 1;
  sunindextype jend   = (udata->HaveNbrN) ? udata->ny_loc : udata->ny_loc - 1;

  sunrealtype* uarray = N_VGetArrayPointer(u);
  if (check_flag((void*)uarray, "N_VGetArrayPointer", 0)) { return -1; }

  for (sunindextype j = jstart; j < jend; j++)
  {
    for (sunindextype i = istart; i < iend; i++)
    {
      x = (udata->is + i) * udata->dx;
      y = (udata->js + j) * udata->dy;

      sin_sqr_x = sin(PI * x) * sin(PI * x);
      sin_sqr_y = sin(PI * y) * sin(PI * y);

      uarray[IDX(i, j, udata->nx_loc)] = sin_sqr_x * sin_sqr_y * cos_sqr_t;
    }
  }

  return 0;
}

// Compute the solution error
static int SolutionError(sunrealtype t, N_Vector u, N_Vector e, UserData* udata)
{
  // Compute true solution
  int flag = Solution(t, e, udata);
  if (flag != 0) { return -1; }

  // Compute absolute error
  N_VLinearSum(ONE, u, -ONE, e, e);
  N_VAbs(e, e);

  return 0;
}

// Print command line options
static void InputHelp()
{
  cout << endl;
  cout << "Command line options:" << endl;
  cout << "  --mesh <nx> <ny>        : mesh points in the x and y directions"
       << endl;
  cout << "  --np <npx> <npy>        : number of MPI processes in the x and y "
          "directions"
       << endl;
  cout
    << "  --domain <xu> <yu>      : domain upper bound in the x and y direction"
    << endl;
  cout << "  --k <kx> <ky>           : diffusion coefficients" << endl;
  cout << "  --noforcing             : disable forcing term" << endl;
  cout << "  --tf <time>             : final time" << endl;
  cout << "  --rtol <rtol>           : relative tolerance" << endl;
  cout << "  --atol <atol>           : absoltue tolerance" << endl;
  cout << "  --nonlinear             : disable linearly implicit flag" << endl;
  cout << "  --order <ord>           : method order" << endl;
  cout << "  --fixedstep <step>      : used fixed step size" << endl;
  cout << "  --controller <ctr>      : time step adaptivity controller" << endl;
  cout << "  --diagnostics           : output diagnostics" << endl;
  cout << "  --gmres                 : use GMRES linear solver" << endl;
  cout << "  --lsinfo                : output residual history" << endl;
  cout << "  --liniters <iters>      : max number of iterations" << endl;
  cout << "  --epslin <factor>       : linear tolerance factor" << endl;
  cout << "  --noprec                : disable preconditioner" << endl;
  cout << "  --msbp <steps>          : max steps between prec setups" << endl;
  cout << "  --output <level>        : output level" << endl;
  cout << "  --nout <nout>           : number of outputs" << endl;
  cout << "  --maxsteps <steps>      : max steps between outputs" << endl;
  cout << "  --timing                : print timing data" << endl;
  cout << "  --help                  : print this message and exit" << endl;
}

// Print user data
static int PrintUserData(UserData* udata)
{
  cout << endl;
  cout << "2D Heat PDE test problem:" << endl;
  cout << " --------------------------------- " << endl;
  cout << "  nprocs         = " << udata->nprocs_w << endl;
  cout << "  npx            = " << udata->npx << endl;
  cout << "  npy            = " << udata->npy << endl;
  cout << " --------------------------------- " << endl;
  cout << "  kx             = " << udata->kx << endl;
  cout << "  ky             = " << udata->ky << endl;
  cout << "  forcing        = " << udata->forcing << endl;
  cout << "  tf             = " << udata->tf << endl;
  cout << "  xu             = " << udata->xu << endl;
  cout << "  yu             = " << udata->yu << endl;
  cout << "  nx             = " << udata->nx << endl;
  cout << "  ny             = " << udata->ny << endl;
  cout << "  nxl (proc 0)   = " << udata->nx_loc << endl;
  cout << "  nyl (proc 0)   = " << udata->ny_loc << endl;
  cout << "  dx             = " << udata->dx << endl;
  cout << "  dy             = " << udata->dy << endl;
  cout << " --------------------------------- " << endl;
  cout << "  rtol           = " << udata->rtol << endl;
  cout << "  atol           = " << udata->atol << endl;
  cout << "  order          = " << udata->order << endl;
  cout << "  fixed h        = " << udata->hfixed << endl;
  cout << "  controller     = " << udata->controller << endl;
  cout << "  linear         = " << udata->linear << endl;
  cout << " --------------------------------- " << endl;
  if (udata->pcg) { cout << "  linear solver  = PCG" << endl; }
  else { cout << "  linear solver  = GMRES" << endl; }
  cout << "  lin iters      = " << udata->liniters << endl;
  cout << "  eps lin        = " << udata->epslin << endl;
  cout << "  prec           = " << udata->prec << endl;
  cout << "  msbp           = " << udata->msbp << endl;
  cout << " --------------------------------- " << endl;
  cout << "  output         = " << udata->output << endl;
  cout << " --------------------------------- " << endl;
  cout << endl;

  return 0;
}

// Initialize output
static int OpenOutput(UserData* udata)
{
  bool outproc = (udata->myid_c == 0);

  // Header for status output
  if (udata->output > 0 && outproc)
  {
    cout << scientific;
    cout << setprecision(numeric_limits<sunrealtype>::digits10);
    if (udata->forcing)
    {
      cout << "          t           ";
      cout << "          ||u||_rms      ";
      cout << "          max error      " << endl;
      cout << " ---------------------";
      cout << "-------------------------";
      cout << "-------------------------" << endl;
    }
    else
    {
      cout << "          t           ";
      cout << "          ||u||_rms      " << endl;
      cout << " ---------------------";
      cout << "-------------------------" << endl;
    }
  }

  // Output problem information and open output streams
  if (udata->output == 2)
  {
    // Each processor outputs subdomain information
    stringstream fname;
    fname << "heat2d_info." << setfill('0') << setw(5) << udata->myid_c << ".txt";

    ofstream dout;
    dout.open(fname.str());
    dout << "xu  " << udata->xu << endl;
    dout << "yu  " << udata->yu << endl;
    dout << "nx  " << udata->nx << endl;
    dout << "ny  " << udata->ny << endl;
    dout << "px  " << udata->npx << endl;
    dout << "py  " << udata->npy << endl;
    dout << "np  " << udata->nprocs_w << endl;
    dout << "is  " << udata->is << endl;
    dout << "ie  " << udata->ie << endl;
    dout << "js  " << udata->js << endl;
    dout << "je  " << udata->je << endl;
    dout << "nt  " << udata->nout + 1 << endl;
    dout.close();

    // Open output streams for solution and error
    fname.str("");
    fname.clear();
    fname << "heat2d_solution." << setfill('0') << setw(5) << udata->myid_c
          << ".txt";
    udata->uout.open(fname.str());

    udata->uout << scientific;
    udata->uout << setprecision(numeric_limits<sunrealtype>::digits10);

    if (udata->forcing)
    {
      fname.str("");
      fname.clear();
      fname << "heat2d_error." << setfill('0') << setw(5) << udata->myid_c
            << ".txt";
      udata->eout.open(fname.str());

      udata->eout << scientific;
      udata->eout << setprecision(numeric_limits<sunrealtype>::digits10);
    }
  }

  return 0;
}

// Write output
static int WriteOutput(sunrealtype t, N_Vector u, UserData* udata)
{
  int flag;
<<<<<<< HEAD
  sunrealtype max = SUN_RCONST(0.0);
=======
  sunrealtype max = ZERO;
>>>>>>> d6f5352b
  bool outproc    = (udata->myid_c == 0);

  if (udata->output > 0)
  {
    if (udata->forcing)
    {
      // Compute the error
      flag = SolutionError(t, u, udata->e, udata);
      if (check_flag(&flag, "SolutionError", 1)) { return 1; }

      // Compute max error
      max = N_VMaxNorm(udata->e);
    }

    // Compute rms norm of the state
    sunrealtype urms = sqrt(N_VDotProd(u, u) / udata->nx / udata->ny);

    // Output current status
    if (outproc)
    {
      if (udata->forcing)
      {
        cout << setw(22) << t << setw(25) << urms << setw(25) << max << endl;
      }
      else { cout << setw(22) << t << setw(25) << urms << endl; }
    }

    // Write solution and error to disk
    if (udata->output == 2)
    {
      sunrealtype* uarray = N_VGetArrayPointer(u);
      if (check_flag((void*)uarray, "N_VGetArrayPointer", 0)) { return -1; }

      udata->uout << t << " ";
      for (sunindextype i = 0; i < udata->nodes_loc; i++)
      {
        udata->uout << uarray[i] << " ";
      }
      udata->uout << endl;

      if (udata->forcing)
      {
        // Output error to disk
        sunrealtype* earray = N_VGetArrayPointer(udata->e);
        if (check_flag((void*)earray, "N_VGetArrayPointer", 0)) { return -1; }

        udata->eout << t << " ";
        for (sunindextype i = 0; i < udata->nodes_loc; i++)
        {
          udata->eout << earray[i] << " ";
        }
        udata->eout << endl;
      }
    }
  }

  return 0;
}

// Finalize output
static int CloseOutput(UserData* udata)
{
  bool outproc = (udata->myid_c == 0);

  // Footer for status output
  if (outproc && (udata->output > 0))
  {
    if (udata->forcing)
    {
      cout << " ---------------------";
      cout << "-------------------------";
      cout << "-------------------------" << endl;
      cout << endl;
    }
    else
    {
      cout << " ---------------------";
      cout << "-------------------------" << endl;
      cout << endl;
    }
  }

  if (udata->output == 2)
  {
    // Close output streams
    udata->uout.close();
    if (udata->forcing) { udata->eout.close(); }
  }

  return 0;
}

// Print integrator statistics
static int OutputStats(void* arkode_mem, UserData* udata)
{
  int flag;

  // Get integrator and solver stats
  long int nst, nst_a, netf, nfe, nfi, nni, ncfn, nli, nlcf, nsetups, nfi_ls, nJv;
  flag = ARKodeGetNumSteps(arkode_mem, &nst);
  if (check_flag(&flag, "ARKodeGetNumSteps", 1)) { return -1; }
  flag = ARKodeGetNumStepAttempts(arkode_mem, &nst_a);
  if (check_flag(&flag, "ARKodeGetNumStepAttempts", 1)) { return -1; }
  flag = ARKodeGetNumErrTestFails(arkode_mem, &netf);
  if (check_flag(&flag, "ARKodeGetNumErrTestFails", 1)) { return -1; }
  flag = ARKStepGetNumRhsEvals(arkode_mem, &nfe, &nfi);
  if (check_flag(&flag, "ARKStepGetNumRhsEvals", 1)) { return -1; }
  flag = ARKodeGetNumNonlinSolvIters(arkode_mem, &nni);
  if (check_flag(&flag, "ARKodeGetNumNonlinSolvIters", 1)) { return -1; }
  flag = ARKodeGetNumNonlinSolvConvFails(arkode_mem, &ncfn);
  if (check_flag(&flag, "ARKodeGetNumNonlinSolvConvFails", 1)) { return -1; }
  flag = ARKodeGetNumLinIters(arkode_mem, &nli);
  if (check_flag(&flag, "ARKodeGetNumLinIters", 1)) { return -1; }
  flag = ARKodeGetNumLinConvFails(arkode_mem, &nlcf);
  if (check_flag(&flag, "ARKodeGetNumLinConvFails", 1)) { return -1; }
  flag = ARKodeGetNumLinSolvSetups(arkode_mem, &nsetups);
  if (check_flag(&flag, "ARKodeGetNumLinSolvSetups", 1)) { return -1; }
  flag = ARKodeGetNumLinRhsEvals(arkode_mem, &nfi_ls);
  if (check_flag(&flag, "ARKodeGetNumLinRhsEvals", 1)) { return -1; }
  flag = ARKodeGetNumJtimesEvals(arkode_mem, &nJv);
  if (check_flag(&flag, "ARKodeGetNumJtimesEvals", 1)) { return -1; }

  cout << fixed;
  cout << setprecision(6);

  cout << "  Steps            = " << nst << endl;
  cout << "  Step attempts    = " << nst_a << endl;
  cout << "  Error test fails = " << netf << endl;
  cout << "  RHS evals        = " << nfi << endl;
  cout << "  NLS iters        = " << nni << endl;
  cout << "  NLS fails        = " << ncfn << endl;
  cout << "  LS iters         = " << nli << endl;
  cout << "  LS fails         = " << nlcf << endl;
  cout << "  LS setups        = " << nsetups << endl;
  cout << "  LS RHS evals     = " << nfi_ls << endl;
  cout << "  Jv products      = " << nJv << endl;
  cout << endl;

  // Compute average nls iters per step attempt and ls iters per nls iter
  sunrealtype avgnli = (sunrealtype)nni / (sunrealtype)nst_a;
  sunrealtype avgli  = (sunrealtype)nli / (sunrealtype)nni;
  cout << "  Avg NLS iters per step attempt = " << avgnli << endl;
  cout << "  Avg LS iters per NLS iter      = " << avgli << endl;
  cout << endl;

  // Get preconditioner stats
  if (udata->prec)
  {
    long int npe, nps;
    flag = ARKodeGetNumPrecEvals(arkode_mem, &npe);
    if (check_flag(&flag, "ARKodeGetNumPrecEvals", 1)) { return -1; }
    flag = ARKodeGetNumPrecSolves(arkode_mem, &nps);
    if (check_flag(&flag, "ARKodeGetNumPrecSolves", 1)) { return -1; }

    cout << "  Preconditioner setups = " << npe << endl;
    cout << "  Preconditioner solves = " << nps << endl;
    cout << endl;
  }

  return 0;
}

static int OutputTiming(UserData* udata)
{
  bool outproc = (udata->myid_c == 0);

  if (outproc)
  {
    cout << scientific;
    cout << setprecision(6);
  }

  double maxtime = 0.0;

  MPI_Reduce(&(udata->evolvetime), &maxtime, 1, MPI_DOUBLE, MPI_MAX, 0,
             udata->comm_c);
  if (outproc) { cout << "  Evolve time   = " << maxtime << " sec" << endl; }

  MPI_Reduce(&(udata->rhstime), &maxtime, 1, MPI_DOUBLE, MPI_MAX, 0,
             udata->comm_c);
  if (outproc) { cout << "  RHS time      = " << maxtime << " sec" << endl; }

  MPI_Reduce(&(udata->exchangetime), &maxtime, 1, MPI_DOUBLE, MPI_MAX, 0,
             udata->comm_c);
  if (outproc)
  {
    cout << "  Exchange time = " << maxtime << " sec" << endl;
    cout << endl;
  }

  if (udata->prec)
  {
    MPI_Reduce(&(udata->psetuptime), &maxtime, 1, MPI_DOUBLE, MPI_MAX, 0,
               udata->comm_c);
    if (outproc) { cout << "  PSetup time   = " << maxtime << " sec" << endl; }

    MPI_Reduce(&(udata->psolvetime), &maxtime, 1, MPI_DOUBLE, MPI_MAX, 0,
               udata->comm_c);
    if (outproc)
    {
      cout << "  PSolve time   = " << maxtime << " sec" << endl;
      cout << endl;
    }
  }

  return 0;
}

// Check function return value
static int check_flag(void* flagvalue, const string funcname, int opt)
{
  // Check if the function returned a NULL pointer
  if (opt == 0)
  {
    if (flagvalue == NULL)
    {
      cerr << endl
           << "ERROR: " << funcname << " returned NULL pointer" << endl
           << endl;
      return 1;
    }
  }
  // Check the function return flag value
  else if (opt == 1 || opt == 2)
  {
    int errflag = *((int*)flagvalue);
    if ((opt == 1 && errflag < 0) || (opt == 2 && errflag != 0))
    {
      cerr << endl
           << "ERROR: " << funcname << " returned with flag = " << errflag << endl
           << endl;
      return 1;
    }
  }
  else
  {
    cerr << endl
         << "ERROR: check_flag called with an invalid option value" << endl;
    return 1;
  }

  return 0;
}

//---- end of file ----<|MERGE_RESOLUTION|>--- conflicted
+++ resolved
@@ -1720,11 +1720,7 @@
 static int WriteOutput(sunrealtype t, N_Vector u, UserData* udata)
 {
   int flag;
-<<<<<<< HEAD
-  sunrealtype max = SUN_RCONST(0.0);
-=======
   sunrealtype max = ZERO;
->>>>>>> d6f5352b
   bool outproc    = (udata->myid_c == 0);
 
   if (udata->output > 0)
