! -----------------------------------------------------------------
! Programmer(s): Cody J. Balos @ LLNL
! -----------------------------------------------------------------
! SUNDIALS Copyright Start
! Copyright (c) 2002-2024, Lawrence Livermore National Security
! and Southern Methodist University.
! All rights reserved.
!
! See the top-level LICENSE and NOTICE files for details.
!
! SPDX-License-Identifier: BSD-3-Clause
! SUNDIALS Copyright End
! -----------------------------------------------------------------
! This file tests the Fortran 2003 interface to the SUNDIALS
! manyvector N_Vector implementation.
! -----------------------------------------------------------------

module test_nvector_manyvector
  use, intrinsic :: iso_c_binding

  use fnvector_manyvector_mod
  use fnvector_serial_mod
  use test_utilities
  implicit none

  integer(c_int), parameter  :: nsubvecs = 2
<<<<<<< HEAD
  integer(c_int64_t), parameter :: N1       = 100     ! individual vector length
  integer(c_int64_t), parameter :: N2       = 200     ! individual vector length
  integer(c_int),  parameter :: nv       = 3       ! length of vector arrays
  integer(c_int64_t), parameter :: N        = N1 + N2 ! overall manyvector length
=======
  integer(c_int), parameter  :: nv       = 3       ! length of vector arrays
  integer(kind=myindextype), parameter  :: N1       = 100     ! individual vector length
  integer(kind=myindextype), parameter  :: N2       = 200     ! individual vector length
  integer(kind=myindextype), parameter  :: N        = N1 + N2 ! overall manyvector length
>>>>>>> f64d9946

contains

  integer function smoke_tests() result(ret)
    implicit none

<<<<<<< HEAD
    integer(C_LONG)    :: lenrw(1), leniw(1)     ! real and int work space size
    integer(c_int64_t)         :: ival                   ! integer work value
=======
    integer(kind=myindextype) :: ival                ! integer work value
    integer(kind=myindextype) :: lenrw(1), leniw(1)  ! real and int work space size
>>>>>>> f64d9946
    real(c_double)          :: rval                   ! real work value
    real(c_double)          :: x1data(N1), x2data(N2) ! vector data array
    real(c_double), pointer :: xptr(:)                ! pointer to vector data array
    real(c_double)          :: nvarr(nv)              ! array of nv constants to go with vector array
    type(N_Vector), pointer :: x, y, z, tmp           ! N_Vectors
    type(c_ptr)             :: subvecs                ! ManyVector subvectors
    type(c_ptr)             :: xvecs, zvecs           ! C pointer to array of ManyVectors

    !===== Setup ====
    subvecs = FN_VNewVectorArray(nsubvecs, sunctx)
    tmp  => FN_VMake_Serial(N1, x1data, sunctx)
    call FN_VSetVecAtIndexVectorArray(subvecs, 0, tmp)
    tmp  => FN_VMake_Serial(N2, x2data, sunctx)
    call FN_VSetVecAtIndexVectorArray(subvecs, 1, tmp)

    x => FN_VNew_ManyVector(int(nsubvecs, myindextype), subvecs, sunctx)
    call FN_VConst(ONE, x)
    y => FN_VClone_ManyVector(x)
    call FN_VConst(ONE, y)
    z => FN_VClone_ManyVector(x)
    call FN_VConst(ONE, z)

    xvecs = FN_VCloneVectorArray(nv, x)
    zvecs = FN_VCloneVectorArray(nv, z)
    nvarr = (/ ONE, ONE, ONE /)

    !===== Test =====

    ! test generic vector functions
    ival = FN_VGetVectorID_ManyVector(x)
    call FN_VSpace_ManyVector(x, lenrw, leniw)
    ival = FN_VGetCommunicator(x)
    ival = FN_VGetLength_ManyVector(x)

    ! test standard vector operations
    call FN_VLinearSum_ManyVector(ONE, x, ONE, y, z)
    call FN_VConst_ManyVector(ONE, z)
    call FN_VProd_ManyVector(x, y, z)
    call FN_VDiv_ManyVector(x, y, z)
    call FN_VScale_ManyVector(ONE, x, y)
    call FN_VAbs_ManyVector(x, y)
    call FN_VInv_ManyVector(x, z)
    call FN_VAddConst_ManyVector(x, ONE, z)
    rval = FN_VDotProdLocal_ManyVector(x, y)
    rval = FN_VMaxNormLocal_ManyVector(x)
    rval = FN_VWrmsNorm_ManyVector(x, y)
    rval = FN_VWrmsNormMask_ManyVector(x, y, z)
    rval = FN_VMinLocal_ManyVector(x)
    rval = FN_VWL2Norm_ManyVector(x, y)
    rval = FN_VL1NormLocal_ManyVector(x)
    call FN_VCompare_ManyVector(ONE, x, y)
    ival = FN_VInvTestLocal_ManyVector(x, y)
    ival = FN_VConstrMaskLocal_ManyVector(z, x, y)
    rval = FN_VMinQuotientLocal_ManyVector(x, y)

    ! test fused vector operations
    ival = FN_VLinearCombination_ManyVector(nv, nvarr, xvecs, x)
    ival = FN_VScaleAddMulti_ManyVector(nv, nvarr, x, xvecs, zvecs)
    ival = FN_VDotProdMulti_ManyVector(nv, x, xvecs, nvarr)

    ! test vector array operations
    ival = FN_VLinearSumVectorArray_ManyVector(nv, ONE, xvecs, ONE, xvecs, zvecs)
    ival = FN_VScaleVectorArray_ManyVector(nv, nvarr, xvecs, zvecs)
    ival = FN_VConstVectorArray_ManyVector(nv, ONE, xvecs)
    ival = FN_VWrmsNormVectorArray_ManyVector(nv, xvecs, xvecs, nvarr)
    ival = FN_VWrmsNormMaskVectorArray_ManyVector(nv, xvecs, xvecs, x, nvarr)

    ! test the ManyVector specific operations
    ival = FN_VGetNumSubvectors_ManyVector(x)
    xptr => FN_VGetSubvectorArrayPointer_ManyVector(x, ival-1)
    ival = FN_VSetSubvectorArrayPointer_ManyVector(xptr, x, ival-1)
    ival = FN_VGetNumSubvectors_ManyVector(x)
    tmp  => FN_VGetSubvector_ManyVector(x, ival-1)

    !==== Cleanup =====
    call FN_VDestroyVectorArray(subvecs, nsubvecs)
    call FN_VDestroy_ManyVector(x)
    call FN_VDestroy_ManyVector(y)
    call FN_VDestroy_ManyVector(z)
    call FN_VDestroyVectorArray(xvecs, nv)
    call FN_VDestroyVectorArray(zvecs, nv)

    ret = 0

  end function smoke_tests

  integer function unit_tests() result(fails)
    use test_fnvector
    implicit none

    real(c_double)           :: x1data(N1)   ! vector data array
    real(c_double)           :: x2data(N2)   ! vector data array
    type(N_Vector), pointer  :: x, tmp       ! N_Vectors
    type(c_ptr)              :: subvecs      ! subvectors of the ManyVector

    !===== Setup ====
    fails = 0

    subvecs = FN_VNewVectorArray(nsubvecs, sunctx)
    tmp  => FN_VMake_Serial(N1, x1data, sunctx)
    call FN_VSetVecAtIndexVectorArray(subvecs, 0, tmp)
    tmp  => FN_VMake_Serial(N2, x2data, sunctx)
    call FN_VSetVecAtIndexVectorArray(subvecs, 1, tmp)

    x => FN_VNew_ManyVector(int(nsubvecs, myindextype), subvecs, sunctx)
    call FN_VConst(ONE, x)

    !==== tests ====
    fails = Test_FN_VMake(x, N, 0)
    fails = Test_FN_VGetArrayPointer(x, N, 0)
    fails = Test_FN_VLinearCombination(x, N, 0)

    !=== cleanup ====
    call FN_VDestroyVectorArray(subvecs, nsubvecs)
    call FN_VDestroy_ManyVector(x)

  end function unit_tests

end module


function check_ans(ans, X, local_length) result(failure)
  use, intrinsic :: iso_c_binding
  use fnvector_manyvector_mod
  use test_utilities
  implicit none

<<<<<<< HEAD
  real(C_DOUBLE)          :: ans
  type(N_Vector)          :: X
  type(N_Vector), pointer :: X0, X1
  integer(c_int64_t)         :: local_length, i, x0len, x1len
  real(C_DOUBLE), pointer :: x0data(:), x1data(:)
=======
  real(C_DOUBLE)             :: ans
  type(N_Vector)             :: X
  type(N_Vector), pointer    :: X0, X1
  integer(kind=myindextype) :: failure, local_length, i, x0len, x1len
  real(C_DOUBLE), pointer    :: x0data(:), x1data(:)
>>>>>>> f64d9946

  failure = 0

  X0 => FN_VGetSubvector_ManyVector(X, 0_myindextype)
  X1 => FN_VGetSubvector_ManyVector(X, 1_myindextype)
  x0len = FN_VGetLength(X0)
  x1len = FN_VGetLength(X1)
  x0data => FN_VGetArrayPointer(X0)
  x1data => FN_VGetArrayPointer(X1)

  if (local_length /= (x0len + x1len)) then
    failure = 1
    return
  endif

  do i = 1, x0len
    if (FNEQ(x0data(i), ans) > 0) then
      failure = failure + 1
    end if
  enddo

  do i = 1, x1len
    if (FNEQ(x1data(i), ans) > 0) then
      failure = failure + 1
    end if
  end do
end function check_ans


logical function has_data(X) result(failure)
  use, intrinsic :: iso_c_binding

  use test_utilities
  implicit none

  type(N_Vector)          :: X

  failure = .true.
end function has_data


program main
  !======== Inclusions ==========
  use, intrinsic :: iso_c_binding
  use test_nvector_manyvector

  !======== Declarations ========
  implicit none
  integer :: fails = 0

  !============== Introduction =============
  print *, 'ManyVector N_Vector Fortran 2003 interface test'

  call Test_Init(SUN_COMM_NULL)

  fails = smoke_tests()
  if (fails /= 0) then
    print *, 'FAILURE: smoke tests failed'
    stop 1
  else
    print *, 'SUCCESS: smoke tests passed'
  end if

  fails = unit_tests()
  if (fails /= 0) then
    print *, 'FAILURE: n unit tests failed'
    stop 1
  else
    print *, 'SUCCESS: all unit tests passed'
  end if

  call Test_Finalize()
end program main<|MERGE_RESOLUTION|>--- conflicted
+++ resolved
@@ -24,30 +24,18 @@
   implicit none
 
   integer(c_int), parameter  :: nsubvecs = 2
-<<<<<<< HEAD
-  integer(c_int64_t), parameter :: N1       = 100     ! individual vector length
-  integer(c_int64_t), parameter :: N2       = 200     ! individual vector length
-  integer(c_int),  parameter :: nv       = 3       ! length of vector arrays
-  integer(c_int64_t), parameter :: N        = N1 + N2 ! overall manyvector length
-=======
   integer(c_int), parameter  :: nv       = 3       ! length of vector arrays
   integer(kind=myindextype), parameter  :: N1       = 100     ! individual vector length
   integer(kind=myindextype), parameter  :: N2       = 200     ! individual vector length
   integer(kind=myindextype), parameter  :: N        = N1 + N2 ! overall manyvector length
->>>>>>> f64d9946
 
 contains
 
   integer function smoke_tests() result(ret)
     implicit none
 
-<<<<<<< HEAD
-    integer(C_LONG)    :: lenrw(1), leniw(1)     ! real and int work space size
-    integer(c_int64_t)         :: ival                   ! integer work value
-=======
     integer(kind=myindextype) :: ival                ! integer work value
     integer(kind=myindextype) :: lenrw(1), leniw(1)  ! real and int work space size
->>>>>>> f64d9946
     real(c_double)          :: rval                   ! real work value
     real(c_double)          :: x1data(N1), x2data(N2) ! vector data array
     real(c_double), pointer :: xptr(:)                ! pointer to vector data array
@@ -175,19 +163,11 @@
   use test_utilities
   implicit none
 
-<<<<<<< HEAD
-  real(C_DOUBLE)          :: ans
-  type(N_Vector)          :: X
-  type(N_Vector), pointer :: X0, X1
-  integer(c_int64_t)         :: local_length, i, x0len, x1len
-  real(C_DOUBLE), pointer :: x0data(:), x1data(:)
-=======
   real(C_DOUBLE)             :: ans
   type(N_Vector)             :: X
   type(N_Vector), pointer    :: X0, X1
   integer(kind=myindextype) :: failure, local_length, i, x0len, x1len
   real(C_DOUBLE), pointer    :: x0data(:), x1data(:)
->>>>>>> f64d9946
 
   failure = 0
 
