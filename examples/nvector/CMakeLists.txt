# ---------------------------------------------------------------
# Programmer(s): David J. Gardner, Slaven Peles, and
#                Cody Balos @ LLNL
# ---------------------------------------------------------------
# SUNDIALS Copyright Start
# Copyright (c) 2002-2022, Lawrence Livermore National Security
# and Southern Methodist University.
# All rights reserved.
#
# See the top-level LICENSE and NOTICE files for details.
#
# SPDX-License-Identifier: BSD-3-Clause
# SUNDIALS Copyright End
# ---------------------------------------------------------------
# examples/nvector level CMakeLists.txt for SUNDIALS
# ---------------------------------------------------------------

if(ENABLE_CALIPER AND SUNDIALS_BUILD_WITH_PROFILING)
  include_directories(${caliper_INCLUDE_DIR})
  set(EXE_EXTRA_LINK_LIBS ${EXE_EXTRA_LINK_LIBS} caliper)
endif()

# Always add the nvector serial examples
add_subdirectory(serial)

# Build the nvector test utilities
add_library(test_nvector_obj OBJECT test_nvector.c)
if(BUILD_SHARED_LIBS)
  # need PIC when shared libs are used since the example executables will link to the shared lib
  set_property(TARGET test_nvector_obj PROPERTY POSITION_INDEPENDENT_CODE TRUE)
endif()
target_link_libraries(test_nvector_obj PRIVATE sundials_nvecserial)


if(ENABLE_MPI AND MPI_C_FOUND)
  add_subdirectory(parallel)
  add_subdirectory(mpimanyvector)
  add_subdirectory(mpiplusx)
  # Build the mpi nvector test utilities
  add_library(test_nvectormpi_obj OBJECT test_mpinvector.c)
  if(BUILD_SHARED_LIBS)
    set_property(TARGET test_nvectormpi_obj PROPERTY POSITION_INDEPENDENT_CODE TRUE)
  endif()
  target_link_libraries(test_nvectormpi_obj PRIVATE MPI::MPI_C sundials_nvecparallel)
endif()
add_subdirectory(manyvector)

if(BUILD_NVECTOR_PARHYP)
  add_subdirectory(parhyp)
endif()

if(BUILD_NVECTOR_PTHREADS)
  add_subdirectory(pthreads)
endif()

if(BUILD_NVECTOR_OPENMP)
  add_subdirectory(C_openmp)
endif()

if(BUILD_NVECTOR_OPENMPDEV)
  add_subdirectory(openmpdev)
endif()

if(BUILD_NVECTOR_PETSC)
  add_subdirectory(petsc)
endif()

if(BUILD_NVECTOR_CUDA)
  add_subdirectory(cuda)
  if(ENABLE_MPI AND MPI_C_FOUND)
    add_subdirectory(mpicuda)
  endif()
endif()

if(BUILD_NVECTOR_HIP)
  add_subdirectory(hip)
endif()

if(BUILD_NVECTOR_SYCL)
  add_subdirectory(sycl)
endif()

if(BUILD_NVECTOR_RAJA)
  add_subdirectory(raja)
  if(ENABLE_MPI AND MPI_C_FOUND)
    add_subdirectory(mpiraja)
  endif()
endif()

<<<<<<< HEAD
if(KOKKOS_ENABLE)
  add_subdirectory(kokkos)
endif()



if(Trilinos_ENABLE AND Trilinos_FOUND)
=======
if(BUILD_NVECTOR_TRILINOS)
>>>>>>> 1bff1447
  add_subdirectory(trilinos)
endif()<|MERGE_RESOLUTION|>--- conflicted
+++ resolved
@@ -87,16 +87,11 @@
   endif()
 endif()
 
-<<<<<<< HEAD
-if(KOKKOS_ENABLE)
-  add_subdirectory(kokkos)
+if(BUILD_NVECTOR_TRILINOS)
+  add_subdirectory(trilinos)
 endif()
 
 
-
-if(Trilinos_ENABLE AND Trilinos_FOUND)
-=======
-if(BUILD_NVECTOR_TRILINOS)
->>>>>>> 1bff1447
-  add_subdirectory(trilinos)
+if(BUILD_NVECTOR_KOKKOS)
+  add_subdirectory(kokkos)
 endif()