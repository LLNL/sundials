--- conflicted
+++ resolved
@@ -30,7 +30,6 @@
 {
   int           fails = 0;    /* counter for test failures  */
   N_Vector      W, X, Y, Z;   /* test vectors               */
-<<<<<<< HEAD
   int           print_timing;
   sunindextype  length;
 
@@ -47,26 +46,6 @@
   }
 
   print_timing = atoi(argv[2]);
-=======
-  const int     print_timing = 0;
-  sunindextype  length;
-  /*  sunindextype liw, lrw; */
-
-//   /* check input and set vector length */
-//   if (argc < 3){
-//     printf("ERROR: TWO (2) Inputs required: vector length, print timing \n");
-//     return(-1);
-//   }
-//
-//   length = atol(argv[1]);
-//   if (length <= 0) {
-//     printf("ERROR: length of vector must be a positive integer \n");
-//     return(-1);
-//   }
-//
-//   print_timing = atoi(argv[2]);
-
->>>>>>> 39e5d5f1
   SetTiming(print_timing);
   length = 1000;
 
@@ -128,13 +107,6 @@
   fails += Test_N_VScaleAddMultiVectorArray(X, length, 0);
   fails += Test_N_VLinearCombinationVectorArray(X, length, 0);
 
-<<<<<<< HEAD
-=======
-//   sunindextype lrw, liw;
-//   N_VSpace_Raja(X, &lrw, &liw);
-//     printf("lrw = %ld, liw = %ld\n", lrw, liw);
-
->>>>>>> 39e5d5f1
   /* Free vectors */
   N_VDestroy(W);
   N_VDestroy(X);
