--- conflicted
+++ resolved
@@ -30,11 +30,7 @@
   integer(c_int), target :: comm = MPI_COMM_WORLD ! default MPI communicator
   integer(kind=myindextype) :: global_length      ! vector global_length
   integer(c_int) :: nprocs                        ! number of MPI processes
-<<<<<<< HEAD
-  contains
-=======
 contains
->>>>>>> 3f3be176
 
   integer function smoke_tests() result(ret)
     implicit none
@@ -171,7 +167,7 @@
   failure = 0
 
   Xdata => FN_VGetArrayPointer(X)
-   do i = 1, local_length
+  do i = 1, local_length
     if (FNEQ(Xdata(i), ans) > 0) then
       failure = failure + 1
     end if
