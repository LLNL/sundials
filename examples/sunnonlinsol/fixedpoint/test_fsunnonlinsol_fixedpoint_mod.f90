! -----------------------------------------------------------------
! Programmer(s): Cody J. Balos @ LLNL
! -----------------------------------------------------------------
! SUNDIALS Copyright Start
! Copyright (c) 2002-2023, Lawrence Livermore National Security
! and Southern Methodist University.
! All rights reserved.
!
! See the top-level LICENSE and NOTICE files for details.
!
! SPDX-License-Identifier: BSD-3-Clause
! SUNDIALS Copyright End
! -----------------------------------------------------------------
! This file tests the Fortran 2003 interface to the SUNDIALS
! fixedpoint SUNNonlinearSolver implementation.
! -----------------------------------------------------------------

module test_fsunnonlinsol_fixedpoint
  use, intrinsic :: iso_c_binding
  use fsundials_nvector_mod
  use test_utilities

  implicit none

  integer(C_LONG), parameter :: NEQ   = 3      ! number of equations
  integer(C_INT),  parameter :: MAXIT = 10     ! max nonlinear iters.
  real(C_DOUBLE),  parameter :: TOL   = 1.0e-4 ! nonlinear solver tolerance

  real(C_DOUBLE), parameter :: PI = 3.1415926535898

  ! approximate solution
  real(C_DOUBLE) :: Y1 = 0.5d0
  real(C_DOUBLE) :: Y2 = 0.d0
  real(C_DOUBLE) :: Y3 = -PI/6.0d0

contains

  integer(C_INT) function unit_tests() result(retval)
    use, intrinsic :: iso_c_binding
    use fsundials_nvector_mod
    use fsundials_nonlinearsolver_mod
    use fnvector_serial_mod
    use fsunnonlinsol_fixedpoint_mod
    use fsundials_types_mod
<<<<<<< HEAD
  use fsundials_context_mod
=======
    use fsundials_context_mod
>>>>>>> 21d17a86

    implicit none

    type(SUNNonlinearSolver), pointer :: NLS         ! test nonlinear solver
    type(N_Vector),           pointer :: x, y0, y, w ! test vectors
    real(C_DOUBLE),           pointer :: ydata(:)
    integer(C_LONG)                   :: niters(1)
    integer(C_INT)                    :: tmp

    x  => FN_VNew_Serial(NEQ, sunctx)
    y0 => FN_VClone(x)
    y  => FN_VClone(x)
    w  => FN_VClone(x)

    ! set weights
    ydata    => FN_VGetArrayPointer(y0)
    ydata(1) = 0.1d0
    ydata(2) = 0.1d0
    ydata(3) = -0.1d0

    call FN_VConst(1.0d0, w)

    ! create and test NLS
    NLS => FSUNNonlinsol_FixedPoint(y, 0, sunctx)

    retval = FSUNNonlinSolSetSysFn(NLS, c_funloc(FPFunction))
    if (retval /= 0) then
      write(*,'(A,I0)') '   >>> FAIL: FSUNNonlinSolSetSysFn returned ', retval
      return
    end if

    retval = FSUNNonlinSolSetConvTestFn(NLS, c_funloc(ConvTest), c_null_ptr)
    if (retval /= 0) then
      write(*,'(A,I0)') '   >>> FAIL: FSUNNonlinSolSetConvTestFn returned ', retval
      return
    end if

    retval = FSUNNonlinSolSetMaxIters(NLS, MAXIT)
    if (retval /= 0) then
      write(*,'(A,I0)') '   >>> FAIL: FSUNNonlinSolSetMaxIters returned ', retval
      return
    end if

    retval = FSUNNonlinSolSolve(NLS, y0, y, w, TOL, 1, c_loc(x))
    if (retval /= 0) then
      write(*,'(A,I0)') '   >>> FAIL: FSUNNonlinSolSolve returned ', retval
      return
    end if

    ! extract and print solution
    ydata => FN_VGetArrayPointer(y)

    write(*,*) 'Solution:'
    write(*,'(A,E14.7)') 'y1 = ', ydata(1)
    write(*,'(A,E14.7)') 'y2 = ', ydata(2)
    write(*,'(A,E14.7)') 'y3 = ', ydata(3)

    write(*,*) 'Solution Error:'
    write(*,'(A,E14.7)') 'e1 = ', ydata(1) - Y1
    write(*,'(A,E14.7)') 'e2 = ', ydata(2) - Y2
    write(*,'(A,E14.7)') 'e3 = ', ydata(3) - Y3

    retval = FSUNNonlinSolGetNumIters(NLS, niters)
    if (retval /= 0) then
      write(*,'(A,I0)') '   >>> FAIL: FSUNNonlinSolGetNumIters returned ', retval
      return
    end if

    write(*,'(A,I0)') 'Number of nonlinear iterations:', niters(1)

    ! cleanup
    call FN_VDestroy(x)
    call FN_VDestroy(y0)
    call FN_VDestroy(y)
    call FN_VDestroy(w)
    tmp = FSUNNonlinSolFree(NLS)

  end function unit_tests

  integer(C_INT) function ConvTest(NLS, y, del, tol, ewt, mem) &
    result(retval) bind(C)
    use, intrinsic :: iso_c_binding
    use fsundials_nvector_mod
    use fsundials_nonlinearsolver_mod

    implicit none

    type(SUNNonlinearSolver) :: NLS
    type(N_Vector)           :: y, del, ewt
    real(C_DOUBLE), value    :: tol
    type(C_PTR), value       :: mem
    real(C_DOUBLE)           :: delnrm

    ! compute the norm of the correction
    delnrm = FN_VMaxNorm(del)

    if (delnrm <= tol) then
      retval = SUN_NLS_SUCCESS  ! converged
    else
      retval = SUN_NLS_CONTINUE ! not converged
    end if

  end function

  ! -----------------------------------------------------------------------------
  ! Nonlinear system
  !
  ! 3x - cos(yz) - 1/2 = 0
  ! x^2 - 81(y+0.1)^2 + sin(z) + 1.06 = 0
  ! exp(-xy) + 20z + (10 pi - 3)/3 = 0
  !
  ! Nonlinear fixed point function
  !
  ! g1(x,y,z) = 1/3 cos(yz) + 1/6
  ! g2(x,y,z) = 1/9 sqrt(x^2 + sin(z) + 1.06) - 0.1
  ! g3(x,y,z) = -1/20 exp(-xy) - (10 pi - 3) / 60
  !
  ! ----------------------------------------------------------------------------
  integer(C_INT) function FPFunction(y, f, mem) &
    result(retval) bind(C)
    use, intrinsic :: iso_c_binding
    use fsundials_nvector_mod

    implicit none

    type(N_Vector)          :: y, f
    type(C_PTR), value      :: mem
    real(C_DOUBLE), pointer :: ydata(:), fdata(:)
    real(C_DOUBLE)          :: y1, y2, y3

    ydata => FN_VGetArrayPointer(y)
    fdata => FN_VGetArrayPointer(f)

    y1 = ydata(1)
    y2 = ydata(2)
    y3 = ydata(3)

    fdata(1) = (1/3.0d0) * cos(y2*y3) + (1/6.0d0)
    fdata(2) = (1/9.0d0) * sqrt(y1*y1 + sin(y3) + 1.06d0) - 0.1d0
    fdata(3) = -(1/20.d0) * exp(-y1*y2) - (10.d0 * PI - 3.0d0) / 60.d0

    retval = 0

  end function

end module

program main

  !======== Inclusions ==========
  use, intrinsic :: iso_c_binding
  use test_fsunnonlinsol_fixedpoint

  !======== Declarations ========
  implicit none

  integer(C_INT) :: fails = 0

  !============== Introduction =============
  print *, 'fixedpoint SUNNonlinearSolver Fortran 2003 interface test'

  call Test_Init(SUN_COMM_NULL)

  fails = unit_tests()
  if (fails /= 0) then
    print *, 'FAILURE: n unit tests failed'
    stop 1
  else
    print *,'SUCCESS: all unit tests passed'
  end if

  call Test_Finalize()

end program main<|MERGE_RESOLUTION|>--- conflicted
+++ resolved
@@ -42,11 +42,7 @@
     use fnvector_serial_mod
     use fsunnonlinsol_fixedpoint_mod
     use fsundials_types_mod
-<<<<<<< HEAD
-  use fsundials_context_mod
-=======
     use fsundials_context_mod
->>>>>>> 21d17a86
 
     implicit none
 
