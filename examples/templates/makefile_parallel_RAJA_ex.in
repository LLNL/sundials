# -*- mode: makefile -*-
# -----------------------------------------------------------------
# Programmer: Slaven Peles, Cody Balos @ LLNL
# -----------------------------------------------------------------
# SUNDIALS Copyright Start
# Copyright (c) 2002-2024, Lawrence Livermore National Security
# and Southern Methodist University.
# All rights reserved.
#
# See the top-level LICENSE and NOTICE files for details.
#
# SPDX-License-Identifier: BSD-3-Clause
# SUNDIALS Copyright End
# -----------------------------------------------------------------
# Makefile for @SOLVER@ RAJA examples
#
# This file is generated from a template using various variables
# set at configuration time. It can be used as a template for
# other user Makefiles.
# -----------------------------------------------------------------

SHELL = @SHELL@

prefix       = @prefix@
exec_prefix  = @exec_prefix@
includedir   = @includedir@
libdir       = @libdir@

CC      	  = @MPI_C_COMPILER@
CFLAGS      = @CMAKE_C_FLAGS@
CXX         = @MPI_CXX_COMPILER@
NVCC        = @CMAKE_CUDA_COMPILER@
NVCCFLAGS   = $(subst ;, ,@CMAKE_CUDA_FLAGS@)
MPI_LIBS    = $(subst ;, ,@MPI_CXX_LIBRARIES@)
MPI_INC_DIR = @MPI_CXX_INCLUDE_PATH@
LD          = ${NVCC}
LDFLAGS     = @LDFLAGS@ -Xcompiler \"-Wl,-rpath,${libdir}\"
LIBS        = @LIBS@ ${MPI_LIBS}
RAJA_INC_DIR= @RAJA_INCLUDE_PATH@
RAJA_LIB_DIR= @RAJA_LIB_DIR@
RAJAFLAGS   = $(subst ;, ,@RAJA_NVCC_FLAGS@)
RAJALIBS    = -lRAJA

TMP_INCS 		 = ${includedir} ${RAJA_INC_DIR}
INCLUDES 		 = $(addprefix -I, ${TMP_INCS})
TMP_INCS     = ${includedir} ${RAJA_INC_DIR} ${MPI_INC_DIR}
NVCCINCLUDES = $(addprefix -I, ${TMP_INCS})

TMP_LIBDIRS  = ${libdir} ${RAJA_LIB_DIR}
LIBDIRS      = $(addprefix -L, ${TMP_LIBDIRS})

TMP_SUNDIALSLIBS = @SOLVER_LIB@ sundials_nvecparallel sundials_nveccudaraja \
<<<<<<< HEAD
									 sundials_nvecserial sundials_nvecmpimanyvector sundials_nvecmpiplusx sundials_core
=======
									 sundials_nvecserial sundials_nvecmpimanyvector sundials_nvecmpiplusx sundials_core 
>>>>>>> e5eec3d1
SUNDIALSLIBS     = $(addprefix -l, ${TMP_SUNDIALSLIBS})
LIBRARIES = ${SUNDIALSLIBS} ${RAJALIBS} ${CUDALIBS} ${LIBS}

EXAMPLES = @EXAMPLES@ @EXAMPLES_BL@
EXAMPLES_DEPENDENCIES = @EXAMPLES_DEPENDENCIES@

OBJECTS = ${EXAMPLES:=.o}
OBJECTS_DEPENDENCIES = ${EXAMPLES_DEPENDENCIES:=.o}

# -----------------------------------------------------------------------------------------

.SUFFIXES : .o .cpp

.c.o :
	${CC} ${CFLAGS} ${INCLUDES} -c $<

.cpp.o :
	${NVCC} ${NVCCFLAGS} ${RAJAFLAGS} ${NVCCINCLUDES} -c $<

# -----------------------------------------------------------------------------------------

all: ${OBJECTS}
	@for i in ${EXAMPLES} ; do \
	  echo "${LD} -o $${i} $${i}.o ${OBJECTS_DEPENDENCIES} ${INCLUDES} ${LIBDIRS} ${LIBRARIES} ${LDFLAGS}"; \
	  ${LD} -o $${i} $${i}.o ${OBJECTS_DEPENDENCIES} ${INCLUDES} ${LIBDIRS} ${LIBRARIES} ${LDFLAGS}; \
	done

${OBJECTS}: ${OBJECTS_DEPENDENCIES}

clean:
	rm -f ${OBJECTS_DEPENDENCIES}
	rm -f ${OBJECTS}
	rm -f ${EXAMPLES}

# -----------------------------------------------------------------------------------------
<|MERGE_RESOLUTION|>--- conflicted
+++ resolved
@@ -50,11 +50,7 @@
 LIBDIRS      = $(addprefix -L, ${TMP_LIBDIRS})
 
 TMP_SUNDIALSLIBS = @SOLVER_LIB@ sundials_nvecparallel sundials_nveccudaraja \
-<<<<<<< HEAD
-									 sundials_nvecserial sundials_nvecmpimanyvector sundials_nvecmpiplusx sundials_core
-=======
 									 sundials_nvecserial sundials_nvecmpimanyvector sundials_nvecmpiplusx sundials_core 
->>>>>>> e5eec3d1
 SUNDIALSLIBS     = $(addprefix -l, ${TMP_SUNDIALSLIBS})
 LIBRARIES = ${SUNDIALSLIBS} ${RAJALIBS} ${CUDALIBS} ${LIBS}
 
