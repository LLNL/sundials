# -----------------------------------------------------------------
# Programmer(s): Radu Serban @ LLNL
# -----------------------------------------------------------------
# SUNDIALS Copyright Start
# Copyright (c) 2002-2024, Lawrence Livermore National Security
# and Southern Methodist University.
# All rights reserved.
#
# See the top-level LICENSE and NOTICE files for details.
#
# SPDX-License-Identifier: BSD-3-Clause
# SUNDIALS Copyright End
# -----------------------------------------------------------------
# CMakeLists.txt for @SOLVER@ C MPI hypre examples.
#
# This file is generated from a template using variables
# set at configuration time. It can be used as a template for
# other user CMakeLists configuration files.
# -----------------------------------------------------------------

# Set the minimum required cmake version
cmake_minimum_required(VERSION @CMAKE_VERSION@)

# Set cache variables for compilers and flags
set(CMAKE_C_COMPILER
  "@MPI_C_COMPILER@"
  CACHE FILEPATH "MPI C compiler")

set(CMAKE_C_FLAGS
  "@CMAKE_C_FLAGS@"
  CACHE STRING "C compiler flags")

if("@CMAKE_C_STANDARD@")
  set(CMAKE_C_STANDARD "@CMAKE_C_STANDARD@"
    CACHE STRING "C standard")
endif()

# Specify project name and language
project(@SOLVER@_C_parhyp_examples C)

# Enable testing
include(CTest)

# ------------------------------------------------------------------------------

# Specify the path to SUNDIALS header files
set(SUNDIALS_INCLUDE_DIR
  @CMAKE_INSTALL_PREFIX@/include
  CACHE PATH "Location of SUNDIALS header files")

# Specify the path to SUNDIALS libraries
set(SUNDIALS_LIBRARY_DIR
  @CMAKE_INSTALL_PREFIX@/@CMAKE_INSTALL_LIBDIR@
  CACHE PATH "Location of SUNDIALS libraries")

find_library(SUNDIALS_CORE_LIB
  sundials_core ${SUNDIALS_LIBRARY_DIR}
  DOC "SUNDIALS core library")

find_library(SUNDIALS_SOLVER_LIB
  @SOLVER_LIB@ ${SUNDIALS_LIBRARY_DIR}
  DOC "@SOLVER@ library")
find_library(SUNDIALS_NVEC_LIB
  sundials_nvecparhyp ${SUNDIALS_LIBRARY_DIR}
  DOC "NVECTOR_PARHYP library")

# Set additional libraries
set(SUNDIALS_EXTRA_LIBS @LIBS@ CACHE STRING "Additional libraries")

# For SUNDIALS module examples the solver library is not needed
if(NOT SUNDIALS_SOLVER_LIB)
  set(SUNDIALS_SOLVER_LIB "")
endif()

# List of SUNDIALS libraries
set(SUNDIALS_LIBRARIES
  -L${SUNDIALS_LIBRARY_DIR}
  ${SUNDIALS_SOLVER_LIB}
<<<<<<< HEAD
  ${SUNDIALS_NVEC_LIB}
=======
  ${SUNDIALS_NVEC_LIB}  
>>>>>>> e5eec3d1
  ${SUNDIALS_CORE_LIB}
  ${SUNDIALS_EXTRA_LIBS})

# ------------------------------------------------------------------------------

# Set hypre include directory and libraries
set(HYPRE_INCLUDE_DIR
  @HYPRE_INCLUDE_DIR@
  CACHE PATH "Location of hypre header files")

set(HYPRE_LIBRARIES
  @HYPRE_LIBRARIES@
  CACHE STRING "HYPRE libraries")

# Set the names of the examples to be built and their dependencies
set(examples @EXAMPLES@)
set(examples_dependencies @EXAMPLES_DEPENDENCIES@)
if(examples)
  list(REMOVE_DUPLICATES examples)
endif()

# Create targets for each example
foreach(example ${examples})

  # example source files
  add_executable(${example} ${example}.c ${examples_dependencies})

  # directories to include
  target_include_directories(${example} PRIVATE ${SUNDIALS_INCLUDE_DIR})
  target_include_directories(${example} PRIVATE ${HYPRE_INCLUDE_DIR})

  # libraries to link against
  target_link_libraries(${example} ${SUNDIALS_LIBRARIES})
  target_link_libraries(${example} ${HYPRE_LIBRARIES})

  # add the example to ctest
  add_test(NAME ${example} COMMAND ${example})

endforeach()<|MERGE_RESOLUTION|>--- conflicted
+++ resolved
@@ -76,11 +76,7 @@
 set(SUNDIALS_LIBRARIES
   -L${SUNDIALS_LIBRARY_DIR}
   ${SUNDIALS_SOLVER_LIB}
-<<<<<<< HEAD
-  ${SUNDIALS_NVEC_LIB}
-=======
   ${SUNDIALS_NVEC_LIB}  
->>>>>>> e5eec3d1
   ${SUNDIALS_CORE_LIB}
   ${SUNDIALS_EXTRA_LIBS})
 
