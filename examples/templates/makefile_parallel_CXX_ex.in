--- conflicted
+++ resolved
@@ -43,13 +43,8 @@
 
 TMP_INCS = ${includedir} ${MPI_INC_DIR}
 INCLUDES = $(addprefix -I, ${TMP_INCS})
-<<<<<<< HEAD
-LIBRARIES = -lsundials_core -l@SOLVER_LIB@ -lsundials_nvecparallel -lsundials_nvecserial \
-						-lsundials_nvecmpimanyvector -lsundials_nvecmpiplusx ${LIBS}
-=======
 LIBRARIES = -l@SOLVER_LIB@ -lsundials_nvecparallel -lsundials_nvecserial \
 						-lsundials_nvecmpimanyvector -lsundials_nvecmpiplusx -lsundials_core ${LIBS}
->>>>>>> 21d17a86
 
 EXAMPLES = $(basename @EXAMPLES@)
 OBJECTS  = ${EXAMPLES:=.o}
