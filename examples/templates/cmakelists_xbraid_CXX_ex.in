--- conflicted
+++ resolved
@@ -77,13 +77,8 @@
 set(SUNDIALS_EXTRA_LIBS @LIBS@ CACHE STRING "Additional libraries")
 
 # List of SUNDIALS libraries
-<<<<<<< HEAD
-set(SUNDIALS_LIBRARIES
-  ${SUNDIALS_CORE_LIB}
-=======
 set(SUNDIALS_LIBRARIES 
   -L${SUNDIALS_LIBRARY_DIR}
->>>>>>> 21d17a86
   ${SUNDIALS_SOLVER_LIB}
   ${SUNDIALS_NVECPAR_LIB}
   ${SUNDIALS_XBRAID_LIB}
