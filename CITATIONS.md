# Citing SUNDIALS

We ask users of SUNDIALS to cite the following papers in any publications
reporting work done with SUNDIALS:

```bibtex
@article{gardner2022sundials,
  title     = {Enabling new flexibility in the {SUNDIALS} suite of nonlinear and differential/algebraic equation solvers},
  author    = {Gardner, David J and Reynolds, Daniel R and Woodward, Carol S and Balos, Cody J},
  journal   = {ACM Transactions on Mathematical Software (TOMS)},
  publisher = {ACM},
  year      = {2022},
  doi       = {10.1145/3539801}
}
```

```bibtex
@article{hindmarsh2005sundials,
  title     = {{SUNDIALS}: Suite of nonlinear and differential/algebraic equation solvers},
  author    = {Hindmarsh, Alan C and Brown, Peter N and Grant, Keith E and Lee, Steven L and Serban, Radu and Shumaker, Dan E and Woodward, Carol S},
  journal   = {ACM Transactions on Mathematical Software (TOMS)},
  publisher = {ACM},
  volume    = {31},
  number    = {3},
  pages     = {363--396},
  year      = {2005},
  doi       = {10.1145/1089014.1089020}
}
```

If any GPU features of SUNDIALS were utilized, please also cite:

```bibtex
@article{balos2021enabling,
  title     = {{Enabling GPU accelerated computing in the SUNDIALS time integration library}},
  author    = {Balos, Cody J and Gardner, David J and Woodward, Carol S and Reynolds, Daniel R},
  journal   = {Parallel Computing},
  publisher = {Elsevier},
  volume    = {108},
  pages     = {102836},
  year      = {2021},
  doi       = {10.1016/j.parco.2021.102836}
}
```

When using the ARKODE package from SUNDIALS, please also cite:

```bibtex
@article{reynolds2023arkode,
  title   = {{ARKODE: A flexible IVP solver infrastructure for one-step methods}},
  author  = {Reynolds, Daniel R and Gardner, David J and Woodward, Carol S and Chinomona, Rujeko},
  journal = {ACM Transactions on Mathematical Software},
  volume  = {49},
  number  = {2},
  pages   = {1--26},
  year    = {2023},
  doi     = {10.1145/3594632}
}
```

We also ask that users cite the documentation for the package and version that
they are using rather than the combined SUNDIALS online guide:

```bibtex
@Misc{arkodeDocumentation,
  author = {Daniel R. Reynolds and David J. Gardner and Carol S. Woodward and Cody J. Balos},
  title  = {User Documentation for ARKODE},
<<<<<<< HEAD
  year   = {2023},
  note   = {v5.6.2}
=======
  year   = {2024},
  note   = {v6.0.0-rc.1}
>>>>>>> e5eec3d1
}
```

```bibtex
@Misc{cvodeDocumentation,
  author = {Alan C. Hindmarsh and Radu Serban and Cody J. Balos and David J. Gardner and Daniel R. Reynolds and Carol S. Woodward},
  title  = {User Documentation for CVODE},
<<<<<<< HEAD
  year   = {2023},
  note   = {v6.6.2}
=======
  year   = {2024},
  note   = {v7.0.0-rc.1}
>>>>>>> e5eec3d1
}
```

```bibtex
@Misc{cvodesDocumentation,
  author = {Alan C. Hindmarsh and Radu Serban and Cody J. Balos and David J. Gardner and Daniel R. Reynolds and Carol S. Woodward},
  title  = {User Documentation for CVODES},
<<<<<<< HEAD
  year   = {2023},
  note   = {v6.6.2}
=======
  year   = {2024},
  note   = {v7.0.0-rc.1}
>>>>>>> e5eec3d1
}
```

```bibtex
@Misc{idaDocumentation,
  author = {Alan C. Hindmarsh and Radu Serban and Cody J. Balos and David J. Gardner and Daniel R. Reynolds and Carol S. Woodward},
  title  = {User Documentation for IDA},
<<<<<<< HEAD
  year   = {2023},
  note   = {v6.6.2}
=======
  year   = {2024},
  note   = {v7.0.0-rc.1}
>>>>>>> e5eec3d1
}
```

```bibtex
@Misc{idasDocumentation,
  author = {Radu Serban and Cosmin Petra and Alan C. Hindmarsh and Cody J. Balos and David J. Gardner and Daniel R. Reynolds and Carol S. Woodward},
  title  = {User Documentation for IDAS},
<<<<<<< HEAD
  year   = {2023},
  note   = {v5.6.2}
=======
  year   = {2024},
  note   = {v6.0.0-rc.1}
>>>>>>> e5eec3d1
}
```

```bibtex
@Misc{kinsolDocumentation,
  author = {Alan C. Hindmarsh and Radu Serban and Cody J. Balos and David J. Gardner and Daniel R. Reynolds and Carol S. Woodward},
  title  = {User Documentation for KINSOL},
<<<<<<< HEAD
  year   = {2023},
  note   = {v6.6.2}
=======
  year   = {2024},
  note   = {v7.0.0-rc.1}
>>>>>>> e5eec3d1
}
```<|MERGE_RESOLUTION|>--- conflicted
+++ resolved
@@ -65,13 +65,8 @@
 @Misc{arkodeDocumentation,
   author = {Daniel R. Reynolds and David J. Gardner and Carol S. Woodward and Cody J. Balos},
   title  = {User Documentation for ARKODE},
-<<<<<<< HEAD
-  year   = {2023},
-  note   = {v5.6.2}
-=======
   year   = {2024},
   note   = {v6.0.0-rc.1}
->>>>>>> e5eec3d1
 }
 ```
 
@@ -79,13 +74,8 @@
 @Misc{cvodeDocumentation,
   author = {Alan C. Hindmarsh and Radu Serban and Cody J. Balos and David J. Gardner and Daniel R. Reynolds and Carol S. Woodward},
   title  = {User Documentation for CVODE},
-<<<<<<< HEAD
-  year   = {2023},
-  note   = {v6.6.2}
-=======
   year   = {2024},
   note   = {v7.0.0-rc.1}
->>>>>>> e5eec3d1
 }
 ```
 
@@ -93,13 +83,8 @@
 @Misc{cvodesDocumentation,
   author = {Alan C. Hindmarsh and Radu Serban and Cody J. Balos and David J. Gardner and Daniel R. Reynolds and Carol S. Woodward},
   title  = {User Documentation for CVODES},
-<<<<<<< HEAD
-  year   = {2023},
-  note   = {v6.6.2}
-=======
   year   = {2024},
   note   = {v7.0.0-rc.1}
->>>>>>> e5eec3d1
 }
 ```
 
@@ -107,13 +92,8 @@
 @Misc{idaDocumentation,
   author = {Alan C. Hindmarsh and Radu Serban and Cody J. Balos and David J. Gardner and Daniel R. Reynolds and Carol S. Woodward},
   title  = {User Documentation for IDA},
-<<<<<<< HEAD
-  year   = {2023},
-  note   = {v6.6.2}
-=======
   year   = {2024},
   note   = {v7.0.0-rc.1}
->>>>>>> e5eec3d1
 }
 ```
 
@@ -121,13 +101,8 @@
 @Misc{idasDocumentation,
   author = {Radu Serban and Cosmin Petra and Alan C. Hindmarsh and Cody J. Balos and David J. Gardner and Daniel R. Reynolds and Carol S. Woodward},
   title  = {User Documentation for IDAS},
-<<<<<<< HEAD
-  year   = {2023},
-  note   = {v5.6.2}
-=======
   year   = {2024},
   note   = {v6.0.0-rc.1}
->>>>>>> e5eec3d1
 }
 ```
 
@@ -135,12 +110,7 @@
 @Misc{kinsolDocumentation,
   author = {Alan C. Hindmarsh and Radu Serban and Cody J. Balos and David J. Gardner and Daniel R. Reynolds and Carol S. Woodward},
   title  = {User Documentation for KINSOL},
-<<<<<<< HEAD
-  year   = {2023},
-  note   = {v6.6.2}
-=======
   year   = {2024},
   note   = {v7.0.0-rc.1}
->>>>>>> e5eec3d1
 }
 ```