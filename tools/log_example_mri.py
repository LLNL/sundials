#!/usr/bin/env python3
# -----------------------------------------------------------------------------
# Programmer(s): David J. Gardner @ LLNL
# -----------------------------------------------------------------------------
# SUNDIALS Copyright Start
# Copyright (c) 2002-2025, Lawrence Livermore National Security
# and Southern Methodist University.
# All rights reserved.
#
# See the top-level LICENSE and NOTICE files for details.
#
# SPDX-License-Identifier: BSD-3-Clause
# SUNDIALS Copyright End
# -----------------------------------------------------------------------------
# Example script demonstrating how to use Python functions to extract and plot
# logs produced by the SUNLogger with an MRI method.
# -----------------------------------------------------------------------------


def main():

    import argparse
    import matplotlib.pyplot as plt

    from suntools import logs as sunlog

    parser = argparse.ArgumentParser(description="Plots")

    parser.add_argument("logfile", type=str, help="Log file to plot")

<<<<<<< HEAD
    parser.add_argument(
        "--step-number", action="store_true", help="Plot value vs step number"
    )
=======
    parser.add_argument("--step-number", action="store_true", help="Plot value vs step number")
>>>>>>> b166f03e

    parser.add_argument(
        "--step-range",
        type=int,
        nargs=2,
        default=None,
        metavar=("LOWER_BOUND", "UPPER_BOUND"),
        help="Step range to plot",
    )

    parser.add_argument(
        "--time-range",
        type=float,
        nargs=2,
        default=None,
        metavar=("LOWER_BOUND", "UPPER_BOUND"),
        help="Time range to plot",
    )

    parser.add_argument(
        "--save",
        type=str,
        nargs="?",
        const="fig.pdf",
        default=None,
        metavar="FILE_NAME",
        help="""Save figure to file""",
    )

    # parse command line args
    args = parser.parse_args()

    # parse log file
    log = sunlog.log_file_to_list(args.logfile)

    # plot log data
<<<<<<< HEAD
    steps_s, times_s, vals_s = sunlog.get_history(
        log,
        "h",
        step_range=args.step_range,
        time_range=args.time_range,
        group_by_level=True,
    )

    # get data for error test failures
    steps_etf, times_etf, vals_etf = sunlog.get_history(
        log,
        "h",
        "failed error test",
        step_range=args.step_range,
        time_range=args.time_range,
    )

    # get data for solver failures
    steps_sf, times_sf, vals_sf = sunlog.get_history(
        log, "h", "failed solve", step_range=args.step_range, time_range=args.time_range
=======
    steps, times, vals = sunlog.get_history(
        log, "h", step_range=args.step_range, time_range=args.time_range
>>>>>>> b166f03e
    )

    if args.step_number:
        x_s = steps_s
        x_etf = steps_etf
        x_sf = steps_sf
    else:
        x_s = times_s
        x_etf = times_etf
        x_sf = times_sf

    fig, ax = plt.subplots()
<<<<<<< HEAD
    colors = plt.get_cmap("tab10")

    for idx, level in enumerate(x_s):
        ax.plot(
            x_s[level],
            vals_s[level],
            color=colors(idx),
            marker=".",
            zorder=0.1,
            label=f"level {level} successful",
        )

    ax.scatter(
        x_etf, vals_etf, color="red", marker="x", zorder=0.2, label="error test failed"
    )
    ax.scatter(
        x_sf, vals_sf, color="darkorange", marker="d", zorder=0.2, label="solver failed"
    )
=======

    ax.scatter(x, vals, color="green", marker="o")
>>>>>>> b166f03e

    if args.step_number:
        ax.set_xlabel("step")
    else:
        ax.set_xlabel("time")

    ax.set_ylabel("step size")
<<<<<<< HEAD
    ax.legend(loc="best")
=======
>>>>>>> b166f03e
    ax.grid(alpha=0.3, linestyle="--")

    if args.save:
        plt.savefig(args.save, bbox_inches="tight")
    else:
        plt.show()


# run the main routine
if __name__ == "__main__":
    import sys

    sys.exit(main())<|MERGE_RESOLUTION|>--- conflicted
+++ resolved
@@ -28,13 +28,7 @@
 
     parser.add_argument("logfile", type=str, help="Log file to plot")
 
-<<<<<<< HEAD
-    parser.add_argument(
-        "--step-number", action="store_true", help="Plot value vs step number"
-    )
-=======
     parser.add_argument("--step-number", action="store_true", help="Plot value vs step number")
->>>>>>> b166f03e
 
     parser.add_argument(
         "--step-range",
@@ -71,31 +65,18 @@
     log = sunlog.log_file_to_list(args.logfile)
 
     # plot log data
-<<<<<<< HEAD
     steps_s, times_s, vals_s = sunlog.get_history(
-        log,
-        "h",
-        step_range=args.step_range,
-        time_range=args.time_range,
-        group_by_level=True,
+        log, "h", step_range=args.step_range, time_range=args.time_range, group_by_level=True
     )
 
     # get data for error test failures
     steps_etf, times_etf, vals_etf = sunlog.get_history(
-        log,
-        "h",
-        "failed error test",
-        step_range=args.step_range,
-        time_range=args.time_range,
+        log, "h", "failed error test", step_range=args.step_range, time_range=args.time_range
     )
 
     # get data for solver failures
     steps_sf, times_sf, vals_sf = sunlog.get_history(
         log, "h", "failed solve", step_range=args.step_range, time_range=args.time_range
-=======
-    steps, times, vals = sunlog.get_history(
-        log, "h", step_range=args.step_range, time_range=args.time_range
->>>>>>> b166f03e
     )
 
     if args.step_number:
@@ -108,7 +89,6 @@
         x_sf = times_sf
 
     fig, ax = plt.subplots()
-<<<<<<< HEAD
     colors = plt.get_cmap("tab10")
 
     for idx, level in enumerate(x_s):
@@ -121,16 +101,8 @@
             label=f"level {level} successful",
         )
 
-    ax.scatter(
-        x_etf, vals_etf, color="red", marker="x", zorder=0.2, label="error test failed"
-    )
-    ax.scatter(
-        x_sf, vals_sf, color="darkorange", marker="d", zorder=0.2, label="solver failed"
-    )
-=======
-
-    ax.scatter(x, vals, color="green", marker="o")
->>>>>>> b166f03e
+    ax.scatter(x_etf, vals_etf, color="red", marker="x", zorder=0.2, label="error test failed")
+    ax.scatter(x_sf, vals_sf, color="darkorange", marker="d", zorder=0.2, label="solver failed")
 
     if args.step_number:
         ax.set_xlabel("step")
@@ -138,10 +110,7 @@
         ax.set_xlabel("time")
 
     ax.set_ylabel("step size")
-<<<<<<< HEAD
     ax.legend(loc="best")
-=======
->>>>>>> b166f03e
     ax.grid(alpha=0.3, linestyle="--")
 
     if args.save:
