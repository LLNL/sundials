--- conflicted
+++ resolved
@@ -27,37 +27,6 @@
 // nvector_impl macro defines some ignore and inserts with the vector name appended
 %nvector_impl(Parallel)
 
-<<<<<<< HEAD
-// handle MPI comm
-%include <typemaps.i>
-
-%apply int { MPI_Comm };
-%typemap(ftype) MPI_Comm
-   "integer"
-%typemap(fin, noblock=1) MPI_Comm {
-    $1 = int($input, C_INT)
-}
-%typemap(fout, noblock=1) MPI_Comm {
-    $result = int($1)
-}
-
-%typemap(in, noblock=1) MPI_Comm {
-%#if SUNDIALS_MPI_ENABLED
-    $1 = MPI_Comm_f2c(%static_cast(*$input, MPI_Fint));
-%#else
-    $1 = *$input;
-%#endif
-}
-%typemap(out, noblock=1) MPI_Comm {
-%#if SUNDIALS_MPI_ENABLED
-    $result = %static_cast(MPI_Comm_c2f($1), int);
-%#else
-    $result = $1;
-%#endif
-}
-
-=======
->>>>>>> 21d17a86
 // Process and wrap functions in the following files
 %include "nvector/nvector_parallel.h"
 
