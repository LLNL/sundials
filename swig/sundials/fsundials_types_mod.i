--- conflicted
+++ resolved
@@ -24,10 +24,7 @@
 #define SUNDIALS_INT64_T
 #define SUNDIALS_INDEX_TYPE int64_t
 #define SUNDIALS_DOUBLE_PRECISION
-<<<<<<< HEAD
-=======
 #define sunbooleantype int
->>>>>>> 1212aea4
 
 // Insert code into the C wrapper to check that the sizes match
 %{
