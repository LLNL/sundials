--- conflicted
+++ resolved
@@ -53,11 +53,7 @@
 #define SUN_CSC_MAT 0
 #define SUN_CSR_MAT 1
 
-<<<<<<< HEAD
- /* DEPRECATION NOTICE: CSC_MAT and CSR_MAT will be removed in the next major release.
-=======
 /* DEPRECATION NOTICE: CSC_MAT and CSR_MAT will be removed in the next major release.
->>>>>>> d511b2d3
     use SUN_CSC_MAT and SUN_CSR_MAT instead. */
 #define CSC_MAT 0
 #define CSR_MAT 1
