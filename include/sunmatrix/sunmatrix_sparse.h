/*
 * -----------------------------------------------------------------
 * Programmer(s): Daniel Reynolds @ SMU
 *                David Gardner @ LLNL
 * Based on code sundials_sparse.h by: Carol Woodward and
 *     Slaven Peles @ LLNL, and Daniel R. Reynolds @ SMU
 * -----------------------------------------------------------------
 * SUNDIALS Copyright Start
 * Copyright (c) 2002-2025, Lawrence Livermore National Security
 * and Southern Methodist University.
 * All rights reserved.
 *
 * See the top-level LICENSE and NOTICE files for details.
 *
 * SPDX-License-Identifier: BSD-3-Clause
 * SUNDIALS Copyright End
 * -----------------------------------------------------------------
 * This is the header file for the sparse implementation of the
 * SUNMATRIX module, SUNMATRIX_SPARSE.
 *
 * Notes:
 *   - The definition of the generic SUNMatrix structure can be found
 *     in the header file sundials_matrix.h.
 *   - The definition of the type 'sunrealtype' can be found in the
 *     header file sundials_types.h, and it may be changed (at the
 *     configuration stage) according to the user's needs.
 *     The sundials_types.h file also contains the definition
 *     for the type 'sunbooleantype' and 'indextype'.
 * -----------------------------------------------------------------
 */

#ifndef _SUNMATRIX_SPARSE_H
#define _SUNMATRIX_SPARSE_H

#include <stdio.h>
#include <sundials/sundials_matrix.h>
#include <sunmatrix/sunmatrix_band.h>
#include <sunmatrix/sunmatrix_dense.h>

#include "sundials/sundials_types.h"

#ifdef __cplusplus /* wrapper to enable C++ usage */
extern "C" {
#endif

/* ------------------------
 * Matrix Type Definitions
 * ------------------------ */

#define CSC_MAT 0
#define CSR_MAT 1

/* ------------------------------------------
 * Sparse Implementation of SUNMATRIX_SPARSE
 * ------------------------------------------ */

struct _SUNMatrixContent_Sparse
{
  sunindextype M;
  sunindextype N;
  sunindextype NNZ;
  sunindextype NP;
  sunrealtype* data;
  int sparsetype;
  sunindextype* indexvals;
  sunindextype* indexptrs;
  /* CSC indices */
  sunindextype** rowvals;
  sunindextype** colptrs;
  /* CSR indices */
  sunindextype** colvals;
  sunindextype** rowptrs;
};

typedef struct _SUNMatrixContent_Sparse* SUNMatrixContent_Sparse;

/* ---------------------------------------
 * Macros for access to SUNMATRIX_SPARSE
 * --------------------------------------- */

#define SM_CONTENT_S(A) ((SUNMatrixContent_Sparse)(A->content))

#define SM_ROWS_S(A) (SM_CONTENT_S(A)->M)

#define SM_COLUMNS_S(A) (SM_CONTENT_S(A)->N)

#define SM_NNZ_S(A) (SM_CONTENT_S(A)->NNZ)

#define SM_NP_S(A) (SM_CONTENT_S(A)->NP)

#define SM_SPARSETYPE_S(A) (SM_CONTENT_S(A)->sparsetype)

#define SM_DATA_S(A) (SM_CONTENT_S(A)->data)

#define SM_INDEXVALS_S(A) (SM_CONTENT_S(A)->indexvals)

#define SM_INDEXPTRS_S(A) (SM_CONTENT_S(A)->indexptrs)

/* ----------------------------------------
 * Exported Functions for SUNMATRIX_SPARSE
 * ---------------------------------------- */

SUNDIALS_EXPORT
SUNMatrix SUNSparseMatrix(sunindextype M, sunindextype N, sunindextype NNZ,
                          int sparsetype, SUNContext sunctx);

SUNDIALS_EXPORT
SUNMatrix SUNSparseFromDenseMatrix(SUNMatrix A, sunrealtype droptol,
                                   int sparsetype);

SUNDIALS_EXPORT
SUNMatrix SUNSparseFromBandMatrix(SUNMatrix A, sunrealtype droptol,
                                  int sparsetype);

SUNDIALS_EXPORT
SUNErrCode SUNSparseMatrix_ToCSR(const SUNMatrix A, SUNMatrix* Bout);

SUNDIALS_EXPORT
SUNErrCode SUNSparseMatrix_ToCSC(const SUNMatrix A, SUNMatrix* Bout);

SUNDIALS_EXPORT
SUNErrCode SUNSparseMatrix_Realloc(SUNMatrix A);

SUNDIALS_EXPORT
SUNErrCode SUNSparseMatrix_Reallocate(SUNMatrix A, sunindextype NNZ);

SUNDIALS_EXPORT
void SUNSparseMatrix_Print(SUNMatrix A, FILE* outfile);

SUNDIALS_EXPORT
sunindextype SUNSparseMatrix_Rows(SUNMatrix A);

SUNDIALS_EXPORT
sunindextype SUNSparseMatrix_Columns(SUNMatrix A);

SUNDIALS_EXPORT
sunindextype SUNSparseMatrix_NNZ(SUNMatrix A);

SUNDIALS_EXPORT
sunindextype SUNSparseMatrix_NP(SUNMatrix A);

SUNDIALS_EXPORT
int SUNSparseMatrix_SparseType(SUNMatrix A);

SUNDIALS_EXPORT
sunrealtype* SUNSparseMatrix_Data(SUNMatrix A);

SUNDIALS_EXPORT
sunindextype* SUNSparseMatrix_IndexValues(SUNMatrix A);

SUNDIALS_EXPORT
sunindextype* SUNSparseMatrix_IndexPointers(SUNMatrix A);

SUNDIALS_EXPORT
SUNMatrix_ID SUNMatGetID_Sparse(SUNMatrix A);

SUNDIALS_EXPORT
SUNMatrix SUNMatClone_Sparse(SUNMatrix A);

SUNDIALS_EXPORT
void SUNMatDestroy_Sparse(SUNMatrix A);

SUNDIALS_EXPORT
SUNErrCode SUNMatZero_Sparse(SUNMatrix A);

SUNDIALS_EXPORT
SUNErrCode SUNMatCopy_Sparse(SUNMatrix A, SUNMatrix B);

SUNDIALS_EXPORT
SUNErrCode SUNMatScaleAdd_Sparse(sunrealtype c, SUNMatrix A, SUNMatrix B);

SUNDIALS_EXPORT
SUNErrCode SUNMatScaleAddI_Sparse(sunrealtype c, SUNMatrix A);

SUNDIALS_EXPORT
SUNErrCode SUNMatMatvec_Sparse(SUNMatrix A, N_Vector x, N_Vector y);

<<<<<<< HEAD
SUNDIALS_EXPORT
SUNErrCode SUNMatHermitianTransposeVec_Sparse(SUNMatrix A, N_Vector x,
                                              N_Vector y);

SUNDIALS_EXPORT
=======
SUNDIALS_DEPRECATED_EXPORT_MSG(
  "Work space functions will be removed in version 8.0.0")
>>>>>>> 47af768f
SUNErrCode SUNMatSpace_Sparse(SUNMatrix A, long int* lenrw, long int* leniw);

#ifdef __cplusplus
}
#endif

#endif<|MERGE_RESOLUTION|>--- conflicted
+++ resolved
@@ -175,16 +175,12 @@
 SUNDIALS_EXPORT
 SUNErrCode SUNMatMatvec_Sparse(SUNMatrix A, N_Vector x, N_Vector y);
 
-<<<<<<< HEAD
 SUNDIALS_EXPORT
 SUNErrCode SUNMatHermitianTransposeVec_Sparse(SUNMatrix A, N_Vector x,
                                               N_Vector y);
 
-SUNDIALS_EXPORT
-=======
 SUNDIALS_DEPRECATED_EXPORT_MSG(
   "Work space functions will be removed in version 8.0.0")
->>>>>>> 47af768f
 SUNErrCode SUNMatSpace_Sparse(SUNMatrix A, long int* lenrw, long int* leniw);
 
 #ifdef __cplusplus
