/* -----------------------------------------------------------------
 * Programmer(s): Radu Serban @ LLNL
 * -----------------------------------------------------------------
 * SUNDIALS Copyright Start
 * Copyright (c) 2002-2022, Lawrence Livermore National Security
 * and Southern Methodist University.
 * All rights reserved.
 *
 * See the top-level LICENSE and NOTICE files for details.
 *
 * SPDX-License-Identifier: BSD-3-Clause
 * SUNDIALS Copyright End
 * -----------------------------------------------------------------
 * This is the header file for the main CVODES integrator.
 * -----------------------------------------------------------------*/

#ifndef _CVODES_H
#define _CVODES_H

#include <stdio.h>
#include <sundials/sundials_context.h>
#include <sundials/sundials_nvector.h>
#include <sundials/sundials_nonlinearsolver.h>
#include <cvodes/cvodes_ls.h>
#include <cvodes/cvodes_proj.h>

#ifdef __cplusplus  /* wrapper to enable C++ usage */
extern "C" {
#endif

/* -----------------
 * CVODES Constants
 * ----------------- */

/* lmm */
#define CV_ADAMS          1
#define CV_BDF            2

/* itask */
#define CV_NORMAL         1
#define CV_ONE_STEP       2

/* ism */
#define CV_SIMULTANEOUS   1
#define CV_STAGGERED      2
#define CV_STAGGERED1     3

/* DQtype */
#define CV_CENTERED       1
#define CV_FORWARD        2

/* interp */
#define CV_HERMITE        1
#define CV_POLYNOMIAL     2

/* return values */

#define CV_SUCCESS               0
#define CV_TSTOP_RETURN          1
#define CV_ROOT_RETURN           2

#define CV_WARNING              99

#define CV_TOO_MUCH_WORK        -1
#define CV_TOO_MUCH_ACC         -2
#define CV_ERR_FAILURE          -3
#define CV_CONV_FAILURE         -4

#define CV_LINIT_FAIL           -5
#define CV_LSETUP_FAIL          -6
#define CV_LSOLVE_FAIL          -7
#define CV_RHSFUNC_FAIL         -8
#define CV_FIRST_RHSFUNC_ERR    -9
#define CV_REPTD_RHSFUNC_ERR    -10
#define CV_UNREC_RHSFUNC_ERR    -11
#define CV_RTFUNC_FAIL          -12
#define CV_NLS_INIT_FAIL        -13
#define CV_NLS_SETUP_FAIL       -14
#define CV_CONSTR_FAIL          -15
#define CV_NLS_FAIL             -16

#define CV_MEM_FAIL             -20
#define CV_MEM_NULL             -21
#define CV_ILL_INPUT            -22
#define CV_NO_MALLOC            -23
#define CV_BAD_K                -24
#define CV_BAD_T                -25
#define CV_BAD_DKY              -26
#define CV_TOO_CLOSE            -27
#define CV_VECTOROP_ERR         -28

#define CV_NO_QUAD              -30
#define CV_QRHSFUNC_FAIL        -31
#define CV_FIRST_QRHSFUNC_ERR   -32
#define CV_REPTD_QRHSFUNC_ERR   -33
#define CV_UNREC_QRHSFUNC_ERR   -34

#define CV_NO_SENS              -40
#define CV_SRHSFUNC_FAIL        -41
#define CV_FIRST_SRHSFUNC_ERR   -42
#define CV_REPTD_SRHSFUNC_ERR   -43
#define CV_UNREC_SRHSFUNC_ERR   -44

#define CV_BAD_IS               -45

#define CV_NO_QUADSENS          -50
#define CV_QSRHSFUNC_FAIL       -51
#define CV_FIRST_QSRHSFUNC_ERR  -52
#define CV_REPTD_QSRHSFUNC_ERR  -53
#define CV_UNREC_QSRHSFUNC_ERR  -54

#define CV_CONTEXT_ERR          -55

#define CV_PROJ_MEM_NULL        -56
#define CV_PROJFUNC_FAIL        -57
#define CV_REPTD_PROJFUNC_ERR   -58

#define CV_UNRECOGNIZED_ERR     -99

/* adjoint return values */

#define CV_NO_ADJ              -101
#define CV_NO_FWD              -102
#define CV_NO_BCK              -103
#define CV_BAD_TB0             -104
#define CV_REIFWD_FAIL         -105
#define CV_FWD_FAIL            -106
#define CV_GETY_BADT           -107

/* ------------------------------
 * User-Supplied Function Types
 * ------------------------------ */

typedef int (*CVRhsFn)(realtype t, N_Vector y,
                       N_Vector ydot, void *user_data);

typedef int (*CVRootFn)(realtype t, N_Vector y, realtype *gout,
                        void *user_data);

typedef int (*CVEwtFn)(N_Vector y, N_Vector ewt, void *user_data);

typedef void (*CVErrHandlerFn)(int error_code,
                               const char *module, const char *function,
                               char *msg, void *user_data);

typedef int (*CVMonitorFn)(void *cvode_mem, void *user_data);

typedef int (*CVQuadRhsFn)(realtype t, N_Vector y,
                           N_Vector yQdot, void *user_data);

typedef int (*CVSensRhsFn)(int Ns, realtype t,
                           N_Vector y, N_Vector ydot,
                           N_Vector *yS, N_Vector *ySdot,
                           void *user_data,
                           N_Vector tmp1, N_Vector tmp2);

typedef int (*CVSensRhs1Fn)(int Ns, realtype t,
                            N_Vector y, N_Vector ydot,
                            int iS, N_Vector yS, N_Vector ySdot,
                            void *user_data,
                            N_Vector tmp1, N_Vector tmp2);

typedef int (*CVQuadSensRhsFn)(int Ns, realtype t,
                               N_Vector y, N_Vector *yS,
                               N_Vector yQdot, N_Vector *yQSdot,
                               void *user_data,
                               N_Vector tmp, N_Vector tmpQ);

typedef int (*CVRhsFnB)(realtype t, N_Vector y, N_Vector yB, N_Vector yBdot,
                        void *user_dataB);

typedef int (*CVRhsFnBS)(realtype t, N_Vector y, N_Vector *yS,
                         N_Vector yB, N_Vector yBdot, void *user_dataB);


typedef int (*CVQuadRhsFnB)(realtype t, N_Vector y, N_Vector yB, N_Vector qBdot,
                            void *user_dataB);

typedef int (*CVQuadRhsFnBS)(realtype t, N_Vector y, N_Vector *yS,
                             N_Vector yB, N_Vector qBdot, void *user_dataB);


/* ---------------------------------------
 * Exported Functions -- Forward Problems
 * --------------------------------------- */

/* Initialization functions */
SUNDIALS_EXPORT void *CVodeCreate(int lmm, SUNContext sunctx);

SUNDIALS_EXPORT int CVodeInit(void *cvode_mem, CVRhsFn f, realtype t0,
                              N_Vector y0);
SUNDIALS_EXPORT int CVodeReInit(void *cvode_mem, realtype t0, N_Vector y0);

/* Tolerance input functions */
SUNDIALS_EXPORT int CVodeSStolerances(void *cvode_mem, realtype reltol,
                                      realtype abstol);
SUNDIALS_EXPORT int CVodeSVtolerances(void *cvode_mem, realtype reltol,
                                      N_Vector abstol);
SUNDIALS_EXPORT int CVodeWFtolerances(void *cvode_mem, CVEwtFn efun);

/* Optional input functions */

SUNDIALS_EXPORT int CVodeSetConstraints(void *cvode_mem, N_Vector constraints);
SUNDIALS_EXPORT int CVodeSetDeltaGammaMaxLSetup(void *cvode_mem,
                                                realtype dgmax_lsetup);
SUNDIALS_EXPORT int CVodeSetErrFile(void *cvode_mem, FILE *errfp);
SUNDIALS_EXPORT int CVodeSetErrHandlerFn(void *cvode_mem, CVErrHandlerFn ehfun, void *eh_data);
SUNDIALS_EXPORT int CVodeSetInitStep(void *cvode_mem, realtype hin);
SUNDIALS_EXPORT int CVodeSetLSetupFrequency(void *cvode_mem, long int msbp);
SUNDIALS_EXPORT int CVodeSetMaxConvFails(void *cvode_mem, int maxncf);
SUNDIALS_EXPORT int CVodeSetMaxErrTestFails(void *cvode_mem, int maxnef);
SUNDIALS_EXPORT int CVodeSetMaxHnilWarns(void *cvode_mem, int mxhnil);
SUNDIALS_EXPORT int CVodeSetMaxNonlinIters(void *cvode_mem, int maxcor);
SUNDIALS_EXPORT int CVodeSetMaxNumSteps(void *cvode_mem, long int mxsteps);
SUNDIALS_EXPORT int CVodeSetMaxOrd(void *cvode_mem, int maxord);
SUNDIALS_EXPORT int CVodeSetMaxStep(void *cvode_mem, realtype hmax);
SUNDIALS_EXPORT int CVodeSetMinStep(void *cvode_mem, realtype hmin);
SUNDIALS_EXPORT int CVodeSetMonitorFn(void *cvode_mem, CVMonitorFn fn);
SUNDIALS_EXPORT int CVodeSetMonitorFrequency(void *cvode_mem, long int nst);
SUNDIALS_EXPORT int CVodeSetNlsRhsFn(void *cvode_mem, CVRhsFn f);
SUNDIALS_EXPORT int CVodeSetNonlinConvCoef(void *cvode_mem, realtype nlscoef);
SUNDIALS_EXPORT int CVodeSetNonlinearSolver(void *cvode_mem, SUNNonlinearSolver NLS);
SUNDIALS_EXPORT int CVodeSetStabLimDet(void *cvode_mem, booleantype stldet);
SUNDIALS_EXPORT int CVodeSetStopTime(void *cvode_mem, realtype tstop);
SUNDIALS_EXPORT int CVodeSetUserData(void *cvode_mem, void *user_data);

/* Optional step adaptivity input functions */
SUNDIALS_EXPORT
int CVodeSetEtaFixedStepBounds(void* cvode_mem, realtype eta_min_fx,
                               realtype eta_max_fx);
SUNDIALS_EXPORT
int CVodeSetEtaMaxFirstStep(void* cvode_mem, realtype eta_max_fs);
SUNDIALS_EXPORT
int CVodeSetEtaMaxEarlyStep(void* cvode_mem, realtype eta_max_es);
SUNDIALS_EXPORT
int CVodeSetNumStepsEtaMaxEarlyStep(void* cvode_mem, long int small_nst);
SUNDIALS_EXPORT
int CVodeSetEtaMax(void* cvode_mem, realtype eta_max_gs);
SUNDIALS_EXPORT
int CVodeSetEtaMin(void* cvode_mem, realtype eta_min);
SUNDIALS_EXPORT
int CVodeSetEtaMinErrFail(void *cvode_mem, realtype eta_min_ef);
SUNDIALS_EXPORT
int CVodeSetEtaMaxErrFail(void* cvode_mem, realtype eta_max_ef);
SUNDIALS_EXPORT
int CVodeSetNumFailsEtaMaxErrFail(void *cvode_mem, int small_nef);
SUNDIALS_EXPORT
int CVodeSetEtaConvFail(void* cvode_mem, realtype eta_cf);

/* Rootfinding initialization function */
SUNDIALS_EXPORT int CVodeRootInit(void *cvode_mem, int nrtfn, CVRootFn g);

/* Rootfinding optional input functions */
SUNDIALS_EXPORT int CVodeSetRootDirection(void *cvode_mem, int *rootdir);
SUNDIALS_EXPORT int CVodeSetNoInactiveRootWarn(void *cvode_mem);

/* Solver function */
SUNDIALS_EXPORT int CVode(void *cvode_mem, realtype tout, N_Vector yout,
                          realtype *tret, int itask);

/* Utility functions to update/compute y based on ycor */
SUNDIALS_EXPORT int CVodeComputeState(void *cvode_mem, N_Vector ycor,
                                      N_Vector y);
SUNDIALS_EXPORT int CVodeComputeStateSens(void *cvode_mem, N_Vector *yScor,
                                          N_Vector *yS);
SUNDIALS_EXPORT int CVodeComputeStateSens1(void *cvode_mem, int idx,
                                           N_Vector yScor1, N_Vector yS1);

/* Dense output function */
SUNDIALS_EXPORT int CVodeGetDky(void *cvode_mem, realtype t, int k,
                                N_Vector dky);

/* Optional output functions */
SUNDIALS_EXPORT int CVodeGetWorkSpace(void *cvode_mem, long int *lenrw,
                                      long int *leniw);
SUNDIALS_EXPORT int CVodeGetNumSteps(void *cvode_mem, long int *nsteps);
SUNDIALS_EXPORT int CVodeGetNumRhsEvals(void *cvode_mem, long int *nfevals);
SUNDIALS_EXPORT int CVodeGetNumLinSolvSetups(void *cvode_mem,
                                             long int *nlinsetups);
SUNDIALS_EXPORT int CVodeGetNumErrTestFails(void *cvode_mem,
                                            long int *netfails);
SUNDIALS_EXPORT int CVodeGetLastOrder(void *cvode_mem, int *qlast);
SUNDIALS_EXPORT int CVodeGetCurrentOrder(void *cvode_mem, int *qcur);
SUNDIALS_EXPORT int CVodeGetCurrentGamma(void *cvode_mem, realtype *gamma);
SUNDIALS_EXPORT int CVodeGetNumStabLimOrderReds(void *cvode_mem,
                                                long int *nslred);
SUNDIALS_EXPORT int CVodeGetActualInitStep(void *cvode_mem, realtype *hinused);
SUNDIALS_EXPORT int CVodeGetLastStep(void *cvode_mem, realtype *hlast);
SUNDIALS_EXPORT int CVodeGetCurrentStep(void *cvode_mem, realtype *hcur);
SUNDIALS_EXPORT int CVodeGetCurrentState(void *cvode_mem, N_Vector *y);
SUNDIALS_EXPORT int CVodeGetCurrentStateSens(void *cvode_mem, N_Vector **yS);
SUNDIALS_EXPORT int CVodeGetCurrentSensSolveIndex(void *cvode_mem, int *index);
SUNDIALS_EXPORT int CVodeGetCurrentTime(void *cvode_mem, realtype *tcur);
SUNDIALS_EXPORT int CVodeGetTolScaleFactor(void *cvode_mem, realtype *tolsfac);
SUNDIALS_EXPORT int CVodeGetErrWeights(void *cvode_mem, N_Vector eweight);
SUNDIALS_EXPORT int CVodeGetEstLocalErrors(void *cvode_mem, N_Vector ele);
SUNDIALS_EXPORT int CVodeGetNumGEvals(void *cvode_mem, long int *ngevals);
SUNDIALS_EXPORT int CVodeGetRootInfo(void *cvode_mem, int *rootsfound);
SUNDIALS_EXPORT int CVodeGetIntegratorStats(void *cvode_mem, long int *nsteps,
                                            long int *nfevals,
                                            long int *nlinsetups,
                                            long int *netfails,
                                            int *qlast, int *qcur,
                                            realtype *hinused, realtype *hlast,
                                            realtype *hcur, realtype *tcur);
SUNDIALS_EXPORT int CVodeGetNonlinearSystemData(void *cvode_mem, realtype *tcur,
                                                N_Vector *ypred, N_Vector *yn,
                                                N_Vector *fn, realtype *gamma,
                                                realtype *rl1, N_Vector *zn1,
                                                void **user_data);
SUNDIALS_EXPORT int CVodeGetNonlinearSystemDataSens(void *cvode_mem,
                                                    realtype *tcur,
                                                    N_Vector **ySpred,
                                                    N_Vector **ySn,
                                                    realtype *gamma,
                                                    realtype *rl1,
                                                    N_Vector **zn1,
                                                    void **user_data);
SUNDIALS_EXPORT int CVodeGetNumNonlinSolvIters(void *cvode_mem,
                                               long int *nniters);
SUNDIALS_EXPORT int CVodeGetNumNonlinSolvConvFails(void *cvode_mem,
                                                   long int *nnfails);
SUNDIALS_EXPORT int CVodeGetNonlinSolvStats(void *cvode_mem, long int *nniters,
<<<<<<< HEAD
                                            long int *nncfails);
SUNDIALS_EXPORT int CVodeGetUserData(void *cvode_mem, void** user_data);
=======
                                            long int *nnfails);
SUNDIALS_EXPORT int CVodeGetNumStepSolveFails(void *cvode_mem,
                                              long int *nncfails);
SUNDIALS_EXPORT int CVodePrintAllStats(void *cvode_mem, FILE *outfile,
                                       SUNOutputFormat fmt);
>>>>>>> c1285f1c
SUNDIALS_EXPORT char *CVodeGetReturnFlagName(long int flag);

/* Free function */
SUNDIALS_EXPORT void CVodeFree(void **cvode_mem);

/* CVLS interface function that depends on CVRhsFn */
SUNDIALS_EXPORT int CVodeSetJacTimesRhsFn(void *cvode_mem,
                                          CVRhsFn jtimesRhsFn);


/* ---------------------------------
 * Exported Functions -- Quadrature
 * --------------------------------- */

/* Initialization functions */
SUNDIALS_EXPORT int CVodeQuadInit(void *cvode_mem, CVQuadRhsFn fQ,
                                  N_Vector yQ0);
SUNDIALS_EXPORT int CVodeQuadReInit(void *cvode_mem, N_Vector yQ0);

/* Tolerance input functions */
SUNDIALS_EXPORT int CVodeQuadSStolerances(void *cvode_mem, realtype reltolQ,
                                          realtype abstolQ);
SUNDIALS_EXPORT int CVodeQuadSVtolerances(void *cvode_mem, realtype reltolQ,
                                          N_Vector abstolQ);

/* Optional input specification functions */
SUNDIALS_EXPORT int CVodeSetQuadErrCon(void *cvode_mem, booleantype errconQ);

/* Extraction and Dense Output Functions for Forward Problems */
SUNDIALS_EXPORT int CVodeGetQuad(void *cvode_mem, realtype *tret,
                                 N_Vector yQout);
SUNDIALS_EXPORT int CVodeGetQuadDky(void *cvode_mem, realtype t, int k,
                                    N_Vector dky);

/* Optional output specification functions */
SUNDIALS_EXPORT int CVodeGetQuadNumRhsEvals(void *cvode_mem,
                                            long int *nfQevals);
SUNDIALS_EXPORT int CVodeGetQuadNumErrTestFails(void *cvode_mem,
                                                long int *nQetfails);
SUNDIALS_EXPORT int CVodeGetQuadErrWeights(void *cvode_mem, N_Vector eQweight);
SUNDIALS_EXPORT int CVodeGetQuadStats(void *cvode_mem, long int *nfQevals,
                                      long int *nQetfails);

/* Free function */
SUNDIALS_EXPORT void CVodeQuadFree(void *cvode_mem);


/* ------------------------------------
 * Exported Functions -- Sensitivities
 * ------------------------------------ */

/* Initialization functions */
SUNDIALS_EXPORT int CVodeSensInit(void *cvode_mem, int Ns, int ism,
                                  CVSensRhsFn fS, N_Vector *yS0);
SUNDIALS_EXPORT int CVodeSensInit1(void *cvode_mem, int Ns, int ism,
                                   CVSensRhs1Fn fS1, N_Vector *yS0);
SUNDIALS_EXPORT int CVodeSensReInit(void *cvode_mem, int ism, N_Vector *yS0);

/* Tolerance input functions */
SUNDIALS_EXPORT int CVodeSensSStolerances(void *cvode_mem, realtype reltolS,
                                          realtype *abstolS);
SUNDIALS_EXPORT int CVodeSensSVtolerances(void *cvode_mem, realtype reltolS,
                                          N_Vector *abstolS);
SUNDIALS_EXPORT int CVodeSensEEtolerances(void *cvode_mem);

/* Optional input specification functions */
SUNDIALS_EXPORT int CVodeSetSensDQMethod(void *cvode_mem, int DQtype,
                                         realtype DQrhomax);
SUNDIALS_EXPORT int CVodeSetSensErrCon(void *cvode_mem, booleantype errconS);
SUNDIALS_EXPORT int CVodeSetSensMaxNonlinIters(void *cvode_mem, int maxcorS);
SUNDIALS_EXPORT int CVodeSetSensParams(void *cvode_mem, realtype *p,
                                       realtype *pbar, int *plist);

/* Integrator nonlinear solver specification functions */
SUNDIALS_EXPORT int CVodeSetNonlinearSolverSensSim(void *cvode_mem,
                                                   SUNNonlinearSolver NLS);
SUNDIALS_EXPORT int CVodeSetNonlinearSolverSensStg(void *cvode_mem,
                                                   SUNNonlinearSolver NLS);
SUNDIALS_EXPORT int CVodeSetNonlinearSolverSensStg1(void *cvode_mem,
                                                    SUNNonlinearSolver NLS);

/* Enable/disable sensitivities */
SUNDIALS_EXPORT int CVodeSensToggleOff(void *cvode_mem);

/* Extraction and dense output functions */
SUNDIALS_EXPORT int CVodeGetSens(void *cvode_mem, realtype *tret,
                                 N_Vector *ySout);
SUNDIALS_EXPORT int CVodeGetSens1(void *cvode_mem, realtype *tret, int is,
                                  N_Vector ySout);

SUNDIALS_EXPORT int CVodeGetSensDky(void *cvode_mem, realtype t, int k,
                                    N_Vector *dkyA);
SUNDIALS_EXPORT int CVodeGetSensDky1(void *cvode_mem, realtype t, int k, int is,
                                     N_Vector dky);

/* Optional output specification functions */
SUNDIALS_EXPORT int CVodeGetSensNumRhsEvals(void *cvode_mem,
                                            long int *nfSevals);
SUNDIALS_EXPORT int CVodeGetNumRhsEvalsSens(void *cvode_mem,
                                            long int *nfevalsS);
SUNDIALS_EXPORT int CVodeGetSensNumErrTestFails(void *cvode_mem,
                                                long int *nSetfails);
SUNDIALS_EXPORT int CVodeGetSensNumLinSolvSetups(void *cvode_mem,
                                                 long int *nlinsetupsS);
SUNDIALS_EXPORT int CVodeGetSensErrWeights(void *cvode_mem, N_Vector *eSweight);
SUNDIALS_EXPORT int CVodeGetSensStats(void *cvode_mem, long int *nfSevals,
                                      long int *nfevalsS, long int *nSetfails,
                                      long int *nlinsetupsS);
SUNDIALS_EXPORT int CVodeGetSensNumNonlinSolvIters(void *cvode_mem,
                                                   long int *nSniters);
SUNDIALS_EXPORT int CVodeGetSensNumNonlinSolvConvFails(void *cvode_mem,
                                                       long int *nSnfails);
SUNDIALS_EXPORT int CVodeGetSensNonlinSolvStats(void *cvode_mem,
                                                long int *nSniters,
                                                long int *nSnfails);
SUNDIALS_EXPORT int CVodeGetNumStepSensSolveFails(void *cvode_mem,
                                                  long int *nSncfails);
SUNDIALS_EXPORT int CVodeGetStgrSensNumNonlinSolvIters(void *cvode_mem,
                                                       long int *nSTGR1niters);
SUNDIALS_EXPORT int CVodeGetStgrSensNumNonlinSolvConvFails(void *cvode_mem,
                                                           long int *nSTGR1nfails);
SUNDIALS_EXPORT int CVodeGetStgrSensNonlinSolvStats(void *cvode_mem,
                                                    long int *nSTGR1niters,
                                                    long int *nSTGR1nfails);
SUNDIALS_EXPORT int CVodeGetNumStepStgrSensSolveFails(void *cvode_mem,
                                                      long int *nSTGR1ncfails);

/* Free function */
SUNDIALS_EXPORT void CVodeSensFree(void *cvode_mem);


/* -------------------------------------------------------
 * Exported Functions -- Sensitivity dependent quadrature
 * ------------------------------------------------------- */

/* Initialization functions */
SUNDIALS_EXPORT int CVodeQuadSensInit(void *cvode_mem, CVQuadSensRhsFn fQS,
                                      N_Vector *yQS0);
SUNDIALS_EXPORT int CVodeQuadSensReInit(void *cvode_mem, N_Vector *yQS0);

/* Tolerance input functions */
SUNDIALS_EXPORT int CVodeQuadSensSStolerances(void *cvode_mem,
                                              realtype reltolQS,
                                              realtype *abstolQS);
SUNDIALS_EXPORT int CVodeQuadSensSVtolerances(void *cvode_mem,
                                              realtype reltolQS,
                                              N_Vector *abstolQS);
SUNDIALS_EXPORT int CVodeQuadSensEEtolerances(void *cvode_mem);

/* Optional input specification functions */
SUNDIALS_EXPORT int CVodeSetQuadSensErrCon(void *cvode_mem,
                                           booleantype errconQS);

/* Extraction and dense output functions */
SUNDIALS_EXPORT int CVodeGetQuadSens(void *cvode_mem, realtype *tret,
                                     N_Vector *yQSout);
SUNDIALS_EXPORT int CVodeGetQuadSens1(void *cvode_mem, realtype *tret, int is,
                                      N_Vector yQSout);

SUNDIALS_EXPORT int CVodeGetQuadSensDky(void *cvode_mem, realtype t, int k,
                                        N_Vector *dkyQS_all);
SUNDIALS_EXPORT int CVodeGetQuadSensDky1(void *cvode_mem, realtype t, int k,
                                         int is, N_Vector dkyQS);

/* Optional output specification functions */
SUNDIALS_EXPORT int CVodeGetQuadSensNumRhsEvals(void *cvode_mem,
                                                long int *nfQSevals);
SUNDIALS_EXPORT int CVodeGetQuadSensNumErrTestFails(void *cvode_mem,
                                                    long int *nQSetfails);
SUNDIALS_EXPORT int CVodeGetQuadSensErrWeights(void *cvode_mem,
                                               N_Vector *eQSweight);
SUNDIALS_EXPORT int CVodeGetQuadSensStats(void *cvode_mem,
                                          long int *nfQSevals,
                                          long int *nQSetfails);

/* Free function */
SUNDIALS_EXPORT void CVodeQuadSensFree(void *cvode_mem);


/* ----------------------------------------
 * Exported Functions -- Backward Problems
 * ---------------------------------------- */

/* Initialization functions */

SUNDIALS_EXPORT int CVodeAdjInit(void *cvode_mem, long int steps, int interp);

SUNDIALS_EXPORT int CVodeAdjReInit(void *cvode_mem);

SUNDIALS_EXPORT void CVodeAdjFree(void *cvode_mem);

/* Backward Problem Setup Functions */

SUNDIALS_EXPORT int CVodeCreateB(void *cvode_mem, int lmmB, int *which);

SUNDIALS_EXPORT int CVodeInitB(void *cvode_mem, int which,
                               CVRhsFnB fB,
                               realtype tB0, N_Vector yB0);
SUNDIALS_EXPORT int CVodeInitBS(void *cvode_mem, int which,
                                CVRhsFnBS fBs,
                                realtype tB0, N_Vector yB0);
SUNDIALS_EXPORT int CVodeReInitB(void *cvode_mem, int which,
                                 realtype tB0, N_Vector yB0);

SUNDIALS_EXPORT int CVodeSStolerancesB(void *cvode_mem, int which,
                                       realtype reltolB, realtype abstolB);
SUNDIALS_EXPORT int CVodeSVtolerancesB(void *cvode_mem, int which,
                                       realtype reltolB, N_Vector abstolB);

SUNDIALS_EXPORT int CVodeQuadInitB(void *cvode_mem, int which,
                                     CVQuadRhsFnB fQB, N_Vector yQB0);
SUNDIALS_EXPORT int CVodeQuadInitBS(void *cvode_mem, int which,
                                      CVQuadRhsFnBS fQBs, N_Vector yQB0);
SUNDIALS_EXPORT int CVodeQuadReInitB(void *cvode_mem, int which, N_Vector yQB0);

SUNDIALS_EXPORT int CVodeQuadSStolerancesB(void *cvode_mem, int which,
                                           realtype reltolQB,
                                           realtype abstolQB);
SUNDIALS_EXPORT int CVodeQuadSVtolerancesB(void *cvode_mem, int which,
                                           realtype reltolQB,
                                           N_Vector abstolQB);

/* Solver Function For Forward Problems */

SUNDIALS_EXPORT int CVodeF(void *cvode_mem, realtype tout, N_Vector yout,
                           realtype *tret, int itask, int *ncheckPtr);


/* Solver Function For Backward Problems */

SUNDIALS_EXPORT int CVodeB(void *cvode_mem, realtype tBout, int itaskB);

/* Optional Input Functions For Adjoint Problems */

SUNDIALS_EXPORT int CVodeSetAdjNoSensi(void *cvode_mem);

SUNDIALS_EXPORT int CVodeSetUserDataB(void *cvode_mem, int which,
                                      void *user_dataB);
SUNDIALS_EXPORT int CVodeSetMaxOrdB(void *cvode_mem, int which, int maxordB);
SUNDIALS_EXPORT int CVodeSetMaxNumStepsB(void *cvode_mem, int which,
                                         long int mxstepsB);
SUNDIALS_EXPORT int CVodeSetStabLimDetB(void *cvode_mem, int which,
                                        booleantype stldetB);
SUNDIALS_EXPORT int CVodeSetInitStepB(void *cvode_mem, int which,
                                      realtype hinB);
SUNDIALS_EXPORT int CVodeSetMinStepB(void *cvode_mem, int which,
                                     realtype hminB);
SUNDIALS_EXPORT int CVodeSetMaxStepB(void *cvode_mem, int which,
                                     realtype hmaxB);
SUNDIALS_EXPORT int CVodeSetConstraintsB(void *cvode_mem, int which,
                                         N_Vector constraintsB);
SUNDIALS_EXPORT int CVodeSetQuadErrConB(void *cvode_mem, int which,
                                        booleantype errconQB);

SUNDIALS_EXPORT int CVodeSetNonlinearSolverB(void *cvode_mem, int which,
                                             SUNNonlinearSolver NLS);

/* Extraction And Dense Output Functions For Backward Problems */

SUNDIALS_EXPORT int CVodeGetB(void *cvode_mem, int which,
                              realtype *tBret, N_Vector yB);
SUNDIALS_EXPORT int CVodeGetQuadB(void *cvode_mem, int which,
                                  realtype *tBret, N_Vector qB);

/* Optional Output Functions For Backward Problems */

SUNDIALS_EXPORT void *CVodeGetAdjCVodeBmem(void *cvode_mem, int which);

SUNDIALS_EXPORT int CVodeGetAdjY(void *cvode_mem, realtype t, N_Vector y);

typedef struct {
  void *my_addr;
  void *next_addr;
  realtype t0;
  realtype t1;
  long int nstep;
  int order;
  realtype step;
} CVadjCheckPointRec;

SUNDIALS_EXPORT int CVodeGetAdjCheckPointsInfo(void *cvode_mem,
                                               CVadjCheckPointRec *ckpnt);

/* CVLS interface function that depends on CVRhsFn */
int CVodeSetJacTimesRhsFnB(void *cvode_mem, int which, CVRhsFn jtimesRhsFn);


/* Undocumented Optional Output Functions For Backward Problems */

/* -----------------------------------------------------------------
 * CVodeGetAdjDataPointHermite
 * -----------------------------------------------------------------
 *    Returns the 2 vectors stored for cubic Hermite interpolation
 *    at the data point 'which'. The user must allocate space for
 *    y and yd. Returns CV_MEM_NULL if cvode_mem is NULL,
 *    CV_ILL_INPUT if the interpolation type previously specified
 *    is not CV_HERMITE, or CV_SUCCESS otherwise.
 * -----------------------------------------------------------------
 * CVodeGetAdjDataPointPolynomial
 * -----------------------------------------------------------------
 *    Returns the vector stored for polynomial interpolation
 *    at the data point 'which'. The user must allocate space for
 *    y. Returns CV_MEM_NULL if cvode_mem is NULL, CV_ILL_INPUT if
 *    the interpolation type previously specified is not
 *    CV_POLYNOMIAL, or CV_SUCCESS otherwise.
 * ----------------------------------------------------------------- */

SUNDIALS_EXPORT int CVodeGetAdjDataPointHermite(void *cvode_mem, int which,
                                                realtype *t, N_Vector y,
                                                N_Vector yd);

SUNDIALS_EXPORT int CVodeGetAdjDataPointPolynomial(void *cvode_mem, int which,
                                                   realtype *t, int *order,
                                                   N_Vector y);

/* -----------------------------------------------------------------
 * CVodeGetAdjCurrentCheckPoint
 *    Returns the address of the 'active' check point.
 * ----------------------------------------------------------------- */

SUNDIALS_EXPORT int CVodeGetAdjCurrentCheckPoint(void *cvode_mem, void **addr);


#ifdef __cplusplus
}
#endif

#endif<|MERGE_RESOLUTION|>--- conflicted
+++ resolved
@@ -321,16 +321,12 @@
 SUNDIALS_EXPORT int CVodeGetNumNonlinSolvConvFails(void *cvode_mem,
                                                    long int *nnfails);
 SUNDIALS_EXPORT int CVodeGetNonlinSolvStats(void *cvode_mem, long int *nniters,
-<<<<<<< HEAD
-                                            long int *nncfails);
-SUNDIALS_EXPORT int CVodeGetUserData(void *cvode_mem, void** user_data);
-=======
                                             long int *nnfails);
 SUNDIALS_EXPORT int CVodeGetNumStepSolveFails(void *cvode_mem,
                                               long int *nncfails);
+SUNDIALS_EXPORT int CVodeGetUserData(void *cvode_mem, void** user_data);
 SUNDIALS_EXPORT int CVodePrintAllStats(void *cvode_mem, FILE *outfile,
                                        SUNOutputFormat fmt);
->>>>>>> c1285f1c
 SUNDIALS_EXPORT char *CVodeGetReturnFlagName(long int flag);
 
 /* Free function */
