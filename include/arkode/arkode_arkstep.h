--- conflicted
+++ resolved
@@ -358,13 +358,10 @@
                                        int *rootsfound);
 SUNDIALS_EXPORT int ARKStepGetNumConstrFails(void *arkode_mem,
                                              long int *nconstrfails);
-<<<<<<< HEAD
 SUNDIALS_EXPORT int ARKStepGetUserData(void *arkode_mem,
                                        void **user_data);
-=======
 SUNDIALS_EXPORT int ARKStepPrintAllStats(void *arkode_mem, FILE *outfile,
                                          SUNOutputFormat fmt);
->>>>>>> c1285f1c
 SUNDIALS_EXPORT char *ARKStepGetReturnFlagName(long int flag);
 
 SUNDIALS_EXPORT int ARKStepWriteParameters(void *arkode_mem, FILE *fp);
