/* -----------------------------------------------------------------
 * Programmer(s): Daniel R. Reynolds @ SMU
 * -----------------------------------------------------------------
 * SUNDIALS Copyright Start
 * Copyright (c) 2002-2023, Lawrence Livermore National Security
 * and Southern Methodist University.
 * All rights reserved.
 *
 * See the top-level LICENSE and NOTICE files for details.
 *
 * SPDX-License-Identifier: BSD-3-Clause
 * SUNDIALS Copyright End
 * -----------------------------------------------------------------
 * This is the header file for the main ARKode infrastructure.
 * -----------------------------------------------------------------
 * ARKode is used to numerically solve the ordinary initial value
 * problems using one-step methods.  Users do not call ARKode
 * infrastructure routines directly; they instead interact with
 * one of the time stepping modules built on top of ARKode.
 * These time step modules define their supported problem types,
 * solver options, etc.
 *
 * This file serves to define constants and provide function
 * prototypes for use across ARKode-based time integration
 * modules.
 * -----------------------------------------------------------------*/

#ifndef _ARKODE_H
#define _ARKODE_H

#include <stdio.h>
#include <sundials/sundials_context.h>
#include <sundials/sundials_nvector.h>
#include <arkode/arkode_butcher.h>

#ifdef __cplusplus  /* wrapper to enable C++ usage */
extern "C" {
#endif

/* -----------------
 * ARKode Constants
 * ----------------- */

/* usage modes (itask) */
#define ARK_NORMAL         1
#define ARK_ONE_STEP       2

/* adaptivity module flags */
#define ARK_ADAPT_CUSTOM   -1
#define ARK_ADAPT_PID       0
#define ARK_ADAPT_PI        1
#define ARK_ADAPT_I         2
#define ARK_ADAPT_EXP_GUS   3
#define ARK_ADAPT_IMP_GUS   4
#define ARK_ADAPT_IMEX_GUS  5

/* Constants for evaluating the full RHS */
#define ARK_FULLRHS_START 0
#define ARK_FULLRHS_END   1
#define ARK_FULLRHS_OTHER 2

/* interpolation module flags */

/*    max allowed degree */
#define ARK_INTERP_MAX_DEGREE 5

/*    interpolation module types */
#define ARK_INTERP_HERMITE  0
#define ARK_INTERP_LAGRANGE 1


/* return values */

#define ARK_SUCCESS                 0
#define ARK_TSTOP_RETURN            1
#define ARK_ROOT_RETURN             2

#define ARK_WARNING                99

#define ARK_TOO_MUCH_WORK          -1
#define ARK_TOO_MUCH_ACC           -2
#define ARK_ERR_FAILURE            -3
#define ARK_CONV_FAILURE           -4

#define ARK_LINIT_FAIL             -5
#define ARK_LSETUP_FAIL            -6
#define ARK_LSOLVE_FAIL            -7
#define ARK_RHSFUNC_FAIL           -8
#define ARK_FIRST_RHSFUNC_ERR      -9
#define ARK_REPTD_RHSFUNC_ERR      -10
#define ARK_UNREC_RHSFUNC_ERR      -11
#define ARK_RTFUNC_FAIL            -12
#define ARK_LFREE_FAIL             -13
#define ARK_MASSINIT_FAIL          -14
#define ARK_MASSSETUP_FAIL         -15
#define ARK_MASSSOLVE_FAIL         -16
#define ARK_MASSFREE_FAIL          -17
#define ARK_MASSMULT_FAIL          -18

#define ARK_CONSTR_FAIL            -19
#define ARK_MEM_FAIL               -20
#define ARK_MEM_NULL               -21
#define ARK_ILL_INPUT              -22
#define ARK_NO_MALLOC              -23
#define ARK_BAD_K                  -24
#define ARK_BAD_T                  -25
#define ARK_BAD_DKY                -26
#define ARK_TOO_CLOSE              -27

#define ARK_VECTOROP_ERR           -28

#define ARK_NLS_INIT_FAIL          -29
#define ARK_NLS_SETUP_FAIL         -30
#define ARK_NLS_SETUP_RECVR        -31
#define ARK_NLS_OP_ERR             -32

#define ARK_INNERSTEP_ATTACH_ERR   -33
#define ARK_INNERSTEP_FAIL         -34
#define ARK_OUTERTOINNER_FAIL      -35
#define ARK_INNERTOOUTER_FAIL      -36

/* ARK_POSTPROCESS_FAIL equals ARK_POSTPROCESS_STEP_FAIL
   for backwards compatibility */
#define ARK_POSTPROCESS_FAIL       -37
#define ARK_POSTPROCESS_STEP_FAIL  -37
#define ARK_POSTPROCESS_STAGE_FAIL -38

#define ARK_USER_PREDICT_FAIL      -39
#define ARK_INTERP_FAIL            -40

#define ARK_INVALID_TABLE          -41

#define ARK_CONTEXT_ERR            -42

<<<<<<< HEAD
#define ARK_CONTROLLER_ERR         -43

#define ARK_HEURISTICS_ERR         -44
=======
#define ARK_RELAX_FAIL             -43
#define ARK_RELAX_MEM_NULL         -44
#define ARK_RELAX_FUNC_FAIL        -45
#define ARK_RELAX_JAC_FAIL         -46

>>>>>>> a4553b50

#define ARK_UNRECOGNIZED_ERROR     -99

/* ------------------------------
 * User-Supplied Function Types
 * ------------------------------ */

typedef int (*ARKRhsFn)(realtype t, N_Vector y,
                        N_Vector ydot, void *user_data);

typedef int (*ARKRootFn)(realtype t, N_Vector y,
                         realtype *gout, void *user_data);

typedef int (*ARKEwtFn)(N_Vector y, N_Vector ewt, void *user_data);

typedef int (*ARKRwtFn)(N_Vector y, N_Vector rwt, void *user_data);

typedef void (*ARKErrHandlerFn)(int error_code, const char *module,
                                const char *function, char *msg,
                                void *user_data);

typedef int (*ARKAdaptFn)(N_Vector y, realtype t, realtype h1,
                          realtype h2, realtype h3,
                          realtype e1, realtype e2,
                          realtype e3, int q, int p,
                          realtype *hnew, void *user_data);

typedef int (*ARKExpStabFn)(N_Vector y, realtype t,
                            realtype *hstab, void *user_data);

typedef int (*ARKVecResizeFn)(N_Vector y, N_Vector ytemplate,
                              void *user_data);

typedef int (*ARKPostProcessFn)(realtype t, N_Vector y,
                                void *user_data);

typedef int (*ARKStagePredictFn)(realtype t, N_Vector zpred,
                                 void *user_data);

typedef int (*ARKRelaxFn)(N_Vector y, realtype* r, void* user_data);

typedef int (*ARKRelaxJacFn)(N_Vector y, N_Vector J, void* user_data);

/* --------------------------
 * MRIStep Inner Stepper Type
 * -------------------------- */

typedef _SUNDIALS_STRUCT_ _MRIStepInnerStepper *MRIStepInnerStepper;

<<<<<<< HEAD
=======
/* --------------------------
 * Relaxation Solver Options
 * -------------------------- */

typedef enum {
  ARK_RELAX_BRENT,
  ARK_RELAX_NEWTON
} ARKRelaxSolver;
>>>>>>> a4553b50

#ifdef __cplusplus
}
#endif

#endif<|MERGE_RESOLUTION|>--- conflicted
+++ resolved
@@ -132,17 +132,14 @@
 
 #define ARK_CONTEXT_ERR            -42
 
-<<<<<<< HEAD
-#define ARK_CONTROLLER_ERR         -43
-
-#define ARK_HEURISTICS_ERR         -44
-=======
 #define ARK_RELAX_FAIL             -43
 #define ARK_RELAX_MEM_NULL         -44
 #define ARK_RELAX_FUNC_FAIL        -45
 #define ARK_RELAX_JAC_FAIL         -46
 
->>>>>>> a4553b50
+#define ARK_CONTROLLER_ERR         -47
+
+#define ARK_HEURISTICS_ERR         -48
 
 #define ARK_UNRECOGNIZED_ERROR     -99
 
@@ -192,8 +189,6 @@
 
 typedef _SUNDIALS_STRUCT_ _MRIStepInnerStepper *MRIStepInnerStepper;
 
-<<<<<<< HEAD
-=======
 /* --------------------------
  * Relaxation Solver Options
  * -------------------------- */
@@ -202,7 +197,6 @@
   ARK_RELAX_BRENT,
   ARK_RELAX_NEWTON
 } ARKRelaxSolver;
->>>>>>> a4553b50
 
 #ifdef __cplusplus
 }
