--- conflicted
+++ resolved
@@ -141,12 +141,10 @@
 
 #define ARK_STEPPER_UNSUPPORTED -48
 
-<<<<<<< HEAD
-#define ARK_SUNSTEPPER_ERR -49
-=======
 #define ARK_DOMEIG_FAIL          -49
 #define ARK_MAX_STAGE_LIMIT_FAIL -50
->>>>>>> a3fa77f7
+
+#define ARK_SUNSTEPPER_ERR -51
 
 #define ARK_UNRECOGNIZED_ERROR -99
 
