/* -----------------------------------------------------------------
 * Programmer(s): Daniel R. Reynolds @ SMU
 * -----------------------------------------------------------------
 * SUNDIALS Copyright Start
 * Copyright (c) 2002-2024, Lawrence Livermore National Security
 * and Southern Methodist University.
 * All rights reserved.
 *
 * See the top-level LICENSE and NOTICE files for details.
 *
 * SPDX-License-Identifier: BSD-3-Clause
 * SUNDIALS Copyright End
 * -----------------------------------------------------------------
 * This is the header file for the main ARKODE infrastructure.
 * -----------------------------------------------------------------
 * ARKODE is used to numerically solve the ordinary initial value
 * problems using one-step methods.  Users do not call ARKODE
 * infrastructure routines directly; they instead interact with
 * one of the time stepping modules built on top of ARKODE.
 * These time step modules define their supported problem types,
 * solver options, etc.
 *
 * This file serves to define constants and provide function
 * prototypes for use across ARKODE-based time integration
 * modules.
 * -----------------------------------------------------------------*/

#ifndef _ARKODE_H
#define _ARKODE_H

#include <arkode/arkode_butcher.h>
#include <stdio.h>
#include <sunadjoint/sunadjoint_stepper.h>
#include <sundials/sundials_core.h>
#include <sundials/sundials_stepper.h>

#ifdef __cplusplus /* wrapper to enable C++ usage */
extern "C" {
#endif

/* -----------------
 * ARKODE Constants
 * ----------------- */

/* usage modes (itask) */
#define ARK_NORMAL   1
#define ARK_ONE_STEP 2

/* adaptivity module flags */
#define ARK_ADAPT_CUSTOM   -1
#define ARK_ADAPT_PID      0
#define ARK_ADAPT_PI       1
#define ARK_ADAPT_I        2
#define ARK_ADAPT_EXP_GUS  3
#define ARK_ADAPT_IMP_GUS  4
#define ARK_ADAPT_IMEX_GUS 5

/* Constants for evaluating the full RHS */
#define ARK_FULLRHS_START 0
#define ARK_FULLRHS_END   1
#define ARK_FULLRHS_OTHER 2

/* interpolation module flags */

/*    max allowed degree */
#define ARK_INTERP_MAX_DEGREE 5

/*    interpolation module types */
#define ARK_INTERP_NONE     -1
#define ARK_INTERP_HERMITE  0
#define ARK_INTERP_LAGRANGE 1

/* return values */

#define ARK_SUCCESS      0
#define ARK_TSTOP_RETURN 1
#define ARK_ROOT_RETURN  2

#define ARK_WARNING 99

#define ARK_TOO_MUCH_WORK -1
#define ARK_TOO_MUCH_ACC  -2
#define ARK_ERR_FAILURE   -3
#define ARK_CONV_FAILURE  -4

#define ARK_LINIT_FAIL        -5
#define ARK_LSETUP_FAIL       -6
#define ARK_LSOLVE_FAIL       -7
#define ARK_RHSFUNC_FAIL      -8
#define ARK_FIRST_RHSFUNC_ERR -9
#define ARK_REPTD_RHSFUNC_ERR -10
#define ARK_UNREC_RHSFUNC_ERR -11
#define ARK_RTFUNC_FAIL       -12
#define ARK_LFREE_FAIL        -13
#define ARK_MASSINIT_FAIL     -14
#define ARK_MASSSETUP_FAIL    -15
#define ARK_MASSSOLVE_FAIL    -16
#define ARK_MASSFREE_FAIL     -17
#define ARK_MASSMULT_FAIL     -18

#define ARK_CONSTR_FAIL -19
#define ARK_MEM_FAIL    -20
#define ARK_MEM_NULL    -21
#define ARK_ILL_INPUT   -22
#define ARK_NO_MALLOC   -23
#define ARK_BAD_K       -24
#define ARK_BAD_T       -25
#define ARK_BAD_DKY     -26
#define ARK_TOO_CLOSE   -27

#define ARK_VECTOROP_ERR -28

#define ARK_NLS_INIT_FAIL   -29
#define ARK_NLS_SETUP_FAIL  -30
#define ARK_NLS_SETUP_RECVR -31
#define ARK_NLS_OP_ERR      -32

#define ARK_INNERSTEP_ATTACH_ERR -33
#define ARK_INNERSTEP_FAIL       -34
#define ARK_OUTERTOINNER_FAIL    -35
#define ARK_INNERTOOUTER_FAIL    -36

/* ARK_POSTPROCESS_FAIL equals ARK_POSTPROCESS_STEP_FAIL
   for backwards compatibility */
#define ARK_POSTPROCESS_FAIL       -37
#define ARK_POSTPROCESS_STEP_FAIL  -37
#define ARK_POSTPROCESS_STAGE_FAIL -38

#define ARK_USER_PREDICT_FAIL -39
#define ARK_INTERP_FAIL       -40

#define ARK_INVALID_TABLE -41

#define ARK_CONTEXT_ERR -42

#define ARK_RELAX_FAIL      -43
#define ARK_RELAX_MEM_NULL  -44
#define ARK_RELAX_FUNC_FAIL -45
#define ARK_RELAX_JAC_FAIL  -46

#define ARK_CONTROLLER_ERR -47

#define ARK_STEPPER_UNSUPPORTED -48
#define ARK_SUNSTEPPER_ERR      -49

#define ARK_ADJ_CHECKPOINT_FAIL -50
#define ARK_ADJ_RECOMPUTE_FAIL  -51

#define ARK_DOMEIG_FAIL          -49
#define ARK_MAX_STAGE_LIMIT_FAIL -50

#define ARK_SUNSTEPPER_ERR -51

#define ARK_STEP_DIRECTION_ERR -52

#define ARK_UNRECOGNIZED_ERROR -99

/* ------------------------------
 * User-Supplied Function Types
 * ------------------------------ */

typedef int (*ARKRhsFn)(sunrealtype t, N_Vector y, N_Vector ydot,
                        void* user_data);

typedef int (*ARKRootFn)(sunrealtype t, N_Vector y, sunrealtype* gout,
                         void* user_data);

typedef int (*ARKEwtFn)(N_Vector y, N_Vector ewt, void* user_data);

typedef int (*ARKRwtFn)(N_Vector y, N_Vector rwt, void* user_data);

typedef int (*ARKAdaptFn)(N_Vector y, sunrealtype t, sunrealtype h1,
                          sunrealtype h2, sunrealtype h3, sunrealtype e1,
                          sunrealtype e2, sunrealtype e3, int q, int p,
                          sunrealtype* hnew, void* user_data);

typedef int (*ARKExpStabFn)(N_Vector y, sunrealtype t, sunrealtype* hstab,
                            void* user_data);

typedef int (*ARKVecResizeFn)(N_Vector y, N_Vector ytemplate, void* user_data);

typedef int (*ARKPostProcessFn)(sunrealtype t, N_Vector y, void* user_data);

typedef int (*ARKStagePredictFn)(sunrealtype t, N_Vector zpred, void* user_data);

typedef int (*ARKRelaxFn)(N_Vector y, sunrealtype* r, void* user_data);

typedef int (*ARKRelaxJacFn)(N_Vector y, N_Vector J, void* user_data);

/* ------------------------------------------------
 * MRIStep Inner Stepper Type (forward declaration)
 * ------------------------------------------------ */

typedef _SUNDIALS_STRUCT_ _MRIStepInnerStepper* MRIStepInnerStepper;

/* --------------------------
 * Relaxation Solver Options
 * -------------------------- */

typedef enum
{
  ARK_RELAX_BRENT,
  ARK_RELAX_NEWTON
} ARKRelaxSolver;

/* --------------------------
 * Error Accumulation Options
 * -------------------------- */

typedef enum
{
  ARK_ACCUMERROR_NONE,
  ARK_ACCUMERROR_MAX,
  ARK_ACCUMERROR_SUM,
  ARK_ACCUMERROR_AVG
} ARKAccumError;

/* --------------------------
 * Shared API routines
 * -------------------------- */

/* Resize and Reset functions */
SUNDIALS_EXPORT int ARKodeResize(void* arkode_mem, N_Vector ynew,
                                 sunrealtype hscale, sunrealtype t0,
                                 ARKVecResizeFn resize, void* resize_data);
SUNDIALS_EXPORT int ARKodeReset(void* arkode_mem, sunrealtype tR, N_Vector yR);

/* Utility to wrap ARKODE as an MRIStepInnerStepper */
SUNDIALS_EXPORT int ARKodeCreateMRIStepInnerStepper(void* arkode_mem,
                                                    MRIStepInnerStepper* stepper);

/* Tolerance input functions */
SUNDIALS_EXPORT int ARKodeSStolerances(void* arkode_mem, sunrealtype reltol,
                                       sunrealtype abstol);
SUNDIALS_EXPORT int ARKodeSVtolerances(void* arkode_mem, sunrealtype reltol,
                                       N_Vector abstol);
SUNDIALS_EXPORT int ARKodeWFtolerances(void* arkode_mem, ARKEwtFn efun);

/* Residual tolerance input functions */
SUNDIALS_EXPORT int ARKodeResStolerance(void* arkode_mem, sunrealtype rabstol);
SUNDIALS_EXPORT int ARKodeResVtolerance(void* arkode_mem, N_Vector rabstol);
SUNDIALS_EXPORT int ARKodeResFtolerance(void* arkode_mem, ARKRwtFn rfun);

/* Rootfinding */
SUNDIALS_EXPORT int ARKodeRootInit(void* arkode_mem, int nrtfn, ARKRootFn g);
SUNDIALS_EXPORT int ARKodeSetRootDirection(void* arkode_mem, int* rootdir);
SUNDIALS_EXPORT int ARKodeSetNoInactiveRootWarn(void* arkode_mem);

/* Optional input functions (general) */
SUNDIALS_EXPORT int ARKodeSetDefaults(void* arkode_mem);
SUNDIALS_EXPORT int ARKodeSetOrder(void* arkode_mem, int maxord);
SUNDIALS_EXPORT int ARKodeSetInterpolantType(void* arkode_mem, int itype);
SUNDIALS_EXPORT int ARKodeSetInterpolantDegree(void* arkode_mem, int degree);
SUNDIALS_EXPORT int ARKodeSetMaxNumSteps(void* arkode_mem, long int mxsteps);
SUNDIALS_EXPORT int ARKodeSetInterpolateStopTime(void* arkode_mem,
                                                 sunbooleantype interp);
SUNDIALS_EXPORT int ARKodeSetStopTime(void* arkode_mem, sunrealtype tstop);
SUNDIALS_EXPORT int ARKodeClearStopTime(void* arkode_mem);
SUNDIALS_EXPORT int ARKodeSetFixedStep(void* arkode_mem, sunrealtype hfixed);
SUNDIALS_EXPORT int ARKodeSetStepDirection(void* arkode_mem, sunrealtype stepdir);
SUNDIALS_EXPORT int ARKodeSetUserData(void* arkode_mem, void* user_data);
SUNDIALS_EXPORT int ARKodeSetPostprocessStepFn(void* arkode_mem,
                                               ARKPostProcessFn ProcessStep);
SUNDIALS_EXPORT int ARKodeSetPostprocessStageFn(void* arkode_mem,
                                                ARKPostProcessFn ProcessStage);

/* Optional input functions (implicit solver) */
SUNDIALS_EXPORT int ARKodeSetNonlinearSolver(void* arkode_mem,
                                             SUNNonlinearSolver NLS);
SUNDIALS_EXPORT int ARKodeSetLinear(void* arkode_mem, int timedepend);
SUNDIALS_EXPORT int ARKodeSetNonlinear(void* arkode_mem);
SUNDIALS_EXPORT int ARKodeSetAutonomous(void* arkode_mem,
                                        sunbooleantype autonomous);
SUNDIALS_EXPORT int ARKodeSetNlsRhsFn(void* arkode_mem, ARKRhsFn nls_fi);
SUNDIALS_EXPORT int ARKodeSetDeduceImplicitRhs(void* arkode_mem,
                                               sunbooleantype deduce);
SUNDIALS_EXPORT int ARKodeSetNonlinCRDown(void* arkode_mem, sunrealtype crdown);
SUNDIALS_EXPORT int ARKodeSetNonlinRDiv(void* arkode_mem, sunrealtype rdiv);
SUNDIALS_EXPORT int ARKodeSetDeltaGammaMax(void* arkode_mem, sunrealtype dgmax);
SUNDIALS_EXPORT int ARKodeSetLSetupFrequency(void* arkode_mem, int msbp);
SUNDIALS_EXPORT int ARKodeSetPredictorMethod(void* arkode_mem, int method);
SUNDIALS_EXPORT int ARKodeSetMaxNonlinIters(void* arkode_mem, int maxcor);
SUNDIALS_EXPORT int ARKodeSetMaxConvFails(void* arkode_mem, int maxncf);
SUNDIALS_EXPORT int ARKodeSetNonlinConvCoef(void* arkode_mem,
                                            sunrealtype nlscoef);
SUNDIALS_EXPORT int ARKodeSetStagePredictFn(void* arkode_mem,
                                            ARKStagePredictFn PredictStage);

/* Optional input functions (temporal adaptivity) */
SUNDIALS_EXPORT int ARKodeSetAdaptController(void* arkode_mem,
                                             SUNAdaptController C);
SUNDIALS_EXPORT int ARKodeSetAdaptivityAdjustment(void* arkode_mem, int adjust);
SUNDIALS_EXPORT int ARKodeSetCFLFraction(void* arkode_mem, sunrealtype cfl_frac);
SUNDIALS_EXPORT int ARKodeSetErrorBias(void* arkode_mem, sunrealtype bias);
SUNDIALS_EXPORT int ARKodeSetSafetyFactor(void* arkode_mem, sunrealtype safety);
SUNDIALS_EXPORT int ARKodeSetMaxGrowth(void* arkode_mem, sunrealtype mx_growth);
SUNDIALS_EXPORT int ARKodeSetMinReduction(void* arkode_mem, sunrealtype eta_min);
SUNDIALS_EXPORT int ARKodeSetFixedStepBounds(void* arkode_mem, sunrealtype lb,
                                             sunrealtype ub);
SUNDIALS_EXPORT int ARKodeSetMaxFirstGrowth(void* arkode_mem, sunrealtype etamx1);
SUNDIALS_EXPORT int ARKodeSetMaxEFailGrowth(void* arkode_mem, sunrealtype etamxf);
SUNDIALS_EXPORT int ARKodeSetSmallNumEFails(void* arkode_mem, int small_nef);
SUNDIALS_EXPORT int ARKodeSetMaxCFailGrowth(void* arkode_mem, sunrealtype etacf);
SUNDIALS_EXPORT int ARKodeSetStabilityFn(void* arkode_mem, ARKExpStabFn EStab,
                                         void* estab_data);
SUNDIALS_EXPORT int ARKodeSetMaxErrTestFails(void* arkode_mem, int maxnef);
SUNDIALS_EXPORT int ARKodeSetConstraints(void* arkode_mem, N_Vector constraints);
SUNDIALS_EXPORT int ARKodeSetMaxHnilWarns(void* arkode_mem, int mxhnil);
SUNDIALS_EXPORT int ARKodeSetInitStep(void* arkode_mem, sunrealtype hin);
SUNDIALS_EXPORT int ARKodeSetMinStep(void* arkode_mem, sunrealtype hmin);
SUNDIALS_EXPORT int ARKodeSetMaxStep(void* arkode_mem, sunrealtype hmax);
SUNDIALS_EXPORT int ARKodeSetMaxNumConstrFails(void* arkode_mem, int maxfails);
<<<<<<< HEAD
SUNDIALS_EXPORT
int ARKodeSetAdjointCheckpointScheme(void* arkode_mem,
                                     SUNAdjointCheckpointScheme checkpoint_scheme);
SUNDIALS_EXPORT
int ARKodeSetAdjointCheckpointIndex(void* arkode_mem, int64_t step_index);
=======
SUNDIALS_EXPORT int ARKodeSetAccumulatedErrorType(void* arkode_mem,
                                                  ARKAccumError accum_type);
SUNDIALS_EXPORT int ARKodeResetAccumulatedError(void* arkode_mem);
>>>>>>> 525c71bb

/* Integrate the ODE over an interval in t */
SUNDIALS_EXPORT int ARKodeEvolve(void* arkode_mem, sunrealtype tout,
                                 N_Vector yout, sunrealtype* tret, int itask);

/* Computes the kth derivative of the y function at time t */
SUNDIALS_EXPORT int ARKodeGetDky(void* arkode_mem, sunrealtype t, int k,
                                 N_Vector dky);

/* Utility function to update/compute y based on zcor */
SUNDIALS_EXPORT int ARKodeComputeState(void* arkode_mem, N_Vector zcor,
                                       N_Vector z);

/* Optional output functions (general) */
SUNDIALS_EXPORT int ARKodeGetNumRhsEvals(void* arkode_mem, int partition_index,
                                         long int* num_rhs_evals);
SUNDIALS_EXPORT int ARKodeGetNumStepAttempts(void* arkode_mem,
                                             long int* step_attempts);
SUNDIALS_EXPORT int ARKodeGetWorkSpace(void* arkode_mem, long int* lenrw,
                                       long int* leniw);
SUNDIALS_EXPORT int ARKodeGetNumSteps(void* arkode_mem, long int* nsteps);
SUNDIALS_EXPORT int ARKodeGetLastStep(void* arkode_mem, sunrealtype* hlast);
SUNDIALS_EXPORT int ARKodeGetCurrentStep(void* arkode_mem, sunrealtype* hcur);
SUNDIALS_EXPORT int ARKodeGetStepDirection(void* arkode_mem,
                                           sunrealtype* stepdir);
SUNDIALS_EXPORT int ARKodeGetErrWeights(void* arkode_mem, N_Vector eweight);
SUNDIALS_EXPORT int ARKodeGetNumGEvals(void* arkode_mem, long int* ngevals);
SUNDIALS_EXPORT int ARKodeGetRootInfo(void* arkode_mem, int* rootsfound);
SUNDIALS_EXPORT int ARKodeGetUserData(void* arkode_mem, void** user_data);
SUNDIALS_EXPORT int ARKodePrintAllStats(void* arkode_mem, FILE* outfile,
                                        SUNOutputFormat fmt);
SUNDIALS_EXPORT char* ARKodeGetReturnFlagName(long int flag);
SUNDIALS_EXPORT int ARKodeWriteParameters(void* arkode_mem, FILE* fp);

/* Optional output functions (temporal adaptivity) */
SUNDIALS_EXPORT int ARKodeGetNumExpSteps(void* arkode_mem, long int* expsteps);
SUNDIALS_EXPORT int ARKodeGetNumAccSteps(void* arkode_mem, long int* accsteps);
SUNDIALS_EXPORT int ARKodeGetNumErrTestFails(void* arkode_mem,
                                             long int* netfails);
SUNDIALS_EXPORT int ARKodeGetEstLocalErrors(void* arkode_mem, N_Vector ele);
SUNDIALS_EXPORT int ARKodeGetActualInitStep(void* arkode_mem,
                                            sunrealtype* hinused);
SUNDIALS_EXPORT int ARKodeGetTolScaleFactor(void* arkode_mem,
                                            sunrealtype* tolsfac);
SUNDIALS_EXPORT int ARKodeGetNumConstrFails(void* arkode_mem,
                                            long int* nconstrfails);
SUNDIALS_EXPORT int ARKodeGetStepStats(void* arkode_mem, long int* nsteps,
                                       sunrealtype* hinused, sunrealtype* hlast,
                                       sunrealtype* hcur, sunrealtype* tcur);
SUNDIALS_EXPORT int ARKodeGetAccumulatedError(void* arkode_mem,
                                              sunrealtype* accum_error);

/* Optional output functions (implicit solver) */
SUNDIALS_EXPORT int ARKodeGetNumLinSolvSetups(void* arkode_mem,
                                              long int* nlinsetups);
SUNDIALS_EXPORT int ARKodeGetCurrentTime(void* arkode_mem, sunrealtype* tcur);
SUNDIALS_EXPORT int ARKodeGetCurrentState(void* arkode_mem, N_Vector* state);
SUNDIALS_EXPORT int ARKodeGetCurrentGamma(void* arkode_mem, sunrealtype* gamma);
SUNDIALS_EXPORT int ARKodeGetNonlinearSystemData(
  void* arkode_mem, sunrealtype* tcur, N_Vector* zpred, N_Vector* z,
  N_Vector* Fi, sunrealtype* gamma, N_Vector* sdata, void** user_data);
SUNDIALS_EXPORT int ARKodeGetNumNonlinSolvIters(void* arkode_mem,
                                                long int* nniters);
SUNDIALS_EXPORT int ARKodeGetNumNonlinSolvConvFails(void* arkode_mem,
                                                    long int* nnfails);
SUNDIALS_EXPORT int ARKodeGetNonlinSolvStats(void* arkode_mem, long int* nniters,
                                             long int* nnfails);
SUNDIALS_EXPORT int ARKodeGetNumStepSolveFails(void* arkode_mem,
                                               long int* nncfails);
SUNDIALS_EXPORT int ARKodeGetJac(void* arkode_mem, SUNMatrix* J);
SUNDIALS_EXPORT int ARKodeGetJacTime(void* arkode_mem, sunrealtype* t_J);
SUNDIALS_EXPORT int ARKodeGetJacNumSteps(void* arkode_mem, long int* nst_J);
SUNDIALS_EXPORT int ARKodeGetLinWorkSpace(void* arkode_mem, long int* lenrwLS,
                                          long int* leniwLS);
SUNDIALS_EXPORT int ARKodeGetNumJacEvals(void* arkode_mem, long int* njevals);
SUNDIALS_EXPORT int ARKodeGetNumPrecEvals(void* arkode_mem, long int* npevals);
SUNDIALS_EXPORT int ARKodeGetNumPrecSolves(void* arkode_mem, long int* npsolves);
SUNDIALS_EXPORT int ARKodeGetNumLinIters(void* arkode_mem, long int* nliters);
SUNDIALS_EXPORT int ARKodeGetNumLinConvFails(void* arkode_mem,
                                             long int* nlcfails);
SUNDIALS_EXPORT int ARKodeGetNumJTSetupEvals(void* arkode_mem,
                                             long int* njtsetups);
SUNDIALS_EXPORT int ARKodeGetNumJtimesEvals(void* arkode_mem, long int* njvevals);
SUNDIALS_EXPORT int ARKodeGetNumLinRhsEvals(void* arkode_mem,
                                            long int* nfevalsLS);
SUNDIALS_EXPORT int ARKodeGetLastLinFlag(void* arkode_mem, long int* flag);
SUNDIALS_EXPORT char* ARKodeGetLinReturnFlagName(long int flag);

/* Optional output functions (non-identity mass matrices) */
SUNDIALS_EXPORT int ARKodeGetCurrentMassMatrix(void* arkode_mem, SUNMatrix* M);
SUNDIALS_EXPORT int ARKodeGetResWeights(void* arkode_mem, N_Vector rweight);
SUNDIALS_EXPORT int ARKodeGetMassWorkSpace(void* arkode_mem, long int* lenrwMLS,
                                           long int* leniwMLS);
SUNDIALS_EXPORT int ARKodeGetNumMassSetups(void* arkode_mem, long int* nmsetups);
SUNDIALS_EXPORT int ARKodeGetNumMassMultSetups(void* arkode_mem,
                                               long int* nmvsetups);
SUNDIALS_EXPORT int ARKodeGetNumMassMult(void* arkode_mem, long int* nmvevals);
SUNDIALS_EXPORT int ARKodeGetNumMassSolves(void* arkode_mem, long int* nmsolves);
SUNDIALS_EXPORT int ARKodeGetNumMassPrecEvals(void* arkode_mem,
                                              long int* nmpevals);
SUNDIALS_EXPORT int ARKodeGetNumMassPrecSolves(void* arkode_mem,
                                               long int* nmpsolves);
SUNDIALS_EXPORT int ARKodeGetNumMassIters(void* arkode_mem, long int* nmiters);
SUNDIALS_EXPORT int ARKodeGetNumMassConvFails(void* arkode_mem,
                                              long int* nmcfails);
SUNDIALS_EXPORT int ARKodeGetNumMTSetups(void* arkode_mem, long int* nmtsetups);
SUNDIALS_EXPORT int ARKodeGetLastMassFlag(void* arkode_mem, long int* flag);

/* Free function */
SUNDIALS_EXPORT void ARKodeFree(void** arkode_mem);

/* Output the ARKODE memory structure (useful when debugging) */
SUNDIALS_EXPORT void ARKodePrintMem(void* arkode_mem, FILE* outfile);

/* Relaxation functions */
SUNDIALS_EXPORT int ARKodeSetRelaxFn(void* arkode_mem, ARKRelaxFn rfn,
                                     ARKRelaxJacFn rjac);
SUNDIALS_EXPORT int ARKodeSetRelaxEtaFail(void* arkode_mem, sunrealtype eta_rf);
SUNDIALS_EXPORT int ARKodeSetRelaxLowerBound(void* arkode_mem, sunrealtype lower);
SUNDIALS_EXPORT int ARKodeSetRelaxMaxFails(void* arkode_mem, int max_fails);
SUNDIALS_EXPORT int ARKodeSetRelaxMaxIters(void* arkode_mem, int max_iters);
SUNDIALS_EXPORT int ARKodeSetRelaxSolver(void* arkode_mem, ARKRelaxSolver solver);
SUNDIALS_EXPORT int ARKodeSetRelaxResTol(void* arkode_mem, sunrealtype res_tol);
SUNDIALS_EXPORT int ARKodeSetRelaxTol(void* arkode_mem, sunrealtype rel_tol,
                                      sunrealtype abs_tol);
SUNDIALS_EXPORT int ARKodeSetRelaxUpperBound(void* arkode_mem, sunrealtype upper);
SUNDIALS_EXPORT int ARKodeGetNumRelaxFnEvals(void* arkode_mem, long int* r_evals);
SUNDIALS_EXPORT int ARKodeGetNumRelaxJacEvals(void* arkode_mem,
                                              long int* J_evals);
SUNDIALS_EXPORT int ARKodeGetNumRelaxFails(void* arkode_mem,
                                           long int* relax_fails);
SUNDIALS_EXPORT int ARKodeGetNumRelaxBoundFails(void* arkode_mem,
                                                long int* fails);
SUNDIALS_EXPORT int ARKodeGetNumRelaxSolveFails(void* arkode_mem,
                                                long int* fails);
SUNDIALS_EXPORT int ARKodeGetNumRelaxSolveIters(void* arkode_mem,
                                                long int* iters);

/* SUNStepper functions */
SUNDIALS_EXPORT int ARKodeCreateSUNStepper(void* arkode_mem, SUNStepper* stepper);

#ifdef __cplusplus
}
#endif

#endif<|MERGE_RESOLUTION|>--- conflicted
+++ resolved
@@ -141,17 +141,15 @@
 #define ARK_CONTROLLER_ERR -47
 
 #define ARK_STEPPER_UNSUPPORTED -48
-#define ARK_SUNSTEPPER_ERR      -49
-
-#define ARK_ADJ_CHECKPOINT_FAIL -50
-#define ARK_ADJ_RECOMPUTE_FAIL  -51
 
 #define ARK_DOMEIG_FAIL          -49
 #define ARK_MAX_STAGE_LIMIT_FAIL -50
 
-#define ARK_SUNSTEPPER_ERR -51
-
+#define ARK_SUNSTEPPER_ERR     -51
 #define ARK_STEP_DIRECTION_ERR -52
+
+#define ARK_ADJ_CHECKPOINT_FAIL -53
+#define ARK_ADJ_RECOMPUTE_FAIL  -54
 
 #define ARK_UNRECOGNIZED_ERROR -99
 
@@ -310,17 +308,14 @@
 SUNDIALS_EXPORT int ARKodeSetMinStep(void* arkode_mem, sunrealtype hmin);
 SUNDIALS_EXPORT int ARKodeSetMaxStep(void* arkode_mem, sunrealtype hmax);
 SUNDIALS_EXPORT int ARKodeSetMaxNumConstrFails(void* arkode_mem, int maxfails);
-<<<<<<< HEAD
 SUNDIALS_EXPORT
 int ARKodeSetAdjointCheckpointScheme(void* arkode_mem,
                                      SUNAdjointCheckpointScheme checkpoint_scheme);
 SUNDIALS_EXPORT
 int ARKodeSetAdjointCheckpointIndex(void* arkode_mem, int64_t step_index);
-=======
 SUNDIALS_EXPORT int ARKodeSetAccumulatedErrorType(void* arkode_mem,
                                                   ARKAccumError accum_type);
 SUNDIALS_EXPORT int ARKodeResetAccumulatedError(void* arkode_mem);
->>>>>>> 525c71bb
 
 /* Integrate the ODE over an interval in t */
 SUNDIALS_EXPORT int ARKodeEvolve(void* arkode_mem, sunrealtype tout,
