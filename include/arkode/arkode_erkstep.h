--- conflicted
+++ resolved
@@ -226,13 +226,10 @@
                                        int *rootsfound);
 SUNDIALS_EXPORT int ERKStepGetNumConstrFails(void *arkode_mem,
                                              long int *nconstrfails);
-<<<<<<< HEAD
 SUNDIALS_EXPORT int ERKStepGetUserData(void *arkode_mem,
                                        void **user_data);
-=======
 SUNDIALS_EXPORT int ERKStepPrintAllStats(void *arkode_mem, FILE *outfile,
                                          SUNOutputFormat fmt);
->>>>>>> c1285f1c
 SUNDIALS_EXPORT char *ERKStepGetReturnFlagName(long int flag);
 
 SUNDIALS_EXPORT int ERKStepWriteParameters(void *arkode_mem, FILE *fp);
