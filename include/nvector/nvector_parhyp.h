--- conflicted
+++ resolved
@@ -61,17 +61,10 @@
 
 struct _N_VectorContent_ParHyp
 {
-<<<<<<< HEAD
   sunindextype local_length;  /* local vector length         */
   sunindextype global_length; /* global vector length        */
   sunbooleantype own_parvector;  /* ownership of HYPRE vector   */
   MPI_Comm comm;              /* pointer to MPI communicator */
-=======
-  sunindextype local_length;    /* local vector length         */
-  sunindextype global_length;   /* global vector length        */
-  sunbooleantype own_parvector; /* ownership of HYPRE vector   */
-  MPI_Comm comm;                /* pointer to MPI communicator */
->>>>>>> 3a227ef1
 
   HYPRE_ParVector x; /* the actual HYPRE_ParVector object */
 };
@@ -106,7 +99,6 @@
 SUNDIALS_EXPORT
 N_Vector N_VCloneEmpty_ParHyp(N_Vector w);
 
-<<<<<<< HEAD
 SUNDIALS_EXPORT
 N_Vector N_VClone_ParHyp(N_Vector w);
 
@@ -187,44 +179,6 @@
 
 SUNDIALS_EXPORT
 sunrealtype N_VMinQuotient_ParHyp(N_Vector num, N_Vector denom);
-=======
-SUNDIALS_EXPORT void N_VPrintFile_ParHyp(N_Vector v, FILE* outfile);
-
-SUNDIALS_EXPORT N_Vector_ID N_VGetVectorID_ParHyp(N_Vector v);
-SUNDIALS_EXPORT N_Vector N_VCloneEmpty_ParHyp(N_Vector w);
-SUNDIALS_EXPORT N_Vector N_VClone_ParHyp(N_Vector w);
-SUNDIALS_EXPORT void N_VDestroy_ParHyp(N_Vector v);
-SUNDIALS_EXPORT void N_VSpace_ParHyp(N_Vector v, sunindextype* lrw,
-                                     sunindextype* liw);
-SUNDIALS_EXPORT sunrealtype* N_VGetArrayPointer_ParHyp(N_Vector v);
-SUNDIALS_EXPORT void N_VSetArrayPointer_ParHyp(sunrealtype* v_data, N_Vector v);
-SUNDIALS_EXPORT MPI_Comm N_VGetCommunicator_ParHyp(N_Vector v);
-SUNDIALS_EXPORT sunindextype N_VGetLength_ParHyp(N_Vector v);
-
-/* standard vector operations */
-SUNDIALS_EXPORT void N_VLinearSum_ParHyp(sunrealtype a, N_Vector x,
-                                         sunrealtype b, N_Vector y, N_Vector z);
-SUNDIALS_EXPORT void N_VConst_ParHyp(sunrealtype c, N_Vector z);
-SUNDIALS_EXPORT void N_VProd_ParHyp(N_Vector x, N_Vector y, N_Vector z);
-SUNDIALS_EXPORT void N_VDiv_ParHyp(N_Vector x, N_Vector y, N_Vector z);
-SUNDIALS_EXPORT void N_VScale_ParHyp(sunrealtype c, N_Vector x, N_Vector z);
-SUNDIALS_EXPORT void N_VAbs_ParHyp(N_Vector x, N_Vector z);
-SUNDIALS_EXPORT void N_VInv_ParHyp(N_Vector x, N_Vector z);
-SUNDIALS_EXPORT void N_VAddConst_ParHyp(N_Vector x, sunrealtype b, N_Vector z);
-SUNDIALS_EXPORT sunrealtype N_VDotProd_ParHyp(N_Vector x, N_Vector y);
-SUNDIALS_EXPORT sunrealtype N_VMaxNorm_ParHyp(N_Vector x);
-SUNDIALS_EXPORT sunrealtype N_VWrmsNorm_ParHyp(N_Vector x, N_Vector w);
-SUNDIALS_EXPORT sunrealtype N_VWrmsNormMask_ParHyp(N_Vector x, N_Vector w,
-                                                   N_Vector id);
-SUNDIALS_EXPORT sunrealtype N_VMin_ParHyp(N_Vector x);
-SUNDIALS_EXPORT sunrealtype N_VWL2Norm_ParHyp(N_Vector x, N_Vector w);
-SUNDIALS_EXPORT sunrealtype N_VL1Norm_ParHyp(N_Vector x);
-SUNDIALS_EXPORT void N_VCompare_ParHyp(sunrealtype c, N_Vector x, N_Vector z);
-SUNDIALS_EXPORT sunbooleantype N_VInvTest_ParHyp(N_Vector x, N_Vector z);
-SUNDIALS_EXPORT sunbooleantype N_VConstrMask_ParHyp(N_Vector c, N_Vector x,
-                                                    N_Vector m);
-SUNDIALS_EXPORT sunrealtype N_VMinQuotient_ParHyp(N_Vector num, N_Vector denom);
->>>>>>> 3a227ef1
 
 /* fused vector operations */
 
@@ -240,7 +194,6 @@
                                   sunrealtype* dotprods);
 
 /* vector array operations */
-<<<<<<< HEAD
 
 SUNDIALS_EXPORT
 SUNErrCode N_VLinearSumVectorArray_ParHyp(int nvec, sunrealtype a, N_Vector* X,
@@ -318,53 +271,6 @@
 
 SUNDIALS_EXPORT
 SUNErrCode N_VBufUnpack_ParHyp(N_Vector x, void* buf);
-=======
-SUNDIALS_EXPORT int N_VLinearSumVectorArray_ParHyp(int nvec, sunrealtype a,
-                                                   N_Vector* X, sunrealtype b,
-                                                   N_Vector* Y, N_Vector* Z);
-SUNDIALS_EXPORT int N_VScaleVectorArray_ParHyp(int nvec, sunrealtype* c,
-                                               N_Vector* X, N_Vector* Z);
-SUNDIALS_EXPORT int N_VConstVectorArray_ParHyp(int nvecs, sunrealtype c,
-                                               N_Vector* Z);
-SUNDIALS_EXPORT int N_VWrmsNormVectorArray_ParHyp(int nvecs, N_Vector* X,
-                                                  N_Vector* W, sunrealtype* nrm);
-SUNDIALS_EXPORT int N_VWrmsNormMaskVectorArray_ParHyp(int nvec, N_Vector* X,
-                                                      N_Vector* W, N_Vector id,
-                                                      sunrealtype* nrm);
-SUNDIALS_EXPORT int N_VScaleAddMultiVectorArray_ParHyp(int nvec, int nsum,
-                                                       sunrealtype* a,
-                                                       N_Vector* X, N_Vector** Y,
-                                                       N_Vector** Z);
-SUNDIALS_EXPORT int N_VLinearCombinationVectorArray_ParHyp(int nvec, int nsum,
-                                                           sunrealtype* c,
-                                                           N_Vector** X,
-                                                           N_Vector* Z);
-
-/* OPTIONAL local reduction kernels (no parallel communication) */
-SUNDIALS_EXPORT sunrealtype N_VDotProdLocal_ParHyp(N_Vector x, N_Vector y);
-SUNDIALS_EXPORT sunrealtype N_VMaxNormLocal_ParHyp(N_Vector x);
-SUNDIALS_EXPORT sunrealtype N_VMinLocal_ParHyp(N_Vector x);
-SUNDIALS_EXPORT sunrealtype N_VL1NormLocal_ParHyp(N_Vector x);
-SUNDIALS_EXPORT sunrealtype N_VWSqrSumLocal_ParHyp(N_Vector x, N_Vector w);
-SUNDIALS_EXPORT sunrealtype N_VWSqrSumMaskLocal_ParHyp(N_Vector x, N_Vector w,
-                                                       N_Vector id);
-SUNDIALS_EXPORT sunbooleantype N_VInvTestLocal_ParHyp(N_Vector x, N_Vector z);
-SUNDIALS_EXPORT sunbooleantype N_VConstrMaskLocal_ParHyp(N_Vector c, N_Vector x,
-                                                         N_Vector m);
-SUNDIALS_EXPORT sunrealtype N_VMinQuotientLocal_ParHyp(N_Vector num,
-                                                       N_Vector denom);
-
-/* OPTIONAL single buffer reduction operations */
-SUNDIALS_EXPORT int N_VDotProdMultiLocal_ParHyp(int nvec, N_Vector x, N_Vector* Y,
-                                                sunrealtype* dotprods);
-SUNDIALS_EXPORT int N_VDotProdMultiAllReduce_ParHyp(int nvec, N_Vector x,
-                                                    sunrealtype* sum);
-
-/* OPTIONAL XBraid interface operations */
-SUNDIALS_EXPORT int N_VBufSize_ParHyp(N_Vector x, sunindextype* size);
-SUNDIALS_EXPORT int N_VBufPack_ParHyp(N_Vector x, void* buf);
-SUNDIALS_EXPORT int N_VBufUnpack_ParHyp(N_Vector x, void* buf);
->>>>>>> 3a227ef1
 
 /*
  * -----------------------------------------------------------------
