--- conflicted
+++ resolved
@@ -94,15 +94,8 @@
 SUNDIALS_EXPORT N_Vector N_VCloneEmpty_ParHyp(N_Vector w);
 SUNDIALS_EXPORT N_Vector N_VClone_ParHyp(N_Vector w);
 SUNDIALS_EXPORT void N_VDestroy_ParHyp(N_Vector v);
-<<<<<<< HEAD
-SUNDIALS_EXPORT void N_VSpace_ParHyp(N_Vector v, long int* lrw,
-                                     long int* liw);
-SUNDIALS_EXPORT sunrealtype* N_VGetArrayPointer_ParHyp(N_Vector v);
-SUNDIALS_EXPORT void N_VSetArrayPointer_ParHyp(sunrealtype* v_data, N_Vector v);
-=======
 SUNDIALS_EXPORT void N_VSpace_ParHyp(N_Vector v, sunindextype* lrw,
                                      sunindextype* liw);
->>>>>>> f64d9946
 SUNDIALS_EXPORT MPI_Comm N_VGetCommunicator_ParHyp(N_Vector v);
 SUNDIALS_EXPORT sunindextype N_VGetLength_ParHyp(N_Vector v);
 
