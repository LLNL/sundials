/* -----------------------------------------------------------------
 * Programmer(s): Allan Taylor, Alan Hindmarsh, Radu Serban, and
 *                Aaron Collier, Shelby Lockhart @ LLNL
 * -----------------------------------------------------------------
 * SUNDIALS Copyright Start
 * Copyright (c) 2002-2023, Lawrence Livermore National Security
 * and Southern Methodist University.
 * All rights reserved.
 *
 * See the top-level LICENSE and NOTICE files for details.
 *
 * SPDX-License-Identifier: BSD-3-Clause
 * SUNDIALS Copyright End
 * -----------------------------------------------------------------
 * This is the header file for the main KINSOL solver.
 * -----------------------------------------------------------------*/

#ifndef _KINSOL_H
#define _KINSOL_H

#include <kinsol/kinsol_ls.h>
#include <stdio.h>
#include <sundials/sundials_core.h>

#ifdef __cplusplus /* wrapper to enable C++ usage */
extern "C" {
#endif

/* -----------------
 * KINSOL Constants
 * ----------------- */

/*  return values */

#define KIN_SUCCESS          0
#define KIN_INITIAL_GUESS_OK 1
#define KIN_STEP_LT_STPTOL   2

#define KIN_WARNING 99

#define KIN_MEM_NULL            -1
#define KIN_ILL_INPUT           -2
#define KIN_NO_MALLOC           -3
#define KIN_MEM_FAIL            -4
#define KIN_LINESEARCH_NONCONV  -5
#define KIN_MAXITER_REACHED     -6
#define KIN_MXNEWT_5X_EXCEEDED  -7
#define KIN_LINESEARCH_BCFAIL   -8
#define KIN_LINSOLV_NO_RECOVERY -9
#define KIN_LINIT_FAIL          -10
#define KIN_LSETUP_FAIL         -11
#define KIN_LSOLVE_FAIL         -12

#define KIN_SYSFUNC_FAIL      -13
#define KIN_FIRST_SYSFUNC_ERR -14
#define KIN_REPTD_SYSFUNC_ERR -15

#define KIN_VECTOROP_ERR -16

#define KIN_CONTEXT_ERR -17

/* Anderson Acceleration Orthogonalization Choice */
#define KIN_ORTH_MGS   0
#define KIN_ORTH_ICWY  1
#define KIN_ORTH_CGS2  2
#define KIN_ORTH_DCGS2 3

/* Enumeration for eta choice */
#define KIN_ETACHOICE1  1
#define KIN_ETACHOICE2  2
#define KIN_ETACONSTANT 3

/* Enumeration for global strategy */
#define KIN_NONE       0
#define KIN_LINESEARCH 1
#define KIN_PICARD     2
#define KIN_FP         3

/* ------------------------------
 * User-Supplied Function Types
 * ------------------------------ */

typedef int (*KINSysFn)(N_Vector uu, N_Vector fval, void* user_data);

<<<<<<< HEAD
typedef void (*KINInfoHandlerFn)(const char *module, const char *function,
                                 char *msg, void *user_data);
=======
typedef void (*KINErrHandlerFn)(int error_code, const char* module,
                                const char* function, char* msg, void* user_data);

typedef void (*KINInfoHandlerFn)(const char* module, const char* function,
                                 char* msg, void* user_data);
>>>>>>> 3a227ef1

/* -------------------
 * Exported Functions
 * ------------------- */

/* Creation function */
SUNDIALS_EXPORT void* KINCreate(SUNContext sunctx);

/* Initialization function */
SUNDIALS_EXPORT int KINInit(void* kinmem, KINSysFn func, N_Vector tmpl);

/* Solver function */
SUNDIALS_EXPORT int KINSol(void* kinmem, N_Vector uu, int strategy,
                           N_Vector u_scale, N_Vector f_scale);

/* Optional input functions */
SUNDIALS_EXPORT int KINSetUserData(void* kinmem, void* user_data);
SUNDIALS_EXPORT int KINSetDamping(void* kinmem, sunrealtype beta);
SUNDIALS_EXPORT int KINSetMAA(void* kinmem, long int maa);
SUNDIALS_EXPORT int KINSetOrthAA(void* kinmem, int orthaa);
SUNDIALS_EXPORT int KINSetDelayAA(void* kinmem, long int delay);
SUNDIALS_EXPORT int KINSetDampingAA(void* kinmem, sunrealtype beta);
SUNDIALS_EXPORT int KINSetReturnNewest(void* kinmem, sunbooleantype ret_newest);
SUNDIALS_EXPORT int KINSetNumMaxIters(void* kinmem, long int mxiter);
SUNDIALS_EXPORT int KINSetNoInitSetup(void* kinmem, sunbooleantype noInitSetup);
SUNDIALS_EXPORT int KINSetNoResMon(void* kinmem, sunbooleantype noNNIResMon);
SUNDIALS_EXPORT int KINSetMaxSetupCalls(void* kinmem, long int msbset);
SUNDIALS_EXPORT int KINSetMaxSubSetupCalls(void* kinmem, long int msbsetsub);
SUNDIALS_EXPORT int KINSetEtaForm(void* kinmem, int etachoice);
SUNDIALS_EXPORT int KINSetEtaConstValue(void* kinmem, sunrealtype eta);
SUNDIALS_EXPORT int KINSetEtaParams(void* kinmem, sunrealtype egamma,
                                    sunrealtype ealpha);
SUNDIALS_EXPORT int KINSetResMonParams(void* kinmem, sunrealtype omegamin,
                                       sunrealtype omegamax);
SUNDIALS_EXPORT int KINSetResMonConstValue(void* kinmem, sunrealtype omegaconst);
SUNDIALS_EXPORT int KINSetNoMinEps(void* kinmem, sunbooleantype noMinEps);
SUNDIALS_EXPORT int KINSetMaxNewtonStep(void* kinmem, sunrealtype mxnewtstep);
SUNDIALS_EXPORT int KINSetMaxBetaFails(void* kinmem, long int mxnbcf);
SUNDIALS_EXPORT int KINSetRelErrFunc(void* kinmem, sunrealtype relfunc);
SUNDIALS_EXPORT int KINSetFuncNormTol(void* kinmem, sunrealtype fnormtol);
SUNDIALS_EXPORT int KINSetScaledStepTol(void* kinmem, sunrealtype scsteptol);
SUNDIALS_EXPORT int KINSetConstraints(void* kinmem, N_Vector constraints);
SUNDIALS_EXPORT int KINSetSysFunc(void* kinmem, KINSysFn func);

<<<<<<< HEAD
=======
/* Optional input functions for handling error events */
SUNDIALS_EXPORT int KINSetErrHandlerFn(void* kinmem, KINErrHandlerFn ehfun,
                                       void* eh_data);
SUNDIALS_EXPORT int KINSetErrFile(void* kinmem, FILE* errfp);

>>>>>>> 3a227ef1
/* Optional output functions */
SUNDIALS_EXPORT int KINGetWorkSpace(void* kinmem, long int* lenrw,
                                    long int* leniw);
SUNDIALS_EXPORT int KINGetNumNonlinSolvIters(void* kinmem, long int* nniters);
SUNDIALS_EXPORT int KINGetNumFuncEvals(void* kinmem, long int* nfevals);
SUNDIALS_EXPORT int KINGetNumBetaCondFails(void* kinmem, long int* nbcfails);
SUNDIALS_EXPORT int KINGetNumBacktrackOps(void* kinmem, long int* nbacktr);
SUNDIALS_EXPORT int KINGetFuncNorm(void* kinmem, sunrealtype* fnorm);
SUNDIALS_EXPORT int KINGetStepLength(void* kinmem, sunrealtype* steplength);
SUNDIALS_EXPORT int KINGetUserData(void* kinmem, void** user_data);
SUNDIALS_EXPORT int KINPrintAllStats(void* kinmem, FILE* outfile,
                                     SUNOutputFormat fmt);
SUNDIALS_EXPORT char* KINGetReturnFlagName(long int flag);

/* Free function */
SUNDIALS_EXPORT void KINFree(void** kinmem);

/* KINLS interface function that depends on KINSysFn */
SUNDIALS_EXPORT int KINSetJacTimesVecSysFn(void* kinmem, KINSysFn jtimesSysFn);

#ifdef __cplusplus
}
#endif

#endif<|MERGE_RESOLUTION|>--- conflicted
+++ resolved
@@ -82,16 +82,8 @@
 
 typedef int (*KINSysFn)(N_Vector uu, N_Vector fval, void* user_data);
 
-<<<<<<< HEAD
 typedef void (*KINInfoHandlerFn)(const char *module, const char *function,
                                  char *msg, void *user_data);
-=======
-typedef void (*KINErrHandlerFn)(int error_code, const char* module,
-                                const char* function, char* msg, void* user_data);
-
-typedef void (*KINInfoHandlerFn)(const char* module, const char* function,
-                                 char* msg, void* user_data);
->>>>>>> 3a227ef1
 
 /* -------------------
  * Exported Functions
@@ -136,14 +128,6 @@
 SUNDIALS_EXPORT int KINSetConstraints(void* kinmem, N_Vector constraints);
 SUNDIALS_EXPORT int KINSetSysFunc(void* kinmem, KINSysFn func);
 
-<<<<<<< HEAD
-=======
-/* Optional input functions for handling error events */
-SUNDIALS_EXPORT int KINSetErrHandlerFn(void* kinmem, KINErrHandlerFn ehfun,
-                                       void* eh_data);
-SUNDIALS_EXPORT int KINSetErrFile(void* kinmem, FILE* errfp);
-
->>>>>>> 3a227ef1
 /* Optional output functions */
 SUNDIALS_EXPORT int KINGetWorkSpace(void* kinmem, long int* lenrw,
                                     long int* leniw);
