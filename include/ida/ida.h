--- conflicted
+++ resolved
@@ -229,16 +229,12 @@
 SUNDIALS_EXPORT int IDAGetNumNonlinSolvConvFails(void *ida_mem,
                                                  long int *nnfails);
 SUNDIALS_EXPORT int IDAGetNonlinSolvStats(void *ida_mem, long int *nniters,
-<<<<<<< HEAD
-                                          long int *nncfails);
-SUNDIALS_EXPORT int IDAGetUserData(void *cvode_mem, void** user_data);
-=======
                                           long int *nnfails);
 SUNDIALS_EXPORT int IDAGetNumStepSolveFails(void *ida_mem,
                                             long int *nncfails);
+SUNDIALS_EXPORT int IDAGetUserData(void *cvode_mem, void** user_data);
 SUNDIALS_EXPORT int IDAPrintAllStats(void *ida_mem, FILE *outfile,
                                      SUNOutputFormat fmt);
->>>>>>> c1285f1c
 SUNDIALS_EXPORT char *IDAGetReturnFlagName(long int flag);
 
 /* Free function */
