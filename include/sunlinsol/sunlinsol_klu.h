/*
 * -----------------------------------------------------------------
 * Programmer(s): Daniel Reynolds @ SMU
 * Based on sundials_klu_impl.h and arkode_klu.h/cvode_klu.h/...
 *     code, written by Carol S. Woodward @ LLNL
 * -----------------------------------------------------------------
 * SUNDIALS Copyright Start
 * Copyright (c) 2002-2019, Lawrence Livermore National Security
 * and Southern Methodist University.
 * All rights reserved.
 *
 * See the top-level LICENSE and NOTICE files for details.
 *
 * SPDX-License-Identifier: BSD-3-Clause
 * SUNDIALS Copyright End
 * -----------------------------------------------------------------
 * This is the header file for the KLU implementation of the
 * SUNLINSOL module, SUNLINSOL_KLU.
 *
 * Note:
 *   - The definition of the generic SUNLinearSolver structure can
 *     be found in the header file sundials_linearsolver.h.
 * -----------------------------------------------------------------
 */

#ifndef _SUNLINSOL_KLU_H
#define _SUNLINSOL_KLU_H

#include <sundials/sundials_linearsolver.h>
#include <sundials/sundials_matrix.h>
#include <sundials/sundials_nvector.h>
#include <sunmatrix/sunmatrix_sparse.h>
<<<<<<< HEAD
=======
#ifndef _KLU_H
#include <klu.h>
#endif
>>>>>>> 38aa03b9

#ifdef __cplusplus  /* wrapper to enable C++ usage */
extern "C" {
#endif

/* Default KLU solver parameters */
#define SUNKLU_ORDERING_DEFAULT  1    /* COLAMD */
#define SUNKLU_REINIT_FULL       1
#define SUNKLU_REINIT_PARTIAL    2

<<<<<<< HEAD
/*
 * -----------------------------------------------------------------
 * PART II: functions exported by sunlinsol_klu
 * 
 * CONSTRUCTOR:
 *    SUNLinSol_KLU creates and allocates memory for a KLU 
 *      sparse-direct linear solver
 *
 *    SUNKLU (deprecated) wrapper for SUNLinSol_KLU
 *
 * OTHER:
 *    SUNLinSol_KLUReInit reinitializes memory and flags for a new 
 *      factorization (symbolic and numeric) to be conducted at the 
 *      next solver setup call.  This routine is useful in the 
 *      cases where the number of nonzeroes has changed or if the 
 *      structure of the linear system has changed which would 
 *      require a new symbolic (and numeric factorization).
 *
 *      The reinit_type argument governs the level of 
 *      reinitialization:
 *
 *      reinit_type = SUNKLU_REINIT_FULL
 *         The Jacobian matrix will be destroyed and a new one will 
 *         be allocated based on the nnz value passed to this call. 
 *         New symbolic and numeric factorizations will be 
 *         completed at the next solver setup.
 *
 *      reinit_type = SUNKLU_REINIT_PARTIAL
 *          Only symbolic and numeric factorizations will be 
 *          completed.  It is assumed that the Jacobian size has not 
 *          exceeded the size of nnz given in the sparse matrix 
 *          provided tothe original constructor routine (or the 
 *          previous SUNKLUReInit call) 
 *
 *      This routine assumes no other changes to solver use are 
 *      necessary.
 *
 *    SUNLinSol_KLUSetOrdering sets the ordering used by KLU for 
 *      reducing fill in the linear solve.  Options for 
 *      ordering_choice are: 
 *          0 for AMD, 
 *          1 for COLAMD, and 
 *          2 for the natural ordering.
 *      The default is 1 for COLAMD.
 *
 *    SUNKLUReInit (deprecated) wrapper for SUNLinSol_KLUReInit
 *
 *    SUNKLUSetOrdering (deprecated) wrapper for 
 *      SUNLinSol_KLUSetOrdering
 *
 * -----------------------------------------------------------------
 */
=======
/* Interfaces to match 'sunindextype' with the correct KLU types/functions */
#if defined(SUNDIALS_INT64_T)
#define sun_klu_symbolic      klu_l_symbolic
#define sun_klu_numeric       klu_l_numeric
#define sun_klu_common        klu_l_common
#define sun_klu_analyze       klu_l_analyze
#define sun_klu_factor        klu_l_factor
#define sun_klu_refactor      klu_l_refactor
#define sun_klu_rcond         klu_l_rcond
#define sun_klu_condest       klu_l_condest
#define sun_klu_defaults      klu_l_defaults
#define sun_klu_free_symbolic klu_l_free_symbolic
#define sun_klu_free_numeric  klu_l_free_numeric
#elif defined(SUNDIALS_INT32_T)
#define sun_klu_symbolic      klu_symbolic
#define sun_klu_numeric       klu_numeric
#define sun_klu_common        klu_common
#define sun_klu_analyze       klu_analyze
#define sun_klu_factor        klu_factor
#define sun_klu_refactor      klu_refactor
#define sun_klu_rcond         klu_rcond
#define sun_klu_condest       klu_condest
#define sun_klu_defaults      klu_defaults
#define sun_klu_free_symbolic klu_free_symbolic
#define sun_klu_free_numeric  klu_free_numeric
#else  /* incompatible sunindextype for KLU */
#error  Incompatible sunindextype for KLU
#endif

#if defined(SUNDIALS_DOUBLE_PRECISION)
#else
#error  Incompatible realtype for KLU
#endif

/* --------------------------------------
 * KLU Implementation of SUNLinearSolver
 * -------------------------------------- */

/* Create a typedef for the KLU solver function pointer to suppress compiler
 * warning messages about sunindextype vs internal KLU index types. */

typedef sunindextype (*KLUSolveFn)(sun_klu_symbolic*, sun_klu_numeric*,
                                   sunindextype, sunindextype,
                                   double*, sun_klu_common*);

struct _SUNLinearSolverContent_KLU {
  int              last_flag;
  int              first_factorize;
  sun_klu_symbolic *symbolic;
  sun_klu_numeric  *numeric;
  sun_klu_common   common;
  KLUSolveFn       klu_solver;
};

typedef struct _SUNLinearSolverContent_KLU *SUNLinearSolverContent_KLU;


/* -------------------------------------
 * Exported Functions for SUNLINSOL_KLU
 * ------------------------------------- */
>>>>>>> 38aa03b9

SUNDIALS_EXPORT SUNLinearSolver SUNLinSol_KLU(N_Vector y, SUNMatrix A);
SUNDIALS_EXPORT int SUNLinSol_KLUReInit(SUNLinearSolver S, SUNMatrix A,
                                        sunindextype nnz, int reinit_type);
SUNDIALS_EXPORT int SUNLinSol_KLUSetOrdering(SUNLinearSolver S,
                                             int ordering_choice);

/* deprecated */
SUNDIALS_EXPORT SUNLinearSolver SUNKLU(N_Vector y, SUNMatrix A);
/* deprecated */
SUNDIALS_EXPORT int SUNKLUReInit(SUNLinearSolver S, SUNMatrix A,
                                 sunindextype nnz, int reinit_type);
/* deprecated */
SUNDIALS_EXPORT int SUNKLUSetOrdering(SUNLinearSolver S,
                                      int ordering_choice);

/* --------------------
 *  Accessor functions
 * -------------------- */

SUNDIALS_EXPORT sun_klu_symbolic* SUNLinSol_KLUGetSymbolic(SUNLinearSolver S);
SUNDIALS_EXPORT sun_klu_numeric* SUNLinSol_KLUGetNumeric(SUNLinearSolver S);
SUNDIALS_EXPORT sun_klu_common* SUNLinSol_KLUGetCommon(SUNLinearSolver S);


/* -----------------------------------------------
 *  Implementations of SUNLinearSolver operations
 * ----------------------------------------------- */

SUNDIALS_EXPORT SUNLinearSolver_Type SUNLinSolGetType_KLU(SUNLinearSolver S);
SUNDIALS_EXPORT SUNLinearSolver_ID SUNLinSolGetID_KLU(SUNLinearSolver S);
SUNDIALS_EXPORT int SUNLinSolInitialize_KLU(SUNLinearSolver S);
SUNDIALS_EXPORT int SUNLinSolSetup_KLU(SUNLinearSolver S, SUNMatrix A);
SUNDIALS_EXPORT int SUNLinSolSolve_KLU(SUNLinearSolver S, SUNMatrix A,
                                       N_Vector x, N_Vector b, realtype tol);
SUNDIALS_EXPORT sunindextype SUNLinSolLastFlag_KLU(SUNLinearSolver S);
SUNDIALS_EXPORT int SUNLinSolSpace_KLU(SUNLinearSolver S,
                                       long int *lenrwLS,
                                       long int *leniwLS);
SUNDIALS_EXPORT int SUNLinSolFree_KLU(SUNLinearSolver S);


#ifdef __cplusplus
}
#endif

#endif<|MERGE_RESOLUTION|>--- conflicted
+++ resolved
@@ -30,12 +30,9 @@
 #include <sundials/sundials_matrix.h>
 #include <sundials/sundials_nvector.h>
 #include <sunmatrix/sunmatrix_sparse.h>
-<<<<<<< HEAD
-=======
 #ifndef _KLU_H
 #include <klu.h>
 #endif
->>>>>>> 38aa03b9
 
 #ifdef __cplusplus  /* wrapper to enable C++ usage */
 extern "C" {
@@ -46,60 +43,6 @@
 #define SUNKLU_REINIT_FULL       1
 #define SUNKLU_REINIT_PARTIAL    2
 
-<<<<<<< HEAD
-/*
- * -----------------------------------------------------------------
- * PART II: functions exported by sunlinsol_klu
- * 
- * CONSTRUCTOR:
- *    SUNLinSol_KLU creates and allocates memory for a KLU 
- *      sparse-direct linear solver
- *
- *    SUNKLU (deprecated) wrapper for SUNLinSol_KLU
- *
- * OTHER:
- *    SUNLinSol_KLUReInit reinitializes memory and flags for a new 
- *      factorization (symbolic and numeric) to be conducted at the 
- *      next solver setup call.  This routine is useful in the 
- *      cases where the number of nonzeroes has changed or if the 
- *      structure of the linear system has changed which would 
- *      require a new symbolic (and numeric factorization).
- *
- *      The reinit_type argument governs the level of 
- *      reinitialization:
- *
- *      reinit_type = SUNKLU_REINIT_FULL
- *         The Jacobian matrix will be destroyed and a new one will 
- *         be allocated based on the nnz value passed to this call. 
- *         New symbolic and numeric factorizations will be 
- *         completed at the next solver setup.
- *
- *      reinit_type = SUNKLU_REINIT_PARTIAL
- *          Only symbolic and numeric factorizations will be 
- *          completed.  It is assumed that the Jacobian size has not 
- *          exceeded the size of nnz given in the sparse matrix 
- *          provided tothe original constructor routine (or the 
- *          previous SUNKLUReInit call) 
- *
- *      This routine assumes no other changes to solver use are 
- *      necessary.
- *
- *    SUNLinSol_KLUSetOrdering sets the ordering used by KLU for 
- *      reducing fill in the linear solve.  Options for 
- *      ordering_choice are: 
- *          0 for AMD, 
- *          1 for COLAMD, and 
- *          2 for the natural ordering.
- *      The default is 1 for COLAMD.
- *
- *    SUNKLUReInit (deprecated) wrapper for SUNLinSol_KLUReInit
- *
- *    SUNKLUSetOrdering (deprecated) wrapper for 
- *      SUNLinSol_KLUSetOrdering
- *
- * -----------------------------------------------------------------
- */
-=======
 /* Interfaces to match 'sunindextype' with the correct KLU types/functions */
 #if defined(SUNDIALS_INT64_T)
 #define sun_klu_symbolic      klu_l_symbolic
@@ -160,7 +103,6 @@
 /* -------------------------------------
  * Exported Functions for SUNLINSOL_KLU
  * ------------------------------------- */
->>>>>>> 38aa03b9
 
 SUNDIALS_EXPORT SUNLinearSolver SUNLinSol_KLU(N_Vector y, SUNMatrix A);
 SUNDIALS_EXPORT int SUNLinSol_KLUReInit(SUNLinearSolver S, SUNMatrix A,
