/* -----------------------------------------------------------------
 * Programmer(s): Radu Serban @ LLNL
 * -----------------------------------------------------------------
 * SUNDIALS Copyright Start
 * Copyright (c) 2002-2023, Lawrence Livermore National Security
 * and Southern Methodist University.
 * All rights reserved.
 *
 * See the top-level LICENSE and NOTICE files for details.
 *
 * SPDX-License-Identifier: BSD-3-Clause
 * SUNDIALS Copyright End
 * -----------------------------------------------------------------
 * This is the header file for the main IDAS solver.
 * -----------------------------------------------------------------*/

#ifndef _IDAS_H
#define _IDAS_H

#include <idas/idas_ls.h>
#include <stdio.h>
#include <sundials/sundials_core.h>

#ifdef __cplusplus /* wrapper to enable C++ usage */
extern "C" {
#endif

/* -----------------
 * IDAS Constants
 * ----------------- */

/* itask */
#define IDA_NORMAL   1
#define IDA_ONE_STEP 2

/* icopt */
#define IDA_YA_YDP_INIT 1
#define IDA_Y_INIT      2

/* ism */
#define IDA_SIMULTANEOUS 1
#define IDA_STAGGERED    2

/* DQtype */
#define IDA_CENTERED 1
#define IDA_FORWARD  2

/* interp */
#define IDA_HERMITE    1
#define IDA_POLYNOMIAL 2

/* return values */

#define IDA_SUCCESS      0
#define IDA_TSTOP_RETURN 1
#define IDA_ROOT_RETURN  2

#define IDA_WARNING 99

#define IDA_TOO_MUCH_WORK -1
#define IDA_TOO_MUCH_ACC  -2
#define IDA_ERR_FAIL      -3
#define IDA_CONV_FAIL     -4

#define IDA_LINIT_FAIL  -5
#define IDA_LSETUP_FAIL -6
#define IDA_LSOLVE_FAIL -7
#define IDA_RES_FAIL    -8
#define IDA_REP_RES_ERR -9
#define IDA_RTFUNC_FAIL -10
#define IDA_CONSTR_FAIL -11

#define IDA_FIRST_RES_FAIL  -12
#define IDA_LINESEARCH_FAIL -13
#define IDA_NO_RECOVERY     -14
#define IDA_NLS_INIT_FAIL   -15
#define IDA_NLS_SETUP_FAIL  -16
#define IDA_NLS_FAIL        -17

#define IDA_MEM_NULL     -20
#define IDA_MEM_FAIL     -21
#define IDA_ILL_INPUT    -22
#define IDA_NO_MALLOC    -23
#define IDA_BAD_EWT      -24
#define IDA_BAD_K        -25
#define IDA_BAD_T        -26
#define IDA_BAD_DKY      -27
#define IDA_VECTOROP_ERR -28

#define IDA_CONTEXT_ERR -29

#define IDA_NO_QUAD        -30
#define IDA_QRHS_FAIL      -31
#define IDA_FIRST_QRHS_ERR -32
#define IDA_REP_QRHS_ERR   -33

#define IDA_NO_SENS      -40
#define IDA_SRES_FAIL    -41
#define IDA_REP_SRES_ERR -42
#define IDA_BAD_IS       -43

#define IDA_NO_QUADSENS     -50
#define IDA_QSRHS_FAIL      -51
#define IDA_FIRST_QSRHS_ERR -52
#define IDA_REP_QSRHS_ERR   -53

#define IDA_UNRECOGNIZED_ERROR -99

/* adjoint return values */

#define IDA_NO_ADJ      -101
#define IDA_NO_FWD      -102
#define IDA_NO_BCK      -103
#define IDA_BAD_TB0     -104
#define IDA_REIFWD_FAIL -105
#define IDA_FWD_FAIL    -106
#define IDA_GETY_BADT   -107

/* ------------------------------
 * User-Supplied Function Types
 * ------------------------------ */

typedef int (*IDAResFn)(sunrealtype tt, N_Vector yy, N_Vector yp, N_Vector rr,
                        void* user_data);

typedef int (*IDARootFn)(sunrealtype t, N_Vector y, N_Vector yp,
                         sunrealtype* gout, void* user_data);

typedef int (*IDAEwtFn)(N_Vector y, N_Vector ewt, void* user_data);

<<<<<<< HEAD
=======
typedef void (*IDAErrHandlerFn)(int error_code, const char* module,
                                const char* function, char* msg, void* user_data);

>>>>>>> 3a227ef1
typedef int (*IDAQuadRhsFn)(sunrealtype tres, N_Vector yy, N_Vector yp,
                            N_Vector rrQ, void* user_data);

typedef int (*IDASensResFn)(int Ns, sunrealtype t, N_Vector yy, N_Vector yp,
                            N_Vector resval, N_Vector* yyS, N_Vector* ypS,
                            N_Vector* resvalS, void* user_data, N_Vector tmp1,
                            N_Vector tmp2, N_Vector tmp3);

typedef int (*IDAQuadSensRhsFn)(int Ns, sunrealtype t, N_Vector yy, N_Vector yp,
                                N_Vector* yyS, N_Vector* ypS, N_Vector rrQ,
                                N_Vector* rhsvalQS, void* user_data,
                                N_Vector yytmp, N_Vector yptmp, N_Vector tmpQS);

typedef int (*IDAResFnB)(sunrealtype tt, N_Vector yy, N_Vector yp, N_Vector yyB,
                         N_Vector ypB, N_Vector rrB, void* user_dataB);

typedef int (*IDAResFnBS)(sunrealtype t, N_Vector yy, N_Vector yp,
                          N_Vector* yyS, N_Vector* ypS, N_Vector yyB,
                          N_Vector ypB, N_Vector rrBS, void* user_dataB);

typedef int (*IDAQuadRhsFnB)(sunrealtype tt, N_Vector yy, N_Vector yp,
                             N_Vector yyB, N_Vector ypB, N_Vector rhsvalBQ,
                             void* user_dataB);

typedef int (*IDAQuadRhsFnBS)(sunrealtype t, N_Vector yy, N_Vector yp,
                              N_Vector* yyS, N_Vector* ypS, N_Vector yyB,
                              N_Vector ypB, N_Vector rhsvalBQS, void* user_dataB);

/* ---------------------------------------
 * Exported Functions -- Forward Problems
 * --------------------------------------- */

/* Initialization functions */
SUNDIALS_EXPORT void* IDACreate(SUNContext sunctx);

SUNDIALS_EXPORT int IDAInit(void* ida_mem, IDAResFn res, sunrealtype t0,
                            N_Vector yy0, N_Vector yp0);
SUNDIALS_EXPORT int IDAReInit(void* ida_mem, sunrealtype t0, N_Vector yy0,
                              N_Vector yp0);

/* Tolerance input functions */
SUNDIALS_EXPORT int IDASStolerances(void* ida_mem, sunrealtype reltol,
                                    sunrealtype abstol);
SUNDIALS_EXPORT int IDASVtolerances(void* ida_mem, sunrealtype reltol,
                                    N_Vector abstol);
SUNDIALS_EXPORT int IDAWFtolerances(void* ida_mem, IDAEwtFn efun);

/* Initial condition calculation function */
SUNDIALS_EXPORT int IDACalcIC(void* ida_mem, int icopt, sunrealtype tout1);

/* Initial condition calculation optional input functions */
SUNDIALS_EXPORT int IDASetNonlinConvCoefIC(void* ida_mem, sunrealtype epiccon);
SUNDIALS_EXPORT int IDASetMaxNumStepsIC(void* ida_mem, int maxnh);
SUNDIALS_EXPORT int IDASetMaxNumJacsIC(void* ida_mem, int maxnj);
SUNDIALS_EXPORT int IDASetMaxNumItersIC(void* ida_mem, int maxnit);
SUNDIALS_EXPORT int IDASetLineSearchOffIC(void* ida_mem, sunbooleantype lsoff);
SUNDIALS_EXPORT int IDASetStepToleranceIC(void* ida_mem, sunrealtype steptol);
SUNDIALS_EXPORT int IDASetMaxBacksIC(void* ida_mem, int maxbacks);

/* Optional input functions */
<<<<<<< HEAD
SUNDIALS_EXPORT int IDASetDeltaCjLSetup(void *ida_max, sunrealtype dcj);
SUNDIALS_EXPORT int IDASetUserData(void *ida_mem, void *user_data);
SUNDIALS_EXPORT int IDASetMaxOrd(void *ida_mem, int maxord);
SUNDIALS_EXPORT int IDASetMaxNumSteps(void *ida_mem, long int mxsteps);
SUNDIALS_EXPORT int IDASetInitStep(void *ida_mem, sunrealtype hin);
SUNDIALS_EXPORT int IDASetMaxStep(void *ida_mem, sunrealtype hmax);
SUNDIALS_EXPORT int IDASetMinStep(void *ida_mem, sunrealtype hmin);
SUNDIALS_EXPORT int IDASetStopTime(void *ida_mem, sunrealtype tstop);
SUNDIALS_EXPORT int IDAClearStopTime(void *ida_mem);
SUNDIALS_EXPORT int IDASetMaxErrTestFails(void *ida_mem, int maxnef);
SUNDIALS_EXPORT int IDASetSuppressAlg(void *ida_mem, sunbooleantype suppressalg);
SUNDIALS_EXPORT int IDASetId(void *ida_mem, N_Vector id);
SUNDIALS_EXPORT int IDASetConstraints(void *ida_mem, N_Vector constraints);
=======
SUNDIALS_EXPORT int IDASetDeltaCjLSetup(void* ida_max, sunrealtype dcj);
SUNDIALS_EXPORT int IDASetErrHandlerFn(void* ida_mem, IDAErrHandlerFn ehfun,
                                       void* eh_data);
SUNDIALS_EXPORT int IDASetErrFile(void* ida_mem, FILE* errfp);
SUNDIALS_EXPORT int IDASetUserData(void* ida_mem, void* user_data);
SUNDIALS_EXPORT int IDASetMaxOrd(void* ida_mem, int maxord);
SUNDIALS_EXPORT int IDASetMaxNumSteps(void* ida_mem, long int mxsteps);
SUNDIALS_EXPORT int IDASetInitStep(void* ida_mem, sunrealtype hin);
SUNDIALS_EXPORT int IDASetMaxStep(void* ida_mem, sunrealtype hmax);
SUNDIALS_EXPORT int IDASetMinStep(void* ida_mem, sunrealtype hmin);
SUNDIALS_EXPORT int IDASetStopTime(void* ida_mem, sunrealtype tstop);
SUNDIALS_EXPORT int IDAClearStopTime(void* ida_mem);
SUNDIALS_EXPORT int IDASetMaxErrTestFails(void* ida_mem, int maxnef);
SUNDIALS_EXPORT int IDASetSuppressAlg(void* ida_mem, sunbooleantype suppressalg);
SUNDIALS_EXPORT int IDASetId(void* ida_mem, N_Vector id);
SUNDIALS_EXPORT int IDASetConstraints(void* ida_mem, N_Vector constraints);
>>>>>>> 3a227ef1

/* Optional step adaptivity input functions */
SUNDIALS_EXPORT
int IDASetEtaFixedStepBounds(void* ida_mem, sunrealtype eta_min_fx,
                             sunrealtype eta_max_fx);
SUNDIALS_EXPORT
int IDASetEtaMin(void* ida_mem, sunrealtype eta_min);
SUNDIALS_EXPORT
int IDASetEtaMax(void* ida_mem, sunrealtype eta_max);
SUNDIALS_EXPORT
int IDASetEtaLow(void* ida_mem, sunrealtype eta_low);
SUNDIALS_EXPORT
int IDASetEtaMinErrFail(void* ida_mem, sunrealtype eta_min_ef);
SUNDIALS_EXPORT
int IDASetEtaConvFail(void* ida_mem, sunrealtype eta_cf);

/* Nonlinear solve input functions */
SUNDIALS_EXPORT int IDASetMaxConvFails(void* ida_mem, int maxncf);
SUNDIALS_EXPORT int IDASetMaxNonlinIters(void* ida_mem, int maxcor);
SUNDIALS_EXPORT int IDASetNlsResFn(void* IDA_mem, IDAResFn res);
SUNDIALS_EXPORT int IDASetNonlinConvCoef(void* ida_mem, sunrealtype epcon);
SUNDIALS_EXPORT int IDASetNonlinearSolver(void* ida_mem, SUNNonlinearSolver NLS);

/* Rootfinding initialization function */
SUNDIALS_EXPORT int IDARootInit(void* ida_mem, int nrtfn, IDARootFn g);

/* Rootfinding optional input functions */
SUNDIALS_EXPORT int IDASetRootDirection(void* ida_mem, int* rootdir);
SUNDIALS_EXPORT int IDASetNoInactiveRootWarn(void* ida_mem);

/* Solver function */
SUNDIALS_EXPORT int IDASolve(void* ida_mem, sunrealtype tout, sunrealtype* tret,
                             N_Vector yret, N_Vector ypret, int itask);

/* Utility functions to update/compute y and yp based on ycor */
SUNDIALS_EXPORT int IDAComputeY(void* ida_mem, N_Vector ycor, N_Vector y);
SUNDIALS_EXPORT int IDAComputeYp(void* ida_mem, N_Vector ycor, N_Vector yp);
SUNDIALS_EXPORT int IDAComputeYSens(void* ida_mem, N_Vector* ycor, N_Vector* yyS);
SUNDIALS_EXPORT int IDAComputeYpSens(void* ida_mem, N_Vector* ycor,
                                     N_Vector* ypS);

/* Dense output function */
SUNDIALS_EXPORT int IDAGetDky(void* ida_mem, sunrealtype t, int k, N_Vector dky);

/* Optional output functions */
SUNDIALS_EXPORT int IDAGetWorkSpace(void* ida_mem, long int* lenrw,
                                    long int* leniw);
SUNDIALS_EXPORT int IDAGetNumSteps(void* ida_mem, long int* nsteps);
SUNDIALS_EXPORT int IDAGetNumResEvals(void* ida_mem, long int* nrevals);
SUNDIALS_EXPORT int IDAGetNumLinSolvSetups(void* ida_mem, long int* nlinsetups);
SUNDIALS_EXPORT int IDAGetNumErrTestFails(void* ida_mem, long int* netfails);
SUNDIALS_EXPORT int IDAGetNumBacktrackOps(void* ida_mem, long int* nbacktr);
SUNDIALS_EXPORT int IDAGetConsistentIC(void* ida_mem, N_Vector yy0_mod,
                                       N_Vector yp0_mod);
SUNDIALS_EXPORT int IDAGetLastOrder(void* ida_mem, int* klast);
SUNDIALS_EXPORT int IDAGetCurrentOrder(void* ida_mem, int* kcur);
SUNDIALS_EXPORT int IDAGetCurrentCj(void* ida_mem, sunrealtype* cj);
SUNDIALS_EXPORT int IDAGetCurrentY(void* ida_mem, N_Vector* ycur);
SUNDIALS_EXPORT int IDAGetCurrentYSens(void* ida_mem, N_Vector** yS);
SUNDIALS_EXPORT int IDAGetCurrentYp(void* ida_mem, N_Vector* ypcur);
SUNDIALS_EXPORT int IDAGetCurrentYpSens(void* ida_mem, N_Vector** ypS);
SUNDIALS_EXPORT int IDAGetActualInitStep(void* ida_mem, sunrealtype* hinused);
SUNDIALS_EXPORT int IDAGetLastStep(void* ida_mem, sunrealtype* hlast);
SUNDIALS_EXPORT int IDAGetCurrentStep(void* ida_mem, sunrealtype* hcur);
SUNDIALS_EXPORT int IDAGetCurrentTime(void* ida_mem, sunrealtype* tcur);
SUNDIALS_EXPORT int IDAGetTolScaleFactor(void* ida_mem, sunrealtype* tolsfact);
SUNDIALS_EXPORT int IDAGetErrWeights(void* ida_mem, N_Vector eweight);
SUNDIALS_EXPORT int IDAGetEstLocalErrors(void* ida_mem, N_Vector ele);
SUNDIALS_EXPORT int IDAGetNumGEvals(void* ida_mem, long int* ngevals);
SUNDIALS_EXPORT int IDAGetRootInfo(void* ida_mem, int* rootsfound);
SUNDIALS_EXPORT int IDAGetIntegratorStats(void* ida_mem, long int* nsteps,
                                          long int* nrevals, long int* nlinsetups,
                                          long int* netfails, int* qlast,
                                          int* qcur, sunrealtype* hinused,
                                          sunrealtype* hlast, sunrealtype* hcur,
                                          sunrealtype* tcur);
SUNDIALS_EXPORT int IDAGetNonlinearSystemData(void* ida_mem, sunrealtype* tcur,
                                              N_Vector* yypred,
                                              N_Vector* yppred, N_Vector* yyn,
                                              N_Vector* ypn, N_Vector* res,
                                              sunrealtype* cj, void** user_data);
SUNDIALS_EXPORT int IDAGetNonlinearSystemDataSens(
  void* ida_mem, sunrealtype* tcur, N_Vector** yySpred, N_Vector** ypSpred,
  N_Vector** yySn, N_Vector** ypSn, sunrealtype* cj, void** user_data);
SUNDIALS_EXPORT int IDAGetNumNonlinSolvIters(void* ida_mem, long int* nniters);
SUNDIALS_EXPORT int IDAGetNumNonlinSolvConvFails(void* ida_mem,
                                                 long int* nnfails);
SUNDIALS_EXPORT int IDAGetNonlinSolvStats(void* ida_mem, long int* nniters,
                                          long int* nnfails);
SUNDIALS_EXPORT int IDAGetNumStepSolveFails(void* ida_mem, long int* nncfails);
SUNDIALS_EXPORT int IDAGetUserData(void* ida_mem, void** user_data);
SUNDIALS_EXPORT int IDAPrintAllStats(void* ida_mem, FILE* outfile,
                                     SUNOutputFormat fmt);
SUNDIALS_EXPORT char* IDAGetReturnFlagName(long int flag);

/* Free function */
SUNDIALS_EXPORT void IDAFree(void** ida_mem);

/* IDALS interface function that depends on IDAResFn */
SUNDIALS_EXPORT int IDASetJacTimesResFn(void* ida_mem, IDAResFn jtimesResFn);

/* ---------------------------------
 * Exported Functions -- Quadrature
 * --------------------------------- */

/* Initialization functions */
SUNDIALS_EXPORT int IDAQuadInit(void* ida_mem, IDAQuadRhsFn rhsQ, N_Vector yQ0);
SUNDIALS_EXPORT int IDAQuadReInit(void* ida_mem, N_Vector yQ0);

/* Tolerance input functions */
SUNDIALS_EXPORT int IDAQuadSStolerances(void* ida_mem, sunrealtype reltolQ,
                                        sunrealtype abstolQ);
SUNDIALS_EXPORT int IDAQuadSVtolerances(void* ida_mem, sunrealtype reltolQ,
                                        N_Vector abstolQ);

/* Optional input specification functions */
SUNDIALS_EXPORT int IDASetQuadErrCon(void* ida_mem, sunbooleantype errconQ);

/* Extraction and dense output functions */
SUNDIALS_EXPORT int IDAGetQuad(void* ida_mem, sunrealtype* t, N_Vector yQout);
SUNDIALS_EXPORT int IDAGetQuadDky(void* ida_mem, sunrealtype t, int k,
                                  N_Vector dky);

/* Optional output specification functions */
SUNDIALS_EXPORT int IDAGetQuadNumRhsEvals(void* ida_mem, long int* nrhsQevals);
SUNDIALS_EXPORT int IDAGetQuadNumErrTestFails(void* ida_mem, long int* nQetfails);
SUNDIALS_EXPORT int IDAGetQuadErrWeights(void* ida_mem, N_Vector eQweight);
SUNDIALS_EXPORT int IDAGetQuadStats(void* ida_mem, long int* nrhsQevals,
                                    long int* nQetfails);

/* Free function */
SUNDIALS_EXPORT void IDAQuadFree(void* ida_mem);

/* ------------------------------------
 * Exported Functions -- Sensitivities
 * ------------------------------------ */

/* Initialization functions */
SUNDIALS_EXPORT int IDASensInit(void* ida_mem, int Ns, int ism,
                                IDASensResFn resS, N_Vector* yS0, N_Vector* ypS0);
SUNDIALS_EXPORT int IDASensReInit(void* ida_mem, int ism, N_Vector* yS0,
                                  N_Vector* ypS0);

/* Tolerance input functions */
SUNDIALS_EXPORT int IDASensSStolerances(void* ida_mem, sunrealtype reltolS,
                                        sunrealtype* abstolS);
SUNDIALS_EXPORT int IDASensSVtolerances(void* ida_mem, sunrealtype reltolS,
                                        N_Vector* abstolS);
SUNDIALS_EXPORT int IDASensEEtolerances(void* ida_mem);

/* Initial condition calculation function */
SUNDIALS_EXPORT int IDAGetSensConsistentIC(void* ida_mem, N_Vector* yyS0,
                                           N_Vector* ypS0);

/* Optional input specification functions */
SUNDIALS_EXPORT int IDASetSensDQMethod(void* ida_mem, int DQtype,
                                       sunrealtype DQrhomax);
SUNDIALS_EXPORT int IDASetSensErrCon(void* ida_mem, sunbooleantype errconS);
SUNDIALS_EXPORT int IDASetSensMaxNonlinIters(void* ida_mem, int maxcorS);
SUNDIALS_EXPORT int IDASetSensParams(void* ida_mem, sunrealtype* p,
                                     sunrealtype* pbar, int* plist);

/* Integrator nonlinear solver specification functions */
SUNDIALS_EXPORT int IDASetNonlinearSolverSensSim(void* ida_mem,
                                                 SUNNonlinearSolver NLS);
SUNDIALS_EXPORT int IDASetNonlinearSolverSensStg(void* ida_mem,
                                                 SUNNonlinearSolver NLS);

/* Enable/disable sensitivities */
SUNDIALS_EXPORT int IDASensToggleOff(void* ida_mem);

/* Extraction and dense output functions */
SUNDIALS_EXPORT int IDAGetSens(void* ida_mem, sunrealtype* tret,
                               N_Vector* yySout);
SUNDIALS_EXPORT int IDAGetSens1(void* ida_mem, sunrealtype* tret, int is,
                                N_Vector yySret);

SUNDIALS_EXPORT int IDAGetSensDky(void* ida_mem, sunrealtype t, int k,
                                  N_Vector* dkyS);
SUNDIALS_EXPORT int IDAGetSensDky1(void* ida_mem, sunrealtype t, int k, int is,
                                   N_Vector dkyS);

/* Optional output specification functions */
SUNDIALS_EXPORT int IDAGetSensNumResEvals(void* ida_mem, long int* nresSevals);
SUNDIALS_EXPORT int IDAGetNumResEvalsSens(void* ida_mem, long int* nresevalsS);
SUNDIALS_EXPORT int IDAGetSensNumErrTestFails(void* ida_mem, long int* nSetfails);
SUNDIALS_EXPORT int IDAGetSensNumLinSolvSetups(void* ida_mem,
                                               long int* nlinsetupsS);
SUNDIALS_EXPORT int IDAGetSensErrWeights(void* ida_mem, N_Vector_S eSweight);
SUNDIALS_EXPORT int IDAGetSensStats(void* ida_mem, long int* nresSevals,
                                    long int* nresevalsS, long int* nSetfails,
                                    long int* nlinsetupsS);
SUNDIALS_EXPORT int IDAGetSensNumNonlinSolvIters(void* ida_mem,
                                                 long int* nSniters);
SUNDIALS_EXPORT int IDAGetSensNumNonlinSolvConvFails(void* ida_mem,
                                                     long int* nSnfails);
SUNDIALS_EXPORT int IDAGetSensNonlinSolvStats(void* ida_mem, long int* nSniters,
                                              long int* nSnfails);
SUNDIALS_EXPORT int IDAGetNumStepSensSolveFails(void* ida_mem,
                                                long int* nSncfails);

/* Free function */
SUNDIALS_EXPORT void IDASensFree(void* ida_mem);

/* -------------------------------------------------------
 * Exported Functions -- Sensitivity dependent quadrature
 * ------------------------------------------------------- */

/* Initialization functions */
SUNDIALS_EXPORT int IDAQuadSensInit(void* ida_mem, IDAQuadSensRhsFn resQS,
                                    N_Vector* yQS0);
SUNDIALS_EXPORT int IDAQuadSensReInit(void* ida_mem, N_Vector* yQS0);

/* Tolerance input functions */
SUNDIALS_EXPORT int IDAQuadSensSStolerances(void* ida_mem, sunrealtype reltolQS,
                                            sunrealtype* abstolQS);
SUNDIALS_EXPORT int IDAQuadSensSVtolerances(void* ida_mem, sunrealtype reltolQS,
                                            N_Vector* abstolQS);
SUNDIALS_EXPORT int IDAQuadSensEEtolerances(void* ida_mem);

/* Optional input specification functions */
SUNDIALS_EXPORT int IDASetQuadSensErrCon(void* ida_mem, sunbooleantype errconQS);

/* Extraction and dense output functions */
SUNDIALS_EXPORT int IDAGetQuadSens(void* ida_mem, sunrealtype* tret,
                                   N_Vector* yyQSout);
SUNDIALS_EXPORT int IDAGetQuadSens1(void* ida_mem, sunrealtype* tret, int is,
                                    N_Vector yyQSret);
SUNDIALS_EXPORT int IDAGetQuadSensDky(void* ida_mem, sunrealtype t, int k,
                                      N_Vector* dkyQS);
SUNDIALS_EXPORT int IDAGetQuadSensDky1(void* ida_mem, sunrealtype t, int k,
                                       int is, N_Vector dkyQS);

/* Optional output specification functions */
SUNDIALS_EXPORT int IDAGetQuadSensNumRhsEvals(void* ida_mem,
                                              long int* nrhsQSevals);
SUNDIALS_EXPORT int IDAGetQuadSensNumErrTestFails(void* ida_mem,
                                                  long int* nQSetfails);
SUNDIALS_EXPORT int IDAGetQuadSensErrWeights(void* ida_mem, N_Vector* eQSweight);
SUNDIALS_EXPORT int IDAGetQuadSensStats(void* ida_mem, long int* nrhsQSevals,
                                        long int* nQSetfails);

/* Free function */
SUNDIALS_EXPORT void IDAQuadSensFree(void* ida_mem);

/* ----------------------------------------
 * Exported Functions -- Backward Problems
 * ---------------------------------------- */

/* Initialization functions */

SUNDIALS_EXPORT int IDAAdjInit(void* ida_mem, long int steps, int interp);

SUNDIALS_EXPORT int IDAAdjReInit(void* ida_mem);

SUNDIALS_EXPORT void IDAAdjFree(void* ida_mem);

/* Backward Problem Setup Functions */

SUNDIALS_EXPORT int IDACreateB(void* ida_mem, int* which);

SUNDIALS_EXPORT int IDAInitB(void* ida_mem, int which, IDAResFnB resB,
                             sunrealtype tB0, N_Vector yyB0, N_Vector ypB0);

SUNDIALS_EXPORT int IDAInitBS(void* ida_mem, int which, IDAResFnBS resS,
                              sunrealtype tB0, N_Vector yyB0, N_Vector ypB0);

SUNDIALS_EXPORT int IDAReInitB(void* ida_mem, int which, sunrealtype tB0,
                               N_Vector yyB0, N_Vector ypB0);

SUNDIALS_EXPORT int IDASStolerancesB(void* ida_mem, int which,
                                     sunrealtype relTolB, sunrealtype absTolB);
SUNDIALS_EXPORT int IDASVtolerancesB(void* ida_mem, int which,
                                     sunrealtype relTolB, N_Vector absTolB);

SUNDIALS_EXPORT int IDAQuadInitB(void* ida_mem, int which, IDAQuadRhsFnB rhsQB,
                                 N_Vector yQB0);

SUNDIALS_EXPORT int IDAQuadInitBS(void* ida_mem, int which,
                                  IDAQuadRhsFnBS rhsQS, N_Vector yQB0);

SUNDIALS_EXPORT int IDAQuadReInitB(void* ida_mem, int which, N_Vector yQB0);

SUNDIALS_EXPORT int IDAQuadSStolerancesB(void* ida_mem, int which,
                                         sunrealtype reltolQB,
                                         sunrealtype abstolQB);
SUNDIALS_EXPORT int IDAQuadSVtolerancesB(void* ida_mem, int which,
                                         sunrealtype reltolQB, N_Vector abstolQB);

/* Consistent IC calculation functions */

SUNDIALS_EXPORT int IDACalcICB(void* ida_mem, int which, sunrealtype tout1,
                               N_Vector yy0, N_Vector yp0);

SUNDIALS_EXPORT int IDACalcICBS(void* ida_mem, int which, sunrealtype tout1,
                                N_Vector yy0, N_Vector yp0, N_Vector* yyS0,
                                N_Vector* ypS0);

/* Solver Function For Forward Problems */

SUNDIALS_EXPORT int IDASolveF(void* ida_mem, sunrealtype tout,
                              sunrealtype* tret, N_Vector yret, N_Vector ypret,
                              int itask, int* ncheckPtr);

/* Solver Function For Backward Problems */

SUNDIALS_EXPORT int IDASolveB(void* ida_mem, sunrealtype tBout, int itaskB);

/* Optional Input Functions For Adjoint Problems */

SUNDIALS_EXPORT int IDAAdjSetNoSensi(void* ida_mem);

SUNDIALS_EXPORT int IDASetUserDataB(void* ida_mem, int which, void* user_dataB);
SUNDIALS_EXPORT int IDASetMaxOrdB(void* ida_mem, int which, int maxordB);
SUNDIALS_EXPORT int IDASetMaxNumStepsB(void* ida_mem, int which,
                                       long int mxstepsB);
SUNDIALS_EXPORT int IDASetInitStepB(void* ida_mem, int which, sunrealtype hinB);
SUNDIALS_EXPORT int IDASetMaxStepB(void* ida_mem, int which, sunrealtype hmaxB);
SUNDIALS_EXPORT int IDASetSuppressAlgB(void* ida_mem, int which,
                                       sunbooleantype suppressalgB);
SUNDIALS_EXPORT int IDASetIdB(void* ida_mem, int which, N_Vector idB);
SUNDIALS_EXPORT int IDASetConstraintsB(void* ida_mem, int which,
                                       N_Vector constraintsB);
SUNDIALS_EXPORT int IDASetQuadErrConB(void* ida_mem, int which, int errconQB);

SUNDIALS_EXPORT int IDASetNonlinearSolverB(void* ida_mem, int which,
                                           SUNNonlinearSolver NLS);

/* Extraction And Dense Output Functions For Backward Problems */

SUNDIALS_EXPORT int IDAGetB(void* ida_mem, int which, sunrealtype* tret,
                            N_Vector yy, N_Vector yp);
SUNDIALS_EXPORT int IDAGetQuadB(void* ida_mem, int which, sunrealtype* tret,
                                N_Vector qB);

/* Optional Output Functions For Backward Problems */

SUNDIALS_EXPORT void* IDAGetAdjIDABmem(void* ida_mem, int which);

SUNDIALS_EXPORT int IDAGetConsistentICB(void* ida_mem, int which, N_Vector yyB0,
                                        N_Vector ypB0);

SUNDIALS_EXPORT int IDAGetAdjY(void* ida_mem, sunrealtype t, N_Vector yy,
                               N_Vector yp);

typedef struct
{
  void* my_addr;
  void* next_addr;
  sunrealtype t0;
  sunrealtype t1;
  long int nstep;
  int order;
  sunrealtype step;
} IDAadjCheckPointRec;

SUNDIALS_EXPORT int IDAGetAdjCheckPointsInfo(void* ida_mem,
                                             IDAadjCheckPointRec* ckpnt);

/* IDALS interface function that depends on IDAResFn */
SUNDIALS_EXPORT int IDASetJacTimesResFnB(void* ida_mem, int which,
                                         IDAResFn jtimesResFn);

/* Undocumented Optional Output Functions For Backward Problems */

/* -----------------------------------------------------------------
 * IDAGetAdjDataPointHermite
 * -----------------------------------------------------------------
 *    Returns the 2 vectors stored for cubic Hermite interpolation
 *    at the data point 'which'. The user must allocate space for
 *    yy and yd. Returns IDA_MEM_NULL if ida_mem is NULL,
 *    IDA_ILL_INPUT if the interpolation type previously specified
 *    is not IDA_HERMITE, or IDA_SUCCESS otherwise.
 * -----------------------------------------------------------------
 * IDAGetAdjDataPointPolynomial
 * -----------------------------------------------------------------
 *    Returns the vector stored for polynomial interpolation
 *    at the data point 'which'. The user must allocate space for
 *    y. Returns IDA_MEM_NULL if ida_mem is NULL, IDA_ILL_INPUT if
 *    the interpolation type previously specified is not
 *    IDA_POLYNOMIAL, or IDA_SUCCESS otherwise.
 * ----------------------------------------------------------------- */

SUNDIALS_EXPORT int IDAGetAdjDataPointHermite(void* ida_mem, int which,
                                              sunrealtype* t, N_Vector yy,
                                              N_Vector yd);

SUNDIALS_EXPORT int IDAGetAdjDataPointPolynomial(void* ida_mem, int which,
                                                 sunrealtype* t, int* order,
                                                 N_Vector y);

/* -----------------------------------------------------------------
 * IDAGetAdjCurrentCheckPoint
 *    Returns the address of the 'active' check point.
 * ----------------------------------------------------------------- */

SUNDIALS_EXPORT int IDAGetAdjCurrentCheckPoint(void* ida_mem, void** addr);

#ifdef __cplusplus
}
#endif

#endif<|MERGE_RESOLUTION|>--- conflicted
+++ resolved
@@ -128,12 +128,6 @@
 
 typedef int (*IDAEwtFn)(N_Vector y, N_Vector ewt, void* user_data);
 
-<<<<<<< HEAD
-=======
-typedef void (*IDAErrHandlerFn)(int error_code, const char* module,
-                                const char* function, char* msg, void* user_data);
-
->>>>>>> 3a227ef1
 typedef int (*IDAQuadRhsFn)(sunrealtype tres, N_Vector yy, N_Vector yp,
                             N_Vector rrQ, void* user_data);
 
@@ -194,7 +188,6 @@
 SUNDIALS_EXPORT int IDASetMaxBacksIC(void* ida_mem, int maxbacks);
 
 /* Optional input functions */
-<<<<<<< HEAD
 SUNDIALS_EXPORT int IDASetDeltaCjLSetup(void *ida_max, sunrealtype dcj);
 SUNDIALS_EXPORT int IDASetUserData(void *ida_mem, void *user_data);
 SUNDIALS_EXPORT int IDASetMaxOrd(void *ida_mem, int maxord);
@@ -208,24 +201,6 @@
 SUNDIALS_EXPORT int IDASetSuppressAlg(void *ida_mem, sunbooleantype suppressalg);
 SUNDIALS_EXPORT int IDASetId(void *ida_mem, N_Vector id);
 SUNDIALS_EXPORT int IDASetConstraints(void *ida_mem, N_Vector constraints);
-=======
-SUNDIALS_EXPORT int IDASetDeltaCjLSetup(void* ida_max, sunrealtype dcj);
-SUNDIALS_EXPORT int IDASetErrHandlerFn(void* ida_mem, IDAErrHandlerFn ehfun,
-                                       void* eh_data);
-SUNDIALS_EXPORT int IDASetErrFile(void* ida_mem, FILE* errfp);
-SUNDIALS_EXPORT int IDASetUserData(void* ida_mem, void* user_data);
-SUNDIALS_EXPORT int IDASetMaxOrd(void* ida_mem, int maxord);
-SUNDIALS_EXPORT int IDASetMaxNumSteps(void* ida_mem, long int mxsteps);
-SUNDIALS_EXPORT int IDASetInitStep(void* ida_mem, sunrealtype hin);
-SUNDIALS_EXPORT int IDASetMaxStep(void* ida_mem, sunrealtype hmax);
-SUNDIALS_EXPORT int IDASetMinStep(void* ida_mem, sunrealtype hmin);
-SUNDIALS_EXPORT int IDASetStopTime(void* ida_mem, sunrealtype tstop);
-SUNDIALS_EXPORT int IDAClearStopTime(void* ida_mem);
-SUNDIALS_EXPORT int IDASetMaxErrTestFails(void* ida_mem, int maxnef);
-SUNDIALS_EXPORT int IDASetSuppressAlg(void* ida_mem, sunbooleantype suppressalg);
-SUNDIALS_EXPORT int IDASetId(void* ida_mem, N_Vector id);
-SUNDIALS_EXPORT int IDASetConstraints(void* ida_mem, N_Vector constraints);
->>>>>>> 3a227ef1
 
 /* Optional step adaptivity input functions */
 SUNDIALS_EXPORT
