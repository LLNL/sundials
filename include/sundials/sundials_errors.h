/* -----------------------------------------------------------------
 * SUNDIALS Copyright Start
 * Copyright (c) 2002-2022, Lawrence Livermore National Security
 * and Southern Methodist University.
 * All rights reserved.
 *
 * See the top-level LICENSE and NOTICE files for details.
 *
 * SPDX-License-Identifier: BSD-3-Clause
 * SUNDIALS Copyright End
 * -----------------------------------------------------------------
 * Contains all error handling interfaces for SUNDIALS that do
 * not depend on MPI.
 * -----------------------------------------------------------------*/

#ifndef _SUNDIALS_ERRORS_H
#define _SUNDIALS_ERRORS_H

#include <assert.h>
#include <stdarg.h>
#include <stdio.h>
#include <stdlib.h>
#include <sundials/sundials_context.h>
#include <sundials/sundials_types.h>

/* ----------------------------------------------------------------------------
 * Error code definitions
 * ---------------------------------------------------------------------------*/

/* SUN_ERR_CODE_LIST is an X macro that can be expanded in various ways */
#define SUN_ERR_CODE_LIST(ENTRY)                                               \
  ENTRY(SUN_ERR_ARG_CORRUPT, "argument provided is NULL or corrupted")         \
  ENTRY(SUN_ERR_ARG_INCOMPATIBLE, "argument provided is not compatible")       \
  ENTRY(SUN_ERR_ARG_OUTOFRANGE, "argument is out of the valid range")          \
  ENTRY(SUN_ERR_ARG_WRONGTYPE, "argument provided is not the right type")      \
  ENTRY(SUN_ERR_ARG_DIMSMISMATCH, "argument dimensions do not agree")          \
                                                                               \
<<<<<<< HEAD
  ENTRY(SUN_ERR_OP_FAIL, "the attempted operation failed")                     \
  ENTRY(SUN_ERR_CORRUPT, "object is NULL or corrupt")                          \
  ENTRY(SUN_ERR_OUTOFRANGE, "value is out of the expected range")              \
  ENTRY(SUN_ERR_FILE_OPEN, "unable to open file")                              \
=======
  ENTRY(SUN_ERR_GENERIC, "an error occurred")                                  \
  ENTRY(SUN_ERR_CORRUPT, "Object is NULL or corrupt")                          \
  ENTRY(SUN_ERR_OUTOFRANGE, "Value is out of the expected range")              \
  ENTRY(SUN_ERR_FILE_OPEN, "Unable to open file")                              \
  ENTRY(SUN_ERR_OP_FAIL, "an operation failed")                                \
>>>>>>> c9d0e5c5
  ENTRY(SUN_ERR_MEM_FAIL, "a memory operation failed")                         \
  ENTRY(SUN_ERR_MALLOC_FAIL, "malloc returned NULL")                           \
  ENTRY(SUN_ERR_EXT_FAIL, "a failure occurred in an external library")         \
  ENTRY(SUN_ERR_DESTROY_FAIL, "a destroy function returned an error")          \
  ENTRY(SUN_ERR_NOT_IMPLEMENTED,                                               \
        "operation is not implemented: function pointer is NULL")              \
  ENTRY(SUN_ERR_USER_FCN_FAIL, "the user provided callback function failed")   \
                                                                               \
  ENTRY(SUN_ERR_PROFILER_MAPFULL,                                              \
        "the number of profiler entries exceeded SUNPROFILER_MAX_ENTRIES")     \
  ENTRY(SUN_ERR_PROFILER_MAPGET, "unknown error getting SUNProfiler timer")    \
  ENTRY(SUN_ERR_PROFILER_MAPINSERT,                                            \
        "unknown error inserting SUNProfiler timer")                           \
  ENTRY(SUN_ERR_PROFILER_MAPKEYNOTFOUND, "timer was not found in SUNProfiler") \
  ENTRY(SUN_ERR_PROFILER_MAPSORT, "error sorting SUNProfiler map")             \
                                                                               \
  ENTRY(SUN_ERR_SUNCTX_CORRUPT, "SUNContext is NULL or corrupt")               \
                                                                               \
  ENTRY(SUN_ERR_MPI_FAIL,                                                      \
        "an MPI call returned something other than MPI_SUCCESS")               \
                                                                               \
  ENTRY(SUN_ERR_UNREACHABLE,                                                   \
        "Reached code that should be unreachable: open an issue at: "          \
        "https://github.com/LLNL/sundials")                                    \
  ENTRY(SUN_ERR_UNKNOWN, "Unknown error occured: open an issue at "            \
                         "https://github.com/LLNL/sundials")

/* Expand SUN_ERR_CODE_LIST to enum */
#define SUN_EXPAND_TO_ENUM(name, description) name,

/* SUNErrorCode range is [-10000, -1000] to avoid conflicts with package error
   codes, and old/deprecated codes for matrix and (non)linear solvers. */

/* clang-format off */
enum
{
  SUN_ERR_MINIMUM                                       = -10000,
  SUN_ERR_CODE_LIST(SUN_EXPAND_TO_ENUM) 
  SUN_ERR_MAXIMUM                                       = -1000,
  SUN_SUCCESS                                           = 0
};

/* clang-format on */

/* ----------------------------------------------------------------------------
 * Error handler definitions
 * ---------------------------------------------------------------------------*/

#ifdef __cplusplus /* wrapper to enable C++ usage */
extern "C" {
#endif

SUNDIALS_EXPORT
void SUNLogErrHandlerFn(int line, const char* func, const char* file,
                        const char* msg, SUNErrCode err_code,
                        void* err_user_data, SUNContext sunctx);

SUNDIALS_EXPORT
void SUNAbortErrHandlerFn(int line, const char* func, const char* file,
                          const char* msg, SUNErrCode err_code,
                          void* err_user_data, SUNContext sunctx);

/* ----------------------------------------------------------------------------
 * Error functions
 * ---------------------------------------------------------------------------*/

/* Turn error code into error message */
SUNDIALS_EXPORT
const char* SUNGetErrMsg(SUNErrCode code);

#ifdef __cplusplus /* wrapper to enable C++ usage */
} /* extern "C" */
#endif
#endif /* _SUNDIALS_ERRORS_H */<|MERGE_RESOLUTION|>--- conflicted
+++ resolved
@@ -35,18 +35,11 @@
   ENTRY(SUN_ERR_ARG_WRONGTYPE, "argument provided is not the right type")      \
   ENTRY(SUN_ERR_ARG_DIMSMISMATCH, "argument dimensions do not agree")          \
                                                                                \
-<<<<<<< HEAD
-  ENTRY(SUN_ERR_OP_FAIL, "the attempted operation failed")                     \
-  ENTRY(SUN_ERR_CORRUPT, "object is NULL or corrupt")                          \
-  ENTRY(SUN_ERR_OUTOFRANGE, "value is out of the expected range")              \
-  ENTRY(SUN_ERR_FILE_OPEN, "unable to open file")                              \
-=======
   ENTRY(SUN_ERR_GENERIC, "an error occurred")                                  \
   ENTRY(SUN_ERR_CORRUPT, "Object is NULL or corrupt")                          \
   ENTRY(SUN_ERR_OUTOFRANGE, "Value is out of the expected range")              \
   ENTRY(SUN_ERR_FILE_OPEN, "Unable to open file")                              \
   ENTRY(SUN_ERR_OP_FAIL, "an operation failed")                                \
->>>>>>> c9d0e5c5
   ENTRY(SUN_ERR_MEM_FAIL, "a memory operation failed")                         \
   ENTRY(SUN_ERR_MALLOC_FAIL, "malloc returned NULL")                           \
   ENTRY(SUN_ERR_EXT_FAIL, "a failure occurred in an external library")         \
@@ -84,7 +77,7 @@
 enum
 {
   SUN_ERR_MINIMUM                                       = -10000,
-  SUN_ERR_CODE_LIST(SUN_EXPAND_TO_ENUM) 
+  SUN_ERR_CODE_LIST(SUN_EXPAND_TO_ENUM)
   SUN_ERR_MAXIMUM                                       = -1000,
   SUN_SUCCESS                                           = 0
 };
