--- conflicted
+++ resolved
@@ -84,16 +84,6 @@
 
 #if defined(SUNDIALS_SINGLE_PRECISION)
 
-<<<<<<< HEAD
-/* deprecated */
-typedef float realtype;
-#define RCONST(x)     x##F
-#define BIG_REAL      FLT_MAX
-#define SMALL_REAL    FLT_MIN
-#define UNIT_ROUNDOFF FLT_EPSILON
-
-=======
->>>>>>> 1212aea4
 typedef float sunrealtype;
 #define SUN_RCONST(x)     x##F
 #define SUN_BIG_REAL      FLT_MAX
@@ -102,16 +92,6 @@
 
 #elif defined(SUNDIALS_DOUBLE_PRECISION)
 
-<<<<<<< HEAD
-/* deprecated */
-typedef double realtype;
-#define RCONST(x)         x
-#define BIG_REAL          DBL_MAX
-#define SMALL_REAL        DBL_MIN
-#define UNIT_ROUNDOFF     DBL_EPSILON
-
-=======
->>>>>>> 1212aea4
 typedef double sunrealtype;
 #define SUN_RCONST(x)     x
 #define SUN_BIG_REAL      DBL_MAX
@@ -120,16 +100,6 @@
 
 #elif defined(SUNDIALS_EXTENDED_PRECISION)
 
-<<<<<<< HEAD
-/* deprecated */
-typedef long double realtype;
-#define RCONST(x)         x##L
-#define BIG_REAL          LDBL_MAX
-#define SMALL_REAL        LDBL_MIN
-#define UNIT_ROUNDOFF     LDBL_EPSILON
-
-=======
->>>>>>> 1212aea4
 typedef long double sunrealtype;
 #define SUN_RCONST(x)     x##L
 #define SUN_BIG_REAL      LDBL_MAX
