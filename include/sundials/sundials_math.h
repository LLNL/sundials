--- conflicted
+++ resolved
@@ -162,7 +162,30 @@
 
 /*
  * -----------------------------------------------------------------
-<<<<<<< HEAD
+ * Function : SUNRround
+ * -----------------------------------------------------------------
+ * Usage : sunrealtype round_x;
+ *         round_x = SUNRround(x);
+ * -----------------------------------------------------------------
+ * SUNRround(x) returns the smallest integer value not less than x.
+ * -----------------------------------------------------------------
+ */
+
+#ifndef SUNRround
+#if defined(SUNDIALS_DOUBLE_PRECISION)
+#define SUNRround(x) (round((x)))
+#elif defined(SUNDIALS_SINGLE_PRECISION)
+#define SUNRround(x) (roundf((x)))
+#elif defined(SUNDIALS_EXTENDED_PRECISION)
+#define SUNRround(x) (roundl((x)))
+#else
+#error \
+  "SUNDIALS precision not defined, report to github.com/LLNL/sundials/issues"
+#endif
+#endif
+
+/*
+ * -----------------------------------------------------------------
  * Function : SUNIpowerI
  * -----------------------------------------------------------------
  * Usage : int exponent, base, ans;
@@ -174,29 +197,6 @@
  */
 
 SUNDIALS_EXPORT int SUNIpowerI(int base, int exponent);
-=======
- * Function : SUNRround
- * -----------------------------------------------------------------
- * Usage : sunrealtype round_x;
- *         round_x = SUNRround(x);
- * -----------------------------------------------------------------
- * SUNRround(x) returns the smallest integer value not less than x.
- * -----------------------------------------------------------------
- */
-
-#ifndef SUNRround
-#if defined(SUNDIALS_DOUBLE_PRECISION)
-#define SUNRround(x) (round((x)))
-#elif defined(SUNDIALS_SINGLE_PRECISION)
-#define SUNRround(x) (roundf((x)))
-#elif defined(SUNDIALS_EXTENDED_PRECISION)
-#define SUNRround(x) (roundl((x)))
-#else
-#error \
-  "SUNDIALS precision not defined, report to github.com/LLNL/sundials/issues"
-#endif
-#endif
->>>>>>> ccf22c33
 
 /*
  * -----------------------------------------------------------------
