--- conflicted
+++ resolved
@@ -162,9 +162,54 @@
 
 /*
  * -----------------------------------------------------------------
-<<<<<<< HEAD
  * Function : SUNRcopysign
-=======
+ * -----------------------------------------------------------------
+ * Usage : sunrealtype z;
+ *         z = SUNRcopysign(x, y);
+ * -----------------------------------------------------------------
+ * SUNRcopysign(x, y) returns x with the sign of y.
+ * -----------------------------------------------------------------
+ */
+
+#ifndef SUNRcopysign
+#if defined(SUNDIALS_DOUBLE_PRECISION)
+#define SUNRcopysign(x, y) (copysign((x), (y)))
+#elif defined(SUNDIALS_SINGLE_PRECISION)
+#define SUNRcopysign(x, y) (copysignf((x), (y)))
+#elif defined(SUNDIALS_EXTENDED_PRECISION)
+#define SUNRcopysign(x, y) (copysignl((x), (y)))
+#else
+#error \
+  "SUNDIALS precision not defined, report to github.com/LLNL/sundials/issues"
+#endif
+#endif
+
+/*
+ * -----------------------------------------------------------------
+ * Function : SUNRpowerR
+ * -----------------------------------------------------------------
+ * Usage : sunrealtype base, exponent, ans;
+ *         ans = SUNRpowerR(base,exponent);
+ * -----------------------------------------------------------------
+ * SUNRpowerR returns the value of base^exponent, where both base and
+ * exponent are of type sunrealtype.
+ * -----------------------------------------------------------------
+ */
+#ifndef SUNRpowerR
+#if defined(SUNDIALS_DOUBLE_PRECISION)
+#define SUNRpowerR(base, exponent) (pow(base, exponent))
+#elif defined(SUNDIALS_SINGLE_PRECISION)
+#define SUNRpowerR(base, exponent) (powf(base, exponent))
+#elif defined(SUNDIALS_EXTENDED_PRECISION)
+#define SUNRpowerR(base, exponent) (powl(base, exponent))
+#else
+#error \
+  "SUNDIALS precision not defined, report to github.com/LLNL/sundials/issues"
+#endif
+#endif
+
+/*
+ * -----------------------------------------------------------------
  * Function : SUNRround
  * -----------------------------------------------------------------
  * Usage : sunrealtype round_x;
@@ -200,55 +245,6 @@
  */
 
 SUNDIALS_EXPORT int SUNIpowerI(int base, int exponent);
-
-/*
- * -----------------------------------------------------------------
- * Function : SUNRpowerI
->>>>>>> 8e3df317
- * -----------------------------------------------------------------
- * Usage : sunrealtype z;
- *         z = SUNRcopysign(x, y);
- * -----------------------------------------------------------------
- * SUNRcopysign(x, y) returns x with the sign of y.
- * -----------------------------------------------------------------
- */
-
-#ifndef SUNRcopysign
-#if defined(SUNDIALS_DOUBLE_PRECISION)
-#define SUNRcopysign(x, y) (copysign((x), (y)))
-#elif defined(SUNDIALS_SINGLE_PRECISION)
-#define SUNRcopysign(x, y) (copysignf((x), (y)))
-#elif defined(SUNDIALS_EXTENDED_PRECISION)
-#define SUNRcopysign(x, y) (copysignl((x), (y)))
-#else
-#error \
-  "SUNDIALS precision not defined, report to github.com/LLNL/sundials/issues"
-#endif
-#endif
-
-/*
- * -----------------------------------------------------------------
- * Function : SUNRpowerR
- * -----------------------------------------------------------------
- * Usage : sunrealtype base, exponent, ans;
- *         ans = SUNRpowerR(base,exponent);
- * -----------------------------------------------------------------
- * SUNRpowerR returns the value of base^exponent, where both base and
- * exponent are of type sunrealtype.
- * -----------------------------------------------------------------
- */
-#ifndef SUNRpowerR
-#if defined(SUNDIALS_DOUBLE_PRECISION)
-#define SUNRpowerR(base, exponent) (pow(base, exponent))
-#elif defined(SUNDIALS_SINGLE_PRECISION)
-#define SUNRpowerR(base, exponent) (powf(base, exponent))
-#elif defined(SUNDIALS_EXTENDED_PRECISION)
-#define SUNRpowerR(base, exponent) (powl(base, exponent))
-#else
-#error \
-  "SUNDIALS precision not defined, report to github.com/LLNL/sundials/issues"
-#endif
-#endif
 
 /*
  * -----------------------------------------------------------------
