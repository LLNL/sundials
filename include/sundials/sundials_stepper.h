/* -----------------------------------------------------------------
 * SUNDIALS Copyright Start
 * Copyright (c) 2002-2024, Lawrence Livermore National Security
 * and Southern Methodist University.
 * All rights reserved.
 *
 * See the top-level LICENSE and NOTICE files for details.
 *
 * SPDX-License-Identifier: BSD-3-Clause
 * SUNDIALS Copyright End
 * -----------------------------------------------------------------*/

#ifndef _SUNDIALS_STEPPER_H
#define _SUNDIALS_STEPPER_H

#include <sundials/sundials_core.h>

#ifdef __cplusplus
extern "C" {
#endif

/* TryStep step result flags */
// #define SUNSTEPPER_TRYSTEP_FAILED  (-1)
// #define SUNSTEPPER_TRYSTEP_SUCCESS (+0)
// #define SUNSTEPPER_TRYSTEP_ADAPT   (+1)

typedef int (*SUNJacFn)(sunrealtype t, N_Vector y, N_Vector fy, SUNMatrix Jac,
                        void* user_data, N_Vector tmp1, N_Vector tmp2,
                        N_Vector tmp3);

typedef int (*SUNJacTimesFn)(N_Vector v, N_Vector Jv, sunrealtype t, N_Vector y,
                             N_Vector fy, void* user_data, N_Vector tmp);

typedef _SUNDIALS_STRUCT_ SUNStepper_* SUNStepper;

typedef SUNErrCode (*SUNStepperEvolveFn)(SUNStepper stepper, sunrealtype t0,
                                         sunrealtype tout, N_Vector y,
                                         sunrealtype* tret);

typedef SUNErrCode (*SUNStepperOneStepFn)(SUNStepper stepper, sunrealtype t0,
                                          sunrealtype tout, N_Vector y,
                                          sunrealtype* tret);

typedef SUNErrCode (*SUNStepperTryStepFn)(SUNStepper stepper, sunrealtype t0,
                                          sunrealtype tout, N_Vector y,
                                          sunrealtype* tret);

typedef SUNErrCode (*SUNStepperFullRhsFn)(SUNStepper stepper, sunrealtype t,
                                          N_Vector y, N_Vector f, int mode);

typedef SUNErrCode (*SUNStepperResetFn)(SUNStepper stepper, sunrealtype tR,
                                        N_Vector yR);

typedef SUNErrCode (*SUNStepperSetStopTimeFn)(SUNStepper stepper,
                                              sunrealtype tstop);

<<<<<<< HEAD
typedef SUNErrCode (*SUNStepperSetStepDirectionFn)(SUNStepper stepper,
                                                   sunrealtype stepdir);

typedef SUNErrCode (*SUNStepperGetStepDirectionFn)(SUNStepper stepper,
                                                   sunrealtype* stepdir);
=======
typedef SUNErrCode (*SUNStepperSetForcingFn)(SUNStepper stepper,
                                             sunrealtype tshift,
                                             sunrealtype tscale,
                                             N_Vector* forcing, int nforcing);
>>>>>>> da6e7732

SUNDIALS_EXPORT
SUNErrCode SUNStepper_Create(SUNContext sunctx, SUNStepper* stepper);

SUNDIALS_EXPORT
SUNErrCode SUNStepper_Destroy(SUNStepper* stepper);

SUNDIALS_EXPORT
SUNErrCode SUNStepper_SetContent(SUNStepper stepper, void* content);

SUNDIALS_EXPORT
SUNErrCode SUNStepper_GetContent(SUNStepper stepper, void** content);

SUNDIALS_EXPORT
SUNErrCode SUNStepper_SetEvolveFn(SUNStepper stepper, SUNStepperEvolveFn fn);

SUNDIALS_EXPORT
SUNErrCode SUNStepper_SetOneStepFn(SUNStepper stepper, SUNStepperOneStepFn fn);

SUNDIALS_EXPORT
SUNErrCode SUNStepper_SetTryStepFn(SUNStepper stepper, SUNStepperTryStepFn fn);

SUNDIALS_EXPORT
SUNErrCode SUNStepper_SetFullRhsFn(SUNStepper stepper, SUNStepperFullRhsFn fn);

SUNDIALS_EXPORT
SUNErrCode SUNStepper_SetResetFn(SUNStepper stepper, SUNStepperResetFn fn);

SUNDIALS_EXPORT
SUNErrCode SUNStepper_SetStopTimeFn(SUNStepper stepper,
                                    SUNStepperSetStopTimeFn fn);

<<<<<<< HEAD
SUNDIALS_EXPORT
SUNErrCode SUNStepper_SetSetStepDirectionFn(SUNStepper stepper,
                                            SUNStepperSetStepDirectionFn fn);

SUNDIALS_EXPORT
SUNErrCode SUNStepper_SetGetStepDirectionFn(SUNStepper stepper,
                                            SUNStepperGetStepDirectionFn fn);

SUNDIALS_EXPORT
SUNErrCode SUNStepper_AddForcing(SUNStepper stepper, sunrealtype t, N_Vector f);

SUNDIALS_EXPORT
SUNErrCode SUNStepper_GetForcingData(SUNStepper stepper, sunrealtype* tshift,
                                     sunrealtype* tscale, N_Vector** forcing,
                                     int* nforcing);

SUNDIALS_EXPORT
SUNErrCode SUNStepper_SetForcing(SUNStepper stepper, int count, N_Vector tmpl);
=======
SUNDIALS_EXPORT SUNErrCode SUNStepper_SetForcingFn(SUNStepper stepper,
                                                   SUNStepperSetForcingFn fn);
>>>>>>> da6e7732

SUNDIALS_EXPORT
SUNErrCode SUNStepper_Evolve(SUNStepper stepper, sunrealtype t0,
                             sunrealtype tout, N_Vector y, sunrealtype* tret);

SUNDIALS_EXPORT
SUNErrCode SUNStepper_OneStep(SUNStepper stepper, sunrealtype t0,
                              sunrealtype tout, N_Vector y, sunrealtype* tret);

SUNDIALS_EXPORT
SUNErrCode SUNStepper_TryStep(SUNStepper stepper, sunrealtype t0,
                              sunrealtype tout, N_Vector y, sunrealtype* tret);

SUNDIALS_EXPORT
SUNErrCode SUNStepper_Reset(SUNStepper stepper, sunrealtype tR, N_Vector yR);

SUNDIALS_EXPORT
SUNErrCode SUNStepper_SetStopTime(SUNStepper stepper, sunrealtype tstop);

SUNDIALS_EXPORT
<<<<<<< HEAD
SUNErrCode SUNStepper_SetStepDirection(SUNStepper stepper, sunrealtype stepdir);

SUNDIALS_EXPORT
SUNErrCode SUNStepper_GetStepDirection(SUNStepper stepper, sunrealtype* stepdir);
=======
SUNErrCode SUNStepper_SetForcing(SUNStepper stepper, sunrealtype tshift,
                                 sunrealtype tscale, N_Vector* forcing,
                                 int nforcing);
>>>>>>> da6e7732

#ifdef __cplusplus
}
#endif

#endif /* _SUNDIALS_STEPPER_H */<|MERGE_RESOLUTION|>--- conflicted
+++ resolved
@@ -54,18 +54,16 @@
 typedef SUNErrCode (*SUNStepperSetStopTimeFn)(SUNStepper stepper,
                                               sunrealtype tstop);
 
-<<<<<<< HEAD
 typedef SUNErrCode (*SUNStepperSetStepDirectionFn)(SUNStepper stepper,
                                                    sunrealtype stepdir);
 
 typedef SUNErrCode (*SUNStepperGetStepDirectionFn)(SUNStepper stepper,
                                                    sunrealtype* stepdir);
-=======
+
 typedef SUNErrCode (*SUNStepperSetForcingFn)(SUNStepper stepper,
                                              sunrealtype tshift,
                                              sunrealtype tscale,
                                              N_Vector* forcing, int nforcing);
->>>>>>> da6e7732
 
 SUNDIALS_EXPORT
 SUNErrCode SUNStepper_Create(SUNContext sunctx, SUNStepper* stepper);
@@ -98,30 +96,6 @@
 SUNErrCode SUNStepper_SetStopTimeFn(SUNStepper stepper,
                                     SUNStepperSetStopTimeFn fn);
 
-<<<<<<< HEAD
-SUNDIALS_EXPORT
-SUNErrCode SUNStepper_SetSetStepDirectionFn(SUNStepper stepper,
-                                            SUNStepperSetStepDirectionFn fn);
-
-SUNDIALS_EXPORT
-SUNErrCode SUNStepper_SetGetStepDirectionFn(SUNStepper stepper,
-                                            SUNStepperGetStepDirectionFn fn);
-
-SUNDIALS_EXPORT
-SUNErrCode SUNStepper_AddForcing(SUNStepper stepper, sunrealtype t, N_Vector f);
-
-SUNDIALS_EXPORT
-SUNErrCode SUNStepper_GetForcingData(SUNStepper stepper, sunrealtype* tshift,
-                                     sunrealtype* tscale, N_Vector** forcing,
-                                     int* nforcing);
-
-SUNDIALS_EXPORT
-SUNErrCode SUNStepper_SetForcing(SUNStepper stepper, int count, N_Vector tmpl);
-=======
-SUNDIALS_EXPORT SUNErrCode SUNStepper_SetForcingFn(SUNStepper stepper,
-                                                   SUNStepperSetForcingFn fn);
->>>>>>> da6e7732
-
 SUNDIALS_EXPORT
 SUNErrCode SUNStepper_Evolve(SUNStepper stepper, sunrealtype t0,
                              sunrealtype tout, N_Vector y, sunrealtype* tret);
@@ -141,16 +115,21 @@
 SUNErrCode SUNStepper_SetStopTime(SUNStepper stepper, sunrealtype tstop);
 
 SUNDIALS_EXPORT
-<<<<<<< HEAD
 SUNErrCode SUNStepper_SetStepDirection(SUNStepper stepper, sunrealtype stepdir);
 
 SUNDIALS_EXPORT
 SUNErrCode SUNStepper_GetStepDirection(SUNStepper stepper, sunrealtype* stepdir);
-=======
+
+SUNDIALS_EXPORT
+SUNErrCode SUNStepper_SetStepDirection(SUNStepper stepper, sunrealtype stepdir);
+
+SUNDIALS_EXPORT
+SUNErrCode SUNStepper_GetStepDirection(SUNStepper stepper, sunrealtype* stepdir);
+
+SUNDIALS_EXPORT
 SUNErrCode SUNStepper_SetForcing(SUNStepper stepper, sunrealtype tshift,
                                  sunrealtype tscale, N_Vector* forcing,
                                  int nforcing);
->>>>>>> da6e7732
 
 #ifdef __cplusplus
 }
