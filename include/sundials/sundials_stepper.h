--- conflicted
+++ resolved
@@ -71,6 +71,9 @@
 SUNErrCode SUNStepper_SetStopTime(SUNStepper stepper, sunrealtype tstop);
 
 SUNDIALS_EXPORT
+SUNErrCode SUNStepper_SetStepDirection(SUNStepper stepper, sunrealtype stepdir);
+
+SUNDIALS_EXPORT
 SUNErrCode SUNStepper_SetForcing(SUNStepper stepper, sunrealtype tshift,
                                  sunrealtype tscale, N_Vector* forcing,
                                  int nforcing);
@@ -107,32 +110,8 @@
 SUNDIALS_EXPORT SUNErrCode SUNStepper_SetForcingFn(SUNStepper stepper,
                                                    SUNStepperSetForcingFn fn);
 
-<<<<<<< HEAD
-SUNDIALS_EXPORT
-SUNErrCode SUNStepper_Evolve(SUNStepper stepper, sunrealtype t0,
-                             sunrealtype tout, N_Vector y, sunrealtype* tret);
-
-SUNDIALS_EXPORT
-SUNErrCode SUNStepper_OneStep(SUNStepper stepper, sunrealtype t0,
-                              sunrealtype tout, N_Vector y, sunrealtype* tret);
-
-SUNDIALS_EXPORT
-SUNErrCode SUNStepper_Reset(SUNStepper stepper, sunrealtype tR, N_Vector yR);
-
-SUNDIALS_EXPORT
-SUNErrCode SUNStepper_SetStopTime(SUNStepper stepper, sunrealtype tstop);
-
-SUNDIALS_EXPORT
-SUNErrCode SUNStepper_SetStepDirection(SUNStepper stepper, sunrealtype stepdir);
-
-SUNDIALS_EXPORT
-SUNErrCode SUNStepper_SetForcing(SUNStepper stepper, sunrealtype tshift,
-                                 sunrealtype tscale, N_Vector* forcing,
-                                 int nforcing);
-=======
 SUNDIALS_EXPORT SUNErrCode SUNStepper_SetDestroyFn(SUNStepper stepper,
                                                    SUNStepperDestroyFn fn);
->>>>>>> 10869c60
 
 #ifdef __cplusplus
 }
