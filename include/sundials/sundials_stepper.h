/* -----------------------------------------------------------------
 * SUNDIALS Copyright Start
 * Copyright (c) 2002-2024, Lawrence Livermore National Security
 * and Southern Methodist University.
 * All rights reserved.
 *
 * See the top-level LICENSE and NOTICE files for details.
 *
 * SPDX-License-Identifier: BSD-3-Clause
 * SUNDIALS Copyright End
 * -----------------------------------------------------------------*/

#ifndef _SUNDIALS_STEPPER_H
#define _SUNDIALS_STEPPER_H

#include <sundials/sundials_core.h>

#ifdef __cplusplus
extern "C" {
#endif

/* TryStep step result flags */
#define SUNSTEPPER_TRYSTEP_FAILED  -1
#define SUNSTEPPER_TRYSTEP_SUCCESS +0
#define SUNSTEPPER_TRYSTEP_ADAPT   +1

typedef int (*SUNJacFn)(sunrealtype t, N_Vector y, N_Vector fy, SUNMatrix Jac,
                        void* user_data, N_Vector tmp1, N_Vector tmp2,
                        N_Vector tmp3);

typedef int (*SUNJacTimesFn)(N_Vector v, N_Vector Jv, sunrealtype t, N_Vector y,
                             N_Vector fy, void* user_data, N_Vector tmp);

typedef _SUNDIALS_STRUCT_ SUNStepper_* SUNStepper;

typedef SUNErrCode (*SUNStepperEvolveFn)(SUNStepper stepper, sunrealtype t0,
                                         sunrealtype tout, N_Vector y,
                                         N_Vector yp, sunrealtype* tret,
                                         int* stop_reason);

typedef SUNErrCode (*SUNStepperOneStepFn)(SUNStepper stepper, sunrealtype t0,
                                          sunrealtype tout, N_Vector y,
                                          N_Vector yp, sunrealtype* tret,
                                          int* stop_reason);

typedef SUNErrCode (*SUNStepperTryStepFn)(SUNStepper stepper, sunrealtype t0,
                                          sunrealtype tout, N_Vector y,
                                          N_Vector yp, sunrealtype* tret,
                                          int* stop_reason);

typedef SUNErrCode (*SUNStepperFullRhsFn)(SUNStepper stepper, sunrealtype t,
                                          N_Vector y, N_Vector f, int mode);

typedef SUNErrCode (*SUNStepperResetFn)(SUNStepper stepper, sunrealtype tR,
                                        N_Vector yR, N_Vector ypR);

typedef SUNErrCode (*SUNStepperSetStopTimeFn)(SUNStepper stepper,
                                              sunrealtype tstop);

SUNDIALS_EXPORT
SUNErrCode SUNStepper_Create(SUNContext sunctx, SUNStepper* stepper);

SUNDIALS_EXPORT
SUNErrCode SUNStepper_Destroy(SUNStepper* stepper);

SUNDIALS_EXPORT
SUNErrCode SUNStepper_SetContent(SUNStepper stepper, void* content);

SUNDIALS_EXPORT
SUNErrCode SUNStepper_GetContent(SUNStepper stepper, void** content);

SUNDIALS_EXPORT
SUNErrCode SUNStepper_SetEvolveFn(SUNStepper stepper, SUNStepperEvolveFn fn);

SUNDIALS_EXPORT
SUNErrCode SUNStepper_SetOneStepFn(SUNStepper stepper, SUNStepperOneStepFn fn);

SUNDIALS_EXPORT
SUNErrCode SUNStepper_SetTryStepFn(SUNStepper stepper, SUNStepperTryStepFn fn);

SUNDIALS_EXPORT
SUNErrCode SUNStepper_SetFullRhsFn(SUNStepper stepper, SUNStepperFullRhsFn fn);

SUNDIALS_EXPORT
SUNErrCode SUNStepper_SetResetFn(SUNStepper stepper, SUNStepperResetFn fn);

SUNDIALS_EXPORT
SUNErrCode SUNStepper_SetStopTimeFn(SUNStepper stepper,
                                    SUNStepperSetStopTimeFn fn);

SUNDIALS_EXPORT
SUNErrCode SUNStepper_AddForcing(SUNStepper stepper, sunrealtype t, N_Vector f);

SUNDIALS_EXPORT
SUNErrCode SUNStepper_GetForcingData(SUNStepper stepper, sunrealtype* tshift,
                                     sunrealtype* tscale, N_Vector** forcing,
                                     int* nforcing);

SUNDIALS_EXPORT
<<<<<<< HEAD
SUNErrCode SUNStepper_Evolve(SUNStepper stepper, sunrealtype t0,
                              sunrealtype tout, N_Vector y, N_Vector yp,
                              sunrealtype* tret, int* stop_reason);
=======
SUNErrCode SUNStepper_SetForcing(SUNStepper stepper, int count, N_Vector tmpl);

SUNDIALS_EXPORT
SUNErrCode SUNStepper_Evolve(SUNStepper stepper, sunrealtype t0,
                             sunrealtype tout, N_Vector y, N_Vector yp,
                             sunrealtype* tret, int* stop_reason);
>>>>>>> bc58f0c9

SUNDIALS_EXPORT
SUNErrCode SUNStepper_OneStep(SUNStepper stepper, sunrealtype t0,
                              sunrealtype tout, N_Vector y, N_Vector yp,
                              sunrealtype* tret, int* stop_reason);

SUNDIALS_EXPORT
SUNErrCode SUNStepper_TryStep(SUNStepper stepper, sunrealtype t0,
                              sunrealtype tout, N_Vector y, N_Vector yp,
                              sunrealtype* tret, int* stop_reason);

SUNDIALS_EXPORT
SUNErrCode SUNStepper_Reset(SUNStepper stepper, sunrealtype tR, N_Vector yR,
                            N_Vector ypR);

SUNDIALS_EXPORT
SUNErrCode SUNStepper_SetStopTime(SUNStepper stepper, sunrealtype tstop);

#ifdef __cplusplus
}
#endif

#endif /* _SUNDIALS_STEPPER_H */<|MERGE_RESOLUTION|>--- conflicted
+++ resolved
@@ -97,18 +97,12 @@
                                      int* nforcing);
 
 SUNDIALS_EXPORT
-<<<<<<< HEAD
-SUNErrCode SUNStepper_Evolve(SUNStepper stepper, sunrealtype t0,
-                              sunrealtype tout, N_Vector y, N_Vector yp,
-                              sunrealtype* tret, int* stop_reason);
-=======
 SUNErrCode SUNStepper_SetForcing(SUNStepper stepper, int count, N_Vector tmpl);
 
 SUNDIALS_EXPORT
 SUNErrCode SUNStepper_Evolve(SUNStepper stepper, sunrealtype t0,
                              sunrealtype tout, N_Vector y, N_Vector yp,
                              sunrealtype* tret, int* stop_reason);
->>>>>>> bc58f0c9
 
 SUNDIALS_EXPORT
 SUNErrCode SUNStepper_OneStep(SUNStepper stepper, sunrealtype t0,
