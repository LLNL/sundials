/* -----------------------------------------------------------------------------
 * Programmer(s): David J. Gardner, and Cody J. Balos @ LLNL
 * -----------------------------------------------------------------------------
 * SUNDIALS Copyright Start
 * Copyright (c) 2002-2023, Lawrence Livermore National Security
 * and Southern Methodist University.
 * All rights reserved.
 *
 * See the top-level LICENSE and NOTICE files for details.
 *
 * SPDX-License-Identifier: BSD-3-Clause
 * SUNDIALS Copyright End
 * -----------------------------------------------------------------------------
 * This is the header file for a generic nonlinear solver package. It defines
 * the SUNNonlinearSolver structure (_generic_SUNNonlinearSolver) which contains
 * the following fields:
 *   - an implementation-dependent 'content' field which contains any internal
 *     data required by the solver
 *   - an 'ops' filed which contains a structure listing operations acting on/by
 *     such solvers
 *
 * We consider iterative nonlinear solvers for systems in both root finding
 * (F(y) = 0) or fixed-point (G(y) = y) form. As a result, some of the routines
 * are applicable only to one type of nonlinear solver.
 * -----------------------------------------------------------------------------
 * This header file contains:
 *   - function types supplied to a SUNNonlinearSolver,
 *   - enumeration constants for SUNDIALS-defined nonlinear solver types,
 *   - type declarations for the _generic_SUNNonlinearSolver and
 *     _generic_SUNNonlinearSolver_Ops structures, as well as references to
 *     pointers to such structures (SUNNonlinearSolver),
 *   - prototypes for the nonlinear solver functions which operate
 *     on/by SUNNonlinearSolver objects, and
 *   - return codes for SUNNonLinearSolver objects.
 * -----------------------------------------------------------------------------
 * At a minimum, a particular implementation of a SUNNonlinearSolver must do the
 * following:
 *   - specify the 'content' field of a SUNNonlinearSolver,
 *   - implement the operations on/by the SUNNonlinearSovler objects,
 *   - provide a constructor routine for new SUNNonlinearSolver objects
 *
 * Additionally, a SUNNonlinearSolver implementation may provide the following:
 *   - "Set" routines to control solver-specific parameters/options
 *   - "Get" routines to access solver-specific performance metrics
 * ---------------------------------------------------------------------------*/

#ifndef _SUNNONLINEARSOLVER_H
#define _SUNNONLINEARSOLVER_H

#include <sundials/sundials_config.h>
#include <sundials/sundials_context.h>
#include <sundials/sundials_errors.h>
#include <sundials/sundials_nvector.h>
#include <sundials/sundials_types.h>

#ifdef __cplusplus /* wrapper to enable C++ usage */
extern "C" {
#endif

/* -----------------------------------------------------------------------------
 *  Forward references for SUNNonlinearSolver types defined below
 * ---------------------------------------------------------------------------*/

/* Forward reference for pointer to SUNNonlinearSolver_Ops object */
typedef _SUNDIALS_STRUCT_ _generic_SUNNonlinearSolver_Ops* SUNNonlinearSolver_Ops;

/* Forward reference for pointer to SUNNonlinearSolver object */
typedef _SUNDIALS_STRUCT_ _generic_SUNNonlinearSolver* SUNNonlinearSolver;

/* -----------------------------------------------------------------------------
 * Integrator supplied function types
 * ---------------------------------------------------------------------------*/

typedef int (*SUNNonlinSolSysFn)(N_Vector y, N_Vector F, void* mem);

<<<<<<< HEAD
typedef int (*SUNNonlinSolLSetupFn)(booleantype jbad, booleantype* jcur,
                                    void* mem);

typedef int (*SUNNonlinSolLSolveFn)(N_Vector b, void* mem);

typedef int (*SUNNonlinSolConvTestFn)(SUNNonlinearSolver NLS, N_Vector y,
                                      N_Vector del, realtype tol, N_Vector ewt,
=======
typedef int (*SUNNonlinSolLSetupFn)(sunbooleantype jbad, sunbooleantype* jcur, void* mem);

typedef int (*SUNNonlinSolLSolveFn)(N_Vector b, void* mem);

typedef int (*SUNNonlinSolConvTestFn)(SUNNonlinearSolver NLS, N_Vector y, N_Vector del, sunrealtype tol, N_Vector ewt,
>>>>>>> 1212aea4
                                      void* mem);

/* -----------------------------------------------------------------------------
 * SUNNonlinearSolver types
 * ---------------------------------------------------------------------------*/

typedef enum
{
  SUNNONLINEARSOLVER_ROOTFIND,
  SUNNONLINEARSOLVER_FIXEDPOINT
} SUNNonlinearSolver_Type;

/* -----------------------------------------------------------------------------
 * Generic definition of SUNNonlinearSolver
 * ---------------------------------------------------------------------------*/

/* Structure containing function pointers to nonlinear solver operations */
struct _generic_SUNNonlinearSolver_Ops
{
  SUNNonlinearSolver_Type (*gettype)(SUNNonlinearSolver);
  SUNErrCode (*initialize)(SUNNonlinearSolver);
  int (*setup)(SUNNonlinearSolver, N_Vector, void*);
<<<<<<< HEAD
  int (*solve)(SUNNonlinearSolver, N_Vector, N_Vector, N_Vector,
               realtype, booleantype, void*);
  SUNErrCode (*free)(SUNNonlinearSolver);
  SUNErrCode (*setsysfn)(SUNNonlinearSolver, SUNNonlinSolSysFn);
  SUNErrCode (*setlsetupfn)(SUNNonlinearSolver, SUNNonlinSolLSetupFn);
  SUNErrCode (*setlsolvefn)(SUNNonlinearSolver, SUNNonlinSolLSolveFn);
  SUNErrCode (*setctestfn)(SUNNonlinearSolver, SUNNonlinSolConvTestFn, void*);
  SUNErrCode (*setmaxiters)(SUNNonlinearSolver, int);
  SUNErrCode (*getnumiters)(SUNNonlinearSolver, long int*);
  SUNErrCode (*getcuriter)(SUNNonlinearSolver, int*);
  SUNErrCode (*getnumconvfails)(SUNNonlinearSolver, long int*);
=======
  int (*solve)(SUNNonlinearSolver, N_Vector, N_Vector, N_Vector, sunrealtype, sunbooleantype, void*);
  int (*free)(SUNNonlinearSolver);
  int (*setsysfn)(SUNNonlinearSolver, SUNNonlinSolSysFn);
  int (*setlsetupfn)(SUNNonlinearSolver, SUNNonlinSolLSetupFn);
  int (*setlsolvefn)(SUNNonlinearSolver, SUNNonlinSolLSolveFn);
  int (*setctestfn)(SUNNonlinearSolver, SUNNonlinSolConvTestFn, void*);
  int (*setmaxiters)(SUNNonlinearSolver, int);
  int (*getnumiters)(SUNNonlinearSolver, long int*);
  int (*getcuriter)(SUNNonlinearSolver, int*);
  int (*getnumconvfails)(SUNNonlinearSolver, long int*);
>>>>>>> 1212aea4
#ifdef __cplusplus
  _generic_SUNNonlinearSolver_Ops() = default;
#endif
};

/* A nonlinear solver is a structure with an implementation-dependent 'content'
   field, and a pointer to a structure of solver nonlinear solver operations
   corresponding to that implementation. */
struct _generic_SUNNonlinearSolver
{
  void* content;
  SUNNonlinearSolver_Ops ops;
  SUNContext sunctx;
#ifdef __cplusplus
  _generic_SUNNonlinearSolver() = default;
#endif
};

/* -----------------------------------------------------------------------------
 * Functions exported by SUNNonlinearSolver module
 * ---------------------------------------------------------------------------*/

/* empty constructor/destructor */
SUNDIALS_EXPORT
SUNNonlinearSolver SUNNonlinSolNewEmpty(SUNContext sunctx);

SUNDIALS_EXPORT
void SUNNonlinSolFreeEmpty(SUNNonlinearSolver NLS);

/* core functions */
SUNDIALS_EXPORT SUNNonlinearSolver_Type
SUNNonlinSolGetType(SUNNonlinearSolver NLS);

SUNDIALS_EXPORT
SUNErrCode SUNNonlinSolInitialize(SUNNonlinearSolver NLS);

SUNDIALS_EXPORT
SUNErrCode SUNNonlinSolSetup(SUNNonlinearSolver NLS, N_Vector y, void* mem);

<<<<<<< HEAD
SUNDIALS_EXPORT
int SUNNonlinSolSolve(SUNNonlinearSolver NLS, N_Vector y0, N_Vector y, N_Vector w,
                      realtype tol, booleantype callLSetup, void* mem);
=======
SUNDIALS_EXPORT int SUNNonlinSolSolve(SUNNonlinearSolver NLS, N_Vector y0, N_Vector y, N_Vector w, sunrealtype tol,
                                      sunbooleantype callLSetup, void* mem);
>>>>>>> 1212aea4

SUNDIALS_EXPORT
SUNErrCode SUNNonlinSolFree(SUNNonlinearSolver NLS);

/* set functions */
SUNDIALS_EXPORT SUNErrCode
SUNNonlinSolSetSysFn(SUNNonlinearSolver NLS, SUNNonlinSolSysFn SysFn);

SUNDIALS_EXPORT
SUNErrCode SUNNonlinSolSetLSetupFn(SUNNonlinearSolver NLS,
                                   SUNNonlinSolLSetupFn SetupFn);

SUNDIALS_EXPORT
SUNErrCode SUNNonlinSolSetLSolveFn(SUNNonlinearSolver NLS,
                                   SUNNonlinSolLSolveFn SolveFn);

SUNDIALS_EXPORT
SUNErrCode SUNNonlinSolSetConvTestFn(SUNNonlinearSolver NLS,
                                     SUNNonlinSolConvTestFn CTestFn,
                                     void* ctest_data);

SUNDIALS_EXPORT
SUNErrCode SUNNonlinSolSetMaxIters(SUNNonlinearSolver NLS, int maxiters);

/* get functions */
SUNDIALS_EXPORT
SUNErrCode SUNNonlinSolGetNumIters(SUNNonlinearSolver NLS, long int* niters);

SUNDIALS_EXPORT
SUNErrCode SUNNonlinSolGetCurIter(SUNNonlinearSolver NLS, int* iter);

SUNDIALS_EXPORT
SUNErrCode SUNNonlinSolGetNumConvFails(SUNNonlinearSolver NLS,
                                       long int* nconvfails);

/* -----------------------------------------------------------------------------
 * SUNNonlinearSolver return values
 * ---------------------------------------------------------------------------*/

#define SUN_NLS_SUCCESS 0 /* successful / converged */

/* Recoverable */
#define SUN_NLS_CONTINUE   +901 /* not converged, keep iterating      */
#define SUN_NLS_CONV_RECVR +902 /* convergece failure, try to recover */

/* Unrecoverable */

/* DEPRECATED: use SUNErrCode instead */
#define SUN_NLS_MEM_NULL -901 /* memory argument is NULL            */
/* DEPRECATED: use SUNErrCode instead */
#define SUN_NLS_MEM_FAIL -902 /* failed memory access / allocation  */
/* DEPRECATED: use SUNErrCode instead */
#define SUN_NLS_ILL_INPUT -903 /* illegal function input             */
/* DEPRECATED: use SUNErrCode instead */
#define SUN_NLS_VECTOROP_ERR -904 /* failed NVector operation           */
/* DEPRECATED: use SUNErrCode instead */
#define SUN_NLS_EXT_FAIL -905 /* failed in external library call    */

/* -----------------------------------------------------------------------------
 * SUNNonlinearSolver messages
 * ---------------------------------------------------------------------------*/

#if defined(SUNDIALS_EXTENDED_PRECISION)
#define SUN_NLS_MSG_RESIDUAL "\tnonlin. iteration %ld, nonlin. residual: %Lg\n"
#elif defined(SUNDIALS_DOUBLE_PRECISION)
#define SUN_NLS_MSG_RESIDUAL "\tnonlin. iteration %ld, nonlin. residual: %g\n"
#else
#define SUN_NLS_MSG_RESIDUAL "\tnonlin. iteration %ld, nonlin. residual: %g\n"
#endif

#ifdef __cplusplus
}
#endif

#endif<|MERGE_RESOLUTION|>--- conflicted
+++ resolved
@@ -73,21 +73,11 @@
 
 typedef int (*SUNNonlinSolSysFn)(N_Vector y, N_Vector F, void* mem);
 
-<<<<<<< HEAD
-typedef int (*SUNNonlinSolLSetupFn)(booleantype jbad, booleantype* jcur,
-                                    void* mem);
+typedef int (*SUNNonlinSolLSetupFn)(sunbooleantype jbad, sunbooleantype* jcur, void* mem);
 
 typedef int (*SUNNonlinSolLSolveFn)(N_Vector b, void* mem);
 
-typedef int (*SUNNonlinSolConvTestFn)(SUNNonlinearSolver NLS, N_Vector y,
-                                      N_Vector del, realtype tol, N_Vector ewt,
-=======
-typedef int (*SUNNonlinSolLSetupFn)(sunbooleantype jbad, sunbooleantype* jcur, void* mem);
-
-typedef int (*SUNNonlinSolLSolveFn)(N_Vector b, void* mem);
-
 typedef int (*SUNNonlinSolConvTestFn)(SUNNonlinearSolver NLS, N_Vector y, N_Vector del, sunrealtype tol, N_Vector ewt,
->>>>>>> 1212aea4
                                       void* mem);
 
 /* -----------------------------------------------------------------------------
@@ -109,10 +99,8 @@
 {
   SUNNonlinearSolver_Type (*gettype)(SUNNonlinearSolver);
   SUNErrCode (*initialize)(SUNNonlinearSolver);
-  int (*setup)(SUNNonlinearSolver, N_Vector, void*);
-<<<<<<< HEAD
-  int (*solve)(SUNNonlinearSolver, N_Vector, N_Vector, N_Vector,
-               realtype, booleantype, void*);
+  SUNErrCode (*setup)(SUNNonlinearSolver, N_Vector, void*);
+  SUNErrCode (*solve)(SUNNonlinearSolver, N_Vector, N_Vector, N_Vector, sunrealtype, sunbooleantype, void*);
   SUNErrCode (*free)(SUNNonlinearSolver);
   SUNErrCode (*setsysfn)(SUNNonlinearSolver, SUNNonlinSolSysFn);
   SUNErrCode (*setlsetupfn)(SUNNonlinearSolver, SUNNonlinSolLSetupFn);
@@ -122,18 +110,6 @@
   SUNErrCode (*getnumiters)(SUNNonlinearSolver, long int*);
   SUNErrCode (*getcuriter)(SUNNonlinearSolver, int*);
   SUNErrCode (*getnumconvfails)(SUNNonlinearSolver, long int*);
-=======
-  int (*solve)(SUNNonlinearSolver, N_Vector, N_Vector, N_Vector, sunrealtype, sunbooleantype, void*);
-  int (*free)(SUNNonlinearSolver);
-  int (*setsysfn)(SUNNonlinearSolver, SUNNonlinSolSysFn);
-  int (*setlsetupfn)(SUNNonlinearSolver, SUNNonlinSolLSetupFn);
-  int (*setlsolvefn)(SUNNonlinearSolver, SUNNonlinSolLSolveFn);
-  int (*setctestfn)(SUNNonlinearSolver, SUNNonlinSolConvTestFn, void*);
-  int (*setmaxiters)(SUNNonlinearSolver, int);
-  int (*getnumiters)(SUNNonlinearSolver, long int*);
-  int (*getcuriter)(SUNNonlinearSolver, int*);
-  int (*getnumconvfails)(SUNNonlinearSolver, long int*);
->>>>>>> 1212aea4
 #ifdef __cplusplus
   _generic_SUNNonlinearSolver_Ops() = default;
 #endif
@@ -173,14 +149,9 @@
 SUNDIALS_EXPORT
 SUNErrCode SUNNonlinSolSetup(SUNNonlinearSolver NLS, N_Vector y, void* mem);
 
-<<<<<<< HEAD
-SUNDIALS_EXPORT
-int SUNNonlinSolSolve(SUNNonlinearSolver NLS, N_Vector y0, N_Vector y, N_Vector w,
-                      realtype tol, booleantype callLSetup, void* mem);
-=======
-SUNDIALS_EXPORT int SUNNonlinSolSolve(SUNNonlinearSolver NLS, N_Vector y0, N_Vector y, N_Vector w, sunrealtype tol,
+SUNDIALS_EXPORT 
+int SUNNonlinSolSolve(SUNNonlinearSolver NLS, N_Vector y0, N_Vector y, N_Vector w, sunrealtype tol,
                                       sunbooleantype callLSetup, void* mem);
->>>>>>> 1212aea4
 
 SUNDIALS_EXPORT
 SUNErrCode SUNNonlinSolFree(SUNNonlinearSolver NLS);
