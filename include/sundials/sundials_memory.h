/* -----------------------------------------------------------------
 * Programmer(s): Cody J. Balos @ LLNL
 * -----------------------------------------------------------------
 * SUNDIALS Copyright Start
 * Copyright (c) 2002-2023, Lawrence Livermore National Security
 * and Southern Methodist University.
 * All rights reserved.
 *
 * See the top-level LICENSE and NOTICE files for details.
 *
 * SPDX-License-Identifier: BSD-3-Clause
 * SUNDIALS Copyright End
 * -----------------------------------------------------------------
 * SUNDIALS memory helpers and types.
 * ----------------------------------------------------------------*/

#ifndef _SUNDIALS_MEMORY_H
#define _SUNDIALS_MEMORY_H

#include <stdlib.h>
#include <sundials/sundials_context.h>
#include <sundials/sundials_types.h>

#ifdef __cplusplus /* wrapper to enable C++ usage */
extern "C" {
#endif

typedef enum
{
  SUNMEMTYPE_HOST,   /* pageable memory accessible on the host     */
  SUNMEMTYPE_PINNED, /* page-locked memory accesible on the host   */
  SUNMEMTYPE_DEVICE, /* memory accessible from the device          */
  SUNMEMTYPE_UVM     /* memory accessible from the host or device  */
} SUNMemoryType;

/*
 * SUNMemory is a simple abstraction of a pointer to some
 * contiguos memory, so that we can keep track of its type
 * and its ownership.
 */

typedef struct SUNMemory_* SUNMemory;

struct SUNMemory_
{
  void* ptr;
  SUNMemoryType type;
  sunbooleantype   own;
  size_t        bytes;
};

/* Creates a new SUNMemory object with a NULL ptr */
<<<<<<< HEAD
SUNDIALS_EXPORT SUNMemory SUNMemoryNewEmpty(void);
=======
SUNDIALS_EXPORT SUNMemory SUNMemoryNewEmpty(SUNContext sunctx);
>>>>>>> 5d4e140b

/*
 * SUNMemoryHelper holds ops which can allocate, deallocate,
 * and copy SUNMemory.
 */

typedef struct SUNMemoryHelper_Ops_* SUNMemoryHelper_Ops;
typedef struct SUNMemoryHelper_* SUNMemoryHelper;

struct SUNMemoryHelper_
{
  void* content;
  SUNMemoryHelper_Ops ops;
  SUNContext sunctx;
};

struct SUNMemoryHelper_Ops_
{
  /* operations that implementations are required to provide */
  SUNErrCode (*alloc)(SUNMemoryHelper, SUNMemory* memptr, size_t mem_size,
               SUNMemoryType mem_type, void* queue);
  SUNErrCode (*dealloc)(SUNMemoryHelper, SUNMemory mem, void* queue);
  SUNErrCode (*copy)(SUNMemoryHelper, SUNMemory dst, SUNMemory src, size_t mem_size,
              void* queue);

  /* operations that provide default implementations */
  SUNErrCode (*copyasync)(SUNMemoryHelper, SUNMemory dst, SUNMemory src,
                   size_t mem_size, void* queue);
  SUNErrCode (*getallocstats)(SUNMemoryHelper, SUNMemoryType mem_type,
                       unsigned long* num_allocations,
                       unsigned long* num_deallocations,
                       size_t* bytes_allocated, size_t* bytes_high_watermark);
  SUNMemoryHelper (*clone)(SUNMemoryHelper);
  SUNErrCode (*destroy)(SUNMemoryHelper);
};

/*
 * Generic SUNMemoryHelper functions that work without a SUNMemoryHelper object.
 */

/* Creates a new SUNMemory object which points to the same data as another
 * SUNMemory object.
 * The SUNMemory returned will not own the ptr, therefore, it will not free
 * the ptr in Dealloc. */
SUNDIALS_EXPORT
SUNMemory SUNMemoryHelper_Alias(SUNMemoryHelper, SUNMemory mem);

/* Creates a new SUNMemory object with ptr set to the user provided pointer
 * The SUNMemory returned will not own the ptr, therefore, it will not free
 * the ptr in Dealloc. */
SUNDIALS_EXPORT
SUNMemory SUNMemoryHelper_Wrap(SUNMemoryHelper, void* ptr, SUNMemoryType mem_type);

/*
 * Required SUNMemoryHelper operations.
 */

SUNDIALS_EXPORT
SUNErrCode SUNMemoryHelper_Alloc(SUNMemoryHelper, SUNMemory* memptr, size_t mem_size,
                                 SUNMemoryType mem_type, void* queue);

SUNDIALS_EXPORT
SUNErrCode SUNMemoryHelper_Dealloc(SUNMemoryHelper, SUNMemory mem, void* queue);

SUNDIALS_EXPORT 
SUNErrCode SUNMemoryHelper_Copy(SUNMemoryHelper, SUNMemory dst, SUNMemory src, size_t mem_size, void* queue);

/*
 * Optional SUNMemoryHelper operations.
 */

SUNDIALS_EXPORT
SUNErrCode SUNMemoryHelper_CopyAsync(SUNMemoryHelper, SUNMemory dst,
                                     SUNMemory src, size_t mem_size, void* queue);

SUNDIALS_EXPORT
SUNErrCode SUNMemoryHelper_GetAllocStats(SUNMemoryHelper, SUNMemoryType mem_type,
                                         unsigned long* num_allocations,
                                         unsigned long* num_deallocations,
                                         size_t* bytes_allocated,
                                         size_t* bytes_high_watermark);

/* Clones the SUNMemoryHelper */
SUNDIALS_EXPORT
SUNMemoryHelper SUNMemoryHelper_Clone(SUNMemoryHelper);

/* Frees the SUNMemoryHelper */
SUNDIALS_EXPORT
SUNErrCode SUNMemoryHelper_Destroy(SUNMemoryHelper);

/*
 * Utility SUNMemoryHelper functions.
 */

/* Creates an empty SUNMemoryHelper object */
SUNDIALS_EXPORT
SUNMemoryHelper SUNMemoryHelper_NewEmpty(SUNContext sunctx);

/* Copyies the SUNMemoryHelper ops structure from src->ops to dst->ops. */
SUNDIALS_EXPORT
SUNErrCode SUNMemoryHelper_CopyOps(SUNMemoryHelper src, SUNMemoryHelper dst);

/* Checks that all required SUNMemoryHelper ops are provided */
SUNDIALS_EXPORT
sunbooleantype SUNMemoryHelper_ImplementsRequiredOps(SUNMemoryHelper);

#ifdef __cplusplus
}
#endif

#endif<|MERGE_RESOLUTION|>--- conflicted
+++ resolved
@@ -50,11 +50,7 @@
 };
 
 /* Creates a new SUNMemory object with a NULL ptr */
-<<<<<<< HEAD
-SUNDIALS_EXPORT SUNMemory SUNMemoryNewEmpty(void);
-=======
 SUNDIALS_EXPORT SUNMemory SUNMemoryNewEmpty(SUNContext sunctx);
->>>>>>> 5d4e140b
 
 /*
  * SUNMemoryHelper holds ops which can allocate, deallocate,
