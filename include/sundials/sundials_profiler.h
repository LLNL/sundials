--- conflicted
+++ resolved
@@ -29,34 +29,31 @@
 extern "C" {
 #endif
 
-<<<<<<< HEAD
-SUNDIALS_EXPORT SUNErrCode SUNProfiler_Create(void* comm, const char* title,
-                                              SUNProfiler* p);
-SUNDIALS_EXPORT SUNErrCode SUNProfiler_Free(SUNProfiler* p);
-SUNDIALS_EXPORT SUNErrCode SUNProfiler_Begin(SUNProfiler p, const char* name);
-SUNDIALS_EXPORT SUNErrCode SUNProfiler_End(SUNProfiler p, const char* name);
-SUNDIALS_EXPORT SUNErrCode SUNProfiler_GetTimerResolution(SUNProfiler p,
-                                                          double* resolution);
-SUNDIALS_EXPORT SUNErrCode SUNProfiler_GetElapsedTime(SUNProfiler p,
-                                                      const char* name,
-                                                      double* time);
-SUNDIALS_EXPORT SUNErrCode SUNProfiler_Print(SUNProfiler p, FILE* fp);
-SUNDIALS_EXPORT SUNErrCode SUNProfiler_Reset(SUNProfiler p);
-=======
-typedef struct _SUNProfiler* SUNProfiler;
+SUNDIALS_EXPORT 
+SUNErrCode SUNProfiler_Create(SUNComm comm, const char* title,
+                              SUNProfiler* p);
+SUNDIALS_EXPORT
+SUNErrCode SUNProfiler_Free(SUNProfiler* p);
 
-SUNDIALS_EXPORT int SUNProfiler_Create(SUNComm comm, const char* title,
-                                       SUNProfiler* p);
-SUNDIALS_EXPORT int SUNProfiler_Free(SUNProfiler* p);
-SUNDIALS_EXPORT int SUNProfiler_Begin(SUNProfiler p, const char* name);
-SUNDIALS_EXPORT int SUNProfiler_End(SUNProfiler p, const char* name);
-SUNDIALS_EXPORT int SUNProfiler_GetTimerResolution(SUNProfiler p,
-                                                   double* resolution);
-SUNDIALS_EXPORT int SUNProfiler_GetElapsedTime(SUNProfiler p, const char* name,
-                                               double* time);
-SUNDIALS_EXPORT int SUNProfiler_Print(SUNProfiler p, FILE* fp);
-SUNDIALS_EXPORT int SUNProfiler_Reset(SUNProfiler p);
->>>>>>> 314e8e07
+SUNDIALS_EXPORT 
+SUNErrCode SUNProfiler_Begin(SUNProfiler p, const char* name);
+
+SUNDIALS_EXPORT
+SUNErrCode SUNProfiler_End(SUNProfiler p, const char* name);
+
+SUNDIALS_EXPORT
+SUNErrCode SUNProfiler_GetTimerResolution(SUNProfiler p, double* resolution);
+
+SUNDIALS_EXPORT
+SUNErrCode SUNProfiler_GetElapsedTime(SUNProfiler p,
+                                      const char* name,
+                                      double* time);
+
+SUNDIALS_EXPORT
+SUNErrCode SUNProfiler_Print(SUNProfiler p, FILE* fp);
+
+SUNDIALS_EXPORT
+SUNErrCode SUNProfiler_Reset(SUNProfiler p);
 
 #if defined(SUNDIALS_BUILD_WITH_PROFILING) && defined(SUNDIALS_CALIPER_ENABLED)
 
