/* -----------------------------------------------------------------
 * Programmer: Cody J. Balos @ LLNL
 * -----------------------------------------------------------------
 * SUNDIALS Copyright Start
 * Copyright (c) 2002-2023, Lawrence Livermore National Security
 * and Southern Methodist University.
 * All rights reserved.
 *
 * See the top-level LICENSE and NOTICE files for details.
 *
 * SPDX-License-Identifier: BSD-3-Clause
 * SUNDIALS Copyright End
 * -----------------------------------------------------------------*/

#ifndef _SUNDIALS_LOGGER_H
#define _SUNDIALS_LOGGER_H

#include <stdio.h>
#include <sundials/sundials_config.h>
#include <sundials/sundials_types.h>

#ifdef __cplusplus /* wrapper to enable C++ usage */
extern "C" {
#endif

typedef enum
{
  SUN_LOGLEVEL_ALL     = -1,
  SUN_LOGLEVEL_NONE    = 0,
  SUN_LOGLEVEL_ERROR   = 1,
  SUN_LOGLEVEL_WARNING = 2,
  SUN_LOGLEVEL_INFO    = 3,
  SUN_LOGLEVEL_DEBUG   = 4
} SUNLogLevel;

<<<<<<< HEAD
SUNDIALS_EXPORT
SUNErrCode SUNLogger_Create(void* comm, int output_rank, SUNLogger* logger);

SUNDIALS_EXPORT
SUNErrCode SUNLogger_CreateFromEnv(void* comm, SUNLogger* logger);

SUNDIALS_EXPORT
SUNErrCode SUNLogger_SetErrorFilename(SUNLogger logger,
                                      const char* error_filename);

SUNDIALS_EXPORT
SUNErrCode SUNLogger_SetWarningFilename(SUNLogger logger,
                                        const char* warning_filename);

SUNDIALS_EXPORT
SUNErrCode SUNLogger_SetDebugFilename(SUNLogger logger,
                                      const char* debug_filename);

SUNDIALS_EXPORT
SUNErrCode SUNLogger_SetInfoFilename(SUNLogger logger, const char* info_filename);

SUNDIALS_EXPORT
SUNErrCode SUNLogger_QueueMsg(SUNLogger logger, SUNLogLevel lvl,
                              const char* scope, const char* label,
                              const char* msg_txt, ...);

SUNDIALS_EXPORT
SUNErrCode SUNLogger_Flush(SUNLogger logger, SUNLogLevel lvl);

SUNDIALS_EXPORT
SUNErrCode SUNLogger_GetOutputRank(SUNLogger logger, int* output_rank);

SUNDIALS_EXPORT
SUNErrCode SUNLogger_Destroy(SUNLogger* logger);
=======
SUNDIALS_EXPORT int SUNLogger_Create(SUNComm comm, int output_rank,
                                     SUNLogger* logger);
SUNDIALS_EXPORT int SUNLogger_CreateFromEnv(SUNComm comm, SUNLogger* logger);
SUNDIALS_EXPORT int SUNLogger_SetErrorFilename(SUNLogger logger,
                                               const char* error_filename);
SUNDIALS_EXPORT int SUNLogger_SetWarningFilename(SUNLogger logger,
                                                 const char* warning_filename);
SUNDIALS_EXPORT int SUNLogger_SetDebugFilename(SUNLogger logger,
                                               const char* debug_filename);
SUNDIALS_EXPORT int SUNLogger_SetInfoFilename(SUNLogger logger,
                                              const char* info_filename);
SUNDIALS_EXPORT int SUNLogger_QueueMsg(SUNLogger logger, SUNLogLevel lvl,
                                       const char* scope, const char* label,
                                       const char* msg_txt, ...);
SUNDIALS_EXPORT int SUNLogger_Flush(SUNLogger logger, SUNLogLevel lvl);
SUNDIALS_EXPORT int SUNLogger_GetOutputRank(SUNLogger logger, int* output_rank);
SUNDIALS_EXPORT int SUNLogger_Destroy(SUNLogger* logger);
>>>>>>> 314e8e07

#ifdef __cplusplus /* wrapper to enable C++ usage */
}
#endif
#endif /* SUNDIALS_LOGGER_H_ */<|MERGE_RESOLUTION|>--- conflicted
+++ resolved
@@ -33,12 +33,11 @@
   SUN_LOGLEVEL_DEBUG   = 4
 } SUNLogLevel;
 
-<<<<<<< HEAD
 SUNDIALS_EXPORT
-SUNErrCode SUNLogger_Create(void* comm, int output_rank, SUNLogger* logger);
+SUNErrCode SUNLogger_Create(SUNComm comm, int output_rank, SUNLogger* logger);
 
 SUNDIALS_EXPORT
-SUNErrCode SUNLogger_CreateFromEnv(void* comm, SUNLogger* logger);
+SUNErrCode SUNLogger_CreateFromEnv(SUNComm comm, SUNLogger* logger);
 
 SUNDIALS_EXPORT
 SUNErrCode SUNLogger_SetErrorFilename(SUNLogger logger,
@@ -68,25 +67,6 @@
 
 SUNDIALS_EXPORT
 SUNErrCode SUNLogger_Destroy(SUNLogger* logger);
-=======
-SUNDIALS_EXPORT int SUNLogger_Create(SUNComm comm, int output_rank,
-                                     SUNLogger* logger);
-SUNDIALS_EXPORT int SUNLogger_CreateFromEnv(SUNComm comm, SUNLogger* logger);
-SUNDIALS_EXPORT int SUNLogger_SetErrorFilename(SUNLogger logger,
-                                               const char* error_filename);
-SUNDIALS_EXPORT int SUNLogger_SetWarningFilename(SUNLogger logger,
-                                                 const char* warning_filename);
-SUNDIALS_EXPORT int SUNLogger_SetDebugFilename(SUNLogger logger,
-                                               const char* debug_filename);
-SUNDIALS_EXPORT int SUNLogger_SetInfoFilename(SUNLogger logger,
-                                              const char* info_filename);
-SUNDIALS_EXPORT int SUNLogger_QueueMsg(SUNLogger logger, SUNLogLevel lvl,
-                                       const char* scope, const char* label,
-                                       const char* msg_txt, ...);
-SUNDIALS_EXPORT int SUNLogger_Flush(SUNLogger logger, SUNLogLevel lvl);
-SUNDIALS_EXPORT int SUNLogger_GetOutputRank(SUNLogger logger, int* output_rank);
-SUNDIALS_EXPORT int SUNLogger_Destroy(SUNLogger* logger);
->>>>>>> 314e8e07
 
 #ifdef __cplusplus /* wrapper to enable C++ usage */
 }
