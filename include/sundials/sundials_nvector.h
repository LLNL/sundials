/* -----------------------------------------------------------------
 * Programmer(s): Radu Serban and Aaron Collier @ LLNL
 * -----------------------------------------------------------------
 * SUNDIALS Copyright Start
 * Copyright (c) 2002-2023, Lawrence Livermore National Security
 * and Southern Methodist University.
 * All rights reserved.
 *
 * See the top-level LICENSE and NOTICE files for details.
 *
 * SPDX-License-Identifier: BSD-3-Clause
 * SUNDIALS Copyright End
 * -----------------------------------------------------------------
 * This is the header file for a generic NVECTOR package.
 * It defines the N_Vector structure (_generic_N_Vector) which
 * contains the following fields:
 *   - an implementation-dependent 'content' field which contains
 *     the description and actual data of the vector
 *   - an 'ops' filed which contains a structure listing operations
 *     acting on such vectors
 * -----------------------------------------------------------------
 * This header file contains:
 *   - enumeration constants for all SUNDIALS-defined vector types,
 *     as well as a generic type for user-supplied vector types,
 *   - type declarations for the _generic_N_Vector and
 *     _generic_N_Vector_Ops structures, as well as references to
 *     pointers to such structures (N_Vector), and
 *   - prototypes for the vector functions which operate on
 *     N_Vector objects.
 * -----------------------------------------------------------------
 * At a minimum, a particular implementation of an NVECTOR must
 * do the following:
 *   - specify the 'content' field of N_Vector,
 *   - implement the operations on those N_Vector objects,
 *   - provide a constructor routine for new N_Vector objects
 *
 * Additionally, an NVECTOR implementation may provide the following:
 *   - macros to access the underlying N_Vector data
 *   - a constructor for an array of N_Vectors
 *   - a constructor for an empty N_Vector (i.e., a new N_Vector with
 *     a NULL data pointer).
 *   - a routine to print the content of an N_Vector
 * -----------------------------------------------------------------*/

#ifndef _NVECTOR_H
#define _NVECTOR_H

#include <stdio.h>
#include <stdlib.h>
#include <sundials/sundials_config.h>
#include <sundials/sundials_context.h>
#include <sundials/sundials_errors.h>
#include <sundials/sundials_types.h>

#ifdef __cplusplus /* wrapper to enable C++ usage */
extern "C" {
#endif

/* -----------------------------------------------------------------
 * Implemented N_Vector types
 * ----------------------------------------------------------------- */

typedef enum
{
  SUNDIALS_NVEC_SERIAL,
  SUNDIALS_NVEC_PARALLEL,
  SUNDIALS_NVEC_OPENMP,
  SUNDIALS_NVEC_PTHREADS,
  SUNDIALS_NVEC_PARHYP,
  SUNDIALS_NVEC_PETSC,
  SUNDIALS_NVEC_CUDA,
  SUNDIALS_NVEC_HIP,
  SUNDIALS_NVEC_SYCL,
  SUNDIALS_NVEC_RAJA,
  SUNDIALS_NVEC_KOKKOS,
  SUNDIALS_NVEC_OPENMPDEV,
  SUNDIALS_NVEC_TRILINOS,
  SUNDIALS_NVEC_MANYVECTOR,
  SUNDIALS_NVEC_MPIMANYVECTOR,
  SUNDIALS_NVEC_MPIPLUSX,
  SUNDIALS_NVEC_CUSTOM
} N_Vector_ID;

/* -----------------------------------------------------------------
 * Generic definition of N_Vector
 * ----------------------------------------------------------------- */

/* Forward reference for pointer to N_Vector_Ops object */
typedef _SUNDIALS_STRUCT_ _generic_N_Vector_Ops* N_Vector_Ops;

/* Forward reference for pointer to N_Vector object */
typedef _SUNDIALS_STRUCT_ _generic_N_Vector* N_Vector;

/* Define array of N_Vectors */
typedef N_Vector* N_Vector_S;

/* Structure containing function pointers to vector operations  */
struct _generic_N_Vector_Ops
{
  /*
   * REQUIRED operations.
   *
   * These must be implemented by derivations of the generic N_Vector.
   */

  /* constructors, destructors, and utility operations */
  N_Vector_ID (*nvgetvectorid)(N_Vector);
  N_Vector (*nvclone)(N_Vector);
  N_Vector (*nvcloneempty)(N_Vector);
  void (*nvdestroy)(N_Vector);
  void (*nvspace)(N_Vector, sunindextype*, sunindextype*);
  sunrealtype* (*nvgetarraypointer)(N_Vector);
  sunrealtype* (*nvgetdevicearraypointer)(N_Vector);
  void (*nvsetarraypointer)(sunrealtype*, N_Vector);
  void* (*nvgetcommunicator)(N_Vector);
  sunindextype (*nvgetlength)(N_Vector);
  sunindextype (*nvgetlocallength)(N_Vector);

  /* standard vector operations */
  void (*nvlinearsum)(sunrealtype, N_Vector, sunrealtype, N_Vector, N_Vector);
  void (*nvconst)(sunrealtype, N_Vector);
  void (*nvprod)(N_Vector, N_Vector, N_Vector);
  void (*nvdiv)(N_Vector, N_Vector, N_Vector);
  void (*nvscale)(sunrealtype, N_Vector, N_Vector);
  void (*nvabs)(N_Vector, N_Vector);
  void (*nvinv)(N_Vector, N_Vector);
  void (*nvaddconst)(N_Vector, sunrealtype, N_Vector);
  sunrealtype (*nvdotprod)(N_Vector, N_Vector);
  sunrealtype (*nvmaxnorm)(N_Vector);
  sunrealtype (*nvwrmsnorm)(N_Vector, N_Vector);
  sunrealtype (*nvwrmsnormmask)(N_Vector, N_Vector, N_Vector);
  sunrealtype (*nvmin)(N_Vector);
  sunrealtype (*nvwl2norm)(N_Vector, N_Vector);
  sunrealtype (*nvl1norm)(N_Vector);
  void (*nvcompare)(sunrealtype, N_Vector, N_Vector);
<<<<<<< HEAD
  booleantype (*nvinvtest)(N_Vector, N_Vector);
  booleantype (*nvconstrmask)(N_Vector, N_Vector, N_Vector);
=======
  sunbooleantype (*nvinvtest)(N_Vector, N_Vector);
  sunbooleantype (*nvconstrmask)(N_Vector, N_Vector, N_Vector);
>>>>>>> 1212aea4
  sunrealtype (*nvminquotient)(N_Vector, N_Vector);

  /*
   * OPTIONAL operations.
   *
   * These operations provide default implementations that may be overriden.
   */

  /* OPTIONAL fused vector operations */
<<<<<<< HEAD
  SUNErrCode (*nvlinearcombination)(int, sunrealtype*, N_Vector*, N_Vector);
  SUNErrCode (*nvscaleaddmulti)(int, sunrealtype*, N_Vector, N_Vector*,
                                N_Vector*);
  SUNErrCode (*nvdotprodmulti)(int, N_Vector, N_Vector*, sunrealtype*);

  /* OPTIONAL vector array operations */
  SUNErrCode (*nvlinearsumvectorarray)(int, sunrealtype, N_Vector*, sunrealtype,
                                       N_Vector*, N_Vector*);
  SUNErrCode (*nvscalevectorarray)(int, sunrealtype*, N_Vector*, N_Vector*);
  SUNErrCode (*nvconstvectorarray)(int, sunrealtype, N_Vector*);
  SUNErrCode (*nvwrmsnormvectorarray)(int, N_Vector*, N_Vector*, sunrealtype*);
  SUNErrCode (*nvwrmsnormmaskvectorarray)(int, N_Vector*, N_Vector*, N_Vector,
                                          sunrealtype*);
  SUNErrCode (*nvscaleaddmultivectorarray)(int, int, sunrealtype*, N_Vector*,
                                           N_Vector**, N_Vector**);
  SUNErrCode (*nvlinearcombinationvectorarray)(int, int, sunrealtype*,
                                               N_Vector**, N_Vector*);
=======
  int (*nvlinearcombination)(int, sunrealtype*, N_Vector*, N_Vector);
  int (*nvscaleaddmulti)(int, sunrealtype*, N_Vector, N_Vector*, N_Vector*);
  int (*nvdotprodmulti)(int, N_Vector, N_Vector*, sunrealtype*);

  /* OPTIONAL vector array operations */
  int (*nvlinearsumvectorarray)(int, sunrealtype, N_Vector*, sunrealtype, N_Vector*, N_Vector*);
  int (*nvscalevectorarray)(int, sunrealtype*, N_Vector*, N_Vector*);
  int (*nvconstvectorarray)(int, sunrealtype, N_Vector*);
  int (*nvwrmsnormvectorarray)(int, N_Vector*, N_Vector*, sunrealtype*);
  int (*nvwrmsnormmaskvectorarray)(int, N_Vector*, N_Vector*, N_Vector, sunrealtype*);
  int (*nvscaleaddmultivectorarray)(int, int, sunrealtype*, N_Vector*, N_Vector**, N_Vector**);
  int (*nvlinearcombinationvectorarray)(int, int, sunrealtype*, N_Vector**, N_Vector*);
>>>>>>> 1212aea4

  /*
   * OPTIONAL operations with no default implementation.
   */

  /* Local reduction kernels (no parallel communication) */
  sunrealtype (*nvdotprodlocal)(N_Vector, N_Vector);
  sunrealtype (*nvmaxnormlocal)(N_Vector);
  sunrealtype (*nvminlocal)(N_Vector);
  sunrealtype (*nvl1normlocal)(N_Vector);
<<<<<<< HEAD
  booleantype (*nvinvtestlocal)(N_Vector, N_Vector);
  booleantype (*nvconstrmasklocal)(N_Vector, N_Vector, N_Vector);
=======
  sunbooleantype (*nvinvtestlocal)(N_Vector, N_Vector);
  sunbooleantype (*nvconstrmasklocal)(N_Vector, N_Vector, N_Vector);
>>>>>>> 1212aea4
  sunrealtype (*nvminquotientlocal)(N_Vector, N_Vector);
  sunrealtype (*nvwsqrsumlocal)(N_Vector, N_Vector);
  sunrealtype (*nvwsqrsummasklocal)(N_Vector, N_Vector, N_Vector);

  /* Single buffer reduction operations */
<<<<<<< HEAD
  SUNErrCode (*nvdotprodmultilocal)(int, N_Vector, N_Vector*, sunrealtype*);
  SUNErrCode (*nvdotprodmultiallreduce)(int, N_Vector, sunrealtype*);
=======
  int (*nvdotprodmultilocal)(int, N_Vector, N_Vector*, sunrealtype*);
  int (*nvdotprodmultiallreduce)(int, N_Vector, sunrealtype*);
>>>>>>> 1212aea4

  /* XBraid interface operations */
  SUNErrCode (*nvbufsize)(N_Vector, sunindextype*);
  SUNErrCode (*nvbufpack)(N_Vector, void*);
  SUNErrCode (*nvbufunpack)(N_Vector, void*);

  /* Debugging functions (called when SUNDIALS_DEBUG_PRINTVEC is defined). */
  void (*nvprint)(N_Vector);
  void (*nvprintfile)(N_Vector, FILE*);

#ifdef __cplusplus
  _generic_N_Vector_Ops() = default;
#endif
};

/* A vector is a structure with an implementation-dependent
   'content' field, and a pointer to a structure of vector
   operations corresponding to that implementation. */
struct _generic_N_Vector
{
  void* content;
  N_Vector_Ops ops;
  SUNContext sunctx;
#ifdef __cplusplus
  _generic_N_Vector() = default;
#endif
};

/* -----------------------------------------------------------------
 * Functions exported by NVECTOR module
 * ----------------------------------------------------------------- */

SUNDIALS_EXPORT N_Vector N_VNewEmpty(SUNContext sunctx);
SUNDIALS_EXPORT void N_VFreeEmpty(N_Vector v);
SUNDIALS_EXPORT SUNErrCode N_VCopyOps(N_Vector w, N_Vector v);

/*
 * Required operations.
 */

SUNDIALS_EXPORT N_Vector_ID N_VGetVectorID(N_Vector w);
SUNDIALS_EXPORT N_Vector N_VClone(N_Vector w);
SUNDIALS_EXPORT N_Vector N_VCloneEmpty(N_Vector w);
SUNDIALS_EXPORT void N_VDestroy(N_Vector v);
SUNDIALS_EXPORT void N_VSpace(N_Vector v, sunindextype* lrw, sunindextype* liw);
SUNDIALS_EXPORT sunrealtype* N_VGetArrayPointer(N_Vector v);
SUNDIALS_EXPORT sunrealtype* N_VGetDeviceArrayPointer(N_Vector v);
SUNDIALS_EXPORT void N_VSetArrayPointer(sunrealtype* v_data, N_Vector v);
SUNDIALS_EXPORT void* N_VGetCommunicator(N_Vector v);
SUNDIALS_EXPORT sunindextype N_VGetLength(N_Vector v);
SUNDIALS_EXPORT sunindextype N_VGetLocalLength(N_Vector v);

/* standard vector operations */
<<<<<<< HEAD
SUNDIALS_EXPORT void N_VLinearSum(sunrealtype a, N_Vector x, sunrealtype b,
                                  N_Vector y, N_Vector z);
=======
SUNDIALS_EXPORT void N_VLinearSum(sunrealtype a, N_Vector x, sunrealtype b, N_Vector y, N_Vector z);
>>>>>>> 1212aea4
SUNDIALS_EXPORT void N_VConst(sunrealtype c, N_Vector z);
SUNDIALS_EXPORT void N_VProd(N_Vector x, N_Vector y, N_Vector z);
SUNDIALS_EXPORT void N_VDiv(N_Vector x, N_Vector y, N_Vector z);
SUNDIALS_EXPORT void N_VScale(sunrealtype c, N_Vector x, N_Vector z);
SUNDIALS_EXPORT void N_VAbs(N_Vector x, N_Vector z);
SUNDIALS_EXPORT void N_VInv(N_Vector x, N_Vector z);
SUNDIALS_EXPORT void N_VAddConst(N_Vector x, sunrealtype b, N_Vector z);
SUNDIALS_EXPORT sunrealtype N_VDotProd(N_Vector x, N_Vector y);
SUNDIALS_EXPORT sunrealtype N_VMaxNorm(N_Vector x);
SUNDIALS_EXPORT sunrealtype N_VWrmsNorm(N_Vector x, N_Vector w);
SUNDIALS_EXPORT sunrealtype N_VWrmsNormMask(N_Vector x, N_Vector w, N_Vector id);
SUNDIALS_EXPORT sunrealtype N_VMin(N_Vector x);
SUNDIALS_EXPORT sunrealtype N_VWL2Norm(N_Vector x, N_Vector w);
SUNDIALS_EXPORT sunrealtype N_VL1Norm(N_Vector x);
SUNDIALS_EXPORT void N_VCompare(sunrealtype c, N_Vector x, N_Vector z);
<<<<<<< HEAD
SUNDIALS_EXPORT booleantype N_VInvTest(N_Vector x, N_Vector z);
SUNDIALS_EXPORT booleantype N_VConstrMask(N_Vector c, N_Vector x, N_Vector m);
=======
SUNDIALS_EXPORT sunbooleantype N_VInvTest(N_Vector x, N_Vector z);
SUNDIALS_EXPORT sunbooleantype N_VConstrMask(N_Vector c, N_Vector x, N_Vector m);
>>>>>>> 1212aea4
SUNDIALS_EXPORT sunrealtype N_VMinQuotient(N_Vector num, N_Vector denom);

/*
 * OPTIONAL operations with default implementations.
 */

/* fused vector operations */
<<<<<<< HEAD
SUNDIALS_EXPORT SUNErrCode N_VLinearCombination(int nvec, sunrealtype* c,
                                                N_Vector* X, N_Vector z);

SUNDIALS_EXPORT SUNErrCode N_VScaleAddMulti(int nvec, sunrealtype* a, N_Vector x,
                                            N_Vector* Y, N_Vector* Z);

SUNDIALS_EXPORT SUNErrCode N_VDotProdMulti(int nvec, N_Vector x, N_Vector* Y,
                                           sunrealtype* dotprods);

/* vector array operations */
SUNDIALS_EXPORT SUNErrCode N_VLinearSumVectorArray(int nvec, sunrealtype a,
                                                   N_Vector* X, sunrealtype b,
                                                   N_Vector* Y, N_Vector* Z);

SUNDIALS_EXPORT SUNErrCode N_VScaleVectorArray(int nvec, sunrealtype* c,
                                               N_Vector* X, N_Vector* Z);

SUNDIALS_EXPORT SUNErrCode N_VConstVectorArray(int nvec, sunrealtype c,
                                               N_Vector* Z);

SUNDIALS_EXPORT SUNErrCode N_VWrmsNormVectorArray(int nvec, N_Vector* X,
                                                  N_Vector* W, sunrealtype* nrm);

SUNDIALS_EXPORT SUNErrCode N_VWrmsNormMaskVectorArray(int nvec, N_Vector* X,
                                                      N_Vector* W, N_Vector id,
                                                      sunrealtype* nrm);

SUNDIALS_EXPORT SUNErrCode N_VScaleAddMultiVectorArray(int nvec, int nsum,
                                                       sunrealtype* a,
                                                       N_Vector* X, N_Vector** Y,
                                                       N_Vector** Z);

SUNDIALS_EXPORT SUNErrCode N_VLinearCombinationVectorArray(int nvec, int nsum,
                                                           sunrealtype* c,
                                                           N_Vector** X,
                                                           N_Vector* Z);
=======
SUNDIALS_EXPORT int N_VLinearCombination(int nvec, sunrealtype* c, N_Vector* X, N_Vector z);

SUNDIALS_EXPORT int N_VScaleAddMulti(int nvec, sunrealtype* a, N_Vector x, N_Vector* Y, N_Vector* Z);

SUNDIALS_EXPORT int N_VDotProdMulti(int nvec, N_Vector x, N_Vector* Y, sunrealtype* dotprods);

/* vector array operations */
SUNDIALS_EXPORT int N_VLinearSumVectorArray(int nvec, sunrealtype a, N_Vector* X, sunrealtype b, N_Vector* Y, N_Vector* Z);

SUNDIALS_EXPORT int N_VScaleVectorArray(int nvec, sunrealtype* c, N_Vector* X, N_Vector* Z);

SUNDIALS_EXPORT int N_VConstVectorArray(int nvec, sunrealtype c, N_Vector* Z);

SUNDIALS_EXPORT int N_VWrmsNormVectorArray(int nvec, N_Vector* X, N_Vector* W, sunrealtype* nrm);

SUNDIALS_EXPORT int N_VWrmsNormMaskVectorArray(int nvec, N_Vector* X, N_Vector* W, N_Vector id, sunrealtype* nrm);

SUNDIALS_EXPORT int N_VScaleAddMultiVectorArray(int nvec, int nsum, sunrealtype* a, N_Vector* X, N_Vector** Y,
                                                N_Vector** Z);

SUNDIALS_EXPORT int N_VLinearCombinationVectorArray(int nvec, int nsum, sunrealtype* c, N_Vector** X, N_Vector* Z);
>>>>>>> 1212aea4

/*
 * OPTIONAL operations with no default implementation.
 */

/* local reduction kernels (no parallel communication) */
SUNDIALS_EXPORT sunrealtype N_VDotProdLocal(N_Vector x, N_Vector y);
SUNDIALS_EXPORT sunrealtype N_VMaxNormLocal(N_Vector x);
SUNDIALS_EXPORT sunrealtype N_VMinLocal(N_Vector x);
SUNDIALS_EXPORT sunrealtype N_VL1NormLocal(N_Vector x);
SUNDIALS_EXPORT sunrealtype N_VWSqrSumLocal(N_Vector x, N_Vector w);
<<<<<<< HEAD
SUNDIALS_EXPORT sunrealtype N_VWSqrSumMaskLocal(N_Vector x, N_Vector w,
                                                N_Vector id);
SUNDIALS_EXPORT booleantype N_VInvTestLocal(N_Vector x, N_Vector z);
SUNDIALS_EXPORT booleantype N_VConstrMaskLocal(N_Vector c, N_Vector x,
                                               N_Vector m);
SUNDIALS_EXPORT sunrealtype N_VMinQuotientLocal(N_Vector num, N_Vector denom);

/* single buffer reduction operations */
SUNDIALS_EXPORT SUNErrCode N_VDotProdMultiLocal(int nvec, N_Vector x, N_Vector* Y,
                                                sunrealtype* dotprods);
SUNDIALS_EXPORT SUNErrCode N_VDotProdMultiAllReduce(int nvec_total, N_Vector x,
                                                    sunrealtype* sum);
=======
SUNDIALS_EXPORT sunrealtype N_VWSqrSumMaskLocal(N_Vector x, N_Vector w, N_Vector id);
SUNDIALS_EXPORT sunbooleantype N_VInvTestLocal(N_Vector x, N_Vector z);
SUNDIALS_EXPORT sunbooleantype N_VConstrMaskLocal(N_Vector c, N_Vector x, N_Vector m);
SUNDIALS_EXPORT sunrealtype N_VMinQuotientLocal(N_Vector num, N_Vector denom);

/* single buffer reduction operations */
SUNDIALS_EXPORT int N_VDotProdMultiLocal(int nvec, N_Vector x, N_Vector* Y, sunrealtype* dotprods);
SUNDIALS_EXPORT int N_VDotProdMultiAllReduce(int nvec_total, N_Vector x, sunrealtype* sum);
>>>>>>> 1212aea4

/* XBraid interface operations */
SUNDIALS_EXPORT SUNErrCode N_VBufSize(N_Vector x, sunindextype* size);
SUNDIALS_EXPORT SUNErrCode N_VBufPack(N_Vector x, void* buf);
SUNDIALS_EXPORT SUNErrCode N_VBufUnpack(N_Vector x, void* buf);

/* -----------------------------------------------------------------
 * Additional functions exported by NVECTOR module
 * ----------------------------------------------------------------- */

SUNDIALS_EXPORT N_Vector* N_VNewVectorArray(int count);
SUNDIALS_EXPORT N_Vector* N_VCloneEmptyVectorArray(int count, N_Vector w);
SUNDIALS_EXPORT N_Vector* N_VCloneVectorArray(int count, N_Vector w);
SUNDIALS_EXPORT void N_VDestroyVectorArray(N_Vector* vs, int count);

/* These function are really only for users of the Fortran interface */
SUNDIALS_EXPORT N_Vector N_VGetVecAtIndexVectorArray(N_Vector* vs, int index);
SUNDIALS_EXPORT void N_VSetVecAtIndexVectorArray(N_Vector* vs, int index,
                                                 N_Vector w);

/* -----------------------------------------------------------------
 * Debugging functions
 * ----------------------------------------------------------------- */

SUNDIALS_EXPORT void N_VPrint(N_Vector v);
SUNDIALS_EXPORT void N_VPrintFile(N_Vector v, FILE* outfile);

#ifdef __cplusplus
}
#endif

#endif<|MERGE_RESOLUTION|>--- conflicted
+++ resolved
@@ -133,13 +133,8 @@
   sunrealtype (*nvwl2norm)(N_Vector, N_Vector);
   sunrealtype (*nvl1norm)(N_Vector);
   void (*nvcompare)(sunrealtype, N_Vector, N_Vector);
-<<<<<<< HEAD
-  booleantype (*nvinvtest)(N_Vector, N_Vector);
-  booleantype (*nvconstrmask)(N_Vector, N_Vector, N_Vector);
-=======
   sunbooleantype (*nvinvtest)(N_Vector, N_Vector);
   sunbooleantype (*nvconstrmask)(N_Vector, N_Vector, N_Vector);
->>>>>>> 1212aea4
   sunrealtype (*nvminquotient)(N_Vector, N_Vector);
 
   /*
@@ -149,38 +144,18 @@
    */
 
   /* OPTIONAL fused vector operations */
-<<<<<<< HEAD
   SUNErrCode (*nvlinearcombination)(int, sunrealtype*, N_Vector*, N_Vector);
-  SUNErrCode (*nvscaleaddmulti)(int, sunrealtype*, N_Vector, N_Vector*,
-                                N_Vector*);
+  SUNErrCode (*nvscaleaddmulti)(int, sunrealtype*, N_Vector, N_Vector*, N_Vector*);
   SUNErrCode (*nvdotprodmulti)(int, N_Vector, N_Vector*, sunrealtype*);
 
   /* OPTIONAL vector array operations */
-  SUNErrCode (*nvlinearsumvectorarray)(int, sunrealtype, N_Vector*, sunrealtype,
-                                       N_Vector*, N_Vector*);
+  SUNErrCode (*nvlinearsumvectorarray)(int, sunrealtype, N_Vector*, sunrealtype, N_Vector*, N_Vector*);
   SUNErrCode (*nvscalevectorarray)(int, sunrealtype*, N_Vector*, N_Vector*);
   SUNErrCode (*nvconstvectorarray)(int, sunrealtype, N_Vector*);
   SUNErrCode (*nvwrmsnormvectorarray)(int, N_Vector*, N_Vector*, sunrealtype*);
-  SUNErrCode (*nvwrmsnormmaskvectorarray)(int, N_Vector*, N_Vector*, N_Vector,
-                                          sunrealtype*);
-  SUNErrCode (*nvscaleaddmultivectorarray)(int, int, sunrealtype*, N_Vector*,
-                                           N_Vector**, N_Vector**);
-  SUNErrCode (*nvlinearcombinationvectorarray)(int, int, sunrealtype*,
-                                               N_Vector**, N_Vector*);
-=======
-  int (*nvlinearcombination)(int, sunrealtype*, N_Vector*, N_Vector);
-  int (*nvscaleaddmulti)(int, sunrealtype*, N_Vector, N_Vector*, N_Vector*);
-  int (*nvdotprodmulti)(int, N_Vector, N_Vector*, sunrealtype*);
-
-  /* OPTIONAL vector array operations */
-  int (*nvlinearsumvectorarray)(int, sunrealtype, N_Vector*, sunrealtype, N_Vector*, N_Vector*);
-  int (*nvscalevectorarray)(int, sunrealtype*, N_Vector*, N_Vector*);
-  int (*nvconstvectorarray)(int, sunrealtype, N_Vector*);
-  int (*nvwrmsnormvectorarray)(int, N_Vector*, N_Vector*, sunrealtype*);
-  int (*nvwrmsnormmaskvectorarray)(int, N_Vector*, N_Vector*, N_Vector, sunrealtype*);
-  int (*nvscaleaddmultivectorarray)(int, int, sunrealtype*, N_Vector*, N_Vector**, N_Vector**);
-  int (*nvlinearcombinationvectorarray)(int, int, sunrealtype*, N_Vector**, N_Vector*);
->>>>>>> 1212aea4
+  SUNErrCode (*nvwrmsnormmaskvectorarray)(int, N_Vector*, N_Vector*, N_Vector, sunrealtype*);
+  SUNErrCode (*nvscaleaddmultivectorarray)(int, int, sunrealtype*, N_Vector*, N_Vector**, N_Vector**);
+  SUNErrCode (*nvlinearcombinationvectorarray)(int, int, sunrealtype*, N_Vector**, N_Vector*);
 
   /*
    * OPTIONAL operations with no default implementation.
@@ -191,25 +166,15 @@
   sunrealtype (*nvmaxnormlocal)(N_Vector);
   sunrealtype (*nvminlocal)(N_Vector);
   sunrealtype (*nvl1normlocal)(N_Vector);
-<<<<<<< HEAD
-  booleantype (*nvinvtestlocal)(N_Vector, N_Vector);
-  booleantype (*nvconstrmasklocal)(N_Vector, N_Vector, N_Vector);
-=======
   sunbooleantype (*nvinvtestlocal)(N_Vector, N_Vector);
   sunbooleantype (*nvconstrmasklocal)(N_Vector, N_Vector, N_Vector);
->>>>>>> 1212aea4
   sunrealtype (*nvminquotientlocal)(N_Vector, N_Vector);
   sunrealtype (*nvwsqrsumlocal)(N_Vector, N_Vector);
   sunrealtype (*nvwsqrsummasklocal)(N_Vector, N_Vector, N_Vector);
 
   /* Single buffer reduction operations */
-<<<<<<< HEAD
   SUNErrCode (*nvdotprodmultilocal)(int, N_Vector, N_Vector*, sunrealtype*);
   SUNErrCode (*nvdotprodmultiallreduce)(int, N_Vector, sunrealtype*);
-=======
-  int (*nvdotprodmultilocal)(int, N_Vector, N_Vector*, sunrealtype*);
-  int (*nvdotprodmultiallreduce)(int, N_Vector, sunrealtype*);
->>>>>>> 1212aea4
 
   /* XBraid interface operations */
   SUNErrCode (*nvbufsize)(N_Vector, sunindextype*);
@@ -263,12 +228,7 @@
 SUNDIALS_EXPORT sunindextype N_VGetLocalLength(N_Vector v);
 
 /* standard vector operations */
-<<<<<<< HEAD
-SUNDIALS_EXPORT void N_VLinearSum(sunrealtype a, N_Vector x, sunrealtype b,
-                                  N_Vector y, N_Vector z);
-=======
 SUNDIALS_EXPORT void N_VLinearSum(sunrealtype a, N_Vector x, sunrealtype b, N_Vector y, N_Vector z);
->>>>>>> 1212aea4
 SUNDIALS_EXPORT void N_VConst(sunrealtype c, N_Vector z);
 SUNDIALS_EXPORT void N_VProd(N_Vector x, N_Vector y, N_Vector z);
 SUNDIALS_EXPORT void N_VDiv(N_Vector x, N_Vector y, N_Vector z);
@@ -284,13 +244,8 @@
 SUNDIALS_EXPORT sunrealtype N_VWL2Norm(N_Vector x, N_Vector w);
 SUNDIALS_EXPORT sunrealtype N_VL1Norm(N_Vector x);
 SUNDIALS_EXPORT void N_VCompare(sunrealtype c, N_Vector x, N_Vector z);
-<<<<<<< HEAD
-SUNDIALS_EXPORT booleantype N_VInvTest(N_Vector x, N_Vector z);
-SUNDIALS_EXPORT booleantype N_VConstrMask(N_Vector c, N_Vector x, N_Vector m);
-=======
 SUNDIALS_EXPORT sunbooleantype N_VInvTest(N_Vector x, N_Vector z);
 SUNDIALS_EXPORT sunbooleantype N_VConstrMask(N_Vector c, N_Vector x, N_Vector m);
->>>>>>> 1212aea4
 SUNDIALS_EXPORT sunrealtype N_VMinQuotient(N_Vector num, N_Vector denom);
 
 /*
@@ -298,66 +253,52 @@
  */
 
 /* fused vector operations */
-<<<<<<< HEAD
-SUNDIALS_EXPORT SUNErrCode N_VLinearCombination(int nvec, sunrealtype* c,
+SUNDIALS_EXPORT 
+SUNErrCode N_VLinearCombination(int nvec, sunrealtype* c,
                                                 N_Vector* X, N_Vector z);
 
-SUNDIALS_EXPORT SUNErrCode N_VScaleAddMulti(int nvec, sunrealtype* a, N_Vector x,
+SUNDIALS_EXPORT
+SUNErrCode N_VScaleAddMulti(int nvec, sunrealtype* a, N_Vector x,
                                             N_Vector* Y, N_Vector* Z);
 
-SUNDIALS_EXPORT SUNErrCode N_VDotProdMulti(int nvec, N_Vector x, N_Vector* Y,
+SUNDIALS_EXPORT
+SUNErrCode N_VDotProdMulti(int nvec, N_Vector x, N_Vector* Y,
                                            sunrealtype* dotprods);
 
 /* vector array operations */
-SUNDIALS_EXPORT SUNErrCode N_VLinearSumVectorArray(int nvec, sunrealtype a,
+SUNDIALS_EXPORT
+SUNErrCode N_VLinearSumVectorArray(int nvec, sunrealtype a,
                                                    N_Vector* X, sunrealtype b,
                                                    N_Vector* Y, N_Vector* Z);
 
-SUNDIALS_EXPORT SUNErrCode N_VScaleVectorArray(int nvec, sunrealtype* c,
+SUNDIALS_EXPORT
+SUNErrCode N_VScaleVectorArray(int nvec, sunrealtype* c,
                                                N_Vector* X, N_Vector* Z);
 
-SUNDIALS_EXPORT SUNErrCode N_VConstVectorArray(int nvec, sunrealtype c,
+SUNDIALS_EXPORT
+SUNErrCode N_VConstVectorArray(int nvec, sunrealtype c,
                                                N_Vector* Z);
 
-SUNDIALS_EXPORT SUNErrCode N_VWrmsNormVectorArray(int nvec, N_Vector* X,
+SUNDIALS_EXPORT
+SUNErrCode N_VWrmsNormVectorArray(int nvec, N_Vector* X,
                                                   N_Vector* W, sunrealtype* nrm);
 
-SUNDIALS_EXPORT SUNErrCode N_VWrmsNormMaskVectorArray(int nvec, N_Vector* X,
+SUNDIALS_EXPORT
+SUNErrCode N_VWrmsNormMaskVectorArray(int nvec, N_Vector* X,
                                                       N_Vector* W, N_Vector id,
                                                       sunrealtype* nrm);
 
-SUNDIALS_EXPORT SUNErrCode N_VScaleAddMultiVectorArray(int nvec, int nsum,
+SUNDIALS_EXPORT
+SUNErrCode N_VScaleAddMultiVectorArray(int nvec, int nsum,
                                                        sunrealtype* a,
                                                        N_Vector* X, N_Vector** Y,
                                                        N_Vector** Z);
 
-SUNDIALS_EXPORT SUNErrCode N_VLinearCombinationVectorArray(int nvec, int nsum,
-                                                           sunrealtype* c,
-                                                           N_Vector** X,
-                                                           N_Vector* Z);
-=======
-SUNDIALS_EXPORT int N_VLinearCombination(int nvec, sunrealtype* c, N_Vector* X, N_Vector z);
-
-SUNDIALS_EXPORT int N_VScaleAddMulti(int nvec, sunrealtype* a, N_Vector x, N_Vector* Y, N_Vector* Z);
-
-SUNDIALS_EXPORT int N_VDotProdMulti(int nvec, N_Vector x, N_Vector* Y, sunrealtype* dotprods);
-
-/* vector array operations */
-SUNDIALS_EXPORT int N_VLinearSumVectorArray(int nvec, sunrealtype a, N_Vector* X, sunrealtype b, N_Vector* Y, N_Vector* Z);
-
-SUNDIALS_EXPORT int N_VScaleVectorArray(int nvec, sunrealtype* c, N_Vector* X, N_Vector* Z);
-
-SUNDIALS_EXPORT int N_VConstVectorArray(int nvec, sunrealtype c, N_Vector* Z);
-
-SUNDIALS_EXPORT int N_VWrmsNormVectorArray(int nvec, N_Vector* X, N_Vector* W, sunrealtype* nrm);
-
-SUNDIALS_EXPORT int N_VWrmsNormMaskVectorArray(int nvec, N_Vector* X, N_Vector* W, N_Vector id, sunrealtype* nrm);
-
-SUNDIALS_EXPORT int N_VScaleAddMultiVectorArray(int nvec, int nsum, sunrealtype* a, N_Vector* X, N_Vector** Y,
-                                                N_Vector** Z);
-
-SUNDIALS_EXPORT int N_VLinearCombinationVectorArray(int nvec, int nsum, sunrealtype* c, N_Vector** X, N_Vector* Z);
->>>>>>> 1212aea4
+SUNDIALS_EXPORT
+SUNErrCode N_VLinearCombinationVectorArray(int nvec, int nsum,
+                                            sunrealtype* c,
+                                            N_Vector** X,
+                                            N_Vector* Z);
 
 /*
  * OPTIONAL operations with no default implementation.
@@ -369,29 +310,14 @@
 SUNDIALS_EXPORT sunrealtype N_VMinLocal(N_Vector x);
 SUNDIALS_EXPORT sunrealtype N_VL1NormLocal(N_Vector x);
 SUNDIALS_EXPORT sunrealtype N_VWSqrSumLocal(N_Vector x, N_Vector w);
-<<<<<<< HEAD
-SUNDIALS_EXPORT sunrealtype N_VWSqrSumMaskLocal(N_Vector x, N_Vector w,
-                                                N_Vector id);
-SUNDIALS_EXPORT booleantype N_VInvTestLocal(N_Vector x, N_Vector z);
-SUNDIALS_EXPORT booleantype N_VConstrMaskLocal(N_Vector c, N_Vector x,
-                                               N_Vector m);
-SUNDIALS_EXPORT sunrealtype N_VMinQuotientLocal(N_Vector num, N_Vector denom);
-
-/* single buffer reduction operations */
-SUNDIALS_EXPORT SUNErrCode N_VDotProdMultiLocal(int nvec, N_Vector x, N_Vector* Y,
-                                                sunrealtype* dotprods);
-SUNDIALS_EXPORT SUNErrCode N_VDotProdMultiAllReduce(int nvec_total, N_Vector x,
-                                                    sunrealtype* sum);
-=======
 SUNDIALS_EXPORT sunrealtype N_VWSqrSumMaskLocal(N_Vector x, N_Vector w, N_Vector id);
 SUNDIALS_EXPORT sunbooleantype N_VInvTestLocal(N_Vector x, N_Vector z);
 SUNDIALS_EXPORT sunbooleantype N_VConstrMaskLocal(N_Vector c, N_Vector x, N_Vector m);
 SUNDIALS_EXPORT sunrealtype N_VMinQuotientLocal(N_Vector num, N_Vector denom);
 
 /* single buffer reduction operations */
-SUNDIALS_EXPORT int N_VDotProdMultiLocal(int nvec, N_Vector x, N_Vector* Y, sunrealtype* dotprods);
-SUNDIALS_EXPORT int N_VDotProdMultiAllReduce(int nvec_total, N_Vector x, sunrealtype* sum);
->>>>>>> 1212aea4
+SUNDIALS_EXPORT SUNErrCode N_VDotProdMultiLocal(int nvec, N_Vector x, N_Vector* Y, sunrealtype* dotprods);
+SUNDIALS_EXPORT SUNErrCode N_VDotProdMultiAllReduce(int nvec_total, N_Vector x, sunrealtype* sum);
 
 /* XBraid interface operations */
 SUNDIALS_EXPORT SUNErrCode N_VBufSize(N_Vector x, sunindextype* size);
