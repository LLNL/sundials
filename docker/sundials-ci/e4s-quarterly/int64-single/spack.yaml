spack:
  packages:
    all:
      providers:
        target: [x86_64]
        blas:
        - openblas+ilp64
        mpi:
        - openmpi
      compiler:
      - gcc@9.4.0
  specs:
  - cmake %gcc@9.4.0 arch=x86_64
  - openmpi %gcc@9.4.0 arch=x86_64
  - openblas+ilp64 %gcc@9.4.0 arch=x86_64
  - superlu-mt+int64~blas %gcc@9.4.0 arch=x86_64
  config:
    install_tree: /opt/software
  mirrors:
    local: /var/cache/spack-mirror
    E4S: https://cache.e4s.io
  repos: []
  upstreams: {}
  concretization: together
  view:
    default:
      root: /opt/view
      projections:
<<<<<<< HEAD
        superlu-mt: '{name}'
        superlu-dist: '{name}'
=======
        superlu-mt: '{name}'
>>>>>>> 914ed10c
<|MERGE_RESOLUTION|>--- conflicted
+++ resolved
@@ -26,9 +26,4 @@
     default:
       root: /opt/view
       projections:
-<<<<<<< HEAD
-        superlu-mt: '{name}'
-        superlu-dist: '{name}'
-=======
-        superlu-mt: '{name}'
->>>>>>> 914ed10c
+        superlu-mt: '{name}'