--- conflicted
+++ resolved
@@ -28,11 +28,7 @@
   repos: []
   upstreams: {}
   concretizer:
-<<<<<<< HEAD
     unify: when_possible
-=======
-    unify: true
->>>>>>> 914ed10c
   view:
     default:
       root: /opt/view
