--- conflicted
+++ resolved
@@ -28,122 +28,35 @@
     # Versions
     # ==========================================================================
     version("develop", branch="develop")
-    version(
-        "6.5.1",
-        sha256="4252303805171e4dbdd19a01e52c1dcfe0dafc599c3cfedb0a5c2ffb045a8a75",
-    )
-    version(
-        "6.5.0",
-        sha256="4e0b998dff292a2617e179609b539b511eb80836f5faacf800e688a886288502",
-    )
-    version(
-        "6.4.1",
-        sha256="7bf10a8d2920591af3fba2db92548e91ad60eb7241ab23350a9b1bc51e05e8d0",
-    )
-    version(
-        "6.4.0",
-        sha256="0aff803a12c6d298d05b56839197dd09858631864017e255ed89e28b49b652f1",
-    )
-    version(
-        "6.3.0",
-        sha256="89a22bea820ff250aa7239f634ab07fa34efe1d2dcfde29cc8d3af11455ba2a7",
-    )
-    version(
-        "6.2.0",
-        sha256="195d5593772fc483f63f08794d79e4bab30c2ec58e6ce4b0fb6bcc0e0c48f31d",
-    )
-    version(
-        "6.1.1",
-        sha256="cfaf637b792c330396a25ef787eb59d58726c35918ebbc08e33466e45d50470c",
-    )
-    version(
-        "6.1.0",
-        sha256="eea49f52140640e54931c779e73aece65f34efa996a26b2263db6a1e27d0901c",
-    )
-    version(
-        "6.0.0",
-        sha256="c7178e54df20a9363ae3e5ac5b3ee9db756a4ddd4b8fff045127e93b73b151f4",
-    )
-    version(
-        "5.8.0",
-        sha256="d4ed403351f72434d347df592da6c91a69452071860525385b3339c824e8a213",
-    )
-    version(
-        "5.7.0",
-        sha256="48da7baa8152ddb22aed1b02d82d1dbb4fbfea22acf67634011aa0303a100a43",
-    )
-    version(
-        "5.6.1",
-        sha256="16b77999ec7e7f2157aa1d04ca1de4a2371ca8150e056d24951d0c58966f2a83",
-    )
-    version(
-        "5.6.0",
-        sha256="95e4201912e150f29c6f6f7625de763385e2073dae7f929c4a544561ea29915d",
-    )
-    version(
-        "5.5.0",
-        sha256="2a755e89aab96d2ff096a4e30bf00bb162e80be20e9e99f424dccfb249098237",
-    )
-    version(
-        "5.4.0",
-        sha256="04d8a2ebe02cdaeef5a9e22ff7e3146bb563d8400f65772b6c7af80001413ffa",
-    )
-    version(
-        "5.3.0",
-        sha256="88dff7e11a366853d8afd5de05bf197a8129a804d9d4461fb64297f1ef89bca7",
-    )
-    version(
-        "5.2.0",
-        sha256="95f058acce5bd66e654de65acdbb1c9f44c90cf1b4e28f8d933cdb4415ebba3e",
-    )
-    version(
-        "5.1.0",
-        sha256="fb22d14fad42203809dc46d046b001149ec4e901b23882bd4a80619157fd9b21",
-    )
-    version(
-        "5.0.0",
-        sha256="345141ec01c641d0bdfb3476c478b7e74fd6a7192a478a27cafe75d9da2d7dd3",
-    )
-    version(
-        "4.1.0",
-        sha256="280de1c27b2360170a6f46cb3799b2aee9dff3bddbafc8b08c291a47ab258aa5",
-    )
-    version(
-        "4.0.1",
-        sha256="29e409c8620e803990edbda1ebf49e03a38c08b9187b90658d86bddae913aed4",
-    )
-    version(
-        "3.2.1",
-        sha256="47d94d977ab2382cdcdd02f72a25ebd4ba8ca2634bbb2f191fe1636e71c86808",
-    )
-    version(
-        "3.2.0",
-        sha256="d2b690afecadf8b5a048bb27ab341de591d714605b98d3518985dfc2250e93f9",
-    )
-    version(
-        "3.1.2",
-        sha256="a8985bb1e851d90e24260450667b134bc13d71f5c6effc9e1d7183bd874fe116",
-    )
-    version(
-        "3.1.1",
-        sha256="a24d643d31ed1f31a25b102a1e1759508ce84b1e4739425ad0e18106ab471a24",
-    )
-    version(
-        "3.1.0",
-        sha256="18d52f8f329626f77b99b8bf91e05b7d16b49fde2483d3a0ea55496ce4cdd43a",
-    )
-    version(
-        "3.0.0",
-        sha256="28b8e07eecfdef66e2c0d0ea0cb1b91af6e4e94d71008abfe80c27bf39f63fde",
-    )
-    version(
-        "2.7.0",
-        sha256="d39fcac7175d701398e4eb209f7e92a5b30a78358d4a0c0fcc23db23c11ba104",
-    )
-    version(
-        "2.6.2",
-        sha256="d8ed0151509dd2b0f317b318a4175f8b95a174340fc3080b8c20617da8aa4d2f",
-    )
+    version("6.5.1", sha256="4252303805171e4dbdd19a01e52c1dcfe0dafc599c3cfedb0a5c2ffb045a8a75")
+    version("6.5.0", sha256="4e0b998dff292a2617e179609b539b511eb80836f5faacf800e688a886288502")
+    version("6.4.1", sha256="7bf10a8d2920591af3fba2db92548e91ad60eb7241ab23350a9b1bc51e05e8d0")
+    version("6.4.0", sha256="0aff803a12c6d298d05b56839197dd09858631864017e255ed89e28b49b652f1")
+    version("6.3.0", sha256="89a22bea820ff250aa7239f634ab07fa34efe1d2dcfde29cc8d3af11455ba2a7")
+    version("6.2.0", sha256="195d5593772fc483f63f08794d79e4bab30c2ec58e6ce4b0fb6bcc0e0c48f31d")
+    version("6.1.1", sha256="cfaf637b792c330396a25ef787eb59d58726c35918ebbc08e33466e45d50470c")
+    version("6.1.0", sha256="eea49f52140640e54931c779e73aece65f34efa996a26b2263db6a1e27d0901c")
+    version("6.0.0", sha256="c7178e54df20a9363ae3e5ac5b3ee9db756a4ddd4b8fff045127e93b73b151f4")
+    version("5.8.0", sha256="d4ed403351f72434d347df592da6c91a69452071860525385b3339c824e8a213")
+    version("5.7.0", sha256="48da7baa8152ddb22aed1b02d82d1dbb4fbfea22acf67634011aa0303a100a43")
+    version("5.6.1", sha256="16b77999ec7e7f2157aa1d04ca1de4a2371ca8150e056d24951d0c58966f2a83")
+    version("5.6.0", sha256="95e4201912e150f29c6f6f7625de763385e2073dae7f929c4a544561ea29915d")
+    version("5.5.0", sha256="2a755e89aab96d2ff096a4e30bf00bb162e80be20e9e99f424dccfb249098237")
+    version("5.4.0", sha256="04d8a2ebe02cdaeef5a9e22ff7e3146bb563d8400f65772b6c7af80001413ffa")
+    version("5.3.0", sha256="88dff7e11a366853d8afd5de05bf197a8129a804d9d4461fb64297f1ef89bca7")
+    version("5.2.0", sha256="95f058acce5bd66e654de65acdbb1c9f44c90cf1b4e28f8d933cdb4415ebba3e")
+    version("5.1.0", sha256="fb22d14fad42203809dc46d046b001149ec4e901b23882bd4a80619157fd9b21")
+    version("5.0.0", sha256="345141ec01c641d0bdfb3476c478b7e74fd6a7192a478a27cafe75d9da2d7dd3")
+    version("4.1.0", sha256="280de1c27b2360170a6f46cb3799b2aee9dff3bddbafc8b08c291a47ab258aa5")
+    version("4.0.1", sha256="29e409c8620e803990edbda1ebf49e03a38c08b9187b90658d86bddae913aed4")
+    version("3.2.1", sha256="47d94d977ab2382cdcdd02f72a25ebd4ba8ca2634bbb2f191fe1636e71c86808")
+    version("3.2.0", sha256="d2b690afecadf8b5a048bb27ab341de591d714605b98d3518985dfc2250e93f9")
+    version("3.1.2", sha256="a8985bb1e851d90e24260450667b134bc13d71f5c6effc9e1d7183bd874fe116")
+    version("3.1.1", sha256="a24d643d31ed1f31a25b102a1e1759508ce84b1e4739425ad0e18106ab471a24")
+    version("3.1.0", sha256="18d52f8f329626f77b99b8bf91e05b7d16b49fde2483d3a0ea55496ce4cdd43a")
+    version("3.0.0", sha256="28b8e07eecfdef66e2c0d0ea0cb1b91af6e4e94d71008abfe80c27bf39f63fde")
+    version("2.7.0", sha256="d39fcac7175d701398e4eb209f7e92a5b30a78358d4a0c0fcc23db23c11ba104")
+    version("2.6.2", sha256="d8ed0151509dd2b0f317b318a4175f8b95a174340fc3080b8c20617da8aa4d2f")
 
     # ==========================================================================
     # Variants
@@ -157,10 +70,7 @@
 
     # Language standards
     variant(
-        "cstd",
-        default="99",
-        description="C language standard",
-        values=("90", "99", "11", "17"),
+        "cstd", default="99", description="C language standard", values=("90", "99", "11", "17")
     )
 
     variant("cxxstd", default="14", description="C++ language standard", values=("14", "17"))
@@ -206,24 +116,15 @@
     variant("sycl", default=False, when="@5.7.0:", description="Enable SYCL vector")
 
     # External libraries
-    variant(
-        "adiak", default=False, when="@6.6.0:", description="Enable Adiak interfaces"
-    )
+    variant("adiak", default=False, when="@6.6.0:", description="Enable Adiak interfaces")
     variant(
         "caliper",
         default=False,
         when="@6.0.0: +profiling",
         description="Enable Caliper instrumentation/profiling",
     )
-    variant(
-        "ginkgo", default=False, when="@6.4.0:", description="Enable Ginkgo interfaces"
-    )
-    variant(
-        "hypre",
-        default=False,
-        when="@2.7.0:",
-        description="Enable Hypre MPI parallel vector",
-    )
+    variant("ginkgo", default=False, when="@6.4.0:", description="Enable Ginkgo interfaces")
+    variant("hypre", default=False, when="@2.7.0:", description="Enable Hypre MPI parallel vector")
     variant("kokkos", default=False, when="@6.4.0:", description="Enable Kokkos vector")
     variant(
         "kokkos-kernels",
@@ -233,29 +134,16 @@
     )
     variant("klu", default=False, description="Enable KLU sparse, direct solver")
     variant("lapack", default=False, description="Enable LAPACK direct solvers")
-    variant(
-        "petsc", default=False, when="@2.7.0:", description="Enable PETSc interfaces"
-    )
-    variant(
-        "magma", default=False, when="@5.7.0:", description="Enable MAGMA interface"
-    )
-    variant(
-        "superlu-mt",
-        default=False,
-        description="Enable SuperLU_MT sparse, direct solver",
-    )
+    variant("petsc", default=False, when="@2.7.0:", description="Enable PETSc interfaces")
+    variant("magma", default=False, when="@5.7.0:", description="Enable MAGMA interface")
+    variant("superlu-mt", default=False, description="Enable SuperLU_MT sparse, direct solver")
     variant(
         "superlu-dist",
         default=False,
         when="@5.0.0:",
         description="Enable SuperLU_DIST sparse, direct solver",
     )
-    variant(
-        "trilinos",
-        default=False,
-        when="@5.0.0:",
-        description="Enable Trilinos interfaces",
-    )
+    variant("trilinos", default=False, when="@5.0.0:", description="Enable Trilinos interfaces")
 
     # Library type
     variant("shared", default=True, description="Build shared libraries")
@@ -286,10 +174,7 @@
 
     # Profiling
     variant(
-        "profiling",
-        default=False,
-        when="@6.0.0:",
-        description="Build with profiling capabilities",
+        "profiling", default=False, when="@6.0.0:", description="Build with profiling capabilities"
     )
 
     # Scheduler
@@ -312,11 +197,7 @@
     )
 
     # Caliper Directory
-    variant(
-        "caliper-dir",
-        default="none",
-        description="Specify where to place Caliper files",
-    )
+    variant("caliper-dir", default="none", description="Specify where to place Caliper files")
 
     # ==========================================================================
     # Dependencies
@@ -552,61 +433,36 @@
 
         for filename in cc_files:
             filter_file(
-                os.environ["CC"],
-                self.compiler.cc,
-                os.path.join(dirname, filename),
-                **kwargs
+                os.environ["CC"], self.compiler.cc, os.path.join(dirname, filename), **kwargs
             )
 
         for filename in cc_files:
-            filter_file(
-                r"^CPP\s*=.*",
-                self.compiler.cc,
-                os.path.join(dirname, filename),
-                **kwargs
-            )
+            filter_file(r"^CPP\s*=.*", self.compiler.cc, os.path.join(dirname, filename), **kwargs)
 
         for filename in cxx_files:
             filter_file(
-                os.environ["CXX"],
-                self.compiler.cxx,
-                os.path.join(dirname, filename),
-                **kwargs
+                os.environ["CXX"], self.compiler.cxx, os.path.join(dirname, filename), **kwargs
             )
 
         for filename in cxx_files:
-            filter_file(
-                r"^CPP\s*=.*",
-                self.compiler.cc,
-                os.path.join(dirname, filename),
-                **kwargs
-            )
+            filter_file(r"^CPP\s*=.*", self.compiler.cc, os.path.join(dirname, filename), **kwargs)
 
         if ("+fcmix" in spec) and ("+examples" in spec):
             for filename in f77_files:
                 filter_file(
-                    os.environ["F77"],
-                    self.compiler.f77,
-                    os.path.join(dirname, filename),
-                    **kwargs
+                    os.environ["F77"], self.compiler.f77, os.path.join(dirname, filename), **kwargs
                 )
 
         if ("+fcmix" in spec) and ("+examples" in spec):
             for filename in f90_files:
                 filter_file(
-                    os.environ["FC"],
-                    self.compiler.fc,
-                    os.path.join(dirname, filename),
-                    **kwargs
+                    os.environ["FC"], self.compiler.fc, os.path.join(dirname, filename), **kwargs
                 )
 
         if ("+f2003" in spec) and ("+examples" in spec):
             for filename in f2003_files:
                 filter_file(
-                    os.environ["FC"],
-                    self.compiler.fc,
-                    os.path.join(dirname, filename),
-                    **kwargs
+                    os.environ["FC"], self.compiler.fc, os.path.join(dirname, filename), **kwargs
                 )
 
     @property
@@ -617,9 +473,7 @@
         # SUNDIALS headers are inside subdirectories, so we use a fake header
         # in the include directory.
         hdr = find(self.prefix.include.nvector, "nvector_serial.h", recursive=False)
-        return (
-            HeaderList(join_path(self.spec.prefix.include, "fake.h")) if hdr else None
-        )
+        return HeaderList(join_path(self.spec.prefix.include, "fake.h")) if hdr else None
 
     @property
     def libs(self):
@@ -635,9 +489,7 @@
             sun_libs = ["libsundials_" + p for p in query_parameters]
         is_shared = "+shared" in self.spec
 
-        libs = find_libraries(
-            sun_libs, root=self.prefix, shared=is_shared, recursive=True
-        )
+        libs = find_libraries(sun_libs, root=self.prefix, shared=is_shared, recursive=True)
 
         return libs or None  # Raise an error if no libs are found
 
@@ -696,9 +548,7 @@
 
     @run_after("install")
     def setup_smoke_tests(self):
-        install_tree(
-            self._smoke_tests_path, join_path(self.install_test_root, "testing")
-        )
+        install_tree(self._smoke_tests_path, join_path(self.install_test_root, "testing"))
         self.cmake_bin(set=True)
 
     def build_smoke_tests(self):
@@ -748,26 +598,12 @@
             work_dir=self._extra_tests_path,
         )
         if "+cuda" in self.spec:
-<<<<<<< HEAD
-            self.run_test(
-                "examples/cvode/cuda/cvAdvDiff_ky_cuda", work_dir=self._extra_tests_path
-            )
-        if "+rocm" in self.spec:
-            self.run_test(
-                "examples/cvode/hip/cvAdvDiff_kry_hip", work_dir=self._extra_tests_path
-            )
-        if "+sycl" in self.spec:
-            self.run_test(
-                "examples/cvode/CXX_sycl/cvAdvDiff_kry_sycl",
-                work_dir=self._extra_tests_path,
-=======
             self.run_test("examples/cvode/cuda/cvAdvDiff_ky_cuda", work_dir=self._extra_tests_path)
         if "+rocm" in self.spec:
             self.run_test("examples/cvode/hip/cvAdvDiff_kry_hip", work_dir=self._extra_tests_path)
         if "+sycl" in self.spec:
             self.run_test(
                 "examples/cvode/CXX_sycl/cvAdvDiff_kry_sycl", work_dir=self._extra_tests_path
->>>>>>> b166f03e
             )
         return
 
@@ -835,19 +671,11 @@
                 ]
             )
             if "scheduler=flux" in spec:
-                entries.append(
-                    cmake_cache_string("SUNDIALS_SCHEDULER_COMMAND", "flux run")
-                )
+                entries.append(cmake_cache_string("SUNDIALS_SCHEDULER_COMMAND", "flux run"))
             if "scheduler=slurm" in spec:
                 entries.append(cmake_cache_string("SUNDIALS_SCHEDULER_COMMAND", "srun"))
             if "scheduler=lsf" in spec:
-<<<<<<< HEAD
-                entries.append(
-                    cmake_cache_string("SUNDIALS_SCHEDULER_COMMAND", "jsrun")
-                )
-=======
                 entries.append(cmake_cache_string("SUNDIALS_SCHEDULER_COMMAND", "jsrun"))
->>>>>>> b166f03e
 
         return entries
 
@@ -860,9 +688,7 @@
             if not spec.satisfies("cuda_arch=none"):
                 cuda_arch = spec.variants["cuda_arch"].value
                 entries.append(
-                    cmake_cache_string(
-                        "CMAKE_CUDA_ARCHITECTURES", "{0}".format(cuda_arch[0])
-                    )
+                    cmake_cache_string("CMAKE_CUDA_ARCHITECTURES", "{0}".format(cuda_arch[0]))
                 )
 
         if "+rocm" in spec:
@@ -871,9 +697,7 @@
                     self.cache_option_from_variant("ENABLE_HIP", "rocm"),
                     cmake_cache_path("HIP_PATH", spec["hip"].prefix),
                     cmake_cache_path("HIP_DIR", spec["hip"].prefix.cmake),
-                    cmake_cache_path(
-                        "HIP_CLANG_INCLUDE_PATH", spec["llvm-amdgpu"].prefix.include
-                    ),
+                    cmake_cache_path("HIP_CLANG_INCLUDE_PATH", spec["llvm-amdgpu"].prefix.include),
                     cmake_cache_path("ROCM_PATH", spec["hsa-rocr-dev"].prefix),
                     cmake_cache_string(
                         "AMDGPU_TARGETS", ";".join(spec.variants["amdgpu_target"].value)
@@ -903,17 +727,11 @@
                 # Generic (std-c) math libraries
                 self.cache_option_from_variant("USE_GENERIC_MATH", "generic-math"),
                 # Logging
-                self.cache_string_from_variant(
-                    "SUNDIALS_LOGGING_LEVEL", "logging-level"
-                ),
+                self.cache_string_from_variant("SUNDIALS_LOGGING_LEVEL", "logging-level"),
                 # Monitoring
-                self.cache_option_from_variant(
-                    "SUNDIALS_BUILD_WITH_MONITORING", "monitoring"
-                ),
+                self.cache_option_from_variant("SUNDIALS_BUILD_WITH_MONITORING", "monitoring"),
                 # Profiling
-                self.cache_option_from_variant(
-                    "SUNDIALS_BUILD_WITH_PROFILING", "profiling"
-                ),
+                self.cache_option_from_variant("SUNDIALS_BUILD_WITH_PROFILING", "profiling"),
                 self.cache_option_from_variant("ENABLE_CALIPER", "caliper"),
                 self.cache_option_from_variant("ENABLE_ADIAK", "adiak"),
                 # Benchmarking
@@ -925,13 +743,7 @@
                 self.cache_option_from_variant(
                     "SUNDIALS_TEST_ENABLE_DEV_TESTS", "profile-examples"
                 ),
-<<<<<<< HEAD
-                cmake_cache_string(
-                    "SPACK_VERSION", ".".join(map(str, spack.spack_version_info))
-                ),
-=======
                 cmake_cache_string("SPACK_VERSION", ".".join(map(str, spack.spack_version_info))),
->>>>>>> b166f03e
             ]
         )
 
@@ -941,13 +753,7 @@
             entries.extend(
                 [
                     cmake_cache_string("SUNDIALS_INDEX_SIZE", intsize),
-<<<<<<< HEAD
-                    cmake_cache_string(
-                        "SUNDIALS_INDEX_TYPE", "int{}_t".format(intsize)
-                    ),
-=======
                     cmake_cache_string("SUNDIALS_INDEX_TYPE", "int{}_t".format(intsize)),
->>>>>>> b166f03e
                 ]
             )
 
@@ -955,9 +761,7 @@
         entries.extend(
             [
                 self.cache_option_from_variant("ENABLE_GINKGO", "ginkgo"),
-                self.cache_option_from_variant(
-                    "ENABLE_KOKKOS_KERNELS", "kokkos-kernels"
-                ),
+                self.cache_option_from_variant("ENABLE_KOKKOS_KERNELS", "kokkos-kernels"),
                 self.cache_option_from_variant("ENABLE_KOKKOS", "kokkos"),
                 self.cache_option_from_variant("ENABLE_SYCL", "sycl"),
                 self.cache_option_from_variant("EXAMPLES_INSTALL", "examples-install"),
@@ -985,13 +789,7 @@
             entries.append(cmake_cache_path("CALIPER_DIR", spec["caliper"].prefix))
             if "+adiak" in spec["caliper"]:
                 entries.append(
-<<<<<<< HEAD
-                    cmake_cache_path(
-                        "adiak_DIR", spec["adiak"].prefix.lib.cmake + "/adiak"
-                    )
-=======
                     cmake_cache_path("adiak_DIR", spec["adiak"].prefix.lib.cmake + "/adiak")
->>>>>>> b166f03e
                 )
 
             if not "caliper-dir=none" in spec:
@@ -1020,9 +818,7 @@
             entries.extend(
                 [
                     cmake_cache_path("Ginkgo_DIR", spec["ginkgo"].prefix),
-                    cmake_cache_string(
-                        "SUNDIALS_GINKGO_BACKENDS", ";".join(gko_backends)
-                    ),
+                    cmake_cache_string("SUNDIALS_GINKGO_BACKENDS", ";".join(gko_backends)),
                 ]
             )
 
@@ -1036,33 +832,20 @@
             )
             if not spec["hypre"].variants["shared"].value:
                 hypre_libs = spec["blas"].libs + spec["lapack"].libs
-                entries.extend(
-                    [cmake_cache_string("HYPRE_LIBRARIES", hypre_libs.joined(";"))]
-                )
+                entries.extend([cmake_cache_string("HYPRE_LIBRARIES", hypre_libs.joined(";"))])
 
         # Building with Kokkos and KokkosKernels
         if "+kokkos" in spec:
             entries.extend([cmake_cache_path("Kokkos_DIR", spec["kokkos"].prefix)])
         if "+kokkos-kernels" in spec:
-            entries.extend(
-                [cmake_cache_path("KokkosKernels_DIR", spec["kokkos-kernels"].prefix)]
-            )
+            entries.extend([cmake_cache_path("KokkosKernels_DIR", spec["kokkos-kernels"].prefix)])
 
         # Building with KLU
         if "+klu" in spec:
             entries.extend(
                 [
-<<<<<<< HEAD
-                    cmake_cache_path(
-                        "KLU_INCLUDE_DIR", spec["suite-sparse"].prefix.include
-                    ),
-                    cmake_cache_path(
-                        "KLU_LIBRARY_DIR", spec["suite-sparse"].prefix.lib
-                    ),
-=======
                     cmake_cache_path("KLU_INCLUDE_DIR", spec["suite-sparse"].prefix.include),
                     cmake_cache_path("KLU_LIBRARY_DIR", spec["suite-sparse"].prefix.lib),
->>>>>>> b166f03e
                 ]
             )
 
@@ -1071,9 +854,7 @@
             lapack_libs = []
             lapack_libs.extend(spec["lapack"].libs)
             lapack_libs.extend(spec["blas"].libs)
-            entries.append(
-                cmake_cache_string("LAPACK_LIBRARIES", ";".join(lapack_libs))
-            )
+            entries.append(cmake_cache_string("LAPACK_LIBRARIES", ";".join(lapack_libs)))
 
         # Building with MAGMA
         if "+magma" in spec:
@@ -1096,21 +877,13 @@
                     entries.extend(
                         [
                             cmake_cache_path("Kokkos_DIR", spec["kokkos"].prefix),
-<<<<<<< HEAD
-                            cmake_cache_path(
-                                "KokkosKernels_DIR", spec["kokkos-kernels"].prefix
-                            ),
-=======
                             cmake_cache_path("KokkosKernels_DIR", spec["kokkos-kernels"].prefix),
->>>>>>> b166f03e
                         ]
                     )
             else:
                 entries.extend(
                     [
-                        cmake_cache_path(
-                            "PETSC_INCLUDE_DIR", spec["petsc"].prefix.include
-                        ),
+                        cmake_cache_path("PETSC_INCLUDE_DIR", spec["petsc"].prefix.include),
                         cmake_cache_path("PETSC_LIBRARY_DIR", spec["petsc"].prefix.lib),
                     ]
                 )
@@ -1120,13 +893,7 @@
             entries.append(cmake_cache_path("RAJA_DIR", spec["raja"].prefix))
             if "camp" in spec:
                 entries.append(
-<<<<<<< HEAD
-                    cmake_cache_path(
-                        "camp_DIR", spec["camp"].prefix.lib.cmake + "/camp"
-                    )
-=======
                     cmake_cache_path("camp_DIR", spec["camp"].prefix.lib.cmake + "/camp")
->>>>>>> b166f03e
                 )
             if "+rocm" in spec:
                 entries.append(cmake_cache_string("SUNDIALS_RAJA_BACKENDS", "HIP"))
@@ -1137,12 +904,8 @@
             if False:
                 entries.extend(
                     [
-                        cmake_cache_path(
-                            "SUPERLUDIST_DIR", spec["superlu-dist"].prefix
-                        ),
-                        cmake_cache_string(
-                            "SUPERLUDIST_OpenMP", "^superlu-dist+openmp" in spec
-                        ),
+                        cmake_cache_path("SUPERLUDIST_DIR", spec["superlu-dist"].prefix),
+                        cmake_cache_string("SUPERLUDIST_OpenMP", "^superlu-dist+openmp" in spec),
                     ]
                 )
             else:
@@ -1153,27 +916,13 @@
                 entries.extend(
                     [
                         cmake_cache_path(
-<<<<<<< HEAD
-                            "SUPERLUDIST_INCLUDE_DIR",
-                            spec["superlu-dist"].prefix.include,
-=======
                             "SUPERLUDIST_INCLUDE_DIR", spec["superlu-dist"].prefix.include
->>>>>>> b166f03e
                         ),
                         cmake_cache_path(
                             "SUPERLUDIST_LIBRARY_DIR", spec["superlu-dist"].prefix.lib
                         ),
-<<<<<<< HEAD
-                        cmake_cache_string(
-                            "SUPERLUDIST_LIBRARIES", ";".join(superludist_libs)
-                        ),
-                        cmake_cache_string(
-                            "SUPERLUDIST_OpenMP", "^superlu-dist+openmp" in spec
-                        ),
-=======
                         cmake_cache_string("SUPERLUDIST_LIBRARIES", ";".join(superludist_libs)),
                         cmake_cache_string("SUPERLUDIST_OpenMP", "^superlu-dist+openmp" in spec),
->>>>>>> b166f03e
                     ]
                 )
 
@@ -1188,12 +937,8 @@
                 )
             entries.extend(
                 [
-                    cmake_cache_path(
-                        "SUPERLUMT_INCLUDE_DIR", spec["superlu-mt"].prefix.include
-                    ),
-                    cmake_cache_path(
-                        "SUPERLUMT_LIBRARY_DIR", spec["superlu-mt"].prefix.lib
-                    ),
+                    cmake_cache_path("SUPERLUMT_INCLUDE_DIR", spec["superlu-mt"].prefix.include),
+                    cmake_cache_path("SUPERLUMT_LIBRARY_DIR", spec["superlu-mt"].prefix.lib),
                     cmake_cache_string(
                         "SUPERLUMT_THREAD_TYPE",
                         "OpenMP" if "^superlu-mt+openmp" in spec else "Pthread",
@@ -1211,18 +956,10 @@
                 [
                     self.cache_option_from_variant("EXAMPLES_ENABLE_C", "examples"),
                     self.cache_option_from_variant("EXAMPLES_ENABLE_CXX", "examples"),
-                    cmake_cache_option(
-                        "EXAMPLES_ENABLE_CUDA", "+examples+cuda" in spec
-                    ),
-                    cmake_cache_option(
-                        "EXAMPLES_ENABLE_F77", "+examples+fcmix" in spec
-                    ),
-                    cmake_cache_option(
-                        "EXAMPLES_ENABLE_F90", "+examples+fcmix" in spec
-                    ),
-                    cmake_cache_option(
-                        "EXAMPLES_ENABLE_F2003", "+examples+f2003" in spec
-                    ),
+                    cmake_cache_option("EXAMPLES_ENABLE_CUDA", "+examples+cuda" in spec),
+                    cmake_cache_option("EXAMPLES_ENABLE_F77", "+examples+fcmix" in spec),
+                    cmake_cache_option("EXAMPLES_ENABLE_F90", "+examples+fcmix" in spec),
+                    cmake_cache_option("EXAMPLES_ENABLE_F2003", "+examples+f2003" in spec),
                 ]
             )
         else:
