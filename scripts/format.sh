--- conflicted
+++ resolved
@@ -13,19 +13,11 @@
 # This script will use clang-tidy and clang-format to format code.
 #
 # Usage:
-<<<<<<< HEAD
-#    ./format.sh <path to directory to tidy and format>
-=======
 #    ./format.sh <path to directory to format>
->>>>>>> 78770ef9
 # 
 # We require clang-format 17.0.4. Other versions may produce different styles!
 # ---------------------------------------------------------------------------------
 
-<<<<<<< HEAD
-find $1 -name fmod -prune -o -iname *.h -o -iname *.hpp -o -iname *.c -o -iname *.cpp -o -iname *.cuh -o -iname *.cu | xargs clang-format -i
-=======
 find $1 -iname '*.h' -o -iname '*.hpp' -o \
   -iname '*.c' -o -iname '*.cpp' -o \
-  -iname '*.cuh' -o -iname '*.cu' | grep -v fmod | xargs clang-format -i
->>>>>>> 78770ef9
+  -iname '*.cuh' -o -iname '*.cu' | grep -v fmod | xargs clang-format -i