--- conflicted
+++ resolved
@@ -352,20 +352,6 @@
 
 # Update CITATIONS.md
 fn="../CITATIONS.md"
-<<<<<<< HEAD
-sedi '64s/.*/\ \ year   = {'${year}'},/' $fn
-sedi '65s/.*/\ \ note   = {v'${ark_ver}'}/' $fn
-sedi '73s/.*/\ \ year   = {'${year}'},/' $fn
-sedi '74s/.*/\ \ note   = {v'${cv_ver}'}/' $fn
-sedi '82s/.*/\ \ year   = {'${year}'},/' $fn
-sedi '83s/.*/\ \ note   = {v'${cvs_ver}'}/' $fn
-sedi '91s/.*/\ \ year   = {'${year}'},/' $fn
-sedi '92s/.*/\ \ note   = {v'${ida_ver}'}/' $fn
-sedi '100s/.*/\ \ year   = {'${year}'},/' $fn
-sedi '101s/.*/\ \ note   = {v'${idas_ver}'}/' $fn
-sedi '109s/.*/\ \ year   = {'${year}'},/' $fn
-sedi '110s/.*/\ \ note   = {v'${kin_ver}'}/' $fn
-=======
 sedi '68s/.*/\ \ year   = {'${year}'},/' $fn
 sedi '69s/.*/\ \ note   = {v'${ark_ver}'}/' $fn
 sedi '77s/.*/\ \ year   = {'${year}'},/' $fn
@@ -378,7 +364,6 @@
 sedi '105s/.*/\ \ note   = {v'${idas_ver}'}/' $fn
 sedi '113s/.*/\ \ year   = {'${year}'},/' $fn
 sedi '114s/.*/\ \ note   = {v'${kin_ver}'}/' $fn
->>>>>>> 0ece42cc
 
 # Update all occurrences of x.x.x and X.X.X to the current version number
 fn="../CHANGELOG.md"
@@ -386,10 +371,6 @@
 
 for fn in $(grep -Iirl "x.x.x" ../doc/arkode/guide/source/*)
 do
-<<<<<<< HEAD
-    echo "update: $fn"
-=======
->>>>>>> 0ece42cc
     sedi "s/x.x.x/${ark_ver}/gI" $fn
 done
 
