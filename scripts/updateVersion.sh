#!/bin/bash -e
# ------------------------------------------------------------------------------
# Programmer(s): David J. Gardner @ LLNL
# ------------------------------------------------------------------------------
# SUNDIALS Copyright Start
# Copyright (c) 2002-2024, Lawrence Livermore National Security
# and Southern Methodist University.
# All rights reserved.
#
# See the top-level LICENSE and NOTICE files for details.
#
# SPDX-License-Identifier: BSD-3-Clause
# SUNDIALS Copyright End
# ------------------------------------------------------------------------------
# Update SUNDIALS version numbers
# ------------------------------------------------------------------------------

# Set the SUNDIALS major, minor, and patch numbers and the label string. For
# development releases the label string is of the form "-dev.#" and for full
# releases the label string is "".
<<<<<<< HEAD
sun_major=${1:-6}
sun_minor=${2:-6}
sun_patch=${3:-2}
sun_label=${4:-""}
=======
sun_major=${1:-7}
sun_minor=${2:-0}
sun_patch=${3:-0}
sun_label=${4:-"rc.1"}
>>>>>>> e5eec3d1
month=${5:-$(date +"%b")}
year=${6:-$(date +"%Y")}

# ------------------------------------------------------------------------------
# Only update the values below if necessary
# ------------------------------------------------------------------------------

date="$month $year"

# Set the SUNDIALS full version number without or with a label
if [ "${sun_label}" == "" ]; then
    sun_ver="${sun_major}.${sun_minor}.${sun_patch}"
else
    sun_ver="${sun_major}.${sun_minor}.${sun_patch}-${sun_label}"
fi

# Set the ARKODE version values. Assume the major version is one less than the
# SUNDIALS major version.
ark_major=$(( sun_major - 1 ))
ark_minor=$sun_minor
ark_patch=$sun_patch
ark_label=$sun_label

if [ "${ark_label}" == "" ]; then
    ark_ver="${ark_major}.${ark_minor}.${ark_patch}"
else
    ark_ver="${ark_major}.${ark_minor}.${ark_patch}-${ark_label}"
fi

# Set the CVODE values. Assume all values are the same as the SUNDIALS values.
cv_major=$sun_major
cv_minor=$sun_minor
cv_patch=$sun_patch
cv_label=$sun_label

if [ "${cv_label}" == "" ]; then
    cv_ver="${cv_major}.${cv_minor}.${cv_patch}"
else
    cv_ver="${cv_major}.${cv_minor}.${cv_patch}-${cv_label}"
fi


# Set the CVODES values. Assume all values are the same as the SUNDIALS values.
cvs_major=$sun_major
cvs_minor=$sun_minor
cvs_patch=$sun_patch
cvs_label=$sun_label

if [ "${cvs_label}" == "" ]; then
    cvs_ver="${cvs_major}.${cvs_minor}.${cvs_patch}"
else
    cvs_ver="${cvs_major}.${cvs_minor}.${cvs_patch}-${cvs_label}"
fi

# Set the IDA values. Assume all values are the same as the SUNDIALS values.
ida_major=$sun_major
ida_minor=$sun_minor
ida_patch=$sun_patch
ida_label=$sun_label

if [ "${ida_label}" == "" ]; then
    ida_ver="${ida_major}.${ida_minor}.${ida_patch}"
else
    ida_ver="${ida_major}.${ida_minor}.${ida_patch}-${ida_label}"
fi

# Set the IDAS version values. Assume the major version is one less than the
# SUNDIALS major version.
idas_major=$(( sun_major - 1 ))
idas_minor=$sun_minor
idas_patch=$sun_patch
idas_label=$sun_label

if [ "${idas_label}" == "" ]; then
    idas_ver="${idas_major}.${idas_minor}.${idas_patch}"
else
    idas_ver="${idas_major}.${idas_minor}.${idas_patch}-${idas_label}"
fi

# Set the KINSOL values. Assume all values are the same as the SUNDIALS values.
kin_major=$sun_major
kin_minor=$sun_minor
kin_patch=$sun_patch
kin_label=$sun_label

if [ "${kin_label}" == "" ]; then
    kin_ver="${kin_major}.${kin_minor}.${kin_patch}"
else
    kin_ver="${kin_major}.${kin_minor}.${kin_patch}-${kin_label}"
fi

# Set the NVector values. Assume all values are two less than the SUNDIALS values.
vec_major=$sun_major
vec_minor=$sun_minor
vec_patch=$sun_patch
vec_label=$sun_label

if [ "${vec_label}" == "" ]; then
    vec_ver="${vec_major}.${vec_minor}.${vec_patch}"
else
    vec_ver="${vec_major}.${vec_minor}.${vec_patch}-${vec_label}"
fi

# Set the SUNMatrix version values. Assume the major version is two less than the
# SUNDIALS major version.
mat_major=$(( sun_major - 2 ))
mat_minor=$sun_minor
mat_patch=$sun_patch
mat_label=$sun_label

if [ "${mat_label}" == "" ]; then
    mat_ver="${mat_major}.${mat_minor}.${mat_patch}"
else
    mat_ver="${mat_major}.${mat_minor}.${mat_patch}-${mat_label}"
fi

# Set the SUNLinearSolver version values. Assume the major version is two less
# than the SUNDIALS major version.
ls_major=$(( sun_major - 2 ))
ls_minor=$sun_minor
ls_patch=$sun_patch
ls_label=$sun_label

if [ "${ls_label}" == "" ]; then
    ls_ver="${ls_major}.${ls_minor}.${ls_patch}"
else
    ls_ver="${ls_major}.${ls_minor}.${ls_patch}-${ls_label}"
fi

# Set the SUNNonlinearSolver version values. Assume the major version is three
# less than the SUNDIALS major version.
nls_major=$(( sun_major - 3 ))
nls_minor=$sun_minor
nls_patch=$sun_patch
nls_label=$sun_label

if [ "${nls_label}" == "" ]; then
    nls_ver="${nls_major}.${nls_minor}.${nls_patch}"
else
    nls_ver="${nls_major}.${nls_minor}.${nls_patch}-${nls_label}"
fi

# ------------------------------------------------------------------------------
# Wrapper for editing inplace with different sed implementations
# ------------------------------------------------------------------------------

sedi() {
    case $(uname) in
        Darwin*) sedi=('-i' '') ;;
        *) sedi='-i' ;;
    esac
    sed "${sedi[@]}" "$@"
}

# ------------------------------------------------------------------------------
# Update the main CMakeLists.txt file
# ------------------------------------------------------------------------------

fn="../CMakeLists.txt"
sedi "/set(PACKAGE_VERSION_MAJOR/ s/MAJOR.*/MAJOR \"${sun_major}\")/" $fn
sedi "/set(PACKAGE_VERSION_MINOR/ s/MINOR.*/MINOR \"${sun_minor}\")/" $fn
sedi "/set(PACKAGE_VERSION_PATCH/ s/PATCH.*/PATCH \"${sun_patch}\")/" $fn
sedi "/set(PACKAGE_VERSION_LABEL/ s/LABEL.*/LABEL \"${sun_label}\")/" $fn
sedi "/set(PACKAGE_STRING/        s/STRING.*/STRING \"SUNDIALS ${sun_ver}\")/" $fn

sedi "/arkodelib_VERSION.*/   s/VERSION.*/VERSION \"${ark_ver}\")/" $fn
sedi "/arkodelib_SOVERSION.*/ s/SOVERSION.*/SOVERSION \"${ark_major}\")/" $fn

sedi "/cvodelib_VERSION.*/   s/VERSION.*/VERSION \"${cv_ver}\")/" $fn
sedi "/cvodelib_SOVERSION.*/ s/SOVERSION.*/SOVERSION \"${cv_major}\")/" $fn

sedi "/cvodeslib_VERSION.*/   s/VERSION.*/VERSION \"${cvs_ver}\")/" $fn
sedi "/cvodeslib_SOVERSION.*/ s/SOVERSION.*/SOVERSION \"${cvs_major}\")/" $fn

sedi "/idalib_VERSION.*/   s/VERSION.*/VERSION \"${ida_ver}\")/" $fn
sedi "/idalib_SOVERSION.*/ s/SOVERSION.*/SOVERSION \"${ida_major}\")/" $fn

sedi "/idaslib_VERSION.*/   s/VERSION.*/VERSION \"${idas_ver}\")/" $fn
sedi "/idaslib_SOVERSION.*/ s/SOVERSION.*/SOVERSION \"${idas_major}\")/" $fn

sedi "/kinsollib_VERSION.*/   s/VERSION.*/VERSION \"${kin_ver}\")/" $fn
sedi "/kinsollib_SOVERSION.*/ s/SOVERSION.*/SOVERSION \"${kin_major}\")/" $fn

sedi "/nveclib_VERSION.*/   s/VERSION.*/VERSION \"${vec_ver}\")/" $fn
sedi "/nveclib_SOVERSION.*/ s/SOVERSION.*/SOVERSION \"${vec_major}\")/" $fn

sedi "/sunmatrixlib_VERSION.*/   s/VERSION.*/VERSION \"${mat_ver}\")/" $fn
sedi "/sunmatrixlib_SOVERSION.*/ s/SOVERSION.*/SOVERSION \"${mat_major}\")/" $fn

sedi "/sunlinsollib_VERSION.*/   s/VERSION.*/VERSION \"${ls_ver}\")/" $fn
sedi "/sunlinsollib_SOVERSION.*/ s/SOVERSION.*/SOVERSION \"${ls_major}\")/" $fn

sedi "/sunnonlinsollib_VERSION.*/   s/VERSION.*/VERSION \"${nls_ver}\")/" $fn
sedi "/sunnonlinsollib_SOVERSION.*/ s/SOVERSION.*/SOVERSION \"${nls_major}\")/" $fn

# ------------------------------------------------------------------------------
# Update README files
# ------------------------------------------------------------------------------

sedi "s/### Version.*/### Version ${sun_ver} (${date}) ###/" ../README.md

fn="../src/arkode/README.md"
sedi "s/### Version.*/### Version ${ark_ver} (${date})/" $fn
sedi "s/\"User Documentation for ARKODE v.*/\"User Documentation for ARKODE v${ark_ver},\" LLNL technical report/" $fn
sedi "s/LLNL-SM-668082,.*/LLNL-SM-668082, ${date}./" $fn
sedi "s/\"Example Programs for ARKODE v.*/\"Example Programs for ARKODE v${ark_ver},\" Technical Report,/" $fn
sedi "s/Scientific Computation.*/Scientific Computation, ${date}./" $fn

fn="../src/cvode/README.md"
sedi "s/### Version.*/### Version ${cv_ver} (${date})/" $fn
sedi "s/\"User Documentation for CVODE v.*/\"User Documentation for CVODE v${cv_ver},\"/" $fn
sedi "s/UCRL-SM-208108,.*/UCRL-SM-208108, ${date}./" $fn
sedi "s/\"Example Programs for CVODE v.*/\"Example Programs for CVODE v${cv_ver},\"/" $fn
sedi "s/UCRL-SM-208110,.*/UCRL-SM-208110, ${date}./" $fn

fn="../src/cvodes/README.md"
sedi "s/### Version.*/### Version ${cvs_ver} (${date})/" $fn
sedi "s/\"User Documentation for CVODES v.*/\"User Documentation for CVODES v${cvs_ver},\"/" $fn
sedi "s/UCRL-SM-208111,.*/UCRL-SM-208111, ${date}./" $fn
sedi "s/\"Example Programs for CVODES v.*/\"Example Programs for CVODES v${cvs_ver},\"/" $fn
sedi "s/UCRL-SM-208115,.*/UCRL-SM-208115, ${date}./" $fn

fn="../src/ida/README.md"
sedi "s/### Version.*/### Version ${ida_ver} (${date})/" $fn
sedi "s/\"User Documentation for IDA v.*/\"User Documentation for IDA v${ida_ver},\"/" $fn
sedi "s/UCRL-SM-208112,.*/UCRL-SM-208112, ${date}./" $fn
sedi "s/\"Example Programs for IDA v.*/\"Example Programs for IDA v${ida_ver},\"/" $fn
sedi "s/UCRL-SM-208113,.*/UCRL-SM-208113, ${date}./" $fn

fn="../src/idas/README.md"
sedi "s/### Version.*/### Version ${idas_ver} (${date})/" $fn
sedi "s/\"User Documentation for IDAS v.*/\"User Documentation for IDAS v${idas_ver},\"/" $fn
sedi "s/UCRL-SM-234051,.*/UCRL-SM-234051, ${date}./" $fn
sedi "s/\"Example Programs for IDAS v.*/\"Example Programs for IDAS v${idas_ver},\"/" $fn
sedi "s/LLNL-TR-437091,.*/LLNL-TR-437091, ${date}./" $fn

fn="../src/kinsol/README.md"
sedi "s/### Version.*/### Version ${kin_ver} (${date})/" $fn
sedi "s/\"User Documentation for KINSOL v.*/\"User Documentation for KINSOL v${kin_ver},\" LLNL technical report/" $fn
sedi "s/UCRL-SM-208116,.*/UCRL-SM-208116, ${date}./" $fn
sedi "s/\"Example Programs for KINSOL v.*/\"Example Programs for KINSOL v${kin_ver},\"/" $fn
sedi "s/UCRL-SM-208114,.*/UCRL-SM-208114, ${date}./" $fn

# ------------------------------------------------------------------------------
# Update tarscript
# ------------------------------------------------------------------------------

fn="tarscript"
sedi "s/SUN_VER=.*/SUN_VER=\"${sun_ver}\"/"    $fn
sedi "s/CV_VER=.*/CV_VER=\"${cv_ver}\"/"       $fn
sedi "s/CVS_VER=.*/CVS_VER=\"${cvs_ver}\"/"    $fn
sedi "s/IDA_VER=.*/IDA_VER=\"${ida_ver}\"/"    $fn
sedi "s/IDAS_VER=.*/IDAS_VER=\"${idas_ver}\"/" $fn
sedi "s/KIN_VER=.*/KIN_VER=\"${kin_ver}\"/"    $fn
sedi "s/ARK_VER=.*/ARK_VER=\"${ark_ver}\"/"    $fn

# ------------------------------------------------------------------------------
# Update tex documentation
# ------------------------------------------------------------------------------

# update macros for SUNDIALS versions
fn="../doc/sundials/ug.tex"
sedi "s/sunrelease.*/sunrelease}{v${sun_ver}}/"    $fn
sedi "s/cvrelease.*/cvrelease}{v${cv_ver}}/"       $fn
sedi "s/cvsrelease.*/cvsrelease}{v${cvs_ver}}/"    $fn
sedi "s/idarelease.*/idarelease}{v${ida_ver}}/"    $fn
sedi "s/idasrelease.*/idasrelease}{v${idas_ver}}/" $fn
sedi "s/kinrelease.*/kinrelease}{v${kin_ver}}/"    $fn
sedi "s/arkrelease.*/arkrelease}{v${ark_ver}}/"    $fn

# update reference titles for user guides and example docs
for fn in "../doc/sundials/biblio.bib" "../doc/shared/sundials.bib";
do
    sedi "/User Documentation for ARKODE v/ s/v.*/v${ark_ver}}},/" $fn
    sedi "/Example Programs for ARKODE v/ s/v.*/v${ark_ver}}},/"   $fn
    sedi "/User Documentation for CVODE v/ s/v.*/v${cv_ver}}},/" $fn
    sedi "/Example Programs for CVODE v/ s/v.*/v${cv_ver}}},/"   $fn
    sedi "/User Documentation for CVODES v/ s/v.*/v${cvs_ver}}},/" $fn
    sedi "/Example Programs for CVODES v/ s/v.*/v${cvs_ver}}},/"   $fn
    sedi "/User Documentation for IDA v/ s/v.*/v${ida_ver}}},/" $fn
    sedi "/Example Programs for IDA v/ s/v.*/v${ida_ver}}},/"   $fn
    sedi "/User Documentation for IDAS v/ s/v.*/v${idas_ver}}},/" $fn
    sedi "/Example Programs for IDAS v/ s/v.*/v${idas_ver}}},/"   $fn
    sedi "/User Documentation for KINSOL v/ s/v.*/v${kin_ver}}},/" $fn
    sedi "/Example Programs for KINSOL v/ s/v.*/v${kin_ver}}},/"   $fn
    # update dates for user guides and example doc by checking lines between the
    # first and second latex comment patterns
    sedi "/% CURRENT.*/,/% ORIGINAL.*/ s/year.*/year        = ${year}/" $fn
done

# # insert new line in release table
# sedi '/%% Version Table/ a\
# '${month}' & '${year}' & '\
# ${sun_ver}' & '\
# ${ark_ver}' & '\
# ${cv_ver}' & '\
# ${cvs_ver}' & '\
# ${ida_ver}' & '\
# ${idas_ver}' & '\
# ${kin_ver}' \\\\'$'\n' ../doc/sundials/sundials_release_history.tex

# ------------------------------------------------------------------------------
# Update rst documentation
# ------------------------------------------------------------------------------

fn="../doc/shared/versions.py"
sedi "s/arkode_version =.*/arkode_version = \'v${ark_ver}\'/" $fn
sedi "s/cvode_version =.*/cvode_version = \'v${cv_ver}\'/" $fn
sedi "s/cvodes_version =.*/cvodes_version = \'v${cvs_ver}\'/" $fn
sedi "s/ida_version =.*/ida_version = \'v${ida_ver}\'/" $fn
sedi "s/idas_version =.*/idas_version = \'v${idas_ver}\'/" $fn
sedi "s/kinsol_version =.*/kinsol_version = \'v${kin_ver}\'/" $fn
sedi "s/sundials_version =.*/sundials_version = \'v${sun_ver}\'/" $fn
sedi "s/year =.*/year = \'${year}\'/" $fn

# release history table
fn="../doc/shared/History.rst"
new_entry=$(printf "| %-3s %-4s | %-17s | %-17s | %-17s | %-17s | %-17s | %-17s | %-17s |" \
    ${month} ${year} ${sun_ver} ${ark_ver} ${cv_ver} ${cvs_ver} ${ida_ver} \
    ${idas_ver} ${kin_ver})
divider="+----------+-------------------+-------------------+-------------------+-------------------+-------------------+-------------------+-------------------+"

# insert new release history row after line 23
sedi '23 a\
'"${divider}"''$'\n' $fn
sedi '23 a\
'"${new_entry}"''$'\n' $fn

# Update CITATIONS.md
fn="../CITATIONS.md"
sedi '68s/.*/\ \ year   = {'${year}'},/' $fn
sedi '69s/.*/\ \ note   = {v'${ark_ver}'}/' $fn
sedi '77s/.*/\ \ year   = {'${year}'},/' $fn
sedi '78s/.*/\ \ note   = {v'${cv_ver}'}/' $fn
sedi '86s/.*/\ \ year   = {'${year}'},/' $fn
sedi '87s/.*/\ \ note   = {v'${cvs_ver}'}/' $fn
sedi '95s/.*/\ \ year   = {'${year}'},/' $fn
sedi '96s/.*/\ \ note   = {v'${ida_ver}'}/' $fn
sedi '104s/.*/\ \ year   = {'${year}'},/' $fn
sedi '105s/.*/\ \ note   = {v'${idas_ver}'}/' $fn
sedi '113s/.*/\ \ year   = {'${year}'},/' $fn
sedi '114s/.*/\ \ note   = {v'${kin_ver}'}/' $fn

# Update all occurrences of x.x.x and X.X.X to the current version number
fn="../CHANGELOG.md"
sedi "s/x.x.x/${sun_ver}/gI" $fn

for fn in $(grep -Iirl "x.x.x" ../doc/arkode/guide/source/*)
do
    sedi "s/x.x.x/${ark_ver}/gI" $fn
done

for fn in $(grep -Iirl "x.x.x" ../doc/cvode/guide/source/*)
do
    sedi "s/x.x.x/${cv_ver}/gI" $fn
done

for fn in $(grep -Iirl "x.x.x" ../doc/cvodes/guide/source/*)
do
    sedi "s/x.x.x/${cvs_ver}/gI" $fn
done

for fn in $(grep -Iirl "x.x.x" ../doc/ida/guide/source/*)
do
    sedi "s/x.x.x/${ida_ver}/gI" $fn
done

for fn in $(grep -Iirl "x.x.x" ../doc/idas/guide/source/*)
do
    sedi "s/x.x.x/${idas_ver}/gI" $fn
done

for fn in $(grep -Iirl "x.x.x" ../doc/kinsol/guide/source/*)
do
    sedi "s/x.x.x/${kin_ver}/gI" $fn
done<|MERGE_RESOLUTION|>--- conflicted
+++ resolved
@@ -18,17 +18,10 @@
 # Set the SUNDIALS major, minor, and patch numbers and the label string. For
 # development releases the label string is of the form "-dev.#" and for full
 # releases the label string is "".
-<<<<<<< HEAD
-sun_major=${1:-6}
-sun_minor=${2:-6}
-sun_patch=${3:-2}
-sun_label=${4:-""}
-=======
 sun_major=${1:-7}
 sun_minor=${2:-0}
 sun_patch=${3:-0}
 sun_label=${4:-"rc.1"}
->>>>>>> e5eec3d1
 month=${5:-$(date +"%b")}
 year=${6:-$(date +"%Y")}
 
