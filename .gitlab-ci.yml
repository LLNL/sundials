# ---------------------------------------------------------------
# SUNDIALS Copyright Start
# Copyright (c) 2002-2021, Lawrence Livermore National Security
# and Southern Methodist University.
# All rights reserved.
#
# See the top-level LICENSE and NOTICE files for details.
#
# SPDX-License-Identifier: BSD-3-Clause
# SUNDIALS Copyright End
# ---------------------------------------------------------------

###############################################################################
# General GitLab pipelines configurations for supercomputers and Linux clusters
# at Lawrence Livermore National Laboratory (LLNL).
###############################################################################

# We define the following GitLab pipeline variables (all of which can be
# set from the GitLab CI "run pipeline" UI):
#
# GIT_SUBMODULE_STRATEGY:
# Tells Gitlab to recursively update the submodules when cloning.
#
# ALLOC_NAME:
# Allocation unique name.
#
# BUILD_ROOT:
# The path to the shared resources between all jobs. The BUILD_ROOT is unique to
# the pipeline, preventing any form of concurrency with other pipelines. This
# also means that the BUILD_ROOT directory will never be cleaned.
#
# DEFAULT_TIME:
# Default time to let the jobs run will be 30 minutes.
#
# BUILD_JOBS:
# Number of threads to use for builds.
#
# NCPU:
# Number of CPUs to alloc.
#
# VERBOSE_BUILD:
# Sets CMAKE_VERBOSE_MAKEFILE to TRUE when "ON".
#
# VERBOSE_TEST:
# Passes --verbose to CTest when "ON".
#
# ON_LASSEN:
# Should the Lassen pipeline run? Set to "ON" or "OFF" to enable/disable.
#
# ON_QUARTZ:
# Should the Quartz pipeline run? Set to  "ON" or "OFF" to enable/disable.
#
<<<<<<< HEAD
# SPACK_PREFIX: prefix used for shared spack installation, usually this a spack version number that matches the version set in the uberenv_config.json file. Spack installs go in /usr/workspace/sundials/spack_installs/${SPACK_PREFIX}/$(hostname).
=======
# SPACK_PREFIX: prefix used for shared spack installation.
# Usually this a spack version number that matches the version set in the uberenv_config.json file. 
# Spack installs go in /usr/workspace/sundials/spack_installs/${SPACK_PREFIX}/$(hostname).
>>>>>>> 885f2430
#
# SHARED_SPACK:
# If "ON", then a shared spack install that has been pre-configured is utilized.
# If "OFF", then a new spack instance is created for every build (meaning all TPLs have to be installed).
# If "UPSTREAM" (the default), then the shared spack is used as an upstream for a build specific spack.
#
# BENCHMARK:
# If "ON", then the SUNDIALS benchmark problems are run and generate profiles.
#
# BENCHMARK_NNODES:
# Number of nodes to use for benchmarks. Default is 4.
#
# BENCHMARK_QUEUE:
# What queue to submit the benchmarks too. Default is pbatch (for Livermore).

variables:
  GIT_SUBMODULE_STRATEGY: recursive
  ALLOC_NAME: ${CI_PROJECT_NAME}_ci_${CI_PIPELINE_ID}
  BUILD_ROOT: ${CI_PROJECT_DIR}
  DEFAULT_TIME: 30
  BUILD_JOBS: 32
  NCPUS: 12
  VERBOSE_BUILD: "OFF"
  VERBOSE_TEST: "OFF"
  ON_LASSEN: "ON"
  ON_QUARTZ: "ON"
  ON_CORONA: "ON"
  SPACK_PREFIX: "v0.19.1"
  SHARED_SPACK: "UPSTREAM"
  BENCHMARK: "OFF"
  BENCHMARK_NNODES: 4
  BENCHMARK_QUEUE: "pbatch"

# Normally, stages are blocking in Gitlab. However, using the keyword "needs" we
# can express dependencies between job that break the ordering of stages, in
# favor of a DAG.
# In practice q_*, l_* and c_* stages are independently run and start immediately.

stages:
  - q_build_and_test
  - l_build_and_test
  - l_build_and_bench
  - c_build_and_test

# These are also templates (.name) that define project specific build commands.
# If an allocation exist with the name defined in this pipeline, the job will
# use it (slurm specific).
.build_toss_3_x86_64_ib_script:
  script:
    - echo ${ALLOC_NAME}
    - srun -p pdebug -N 1 -n ${NCPUS} --interactive -t ${DEFAULT_TIME}
      --job-name=${ALLOC_NAME} .gitlab/build_and_test.sh

# Corona
.build_toss_4_x86_64_ib_corona_script:
  script:
    - echo ${ALLOC_NAME}
<<<<<<< HEAD
    - flux mini alloc -N 1 -t ${DEFAULT_TIME}  .gitlab/build_and_test.sh
=======
    - flux alloc -N 1 -t ${DEFAULT_TIME}  .gitlab/build_and_test.sh
>>>>>>> 885f2430

# CORAL systems use spectrum LSF instead of SLURM
.build_blueos_3_ppc64le_ib_script:
  script:
    - echo ${ALLOC_NAME}
    - bsub -q pdebug -J ${ALLOC_NAME} -nnodes 1 -W ${DEFAULT_TIME} -Is .gitlab/build_and_test.sh

# Benchmark job for CORAL systems
.build_blueos_3_ppc64le_ib_bench:
  script:
    - echo ${ALLOC_NAME}
    - bsub -q ${BENCHMARK_QUEUE} -J ${ALLOC_NAME} -nnodes ${BENCHMARK_NNODES} -W ${DEFAULT_TIME} -Is .gitlab/build_and_bench.sh

# This is where jobs are included.
include:
  - local: .gitlab/quartz-templates.yml
  - local: .gitlab/quartz-jobs.yml
  - local: .gitlab/lassen-templates.yml
  - local: .gitlab/lassen-jobs.yml
  - local: .gitlab/corona-templates.yml
  - local: .gitlab/corona-jobs.yml<|MERGE_RESOLUTION|>--- conflicted
+++ resolved
@@ -50,13 +50,9 @@
 # ON_QUARTZ:
 # Should the Quartz pipeline run? Set to  "ON" or "OFF" to enable/disable.
 #
-<<<<<<< HEAD
-# SPACK_PREFIX: prefix used for shared spack installation, usually this a spack version number that matches the version set in the uberenv_config.json file. Spack installs go in /usr/workspace/sundials/spack_installs/${SPACK_PREFIX}/$(hostname).
-=======
 # SPACK_PREFIX: prefix used for shared spack installation.
 # Usually this a spack version number that matches the version set in the uberenv_config.json file. 
 # Spack installs go in /usr/workspace/sundials/spack_installs/${SPACK_PREFIX}/$(hostname).
->>>>>>> 885f2430
 #
 # SHARED_SPACK:
 # If "ON", then a shared spack install that has been pre-configured is utilized.
@@ -114,11 +110,7 @@
 .build_toss_4_x86_64_ib_corona_script:
   script:
     - echo ${ALLOC_NAME}
-<<<<<<< HEAD
-    - flux mini alloc -N 1 -t ${DEFAULT_TIME}  .gitlab/build_and_test.sh
-=======
     - flux alloc -N 1 -t ${DEFAULT_TIME}  .gitlab/build_and_test.sh
->>>>>>> 885f2430
 
 # CORAL systems use spectrum LSF instead of SLURM
 .build_blueos_3_ppc64le_ib_script:
