#!/usr/bin/bash

# make sure lmod is loaded
if test -e /usr/share/lmod/lmod/init/bash
then
  source /usr/share/lmod/lmod/init/bash
fi

set -o errexit

option=${1:-""}
hostname="$(hostname)"
project_dir="$(pwd)"

build_root=${BUILD_ROOT:-""}
hostconfig=${HOST_CONFIG:-""}
spec=${SPEC:-""}
job_unique_id=${CI_JOB_ID:-""}

sys_type=${SYS_TYPE:-""}
py_env_path=${PYTHON_ENVIRONMENT_PATH:-""}

spack_prefix=${SHARED_SPACK_PREFIX:-"v0.19.1"}
shared_spack=${SHARED_SPACK:-"UPSTREAM"}

# Dependencies
date

echo "~~~~~~~~~~~~~~~~~~~~~~~~~~~~~~~~~~~~~~~~~~~"
echo "~~~~~ Inputs"
echo "~~~~~~~~~~~~~~~~~~~~~~~~~~~~~~~~~~~~~~~~~~~"
echo "options       = ${option}"
echo "hostname      = ${hostname}"
echo "project_dir   = ${project_dir}"
echo "build_root    = ${build_root}"
echo "hostconfig    = ${hostconfig}"
echo "spec          = ${spec}"
echo "job_unique_id = ${job_unique_id}"
echo "sys_type      = ${sys_type}"
echo "py_env_path   = ${py_env_path}"
echo "shared_spack  = ${shared_spack}"

# remove tailing number from hostname
hostname=${hostname%%[0-9]*}

# number of parallel build jobs
BUILD_JOBS=${BUILD_JOBS:-"1"}

# load newer python to try the clingo concretizer
# machine specific loads
if [[ "${hostname}" == "lassen" ]]; then
    echo "module load python/3.8.2"
    module load python/3.8.2
elif [[ "${hostname}" == "corona" ]]; then
    echo "module load python/3.9.12"
    module load python/3.9.12
else
    echo "module load python"
    module load python
fi

if [[ "${option}" != "--build-only" && "${option}" != "--test-only" ]]
then
    echo "~~~~~~~~~~~~~~~~~~~~~~~~~~~~~~~~~~~~~~~~~~~"
    echo "~~~~~ Building Dependencies"
    echo "~~~~~~~~~~~~~~~~~~~~~~~~~~~~~~~~~~~~~~~~~~~"

    if [[ -z ${spec} ]]
    then
        echo "SPEC is undefined, aborting..."
        exit 1
    fi

    prefix_opt=""

    if [[ -d /dev/shm ]]
    then
        prefix="/dev/shm/${hostname}"
        if [[ -z ${job_unique_id} ]]; then
          job_unique_id=manual_job_$(date +%s)
          while [[ -d ${prefix}/${job_unique_id} ]] ; do
              sleep 1
              job_unique_id=manual_job_$(date +%s)
          done
        fi

        prefix="${prefix}/${job_unique_id}"
        mkdir -p ${prefix}
        prefix_opt="--prefix=${prefix}"

        # We force Spack to put all generated files (cache and configuration of
        # all sorts) in a unique location so that there can be no collision
        # with existing or concurrent Spack.
        spack_user_cache="${prefix}/spack-user-cache"
        export SPACK_DISABLE_LOCAL_CONFIG=""
        export SPACK_USER_CACHE_PATH="${spack_user_cache}"
        mkdir -p ${spack_user_cache}
    fi

    if [[ -d /usr/workspace/sundials ]]
    then
        upstream="/usr/workspace/sundials/spack_installs/${spack_prefix}/${hostname}"
        mkdir -p "${upstream}"
        upstream_opt="--upstream=${upstream}"
    fi

    if [[ "${shared_spack}" == "UPSTREAM" ]]
    then
        python3 .gitlab/uberenv/uberenv.py --spec="${spec}" "${prefix_opt}" "${upstream_opt}"
    elif [[ "${shared_spack}" == "ON" ]]
    then
        python3 .gitlab/uberenv/uberenv.py --spec="${spec}" --prefix="${upstream}"
    else
        python3 .gitlab/uberenv/uberenv.py --spec="${spec}" "${prefix_opt}"
    fi

    # Ensure correct CUDA module is loaded, only works for module naming
    # convention on Lassen. Only needed for CUDA 11 (unclear why).
    if [[ -n "${CUDA_SPEC}" ]]; then
        cuda_version="${CUDA_SPEC##*@}"
        echo "module load cuda/${cuda_version}"
        module load cuda/"${cuda_version}"
    fi

    module load cmake/3.23
fi
date

# Host config file
if [[ -z ${hostconfig} ]]
then
    # If no host config file was provided, we assume it was generated.
    # This means we are looking of a unique one in project dir.
    hostconfigs=( $( ls "${project_dir}/"*.cmake ) )
    if [[ ${#hostconfigs[@]} == 1 ]]
    then
        hostconfig_path=${hostconfigs[0]}
        echo "Found host config file: ${hostconfig_path}"
    elif [[ ${#hostconfigs[@]} == 0 ]]
    then
        echo "No result for: ${project_dir}/*.cmake"
        echo "Spack generated host-config not found."
        exit 1
    else
        echo "More than one result for: ${project_dir}/*.cmake"
        echo "${hostconfigs[@]}"
        echo "Please specify one with HOST_CONFIG variable"
        exit 1
    fi
else
    # Using provided host-config file.
    hostconfig_path="${project_dir}/host-configs/${hostconfig}"
fi

# Build Directory
if [[ -z ${build_root} ]]
then
    build_root="$(pwd)"
else
    build_root="${build_root}"
fi

build_dir="${build_root}/build_${job_unique_id}_${hostconfig//.cmake/}"
install_dir="${build_root}/install_${job_unique_id}_${hostconfig//.cmake/}"

cmake_exe=`grep 'CMake executable' ${hostconfig_path} | cut -d ':' -f 2 | xargs`

# Build
if [[ "${option}" != "--deps-only" && "${option}" != "--test-only" ]]
then
    date
    echo "~~~~~~~~~~~~~~~~~~~~~~~~~~~~~~~~~~~~~~~~~~~"
    echo "~ Host-config: ${hostconfig_path}"
    echo "~ Build Dir:   ${build_dir}"
    echo "~ Project Dir: ${project_dir}"
    echo "~~~~~~~~~~~~~~~~~~~~~~~~~~~~~~~~~~~~~~~~~~~"

    echo "~~~~~~~~~~~~~~~~~~~~~~~~~~~~~~~~~~~~~~~~~~~"
    echo "~~~~~ Building SUNDIALS"
    echo "~~~~~~~~~~~~~~~~~~~~~~~~~~~~~~~~~~~~~~~~~~~"

    # If building, then delete everything first
    rm -rf "${build_dir}" 2>/dev/null
    mkdir -p "${build_dir}" && cd "${build_dir}"

    date

    $cmake_exe --version

    # configure
<<<<<<< HEAD
    if [[ "${CI_COMMIT_BRANCH}" == "main" ]]
    then
        # redirect caliper files to release directory
        sundials_version=$(cd ${project_dir}; git describe --abbrev=0)
        $cmake_exe \
            -C "${hostconfig_path}" \
            -DCMAKE_INSTALL_PREFIX=${install_dir} \
            -DSUNDIALS_CALIPER_OUTPUT_DIR="${CALIPER_DIR}/Release/${hostname}/${sundials_version}" \
            "${project_dir}"

    else
        $cmake_exe \
            -C "${hostconfig_path}" \
            -DCMAKE_INSTALL_PREFIX=${install_dir} \
            "${project_dir}"
    fi

=======
    $cmake_exe \
        -C "${hostconfig_path}" \
        -DCMAKE_INSTALL_PREFIX=${install_dir} \
        "${project_dir}"
    
>>>>>>> 75ffe46d
    # build
    VERBOSE_BUILD=${VERBOSE_BUILD:-"OFF"}
    if [[ "${VERBOSE_BUILD}" == "ON" ]]; then
        verbose_build='--verbose'
    fi
    $cmake_exe --build . -j ${BUILD_JOBS} ${verbose_build}

    # install
    make install

    date
fi

# Test
if [[ "${option}" != "--build-only" ]]
then
    echo "~~~~~~~~~~~~~~~~~~~~~~~~~~~~~~~~~~~~~~~~~~~"
    echo "~~~~~ Testing SUNDIALS"
    echo "~~~~~~~~~~~~~~~~~~~~~~~~~~~~~~~~~~~~~~~~~~~"

    if [[ ! -d ${build_dir} ]]
    then
        echo "ERROR: Build directory not found : ${build_dir}" && exit 1
    fi

    cd "${build_dir}"

    VERBOSE_TEST=${VERBOSE_TEST:-"ON"}
    if [[ "${VERBOSE_TEST}" == "ON" ]]; then
        verbose_test='--verbose'
    fi

    date
    ctest --output-on-failure ${verbose_test} -T test 2>&1 | tee tests_output.txt
    date

    no_test_str="No tests were found!!!"
    if [[ "$(tail -n 1 tests_output.txt)" == "${no_test_str}" ]]
    then
        echo "ERROR: No tests were found" && exit 1
    fi

    if grep -q "Errors while running CTest" ./tests_output.txt
    then
        echo "ERROR: failure(s) while running CTest" && exit 1
    fi

fi

# Clean
if [[ "${option}" != "--no-clean" ]]
then
    echo "~~~~~~~~~~~~~~~~~~~~~~~~~~~~~~~~~~~~~~~~~~~"
    echo "~~~~~ CLEAN UP"
    echo "~~~~~~~~~~~~~~~~~~~~~~~~~~~~~~~~~~~~~~~~~~~"
    make clean
fi<|MERGE_RESOLUTION|>--- conflicted
+++ resolved
@@ -188,7 +188,6 @@
     $cmake_exe --version
 
     # configure
-<<<<<<< HEAD
     if [[ "${CI_COMMIT_BRANCH}" == "main" ]]
     then
         # redirect caliper files to release directory
@@ -206,13 +205,6 @@
             "${project_dir}"
     fi
 
-=======
-    $cmake_exe \
-        -C "${hostconfig_path}" \
-        -DCMAKE_INSTALL_PREFIX=${install_dir} \
-        "${project_dir}"
-    
->>>>>>> 75ffe46d
     # build
     VERBOSE_BUILD=${VERBOSE_BUILD:-"OFF"}
     if [[ "${VERBOSE_BUILD}" == "ON" ]]; then
