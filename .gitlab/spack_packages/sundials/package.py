--- conflicted
+++ resolved
@@ -183,7 +183,6 @@
     )
 
     # Scheduler
-<<<<<<< HEAD
     variant(
         "scheduler", 
         default="slurm", 
@@ -203,9 +202,6 @@
 
     # Benchmarking
     variant("benchmarks", default=False, description="Build benchmark programs")
-=======
-    variant("scheduler", default="default", description="Specify which scheduler the system runs on.", values=("flux", "lsf", "slurm", "default"))
->>>>>>> 1ea097bb
 
     # ==========================================================================
     # Dependencies
@@ -785,6 +781,9 @@
         # TPLs
         entries.extend(
             [
+                self.cache_option_from_variant("ENABLE_GINKGO", "ginkgo"),
+                self.cache_option_from_variant("ENABLE_KOKKOS_KERNELS", "kokkos-kernels"),
+                self.cache_option_from_variant("ENABLE_KOKKOS", "kokkos"),
                 self.cache_option_from_variant("ENABLE_SYCL", "sycl"),
                 self.cache_option_from_variant("EXAMPLES_INSTALL", "examples-install"),
                 self.cache_option_from_variant("HYPRE_ENABLE", "hypre"),
@@ -796,13 +795,7 @@
                 self.cache_option_from_variant("RAJA_ENABLE", "raja"),
                 self.cache_option_from_variant("SUPERLUDIST_ENABLE", "superlu-dist"),
                 self.cache_option_from_variant("SUPERLUMT_ENABLE", "superlu-mt"),
-                self.cache_option_from_variant("Trilinos_ENABLE", "trilinos"),
-<<<<<<< HEAD
-                self.cache_option_from_variant("ENABLE_GINKGO", "ginkgo")
-=======
-                self.cache_option_from_variant("ENABLE_KOKKOS", "kokkos"),
-                self.cache_option_from_variant("ENABLE_KOKKOS_KERNELS", "kokkos-kernels")
->>>>>>> 1ea097bb
+                self.cache_option_from_variant("Trilinos_ENABLE", "trilinos")
             ]
         )
 
