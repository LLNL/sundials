/* -----------------------------------------------------------------
 * Programmer(s): David J. Gardner @ LLNL
 * -----------------------------------------------------------------
 * SUNDIALS Copyright Start
 * Copyright (c) 2002-2023, Lawrence Livermore National Security
 * and Southern Methodist University.
 * All rights reserved.
 *
 * See the top-level LICENSE and NOTICE files for details.
 *
 * SPDX-License-Identifier: BSD-3-Clause
 * SUNDIALS Copyright End
 * -----------------------------------------------------------------
 * This is the testing routine to evaluate the performance of the
 * serial NVECTOR module implementation.
 * -----------------------------------------------------------------*/

#include <nvector/nvector_serial.h>
#include <stddef.h>
#include <stdio.h>
#include <stdlib.h>
#include <sundials/sundials_math.h>
#include <sundials/sundials_types.h>

#include "test_nvector_performance.h"

/* private functions */
static int InitializeClearCache(int cachesize);
static int FinalizeClearCache();

/* private data for clearing cache */
static sunindextype N;    /* data length */
static sunrealtype* data; /* host data   */

/* ----------------------------------------------------------------------
 * Main NVector Testing Routine
 * --------------------------------------------------------------------*/
int main(int argc, char* argv[])
{
  SUNContext ctx = NULL; /* SUNDIALS context */
  N_Vector X     = NULL; /* test vector      */
  sunindextype veclen;   /* vector length    */

  int print_timing; /* output timings     */
  int ntests;       /* number of tests    */
  int nvecs;        /* number of tests    */
  int nsums;        /* number of sums     */
  int cachesize;    /* size of cache (MB) */
  int flag;         /* return flag        */

  printf("\nStart Tests\n");
  printf("Vector Name: Serial\n");

  /* check input and set vector length */
  if (argc < 7)
  {
    printf("ERROR: SIX (6) arguments required: ");
    printf("<vector length> <number of vectors> <number of sums> <number of "
           "tests> ");
    printf("<cache size (MB)> <print timing>\n");
    return (-1);
  }

  veclen = (sunindextype)atol(argv[1]);
  if (veclen <= 0)
  {
    printf("ERROR: length of vector must be a positive integer \n");
    return (-1);
  }

  nvecs = (int)atol(argv[2]);
  if (nvecs < 1) { printf("WARNING: Fused operation test disabled\n"); }

  nsums = (int)atol(argv[3]);
  if (nsums < 1) { printf("WARNING: Some fused operation tests disabled\n"); }

  ntests = (int)atol(argv[4]);
  if (ntests <= 0)
  {
    printf("ERROR: number of tests must be a positive integer \n");
    return (-1);
  }

  cachesize = (int)atol(argv[5]);
  if (cachesize < 0)
  {
    printf("ERROR: cache size (MB) must be a non-negative integer \n");
    return (-1);
  }
  InitializeClearCache(cachesize);

  print_timing = atoi(argv[6]);
  SetTiming(print_timing, 0);

  printf("\nRunning with: \n");
  printf("  vector length         %ld \n", (long int)veclen);
  printf("  max number of vectors %d  \n", nvecs);
  printf("  max number of sums    %d  \n", nsums);
  printf("  number of tests       %d  \n", ntests);
  printf("  timing on/off         %d  \n", print_timing);

  flag = SUNContext_Create(SUN_COMM_NULL, &ctx);
  if (flag) { return flag; }

  /* Create vectors */
  X = N_VNew_Serial(veclen, ctx);

  /* run tests */
  if (print_timing) { printf("\n\n standard operations:\n"); }
  if (print_timing) { PrintTableHeader(1); }
  flag = Test_N_VLinearSum(X, veclen, ntests);
  flag = Test_N_VConst(X, veclen, ntests);
  flag = Test_N_VProd(X, veclen, ntests);
  flag = Test_N_VDiv(X, veclen, ntests);
  flag = Test_N_VScale(X, veclen, ntests);
  flag = Test_N_VAbs(X, veclen, ntests);
  flag = Test_N_VInv(X, veclen, ntests);
  flag = Test_N_VAddConst(X, veclen, ntests);
  flag = Test_N_VDotProd(X, veclen, ntests);
  flag = Test_N_VMaxNorm(X, veclen, ntests);
  flag = Test_N_VWrmsNorm(X, veclen, ntests);
  flag = Test_N_VWrmsNormMask(X, veclen, ntests);
  flag = Test_N_VMin(X, veclen, ntests);
  flag = Test_N_VWL2Norm(X, veclen, ntests);
  flag = Test_N_VL1Norm(X, veclen, ntests);
  flag = Test_N_VCompare(X, veclen, ntests);
  flag = Test_N_VInvTest(X, veclen, ntests);
  flag = Test_N_VConstrMask(X, veclen, ntests);
  flag = Test_N_VMinQuotient(X, veclen, ntests);

  if (nvecs > 0)
  {
    if (print_timing) { printf("\n\n fused operations 1: nvecs= %d\n", nvecs); }
    if (print_timing) { PrintTableHeader(2); }
    flag = Test_N_VLinearCombination(X, veclen, nvecs, ntests);
    flag = Test_N_VScaleAddMulti(X, veclen, nvecs, ntests);
    flag = Test_N_VDotProdMulti(X, veclen, nvecs, ntests);
    flag = Test_N_VLinearSumVectorArray(X, veclen, nvecs, ntests);
    flag = Test_N_VScaleVectorArray(X, veclen, nvecs, ntests);
    flag = Test_N_VConstVectorArray(X, veclen, nvecs, ntests);
    flag = Test_N_VWrmsNormVectorArray(X, veclen, nvecs, ntests);
    flag = Test_N_VWrmsNormMaskVectorArray(X, veclen, nvecs, ntests);

    if (nsums > 0)
    {
      if (print_timing)
      {
        printf("\n\n fused operations 2: nvecs= %d nsums= %d\n", nvecs, nsums);
      }
      if (print_timing) { PrintTableHeader(2); }
      flag = Test_N_VScaleAddMultiVectorArray(X, veclen, nvecs, nsums, ntests);
      flag = Test_N_VLinearCombinationVectorArray(X, veclen, nvecs, nsums,
                                                  ntests);
    }
  }

  /* Free vectors */
  N_VDestroy(X);

  FinalizeClearCache();

  flag = SUNContext_Free(&ctx);
  if (flag) { return flag; }

  printf("\nFinished Tests\n");

  return (flag);
}

/* ----------------------------------------------------------------------
 * Functions required by testing routines to fill vector data
 * --------------------------------------------------------------------*/

/* random data between lower and upper */
void N_VRand(N_Vector Xvec, sunindextype Xlen, sunrealtype lower,
             sunrealtype upper)
{
  sunrealtype* Xdata;

  Xdata = N_VGetArrayPointer(Xvec);
  rand_realtype(Xdata, Xlen, lower, upper);
}

/* series of 0 and 1 */
void N_VRandZeroOne(N_Vector Xvec, sunindextype Xlen)
{
  sunrealtype* Xdata;

  Xdata = N_VGetArrayPointer(Xvec);
  rand_realtype_zero_one(Xdata, Xlen);
}

/* random values for constraint array */
void N_VRandConstraints(N_Vector Xvec, sunindextype Xlen)
{
  sunrealtype* Xdata;

  Xdata = N_VGetArrayPointer(Xvec);
  rand_realtype_constraints(Xdata, Xlen);
}

/* ----------------------------------------------------------------------
 * Functions required for MPI or GPU testing
 * --------------------------------------------------------------------*/

void collect_times(N_Vector X, double* times, int ntimes)
{
  /* not running with MPI, just return */
  return;
}

void sync_device(N_Vector x)
{
  /* not running on GPU, just return */
  return;
}

/* ----------------------------------------------------------------------
 * Functions required for clearing cache
 * --------------------------------------------------------------------*/

static int InitializeClearCache(int cachesize)
{
  size_t nbytes; /* cache size in bytes */

  if (!cachesize)
  {
    N    = 0;
    data = NULL;
    return 0;
  }

  /* determine size of vector to clear cache, N = ceil(2 * nbytes/sunrealtype) */
  nbytes = (size_t)(2 * cachesize * 1024 * 1024);
  N = (sunindextype)((nbytes + sizeof(sunrealtype) - 1) / sizeof(sunrealtype));

  /* allocate data and fill random values */
  data = (sunrealtype*)malloc(N * sizeof(sunrealtype));
  rand_realtype(data, N, SUN_RCONST(-1.0), SUN_RCONST(1.0));

  return (0);
}

static int FinalizeClearCache()
{
  if (data) { free(data); }
  return (0);
}

void ClearCache()
{
  if (data)
  {
    sunrealtype sum;
    sunindextype i;

    sum = SUN_RCONST(0.0);
<<<<<<< HEAD
    for (i = 0; i < N; i++) { sum += data[i]; }
    (void)sum;
=======
    for (i=0; i<N; i++)
      sum += data[i];
    (void) sum;
>>>>>>> 64540950
  }

  return;
}<|MERGE_RESOLUTION|>--- conflicted
+++ resolved
@@ -255,14 +255,9 @@
     sunindextype i;
 
     sum = SUN_RCONST(0.0);
-<<<<<<< HEAD
-    for (i = 0; i < N; i++) { sum += data[i]; }
-    (void)sum;
-=======
     for (i=0; i<N; i++)
       sum += data[i];
     (void) sum;
->>>>>>> 64540950
   }
 
   return;
