--- conflicted
+++ resolved
@@ -294,18 +294,10 @@
   if (SUNMatGetID(Amat) != SUNMATRIX_MAGMADENSE) { return (SUNMAT_ILL_INPUT); }
   SUNMatrixContent_MagmaDense A = SMLD_CONTENT(Amat);
 
-<<<<<<< HEAD
-  int retval        = 0;
-  SUNMemory _h_data = SUNMemoryHelper_Wrap(SMLD_CONTENT(Amat)->memhelp, h_data,
-                                           SUNMEMTYPE_HOST);
-  SUNDIALS_HIP_OR_CUDA(hipStream_t stream = magma_queue_get_hip_stream(A->q);
-                       , cudaStream_t stream = magma_queue_get_cuda_stream(A->q);)
-=======
   int retval = 0;
   SUNMemory _h_data = SUNMemoryHelper_Wrap(SMLD_CONTENT(Amat)->memhelp, h_data, SUNMEMTYPE_HOST);
   SUNDIALS_HIP_OR_CUDA( hipStream_t stream = magma_queue_get_hip_stream(A->q);,
                         cudaStream_t stream = magma_queue_get_cuda_stream(A->q); )
->>>>>>> 64540950
 
   retval = SUNMemoryHelper_CopyAsync(A->memhelp, A->data, _h_data,
                                      sizeof(sunrealtype) * A->ldata,
@@ -321,18 +313,10 @@
   if (SUNMatGetID(Amat) != SUNMATRIX_MAGMADENSE) { return (SUNMAT_ILL_INPUT); }
   SUNMatrixContent_MagmaDense A = SMLD_CONTENT(Amat);
 
-<<<<<<< HEAD
-  int retval        = 0;
-  SUNMemory _h_data = SUNMemoryHelper_Wrap(SMLD_CONTENT(Amat)->memhelp, h_data,
-                                           SUNMEMTYPE_HOST);
-  SUNDIALS_HIP_OR_CUDA(hipStream_t stream = magma_queue_get_hip_stream(A->q);
-                       , cudaStream_t stream = magma_queue_get_cuda_stream(A->q);)
-=======
   int retval = 0;
   SUNMemory _h_data = SUNMemoryHelper_Wrap(SMLD_CONTENT(Amat)->memhelp, h_data, SUNMEMTYPE_HOST);
   SUNDIALS_HIP_OR_CUDA( hipStream_t stream = magma_queue_get_hip_stream(A->q);,
                         cudaStream_t stream = magma_queue_get_cuda_stream(A->q); )
->>>>>>> 64540950
 
   retval = SUNMemoryHelper_CopyAsync(A->memhelp, _h_data, A->data,
                                      sizeof(sunrealtype) * A->ldata,
