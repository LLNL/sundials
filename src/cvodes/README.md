# CVODES
<<<<<<< HEAD
### Version 6.6.2 (Nov 2023)
=======
### Version 7.0.0-rc.1 (Jan 2024)
>>>>>>> e5eec3d1

**Alan C. Hindmarsh, Radu Serban, Cody J. Balos, David J. Gardner, 
  and Carol S. Woodward, Center for Applied Scientific Computing, LLNL**

**Daniel R. Reynolds, Department of Mathematics, Southern Methodist University**


CVODES is a package for the solution of stiff and nonstiff ordinary differential
equation (ODE) systems (initial value problem) given in explicit form
```
dy/dt = f(t,y,p), y(t0) = y0(p)
```
with sensitivity analysis capabilities (both forward and adjoint modes). CVODES
provides a choice of two variable-order, variable-coefficient multistep methods,
Adams-Moulton methods for non-stiff problems or BDF (Backward Differentiation
Formula) methods in fixed-leading-coefficient form for stiff problems.

CVODES is part of the SUNDIALS Suite of Nonlinear and Differential/Algebraic
equation Solvers which consists of ARKode, CVODE, CVODES, IDA, IDAS and KINSOL.
It is written in ANSI standard C and can be used in a variety of computing
environments including serial, shared memory, distributed memory, and
accelerator-based (e.g., GPU) systems. This flexibility is obtained from a
modular design that leverages the shared vector, matrix, linear solver, and
nonlinear solver APIs used across SUNDIALS packages.

## Documentation

See the CVODES documentation at [Read the Docs](https://sundials.readthedocs.io/en/latest/cvodes)
for more information about CVODES usage.

## Installation

For installation instructions see the
[SUNDIALS Installation Guide](https://sundials.readthedocs.io/en/latest/Install_link.html).

## Release History

Information on recent changes to CVODES can be found in the "Introduction"
chapter of the CVODES User Guide and a complete release history is available in
the "SUNDIALS Release History" appendix of the CVODES User Guide.

## References

* A. C. Hindmarsh, R. Serban, C. J. Balos, D. J. Gardner, D. R. Reynolds
<<<<<<< HEAD
  and C. S. Woodward, "User Documentation for CVODES v6.6.2,"
  LLNL technical report UCRL-SM-208111, Nov 2023.

* A. C. Hindmarsh and R. Serban, "Example Programs for CVODES v6.6.2,"
  LLNL technical report UCRL-SM-208115, Nov 2023.
=======
  and C. S. Woodward, "User Documentation for CVODES v7.0.0-rc.1,"
  LLNL technical report UCRL-SM-208111, Jan 2024.

* A. C. Hindmarsh and R. Serban, "Example Programs for CVODES v7.0.0-rc.1,"
  LLNL technical report UCRL-SM-208115, Jan 2024.
>>>>>>> e5eec3d1

* R. Serban and A. C. Hindmarsh, "CVODES: the Sensitivity-Enabled ODE
  solver in SUNDIALS," Proceedings of IDETC/CIE 2005, Sept. 2005,
  Long Beach, CA.

* A. C. Hindmarsh, P. N. Brown, K. E. Grant, S. L. Lee, R. Serban,
  D. E. Shumaker, and C. S. Woodward, "SUNDIALS, Suite of Nonlinear and
  Differential/Algebraic Equation Solvers," ACM Trans. Math. Softw.,
  31(3), pp. 363-396, 2005.<|MERGE_RESOLUTION|>--- conflicted
+++ resolved
@@ -1,11 +1,7 @@
 # CVODES
-<<<<<<< HEAD
-### Version 6.6.2 (Nov 2023)
-=======
 ### Version 7.0.0-rc.1 (Jan 2024)
->>>>>>> e5eec3d1
 
-**Alan C. Hindmarsh, Radu Serban, Cody J. Balos, David J. Gardner, 
+**Alan C. Hindmarsh, Radu Serban, Cody J. Balos, David J. Gardner,
   and Carol S. Woodward, Center for Applied Scientific Computing, LLNL**
 
 **Daniel R. Reynolds, Department of Mathematics, Southern Methodist University**
@@ -48,19 +44,11 @@
 ## References
 
 * A. C. Hindmarsh, R. Serban, C. J. Balos, D. J. Gardner, D. R. Reynolds
-<<<<<<< HEAD
-  and C. S. Woodward, "User Documentation for CVODES v6.6.2,"
-  LLNL technical report UCRL-SM-208111, Nov 2023.
-
-* A. C. Hindmarsh and R. Serban, "Example Programs for CVODES v6.6.2,"
-  LLNL technical report UCRL-SM-208115, Nov 2023.
-=======
   and C. S. Woodward, "User Documentation for CVODES v7.0.0-rc.1,"
   LLNL technical report UCRL-SM-208111, Jan 2024.
 
 * A. C. Hindmarsh and R. Serban, "Example Programs for CVODES v7.0.0-rc.1,"
   LLNL technical report UCRL-SM-208115, Jan 2024.
->>>>>>> e5eec3d1
 
 * R. Serban and A. C. Hindmarsh, "CVODES: the Sensitivity-Enabled ODE
   solver in SUNDIALS," Proceedings of IDETC/CIE 2005, Sept. 2005,
