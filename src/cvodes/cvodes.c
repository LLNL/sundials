--- conflicted
+++ resolved
@@ -5857,20 +5857,9 @@
 
   for (;;)
   {
-<<<<<<< HEAD
-#if SUNDIALS_LOGGING_LEVEL >= SUNDIALS_LOGGING_DEBUG
-    SUNLogger_QueueMsg(CV_LOGGER, SUN_LOGLEVEL_DEBUG, "CVODES::cvStep",
-                       "enter-step-attempt-loop",
-                       "step = %li, h = " SUN_FORMAT_G
-                       ", q = %d, t_n = " SUN_FORMAT_G,
-                       cv_mem->cv_nst, cv_mem->cv_next_h, cv_mem->cv_next_q,
-                       cv_mem->cv_tn);
-#endif
-=======
     SUNLogInfo(CV_LOGGER, "begin-step-attempt",
                "step = %li, tn = %" RSYM ", h = %" RSYM ", q = %d",
                cv_mem->cv_nst + 1, cv_mem->cv_tn, cv_mem->cv_h, cv_mem->cv_q);
->>>>>>> eb4c4da8
 
     cvPredict(cv_mem);
     cvSet(cv_mem);
@@ -7508,17 +7497,8 @@
 
   dsm = acor_nrm * cv_mem->cv_tq[2];
 
-<<<<<<< HEAD
-#if SUNDIALS_LOGGING_LEVEL >= SUNDIALS_LOGGING_DEBUG
-  SUNLogger_QueueMsg(CV_LOGGER, SUN_LOGLEVEL_DEBUG, "CVODES::cvDoErrorTest",
-                     "error-test",
-                     "step = %li, h = " SUN_FORMAT_G ", dsm = " SUN_FORMAT_G,
-                     cv_mem->cv_nst, cv_mem->cv_h, dsm);
-#endif
-=======
   SUNLogDebug(CV_LOGGER, "error-test", "step = %li, h = %" RSYM ", dsm = %" RSYM,
               cv_mem->cv_nst, cv_mem->cv_h, dsm);
->>>>>>> eb4c4da8
 
   /* If est. local error norm dsm passes test, return CV_SUCCESS */
   *dsmPtr = dsm;
@@ -7554,14 +7534,7 @@
 
     cvRescale(cv_mem);
 
-<<<<<<< HEAD
-#if SUNDIALS_LOGGING_LEVEL >= SUNDIALS_LOGGING_DEBUG
-    SUNLogger_QueueMsg(CV_LOGGER, SUN_LOGLEVEL_DEBUG, "CVODES::cvDoErrorTest",
-                       "new-step-eta", "eta = " SUN_FORMAT_G, cv_mem->cv_eta);
-#endif
-=======
     SUNLogDebug(CV_LOGGER, "new-step-eta", "eta = %" RSYM, cv_mem->cv_eta);
->>>>>>> eb4c4da8
 
     return (TRY_AGAIN);
   }
@@ -7576,15 +7549,7 @@
     cv_mem->cv_q--;
     cv_mem->cv_qwait = cv_mem->cv_L;
     cvRescale(cv_mem);
-<<<<<<< HEAD
-#if SUNDIALS_LOGGING_LEVEL >= SUNDIALS_LOGGING_DEBUG
-    SUNLogger_QueueMsg(CV_LOGGER, SUN_LOGLEVEL_DEBUG, "CVODES::cvDoErrorTest",
-                       "new-step-eta-mxnef1", "eta = " SUN_FORMAT_G,
-                       cv_mem->cv_eta);
-#endif
-=======
     SUNLogDebug(CV_LOGGER, "new-step-eta-mxnef1", "eta = %" RSYM, cv_mem->cv_eta);
->>>>>>> eb4c4da8
     return (TRY_AGAIN);
   }
 
@@ -7606,16 +7571,8 @@
 
   N_VScale(cv_mem->cv_h, cv_mem->cv_tempv, cv_mem->cv_zn[1]);
 
-<<<<<<< HEAD
-#if SUNDIALS_LOGGING_LEVEL >= SUNDIALS_LOGGING_DEBUG
-  SUNLogger_QueueMsg(CV_LOGGER, SUN_LOGLEVEL_DEBUG, "CVODES::cvDoErrorTest",
-                     "new-step-eta-mxnef1-q1", "eta = " SUN_FORMAT_G "",
-                     cv_mem->cv_eta);
-#endif
-=======
   SUNLogDebug(CV_LOGGER, "new-step-eta-mxnef1-q1", "eta = %" RSYM,
               cv_mem->cv_eta);
->>>>>>> eb4c4da8
 
   if (cv_mem->cv_quadr)
   {
@@ -7837,21 +7794,10 @@
     }
   }
 
-<<<<<<< HEAD
-#if SUNDIALS_LOGGING_LEVEL >= SUNDIALS_LOGGING_DEBUG
-  SUNLogger_QueueMsg(CV_LOGGER, SUN_LOGLEVEL_DEBUG, "CVODES::cvPrepareNextStep",
-                     "return",
-                     "eta = " SUN_FORMAT_G ", hprime = " SUN_FORMAT_G
-                     ", qprime = %d, qwait = %d\n",
-                     cv_mem->cv_eta, cv_mem->cv_hprime, cv_mem->cv_qprime,
-                     cv_mem->cv_qwait);
-#endif
-=======
   SUNLogDebug(CV_LOGGER, "return",
               "eta = %" RSYM ", hprime = %" RSYM ", qprime = %d, qwait = %d",
               cv_mem->cv_eta, cv_mem->cv_hprime, cv_mem->cv_qprime,
               cv_mem->cv_qwait);
->>>>>>> eb4c4da8
 }
 
 /*
