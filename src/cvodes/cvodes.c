/* -----------------------------------------------------------------
 * Programmer(s): Alan C. Hindmarsh and Radu Serban @ LLNL
 * -----------------------------------------------------------------
 * SUNDIALS Copyright Start
 * Copyright (c) 2002-2023, Lawrence Livermore National Security
 * and Southern Methodist University.
 * All rights reserved.
 *
 * See the top-level LICENSE and NOTICE files for details.
 *
 * SPDX-License-Identifier: BSD-3-Clause
 * SUNDIALS Copyright End
 * -----------------------------------------------------------------
 * This is the implementation file for the main CVODES integrator
 * with sensitivity analysis capabilities.
 * -----------------------------------------------------------------
 *
 * EXPORTED FUNCTIONS
 * ------------------
 *
 *   Creation, allocation and re-initialization functions
 *
 *      CVodeCreate
 *
 *      CVodeInit
 *      CVodeReInit
 *      CVodeSStolerances
 *      CVodeSVtolerances
 *      CVodeWFtolerances
 *
 *      CVodeQuadInit
 *      CVodeQuadReInit
 *      CVodeQuadSStolerances
 *      CVodeQuadSVtolerances
 *
 *      CVodeSensInit
 *      CVodeSensInit1
 *      CVodeSensReInit
 *      CVodeSensSStolerances
 *      CVodeSensSVtolerances
 *      CVodeSensEEtolerances
 *
 *      CVodeQuadSensInit
 *      CVodeQuadSensReInit
 *
 *      CVodeSensToggleOff
 *
 *      CVodeRootInit
 *
 *   Main solver function
 *      CVode
 *
 *   Interpolated output and extraction functions
 *      CVodeGetDky
 *      CVodeGetQuad
 *      CVodeGetQuadDky
 *      CVodeGetSens
 *      CVodeGetSens1
 *      CVodeGetSensDky
 *      CVodeGetSensDky1
 *      CVodeGetQuadSens
 *      CVodeGetQuadSens1
 *      CVodeGetQuadSensDky
 *      CVodeGetQuadSensDky1
 *
 *   Deallocation functions
 *      CVodeFree
 *      CVodeQuadFree
 *      CVodeSensFree
 *      CVodeQuadSensFree
 *
 * PRIVATE FUNCTIONS
 * -----------------
 *
 *      cvCheckNvector
 *
 *   Memory allocation/deallocation
 *      cvAllocVectors
 *      cvFreeVectors
 *      cvQuadAllocVectors
 *      cvQuadFreeVectors
 *      cvSensAllocVectors
 *      cvSensFreeVectors
 *      cvQuadSensAllocVectors
 *      cvQuadSensFreeVectors
 *
 *   Initial stepsize calculation
 *      cvHin
 *      cvUpperBoundH0
 *      cvYddNorm
 *
 *   Initial setup
 *      cvInitialSetup
 *      cvEwtSet
 *      cvEwtSetSS
 *      cvEwtSetSV
 *      cvQuadEwtSet
 *      cvQuadEwtSetSS
 *      cvQuadEwtSetSV
 *      cvSensEwtSet
 *      cvSensEwtSetEE
 *      cvSensEwtSetSS
 *      cvSensEwtSetSV
 *      cvQuadSensEwtSet
 *      cvQuadSensEwtSetEE
 *      cvQuadSensEwtSetSS
 *      cvQuadSensEwtSetSV
 *
 *   Main cvStep function
 *      cvStep
 *
 *   Functions called at beginning of step
 *      cvAdjustParams
 *      cvAdjustOrder
 *      cvAdjustAdams
 *      cvAdjustBDF
 *      cvIncreaseBDF
 *      cvDecreaseBDF
 *      cvRescale
 *      cvPredict
 *      cvSet
 *      cvSetAdams
 *      cvAdamsStart
 *      cvAdamsFinish
 *      cvAltSum
 *      cvSetBDF
 *      cvSetTqBDF
 *
 *   Nonlinear solver functions
 *      cvNls
 *      cvQuadNls
 *      cvStgrNls
 *      cvStgr1Nls
 *      cvQuadSensNls
 *      cvHandleNFlag
 *      cvRestore
 *
 *   Error Test
 *      cvDoErrorTest
 *
 *   Functions called after a successful step
 *      cvCompleteStep
 *      cvPrepareNextStep
 *      cvSetEta
 *      cvComputeEtaqm1
 *      cvComputeEtaqp1
 *      cvChooseEta
 *
 *   Function to handle failures
 *      cvHandleFailure
 *
 *   Functions for BDF Stability Limit Detection
 *      cvBDFStab
 *      cvSLdet
 *
 *   Functions for rootfinding
 *      cvRcheck1
 *      cvRcheck2
 *      cvRcheck3
 *      cvRootfind
 *
 *   Functions for combined norms
 *      cvQuadUpdateNorm
 *      cvSensNorm
 *      cvSensUpdateNorm
 *      cvQuadSensNorm
 *      cvQuadSensUpdateNorm
 *
 *   Wrappers for sensitivity RHS
 *      cvSensRhsWrapper
 *      cvSensRhs1Wrapper
 *
 *   Internal DQ approximations for sensitivity RHS
 *      cvSensRhsInternalDQ
 *      cvSensRhs1InternalDQ
 *      cvQuadSensRhsDQ
 *
 *   Error message handling functions
 *      cvProcessError
 *      cvErrHandler
 *
 * -----------------------------------------------------------------*/

/*=================================================================*/
/* Import Header Files                                             */
/*=================================================================*/

#include <stdarg.h>
#include <stdio.h>
#include <stdlib.h>
#include <string.h>
#include <sundials/sundials_types.h>
#include <sunnonlinsol/sunnonlinsol_newton.h>

#include "cvodes_impl.h"
#include "sundials/priv/sundials_errors_impl.h"
#include "sundials/sundials_context.h"

/*=================================================================*/
/* CVODE Private Constants                                         */
/*=================================================================*/

#define ZERO    SUN_RCONST(0.0)     /* real 0.0     */
#define TINY    SUN_RCONST(1.0e-10) /* small number */
#define PT1     SUN_RCONST(0.1)     /* real 0.1     */
#define POINT2  SUN_RCONST(0.2)     /* real 0.2     */
#define FOURTH  SUN_RCONST(0.25)    /* real 0.25    */
#define HALF    SUN_RCONST(0.5)     /* real 0.5     */
#define PT9     SUN_RCONST(0.9)     /* real 0.9     */
#define ONE     SUN_RCONST(1.0)     /* real 1.0     */
#define ONEPT5  SUN_RCONST(1.50)    /* real 1.5     */
#define TWO     SUN_RCONST(2.0)     /* real 2.0     */
#define THREE   SUN_RCONST(3.0)     /* real 3.0     */
#define FOUR    SUN_RCONST(4.0)     /* real 4.0     */
#define FIVE    SUN_RCONST(5.0)     /* real 5.0     */
#define TWELVE  SUN_RCONST(12.0)    /* real 12.0    */
#define HUNDRED SUN_RCONST(100.0)   /* real 100.0   */

/*=================================================================*/
/* CVODE Routine-Specific Constants                                */
/*=================================================================*/

/*
 * Control constants for lower-level rootfinding functions
 * -------------------------------------------------------
 *
 * cvRcheck1 return values:
 *    CV_SUCCESS
 *    CV_RTFUNC_FAIL
 * cvRcheck2 return values:
 *    CV_SUCCESS
 *    CV_RTFUNC_FAIL
 *    CLOSERT
 *    RTFOUND
 * cvRcheck3 return values:
 *    CV_SUCCESS
 *    CV_RTFUNC_FAIL
 *    RTFOUND
 * cvRootfind return values:
 *    CV_SUCCESS
 *    CV_RTFUNC_FAIL
 *    RTFOUND
 */

#define RTFOUND +1
#define CLOSERT +3

/*
 * Control constants for sensitivity DQ
 * ------------------------------------
 */

#define CENTERED1 +1
#define CENTERED2 +2
#define FORWARD1  +3
#define FORWARD2  +4

/*
 * Control constants for type of sensitivity RHS
 * ---------------------------------------------
 */

#define CV_ONESENS 1
#define CV_ALLSENS 2

/*
 * Control constants for tolerances
 * --------------------------------
 */

#define CV_NN 0
#define CV_SS 1
#define CV_SV 2
#define CV_WF 3
#define CV_EE 4

/*
 * Algorithmic constants
 * ---------------------
 *
 * CVodeGetDky and cvStep
 *
 *    FUZZ_FACTOR fuzz factor used to estimate infinitesimal time intervals
 *
 * cvHin
 *
 *    HLB_FACTOR  factor for upper bound on initial step size
 *    HUB_FACTOR  factor for lower bound on initial step size
 *    H_BIAS      bias factor in selection of initial step size
 *    MAX_ITERS   maximum attempts to compute the initial step size
 *
 * CVodeCreate
 *
 *   CORTES       constant in nonlinear iteration convergence test
 *
 */

#define FUZZ_FACTOR SUN_RCONST(100.0)

#define HLB_FACTOR SUN_RCONST(100.0)
#define HUB_FACTOR SUN_RCONST(0.1)
#define H_BIAS     HALF
#define MAX_ITERS  4

#define CORTES SUN_RCONST(0.1)

/*=================================================================*/
/* Private Helper Functions Prototypes                             */
/*=================================================================*/

static sunbooleantype cvCheckNvector(N_Vector tmpl);

/* Initial setup */

static int cvInitialSetup(CVodeMem cv_mem);

/* Memory allocation/deallocation */

static sunbooleantype cvAllocVectors(CVodeMem cv_mem, N_Vector tmpl);
static void cvFreeVectors(CVodeMem cv_mem);

static sunbooleantype cvQuadAllocVectors(CVodeMem cv_mem, N_Vector tmpl);
static void cvQuadFreeVectors(CVodeMem cv_mem);

static sunbooleantype cvSensAllocVectors(CVodeMem cv_mem, N_Vector tmpl);
static void cvSensFreeVectors(CVodeMem cv_mem);

static sunbooleantype cvQuadSensAllocVectors(CVodeMem cv_mem, N_Vector tmpl);
static void cvQuadSensFreeVectors(CVodeMem cv_mem);

static int cvEwtSetSS(CVodeMem cv_mem, N_Vector ycur, N_Vector weight);
static int cvEwtSetSV(CVodeMem cv_mem, N_Vector ycur, N_Vector weight);

static int cvQuadEwtSet(CVodeMem cv_mem, N_Vector qcur, N_Vector weightQ);
static int cvQuadEwtSetSS(CVodeMem cv_mem, N_Vector qcur, N_Vector weightQ);
static int cvQuadEwtSetSV(CVodeMem cv_mem, N_Vector qcur, N_Vector weightQ);

static int cvSensEwtSet(CVodeMem cv_mem, N_Vector* yScur, N_Vector* weightS);
static int cvSensEwtSetEE(CVodeMem cv_mem, N_Vector* yScur, N_Vector* weightS);
static int cvSensEwtSetSS(CVodeMem cv_mem, N_Vector* yScur, N_Vector* weightS);
static int cvSensEwtSetSV(CVodeMem cv_mem, N_Vector* yScur, N_Vector* weightS);

static int cvQuadSensEwtSet(CVodeMem cv_mem, N_Vector* yQScur,
                            N_Vector* weightQS);
static int cvQuadSensEwtSetEE(CVodeMem cv_mem, N_Vector* yQScur,
                              N_Vector* weightQS);
static int cvQuadSensEwtSetSS(CVodeMem cv_mem, N_Vector* yQScur,
                              N_Vector* weightQS);
static int cvQuadSensEwtSetSV(CVodeMem cv_mem, N_Vector* yQScur,
                              N_Vector* weightQS);

/* Initial stepsize calculation */

static int cvHin(CVodeMem cv_mem, sunrealtype tout);
static sunrealtype cvUpperBoundH0(CVodeMem cv_mem, sunrealtype tdist);
static int cvYddNorm(CVodeMem cv_mem, sunrealtype hg, sunrealtype* yddnrm);

/* Main cvStep function */

static int cvStep(CVodeMem cv_mem);

/* Function called at beginning of step */

static void cvAdjustParams(CVodeMem cv_mem);
static void cvAdjustOrder(CVodeMem cv_mem, int deltaq);
static void cvAdjustAdams(CVodeMem cv_mem, int deltaq);
static void cvAdjustBDF(CVodeMem cv_mem, int deltaq);
static void cvIncreaseBDF(CVodeMem cv_mem);
static void cvDecreaseBDF(CVodeMem cv_mem);
static void cvPredict(CVodeMem cv_mem);
static void cvSet(CVodeMem cv_mem);
static void cvSetAdams(CVodeMem cv_mem);
static sunrealtype cvAdamsStart(CVodeMem cv_mem, sunrealtype m[]);
static void cvAdamsFinish(CVodeMem cv_mem, sunrealtype m[], sunrealtype M[],
                          sunrealtype hsum);
static sunrealtype cvAltSum(int iend, sunrealtype a[], int k);
static void cvSetBDF(CVodeMem cv_mem);
static void cvSetTqBDF(CVodeMem cv_mem, sunrealtype hsum, sunrealtype alpha0,
                       sunrealtype alpha0_hat, sunrealtype xi_inv,
                       sunrealtype xistar_inv);

/* Nonlinear solver functions */

static int cvNls(CVodeMem cv_mem, int nflag);
static int cvQuadNls(CVodeMem cv_mem);
static int cvStgrNls(CVodeMem cv_mem);
static int cvStgr1Nls(CVodeMem cv_mem, int is);
static int cvQuadSensNls(CVodeMem cv_mem);

static int cvCheckConstraints(CVodeMem cv_mem);

static int cvHandleNFlag(CVodeMem cv_mem, int* nflagPtr, sunrealtype saved_t,
                         int* ncfPtr, long int* ncfnPtr);

/* Error Test */

static int cvDoErrorTest(CVodeMem cv_mem, int* nflagPtr, sunrealtype saved_t,
                         sunrealtype acor_nrm, int* nefPtr, long int* netfPtr,
                         sunrealtype* dsmPtr);

/* Function called after a successful step */

static void cvCompleteStep(CVodeMem cv_mem);
static void cvPrepareNextStep(CVodeMem cv_mem, sunrealtype dsm);
static void cvSetEta(CVodeMem cv_mem);
static sunrealtype cvComputeEtaqm1(CVodeMem cv_mem);
static sunrealtype cvComputeEtaqp1(CVodeMem cv_mem);
static void cvChooseEta(CVodeMem cv_mem);

/* Function to handle failures */

static int cvHandleFailure(CVodeMem cv_mem, int flag);

/* Functions for BDF Stability Limit Detection */

static void cvBDFStab(CVodeMem cv_mem);
static int cvSLdet(CVodeMem cv_mem);

/* Functions for rootfinding */

static int cvRcheck1(CVodeMem cv_mem);
static int cvRcheck2(CVodeMem cv_mem);
static int cvRcheck3(CVodeMem cv_mem);
static int cvRootfind(CVodeMem cv_mem);

/* Function for combined norms */

static sunrealtype cvQuadUpdateNorm(CVodeMem cv_mem, sunrealtype old_nrm,
                                    N_Vector xQ, N_Vector wQ);

static sunrealtype cvQuadSensNorm(CVodeMem cv_mem, N_Vector* xQS, N_Vector* wQS);
static sunrealtype cvQuadSensUpdateNorm(CVodeMem cv_mem, sunrealtype old_nrm,
                                        N_Vector* xQS, N_Vector* wQS);

/* Internal sensitivity RHS DQ functions */

static int cvQuadSensRhsInternalDQ(int Ns, sunrealtype t, N_Vector y,
                                   N_Vector* yS, N_Vector yQdot, N_Vector* yQSdot,
                                   void* cvode_mem, N_Vector tmp, N_Vector tmpQ);

static int cvQuadSensRhs1InternalDQ(CVodeMem cv_mem, int is, sunrealtype t,
                                    N_Vector y, N_Vector yS, N_Vector yQdot,
                                    N_Vector yQSdot, N_Vector tmp, N_Vector tmpQ);

/*
 * =================================================================
 * Exported Functions Implementation
 * =================================================================
 */

/*
 * -----------------------------------------------------------------
 * Creation, allocation and re-initialization functions
 * -----------------------------------------------------------------
 */

/*
 * CVodeCreate
 *
 * CVodeCreate creates an internal memory block for a problem to
 * be solved by CVODES.
 * If successful, CVodeCreate returns a pointer to the problem memory.
 * This pointer should be passed to CVodeInit.
 * If an initialization error occurs, CVodeCreate prints an error
 * message to standard err and returns NULL.
 */

void* CVodeCreate(int lmm, SUNContext sunctx)
{
  int maxord;
  CVodeMem cv_mem;

  /* Test inputs */

  if ((lmm != CV_ADAMS) && (lmm != CV_BDF))
  {
    cvProcessError(NULL, 0, __LINE__, __func__, __FILE__, MSGCV_BAD_LMM);
    return (NULL);
  }

  if (sunctx == NULL)
  {
    cvProcessError(NULL, 0, __LINE__, __func__, __FILE__, MSGCV_NULL_SUNCTX);
    return (NULL);
  }

  cv_mem = NULL;
  cv_mem = (CVodeMem)malloc(sizeof(struct CVodeMemRec));
  if (cv_mem == NULL)
  {
    cvProcessError(NULL, 0, __LINE__, __func__, __FILE__, MSGCV_CVMEM_FAIL);
    return (NULL);
  }

  /* Zero out cv_mem */
  memset(cv_mem, 0, sizeof(struct CVodeMemRec));

  maxord = (lmm == CV_ADAMS) ? ADAMS_Q_MAX : BDF_Q_MAX;

  /* Copy input parameters into cv_mem */
  cv_mem->cv_sunctx = sunctx;
  cv_mem->cv_lmm    = lmm;

  /* Set uround */
  cv_mem->cv_uround = SUN_UNIT_ROUNDOFF;

  /* Set default values for integrator optional inputs */
  cv_mem->cv_f                = NULL;
  cv_mem->cv_user_data        = NULL;
  cv_mem->cv_itol             = CV_NN;
  cv_mem->cv_atolmin0         = SUNTRUE;
  cv_mem->cv_user_efun        = SUNFALSE;
  cv_mem->cv_efun             = NULL;
  cv_mem->cv_e_data           = NULL;
  cv_mem->cv_monitorfun       = NULL;
  cv_mem->cv_monitor_interval = 0;
  cv_mem->cv_qmax             = maxord;
  cv_mem->cv_mxstep           = MXSTEP_DEFAULT;
  cv_mem->cv_mxhnil           = MXHNIL_DEFAULT;
  cv_mem->cv_sldeton          = SUNFALSE;
  cv_mem->cv_hin              = ZERO;
  cv_mem->cv_hmin             = HMIN_DEFAULT;
  cv_mem->cv_hmax_inv         = HMAX_INV_DEFAULT;
  cv_mem->cv_eta_min_fx       = ETA_MIN_FX_DEFAULT;
  cv_mem->cv_eta_max_fx       = ETA_MAX_FX_DEFAULT;
  cv_mem->cv_eta_max_fs       = ETA_MAX_FS_DEFAULT;
  cv_mem->cv_eta_max_es       = ETA_MAX_ES_DEFAULT;
  cv_mem->cv_eta_max_gs       = ETA_MAX_GS_DEFAULT;
  cv_mem->cv_eta_min          = ETA_MIN_DEFAULT;
  cv_mem->cv_eta_min_ef       = ETA_MIN_EF_DEFAULT;
  cv_mem->cv_eta_max_ef       = ETA_MAX_EF_DEFAULT;
  cv_mem->cv_eta_cf           = ETA_CF_DEFAULT;
  cv_mem->cv_small_nst        = SMALL_NST_DEFAULT;
  cv_mem->cv_small_nef        = SMALL_NEF_DEFAULT;
  cv_mem->cv_tstopset         = SUNFALSE;
  cv_mem->cv_tstopinterp      = SUNFALSE;
  cv_mem->cv_maxnef           = MXNEF;
  cv_mem->cv_maxncf           = MXNCF;
  cv_mem->cv_nlscoef          = CORTES;
  cv_mem->cv_msbp             = MSBP_DEFAULT;
  cv_mem->cv_dgmax_lsetup     = DGMAX_LSETUP_DEFAULT;
  cv_mem->convfail            = CV_NO_FAILURES;
  cv_mem->cv_constraints      = NULL;
  cv_mem->cv_constraintsSet   = SUNFALSE;

  /* Initialize root finding variables */

  cv_mem->cv_glo     = NULL;
  cv_mem->cv_ghi     = NULL;
  cv_mem->cv_grout   = NULL;
  cv_mem->cv_iroots  = NULL;
  cv_mem->cv_rootdir = NULL;
  cv_mem->cv_gfun    = NULL;
  cv_mem->cv_nrtfn   = 0;
  cv_mem->cv_gactive = NULL;
  cv_mem->cv_mxgnull = 1;

  /* Initialize projection variables */
  cv_mem->proj_mem     = NULL;
  cv_mem->proj_enabled = SUNFALSE;
  cv_mem->proj_applied = SUNFALSE;

  /* Set default values for quad. optional inputs */

  cv_mem->cv_quadr     = SUNFALSE;
  cv_mem->cv_fQ        = NULL;
  cv_mem->cv_errconQ   = SUNFALSE;
  cv_mem->cv_itolQ     = CV_NN;
  cv_mem->cv_atolQmin0 = SUNTRUE;

  /* Set default values for sensi. optional inputs */

  cv_mem->cv_sensi     = SUNFALSE;
  cv_mem->cv_fS_data   = NULL;
  cv_mem->cv_fS        = cvSensRhsInternalDQ;
  cv_mem->cv_fS1       = cvSensRhs1InternalDQ;
  cv_mem->cv_fSDQ      = SUNTRUE;
  cv_mem->cv_ifS       = CV_ONESENS;
  cv_mem->cv_DQtype    = CV_CENTERED;
  cv_mem->cv_DQrhomax  = ZERO;
  cv_mem->cv_p         = NULL;
  cv_mem->cv_pbar      = NULL;
  cv_mem->cv_plist     = NULL;
  cv_mem->cv_errconS   = SUNFALSE;
  cv_mem->cv_ncfS1     = NULL;
  cv_mem->cv_ncfnS1    = NULL;
  cv_mem->cv_nniS1     = NULL;
  cv_mem->cv_nnfS1     = NULL;
  cv_mem->cv_itolS     = CV_NN;
  cv_mem->cv_atolSmin0 = NULL;

  /* Set default values for quad. sensi. optional inputs */

  cv_mem->cv_quadr_sensi = SUNFALSE;
  cv_mem->cv_fQS         = NULL;
  cv_mem->cv_fQS_data    = NULL;
  cv_mem->cv_fQSDQ       = SUNTRUE;
  cv_mem->cv_errconQS    = SUNFALSE;
  cv_mem->cv_itolQS      = CV_NN;
  cv_mem->cv_atolQSmin0  = NULL;

  /* Set default for ASA */

  cv_mem->cv_adj     = SUNFALSE;
  cv_mem->cv_adj_mem = NULL;

  /* Set the saved value for qmax_alloc */

  cv_mem->cv_qmax_alloc  = maxord;
  cv_mem->cv_qmax_allocQ = maxord;
  cv_mem->cv_qmax_allocS = maxord;

  /* Initialize lrw and liw */

  cv_mem->cv_lrw = 65 + 2 * L_MAX + NUM_TESTS;
  cv_mem->cv_liw = 52;

  /* No mallocs have been done yet */

  cv_mem->cv_VabstolMallocDone     = SUNFALSE;
  cv_mem->cv_MallocDone            = SUNFALSE;
  cv_mem->cv_constraintsMallocDone = SUNFALSE;

  cv_mem->cv_VabstolQMallocDone = SUNFALSE;
  cv_mem->cv_QuadMallocDone     = SUNFALSE;

  cv_mem->cv_VabstolSMallocDone = SUNFALSE;
  cv_mem->cv_SabstolSMallocDone = SUNFALSE;
  cv_mem->cv_SensMallocDone     = SUNFALSE;

  cv_mem->cv_VabstolQSMallocDone = SUNFALSE;
  cv_mem->cv_SabstolQSMallocDone = SUNFALSE;
  cv_mem->cv_QuadSensMallocDone  = SUNFALSE;

  cv_mem->cv_adjMallocDone = SUNFALSE;

  /* Initialize nonlinear solver variables */
  cv_mem->NLS    = NULL;
  cv_mem->ownNLS = SUNFALSE;

  cv_mem->NLSsim        = NULL;
  cv_mem->ownNLSsim     = SUNFALSE;
  cv_mem->zn0Sim        = NULL;
  cv_mem->ycorSim       = NULL;
  cv_mem->ewtSim        = NULL;
  cv_mem->simMallocDone = SUNFALSE;

  cv_mem->NLSstg        = NULL;
  cv_mem->ownNLSstg     = SUNFALSE;
  cv_mem->zn0Stg        = NULL;
  cv_mem->ycorStg       = NULL;
  cv_mem->ewtStg        = NULL;
  cv_mem->stgMallocDone = SUNFALSE;

  cv_mem->NLSstg1    = NULL;
  cv_mem->ownNLSstg1 = SUNFALSE;

  cv_mem->sens_solve     = SUNFALSE;
  cv_mem->sens_solve_idx = -1;

  /* Return pointer to CVODES memory block */

  return ((void*)cv_mem);
}

/*-----------------------------------------------------------------*/

/*
 * CVodeInit
 *
 * CVodeInit allocates and initializes memory for a problem. All
 * problem inputs are checked for errors. If any error occurs during
 * initialization, it is reported to the file whose file pointer is
 * errfp and an error flag is returned. Otherwise, it returns CV_SUCCESS
 */

int CVodeInit(void* cvode_mem, CVRhsFn f, sunrealtype t0, N_Vector y0)
{
  CVodeMem cv_mem;
  sunbooleantype nvectorOK, allocOK;
  sunindextype lrw1, liw1;
  int i, k, retval;
  SUNNonlinearSolver NLS;

  /* Check cvode_mem */

  if (cvode_mem == NULL)
  {
    cvProcessError(NULL, CV_MEM_NULL, __LINE__, __func__, __FILE__, MSGCV_NO_MEM);
    return (CV_MEM_NULL);
  }
  cv_mem = (CVodeMem)cvode_mem;

  SUNDIALS_MARK_FUNCTION_BEGIN(CV_PROFILER);

  /* Check for legal input parameters */

  if (y0 == NULL)
  {
    cvProcessError(cv_mem, CV_ILL_INPUT, __LINE__, __func__, __FILE__,
                   MSGCV_NULL_Y0);
    SUNDIALS_MARK_FUNCTION_END(CV_PROFILER);
    return (CV_ILL_INPUT);
  }

  if (f == NULL)
  {
    cvProcessError(cv_mem, CV_ILL_INPUT, __LINE__, __func__, __FILE__,
                   MSGCV_NULL_F);
    SUNDIALS_MARK_FUNCTION_END(CV_PROFILER);
    return (CV_ILL_INPUT);
  }

  /* Test if all required vector operations are implemented */

  nvectorOK = cvCheckNvector(y0);
  if (!nvectorOK)
  {
    cvProcessError(cv_mem, CV_ILL_INPUT, __LINE__, __func__, __FILE__,
                   MSGCV_BAD_NVECTOR);
    SUNDIALS_MARK_FUNCTION_END(CV_PROFILER);
    return (CV_ILL_INPUT);
  }

  /* Set space requirements for one N_Vector */

  if (y0->ops->nvspace != NULL) { N_VSpace(y0, &lrw1, &liw1); }
  else
  {
    lrw1 = 0;
    liw1 = 0;
  }
  cv_mem->cv_lrw1 = lrw1;
  cv_mem->cv_liw1 = liw1;

  /* Allocate the vectors (using y0 as a template) */

  allocOK = cvAllocVectors(cv_mem, y0);
  if (!allocOK)
  {
    cvProcessError(cv_mem, CV_MEM_FAIL, __LINE__, __func__, __FILE__,
                   MSGCV_MEM_FAIL);
    SUNDIALS_MARK_FUNCTION_END(CV_PROFILER);
    return (CV_MEM_FAIL);
  }

  /* Allocate temporary work arrays for fused vector ops */
  cv_mem->cv_cvals = NULL;
  cv_mem->cv_cvals = (sunrealtype*)malloc(L_MAX * sizeof(sunrealtype));

  cv_mem->cv_Xvecs = NULL;
  cv_mem->cv_Xvecs = (N_Vector*)malloc(L_MAX * sizeof(N_Vector));

  cv_mem->cv_Zvecs = NULL;
  cv_mem->cv_Zvecs = (N_Vector*)malloc(L_MAX * sizeof(N_Vector));

  if ((cv_mem->cv_cvals == NULL) || (cv_mem->cv_Xvecs == NULL) ||
      (cv_mem->cv_Zvecs == NULL))
  {
    cvFreeVectors(cv_mem);
    cvProcessError(cv_mem, CV_MEM_FAIL, __LINE__, __func__, __FILE__,
                   MSGCV_MEM_FAIL);
    SUNDIALS_MARK_FUNCTION_END(CV_PROFILER);
    return (CV_MEM_FAIL);
  }

  /* Input checks complete at this point and history array allocated */

  /* Copy the input parameters into CVODE state */
  cv_mem->cv_f  = f;
  cv_mem->cv_tn = t0;

  /* Initialize zn[0] in the history array */
  N_VScale(ONE, y0, cv_mem->cv_zn[0]);

  /* create a Newton nonlinear solver object by default */
  NLS = SUNNonlinSol_Newton(y0, cv_mem->cv_sunctx);

  /* check that nonlinear solver is non-NULL */
  if (NLS == NULL)
  {
    cvProcessError(cv_mem, CV_MEM_FAIL, __LINE__, __func__, __FILE__,
                   MSGCV_MEM_FAIL);
    cvFreeVectors(cv_mem);
    SUNDIALS_MARK_FUNCTION_END(CV_PROFILER);
    return (CV_MEM_FAIL);
  }

  /* attach the nonlinear solver to the CVODE memory */
  retval = CVodeSetNonlinearSolver(cv_mem, NLS);

  /* check that the nonlinear solver was successfully attached */
  if (retval != CV_SUCCESS)
  {
    cvProcessError(cv_mem, retval, __LINE__, __func__, __FILE__,
                   "Setting the nonlinear solver failed");
    cvFreeVectors(cv_mem);
    SUNNonlinSolFree(NLS);
    SUNDIALS_MARK_FUNCTION_END(CV_PROFILER);
    return (CV_MEM_FAIL);
  }

  /* set ownership flag */
  cv_mem->ownNLS = SUNTRUE;

  /* All error checking is complete at this point */

  /* Set step parameters */

  cv_mem->cv_q      = 1;
  cv_mem->cv_L      = 2;
  cv_mem->cv_qwait  = cv_mem->cv_L;
  cv_mem->cv_etamax = cv_mem->cv_eta_max_fs;

  cv_mem->cv_qu    = 0;
  cv_mem->cv_hu    = ZERO;
  cv_mem->cv_tolsf = ONE;

  /* Set the linear solver addresses to NULL.
     (We check != NULL later, in CVode) */

  cv_mem->cv_linit  = NULL;
  cv_mem->cv_lsetup = NULL;
  cv_mem->cv_lsolve = NULL;
  cv_mem->cv_lfree  = NULL;
  cv_mem->cv_lmem   = NULL;

  /* Set forceSetup to SUNFALSE */

  cv_mem->cv_forceSetup = SUNFALSE;

  /* Initialize all the counters */

  cv_mem->cv_nst     = 0;
  cv_mem->cv_nfe     = 0;
  cv_mem->cv_ncfn    = 0;
  cv_mem->cv_netf    = 0;
  cv_mem->cv_nni     = 0;
  cv_mem->cv_nnf     = 0;
  cv_mem->cv_nsetups = 0;
  cv_mem->cv_nhnil   = 0;
  cv_mem->cv_nstlp   = 0;
  cv_mem->cv_nscon   = 0;
  cv_mem->cv_nge     = 0;

  cv_mem->cv_irfnd = 0;

  /* Initialize other integrator optional outputs */

  cv_mem->cv_h0u    = ZERO;
  cv_mem->cv_next_h = ZERO;
  cv_mem->cv_next_q = 0;

  /* Initialize Stablilty Limit Detection data */
  /* NOTE: We do this even if stab lim det was not
     turned on yet. This way, the user can turn it
     on at any time */

  cv_mem->cv_nor = 0;
  for (i = 1; i <= 5; i++)
  {
    for (k = 1; k <= 3; k++) { cv_mem->cv_ssdat[i - 1][k - 1] = ZERO; }
  }

  /* Problem has been successfully initialized */

  cv_mem->cv_MallocDone = SUNTRUE;

  SUNDIALS_MARK_FUNCTION_END(CV_PROFILER);
  return (CV_SUCCESS);
}

/*-----------------------------------------------------------------*/

/*
 * CVodeReInit
 *
 * CVodeReInit re-initializes CVODES's memory for a problem, assuming
 * it has already been allocated in a prior CVodeInit call.
 * All problem specification inputs are checked for errors.
 * If any error occurs during initialization, it is reported to the
 * file whose file pointer is errfp.
 * The return value is CV_SUCCESS = 0 if no errors occurred, or
 * a negative value otherwise.
 */

int CVodeReInit(void* cvode_mem, sunrealtype t0, N_Vector y0)
{
  CVodeMem cv_mem;
  int i, k;

  /* Check cvode_mem */

  if (cvode_mem == NULL)
  {
    cvProcessError(NULL, CV_MEM_NULL, __LINE__, __func__, __FILE__, MSGCV_NO_MEM);
    return (CV_MEM_NULL);
  }
  cv_mem = (CVodeMem)cvode_mem;

  SUNDIALS_MARK_FUNCTION_BEGIN(CV_PROFILER);

  /* Check if cvode_mem was allocated */

  if (cv_mem->cv_MallocDone == SUNFALSE)
  {
    cvProcessError(cv_mem, CV_NO_MALLOC, __LINE__, __func__, __FILE__,
                   MSGCV_NO_MALLOC);
    SUNDIALS_MARK_FUNCTION_END(CV_PROFILER);
    return (CV_NO_MALLOC);
  }

  /* Check for legal input parameters */

  if (y0 == NULL)
  {
    cvProcessError(cv_mem, CV_ILL_INPUT, __LINE__, __func__, __FILE__,
                   MSGCV_NULL_Y0);
    SUNDIALS_MARK_FUNCTION_END(CV_PROFILER);
    return (CV_ILL_INPUT);
  }

  /* Copy the input parameters into CVODES state */

  cv_mem->cv_tn = t0;

  /* Set step parameters */

  cv_mem->cv_q      = 1;
  cv_mem->cv_L      = 2;
  cv_mem->cv_qwait  = cv_mem->cv_L;
  cv_mem->cv_etamax = cv_mem->cv_eta_max_fs;

  cv_mem->cv_qu    = 0;
  cv_mem->cv_hu    = ZERO;
  cv_mem->cv_tolsf = ONE;

  /* Set forceSetup to SUNFALSE */

  cv_mem->cv_forceSetup = SUNFALSE;

  /* Initialize zn[0] in the history array */

  N_VScale(ONE, y0, cv_mem->cv_zn[0]);

  /* Initialize all the counters */

  cv_mem->cv_nst     = 0;
  cv_mem->cv_nfe     = 0;
  cv_mem->cv_ncfn    = 0;
  cv_mem->cv_netf    = 0;
  cv_mem->cv_nni     = 0;
  cv_mem->cv_nnf     = 0;
  cv_mem->cv_nsetups = 0;
  cv_mem->cv_nhnil   = 0;
  cv_mem->cv_nstlp   = 0;
  cv_mem->cv_nscon   = 0;
  cv_mem->cv_nge     = 0;

  cv_mem->cv_irfnd = 0;

  /* Initialize other integrator optional outputs */

  cv_mem->cv_h0u    = ZERO;
  cv_mem->cv_next_h = ZERO;
  cv_mem->cv_next_q = 0;

  /* Initialize Stablilty Limit Detection data */

  cv_mem->cv_nor = 0;
  for (i = 1; i <= 5; i++)
  {
    for (k = 1; k <= 3; k++) { cv_mem->cv_ssdat[i - 1][k - 1] = ZERO; }
  }

  /* Problem has been successfully re-initialized */

  SUNDIALS_MARK_FUNCTION_END(CV_PROFILER);
  return (CV_SUCCESS);
}

/*-----------------------------------------------------------------*/

/*
 * CVodeSStolerances
 * CVodeSVtolerances
 * CVodeWFtolerances
 *
 * These functions specify the integration tolerances. One of them
 * MUST be called before the first call to CVode.
 *
 * CVodeSStolerances specifies scalar relative and absolute tolerances.
 * CVodeSVtolerances specifies scalar relative tolerance and a vector
 *   absolute tolerance (a potentially different absolute tolerance
 *   for each vector component).
 * CVodeWFtolerances specifies a user-provides function (of type CVEwtFn)
 *   which will be called to set the error weight vector.
 */

int CVodeSStolerances(void* cvode_mem, sunrealtype reltol, sunrealtype abstol)
{
  CVodeMem cv_mem;

  if (cvode_mem == NULL)
  {
    cvProcessError(NULL, CV_MEM_NULL, __LINE__, __func__, __FILE__, MSGCV_NO_MEM);
    return (CV_MEM_NULL);
  }
  cv_mem = (CVodeMem)cvode_mem;

  if (cv_mem->cv_MallocDone == SUNFALSE)
  {
    cvProcessError(cv_mem, CV_NO_MALLOC, __LINE__, __func__, __FILE__,
                   MSGCV_NO_MALLOC);
    return (CV_NO_MALLOC);
  }

  /* Check inputs */

  if (reltol < ZERO)
  {
    cvProcessError(cv_mem, CV_ILL_INPUT, __LINE__, __func__, __FILE__,
                   MSGCV_BAD_RELTOL);
    return (CV_ILL_INPUT);
  }

  if (abstol < ZERO)
  {
    cvProcessError(cv_mem, CV_ILL_INPUT, __LINE__, __func__, __FILE__,
                   MSGCV_BAD_ABSTOL);
    return (CV_ILL_INPUT);
  }

  /* Copy tolerances into memory */

  cv_mem->cv_reltol   = reltol;
  cv_mem->cv_Sabstol  = abstol;
  cv_mem->cv_atolmin0 = (abstol == ZERO);

  cv_mem->cv_itol = CV_SS;

  cv_mem->cv_user_efun = SUNFALSE;
  cv_mem->cv_efun      = cvEwtSet;
  cv_mem->cv_e_data    = NULL; /* will be set to cvode_mem in InitialSetup */

  return (CV_SUCCESS);
}

int CVodeSVtolerances(void* cvode_mem, sunrealtype reltol, N_Vector abstol)
{
  CVodeMem cv_mem;
  sunrealtype atolmin;

  if (cvode_mem == NULL)
  {
    cvProcessError(NULL, CV_MEM_NULL, __LINE__, __func__, __FILE__, MSGCV_NO_MEM);
    return (CV_MEM_NULL);
  }
  cv_mem = (CVodeMem)cvode_mem;

  if (cv_mem->cv_MallocDone == SUNFALSE)
  {
    cvProcessError(cv_mem, CV_NO_MALLOC, __LINE__, __func__, __FILE__,
                   MSGCV_NO_MALLOC);
    return (CV_NO_MALLOC);
  }

  /* Check inputs */

  if (reltol < ZERO)
  {
    cvProcessError(cv_mem, CV_ILL_INPUT, __LINE__, __func__, __FILE__,
                   MSGCV_BAD_RELTOL);
    return (CV_ILL_INPUT);
  }

  if (abstol->ops->nvmin == NULL)
  {
    cvProcessError(cv_mem, CV_ILL_INPUT, __LINE__, __func__, __FILE__,
                   "Missing N_VMin routine from N_Vector");
    return (CV_ILL_INPUT);
  }
  atolmin = N_VMin(abstol);
  if (atolmin < ZERO)
  {
    cvProcessError(cv_mem, CV_ILL_INPUT, __LINE__, __func__, __FILE__,
                   MSGCV_BAD_ABSTOL);
    return (CV_ILL_INPUT);
  }

  /* Copy tolerances into memory */

  if (!(cv_mem->cv_VabstolMallocDone))
  {
    cv_mem->cv_Vabstol = N_VClone(cv_mem->cv_ewt);
    cv_mem->cv_lrw += cv_mem->cv_lrw1;
    cv_mem->cv_liw += cv_mem->cv_liw1;
    cv_mem->cv_VabstolMallocDone = SUNTRUE;
  }

  cv_mem->cv_reltol = reltol;
  N_VScale(ONE, abstol, cv_mem->cv_Vabstol);
  cv_mem->cv_atolmin0 = (atolmin == ZERO);

  cv_mem->cv_itol = CV_SV;

  cv_mem->cv_user_efun = SUNFALSE;
  cv_mem->cv_efun      = cvEwtSet;
  cv_mem->cv_e_data    = NULL; /* will be set to cvode_mem in InitialSetup */

  return (CV_SUCCESS);
}

int CVodeWFtolerances(void* cvode_mem, CVEwtFn efun)
{
  CVodeMem cv_mem;

  if (cvode_mem == NULL)
  {
    cvProcessError(NULL, CV_MEM_NULL, __LINE__, __func__, __FILE__, MSGCV_NO_MEM);
    return (CV_MEM_NULL);
  }
  cv_mem = (CVodeMem)cvode_mem;

  if (cv_mem->cv_MallocDone == SUNFALSE)
  {
    cvProcessError(cv_mem, CV_NO_MALLOC, __LINE__, __func__, __FILE__,
                   MSGCV_NO_MALLOC);
    return (CV_NO_MALLOC);
  }

  cv_mem->cv_itol = CV_WF;

  cv_mem->cv_user_efun = SUNTRUE;
  cv_mem->cv_efun      = efun;
  cv_mem->cv_e_data    = NULL; /* will be set to user_data in InitialSetup */

  return (CV_SUCCESS);
}

/*-----------------------------------------------------------------*/

/*
 * CVodeQuadInit
 *
 * CVodeQuadInit allocates and initializes quadrature related
 * memory for a problem. All problem specification inputs are
 * checked for errors. If any error occurs during initialization,
 * it is reported to the file whose file pointer is errfp.
 * The return value is CV_SUCCESS = 0 if no errors occurred, or
 * a negative value otherwise.
 */

int CVodeQuadInit(void* cvode_mem, CVQuadRhsFn fQ, N_Vector yQ0)
{
  CVodeMem cv_mem;
  sunbooleantype allocOK;
  sunindextype lrw1Q, liw1Q;

  /* Check cvode_mem */
  if (cvode_mem == NULL)
  {
    cvProcessError(NULL, CV_MEM_NULL, __LINE__, __func__, __FILE__, MSGCV_NO_MEM);
    return (CV_MEM_NULL);
  }
  cv_mem = (CVodeMem)cvode_mem;

  /* Set space requirements for one N_Vector */
  N_VSpace(yQ0, &lrw1Q, &liw1Q);
  cv_mem->cv_lrw1Q = lrw1Q;
  cv_mem->cv_liw1Q = liw1Q;

  /* Allocate the vectors (using yQ0 as a template) */
  allocOK = cvQuadAllocVectors(cv_mem, yQ0);
  if (!allocOK)
  {
    cvProcessError(cv_mem, CV_MEM_FAIL, __LINE__, __func__, __FILE__,
                   MSGCV_MEM_FAIL);
    return (CV_MEM_FAIL);
  }

  /* Initialize znQ[0] in the history array */
  N_VScale(ONE, yQ0, cv_mem->cv_znQ[0]);

  /* Copy the input parameters into CVODES state */
  cv_mem->cv_fQ = fQ;

  /* Initialize counters */
  cv_mem->cv_nfQe  = 0;
  cv_mem->cv_netfQ = 0;

  /* Quadrature integration turned ON */
  cv_mem->cv_quadr          = SUNTRUE;
  cv_mem->cv_QuadMallocDone = SUNTRUE;

  /* Quadrature initialization was successfull */
  return (CV_SUCCESS);
}

/*-----------------------------------------------------------------*/

/*
 * CVodeQuadReInit
 *
 * CVodeQuadReInit re-initializes CVODES's quadrature related memory
 * for a problem, assuming it has already been allocated in prior
 * calls to CVodeInit and CVodeQuadInit.
 * All problem specification inputs are checked for errors.
 * If any error occurs during initialization, it is reported to the
 * file whose file pointer is errfp.
 * The return value is CV_SUCCESS = 0 if no errors occurred, or
 * a negative value otherwise.
 */

int CVodeQuadReInit(void* cvode_mem, N_Vector yQ0)
{
  CVodeMem cv_mem;

  /* Check cvode_mem */
  if (cvode_mem == NULL)
  {
    cvProcessError(NULL, CV_MEM_NULL, __LINE__, __func__, __FILE__, MSGCV_NO_MEM);
    return (CV_MEM_NULL);
  }
  cv_mem = (CVodeMem)cvode_mem;

  /* Ckeck if quadrature was initialized? */
  if (cv_mem->cv_QuadMallocDone == SUNFALSE)
  {
    cvProcessError(cv_mem, CV_NO_QUAD, __LINE__, __func__, __FILE__,
                   MSGCV_NO_QUAD);
    return (CV_NO_QUAD);
  }

  /* Initialize znQ[0] in the history array */
  N_VScale(ONE, yQ0, cv_mem->cv_znQ[0]);

  /* Initialize counters */
  cv_mem->cv_nfQe  = 0;
  cv_mem->cv_netfQ = 0;

  /* Quadrature integration turned ON */
  cv_mem->cv_quadr = SUNTRUE;

  /* Quadrature re-initialization was successfull */
  return (CV_SUCCESS);
}

/*-----------------------------------------------------------------*/

/*
 * CVodeQuadSStolerances
 * CVodeQuadSVtolerances
 *
 * These functions specify the integration tolerances for sensitivity
 * variables. One of them MUST be called before the first call to
 * CVode IF error control on the quadrature variables is enabled
 * (see CVodeSetQuadErrCon).
 *
 * CVodeQuadSStolerances specifies scalar relative and absolute tolerances.
 * CVodeQuadSVtolerances specifies scalar relative tolerance and a vector
 *   absolute toleranc (a potentially different absolute tolerance for each
 *   vector component).
 */

int CVodeQuadSStolerances(void* cvode_mem, sunrealtype reltolQ,
                          sunrealtype abstolQ)
{
  CVodeMem cv_mem;

  if (cvode_mem == NULL)
  {
    cvProcessError(NULL, CV_MEM_NULL, __LINE__, __func__, __FILE__, MSGCV_NO_MEM);
    return (CV_MEM_NULL);
  }
  cv_mem = (CVodeMem)cvode_mem;

  /* Ckeck if quadrature was initialized? */

  if (cv_mem->cv_QuadMallocDone == SUNFALSE)
  {
    cvProcessError(cv_mem, CV_NO_QUAD, __LINE__, __func__, __FILE__,
                   MSGCV_NO_QUAD);
    return (CV_NO_QUAD);
  }

  /* Test user-supplied tolerances */

  if (reltolQ < ZERO)
  {
    cvProcessError(cv_mem, CV_ILL_INPUT, __LINE__, __func__, __FILE__,
                   MSGCV_BAD_RELTOLQ);
    return (CV_ILL_INPUT);
  }

  if (abstolQ < 0)
  {
    cvProcessError(cv_mem, CV_ILL_INPUT, __LINE__, __func__, __FILE__,
                   MSGCV_BAD_ABSTOLQ);
    return (CV_ILL_INPUT);
  }

  /* Copy tolerances into memory */

  cv_mem->cv_itolQ = CV_SS;

  cv_mem->cv_reltolQ   = reltolQ;
  cv_mem->cv_SabstolQ  = abstolQ;
  cv_mem->cv_atolQmin0 = (abstolQ == ZERO);

  return (CV_SUCCESS);
}

int CVodeQuadSVtolerances(void* cvode_mem, sunrealtype reltolQ, N_Vector abstolQ)
{
  CVodeMem cv_mem;
  sunrealtype atolmin;

  if (cvode_mem == NULL)
  {
    cvProcessError(NULL, CV_MEM_NULL, __LINE__, __func__, __FILE__, MSGCV_NO_MEM);
    return (CV_MEM_NULL);
  }
  cv_mem = (CVodeMem)cvode_mem;

  /* Ckeck if quadrature was initialized? */

  if (cv_mem->cv_QuadMallocDone == SUNFALSE)
  {
    cvProcessError(cv_mem, CV_NO_QUAD, __LINE__, __func__, __FILE__,
                   MSGCV_NO_QUAD);
    return (CV_NO_QUAD);
  }

  /* Test user-supplied tolerances */

  if (reltolQ < ZERO)
  {
    cvProcessError(cv_mem, CV_ILL_INPUT, __LINE__, __func__, __FILE__,
                   MSGCV_BAD_RELTOLQ);
    return (CV_ILL_INPUT);
  }

  if (abstolQ == NULL)
  {
    cvProcessError(cv_mem, CV_ILL_INPUT, __LINE__, __func__, __FILE__,
                   MSGCV_NULL_ABSTOLQ);
    return (CV_ILL_INPUT);
  }

  if (abstolQ->ops->nvmin == NULL)
  {
    cvProcessError(cv_mem, CV_ILL_INPUT, __LINE__, __func__, __FILE__,
                   "Missing N_VMin routine from N_Vector");
    return (CV_ILL_INPUT);
  }
  atolmin = N_VMin(abstolQ);
  if (atolmin < ZERO)
  {
    cvProcessError(cv_mem, CV_ILL_INPUT, __LINE__, __func__, __FILE__,
                   MSGCV_BAD_ABSTOLQ);
    return (CV_ILL_INPUT);
  }

  /* Copy tolerances into memory */

  cv_mem->cv_itolQ = CV_SV;

  cv_mem->cv_reltolQ = reltolQ;

  if (!(cv_mem->cv_VabstolQMallocDone))
  {
    cv_mem->cv_VabstolQ = N_VClone(cv_mem->cv_tempvQ);
    cv_mem->cv_lrw += cv_mem->cv_lrw1Q;
    cv_mem->cv_liw += cv_mem->cv_liw1Q;
    cv_mem->cv_VabstolQMallocDone = SUNTRUE;
  }

  N_VScale(ONE, abstolQ, cv_mem->cv_VabstolQ);
  cv_mem->cv_atolQmin0 = (atolmin == ZERO);

  return (CV_SUCCESS);
}

/*-----------------------------------------------------------------*/

/*
 * CVodeSensInit
 *
 * CVodeSensInit allocates and initializes sensitivity related
 * memory for a problem (using a sensitivity RHS function of type
 * CVSensRhsFn). All problem specification inputs are checked for
 * errors.
 * The return value is CV_SUCCESS = 0 if no errors occurred, or
 * a negative value otherwise.
 */

int CVodeSensInit(void* cvode_mem, int Ns, int ism, CVSensRhsFn fS, N_Vector* yS0)
{
  CVodeMem cv_mem;
  sunbooleantype allocOK;
  int is, retval;
  SUNNonlinearSolver NLS;

  /* Check cvode_mem */

  if (cvode_mem == NULL)
  {
    cvProcessError(NULL, CV_MEM_NULL, __LINE__, __func__, __FILE__, MSGCV_NO_MEM);
    return (CV_MEM_NULL);
  }
  cv_mem = (CVodeMem)cvode_mem;

  /* Check if CVodeSensInit or CVodeSensInit1 was already called */

  if (cv_mem->cv_SensMallocDone)
  {
    cvProcessError(cv_mem, CV_ILL_INPUT, __LINE__, __func__, __FILE__,
                   MSGCV_SENSINIT_2);
    return (CV_ILL_INPUT);
  }

  /* Check if Ns is legal */

  if (Ns <= 0)
  {
    cvProcessError(cv_mem, CV_ILL_INPUT, __LINE__, __func__, __FILE__,
                   MSGCV_BAD_NS);
    return (CV_ILL_INPUT);
  }
  cv_mem->cv_Ns = Ns;

  /* Check if ism is compatible */

  if (ism == CV_STAGGERED1)
  {
    cvProcessError(cv_mem, CV_ILL_INPUT, __LINE__, __func__, __FILE__,
                   MSGCV_BAD_ISM_IFS);
    return (CV_ILL_INPUT);
  }

  /* Check if ism is legal */

  if ((ism != CV_SIMULTANEOUS) && (ism != CV_STAGGERED))
  {
    cvProcessError(cv_mem, CV_ILL_INPUT, __LINE__, __func__, __FILE__,
                   MSGCV_BAD_ISM);
    return (CV_ILL_INPUT);
  }
  cv_mem->cv_ism = ism;

  /* Check if yS0 is non-null */

  if (yS0 == NULL)
  {
    cvProcessError(cv_mem, CV_ILL_INPUT, __LINE__, __func__, __FILE__,
                   MSGCV_NULL_YS0);
    return (CV_ILL_INPUT);
  }

  /* Store sensitivity RHS-related data */

  cv_mem->cv_ifS = CV_ALLSENS;
  cv_mem->cv_fS1 = NULL;

  if (fS == NULL)
  {
    cv_mem->cv_fSDQ    = SUNTRUE;
    cv_mem->cv_fS      = cvSensRhsInternalDQ;
    cv_mem->cv_fS_data = cvode_mem;
  }
  else
  {
    cv_mem->cv_fSDQ    = SUNFALSE;
    cv_mem->cv_fS      = fS;
    cv_mem->cv_fS_data = cv_mem->cv_user_data;
  }

  /* No memory allocation for STAGGERED1 */

  cv_mem->cv_stgr1alloc = SUNFALSE;

  /* Allocate the vectors (using yS0[0] as a template) */

  allocOK = cvSensAllocVectors(cv_mem, yS0[0]);
  if (!allocOK)
  {
    cvProcessError(cv_mem, CV_MEM_FAIL, __LINE__, __func__, __FILE__,
                   MSGCV_MEM_FAIL);
    return (CV_MEM_FAIL);
  }

  /* Check if larger temporary work arrays are needed for fused vector ops */
  if (Ns * L_MAX > L_MAX)
  {
    free(cv_mem->cv_cvals);
    cv_mem->cv_cvals = NULL;
    free(cv_mem->cv_Xvecs);
    cv_mem->cv_Xvecs = NULL;
    free(cv_mem->cv_Zvecs);
    cv_mem->cv_Zvecs = NULL;

    cv_mem->cv_cvals = (sunrealtype*)malloc((Ns * L_MAX) * sizeof(sunrealtype));
    cv_mem->cv_Xvecs = (N_Vector*)malloc((Ns * L_MAX) * sizeof(N_Vector));
    cv_mem->cv_Zvecs = (N_Vector*)malloc((Ns * L_MAX) * sizeof(N_Vector));

    if ((cv_mem->cv_cvals == NULL) || (cv_mem->cv_Xvecs == NULL) ||
        (cv_mem->cv_Zvecs == NULL))
    {
      cvSensFreeVectors(cv_mem);
      cvProcessError(cv_mem, CV_MEM_FAIL, __LINE__, __func__, __FILE__,
                     MSGCV_MEM_FAIL);
      return (CV_MEM_FAIL);
    }
  }

  /*----------------------------------------------
    All error checking is complete at this point
    -----------------------------------------------*/

  /* Initialize znS[0] in the history array */

  for (is = 0; is < Ns; is++) { cv_mem->cv_cvals[is] = ONE; }

  retval = N_VScaleVectorArray(Ns, cv_mem->cv_cvals, yS0, cv_mem->cv_znS[0]);
  if (retval != CV_SUCCESS) { return (CV_VECTOROP_ERR); }

  /* Initialize all sensitivity related counters */

  cv_mem->cv_nfSe     = 0;
  cv_mem->cv_nfeS     = 0;
  cv_mem->cv_ncfnS    = 0;
  cv_mem->cv_netfS    = 0;
  cv_mem->cv_nniS     = 0;
  cv_mem->cv_nnfS     = 0;
  cv_mem->cv_nsetupsS = 0;

  /* Set default values for plist and pbar */

  for (is = 0; is < Ns; is++)
  {
    cv_mem->cv_plist[is] = is;
    cv_mem->cv_pbar[is]  = ONE;
  }

  /* Sensitivities will be computed */

  cv_mem->cv_sensi          = SUNTRUE;
  cv_mem->cv_SensMallocDone = SUNTRUE;

  /* create a Newton nonlinear solver object by default */
  if (ism == CV_SIMULTANEOUS)
  {
    NLS = SUNNonlinSol_NewtonSens(Ns + 1, cv_mem->cv_acor, cv_mem->cv_sunctx);
  }
  else
  {
    NLS = SUNNonlinSol_NewtonSens(Ns, cv_mem->cv_acor, cv_mem->cv_sunctx);
  }

  /* check that the nonlinear solver is non-NULL */
  if (NLS == NULL)
  {
    cvProcessError(cv_mem, CV_MEM_FAIL, __LINE__, __func__, __FILE__,
                   MSGCV_MEM_FAIL);
    cvSensFreeVectors(cv_mem);
    return (CV_MEM_FAIL);
  }

  /* attach the nonlinear solver to the CVODE memory */
  if (ism == CV_SIMULTANEOUS)
  {
    retval = CVodeSetNonlinearSolverSensSim(cv_mem, NLS);
  }
  else { retval = CVodeSetNonlinearSolverSensStg(cv_mem, NLS); }

  /* check that the nonlinear solver was successfully attached */
  if (retval != CV_SUCCESS)
  {
    cvProcessError(cv_mem, retval, __LINE__, __func__, __FILE__,
                   "Setting the nonlinear solver failed");
    cvSensFreeVectors(cv_mem);
    SUNNonlinSolFree(NLS);
    return (CV_MEM_FAIL);
  }

  /* set ownership flag */
  if (ism == CV_SIMULTANEOUS) { cv_mem->ownNLSsim = SUNTRUE; }
  else { cv_mem->ownNLSstg = SUNTRUE; }

  /* Sensitivity initialization was successfull */
  return (CV_SUCCESS);
}

/*
 * CVodeSensInit1
 *
 * CVodeSensInit1 allocates and initializes sensitivity related
 * memory for a problem (using a sensitivity RHS function of type
 * CVSensRhs1Fn). All problem specification inputs are checked for
 * errors.
 * The return value is CV_SUCCESS = 0 if no errors occurred, or
 * a negative value otherwise.
 */

int CVodeSensInit1(void* cvode_mem, int Ns, int ism, CVSensRhs1Fn fS1,
                   N_Vector* yS0)
{
  CVodeMem cv_mem;
  sunbooleantype allocOK;
  int is, retval;
  SUNNonlinearSolver NLS;

  /* Check cvode_mem */

  if (cvode_mem == NULL)
  {
    cvProcessError(NULL, CV_MEM_NULL, __LINE__, __func__, __FILE__, MSGCV_NO_MEM);
    return (CV_MEM_NULL);
  }
  cv_mem = (CVodeMem)cvode_mem;

  /* Check if CVodeSensInit or CVodeSensInit1 was already called */

  if (cv_mem->cv_SensMallocDone)
  {
    cvProcessError(cv_mem, CV_ILL_INPUT, __LINE__, __func__, __FILE__,
                   MSGCV_SENSINIT_2);
    return (CV_ILL_INPUT);
  }

  /* Check if Ns is legal */

  if (Ns <= 0)
  {
    cvProcessError(cv_mem, CV_ILL_INPUT, __LINE__, __func__, __FILE__,
                   MSGCV_BAD_NS);
    return (CV_ILL_INPUT);
  }
  cv_mem->cv_Ns = Ns;

  /* Check if ism is legal */

  if ((ism != CV_SIMULTANEOUS) && (ism != CV_STAGGERED) && (ism != CV_STAGGERED1))
  {
    cvProcessError(cv_mem, CV_ILL_INPUT, __LINE__, __func__, __FILE__,
                   MSGCV_BAD_ISM);
    return (CV_ILL_INPUT);
  }
  cv_mem->cv_ism = ism;

  /* Check if yS0 is non-null */

  if (yS0 == NULL)
  {
    cvProcessError(cv_mem, CV_ILL_INPUT, __LINE__, __func__, __FILE__,
                   MSGCV_NULL_YS0);
    return (CV_ILL_INPUT);
  }

  /* Store sensitivity RHS-related data */

  cv_mem->cv_ifS = CV_ONESENS;
  cv_mem->cv_fS  = NULL;

  if (fS1 == NULL)
  {
    cv_mem->cv_fSDQ    = SUNTRUE;
    cv_mem->cv_fS1     = cvSensRhs1InternalDQ;
    cv_mem->cv_fS_data = cvode_mem;
  }
  else
  {
    cv_mem->cv_fSDQ    = SUNFALSE;
    cv_mem->cv_fS1     = fS1;
    cv_mem->cv_fS_data = cv_mem->cv_user_data;
  }

  /* Allocate ncfS1, ncfnS1, and nniS1 if needed */

  if (ism == CV_STAGGERED1)
  {
    cv_mem->cv_stgr1alloc = SUNTRUE;
    cv_mem->cv_ncfS1      = NULL;
    cv_mem->cv_ncfS1      = (int*)malloc(Ns * sizeof(int));
    cv_mem->cv_ncfnS1     = NULL;
    cv_mem->cv_ncfnS1     = (long int*)malloc(Ns * sizeof(long int));
    cv_mem->cv_nniS1      = NULL;
    cv_mem->cv_nniS1      = (long int*)malloc(Ns * sizeof(long int));
    cv_mem->cv_nnfS1      = NULL;
    cv_mem->cv_nnfS1      = (long int*)malloc(Ns * sizeof(long int));
    if ((cv_mem->cv_ncfS1 == NULL) || (cv_mem->cv_ncfnS1 == NULL) ||
        (cv_mem->cv_nniS1 == NULL) || (cv_mem->cv_nnfS1 == NULL))
    {
      cvProcessError(cv_mem, CV_MEM_FAIL, __LINE__, __func__, __FILE__,
                     MSGCV_MEM_FAIL);
      return (CV_MEM_FAIL);
    }
  }
  else { cv_mem->cv_stgr1alloc = SUNFALSE; }

  /* Allocate the vectors (using yS0[0] as a template) */

  allocOK = cvSensAllocVectors(cv_mem, yS0[0]);
  if (!allocOK)
  {
    if (cv_mem->cv_stgr1alloc)
    {
      free(cv_mem->cv_ncfS1);
      cv_mem->cv_ncfS1 = NULL;
      free(cv_mem->cv_ncfnS1);
      cv_mem->cv_ncfnS1 = NULL;
      free(cv_mem->cv_nniS1);
      cv_mem->cv_nniS1 = NULL;
      free(cv_mem->cv_nnfS1);
      cv_mem->cv_nnfS1 = NULL;
    }
    cvProcessError(cv_mem, CV_MEM_FAIL, __LINE__, __func__, __FILE__,
                   MSGCV_MEM_FAIL);
    return (CV_MEM_FAIL);
  }

  /* Check if larger temporary work arrays are needed for fused vector ops */
  if (Ns * L_MAX > L_MAX)
  {
    free(cv_mem->cv_cvals);
    cv_mem->cv_cvals = NULL;
    free(cv_mem->cv_Xvecs);
    cv_mem->cv_Xvecs = NULL;
    free(cv_mem->cv_Zvecs);
    cv_mem->cv_Zvecs = NULL;

    cv_mem->cv_cvals = (sunrealtype*)malloc((Ns * L_MAX) * sizeof(sunrealtype));
    cv_mem->cv_Xvecs = (N_Vector*)malloc((Ns * L_MAX) * sizeof(N_Vector));
    cv_mem->cv_Zvecs = (N_Vector*)malloc((Ns * L_MAX) * sizeof(N_Vector));

    if ((cv_mem->cv_cvals == NULL) || (cv_mem->cv_Xvecs == NULL) ||
        (cv_mem->cv_Zvecs == NULL))
    {
      if (cv_mem->cv_stgr1alloc)
      {
        free(cv_mem->cv_ncfS1);
        cv_mem->cv_ncfS1 = NULL;
        free(cv_mem->cv_ncfnS1);
        cv_mem->cv_ncfnS1 = NULL;
        free(cv_mem->cv_nniS1);
        cv_mem->cv_nniS1 = NULL;
        free(cv_mem->cv_nnfS1);
        cv_mem->cv_nnfS1 = NULL;
      }
      cvSensFreeVectors(cv_mem);
      cvProcessError(cv_mem, CV_MEM_FAIL, __LINE__, __func__, __FILE__,
                     MSGCV_MEM_FAIL);
      return (CV_MEM_FAIL);
    }
  }

  /*----------------------------------------------
    All error checking is complete at this point
    -----------------------------------------------*/

  /* Initialize znS[0] in the history array */

  for (is = 0; is < Ns; is++) { cv_mem->cv_cvals[is] = ONE; }

  retval = N_VScaleVectorArray(Ns, cv_mem->cv_cvals, yS0, cv_mem->cv_znS[0]);
  if (retval != CV_SUCCESS) { return (CV_VECTOROP_ERR); }

  /* Initialize all sensitivity related counters */

  cv_mem->cv_nfSe     = 0;
  cv_mem->cv_nfeS     = 0;
  cv_mem->cv_ncfnS    = 0;
  cv_mem->cv_netfS    = 0;
  cv_mem->cv_nniS     = 0;
  cv_mem->cv_nnfS     = 0;
  cv_mem->cv_nsetupsS = 0;
  if (ism == CV_STAGGERED1)
  {
    for (is = 0; is < Ns; is++)
    {
      cv_mem->cv_ncfnS1[is] = 0;
      cv_mem->cv_nniS1[is]  = 0;
      cv_mem->cv_nnfS1[is]  = 0;
    }
  }

  /* Set default values for plist and pbar */

  for (is = 0; is < Ns; is++)
  {
    cv_mem->cv_plist[is] = is;
    cv_mem->cv_pbar[is]  = ONE;
  }

  /* Sensitivities will be computed */

  cv_mem->cv_sensi          = SUNTRUE;
  cv_mem->cv_SensMallocDone = SUNTRUE;

  /* create a Newton nonlinear solver object by default */
  if (ism == CV_SIMULTANEOUS)
  {
    NLS = SUNNonlinSol_NewtonSens(Ns + 1, cv_mem->cv_acor, cv_mem->cv_sunctx);
  }
  else if (ism == CV_STAGGERED)
  {
    NLS = SUNNonlinSol_NewtonSens(Ns, cv_mem->cv_acor, cv_mem->cv_sunctx);
  }
  else { NLS = SUNNonlinSol_Newton(cv_mem->cv_acor, cv_mem->cv_sunctx); }

  /* check that the nonlinear solver is non-NULL */
  if (NLS == NULL)
  {
    cvProcessError(cv_mem, CV_MEM_FAIL, __LINE__, __func__, __FILE__,
                   MSGCV_MEM_FAIL);
    cvSensFreeVectors(cv_mem);
    return (CV_MEM_FAIL);
  }

  /* attach the nonlinear solver to the CVODE memory */
  if (ism == CV_SIMULTANEOUS)
  {
    retval = CVodeSetNonlinearSolverSensSim(cv_mem, NLS);
  }
  else if (ism == CV_STAGGERED)
  {
    retval = CVodeSetNonlinearSolverSensStg(cv_mem, NLS);
  }
  else { retval = CVodeSetNonlinearSolverSensStg1(cv_mem, NLS); }

  /* check that the nonlinear solver was successfully attached */
  if (retval != CV_SUCCESS)
  {
    cvProcessError(cv_mem, retval, __LINE__, __func__, __FILE__,
                   "Setting the nonlinear solver failed");
    cvSensFreeVectors(cv_mem);
    SUNNonlinSolFree(NLS);
    return (CV_MEM_FAIL);
  }

  /* set ownership flag */
  if (ism == CV_SIMULTANEOUS) { cv_mem->ownNLSsim = SUNTRUE; }
  else if (ism == CV_STAGGERED) { cv_mem->ownNLSstg = SUNTRUE; }
  else { cv_mem->ownNLSstg1 = SUNTRUE; }

  /* Sensitivity initialization was successfull */
  return (CV_SUCCESS);
}

/*-----------------------------------------------------------------*/

/*
 * CVodeSensReInit
 *
 * CVodeSensReInit re-initializes CVODES's sensitivity related memory
 * for a problem, assuming it has already been allocated in prior
 * calls to CVodeInit and CVodeSensInit/CVodeSensInit1.
 * All problem specification inputs are checked for errors.
 * The number of sensitivities Ns is assumed to be unchanged since
 * the previous call to CVodeSensInit.
 * If any error occurs during initialization, it is reported to the
 * file whose file pointer is errfp.
 * The return value is CV_SUCCESS = 0 if no errors occurred, or
 * a negative value otherwise.
 */

int CVodeSensReInit(void* cvode_mem, int ism, N_Vector* yS0)
{
  CVodeMem cv_mem;
  int is, retval;
  SUNNonlinearSolver NLS;

  /* Check cvode_mem */

  if (cvode_mem == NULL)
  {
    cvProcessError(NULL, CV_MEM_NULL, __LINE__, __func__, __FILE__, MSGCV_NO_MEM);
    return (CV_MEM_NULL);
  }
  cv_mem = (CVodeMem)cvode_mem;

  /* Was sensitivity initialized? */

  if (cv_mem->cv_SensMallocDone == SUNFALSE)
  {
    cvProcessError(cv_mem, CV_NO_SENS, __LINE__, __func__, __FILE__,
                   MSGCV_NO_SENSI);
    return (CV_NO_SENS);
  }

  /* Check if ism is compatible */

  if ((cv_mem->cv_ifS == CV_ALLSENS) && (ism == CV_STAGGERED1))
  {
    cvProcessError(cv_mem, CV_ILL_INPUT, __LINE__, __func__, __FILE__,
                   MSGCV_BAD_ISM_IFS);
    return (CV_ILL_INPUT);
  }

  /* Check if ism is legal */

  if ((ism != CV_SIMULTANEOUS) && (ism != CV_STAGGERED) && (ism != CV_STAGGERED1))
  {
    cvProcessError(cv_mem, CV_ILL_INPUT, __LINE__, __func__, __FILE__,
                   MSGCV_BAD_ISM);
    return (CV_ILL_INPUT);
  }
  cv_mem->cv_ism = ism;

  /* Check if yS0 is non-null */

  if (yS0 == NULL)
  {
    cvProcessError(cv_mem, CV_ILL_INPUT, __LINE__, __func__, __FILE__,
                   MSGCV_NULL_YS0);
    return (CV_ILL_INPUT);
  }

  /* Allocate ncfS1, ncfnS1, and nniS1 if needed */

  if ((ism == CV_STAGGERED1) && (cv_mem->cv_stgr1alloc == SUNFALSE))
  {
    cv_mem->cv_stgr1alloc = SUNTRUE;
    cv_mem->cv_ncfS1      = NULL;
    cv_mem->cv_ncfS1      = (int*)malloc(cv_mem->cv_Ns * sizeof(int));
    cv_mem->cv_ncfnS1     = NULL;
    cv_mem->cv_ncfnS1     = (long int*)malloc(cv_mem->cv_Ns * sizeof(long int));
    cv_mem->cv_nniS1      = NULL;
    cv_mem->cv_nniS1      = (long int*)malloc(cv_mem->cv_Ns * sizeof(long int));
    cv_mem->cv_nnfS1      = NULL;
    cv_mem->cv_nnfS1      = (long int*)malloc(cv_mem->cv_Ns * sizeof(long int));
    if ((cv_mem->cv_ncfS1 == NULL) || (cv_mem->cv_ncfnS1 == NULL) ||
        (cv_mem->cv_nniS1 == NULL) || (cv_mem->cv_nnfS1 == NULL))
    {
      cvProcessError(cv_mem, CV_MEM_FAIL, __LINE__, __func__, __FILE__,
                     MSGCV_MEM_FAIL);
      return (CV_MEM_FAIL);
    }
  }

  /*----------------------------------------------
    All error checking is complete at this point
    -----------------------------------------------*/

  /* Initialize znS[0] in the history array */

  for (is = 0; is < cv_mem->cv_Ns; is++) { cv_mem->cv_cvals[is] = ONE; }

  retval = N_VScaleVectorArray(cv_mem->cv_Ns, cv_mem->cv_cvals, yS0,
                               cv_mem->cv_znS[0]);
  if (retval != CV_SUCCESS) { return (CV_VECTOROP_ERR); }

  /* Initialize all sensitivity related counters */

  cv_mem->cv_nfSe     = 0;
  cv_mem->cv_nfeS     = 0;
  cv_mem->cv_ncfnS    = 0;
  cv_mem->cv_netfS    = 0;
  cv_mem->cv_nniS     = 0;
  cv_mem->cv_nnfS     = 0;
  cv_mem->cv_nsetupsS = 0;
  if (ism == CV_STAGGERED1)
  {
    for (is = 0; is < cv_mem->cv_Ns; is++)
    {
      cv_mem->cv_ncfnS1[is] = 0;
      cv_mem->cv_nniS1[is]  = 0;
      cv_mem->cv_nnfS1[is]  = 0;
    }
  }

  /* Problem has been successfully re-initialized */

  cv_mem->cv_sensi = SUNTRUE;

  /* Check if the NLS exists, create the default NLS if needed */
  if ((ism == CV_SIMULTANEOUS && cv_mem->NLSsim == NULL) ||
      (ism == CV_STAGGERED && cv_mem->NLSstg == NULL) ||
      (ism == CV_STAGGERED1 && cv_mem->NLSstg1 == NULL))
  {
    /* create a Newton nonlinear solver object by default */
    if (ism == CV_SIMULTANEOUS)
    {
      NLS = SUNNonlinSol_NewtonSens(cv_mem->cv_Ns + 1, cv_mem->cv_acor,
                                    cv_mem->cv_sunctx);
    }
    else if (ism == CV_STAGGERED)
    {
      NLS = SUNNonlinSol_NewtonSens(cv_mem->cv_Ns, cv_mem->cv_acor,
                                    cv_mem->cv_sunctx);
    }
    else { NLS = SUNNonlinSol_Newton(cv_mem->cv_acor, cv_mem->cv_sunctx); }

    /* check that the nonlinear solver is non-NULL */
    if (NLS == NULL)
    {
      cvProcessError(cv_mem, CV_MEM_FAIL, __LINE__, __func__, __FILE__,
                     MSGCV_MEM_FAIL);
      return (CV_MEM_FAIL);
    }

    /* attach the nonlinear solver to the CVODES memory */
    if (ism == CV_SIMULTANEOUS)
    {
      retval = CVodeSetNonlinearSolverSensSim(cv_mem, NLS);
    }
    else if (ism == CV_STAGGERED)
    {
      retval = CVodeSetNonlinearSolverSensStg(cv_mem, NLS);
    }
    else { retval = CVodeSetNonlinearSolverSensStg1(cv_mem, NLS); }

    /* check that the nonlinear solver was successfully attached */
    if (retval != CV_SUCCESS)
    {
      cvProcessError(cv_mem, retval, __LINE__, __func__, __FILE__,
                     "Setting the nonlinear solver failed");
      SUNNonlinSolFree(NLS);
      return (CV_MEM_FAIL);
    }

    /* set ownership flag */
    if (ism == CV_SIMULTANEOUS) { cv_mem->ownNLSsim = SUNTRUE; }
    else if (ism == CV_STAGGERED) { cv_mem->ownNLSstg = SUNTRUE; }
    else { cv_mem->ownNLSstg1 = SUNTRUE; }

    /* initialize the NLS object, this assumes that the linear solver has
       already been initialized in CVodeInit */
    if (ism == CV_SIMULTANEOUS) { retval = cvNlsInitSensSim(cv_mem); }
    else if (ism == CV_STAGGERED) { retval = cvNlsInitSensStg(cv_mem); }
    else { retval = cvNlsInitSensStg1(cv_mem); }

    if (retval != CV_SUCCESS)
    {
      cvProcessError(cv_mem, CV_NLS_INIT_FAIL, __LINE__, __func__, __FILE__,
                     MSGCV_NLS_INIT_FAIL);
      return (CV_NLS_INIT_FAIL);
    }
  }

  /* Sensitivity re-initialization was successfull */
  return (CV_SUCCESS);
}

/*-----------------------------------------------------------------*/

/*
 * CVodeSensSStolerances
 * CVodeSensSVtolerances
 * CVodeSensEEtolerances
 *
 * These functions specify the integration tolerances for sensitivity
 * variables. One of them MUST be called before the first call to CVode.
 *
 * CVodeSensSStolerances specifies scalar relative and absolute tolerances.
 * CVodeSensSVtolerances specifies scalar relative tolerance and a vector
 *   absolute tolerance for each sensitivity vector (a potentially different
 *   absolute tolerance for each vector component).
 * CVodeEEtolerances specifies that tolerances for sensitivity variables
 *   should be estimated from those provided for the state variables.
 */

int CVodeSensSStolerances(void* cvode_mem, sunrealtype reltolS,
                          sunrealtype* abstolS)
{
  CVodeMem cv_mem;
  int is;

  if (cvode_mem == NULL)
  {
    cvProcessError(NULL, CV_MEM_NULL, __LINE__, __func__, __FILE__, MSGCV_NO_MEM);
    return (CV_MEM_NULL);
  }
  cv_mem = (CVodeMem)cvode_mem;

  /* Was sensitivity initialized? */

  if (cv_mem->cv_SensMallocDone == SUNFALSE)
  {
    cvProcessError(cv_mem, CV_NO_SENS, __LINE__, __func__, __FILE__,
                   MSGCV_NO_SENSI);
    return (CV_NO_SENS);
  }

  /* Test user-supplied tolerances */

  if (reltolS < ZERO)
  {
    cvProcessError(cv_mem, CV_ILL_INPUT, __LINE__, __func__, __FILE__,
                   MSGCV_BAD_RELTOLS);
    return (CV_ILL_INPUT);
  }

  if (abstolS == NULL)
  {
    cvProcessError(cv_mem, CV_ILL_INPUT, __LINE__, __func__, __FILE__,
                   MSGCV_NULL_ABSTOLS);
    return (CV_ILL_INPUT);
  }

  for (is = 0; is < cv_mem->cv_Ns; is++)
  {
    if (abstolS[is] < ZERO)
    {
      cvProcessError(cv_mem, CV_ILL_INPUT, __LINE__, __func__, __FILE__,
                     MSGCV_BAD_ABSTOLS);
      return (CV_ILL_INPUT);
    }
  }

  /* Copy tolerances into memory */

  cv_mem->cv_itolS = CV_SS;

  cv_mem->cv_reltolS = reltolS;

  if (!(cv_mem->cv_SabstolSMallocDone))
  {
    cv_mem->cv_SabstolS = NULL;
    cv_mem->cv_SabstolS =
      (sunrealtype*)malloc(cv_mem->cv_Ns * sizeof(sunrealtype));
    cv_mem->cv_atolSmin0 =
      (sunbooleantype*)malloc(cv_mem->cv_Ns * sizeof(sunbooleantype));
    cv_mem->cv_lrw += cv_mem->cv_Ns;
    cv_mem->cv_SabstolSMallocDone = SUNTRUE;
  }

  for (is = 0; is < cv_mem->cv_Ns; is++)
  {
    cv_mem->cv_SabstolS[is]  = abstolS[is];
    cv_mem->cv_atolSmin0[is] = (abstolS[is] == ZERO);
  }

  return (CV_SUCCESS);
}

int CVodeSensSVtolerances(void* cvode_mem, sunrealtype reltolS, N_Vector* abstolS)
{
  CVodeMem cv_mem;
  int is, retval;
  sunrealtype* atolmin;

  if (cvode_mem == NULL)
  {
    cvProcessError(NULL, CV_MEM_NULL, __LINE__, __func__, __FILE__, MSGCV_NO_MEM);
    return (CV_MEM_NULL);
  }
  cv_mem = (CVodeMem)cvode_mem;

  /* Was sensitivity initialized? */

  if (cv_mem->cv_SensMallocDone == SUNFALSE)
  {
    cvProcessError(cv_mem, CV_NO_SENS, __LINE__, __func__, __FILE__,
                   MSGCV_NO_SENSI);
    return (CV_NO_SENS);
  }

  /* Test user-supplied tolerances */

  if (reltolS < ZERO)
  {
    cvProcessError(cv_mem, CV_ILL_INPUT, __LINE__, __func__, __FILE__,
                   MSGCV_BAD_RELTOLS);
    return (CV_ILL_INPUT);
  }

  if (abstolS == NULL)
  {
    cvProcessError(cv_mem, CV_ILL_INPUT, __LINE__, __func__, __FILE__,
                   MSGCV_NULL_ABSTOLS);
    return (CV_ILL_INPUT);
  }

  if (cv_mem->cv_tempv->ops->nvmin == NULL)
  {
    cvProcessError(cv_mem, CV_ILL_INPUT, __LINE__, __func__, __FILE__,
                   "Missing N_VMin routine from N_Vector");
    return (CV_ILL_INPUT);
  }
  atolmin = (sunrealtype*)malloc(cv_mem->cv_Ns * sizeof(sunrealtype));
  for (is = 0; is < cv_mem->cv_Ns; is++)
  {
    atolmin[is] = N_VMin(abstolS[is]);
    if (atolmin[is] < ZERO)
    {
      cvProcessError(cv_mem, CV_ILL_INPUT, __LINE__, __func__, __FILE__,
                     MSGCV_BAD_ABSTOLS);
      free(atolmin);
      return (CV_ILL_INPUT);
    }
  }

  /* Copy tolerances into memory */

  cv_mem->cv_itolS = CV_SV;

  cv_mem->cv_reltolS = reltolS;

  if (!(cv_mem->cv_VabstolSMallocDone))
  {
    cv_mem->cv_VabstolS = N_VCloneVectorArray(cv_mem->cv_Ns, cv_mem->cv_tempv);
    cv_mem->cv_atolSmin0 =
      (sunbooleantype*)malloc(cv_mem->cv_Ns * sizeof(sunbooleantype));
    cv_mem->cv_lrw += cv_mem->cv_Ns * cv_mem->cv_lrw1;
    cv_mem->cv_liw += cv_mem->cv_Ns * cv_mem->cv_liw1;
    cv_mem->cv_VabstolSMallocDone = SUNTRUE;
  }

  for (is = 0; is < cv_mem->cv_Ns; is++)
  {
    cv_mem->cv_cvals[is]     = ONE;
    cv_mem->cv_atolSmin0[is] = (atolmin[is] == ZERO);
  }
  free(atolmin);

  retval = N_VScaleVectorArray(cv_mem->cv_Ns, cv_mem->cv_cvals, abstolS,
                               cv_mem->cv_VabstolS);
  if (retval != CV_SUCCESS) { return (CV_VECTOROP_ERR); }

  return (CV_SUCCESS);
}

int CVodeSensEEtolerances(void* cvode_mem)
{
  CVodeMem cv_mem;

  if (cvode_mem == NULL)
  {
    cvProcessError(NULL, CV_MEM_NULL, __LINE__, __func__, __FILE__, MSGCV_NO_MEM);
    return (CV_MEM_NULL);
  }
  cv_mem = (CVodeMem)cvode_mem;

  /* Was sensitivity initialized? */

  if (cv_mem->cv_SensMallocDone == SUNFALSE)
  {
    cvProcessError(cv_mem, CV_NO_SENS, __LINE__, __func__, __FILE__,
                   MSGCV_NO_SENSI);
    return (CV_NO_SENS);
  }

  cv_mem->cv_itolS = CV_EE;

  return (CV_SUCCESS);
}

/*-----------------------------------------------------------------*/

/*
 * CVodeQuadSensInit
 *
 */

int CVodeQuadSensInit(void* cvode_mem, CVQuadSensRhsFn fQS, N_Vector* yQS0)
{
  CVodeMem cv_mem;
  sunbooleantype allocOK;
  int is, retval;

  /* Check cvode_mem */
  if (cvode_mem == NULL)
  {
    cvProcessError(NULL, CV_MEM_NULL, __LINE__, __func__, __FILE__, MSGCV_NO_MEM);
    return (CV_MEM_NULL);
  }
  cv_mem = (CVodeMem)cvode_mem;

  /* Check if sensitivity analysis is active */
  if (!cv_mem->cv_sensi)
  {
    cvProcessError(cv_mem, CV_ILL_INPUT, __LINE__, __func__, __FILE__,
                   MSGCV_NO_SENSI);
    return (CV_ILL_INPUT);
  }

  /* Check if yQS0 is non-null */
  if (yQS0 == NULL)
  {
    cvProcessError(cv_mem, CV_ILL_INPUT, __LINE__, __func__, __FILE__,
                   MSGCV_NULL_YQS0);
    return (CV_ILL_INPUT);
  }

  /* Allocate the vectors (using yQS0[0] as a template) */
  allocOK = cvQuadSensAllocVectors(cv_mem, yQS0[0]);
  if (!allocOK)
  {
    cvProcessError(cv_mem, CV_MEM_FAIL, __LINE__, __func__, __FILE__,
                   MSGCV_MEM_FAIL);
    return (CV_MEM_FAIL);
  }

  /*----------------------------------------------
    All error checking is complete at this point
    -----------------------------------------------*/

  /* Set fQS */
  if (fQS == NULL)
  {
    cv_mem->cv_fQSDQ = SUNTRUE;
    cv_mem->cv_fQS   = cvQuadSensRhsInternalDQ;

    cv_mem->cv_fQS_data = cvode_mem;
  }
  else
  {
    cv_mem->cv_fQSDQ = SUNFALSE;
    cv_mem->cv_fQS   = fQS;

    cv_mem->cv_fQS_data = cv_mem->cv_user_data;
  }

  /* Initialize znQS[0] in the history array */
  for (is = 0; is < cv_mem->cv_Ns; is++) { cv_mem->cv_cvals[is] = ONE; }

  retval = N_VScaleVectorArray(cv_mem->cv_Ns, cv_mem->cv_cvals, yQS0,
                               cv_mem->cv_znQS[0]);
  if (retval != CV_SUCCESS) { return (CV_VECTOROP_ERR); }

  /* Initialize all sensitivity related counters */
  cv_mem->cv_nfQSe  = 0;
  cv_mem->cv_nfQeS  = 0;
  cv_mem->cv_netfQS = 0;

  /* Quadrature sensitivities will be computed */
  cv_mem->cv_quadr_sensi        = SUNTRUE;
  cv_mem->cv_QuadSensMallocDone = SUNTRUE;

  /* Sensitivity initialization was successfull */
  return (CV_SUCCESS);
}

/*
 * CVodeQuadSensReInit
 *
 */

int CVodeQuadSensReInit(void* cvode_mem, N_Vector* yQS0)
{
  CVodeMem cv_mem;
  int is, retval;

  /* Check cvode_mem */
  if (cvode_mem == NULL)
  {
    cvProcessError(NULL, CV_MEM_NULL, __LINE__, __func__, __FILE__, MSGCV_NO_MEM);
    return (CV_MEM_NULL);
  }
  cv_mem = (CVodeMem)cvode_mem;

  /* Check if sensitivity analysis is active */
  if (!cv_mem->cv_sensi)
  {
    cvProcessError(cv_mem, CV_ILL_INPUT, __LINE__, __func__, __FILE__,
                   MSGCV_NO_SENSI);
    return (CV_NO_SENS);
  }

  /* Was quadrature sensitivity initialized? */
  if (cv_mem->cv_QuadSensMallocDone == SUNFALSE)
  {
    cvProcessError(cv_mem, CV_NO_QUADSENS, __LINE__, __func__, __FILE__,
                   MSGCV_NO_QUADSENSI);
    return (CV_NO_QUADSENS);
  }

  /* Check if yQS0 is non-null */
  if (yQS0 == NULL)
  {
    cvProcessError(cv_mem, CV_ILL_INPUT, __LINE__, __func__, __FILE__,
                   MSGCV_NULL_YQS0);
    return (CV_ILL_INPUT);
  }

  /*----------------------------------------------
    All error checking is complete at this point
    -----------------------------------------------*/

  /* Initialize znQS[0] in the history array */
  for (is = 0; is < cv_mem->cv_Ns; is++) { cv_mem->cv_cvals[is] = ONE; }

  retval = N_VScaleVectorArray(cv_mem->cv_Ns, cv_mem->cv_cvals, yQS0,
                               cv_mem->cv_znQS[0]);
  if (retval != CV_SUCCESS) { return (CV_VECTOROP_ERR); }

  /* Initialize all sensitivity related counters */
  cv_mem->cv_nfQSe  = 0;
  cv_mem->cv_nfQeS  = 0;
  cv_mem->cv_netfQS = 0;

  /* Quadrature sensitivities will be computed */
  cv_mem->cv_quadr_sensi = SUNTRUE;

  /* Problem has been successfully re-initialized */
  return (CV_SUCCESS);
}

/*
 * CVodeQuadSensSStolerances
 * CVodeQuadSensSVtolerances
 * CVodeQuadSensEEtolerances
 *
 * These functions specify the integration tolerances for quadrature
 * sensitivity variables. One of them MUST be called before the first
 * call to CVode IF these variables are included in the error test.
 *
 * CVodeQuadSensSStolerances specifies scalar relative and absolute tolerances.
 * CVodeQuadSensSVtolerances specifies scalar relative tolerance and a vector
 *   absolute tolerance for each quadrature sensitivity vector (a potentially
 *   different absolute tolerance for each vector component).
 * CVodeQuadSensEEtolerances specifies that tolerances for sensitivity variables
 *   should be estimated from those provided for the quadrature variables.
 *   In this case, tolerances for the quadrature variables must be
 *   specified through a call to one of CVodeQuad**tolerances.
 */

int CVodeQuadSensSStolerances(void* cvode_mem, sunrealtype reltolQS,
                              sunrealtype* abstolQS)
{
  CVodeMem cv_mem;
  int is;

  if (cvode_mem == NULL)
  {
    cvProcessError(NULL, CV_MEM_NULL, __LINE__, __func__, __FILE__, MSGCV_NO_MEM);
    return (CV_MEM_NULL);
  }
  cv_mem = (CVodeMem)cvode_mem;

  /* Check if sensitivity was initialized */

  if (cv_mem->cv_SensMallocDone == SUNFALSE)
  {
    cvProcessError(cv_mem, CV_NO_SENS, __LINE__, __func__, __FILE__,
                   MSGCV_NO_SENSI);
    return (CV_NO_SENS);
  }

  /* Ckeck if quadrature sensitivity was initialized? */

  if (cv_mem->cv_QuadSensMallocDone == SUNFALSE)
  {
    cvProcessError(cv_mem, CV_NO_QUADSENS, __LINE__, __func__, __FILE__,
                   MSGCV_NO_QUADSENSI);
    return (CV_NO_QUAD);
  }

  /* Test user-supplied tolerances */

  if (reltolQS < ZERO)
  {
    cvProcessError(cv_mem, CV_ILL_INPUT, __LINE__, __func__, __FILE__,
                   MSGCV_BAD_RELTOLQS);
    return (CV_ILL_INPUT);
  }

  if (abstolQS == NULL)
  {
    cvProcessError(cv_mem, CV_ILL_INPUT, __LINE__, __func__, __FILE__,
                   MSGCV_NULL_ABSTOLQS);
    return (CV_ILL_INPUT);
  }

  for (is = 0; is < cv_mem->cv_Ns; is++)
  {
    if (abstolQS[is] < ZERO)
    {
      cvProcessError(cv_mem, CV_ILL_INPUT, __LINE__, __func__, __FILE__,
                     MSGCV_BAD_ABSTOLQS);
      return (CV_ILL_INPUT);
    }
  }

  /* Copy tolerances into memory */

  cv_mem->cv_itolQS = CV_SS;

  cv_mem->cv_reltolQS = reltolQS;

  if (!(cv_mem->cv_SabstolQSMallocDone))
  {
    cv_mem->cv_SabstolQS = NULL;
    cv_mem->cv_SabstolQS =
      (sunrealtype*)malloc(cv_mem->cv_Ns * sizeof(sunrealtype));
    cv_mem->cv_atolQSmin0 =
      (sunbooleantype*)malloc(cv_mem->cv_Ns * sizeof(sunbooleantype));
    cv_mem->cv_lrw += cv_mem->cv_Ns;
    cv_mem->cv_SabstolQSMallocDone = SUNTRUE;
  }

  for (is = 0; is < cv_mem->cv_Ns; is++)
  {
    cv_mem->cv_SabstolQS[is]  = abstolQS[is];
    cv_mem->cv_atolQSmin0[is] = (abstolQS[is] == ZERO);
  }

  return (CV_SUCCESS);
}

int CVodeQuadSensSVtolerances(void* cvode_mem, sunrealtype reltolQS,
                              N_Vector* abstolQS)
{
  CVodeMem cv_mem;
  int is, retval;
  sunrealtype* atolmin;

  if (cvode_mem == NULL)
  {
    cvProcessError(NULL, CV_MEM_NULL, __LINE__, __func__, __FILE__, MSGCV_NO_MEM);
    return (CV_MEM_NULL);
  }
  cv_mem = (CVodeMem)cvode_mem;

  /* check if sensitivity was initialized */

  if (cv_mem->cv_SensMallocDone == SUNFALSE)
  {
    cvProcessError(cv_mem, CV_NO_SENS, __LINE__, __func__, __FILE__,
                   MSGCV_NO_SENSI);
    return (CV_NO_SENS);
  }

  /* Ckeck if quadrature sensitivity was initialized? */

  if (cv_mem->cv_QuadSensMallocDone == SUNFALSE)
  {
    cvProcessError(cv_mem, CV_NO_QUADSENS, __LINE__, __func__, __FILE__,
                   MSGCV_NO_QUADSENSI);
    return (CV_NO_QUAD);
  }

  /* Test user-supplied tolerances */

  if (reltolQS < ZERO)
  {
    cvProcessError(cv_mem, CV_ILL_INPUT, __LINE__, __func__, __FILE__,
                   MSGCV_BAD_RELTOLQS);
    return (CV_ILL_INPUT);
  }

  if (abstolQS == NULL)
  {
    cvProcessError(cv_mem, CV_ILL_INPUT, __LINE__, __func__, __FILE__,
                   MSGCV_NULL_ABSTOLQS);
    return (CV_ILL_INPUT);
  }

  if (cv_mem->cv_tempv->ops->nvmin == NULL)
  {
    cvProcessError(cv_mem, CV_ILL_INPUT, __LINE__, __func__, __FILE__,
                   "Missing N_VMin routine from N_Vector");
    return (CV_ILL_INPUT);
  }
  atolmin = (sunrealtype*)malloc(cv_mem->cv_Ns * sizeof(sunrealtype));
  for (is = 0; is < cv_mem->cv_Ns; is++)
  {
    atolmin[is] = N_VMin(abstolQS[is]);
    if (atolmin[is] < ZERO)
    {
      cvProcessError(cv_mem, CV_ILL_INPUT, __LINE__, __func__, __FILE__,
                     MSGCV_BAD_ABSTOLQS);
      free(atolmin);
      return (CV_ILL_INPUT);
    }
  }

  /* Copy tolerances into memory */

  cv_mem->cv_itolQS = CV_SV;

  cv_mem->cv_reltolQS = reltolQS;

  if (!(cv_mem->cv_VabstolQSMallocDone))
  {
    cv_mem->cv_VabstolQS = N_VCloneVectorArray(cv_mem->cv_Ns, cv_mem->cv_tempvQ);
    cv_mem->cv_atolQSmin0 =
      (sunbooleantype*)malloc(cv_mem->cv_Ns * sizeof(sunbooleantype));
    cv_mem->cv_lrw += cv_mem->cv_Ns * cv_mem->cv_lrw1Q;
    cv_mem->cv_liw += cv_mem->cv_Ns * cv_mem->cv_liw1Q;
    cv_mem->cv_VabstolQSMallocDone = SUNTRUE;
  }

  for (is = 0; is < cv_mem->cv_Ns; is++)
  {
    cv_mem->cv_cvals[is]      = ONE;
    cv_mem->cv_atolQSmin0[is] = (atolmin[is] == ZERO);
  }
  free(atolmin);

  retval = N_VScaleVectorArray(cv_mem->cv_Ns, cv_mem->cv_cvals, abstolQS,
                               cv_mem->cv_VabstolQS);
  if (retval != CV_SUCCESS) { return (CV_VECTOROP_ERR); }

  return (CV_SUCCESS);
}

int CVodeQuadSensEEtolerances(void* cvode_mem)
{
  CVodeMem cv_mem;

  if (cvode_mem == NULL)
  {
    cvProcessError(NULL, CV_MEM_NULL, __LINE__, __func__, __FILE__, MSGCV_NO_MEM);
    return (CV_MEM_NULL);
  }
  cv_mem = (CVodeMem)cvode_mem;

  /* check if sensitivity was initialized */

  if (cv_mem->cv_SensMallocDone == SUNFALSE)
  {
    cvProcessError(cv_mem, CV_NO_SENS, __LINE__, __func__, __FILE__,
                   MSGCV_NO_SENSI);
    return (CV_NO_SENS);
  }

  /* Ckeck if quadrature sensitivity was initialized? */

  if (cv_mem->cv_QuadSensMallocDone == SUNFALSE)
  {
    cvProcessError(cv_mem, CV_NO_QUADSENS, __LINE__, __func__, __FILE__,
                   MSGCV_NO_QUADSENSI);
    return (CV_NO_QUAD);
  }

  cv_mem->cv_itolQS = CV_EE;

  return (CV_SUCCESS);
}

/*-----------------------------------------------------------------*/

/*
 * CVodeSensToggleOff
 *
 * CVodeSensToggleOff deactivates sensitivity calculations.
 * It does NOT deallocate sensitivity-related memory.
 */

int CVodeSensToggleOff(void* cvode_mem)
{
  CVodeMem cv_mem;

  /* Check cvode_mem */
  if (cvode_mem == NULL)
  {
    cvProcessError(NULL, CV_MEM_NULL, __LINE__, __func__, __FILE__, MSGCV_NO_MEM);
    return (CV_MEM_NULL);
  }
  cv_mem = (CVodeMem)cvode_mem;

  /* Disable sensitivities */
  cv_mem->cv_sensi       = SUNFALSE;
  cv_mem->cv_quadr_sensi = SUNFALSE;

  return (CV_SUCCESS);
}

/*-----------------------------------------------------------------*/

/*
 * CVodeRootInit
 *
 * CVodeRootInit initializes a rootfinding problem to be solved
 * during the integration of the ODE system.  It loads the root
 * function pointer and the number of root functions, and allocates
 * workspace memory.  The return value is CV_SUCCESS = 0 if no errors
 * occurred, or a negative value otherwise.
 */

int CVodeRootInit(void* cvode_mem, int nrtfn, CVRootFn g)
{
  CVodeMem cv_mem;
  int i, nrt;

  /* Check cvode_mem pointer */
  if (cvode_mem == NULL)
  {
    cvProcessError(NULL, CV_MEM_NULL, __LINE__, __func__, __FILE__, MSGCV_NO_MEM);
    return (CV_MEM_NULL);
  }
  cv_mem = (CVodeMem)cvode_mem;

  nrt = (nrtfn < 0) ? 0 : nrtfn;

  /* If rerunning CVodeRootInit() with a different number of root
     functions (changing number of gfun components), then free
     currently held memory resources */
  if ((nrt != cv_mem->cv_nrtfn) && (cv_mem->cv_nrtfn > 0))
  {
    free(cv_mem->cv_glo);
    cv_mem->cv_glo = NULL;
    free(cv_mem->cv_ghi);
    cv_mem->cv_ghi = NULL;
    free(cv_mem->cv_grout);
    cv_mem->cv_grout = NULL;
    free(cv_mem->cv_iroots);
    cv_mem->cv_iroots = NULL;
    free(cv_mem->cv_rootdir);
    cv_mem->cv_rootdir = NULL;
    free(cv_mem->cv_gactive);
    cv_mem->cv_gactive = NULL;

    cv_mem->cv_lrw -= 3 * (cv_mem->cv_nrtfn);
    cv_mem->cv_liw -= 3 * (cv_mem->cv_nrtfn);
  }

  /* If CVodeRootInit() was called with nrtfn == 0, then set cv_nrtfn to
     zero and cv_gfun to NULL before returning */
  if (nrt == 0)
  {
    cv_mem->cv_nrtfn = nrt;
    cv_mem->cv_gfun  = NULL;
    return (CV_SUCCESS);
  }

  /* If rerunning CVodeRootInit() with the same number of root functions
     (not changing number of gfun components), then check if the root
     function argument has changed */
  /* If g != NULL then return as currently reserved memory resources
     will suffice */
  if (nrt == cv_mem->cv_nrtfn)
  {
    if (g != cv_mem->cv_gfun)
    {
      if (g == NULL)
      {
        free(cv_mem->cv_glo);
        cv_mem->cv_glo = NULL;
        free(cv_mem->cv_ghi);
        cv_mem->cv_ghi = NULL;
        free(cv_mem->cv_grout);
        cv_mem->cv_grout = NULL;
        free(cv_mem->cv_iroots);
        cv_mem->cv_iroots = NULL;
        free(cv_mem->cv_rootdir);
        cv_mem->cv_rootdir = NULL;
        free(cv_mem->cv_gactive);
        cv_mem->cv_gactive = NULL;

        cv_mem->cv_lrw -= 3 * nrt;
        cv_mem->cv_liw -= 3 * nrt;

        cvProcessError(cv_mem, CV_ILL_INPUT, __LINE__, __func__, __FILE__,
                       MSGCV_NULL_G);
        return (CV_ILL_INPUT);
      }
      else
      {
        cv_mem->cv_gfun = g;
        return (CV_SUCCESS);
      }
    }
    else { return (CV_SUCCESS); }
  }

  /* Set variable values in CVode memory block */
  cv_mem->cv_nrtfn = nrt;
  if (g == NULL)
  {
    cvProcessError(cv_mem, CV_ILL_INPUT, __LINE__, __func__, __FILE__,
                   MSGCV_NULL_G);
    return (CV_ILL_INPUT);
  }
  else { cv_mem->cv_gfun = g; }

  /* Allocate necessary memory and return */
  cv_mem->cv_glo = NULL;
  cv_mem->cv_glo = (sunrealtype*)malloc(nrt * sizeof(sunrealtype));
  if (cv_mem->cv_glo == NULL)
  {
    cvProcessError(cv_mem, CV_MEM_FAIL, __LINE__, __func__, __FILE__,
                   MSGCV_MEM_FAIL);
    return (CV_MEM_FAIL);
  }

  cv_mem->cv_ghi = NULL;
  cv_mem->cv_ghi = (sunrealtype*)malloc(nrt * sizeof(sunrealtype));
  if (cv_mem->cv_ghi == NULL)
  {
    free(cv_mem->cv_glo);
    cv_mem->cv_glo = NULL;
    cvProcessError(cv_mem, CV_MEM_FAIL, __LINE__, __func__, __FILE__,
                   MSGCV_MEM_FAIL);
    return (CV_MEM_FAIL);
  }

  cv_mem->cv_grout = NULL;
  cv_mem->cv_grout = (sunrealtype*)malloc(nrt * sizeof(sunrealtype));
  if (cv_mem->cv_grout == NULL)
  {
    free(cv_mem->cv_glo);
    cv_mem->cv_glo = NULL;
    free(cv_mem->cv_ghi);
    cv_mem->cv_ghi = NULL;
    cvProcessError(cv_mem, CV_MEM_FAIL, __LINE__, __func__, __FILE__,
                   MSGCV_MEM_FAIL);
    return (CV_MEM_FAIL);
  }

  cv_mem->cv_iroots = NULL;
  cv_mem->cv_iroots = (int*)malloc(nrt * sizeof(int));
  if (cv_mem->cv_iroots == NULL)
  {
    free(cv_mem->cv_glo);
    cv_mem->cv_glo = NULL;
    free(cv_mem->cv_ghi);
    cv_mem->cv_ghi = NULL;
    free(cv_mem->cv_grout);
    cv_mem->cv_grout = NULL;
    cvProcessError(cv_mem, CV_MEM_FAIL, __LINE__, __func__, __FILE__,
                   MSGCV_MEM_FAIL);
    return (CV_MEM_FAIL);
  }

  cv_mem->cv_rootdir = NULL;
  cv_mem->cv_rootdir = (int*)malloc(nrt * sizeof(int));
  if (cv_mem->cv_rootdir == NULL)
  {
    free(cv_mem->cv_glo);
    cv_mem->cv_glo = NULL;
    free(cv_mem->cv_ghi);
    cv_mem->cv_ghi = NULL;
    free(cv_mem->cv_grout);
    cv_mem->cv_grout = NULL;
    free(cv_mem->cv_iroots);
    cv_mem->cv_iroots = NULL;
    cvProcessError(cv_mem, CV_MEM_FAIL, __LINE__, __func__, __FILE__,
                   MSGCV_MEM_FAIL);
    return (CV_MEM_FAIL);
  }

  cv_mem->cv_gactive = NULL;
  cv_mem->cv_gactive = (sunbooleantype*)malloc(nrt * sizeof(sunbooleantype));
  if (cv_mem->cv_gactive == NULL)
  {
    free(cv_mem->cv_glo);
    cv_mem->cv_glo = NULL;
    free(cv_mem->cv_ghi);
    cv_mem->cv_ghi = NULL;
    free(cv_mem->cv_grout);
    cv_mem->cv_grout = NULL;
    free(cv_mem->cv_iroots);
    cv_mem->cv_iroots = NULL;
    free(cv_mem->cv_rootdir);
    cv_mem->cv_rootdir = NULL;
    cvProcessError(cv_mem, CV_MEM_FAIL, __LINE__, __func__, __FILE__,
                   MSGCV_MEM_FAIL);
    return (CV_MEM_FAIL);
  }

  /* Set default values for rootdir (both directions) */
  for (i = 0; i < nrt; i++) { cv_mem->cv_rootdir[i] = 0; }

  /* Set default values for gactive (all active) */
  for (i = 0; i < nrt; i++) { cv_mem->cv_gactive[i] = SUNTRUE; }

  cv_mem->cv_lrw += 3 * nrt;
  cv_mem->cv_liw += 3 * nrt;

  return (CV_SUCCESS);
}

/*
 * -----------------------------------------------------------------
 * Main solver function
 * -----------------------------------------------------------------
 */

/*
 * CVode
 *
 * This routine is the main driver of the CVODES package.
 *
 * It integrates over a time interval defined by the user, by calling
 * cvStep to do internal time steps.
 *
 * The first time that CVode is called for a successfully initialized
 * problem, it computes a tentative initial step size h.
 *
 * CVode supports two modes, specified by itask: CV_NORMAL, CV_ONE_STEP.
 * In the CV_NORMAL mode, the solver steps until it reaches or passes tout
 * and then interpolates to obtain y(tout).
 * In the CV_ONE_STEP mode, it takes one internal step and returns.
 */

int CVode(void* cvode_mem, sunrealtype tout, N_Vector yout, sunrealtype* tret,
          int itask)
{
  CVodeMem cv_mem;
  long int nstloc;
  int retval, hflag, kflag, istate, is, ir, ier, irfndp;
  sunrealtype troundoff, tout_hin, rh, nrm;
  sunbooleantype inactive_roots;

  /*
   * -------------------------------------
   * 1. Check and process inputs
   * -------------------------------------
   */

  /* Check if cvode_mem exists */
  if (cvode_mem == NULL)
  {
    cvProcessError(NULL, CV_MEM_NULL, __LINE__, __func__, __FILE__, MSGCV_NO_MEM);
    return (CV_MEM_NULL);
  }
  cv_mem = (CVodeMem)cvode_mem;

  SUNDIALS_MARK_FUNCTION_BEGIN(CV_PROFILER);

  /* Check if cvode_mem was allocated */
  if (cv_mem->cv_MallocDone == SUNFALSE)
  {
    cvProcessError(cv_mem, CV_NO_MALLOC, __LINE__, __func__, __FILE__,
                   MSGCV_NO_MALLOC);
    SUNDIALS_MARK_FUNCTION_END(CV_PROFILER);
    return (CV_NO_MALLOC);
  }

  /* Check for yout != NULL */
  if ((cv_mem->cv_y = yout) == NULL)
  {
    cvProcessError(cv_mem, CV_ILL_INPUT, __LINE__, __func__, __FILE__,
                   MSGCV_YOUT_NULL);
    SUNDIALS_MARK_FUNCTION_END(CV_PROFILER);
    return (CV_ILL_INPUT);
  }

  /* Check for tret != NULL */
  if (tret == NULL)
  {
    cvProcessError(cv_mem, CV_ILL_INPUT, __LINE__, __func__, __FILE__,
                   MSGCV_TRET_NULL);
    SUNDIALS_MARK_FUNCTION_END(CV_PROFILER);
    return (CV_ILL_INPUT);
  }

  /* Check for valid itask */
  if ((itask != CV_NORMAL) && (itask != CV_ONE_STEP))
  {
    cvProcessError(cv_mem, CV_ILL_INPUT, __LINE__, __func__, __FILE__,
                   MSGCV_BAD_ITASK);
    SUNDIALS_MARK_FUNCTION_END(CV_PROFILER);
    return (CV_ILL_INPUT);
  }

  if (itask == CV_NORMAL) { cv_mem->cv_toutc = tout; }
  cv_mem->cv_taskc = itask;

  /*
   * ----------------------------------------
   * 2. Initializations performed only at
   *    the first step (nst=0):
   *    - initial setup
   *    - initialize Nordsieck history array
   *    - compute initial step size
   *    - check for approach to tstop
   *    - check for approach to a root
   * ----------------------------------------
   */

  if (cv_mem->cv_nst == 0)
  {
    cv_mem->cv_tretlast = *tret = cv_mem->cv_tn;

    /* Check inputs for corectness */

    ier = cvInitialSetup(cv_mem);
    if (ier != CV_SUCCESS)
    {
      SUNDIALS_MARK_FUNCTION_END(CV_PROFILER);
      return (ier);
    }

    /*
     * Call f at (t0,y0), set zn[1] = y'(t0).
     * If computing any quadratures, call fQ at (t0,y0), set znQ[1] = yQ'(t0)
     * If computing sensitivities, call fS at (t0,y0,yS0), set znS[1][is] = yS'(t0), is=1,...,Ns.
     * If computing quadr. sensi., call fQS at (t0,y0,yS0), set znQS[1][is] = yQS'(t0), is=1,...,Ns.
     */

    retval = cv_mem->cv_f(cv_mem->cv_tn, cv_mem->cv_zn[0], cv_mem->cv_zn[1],
                          cv_mem->cv_user_data);
    cv_mem->cv_nfe++;
    if (retval < 0)
    {
      cvProcessError(cv_mem, CV_RHSFUNC_FAIL, __LINE__, __func__, __FILE__,
                     MSGCV_RHSFUNC_FAILED, cv_mem->cv_tn);
      SUNDIALS_MARK_FUNCTION_END(CV_PROFILER);
      return (CV_RHSFUNC_FAIL);
    }
    if (retval > 0)
    {
      cvProcessError(cv_mem, CV_FIRST_RHSFUNC_ERR, __LINE__, __func__, __FILE__,
                     MSGCV_RHSFUNC_FIRST);
      SUNDIALS_MARK_FUNCTION_END(CV_PROFILER);
      return (CV_FIRST_RHSFUNC_ERR);
    }

    if (cv_mem->cv_quadr)
    {
      retval = cv_mem->cv_fQ(cv_mem->cv_tn, cv_mem->cv_zn[0], cv_mem->cv_znQ[1],
                             cv_mem->cv_user_data);
      cv_mem->cv_nfQe++;
      if (retval < 0)
      {
        cvProcessError(cv_mem, CV_QRHSFUNC_FAIL, __LINE__, __func__, __FILE__,
                       MSGCV_QRHSFUNC_FAILED, cv_mem->cv_tn);
        SUNDIALS_MARK_FUNCTION_END(CV_PROFILER);
        return (CV_QRHSFUNC_FAIL);
      }
      if (retval > 0)
      {
        cvProcessError(cv_mem, CV_FIRST_QRHSFUNC_ERR, __LINE__, __func__,
                       __FILE__, MSGCV_QRHSFUNC_FIRST);
        SUNDIALS_MARK_FUNCTION_END(CV_PROFILER);
        return (CV_FIRST_QRHSFUNC_ERR);
      }
    }

    if (cv_mem->cv_sensi)
    {
      retval = cvSensRhsWrapper(cv_mem, cv_mem->cv_tn, cv_mem->cv_zn[0],
                                cv_mem->cv_zn[1], cv_mem->cv_znS[0],
                                cv_mem->cv_znS[1], cv_mem->cv_tempv,
                                cv_mem->cv_ftemp);
      if (retval < 0)
      {
        cvProcessError(cv_mem, CV_SRHSFUNC_FAIL, __LINE__, __func__, __FILE__,
                       MSGCV_SRHSFUNC_FAILED, cv_mem->cv_tn);
        SUNDIALS_MARK_FUNCTION_END(CV_PROFILER);
        return (CV_SRHSFUNC_FAIL);
      }
      if (retval > 0)
      {
        cvProcessError(cv_mem, CV_FIRST_SRHSFUNC_ERR, __LINE__, __func__,
                       __FILE__, MSGCV_SRHSFUNC_FIRST);
        SUNDIALS_MARK_FUNCTION_END(CV_PROFILER);
        return (CV_FIRST_SRHSFUNC_ERR);
      }
    }

    if (cv_mem->cv_quadr_sensi)
    {
      retval = cv_mem->cv_fQS(cv_mem->cv_Ns, cv_mem->cv_tn, cv_mem->cv_zn[0],
                              cv_mem->cv_znS[0], cv_mem->cv_znQ[1],
                              cv_mem->cv_znQS[1], cv_mem->cv_fQS_data,
                              cv_mem->cv_tempv, cv_mem->cv_tempvQ);
      cv_mem->cv_nfQSe++;
      if (retval < 0)
      {
        cvProcessError(cv_mem, CV_QSRHSFUNC_FAIL, __LINE__, __func__, __FILE__,
                       MSGCV_QSRHSFUNC_FAILED, cv_mem->cv_tn);
        SUNDIALS_MARK_FUNCTION_END(CV_PROFILER);
        return (CV_QSRHSFUNC_FAIL);
      }
      if (retval > 0)
      {
        cvProcessError(cv_mem, CV_FIRST_QSRHSFUNC_ERR, __LINE__, __func__,
                       __FILE__, MSGCV_QSRHSFUNC_FIRST);
        SUNDIALS_MARK_FUNCTION_END(CV_PROFILER);
        return (CV_FIRST_QSRHSFUNC_ERR);
      }
    }

    /* Test input tstop for legality. */

    if (cv_mem->cv_tstopset)
    {
      if ((cv_mem->cv_tstop - cv_mem->cv_tn) * (tout - cv_mem->cv_tn) <= ZERO)
      {
        cvProcessError(cv_mem, CV_ILL_INPUT, __LINE__, __func__, __FILE__,
                       MSGCV_BAD_TSTOP, cv_mem->cv_tstop, cv_mem->cv_tn);
        SUNDIALS_MARK_FUNCTION_END(CV_PROFILER);
        return (CV_ILL_INPUT);
      }
    }

    /* Set initial h (from H0 or cvHin). */

    cv_mem->cv_h = cv_mem->cv_hin;
    if ((cv_mem->cv_h != ZERO) && ((tout - cv_mem->cv_tn) * cv_mem->cv_h < ZERO))
    {
      cvProcessError(cv_mem, CV_ILL_INPUT, __LINE__, __func__, __FILE__,
                     MSGCV_BAD_H0);
      SUNDIALS_MARK_FUNCTION_END(CV_PROFILER);
      return (CV_ILL_INPUT);
    }
    if (cv_mem->cv_h == ZERO)
    {
      tout_hin = tout;
      if (cv_mem->cv_tstopset &&
          (tout - cv_mem->cv_tn) * (tout - cv_mem->cv_tstop) > ZERO)
      {
        tout_hin = cv_mem->cv_tstop;
      }
      hflag = cvHin(cv_mem, tout_hin);
      if (hflag != CV_SUCCESS)
      {
        istate = cvHandleFailure(cv_mem, hflag);
        SUNDIALS_MARK_FUNCTION_END(CV_PROFILER);
        return (istate);
      }
    }

    /* Enforce hmax and hmin */

    rh = SUNRabs(cv_mem->cv_h) * cv_mem->cv_hmax_inv;
    if (rh > ONE) { cv_mem->cv_h /= rh; }
    if (SUNRabs(cv_mem->cv_h) < cv_mem->cv_hmin)
    {
      cv_mem->cv_h *= cv_mem->cv_hmin / SUNRabs(cv_mem->cv_h);
    }

    /* Check for approach to tstop */

    if (cv_mem->cv_tstopset)
    {
      if ((cv_mem->cv_tn + cv_mem->cv_h - cv_mem->cv_tstop) * cv_mem->cv_h > ZERO)
      {
        cv_mem->cv_h = (cv_mem->cv_tstop - cv_mem->cv_tn) *
                       (ONE - FOUR * cv_mem->cv_uround);
      }
    }

    /*
     * Scale zn[1] by h.
     * If computing any quadratures, scale znQ[1] by h.
     * If computing sensitivities,  scale znS[1][is] by h.
     * If computing quadrature sensitivities,  scale znQS[1][is] by h.
     */

    cv_mem->cv_hscale = cv_mem->cv_h;
    cv_mem->cv_h0u    = cv_mem->cv_h;
    cv_mem->cv_hprime = cv_mem->cv_h;

    N_VScale(cv_mem->cv_h, cv_mem->cv_zn[1], cv_mem->cv_zn[1]);

    if (cv_mem->cv_quadr)
    {
      N_VScale(cv_mem->cv_h, cv_mem->cv_znQ[1], cv_mem->cv_znQ[1]);
    }

    if (cv_mem->cv_sensi)
    {
      for (is = 0; is < cv_mem->cv_Ns; is++)
      {
        cv_mem->cv_cvals[is] = cv_mem->cv_h;
      }

      retval = N_VScaleVectorArray(cv_mem->cv_Ns, cv_mem->cv_cvals,
                                   cv_mem->cv_znS[1], cv_mem->cv_znS[1]);
      if (retval != CV_SUCCESS)
      {
        SUNDIALS_MARK_FUNCTION_END(CV_PROFILER);
        return (CV_VECTOROP_ERR);
      }
    }

    if (cv_mem->cv_quadr_sensi)
    {
      for (is = 0; is < cv_mem->cv_Ns; is++)
      {
        cv_mem->cv_cvals[is] = cv_mem->cv_h;
      }

      retval = N_VScaleVectorArray(cv_mem->cv_Ns, cv_mem->cv_cvals,
                                   cv_mem->cv_znQS[1], cv_mem->cv_znQS[1]);
      if (retval != CV_SUCCESS)
      {
        SUNDIALS_MARK_FUNCTION_END(CV_PROFILER);
        return (CV_VECTOROP_ERR);
      }
    }

    /* Check for zeros of root function g at and near t0. */

    if (cv_mem->cv_nrtfn > 0)
    {
      retval = cvRcheck1(cv_mem);

      if (retval == CV_RTFUNC_FAIL)
      {
        cvProcessError(cv_mem, CV_RTFUNC_FAIL, __LINE__, __func__, __FILE__,
                       MSGCV_RTFUNC_FAILED, cv_mem->cv_tn);
        SUNDIALS_MARK_FUNCTION_END(CV_PROFILER);
        return (CV_RTFUNC_FAIL);
      }
    }

  } /* end of first call block */

  /*
   * ------------------------------------------------------
   * 3. At following steps, perform stop tests:
   *    - check for root in last step
   *    - check if we passed tstop
   *    - check if we passed tout (NORMAL mode)
   *    - check if current tn was returned (ONE_STEP mode)
   *    - check if we are close to tstop
   *      (adjust step size if needed)
   * -------------------------------------------------------
   */

  if (cv_mem->cv_nst > 0)
  {
    /* Estimate an infinitesimal time interval to be used as
       a roundoff for time quantities (based on current time
       and step size) */
    troundoff = FUZZ_FACTOR * cv_mem->cv_uround *
                (SUNRabs(cv_mem->cv_tn) + SUNRabs(cv_mem->cv_h));

    /* First, check for a root in the last step taken, other than the
       last root found, if any.  If itask = CV_ONE_STEP and y(tn) was not
       returned because of an intervening root, return y(tn) now.     */
    if (cv_mem->cv_nrtfn > 0)
    {
      irfndp = cv_mem->cv_irfnd;

      retval = cvRcheck2(cv_mem);

      if (retval == CLOSERT)
      {
        cvProcessError(cv_mem, CV_ILL_INPUT, __LINE__, __func__, __FILE__,
                       MSGCV_CLOSE_ROOTS, cv_mem->cv_tlo);
        SUNDIALS_MARK_FUNCTION_END(CV_PROFILER);
        return (CV_ILL_INPUT);
      }
      else if (retval == CV_RTFUNC_FAIL)
      {
        cvProcessError(cv_mem, CV_RTFUNC_FAIL, __LINE__, __func__, __FILE__,
                       MSGCV_RTFUNC_FAILED, cv_mem->cv_tlo);
        SUNDIALS_MARK_FUNCTION_END(CV_PROFILER);
        return (CV_RTFUNC_FAIL);
      }
      else if (retval == RTFOUND)
      {
        cv_mem->cv_tretlast = *tret = cv_mem->cv_tlo;
        SUNDIALS_MARK_FUNCTION_END(CV_PROFILER);
        return (CV_ROOT_RETURN);
      }

      /* If tn is distinct from tretlast (within roundoff),
         check remaining interval for roots */
      if (SUNRabs(cv_mem->cv_tn - cv_mem->cv_tretlast) > troundoff)
      {
        retval = cvRcheck3(cv_mem);

        if (retval == CV_SUCCESS)
        { /* no root found */
          cv_mem->cv_irfnd = 0;
          if ((irfndp == 1) && (itask == CV_ONE_STEP))
          {
            cv_mem->cv_tretlast = *tret = cv_mem->cv_tn;
            N_VScale(ONE, cv_mem->cv_zn[0], yout);
            SUNDIALS_MARK_FUNCTION_END(CV_PROFILER);
            return (CV_SUCCESS);
          }
        }
        else if (retval == RTFOUND)
        { /* a new root was found */
          cv_mem->cv_irfnd    = 1;
          cv_mem->cv_tretlast = *tret = cv_mem->cv_tlo;
          SUNDIALS_MARK_FUNCTION_END(CV_PROFILER);
          return (CV_ROOT_RETURN);
        }
        else if (retval == CV_RTFUNC_FAIL)
        { /* g failed */
          cvProcessError(cv_mem, CV_RTFUNC_FAIL, __LINE__, __func__, __FILE__,
                         MSGCV_RTFUNC_FAILED, cv_mem->cv_tlo);
          SUNDIALS_MARK_FUNCTION_END(CV_PROFILER);
          return (CV_RTFUNC_FAIL);
        }
      }

    } /* end of root stop check */

    /* Test for tn at tstop or near tstop */
    if (cv_mem->cv_tstopset)
    {
      /* Test for tn at tstop */
      if (SUNRabs(cv_mem->cv_tn - cv_mem->cv_tstop) <= troundoff)
      {
        /* Ensure tout >= tstop, otherwise check for tout return below */
        if ((tout - cv_mem->cv_tstop) * cv_mem->cv_h >= ZERO ||
            SUNRabs(tout - cv_mem->cv_tstop) <= troundoff)
        {
          if (cv_mem->cv_tstopinterp)
          {
            ier = CVodeGetDky(cv_mem, cv_mem->cv_tstop, 0, yout);
            if (ier != CV_SUCCESS)
            {
              cvProcessError(cv_mem, CV_ILL_INPUT, __LINE__, __func__, __FILE__,
                             MSGCV_BAD_TSTOP, cv_mem->cv_tstop, cv_mem->cv_tn);
              SUNDIALS_MARK_FUNCTION_END(CV_PROFILER);
              return (CV_ILL_INPUT);
            }
          }
          else { N_VScale(ONE, cv_mem->cv_zn[0], yout); }
          cv_mem->cv_tretlast = *tret = cv_mem->cv_tstop;
          cv_mem->cv_tstopset         = SUNFALSE;
          SUNDIALS_MARK_FUNCTION_END(CV_PROFILER);
          return (CV_TSTOP_RETURN);
        }
      }
      /* If next step would overtake tstop, adjust stepsize */
      else if ((cv_mem->cv_tn + cv_mem->cv_hprime - cv_mem->cv_tstop) *
                 cv_mem->cv_h >
               ZERO)
      {
        cv_mem->cv_hprime = (cv_mem->cv_tstop - cv_mem->cv_tn) *
                            (ONE - FOUR * cv_mem->cv_uround);
        cv_mem->cv_eta = cv_mem->cv_hprime / cv_mem->cv_h;
      }
    }

    /* In CV_NORMAL mode, test if tout was reached */
    if ((itask == CV_NORMAL) && ((cv_mem->cv_tn - tout) * cv_mem->cv_h >= ZERO))
    {
      cv_mem->cv_tretlast = *tret = tout;
      ier                         = CVodeGetDky(cv_mem, tout, 0, yout);
      if (ier != CV_SUCCESS)
      {
        cvProcessError(cv_mem, CV_ILL_INPUT, __LINE__, __func__, __FILE__,
                       MSGCV_BAD_TOUT, tout);
        SUNDIALS_MARK_FUNCTION_END(CV_PROFILER);
        return (CV_ILL_INPUT);
      }
      SUNDIALS_MARK_FUNCTION_END(CV_PROFILER);
      return (CV_SUCCESS);
    }

    /* In CV_ONE_STEP mode, test if tn was returned */
    if (itask == CV_ONE_STEP &&
        SUNRabs(cv_mem->cv_tn - cv_mem->cv_tretlast) > troundoff)
    {
      cv_mem->cv_tretlast = *tret = cv_mem->cv_tn;
      N_VScale(ONE, cv_mem->cv_zn[0], yout);
      SUNDIALS_MARK_FUNCTION_END(CV_PROFILER);
      return (CV_SUCCESS);
    }

  } /* end stopping tests block */

  /*
   * --------------------------------------------------
   * 4. Looping point for internal steps
   *
   *    4.1. check for errors (too many steps, too much
   *         accuracy requested, step size too small)
   *    4.2. take a new step (call cvStep)
   *    4.3. stop on error
   *    4.4. perform stop tests:
   *         - check for root in last step
   *         - check if tout was passed
   *         - check if close to tstop
   *         - check if in ONE_STEP mode (must return)
   * --------------------------------------------------
   */

  nstloc = 0;
  for (;;)
  {
    cv_mem->cv_next_h = cv_mem->cv_h;
    cv_mem->cv_next_q = cv_mem->cv_q;

    /* Reset and check ewt, ewtQ, ewtS */
    if (cv_mem->cv_nst > 0)
    {
      ier = cv_mem->cv_efun(cv_mem->cv_zn[0], cv_mem->cv_ewt, cv_mem->cv_e_data);
      if (ier != 0)
      {
        if (cv_mem->cv_itol == CV_WF)
        {
          cvProcessError(cv_mem, CV_ILL_INPUT, __LINE__, __func__, __FILE__,
                         MSGCV_EWT_NOW_FAIL, cv_mem->cv_tn);
        }
        else
        {
          cvProcessError(cv_mem, CV_ILL_INPUT, __LINE__, __func__, __FILE__,
                         MSGCV_EWT_NOW_BAD, cv_mem->cv_tn);
        }

        istate              = CV_ILL_INPUT;
        cv_mem->cv_tretlast = *tret = cv_mem->cv_tn;
        N_VScale(ONE, cv_mem->cv_zn[0], yout);
        break;
      }

      if (cv_mem->cv_quadr && cv_mem->cv_errconQ)
      {
        ier = cvQuadEwtSet(cv_mem, cv_mem->cv_znQ[0], cv_mem->cv_ewtQ);
        if (ier != 0)
        {
          cvProcessError(cv_mem, CV_ILL_INPUT, __LINE__, __func__, __FILE__,
                         MSGCV_EWTQ_NOW_BAD, cv_mem->cv_tn);
          istate              = CV_ILL_INPUT;
          cv_mem->cv_tretlast = *tret = cv_mem->cv_tn;
          N_VScale(ONE, cv_mem->cv_zn[0], yout);
          break;
        }
      }

      if (cv_mem->cv_sensi)
      {
        ier = cvSensEwtSet(cv_mem, cv_mem->cv_znS[0], cv_mem->cv_ewtS);
        if (ier != 0)
        {
          cvProcessError(cv_mem, CV_ILL_INPUT, __LINE__, __func__, __FILE__,
                         MSGCV_EWTS_NOW_BAD, cv_mem->cv_tn);
          istate              = CV_ILL_INPUT;
          cv_mem->cv_tretlast = *tret = cv_mem->cv_tn;
          N_VScale(ONE, cv_mem->cv_zn[0], yout);
          break;
        }
      }

      if (cv_mem->cv_quadr_sensi && cv_mem->cv_errconQS)
      {
        ier = cvQuadSensEwtSet(cv_mem, cv_mem->cv_znQS[0], cv_mem->cv_ewtQS);
        if (ier != 0)
        {
          cvProcessError(cv_mem, CV_ILL_INPUT, __LINE__, __func__, __FILE__,
                         MSGCV_EWTQS_NOW_BAD, cv_mem->cv_tn);
          istate              = CV_ILL_INPUT;
          cv_mem->cv_tretlast = *tret = cv_mem->cv_tn;
          N_VScale(ONE, cv_mem->cv_zn[0], yout);
          break;
        }
      }
    }

    /* Check for too many steps */
    if ((cv_mem->cv_mxstep > 0) && (nstloc >= cv_mem->cv_mxstep))
    {
      cvProcessError(cv_mem, CV_TOO_MUCH_WORK, __LINE__, __func__, __FILE__,
                     MSGCV_MAX_STEPS, cv_mem->cv_tn);
      istate              = CV_TOO_MUCH_WORK;
      cv_mem->cv_tretlast = *tret = cv_mem->cv_tn;
      N_VScale(ONE, cv_mem->cv_zn[0], yout);
      break;
    }

    /* Check for too much accuracy requested */
    nrm = N_VWrmsNorm(cv_mem->cv_zn[0], cv_mem->cv_ewt);
    if (cv_mem->cv_quadr && cv_mem->cv_errconQ)
    {
      nrm = cvQuadUpdateNorm(cv_mem, nrm, cv_mem->cv_znQ[0], cv_mem->cv_ewtQ);
    }
    if (cv_mem->cv_sensi && cv_mem->cv_errconS)
    {
      nrm = cvSensUpdateNorm(cv_mem, nrm, cv_mem->cv_znS[0], cv_mem->cv_ewtS);
    }
    if (cv_mem->cv_quadr_sensi && cv_mem->cv_errconQS)
    {
      nrm = cvQuadSensUpdateNorm(cv_mem, nrm, cv_mem->cv_znQS[0],
                                 cv_mem->cv_ewtQS);
    }
    cv_mem->cv_tolsf = cv_mem->cv_uround * nrm;
    if (cv_mem->cv_tolsf > ONE)
    {
      cvProcessError(cv_mem, CV_TOO_MUCH_ACC, __LINE__, __func__, __FILE__,
                     MSGCV_TOO_MUCH_ACC, cv_mem->cv_tn);
      istate              = CV_TOO_MUCH_ACC;
      cv_mem->cv_tretlast = *tret = cv_mem->cv_tn;
      N_VScale(ONE, cv_mem->cv_zn[0], yout);
      cv_mem->cv_tolsf *= TWO;
      break;
    }
    else { cv_mem->cv_tolsf = ONE; }

    /* Check for h below roundoff level in tn */
    if (cv_mem->cv_tn + cv_mem->cv_h == cv_mem->cv_tn)
    {
      cv_mem->cv_nhnil++;
      if (cv_mem->cv_nhnil <= cv_mem->cv_mxhnil)
      {
        cvProcessError(cv_mem, CV_WARNING, __LINE__, __func__, __FILE__,
                       MSGCV_HNIL, cv_mem->cv_tn, cv_mem->cv_h);
      }
      if (cv_mem->cv_nhnil == cv_mem->cv_mxhnil)
      {
        cvProcessError(cv_mem, CV_WARNING, __LINE__, __func__, __FILE__,
                       MSGCV_HNIL_DONE);
      }
    }

    /* Call cvStep to take a step */
    kflag = cvStep(cv_mem);

    /* Process failed step cases, and exit loop */
    if (kflag != CV_SUCCESS)
    {
      istate              = cvHandleFailure(cv_mem, kflag);
      cv_mem->cv_tretlast = *tret = cv_mem->cv_tn;
      N_VScale(ONE, cv_mem->cv_zn[0], yout);
      break;
    }

    nstloc++;

    /* If tstop is set and was reached, reset tn = tstop */
    if (cv_mem->cv_tstopset)
    {
      troundoff = FUZZ_FACTOR * cv_mem->cv_uround *
                  (SUNRabs(cv_mem->cv_tn) + SUNRabs(cv_mem->cv_h));
      if (SUNRabs(cv_mem->cv_tn - cv_mem->cv_tstop) <= troundoff)
      {
        cv_mem->cv_tn = cv_mem->cv_tstop;
      }
    }

    /* Check for root in last step taken. */
    if (cv_mem->cv_nrtfn > 0)
    {
      retval = cvRcheck3(cv_mem);

      if (retval == RTFOUND)
      { /* A new root was found */
        cv_mem->cv_irfnd    = 1;
        istate              = CV_ROOT_RETURN;
        cv_mem->cv_tretlast = *tret = cv_mem->cv_tlo;
        break;
      }
      else if (retval == CV_RTFUNC_FAIL)
      { /* g failed */
        cvProcessError(cv_mem, CV_RTFUNC_FAIL, __LINE__, __func__, __FILE__,
                       MSGCV_RTFUNC_FAILED, cv_mem->cv_tlo);
        istate = CV_RTFUNC_FAIL;
        break;
      }

      /* If we are at the end of the first step and we still have
       * some event functions that are inactive, issue a warning
       * as this may indicate a user error in the implementation
       * of the root function. */

      if (cv_mem->cv_nst == 1)
      {
        inactive_roots = SUNFALSE;
        for (ir = 0; ir < cv_mem->cv_nrtfn; ir++)
        {
          if (!cv_mem->cv_gactive[ir])
          {
            inactive_roots = SUNTRUE;
            break;
          }
        }
        if ((cv_mem->cv_mxgnull > 0) && inactive_roots)
        {
          cvProcessError(cv_mem, CV_WARNING, __LINE__, __func__, __FILE__,
                         MSGCV_INACTIVE_ROOTS);
        }
      }
    }

    /* Check if tn is at tstop or near tstop */
    if (cv_mem->cv_tstopset)
    {
      troundoff = FUZZ_FACTOR * cv_mem->cv_uround *
                  (SUNRabs(cv_mem->cv_tn) + SUNRabs(cv_mem->cv_h));

      /* Test for tn at tstop */
      if (SUNRabs(cv_mem->cv_tn - cv_mem->cv_tstop) <= troundoff)
      {
        /* Ensure tout >= tstop, otherwise check for tout return below */
        if ((tout - cv_mem->cv_tstop) * cv_mem->cv_h >= ZERO ||
            SUNRabs(tout - cv_mem->cv_tstop) <= troundoff)
        {
          if (cv_mem->cv_tstopinterp)
          {
            (void)CVodeGetDky(cv_mem, cv_mem->cv_tstop, 0, yout);
          }
          else { N_VScale(ONE, cv_mem->cv_zn[0], yout); }
          cv_mem->cv_tretlast = *tret = cv_mem->cv_tstop;
          cv_mem->cv_tstopset         = SUNFALSE;
          istate                      = CV_TSTOP_RETURN;
          break;
        }
      }
      /* If next step would overtake tstop, adjust stepsize */
      else if ((cv_mem->cv_tn + cv_mem->cv_hprime - cv_mem->cv_tstop) *
                 cv_mem->cv_h >
               ZERO)
      {
        cv_mem->cv_hprime = (cv_mem->cv_tstop - cv_mem->cv_tn) *
                            (ONE - FOUR * cv_mem->cv_uround);
        cv_mem->cv_eta = cv_mem->cv_hprime / cv_mem->cv_h;
      }
    }

    /* In NORMAL mode, check if tout reached */
    if ((itask == CV_NORMAL) && (cv_mem->cv_tn - tout) * cv_mem->cv_h >= ZERO)
    {
      istate              = CV_SUCCESS;
      cv_mem->cv_tretlast = *tret = tout;
      (void)CVodeGetDky(cv_mem, tout, 0, yout);
      cv_mem->cv_next_q = cv_mem->cv_qprime;
      cv_mem->cv_next_h = cv_mem->cv_hprime;
      break;
    }

    /* In ONE_STEP mode, copy y and exit loop */
    if (itask == CV_ONE_STEP)
    {
      istate              = CV_SUCCESS;
      cv_mem->cv_tretlast = *tret = cv_mem->cv_tn;
      N_VScale(ONE, cv_mem->cv_zn[0], yout);
      cv_mem->cv_next_q = cv_mem->cv_qprime;
      cv_mem->cv_next_h = cv_mem->cv_hprime;
      break;
    }

  } /* end looping for internal steps */

  /* Load optional output */
  if (cv_mem->cv_sensi && (cv_mem->cv_ism == CV_STAGGERED1))
  {
    cv_mem->cv_nniS  = 0;
    cv_mem->cv_nnfS  = 0;
    cv_mem->cv_ncfnS = 0;
    for (is = 0; is < cv_mem->cv_Ns; is++)
    {
      cv_mem->cv_nniS += cv_mem->cv_nniS1[is];
      cv_mem->cv_nnfS += cv_mem->cv_nnfS1[is];
      cv_mem->cv_ncfnS += cv_mem->cv_ncfnS1[is];
    }
  }

  SUNDIALS_MARK_FUNCTION_END(CV_PROFILER);
  return (istate);
}

/*
 * CVodeComputeState
 *
 * Computes y based on the current prediction and given correction.
 */
int CVodeComputeState(void* cvode_mem, N_Vector ycor, N_Vector y)
{
  CVodeMem cv_mem;

  if (cvode_mem == NULL)
  {
    cvProcessError(NULL, CV_MEM_NULL, __LINE__, __func__, __FILE__, MSGCV_NO_MEM);
    return (CV_MEM_NULL);
  }

  cv_mem = (CVodeMem)cvode_mem;

  SUNDIALS_MARK_FUNCTION_BEGIN(CV_PROFILER);

  N_VLinearSum(ONE, cv_mem->cv_zn[0], ONE, ycor, y);

  SUNDIALS_MARK_FUNCTION_END(CV_PROFILER);
  return (CV_SUCCESS);
}

/*
 * CVodeComputeStateSens
 *
 * Computes yS based on the current prediction and given correction.
 */
int CVodeComputeStateSens(void* cvode_mem, N_Vector* ycorS, N_Vector* yS)
{
  int retval;
  CVodeMem cv_mem;

  if (cvode_mem == NULL)
  {
    cvProcessError(NULL, CV_MEM_NULL, __LINE__, __func__, __FILE__, MSGCV_NO_MEM);
    return (CV_MEM_NULL);
  }

  cv_mem = (CVodeMem)cvode_mem;

  SUNDIALS_MARK_FUNCTION_BEGIN(CV_PROFILER);

  retval = N_VLinearSumVectorArray(cv_mem->cv_Ns, ONE, cv_mem->cv_znS[0], ONE,
                                   ycorS, yS);
  if (retval != CV_SUCCESS)
  {
    SUNDIALS_MARK_FUNCTION_END(CV_PROFILER);
    return (CV_VECTOROP_ERR);
  }

  SUNDIALS_MARK_FUNCTION_END(CV_PROFILER);
  return (CV_SUCCESS);
}

/*
 * CVodeComputeStateSens1
 *
 * Computes yS[idx] based on the current prediction and given correction.
 */
int CVodeComputeStateSens1(void* cvode_mem, int idx, N_Vector ycorS1, N_Vector yS1)
{
  CVodeMem cv_mem;

  if (cvode_mem == NULL)
  {
    cvProcessError(NULL, CV_MEM_NULL, __LINE__, __func__, __FILE__, MSGCV_NO_MEM);
    return (CV_MEM_NULL);
  }

  cv_mem = (CVodeMem)cvode_mem;

  SUNDIALS_MARK_FUNCTION_BEGIN(CV_PROFILER);

  N_VLinearSum(ONE, cv_mem->cv_znS[0][idx], ONE, ycorS1, yS1);

  SUNDIALS_MARK_FUNCTION_END(CV_PROFILER);
  return (CV_SUCCESS);
}

/*
 * -----------------------------------------------------------------
 * Interpolated output and extraction functions
 * -----------------------------------------------------------------
 */

/*
 * CVodeGetDky
 *
 * This routine computes the k-th derivative of the interpolating
 * polynomial at the time t and stores the result in the vector dky.
 * The formula is:
 *         q
 *  dky = SUM c(j,k) * (t - tn)^(j-k) * h^(-j) * zn[j] ,
 *        j=k
 * where c(j,k) = j*(j-1)*...*(j-k+1), q is the current order, and
 * zn[j] is the j-th column of the Nordsieck history array.
 *
 * This function is called by CVode with k = 0 and t = tout, but
 * may also be called directly by the user.
 */

int CVodeGetDky(void* cvode_mem, sunrealtype t, int k, N_Vector dky)
{
  sunrealtype s, r;
  sunrealtype tfuzz, tp, tn1;
  int i, j, nvec, ier;
  CVodeMem cv_mem;

  /* Check all inputs for legality */

  if (cvode_mem == NULL)
  {
    cvProcessError(NULL, CV_MEM_NULL, __LINE__, __func__, __FILE__, MSGCV_NO_MEM);
    return (CV_MEM_NULL);
  }
  cv_mem = (CVodeMem)cvode_mem;

  SUNDIALS_MARK_FUNCTION_BEGIN(CV_PROFILER);

  if (dky == NULL)
  {
    cvProcessError(cv_mem, CV_BAD_DKY, __LINE__, __func__, __FILE__,
                   MSGCV_NULL_DKY);
    SUNDIALS_MARK_FUNCTION_END(CV_PROFILER);
    return (CV_BAD_DKY);
  }

  if ((k < 0) || (k > cv_mem->cv_q))
  {
    cvProcessError(cv_mem, CV_BAD_K, __LINE__, __func__, __FILE__, MSGCV_BAD_K);
    SUNDIALS_MARK_FUNCTION_END(CV_PROFILER);
    return (CV_BAD_K);
  }

  /* Allow for some slack */
  tfuzz = FUZZ_FACTOR * cv_mem->cv_uround *
          (SUNRabs(cv_mem->cv_tn) + SUNRabs(cv_mem->cv_hu));
  if (cv_mem->cv_hu < ZERO) { tfuzz = -tfuzz; }
  tp  = cv_mem->cv_tn - cv_mem->cv_hu - tfuzz;
  tn1 = cv_mem->cv_tn + tfuzz;
  if ((t - tp) * (t - tn1) > ZERO)
  {
    cvProcessError(cv_mem, CV_BAD_T, __LINE__, __func__, __FILE__, MSGCV_BAD_T,
                   t, cv_mem->cv_tn - cv_mem->cv_hu, cv_mem->cv_tn);
    SUNDIALS_MARK_FUNCTION_END(CV_PROFILER);
    return (CV_BAD_T);
  }

  /* Sum the differentiated interpolating polynomial */
  nvec = 0;

  s = (t - cv_mem->cv_tn) / cv_mem->cv_h;
  for (j = cv_mem->cv_q; j >= k; j--)
  {
    cv_mem->cv_cvals[nvec] = ONE;
    for (i = j; i >= j - k + 1; i--) { cv_mem->cv_cvals[nvec] *= i; }
    for (i = 0; i < j - k; i++) { cv_mem->cv_cvals[nvec] *= s; }
    cv_mem->cv_Xvecs[nvec] = cv_mem->cv_zn[j];
    nvec += 1;
  }
  ier = N_VLinearCombination(nvec, cv_mem->cv_cvals, cv_mem->cv_Xvecs, dky);
  if (ier != CV_SUCCESS)
  {
    SUNDIALS_MARK_FUNCTION_END(CV_PROFILER);
    return (CV_VECTOROP_ERR);
  }

  if (k == 0)
  {
    SUNDIALS_MARK_FUNCTION_END(CV_PROFILER);
    return (CV_SUCCESS);
  }
  r = SUNRpowerI(cv_mem->cv_h, -k);
  N_VScale(r, dky, dky);

  SUNDIALS_MARK_FUNCTION_END(CV_PROFILER);
  return (CV_SUCCESS);
}

/*
 * CVodeGetQuad
 *
 * This routine extracts quadrature solution into yQout at the
 * time which CVode returned the solution.
 * This is just a wrapper that calls CVodeGetQuadDky with k=0.
 */

int CVodeGetQuad(void* cvode_mem, sunrealtype* tret, N_Vector yQout)
{
  CVodeMem cv_mem;
  int flag;

  if (cvode_mem == NULL)
  {
    cvProcessError(NULL, CV_MEM_NULL, __LINE__, __func__, __FILE__, MSGCV_NO_MEM);
    return (CV_MEM_NULL);
  }
  cv_mem = (CVodeMem)cvode_mem;

  SUNDIALS_MARK_FUNCTION_BEGIN(CV_PROFILER);

  *tret = cv_mem->cv_tretlast;

  flag = CVodeGetQuadDky(cvode_mem, cv_mem->cv_tretlast, 0, yQout);

  SUNDIALS_MARK_FUNCTION_END(CV_PROFILER);
  return (flag);
}

/*
 * CVodeGetQuadDky
 *
 * CVodeQuadDky computes the kth derivative of the yQ function at
 * time t, where tn-hu <= t <= tn, tn denotes the current
 * internal time reached, and hu is the last internal step size
 * successfully used by the solver. The user may request
 * k=0, 1, ..., qu, where qu is the current order.
 * The derivative vector is returned in dky. This vector
 * must be allocated by the caller. It is only legal to call this
 * function after a successful return from CVode with quadrature
 * computation enabled.
 */

int CVodeGetQuadDky(void* cvode_mem, sunrealtype t, int k, N_Vector dkyQ)
{
  sunrealtype s, r;
  sunrealtype tfuzz, tp, tn1;
  int i, j, nvec, ier;
  CVodeMem cv_mem;

  /* Check all inputs for legality */

  if (cvode_mem == NULL)
  {
    cvProcessError(NULL, CV_MEM_NULL, __LINE__, __func__, __FILE__, MSGCV_NO_MEM);
    return (CV_MEM_NULL);
  }
  cv_mem = (CVodeMem)cvode_mem;

  SUNDIALS_MARK_FUNCTION_BEGIN(CV_PROFILER);

  if (cv_mem->cv_quadr != SUNTRUE)
  {
    cvProcessError(cv_mem, CV_NO_QUAD, __LINE__, __func__, __FILE__,
                   MSGCV_NO_QUAD);
    SUNDIALS_MARK_FUNCTION_END(CV_PROFILER);
    return (CV_NO_QUAD);
  }

  if (dkyQ == NULL)
  {
    cvProcessError(cv_mem, CV_BAD_DKY, __LINE__, __func__, __FILE__,
                   MSGCV_NULL_DKY);
    SUNDIALS_MARK_FUNCTION_END(CV_PROFILER);
    return (CV_BAD_DKY);
  }

  if ((k < 0) || (k > cv_mem->cv_q))
  {
    cvProcessError(cv_mem, CV_BAD_K, __LINE__, __func__, __FILE__, MSGCV_BAD_K);
    SUNDIALS_MARK_FUNCTION_END(CV_PROFILER);
    return (CV_BAD_K);
  }

  /* Allow for some slack */
  tfuzz = FUZZ_FACTOR * cv_mem->cv_uround *
          (SUNRabs(cv_mem->cv_tn) + SUNRabs(cv_mem->cv_hu));
  if (cv_mem->cv_hu < ZERO) { tfuzz = -tfuzz; }
  tp  = cv_mem->cv_tn - cv_mem->cv_hu - tfuzz;
  tn1 = cv_mem->cv_tn + tfuzz;
  if ((t - tp) * (t - tn1) > ZERO)
  {
    cvProcessError(cv_mem, CV_BAD_T, __LINE__, __func__, __FILE__, MSGCV_BAD_T);
    SUNDIALS_MARK_FUNCTION_END(CV_PROFILER);
    return (CV_BAD_T);
  }

  /* Sum the differentiated interpolating polynomial */
  nvec = 0;

  s = (t - cv_mem->cv_tn) / cv_mem->cv_h;
  for (j = cv_mem->cv_q; j >= k; j--)
  {
    cv_mem->cv_cvals[nvec] = ONE;
    for (i = j; i >= j - k + 1; i--) { cv_mem->cv_cvals[nvec] *= i; }
    for (i = 0; i < j - k; i++) { cv_mem->cv_cvals[nvec] *= s; }
    cv_mem->cv_Xvecs[nvec] = cv_mem->cv_znQ[j];
    nvec += 1;
  }
  ier = N_VLinearCombination(nvec, cv_mem->cv_cvals, cv_mem->cv_Xvecs, dkyQ);
  if (ier != CV_SUCCESS)
  {
    SUNDIALS_MARK_FUNCTION_END(CV_PROFILER);
    return (CV_VECTOROP_ERR);
  }

  if (k == 0)
  {
    SUNDIALS_MARK_FUNCTION_END(CV_PROFILER);
    return (CV_SUCCESS);
  }
  r = SUNRpowerI(cv_mem->cv_h, -k);
  N_VScale(r, dkyQ, dkyQ);

  SUNDIALS_MARK_FUNCTION_END(CV_PROFILER);
  return (CV_SUCCESS);
}

/*
 * CVodeGetSens
 *
 * This routine extracts sensitivity solution into ySout at the
 * time at which CVode returned the solution.
 * This is just a wrapper that calls CVodeSensDky with k=0.
 */

int CVodeGetSens(void* cvode_mem, sunrealtype* tret, N_Vector* ySout)
{
  CVodeMem cv_mem;
  int flag;

  if (cvode_mem == NULL)
  {
    cvProcessError(NULL, CV_MEM_NULL, __LINE__, __func__, __FILE__, MSGCV_NO_MEM);
    return (CV_MEM_NULL);
  }
  cv_mem = (CVodeMem)cvode_mem;

  SUNDIALS_MARK_FUNCTION_BEGIN(CV_PROFILER);

  *tret = cv_mem->cv_tretlast;

  flag = CVodeGetSensDky(cvode_mem, cv_mem->cv_tretlast, 0, ySout);

  SUNDIALS_MARK_FUNCTION_END(CV_PROFILER);
  return (flag);
}

/*
 * CVodeGetSens1
 *
 * This routine extracts the is-th sensitivity solution into ySout
 * at the time at which CVode returned the solution.
 * This is just a wrapper that calls CVodeSensDky1 with k=0.
 */

int CVodeGetSens1(void* cvode_mem, sunrealtype* tret, int is, N_Vector ySout)
{
  CVodeMem cv_mem;
  int flag;

  if (cvode_mem == NULL)
  {
    cvProcessError(NULL, CV_MEM_NULL, __LINE__, __func__, __FILE__, MSGCV_NO_MEM);
    return (CV_MEM_NULL);
  }
  cv_mem = (CVodeMem)cvode_mem;

  SUNDIALS_MARK_FUNCTION_BEGIN(CV_PROFILER);

  *tret = cv_mem->cv_tretlast;

  flag = CVodeGetSensDky1(cvode_mem, cv_mem->cv_tretlast, 0, is, ySout);

  SUNDIALS_MARK_FUNCTION_END(CV_PROFILER);
  return (flag);
}

/*
 * CVodeGetSensDky
 *
 * If the user calls directly CVodeSensDky then s must be allocated
 * prior to this call. When CVodeSensDky is called by
 * CVodeGetSens, only ier=CV_SUCCESS, ier=CV_NO_SENS, or
 * ier=CV_BAD_T are possible.
 */

int CVodeGetSensDky(void* cvode_mem, sunrealtype t, int k, N_Vector* dkyS)
{
  int ier = CV_SUCCESS;
  int is;
  CVodeMem cv_mem;

  if (cvode_mem == NULL)
  {
    cvProcessError(NULL, CV_MEM_NULL, __LINE__, __func__, __FILE__, MSGCV_NO_MEM);
    return (CV_MEM_NULL);
  }
  cv_mem = (CVodeMem)cvode_mem;

  SUNDIALS_MARK_FUNCTION_BEGIN(CV_PROFILER);

  if (dkyS == NULL)
  {
    cvProcessError(cv_mem, CV_BAD_DKY, __LINE__, __func__, __FILE__,
                   MSGCV_NULL_DKYA);
    SUNDIALS_MARK_FUNCTION_END(CV_PROFILER);
    return (CV_BAD_DKY);
  }

  for (is = 0; is < cv_mem->cv_Ns; is++)
  {
    ier = CVodeGetSensDky1(cvode_mem, t, k, is, dkyS[is]);
    if (ier != CV_SUCCESS) { break; }
  }

  SUNDIALS_MARK_FUNCTION_END(CV_PROFILER);
  return (ier);
}

/*
 * CVodeGetSensDky1
 *
 * CVodeSensDky1 computes the kth derivative of the yS[is] function at
 * time t, where tn-hu <= t <= tn, tn denotes the current
 * internal time reached, and hu is the last internal step size
 * successfully used by the solver. The user may request
 * is=0, 1, ..., Ns-1 and k=0, 1, ..., qu, where qu is the current
 * order. The derivative vector is returned in dky. This vector
 * must be allocated by the caller. It is only legal to call this
 * function after a successful return from CVode with sensitivity
 * computation enabled.
 */

int CVodeGetSensDky1(void* cvode_mem, sunrealtype t, int k, int is, N_Vector dkyS)
{
  sunrealtype s, r;
  sunrealtype tfuzz, tp, tn1;
  int i, j, nvec, ier;
  CVodeMem cv_mem;

  /* Check all inputs for legality */

  if (cvode_mem == NULL)
  {
    cvProcessError(NULL, CV_MEM_NULL, __LINE__, __func__, __FILE__, MSGCV_NO_MEM);
    return (CV_MEM_NULL);
  }
  cv_mem = (CVodeMem)cvode_mem;

  SUNDIALS_MARK_FUNCTION_BEGIN(CV_PROFILER);

  if (cv_mem->cv_sensi != SUNTRUE)
  {
    cvProcessError(cv_mem, CV_NO_SENS, __LINE__, __func__, __FILE__,
                   MSGCV_NO_SENSI);
    SUNDIALS_MARK_FUNCTION_END(CV_PROFILER);
    return (CV_NO_SENS);
  }

  if (dkyS == NULL)
  {
    cvProcessError(cv_mem, CV_BAD_DKY, __LINE__, __func__, __FILE__,
                   MSGCV_NULL_DKY);
    SUNDIALS_MARK_FUNCTION_END(CV_PROFILER);
    return (CV_BAD_DKY);
  }

  if ((k < 0) || (k > cv_mem->cv_q))
  {
    cvProcessError(cv_mem, CV_BAD_K, __LINE__, __func__, __FILE__, MSGCV_BAD_K);
    SUNDIALS_MARK_FUNCTION_END(CV_PROFILER);
    return (CV_BAD_K);
  }

  if ((is < 0) || (is > cv_mem->cv_Ns - 1))
  {
    cvProcessError(cv_mem, CV_BAD_IS, __LINE__, __func__, __FILE__, MSGCV_BAD_IS);
    SUNDIALS_MARK_FUNCTION_END(CV_PROFILER);
    return (CV_BAD_IS);
  }

  /* Allow for some slack */
  tfuzz = FUZZ_FACTOR * cv_mem->cv_uround *
          (SUNRabs(cv_mem->cv_tn) + SUNRabs(cv_mem->cv_hu));
  if (cv_mem->cv_hu < ZERO) { tfuzz = -tfuzz; }
  tp  = cv_mem->cv_tn - cv_mem->cv_hu - tfuzz;
  tn1 = cv_mem->cv_tn + tfuzz;
  if ((t - tp) * (t - tn1) > ZERO)
  {
    cvProcessError(cv_mem, CV_BAD_T, __LINE__, __func__, __FILE__, MSGCV_BAD_T);
    SUNDIALS_MARK_FUNCTION_END(CV_PROFILER);
    return (CV_BAD_T);
  }

  /* Sum the differentiated interpolating polynomial */
  nvec = 0;

  s = (t - cv_mem->cv_tn) / cv_mem->cv_h;
  for (j = cv_mem->cv_q; j >= k; j--)
  {
    cv_mem->cv_cvals[nvec] = ONE;
    for (i = j; i >= j - k + 1; i--) { cv_mem->cv_cvals[nvec] *= i; }
    for (i = 0; i < j - k; i++) { cv_mem->cv_cvals[nvec] *= s; }
    cv_mem->cv_Xvecs[nvec] = cv_mem->cv_znS[j][is];
    nvec += 1;
  }
  ier = N_VLinearCombination(nvec, cv_mem->cv_cvals, cv_mem->cv_Xvecs, dkyS);
  if (ier != CV_SUCCESS)
  {
    SUNDIALS_MARK_FUNCTION_END(CV_PROFILER);
    return (CV_VECTOROP_ERR);
  }

  if (k == 0)
  {
    SUNDIALS_MARK_FUNCTION_END(CV_PROFILER);
    return (CV_SUCCESS);
  }
  r = SUNRpowerI(cv_mem->cv_h, -k);
  N_VScale(r, dkyS, dkyS);

  SUNDIALS_MARK_FUNCTION_END(CV_PROFILER);
  return (CV_SUCCESS);
}

/*
 * CVodeGetQuadSens and CVodeGetQuadSens1
 *
 * Extraction functions for all or only one of the quadrature sensitivity
 * vectors at the time at which CVode returned the ODE solution.
 */

int CVodeGetQuadSens(void* cvode_mem, sunrealtype* tret, N_Vector* yQSout)
{
  CVodeMem cv_mem;
  int flag;

  if (cvode_mem == NULL)
  {
    cvProcessError(NULL, CV_MEM_NULL, __LINE__, __func__, __FILE__, MSGCV_NO_MEM);
    return (CV_MEM_NULL);
  }
  cv_mem = (CVodeMem)cvode_mem;

  SUNDIALS_MARK_FUNCTION_BEGIN(CV_PROFILER);

  *tret = cv_mem->cv_tretlast;

  flag = CVodeGetQuadSensDky(cvode_mem, cv_mem->cv_tretlast, 0, yQSout);

  SUNDIALS_MARK_FUNCTION_END(CV_PROFILER);
  return (flag);
}

int CVodeGetQuadSens1(void* cvode_mem, sunrealtype* tret, int is, N_Vector yQSout)
{
  CVodeMem cv_mem;
  int flag;

  if (cvode_mem == NULL)
  {
    cvProcessError(NULL, CV_MEM_NULL, __LINE__, __func__, __FILE__, MSGCV_NO_MEM);
    return (CV_MEM_NULL);
  }
  cv_mem = (CVodeMem)cvode_mem;

  SUNDIALS_MARK_FUNCTION_BEGIN(CV_PROFILER);

  *tret = cv_mem->cv_tretlast;

  flag = CVodeGetQuadSensDky1(cvode_mem, cv_mem->cv_tretlast, 0, is, yQSout);

  SUNDIALS_MARK_FUNCTION_END(CV_PROFILER);
  return (flag);
}

/*
 * CVodeGetQuadSensDky and CVodeGetQuadSensDky1
 *
 * Dense output functions for all or only one of the quadrature sensitivity
 * vectors (or derivative thereof).
 */

int CVodeGetQuadSensDky(void* cvode_mem, sunrealtype t, int k, N_Vector* dkyQS_all)
{
  int ier = CV_SUCCESS;
  int is;
  CVodeMem cv_mem;

  if (cvode_mem == NULL)
  {
    cvProcessError(NULL, CV_MEM_NULL, __LINE__, __func__, __FILE__, MSGCV_NO_MEM);
    return (CV_MEM_NULL);
  }
  cv_mem = (CVodeMem)cvode_mem;

  SUNDIALS_MARK_FUNCTION_BEGIN(CV_PROFILER);

  if (dkyQS_all == NULL)
  {
    cvProcessError(cv_mem, CV_BAD_DKY, __LINE__, __func__, __FILE__,
                   MSGCV_NULL_DKYA);
    SUNDIALS_MARK_FUNCTION_END(CV_PROFILER);
    return (CV_BAD_DKY);
  }

  for (is = 0; is < cv_mem->cv_Ns; is++)
  {
    ier = CVodeGetQuadSensDky1(cvode_mem, t, k, is, dkyQS_all[is]);
    if (ier != CV_SUCCESS) { break; }
  }

  SUNDIALS_MARK_FUNCTION_END(CV_PROFILER);
  return (ier);
}

int CVodeGetQuadSensDky1(void* cvode_mem, sunrealtype t, int k, int is,
                         N_Vector dkyQS)
{
  sunrealtype s, r;
  sunrealtype tfuzz, tp, tn1;
  int i, j, nvec, ier;
  CVodeMem cv_mem;

  /* Check all inputs for legality */

  if (cvode_mem == NULL)
  {
    cvProcessError(NULL, CV_MEM_NULL, __LINE__, __func__, __FILE__, MSGCV_NO_MEM);
    return (CV_MEM_NULL);
  }
  cv_mem = (CVodeMem)cvode_mem;

  SUNDIALS_MARK_FUNCTION_BEGIN(CV_PROFILER);

  if (cv_mem->cv_quadr_sensi != SUNTRUE)
  {
    cvProcessError(cv_mem, CV_NO_QUADSENS, __LINE__, __func__, __FILE__,
                   MSGCV_NO_QUADSENSI);
    SUNDIALS_MARK_FUNCTION_END(CV_PROFILER);
    return (CV_NO_QUADSENS);
  }

  if (dkyQS == NULL)
  {
    cvProcessError(cv_mem, CV_BAD_DKY, __LINE__, __func__, __FILE__,
                   MSGCV_NULL_DKY);
    SUNDIALS_MARK_FUNCTION_END(CV_PROFILER);
    return (CV_BAD_DKY);
  }

  if ((k < 0) || (k > cv_mem->cv_q))
  {
    cvProcessError(cv_mem, CV_BAD_K, __LINE__, __func__, __FILE__, MSGCV_BAD_K);
    SUNDIALS_MARK_FUNCTION_END(CV_PROFILER);
    return (CV_BAD_K);
  }

  if ((is < 0) || (is > cv_mem->cv_Ns - 1))
  {
    cvProcessError(cv_mem, CV_BAD_IS, __LINE__, __func__, __FILE__, MSGCV_BAD_IS);
    SUNDIALS_MARK_FUNCTION_END(CV_PROFILER);
    return (CV_BAD_IS);
  }

  /* Allow for some slack */
  tfuzz = FUZZ_FACTOR * cv_mem->cv_uround *
          (SUNRabs(cv_mem->cv_tn) + SUNRabs(cv_mem->cv_hu));
  if (cv_mem->cv_hu < ZERO) { tfuzz = -tfuzz; }
  tp  = cv_mem->cv_tn - cv_mem->cv_hu - tfuzz;
  tn1 = cv_mem->cv_tn + tfuzz;
  if ((t - tp) * (t - tn1) > ZERO)
  {
    cvProcessError(cv_mem, CV_BAD_T, __LINE__, __func__, __FILE__, MSGCV_BAD_T);
    SUNDIALS_MARK_FUNCTION_END(CV_PROFILER);
    return (CV_BAD_T);
  }

  /* Sum the differentiated interpolating polynomial */
  nvec = 0;

  s = (t - cv_mem->cv_tn) / cv_mem->cv_h;
  for (j = cv_mem->cv_q; j >= k; j--)
  {
    cv_mem->cv_cvals[nvec] = ONE;
    for (i = j; i >= j - k + 1; i--) { cv_mem->cv_cvals[nvec] *= i; }
    for (i = 0; i < j - k; i++) { cv_mem->cv_cvals[nvec] *= s; }
    cv_mem->cv_Xvecs[nvec] = cv_mem->cv_znQS[j][is];
    nvec += 1;
  }
  ier = N_VLinearCombination(nvec, cv_mem->cv_cvals, cv_mem->cv_Xvecs, dkyQS);
  if (ier != CV_SUCCESS)
  {
    SUNDIALS_MARK_FUNCTION_END(CV_PROFILER);
    return (CV_VECTOROP_ERR);
  }

  if (k == 0)
  {
    SUNDIALS_MARK_FUNCTION_END(CV_PROFILER);
    return (CV_SUCCESS);
  }
  r = SUNRpowerI(cv_mem->cv_h, -k);
  N_VScale(r, dkyQS, dkyQS);

  SUNDIALS_MARK_FUNCTION_END(CV_PROFILER);
  return (CV_SUCCESS);
}

/*
 * -----------------------------------------------------------------
 * Deallocation functions
 * -----------------------------------------------------------------
 */

/*
 * CVodeFree
 *
 * This routine frees the problem memory allocated by CVodeInit.
 * Such memory includes all the vectors allocated by cvAllocVectors,
 * and the memory lmem for the linear solver (deallocated by a call
 * to lfree), as well as (if Ns!=0) all memory allocated for
 * sensitivity computations by CVodeSensInit.
 */

void CVodeFree(void** cvode_mem)
{
  CVodeMem cv_mem;

  if (*cvode_mem == NULL) { return; }

  cv_mem = (CVodeMem)(*cvode_mem);

  cvFreeVectors(cv_mem);

  /* if CVODE created the nonlinear solver object then free it */
  if (cv_mem->ownNLS)
  {
    SUNNonlinSolFree(cv_mem->NLS);
    cv_mem->ownNLS = SUNFALSE;
    cv_mem->NLS    = NULL;
  }

  CVodeQuadFree(cv_mem);

  CVodeSensFree(cv_mem);

  CVodeQuadSensFree(cv_mem);

  CVodeAdjFree(cv_mem);

  if (cv_mem->cv_lfree != NULL) { cv_mem->cv_lfree(cv_mem); }

  if (cv_mem->cv_nrtfn > 0)
  {
    free(cv_mem->cv_glo);
    cv_mem->cv_glo = NULL;
    free(cv_mem->cv_ghi);
    cv_mem->cv_ghi = NULL;
    free(cv_mem->cv_grout);
    cv_mem->cv_grout = NULL;
    free(cv_mem->cv_iroots);
    cv_mem->cv_iroots = NULL;
    free(cv_mem->cv_rootdir);
    cv_mem->cv_rootdir = NULL;
    free(cv_mem->cv_gactive);
    cv_mem->cv_gactive = NULL;
  }

  free(cv_mem->cv_cvals);
  cv_mem->cv_cvals = NULL;
  free(cv_mem->cv_Xvecs);
  cv_mem->cv_Xvecs = NULL;
  free(cv_mem->cv_Zvecs);
  cv_mem->cv_Zvecs = NULL;

  if (cv_mem->proj_mem) { cvProjFree(&(cv_mem->proj_mem)); }

  free(*cvode_mem);
  *cvode_mem = NULL;
}

/*
 * CVodeQuadFree
 *
 * CVodeQuadFree frees the problem memory in cvode_mem allocated
 * for quadrature integration. Its only argument is the pointer
 * cvode_mem returned by CVodeCreate.
 */

void CVodeQuadFree(void* cvode_mem)
{
  CVodeMem cv_mem;

  if (cvode_mem == NULL) { return; }
  cv_mem = (CVodeMem)cvode_mem;

  if (cv_mem->cv_QuadMallocDone)
  {
    cvQuadFreeVectors(cv_mem);
    cv_mem->cv_QuadMallocDone = SUNFALSE;
    cv_mem->cv_quadr          = SUNFALSE;
  }
}

/*
 * CVodeSensFree
 *
 * CVodeSensFree frees the problem memory in cvode_mem allocated
 * for sensitivity analysis. Its only argument is the pointer
 * cvode_mem returned by CVodeCreate.
 */

void CVodeSensFree(void* cvode_mem)
{
  CVodeMem cv_mem;

  if (cvode_mem == NULL) { return; }
  cv_mem = (CVodeMem)cvode_mem;

  if (cv_mem->cv_SensMallocDone)
  {
    if (cv_mem->cv_stgr1alloc)
    {
      free(cv_mem->cv_ncfS1);
      cv_mem->cv_ncfS1 = NULL;
      free(cv_mem->cv_ncfnS1);
      cv_mem->cv_ncfnS1 = NULL;
      free(cv_mem->cv_nniS1);
      cv_mem->cv_nniS1 = NULL;
      free(cv_mem->cv_nnfS1);
      cv_mem->cv_nnfS1      = NULL;
      cv_mem->cv_stgr1alloc = SUNFALSE;
    }
    cvSensFreeVectors(cv_mem);
    cv_mem->cv_SensMallocDone = SUNFALSE;
    cv_mem->cv_sensi          = SUNFALSE;
  }

  /* free any vector wrappers */
  if (cv_mem->simMallocDone)
  {
    N_VDestroy(cv_mem->zn0Sim);
    cv_mem->zn0Sim = NULL;
    N_VDestroy(cv_mem->ycorSim);
    cv_mem->ycorSim = NULL;
    N_VDestroy(cv_mem->ewtSim);
    cv_mem->ewtSim        = NULL;
    cv_mem->simMallocDone = SUNFALSE;
  }
  if (cv_mem->stgMallocDone)
  {
    N_VDestroy(cv_mem->zn0Stg);
    cv_mem->zn0Stg = NULL;
    N_VDestroy(cv_mem->ycorStg);
    cv_mem->ycorStg = NULL;
    N_VDestroy(cv_mem->ewtStg);
    cv_mem->ewtStg        = NULL;
    cv_mem->stgMallocDone = SUNFALSE;
  }

  /* if CVODES created a NLS object then free it */
  if (cv_mem->ownNLSsim)
  {
    SUNNonlinSolFree(cv_mem->NLSsim);
    cv_mem->ownNLSsim = SUNFALSE;
    cv_mem->NLSsim    = NULL;
  }
  if (cv_mem->ownNLSstg)
  {
    SUNNonlinSolFree(cv_mem->NLSstg);
    cv_mem->ownNLSstg = SUNFALSE;
    cv_mem->NLSstg    = NULL;
  }
  if (cv_mem->ownNLSstg1)
  {
    SUNNonlinSolFree(cv_mem->NLSstg1);
    cv_mem->ownNLSstg1 = SUNFALSE;
    cv_mem->NLSstg1    = NULL;
  }

  /* free min atol array if necessary */
  if (cv_mem->cv_atolSmin0)
  {
    free(cv_mem->cv_atolSmin0);
    cv_mem->cv_atolSmin0 = NULL;
  }
}

/*
 * CVodeQuadSensFree
 *
 * CVodeQuadSensFree frees the problem memory in cvode_mem allocated
 * for quadrature sensitivity analysis. Its only argument is the pointer
 * cvode_mem returned by CVodeCreate.
 */

void CVodeQuadSensFree(void* cvode_mem)
{
  CVodeMem cv_mem;

  if (cvode_mem == NULL) { return; }
  cv_mem = (CVodeMem)cvode_mem;

  if (cv_mem->cv_QuadSensMallocDone)
  {
    cvQuadSensFreeVectors(cv_mem);
    cv_mem->cv_QuadSensMallocDone = SUNFALSE;
    cv_mem->cv_quadr_sensi        = SUNFALSE;
  }

  /* free min atol array if necessary */
  if (cv_mem->cv_atolQSmin0)
  {
    free(cv_mem->cv_atolQSmin0);
    cv_mem->cv_atolQSmin0 = NULL;
  }
}

/*
 * =================================================================
 *  Private Functions Implementation
 * =================================================================
 */

/*
 * cvCheckNvector
 * This routine checks if all required vector operations are present.
 * If any of them is missing it returns SUNFALSE.
 */

static sunbooleantype cvCheckNvector(N_Vector tmpl)
{
  if ((tmpl->ops->nvclone == NULL) || (tmpl->ops->nvdestroy == NULL) ||
      (tmpl->ops->nvlinearsum == NULL) || (tmpl->ops->nvconst == NULL) ||
      (tmpl->ops->nvprod == NULL) || (tmpl->ops->nvdiv == NULL) ||
      (tmpl->ops->nvscale == NULL) || (tmpl->ops->nvabs == NULL) ||
      (tmpl->ops->nvinv == NULL) || (tmpl->ops->nvaddconst == NULL) ||
      (tmpl->ops->nvmaxnorm == NULL) || (tmpl->ops->nvwrmsnorm == NULL))
  {
    return (SUNFALSE);
  }
  else { return (SUNTRUE); }
}

/*
 * -----------------------------------------------------------------
 * Memory allocation/deallocation
 * -----------------------------------------------------------------
 */

/*
 * cvAllocVectors
 *
 * This routine allocates the CVODES vectors ewt, acor, tempv, ftemp, and
 * zn[0], ..., zn[maxord].
 * If all memory allocations are successful, cvAllocVectors returns SUNTRUE.
 * Otherwise all allocated memory is freed and cvAllocVectors returns SUNFALSE.
 * This routine also sets the optional outputs lrw and liw, which are
 * (respectively) the lengths of the real and integer work spaces
 * allocated here.
 */

static sunbooleantype cvAllocVectors(CVodeMem cv_mem, N_Vector tmpl)
{
  int i, j;

  /* Allocate ewt, acor, tempv, ftemp */

  cv_mem->cv_ewt = N_VClone(tmpl);
  if (cv_mem->cv_ewt == NULL) { return (SUNFALSE); }

  cv_mem->cv_acor = N_VClone(tmpl);
  if (cv_mem->cv_acor == NULL)
  {
    N_VDestroy(cv_mem->cv_ewt);
    return (SUNFALSE);
  }

  cv_mem->cv_tempv = N_VClone(tmpl);
  if (cv_mem->cv_tempv == NULL)
  {
    N_VDestroy(cv_mem->cv_ewt);
    N_VDestroy(cv_mem->cv_acor);
    return (SUNFALSE);
  }

  cv_mem->cv_ftemp = N_VClone(tmpl);
  if (cv_mem->cv_ftemp == NULL)
  {
    N_VDestroy(cv_mem->cv_tempv);
    N_VDestroy(cv_mem->cv_ewt);
    N_VDestroy(cv_mem->cv_acor);
    return (SUNFALSE);
  }

  cv_mem->cv_vtemp1 = N_VClone(tmpl);
  if (cv_mem->cv_vtemp1 == NULL)
  {
    N_VDestroy(cv_mem->cv_ftemp);
    N_VDestroy(cv_mem->cv_tempv);
    N_VDestroy(cv_mem->cv_ewt);
    N_VDestroy(cv_mem->cv_acor);
    return (SUNFALSE);
  }

  cv_mem->cv_vtemp2 = N_VClone(tmpl);
  if (cv_mem->cv_vtemp2 == NULL)
  {
    N_VDestroy(cv_mem->cv_vtemp1);
    N_VDestroy(cv_mem->cv_ftemp);
    N_VDestroy(cv_mem->cv_tempv);
    N_VDestroy(cv_mem->cv_ewt);
    N_VDestroy(cv_mem->cv_acor);
    return (SUNFALSE);
  }

  cv_mem->cv_vtemp3 = N_VClone(tmpl);
  if (cv_mem->cv_vtemp3 == NULL)
  {
    N_VDestroy(cv_mem->cv_vtemp2);
    N_VDestroy(cv_mem->cv_vtemp1);
    N_VDestroy(cv_mem->cv_ftemp);
    N_VDestroy(cv_mem->cv_tempv);
    N_VDestroy(cv_mem->cv_ewt);
    N_VDestroy(cv_mem->cv_acor);
    return (SUNFALSE);
  }

  /* Allocate zn[0] ... zn[qmax] */

  for (j = 0; j <= cv_mem->cv_qmax; j++)
  {
    cv_mem->cv_zn[j] = N_VClone(tmpl);
    if (cv_mem->cv_zn[j] == NULL)
    {
      N_VDestroy(cv_mem->cv_ewt);
      N_VDestroy(cv_mem->cv_acor);
      N_VDestroy(cv_mem->cv_tempv);
      N_VDestroy(cv_mem->cv_ftemp);
      N_VDestroy(cv_mem->cv_vtemp1);
      N_VDestroy(cv_mem->cv_vtemp2);
      N_VDestroy(cv_mem->cv_vtemp3);
      for (i = 0; i < j; i++) { N_VDestroy(cv_mem->cv_zn[i]); }
      return (SUNFALSE);
    }
  }

  /* Update solver workspace lengths  */
  cv_mem->cv_lrw += (cv_mem->cv_qmax + 8) * cv_mem->cv_lrw1;
  cv_mem->cv_liw += (cv_mem->cv_qmax + 8) * cv_mem->cv_liw1;

  /* Store the value of qmax used here */
  cv_mem->cv_qmax_alloc = cv_mem->cv_qmax;

  return (SUNTRUE);
}

/*
 * cvFreeVectors
 *
 * This routine frees the vectors allocated in cvAllocVectors.
 */

static void cvFreeVectors(CVodeMem cv_mem)
{
  int j, maxord;

  maxord = cv_mem->cv_qmax_alloc;

  N_VDestroy(cv_mem->cv_ewt);
  N_VDestroy(cv_mem->cv_acor);
  N_VDestroy(cv_mem->cv_tempv);
  N_VDestroy(cv_mem->cv_ftemp);
  N_VDestroy(cv_mem->cv_vtemp1);
  N_VDestroy(cv_mem->cv_vtemp2);
  N_VDestroy(cv_mem->cv_vtemp3);
  for (j = 0; j <= maxord; j++) { N_VDestroy(cv_mem->cv_zn[j]); }

  cv_mem->cv_lrw -= (maxord + 8) * cv_mem->cv_lrw1;
  cv_mem->cv_liw -= (maxord + 8) * cv_mem->cv_liw1;

  if (cv_mem->cv_VabstolMallocDone)
  {
    N_VDestroy(cv_mem->cv_Vabstol);
    cv_mem->cv_lrw -= cv_mem->cv_lrw1;
    cv_mem->cv_liw -= cv_mem->cv_liw1;
  }

  if (cv_mem->cv_constraintsMallocDone)
  {
    N_VDestroy(cv_mem->cv_constraints);
    cv_mem->cv_lrw -= cv_mem->cv_lrw1;
    cv_mem->cv_liw -= cv_mem->cv_liw1;
  }
}

/*
 * CVodeQuadAllocVectors
 *
 * NOTE: Space for ewtQ is allocated even when errconQ=SUNFALSE,
 * although in this case, ewtQ is never used. The reason for this
 * decision is to allow the user to re-initialize the quadrature
 * computation with errconQ=SUNTRUE, after an initialization with
 * errconQ=SUNFALSE, without new memory allocation within
 * CVodeQuadReInit.
 */

static sunbooleantype cvQuadAllocVectors(CVodeMem cv_mem, N_Vector tmpl)
{
  int i, j;

  /* Allocate ewtQ */
  cv_mem->cv_ewtQ = N_VClone(tmpl);
  if (cv_mem->cv_ewtQ == NULL) { return (SUNFALSE); }

  /* Allocate acorQ */
  cv_mem->cv_acorQ = N_VClone(tmpl);
  if (cv_mem->cv_acorQ == NULL)
  {
    N_VDestroy(cv_mem->cv_ewtQ);
    return (SUNFALSE);
  }

  /* Allocate yQ */
  cv_mem->cv_yQ = N_VClone(tmpl);
  if (cv_mem->cv_yQ == NULL)
  {
    N_VDestroy(cv_mem->cv_ewtQ);
    N_VDestroy(cv_mem->cv_acorQ);
    return (SUNFALSE);
  }

  /* Allocate tempvQ */
  cv_mem->cv_tempvQ = N_VClone(tmpl);
  if (cv_mem->cv_tempvQ == NULL)
  {
    N_VDestroy(cv_mem->cv_ewtQ);
    N_VDestroy(cv_mem->cv_acorQ);
    N_VDestroy(cv_mem->cv_yQ);
    return (SUNFALSE);
  }

  /* Allocate zQn[0] ... zQn[maxord] */

  for (j = 0; j <= cv_mem->cv_qmax; j++)
  {
    cv_mem->cv_znQ[j] = N_VClone(tmpl);
    if (cv_mem->cv_znQ[j] == NULL)
    {
      N_VDestroy(cv_mem->cv_ewtQ);
      N_VDestroy(cv_mem->cv_acorQ);
      N_VDestroy(cv_mem->cv_yQ);
      N_VDestroy(cv_mem->cv_tempvQ);
      for (i = 0; i < j; i++) { N_VDestroy(cv_mem->cv_znQ[i]); }
      return (SUNFALSE);
    }
  }

  /* Store the value of qmax used here */
  cv_mem->cv_qmax_allocQ = cv_mem->cv_qmax;

  /* Update solver workspace lengths */
  cv_mem->cv_lrw += (cv_mem->cv_qmax + 5) * cv_mem->cv_lrw1Q;
  cv_mem->cv_liw += (cv_mem->cv_qmax + 5) * cv_mem->cv_liw1Q;

  return (SUNTRUE);
}

/*
 * cvQuadFreeVectors
 *
 * This routine frees the CVODES vectors allocated in cvQuadAllocVectors.
 */

static void cvQuadFreeVectors(CVodeMem cv_mem)
{
  int j, maxord;

  maxord = cv_mem->cv_qmax_allocQ;

  N_VDestroy(cv_mem->cv_ewtQ);
  N_VDestroy(cv_mem->cv_acorQ);
  N_VDestroy(cv_mem->cv_yQ);
  N_VDestroy(cv_mem->cv_tempvQ);

  for (j = 0; j <= maxord; j++) { N_VDestroy(cv_mem->cv_znQ[j]); }

  cv_mem->cv_lrw -= (maxord + 5) * cv_mem->cv_lrw1Q;
  cv_mem->cv_liw -= (maxord + 5) * cv_mem->cv_liw1Q;

  if (cv_mem->cv_VabstolQMallocDone)
  {
    N_VDestroy(cv_mem->cv_VabstolQ);
    cv_mem->cv_lrw -= cv_mem->cv_lrw1Q;
    cv_mem->cv_liw -= cv_mem->cv_liw1Q;
  }

  cv_mem->cv_VabstolQMallocDone = SUNFALSE;
}

/*
 * cvSensAllocVectors
 *
 * Create (through duplication) N_Vectors used for sensitivity analysis,
 * using the N_Vector 'tmpl' as a template.
 */

static sunbooleantype cvSensAllocVectors(CVodeMem cv_mem, N_Vector tmpl)
{
  int i, j;

  /* Allocate yS */
  cv_mem->cv_yS = N_VCloneVectorArray(cv_mem->cv_Ns, tmpl);
  if (cv_mem->cv_yS == NULL) { return (SUNFALSE); }

  /* Allocate ewtS */
  cv_mem->cv_ewtS = N_VCloneVectorArray(cv_mem->cv_Ns, tmpl);
  if (cv_mem->cv_ewtS == NULL)
  {
    N_VDestroyVectorArray(cv_mem->cv_yS, cv_mem->cv_Ns);
    return (SUNFALSE);
  }

  /* Allocate acorS */
  cv_mem->cv_acorS = N_VCloneVectorArray(cv_mem->cv_Ns, tmpl);
  if (cv_mem->cv_acorS == NULL)
  {
    N_VDestroyVectorArray(cv_mem->cv_yS, cv_mem->cv_Ns);
    N_VDestroyVectorArray(cv_mem->cv_ewtS, cv_mem->cv_Ns);
    return (SUNFALSE);
  }

  /* Allocate tempvS */
  cv_mem->cv_tempvS = N_VCloneVectorArray(cv_mem->cv_Ns, tmpl);
  if (cv_mem->cv_tempvS == NULL)
  {
    N_VDestroyVectorArray(cv_mem->cv_yS, cv_mem->cv_Ns);
    N_VDestroyVectorArray(cv_mem->cv_ewtS, cv_mem->cv_Ns);
    N_VDestroyVectorArray(cv_mem->cv_acorS, cv_mem->cv_Ns);
    return (SUNFALSE);
  }

  /* Allocate ftempS */
  cv_mem->cv_ftempS = N_VCloneVectorArray(cv_mem->cv_Ns, tmpl);
  if (cv_mem->cv_ftempS == NULL)
  {
    N_VDestroyVectorArray(cv_mem->cv_yS, cv_mem->cv_Ns);
    N_VDestroyVectorArray(cv_mem->cv_ewtS, cv_mem->cv_Ns);
    N_VDestroyVectorArray(cv_mem->cv_acorS, cv_mem->cv_Ns);
    N_VDestroyVectorArray(cv_mem->cv_tempvS, cv_mem->cv_Ns);
    return (SUNFALSE);
  }

  /* Allocate znS */
  for (j = 0; j <= cv_mem->cv_qmax; j++)
  {
    cv_mem->cv_znS[j] = N_VCloneVectorArray(cv_mem->cv_Ns, tmpl);
    if (cv_mem->cv_znS[j] == NULL)
    {
      N_VDestroyVectorArray(cv_mem->cv_yS, cv_mem->cv_Ns);
      N_VDestroyVectorArray(cv_mem->cv_ewtS, cv_mem->cv_Ns);
      N_VDestroyVectorArray(cv_mem->cv_acorS, cv_mem->cv_Ns);
      N_VDestroyVectorArray(cv_mem->cv_tempvS, cv_mem->cv_Ns);
      N_VDestroyVectorArray(cv_mem->cv_ftempS, cv_mem->cv_Ns);
      for (i = 0; i < j; i++)
      {
        N_VDestroyVectorArray(cv_mem->cv_znS[i], cv_mem->cv_Ns);
      }
      return (SUNFALSE);
    }
  }

  /* Allocate space for pbar and plist */
  cv_mem->cv_pbar = NULL;
  cv_mem->cv_pbar = (sunrealtype*)malloc(cv_mem->cv_Ns * sizeof(sunrealtype));
  if (cv_mem->cv_pbar == NULL)
  {
    N_VDestroyVectorArray(cv_mem->cv_yS, cv_mem->cv_Ns);
    N_VDestroyVectorArray(cv_mem->cv_ewtS, cv_mem->cv_Ns);
    N_VDestroyVectorArray(cv_mem->cv_acorS, cv_mem->cv_Ns);
    N_VDestroyVectorArray(cv_mem->cv_tempvS, cv_mem->cv_Ns);
    N_VDestroyVectorArray(cv_mem->cv_ftempS, cv_mem->cv_Ns);
    for (i = 0; i <= cv_mem->cv_qmax; i++)
    {
      N_VDestroyVectorArray(cv_mem->cv_znS[i], cv_mem->cv_Ns);
    }
    return (SUNFALSE);
  }

  cv_mem->cv_plist = NULL;
  cv_mem->cv_plist = (int*)malloc(cv_mem->cv_Ns * sizeof(int));
  if (cv_mem->cv_plist == NULL)
  {
    N_VDestroyVectorArray(cv_mem->cv_yS, cv_mem->cv_Ns);
    N_VDestroyVectorArray(cv_mem->cv_ewtS, cv_mem->cv_Ns);
    N_VDestroyVectorArray(cv_mem->cv_acorS, cv_mem->cv_Ns);
    N_VDestroyVectorArray(cv_mem->cv_tempvS, cv_mem->cv_Ns);
    N_VDestroyVectorArray(cv_mem->cv_ftempS, cv_mem->cv_Ns);
    for (i = 0; i <= cv_mem->cv_qmax; i++)
    {
      N_VDestroyVectorArray(cv_mem->cv_znS[i], cv_mem->cv_Ns);
    }
    free(cv_mem->cv_pbar);
    cv_mem->cv_pbar = NULL;
    return (SUNFALSE);
  }

  /* Update solver workspace lengths */
  cv_mem->cv_lrw += (cv_mem->cv_qmax + 6) * cv_mem->cv_Ns * cv_mem->cv_lrw1 +
                    cv_mem->cv_Ns;
  cv_mem->cv_liw += (cv_mem->cv_qmax + 6) * cv_mem->cv_Ns * cv_mem->cv_liw1 +
                    cv_mem->cv_Ns;

  /* Store the value of qmax used here */
  cv_mem->cv_qmax_allocS = cv_mem->cv_qmax;

  return (SUNTRUE);
}

/*
 * cvSensFreeVectors
 *
 * This routine frees the CVODES vectors allocated in cvSensAllocVectors.
 */

static void cvSensFreeVectors(CVodeMem cv_mem)
{
  int j, maxord;

  maxord = cv_mem->cv_qmax_allocS;

  N_VDestroyVectorArray(cv_mem->cv_yS, cv_mem->cv_Ns);
  N_VDestroyVectorArray(cv_mem->cv_ewtS, cv_mem->cv_Ns);
  N_VDestroyVectorArray(cv_mem->cv_acorS, cv_mem->cv_Ns);
  N_VDestroyVectorArray(cv_mem->cv_tempvS, cv_mem->cv_Ns);
  N_VDestroyVectorArray(cv_mem->cv_ftempS, cv_mem->cv_Ns);

  for (j = 0; j <= maxord; j++)
  {
    N_VDestroyVectorArray(cv_mem->cv_znS[j], cv_mem->cv_Ns);
  }

  free(cv_mem->cv_pbar);
  cv_mem->cv_pbar = NULL;
  free(cv_mem->cv_plist);
  cv_mem->cv_plist = NULL;

  cv_mem->cv_lrw -= (maxord + 6) * cv_mem->cv_Ns * cv_mem->cv_lrw1 +
                    cv_mem->cv_Ns;
  cv_mem->cv_liw -= (maxord + 6) * cv_mem->cv_Ns * cv_mem->cv_liw1 +
                    cv_mem->cv_Ns;

  if (cv_mem->cv_VabstolSMallocDone)
  {
    N_VDestroyVectorArray(cv_mem->cv_VabstolS, cv_mem->cv_Ns);
    cv_mem->cv_lrw -= cv_mem->cv_Ns * cv_mem->cv_lrw1;
    cv_mem->cv_liw -= cv_mem->cv_Ns * cv_mem->cv_liw1;
  }
  if (cv_mem->cv_SabstolSMallocDone)
  {
    free(cv_mem->cv_SabstolS);
    cv_mem->cv_SabstolS = NULL;
    cv_mem->cv_lrw -= cv_mem->cv_Ns;
  }
  cv_mem->cv_VabstolSMallocDone = SUNFALSE;
  cv_mem->cv_SabstolSMallocDone = SUNFALSE;
}

/*
 * cvQuadSensAllocVectors
 *
 * Create (through duplication) N_Vectors used for quadrature sensitivity analysis,
 * using the N_Vector 'tmpl' as a template.
 */

static sunbooleantype cvQuadSensAllocVectors(CVodeMem cv_mem, N_Vector tmpl)
{
  int i, j;

  /* Allocate ftempQ */
  cv_mem->cv_ftempQ = N_VClone(tmpl);
  if (cv_mem->cv_ftempQ == NULL) { return (SUNFALSE); }

  /* Allocate yQS */
  cv_mem->cv_yQS = N_VCloneVectorArray(cv_mem->cv_Ns, tmpl);
  if (cv_mem->cv_yQS == NULL)
  {
    N_VDestroy(cv_mem->cv_ftempQ);
    return (SUNFALSE);
  }

  /* Allocate ewtQS */
  cv_mem->cv_ewtQS = N_VCloneVectorArray(cv_mem->cv_Ns, tmpl);
  if (cv_mem->cv_ewtQS == NULL)
  {
    N_VDestroy(cv_mem->cv_ftempQ);
    N_VDestroyVectorArray(cv_mem->cv_yQS, cv_mem->cv_Ns);
    return (SUNFALSE);
  }

  /* Allocate acorQS */
  cv_mem->cv_acorQS = N_VCloneVectorArray(cv_mem->cv_Ns, tmpl);
  if (cv_mem->cv_acorQS == NULL)
  {
    N_VDestroy(cv_mem->cv_ftempQ);
    N_VDestroyVectorArray(cv_mem->cv_yQS, cv_mem->cv_Ns);
    N_VDestroyVectorArray(cv_mem->cv_ewtQS, cv_mem->cv_Ns);
    return (SUNFALSE);
  }

  /* Allocate tempvQS */
  cv_mem->cv_tempvQS = N_VCloneVectorArray(cv_mem->cv_Ns, tmpl);
  if (cv_mem->cv_tempvQS == NULL)
  {
    N_VDestroy(cv_mem->cv_ftempQ);
    N_VDestroyVectorArray(cv_mem->cv_yQS, cv_mem->cv_Ns);
    N_VDestroyVectorArray(cv_mem->cv_ewtQS, cv_mem->cv_Ns);
    N_VDestroyVectorArray(cv_mem->cv_acorQS, cv_mem->cv_Ns);
    return (SUNFALSE);
  }

  /* Allocate znQS */
  for (j = 0; j <= cv_mem->cv_qmax; j++)
  {
    cv_mem->cv_znQS[j] = N_VCloneVectorArray(cv_mem->cv_Ns, tmpl);
    if (cv_mem->cv_znQS[j] == NULL)
    {
      N_VDestroy(cv_mem->cv_ftempQ);
      N_VDestroyVectorArray(cv_mem->cv_yQS, cv_mem->cv_Ns);
      N_VDestroyVectorArray(cv_mem->cv_ewtQS, cv_mem->cv_Ns);
      N_VDestroyVectorArray(cv_mem->cv_acorQS, cv_mem->cv_Ns);
      N_VDestroyVectorArray(cv_mem->cv_tempvQS, cv_mem->cv_Ns);
      for (i = 0; i < j; i++)
      {
        N_VDestroyVectorArray(cv_mem->cv_znQS[i], cv_mem->cv_Ns);
      }
      return (SUNFALSE);
    }
  }

  /* Update solver workspace lengths */
  cv_mem->cv_lrw += (cv_mem->cv_qmax + 5) * cv_mem->cv_Ns * cv_mem->cv_lrw1Q;
  cv_mem->cv_liw += (cv_mem->cv_qmax + 5) * cv_mem->cv_Ns * cv_mem->cv_liw1Q;

  /* Store the value of qmax used here */
  cv_mem->cv_qmax_allocQS = cv_mem->cv_qmax;

  return (SUNTRUE);
}

/*
 * cvQuadSensFreeVectors
 *
 * This routine frees the CVODES vectors allocated in cvQuadSensAllocVectors.
 */

static void cvQuadSensFreeVectors(CVodeMem cv_mem)
{
  int j, maxord;

  maxord = cv_mem->cv_qmax_allocQS;

  N_VDestroy(cv_mem->cv_ftempQ);

  N_VDestroyVectorArray(cv_mem->cv_yQS, cv_mem->cv_Ns);
  N_VDestroyVectorArray(cv_mem->cv_ewtQS, cv_mem->cv_Ns);
  N_VDestroyVectorArray(cv_mem->cv_acorQS, cv_mem->cv_Ns);
  N_VDestroyVectorArray(cv_mem->cv_tempvQS, cv_mem->cv_Ns);

  for (j = 0; j <= maxord; j++)
  {
    N_VDestroyVectorArray(cv_mem->cv_znQS[j], cv_mem->cv_Ns);
  }

  cv_mem->cv_lrw -= (maxord + 5) * cv_mem->cv_Ns * cv_mem->cv_lrw1Q;
  cv_mem->cv_liw -= (maxord + 5) * cv_mem->cv_Ns * cv_mem->cv_liw1Q;

  if (cv_mem->cv_VabstolQSMallocDone)
  {
    N_VDestroyVectorArray(cv_mem->cv_VabstolQS, cv_mem->cv_Ns);
    cv_mem->cv_lrw -= cv_mem->cv_Ns * cv_mem->cv_lrw1Q;
    cv_mem->cv_liw -= cv_mem->cv_Ns * cv_mem->cv_liw1Q;
  }
  if (cv_mem->cv_SabstolQSMallocDone)
  {
    free(cv_mem->cv_SabstolQS);
    cv_mem->cv_SabstolQS = NULL;
    cv_mem->cv_lrw -= cv_mem->cv_Ns;
  }
  cv_mem->cv_VabstolQSMallocDone = SUNFALSE;
  cv_mem->cv_SabstolQSMallocDone = SUNFALSE;
}

/*
 * -----------------------------------------------------------------
 * Initial setup
 * -----------------------------------------------------------------
 */

/*
 * cvInitialSetup
 *
 * This routine performs input consistency checks at the first step.
 * If needed, it also checks the linear solver module and calls the
 * linear solver initialization routine.
 */

static int cvInitialSetup(CVodeMem cv_mem)
{
  int ier;
  sunbooleantype conOK;

  /* Did the user specify tolerances? */
  if (cv_mem->cv_itol == CV_NN)
  {
    cvProcessError(cv_mem, CV_ILL_INPUT, __LINE__, __func__, __FILE__,
                   MSGCV_NO_TOL);
    return (CV_ILL_INPUT);
  }

  /* If using a built-in routine for error weights with abstol==0,
     ensure that N_VMin is available */
  if ((!cv_mem->cv_user_efun) && (cv_mem->cv_atolmin0) &&
      (!cv_mem->cv_tempv->ops->nvmin))
  {
    cvProcessError(cv_mem, CV_ILL_INPUT, __LINE__, __func__, __FILE__,
                   "Missing N_VMin routine from N_Vector");
    return (CV_ILL_INPUT);
  }

  /* Set data for efun */
  if (cv_mem->cv_user_efun) { cv_mem->cv_e_data = cv_mem->cv_user_data; }
  else { cv_mem->cv_e_data = cv_mem; }

  /* Check to see if y0 satisfies constraints */
  if (cv_mem->cv_constraintsSet)
  {
    if (cv_mem->cv_sensi && (cv_mem->cv_ism == CV_SIMULTANEOUS))
    {
      cvProcessError(cv_mem, CV_ILL_INPUT, __LINE__, __func__, __FILE__,
                     MSGCV_BAD_ISM_CONSTR);
      return (CV_ILL_INPUT);
    }

    conOK = N_VConstrMask(cv_mem->cv_constraints, cv_mem->cv_zn[0],
                          cv_mem->cv_tempv);
    if (!conOK)
    {
      cvProcessError(cv_mem, CV_ILL_INPUT, __LINE__, __func__, __FILE__,
                     MSGCV_Y0_FAIL_CONSTR);
      return (CV_ILL_INPUT);
    }
  }

  /* Load initial error weights */
  ier = cv_mem->cv_efun(cv_mem->cv_zn[0], cv_mem->cv_ewt, cv_mem->cv_e_data);
  if (ier != 0)
  {
    if (cv_mem->cv_itol == CV_WF)
    {
      cvProcessError(cv_mem, CV_ILL_INPUT, __LINE__, __func__, __FILE__,
                     MSGCV_EWT_FAIL);
    }
    else
    {
      cvProcessError(cv_mem, CV_ILL_INPUT, __LINE__, __func__, __FILE__,
                     MSGCV_BAD_EWT);
    }
    return (CV_ILL_INPUT);
  }

  /* Quadrature initial setup */

  if (cv_mem->cv_quadr && cv_mem->cv_errconQ)
  {
    /* Did the user specify tolerances? */
    if (cv_mem->cv_itolQ == CV_NN)
    {
      cvProcessError(cv_mem, CV_ILL_INPUT, __LINE__, __func__, __FILE__,
                     MSGCV_NO_TOLQ);
      return (CV_ILL_INPUT);
    }

    /* Load ewtQ */
    ier = cvQuadEwtSet(cv_mem, cv_mem->cv_znQ[0], cv_mem->cv_ewtQ);
    if (ier != 0)
    {
      cvProcessError(cv_mem, CV_ILL_INPUT, __LINE__, __func__, __FILE__,
                     MSGCV_BAD_EWTQ);
      return (CV_ILL_INPUT);
    }
  }

  if (!cv_mem->cv_quadr) { cv_mem->cv_errconQ = SUNFALSE; }

  /* Forward sensitivity initial setup */

  if (cv_mem->cv_sensi)
  {
    /* Did the user specify tolerances? */
    if (cv_mem->cv_itolS == CV_NN)
    {
      cvProcessError(cv_mem, CV_ILL_INPUT, __LINE__, __func__, __FILE__,
                     MSGCV_NO_TOLS);
      return (CV_ILL_INPUT);
    }

    /* If using the internal DQ functions, we must have access to the problem parameters */
    if (cv_mem->cv_fSDQ && (cv_mem->cv_p == NULL))
    {
      cvProcessError(cv_mem, CV_ILL_INPUT, __LINE__, __func__, __FILE__,
                     MSGCV_NULL_P);
      return (CV_ILL_INPUT);
    }

    /* Load ewtS */
    ier = cvSensEwtSet(cv_mem, cv_mem->cv_znS[0], cv_mem->cv_ewtS);
    if (ier != 0)
    {
      cvProcessError(cv_mem, CV_ILL_INPUT, __LINE__, __func__, __FILE__,
                     MSGCV_BAD_EWTS);
      return (CV_ILL_INPUT);
    }
  }

  /* FSA of quadrature variables */

  if (cv_mem->cv_quadr_sensi)
  {
    /* If using the internal DQ functions, we must have access to fQ
     * (i.e. quadrature integration must be enabled) and to the problem parameters */

    if (cv_mem->cv_fQSDQ)
    {
      /* Test if quadratures are defined, so we can use fQ */
      if (!cv_mem->cv_quadr)
      {
        cvProcessError(cv_mem, CV_ILL_INPUT, __LINE__, __func__, __FILE__,
                       MSGCV_NULL_FQ);
        return (CV_ILL_INPUT);
      }

      /* Test if we have the problem parameters */
      if (cv_mem->cv_p == NULL)
      {
        cvProcessError(cv_mem, CV_ILL_INPUT, __LINE__, __func__, __FILE__,
                       MSGCV_NULL_P);
        return (CV_ILL_INPUT);
      }
    }

    if (cv_mem->cv_errconQS)
    {
      /* Did the user specify tolerances? */
      if (cv_mem->cv_itolQS == CV_NN)
      {
        cvProcessError(cv_mem, CV_ILL_INPUT, __LINE__, __func__, __FILE__,
                       MSGCV_NO_TOLQS);
        return (CV_ILL_INPUT);
      }

      /* If needed, did the user provide quadrature tolerances? */
      if ((cv_mem->cv_itolQS == CV_EE) && (cv_mem->cv_itolQ == CV_NN))
      {
        cvProcessError(cv_mem, CV_ILL_INPUT, __LINE__, __func__, __FILE__,
                       MSGCV_NO_TOLQ);
        return (CV_ILL_INPUT);
      }

      /* Load ewtQS */
      ier = cvQuadSensEwtSet(cv_mem, cv_mem->cv_znQS[0], cv_mem->cv_ewtQS);
      if (ier != 0)
      {
        cvProcessError(cv_mem, CV_ILL_INPUT, __LINE__, __func__, __FILE__,
                       MSGCV_BAD_EWTQS);
        return (CV_ILL_INPUT);
      }
    }
  }
  else { cv_mem->cv_errconQS = SUNFALSE; }

  /* Call linit function (if it exists) */
  if (cv_mem->cv_linit != NULL)
  {
    ier = cv_mem->cv_linit(cv_mem);
    if (ier != 0)
    {
      cvProcessError(cv_mem, CV_LINIT_FAIL, __LINE__, __func__, __FILE__,
                     MSGCV_LINIT_FAIL);
      return (CV_LINIT_FAIL);
    }
  }

  /* Initialize the nonlinear solver (must occur after linear solver is
     initialized) so that lsetup and lsolve pointer have been set */

  /* always initialize the ODE NLS in case the user disables sensitivities */
  ier = cvNlsInit(cv_mem);
  if (ier != 0)
  {
    cvProcessError(cv_mem, CV_NLS_INIT_FAIL, __LINE__, __func__, __FILE__,
                   MSGCV_NLS_INIT_FAIL);
    return (CV_NLS_INIT_FAIL);
  }

  if (cv_mem->NLSsim != NULL)
  {
    ier = cvNlsInitSensSim(cv_mem);
    if (ier != 0)
    {
      cvProcessError(cv_mem, CV_NLS_INIT_FAIL, __LINE__, __func__, __FILE__,
                     MSGCV_NLS_INIT_FAIL);
      return (CV_NLS_INIT_FAIL);
    }
  }

  if (cv_mem->NLSstg != NULL)
  {
    ier = cvNlsInitSensStg(cv_mem);
    if (ier != 0)
    {
      cvProcessError(cv_mem, CV_NLS_INIT_FAIL, __LINE__, __func__, __FILE__,
                     MSGCV_NLS_INIT_FAIL);
      return (CV_NLS_INIT_FAIL);
    }
  }

  if (cv_mem->NLSstg1 != NULL)
  {
    ier = cvNlsInitSensStg1(cv_mem);
    if (ier != 0)
    {
      cvProcessError(cv_mem, CV_NLS_INIT_FAIL, __LINE__, __func__, __FILE__,
                     MSGCV_NLS_INIT_FAIL);
      return (CV_NLS_INIT_FAIL);
    }
  }

  /* Initialize projection data */
  if (cv_mem->proj_enabled && cv_mem->proj_mem == NULL)
  {
    cvProcessError(cv_mem, CV_PROJ_MEM_NULL, __LINE__, __func__, __FILE__,
                   MSG_CV_PROJ_MEM_NULL);
    return (CV_PROJ_MEM_NULL);
  }

  if (cv_mem->proj_mem != NULL)
  {
    ier = cvProjInit(cv_mem->proj_mem);
    if (ier != CV_SUCCESS)
    {
      cvProcessError(cv_mem, CV_MEM_FAIL, __LINE__, __func__, __FILE__,
                     MSGCV_MEM_FAIL);
      return (CV_MEM_FAIL);
    }
    cv_mem->proj_applied = SUNFALSE;
  }

  /* Initial setup complete */
  return (CV_SUCCESS);
}

/*
 * -----------------------------------------------------------------
 * Initial stepsize calculation
 * -----------------------------------------------------------------
 */

/*
 * cvHin
 *
 * This routine computes a tentative initial step size h0.
 * If tout is too close to tn (= t0), then cvHin returns CV_TOO_CLOSE
 * and h remains uninitialized. Note that here tout is either the value
 * passed to CVode at the first call or the value of tstop (if tstop is
 * enabled and it is closer to t0=tn than tout).
 * If any RHS function fails unrecoverably, cvHin returns CV_*RHSFUNC_FAIL.
 * If any RHS function fails recoverably too many times and recovery is
 * not possible, cvHin returns CV_REPTD_*RHSFUNC_ERR.
 * Otherwise, cvHin sets h to the chosen value h0 and returns CV_SUCCESS.
 *
 * The algorithm used seeks to find h0 as a solution of
 *       (WRMS norm of (h0^2 ydd / 2)) = 1,
 * where ydd = estimated second derivative of y. Here, y includes
 * all variables considered in the error test.
 *
 * We start with an initial estimate equal to the geometric mean of the
 * lower and upper bounds on the step size.
 *
 * Loop up to MAX_ITERS times to find h0.
 * Stop if new and previous values differ by a factor < 2.
 * Stop if hnew/hg > 2 after one iteration, as this probably means
 * that the ydd value is bad because of cancellation error.
 *
 * For each new proposed hg, we allow MAX_ITERS attempts to
 * resolve a possible recoverable failure from f() by reducing
 * the proposed stepsize by a factor of 0.2. If a legal stepsize
 * still cannot be found, fall back on a previous value if possible,
 * or else return CV_REPTD_RHSFUNC_ERR.
 *
 * Finally, we apply a bias (0.5) and verify that h0 is within bounds.
 */

static int cvHin(CVodeMem cv_mem, sunrealtype tout)
{
  int retval, sign, count1, count2;
  sunrealtype tdiff, tdist, tround, hlb, hub;
  sunrealtype hg, hgs, hs, hnew, hrat, h0, yddnrm;
  sunbooleantype hgOK;

  /* If tout is too close to tn, give up */

  if ((tdiff = tout - cv_mem->cv_tn) == ZERO) { return (CV_TOO_CLOSE); }

  sign   = (tdiff > ZERO) ? 1 : -1;
  tdist  = SUNRabs(tdiff);
  tround = cv_mem->cv_uround * SUNMAX(SUNRabs(cv_mem->cv_tn), SUNRabs(tout));

  if (tdist < TWO * tround) { return (CV_TOO_CLOSE); }

  /*
     Set lower and upper bounds on h0, and take geometric mean
     as first trial value.
     Exit with this value if the bounds cross each other.
  */

  hlb = HLB_FACTOR * tround;
  hub = cvUpperBoundH0(cv_mem, tdist);

  hg = SUNRsqrt(hlb * hub);

  if (hub < hlb)
  {
    if (sign == -1) { cv_mem->cv_h = -hg; }
    else { cv_mem->cv_h = hg; }
    return (CV_SUCCESS);
  }

  /* Outer loop */

  hs = hg; /* safeguard against 'uninitialized variable' warning */

  for (count1 = 1; count1 <= MAX_ITERS; count1++)
  {
    /* Attempts to estimate ydd */

    hgOK = SUNFALSE;

    for (count2 = 1; count2 <= MAX_ITERS; count2++)
    {
      hgs    = hg * sign;
      retval = cvYddNorm(cv_mem, hgs, &yddnrm);
      /* If a RHS function failed unrecoverably, give up */
      if (retval < 0) { return (retval); }
      /* If successful, we can use ydd */
      if (retval == CV_SUCCESS)
      {
        hgOK = SUNTRUE;
        break;
      }
      /* A RHS function failed recoverably; cut step size and test again */
      hg *= POINT2;
    }

    /* If a RHS function failed recoverably MAX_ITERS times */

    if (!hgOK)
    {
      /* Exit if this is the first or second pass. No recovery possible */
      if (count1 <= 2)
      {
        if (retval == RHSFUNC_RECVR) { return (CV_REPTD_RHSFUNC_ERR); }
        if (retval == QRHSFUNC_RECVR) { return (CV_REPTD_QRHSFUNC_ERR); }
        if (retval == SRHSFUNC_RECVR) { return (CV_REPTD_SRHSFUNC_ERR); }
      }
      /* We have a fall-back option. The value hs is a previous hnew which
         passed through f(). Use it and break */
      hnew = hs;
      break;
    }

    /* The proposed step size is feasible. Save it. */
    hs = hg;

    /* Propose new step size */
    hnew = (yddnrm * hub * hub > TWO) ? SUNRsqrt(TWO / yddnrm)
                                      : SUNRsqrt(hg * hub);

    /* If last pass, stop now with hnew */
    if (count1 == MAX_ITERS) { break; }

    hrat = hnew / hg;

    /* Accept hnew if it does not differ from hg by more than a factor of 2 */
    if ((hrat > HALF) && (hrat < TWO)) { break; }

    /* After one pass, if ydd seems to be bad, use fall-back value. */
    if ((count1 > 1) && (hrat > TWO))
    {
      hnew = hg;
      break;
    }

    /* Send this value back through f() */
    hg = hnew;
  }

  /* Apply bounds, bias factor, and attach sign */

  h0 = H_BIAS * hnew;
  if (h0 < hlb) { h0 = hlb; }
  if (h0 > hub) { h0 = hub; }
  if (sign == -1) { h0 = -h0; }
  cv_mem->cv_h = h0;

  return (CV_SUCCESS);
}

/*
 * cvUpperBoundH0
 *
 * This routine sets an upper bound on abs(h0) based on
 * tdist = tn - t0 and the values of y[i]/y'[i].
 */

static sunrealtype cvUpperBoundH0(CVodeMem cv_mem, sunrealtype tdist)
{
  sunrealtype hub_inv, hubQ_inv, hubS_inv, hubQS_inv, hub;
  N_Vector temp1, temp2;
  N_Vector tempQ1, tempQ2;
  N_Vector* tempS1;
  N_Vector* tempQS1;
  int is;

  /*
   * Bound based on |y|/|y'| -- allow at most an increase of
   * HUB_FACTOR in y0 (based on a forward Euler step). The weight
   * factor is used as a safeguard against zero components in y0.
   */

  temp1 = cv_mem->cv_tempv;
  temp2 = cv_mem->cv_acor;

  N_VAbs(cv_mem->cv_zn[0], temp2);
  cv_mem->cv_efun(cv_mem->cv_zn[0], temp1, cv_mem->cv_e_data);
  N_VInv(temp1, temp1);
  N_VLinearSum(HUB_FACTOR, temp2, ONE, temp1, temp1);

  N_VAbs(cv_mem->cv_zn[1], temp2);

  N_VDiv(temp2, temp1, temp1);
  hub_inv = N_VMaxNorm(temp1);

  /* Bound based on |yQ|/|yQ'| */

  if (cv_mem->cv_quadr && cv_mem->cv_errconQ)
  {
    tempQ1 = cv_mem->cv_tempvQ;
    tempQ2 = cv_mem->cv_acorQ;

    N_VAbs(cv_mem->cv_znQ[0], tempQ2);
    cvQuadEwtSet(cv_mem, cv_mem->cv_znQ[0], tempQ1);
    N_VInv(tempQ1, tempQ1);
    N_VLinearSum(HUB_FACTOR, tempQ2, ONE, tempQ1, tempQ1);

    N_VAbs(cv_mem->cv_znQ[1], tempQ2);

    N_VDiv(tempQ2, tempQ1, tempQ1);
    hubQ_inv = N_VMaxNorm(tempQ1);

    if (hubQ_inv > hub_inv) { hub_inv = hubQ_inv; }
  }

  /* Bound based on |yS|/|yS'| */

  if (cv_mem->cv_sensi && cv_mem->cv_errconS)
  {
    tempS1 = cv_mem->cv_acorS;
    cvSensEwtSet(cv_mem, cv_mem->cv_znS[0], tempS1);

    for (is = 0; is < cv_mem->cv_Ns; is++)
    {
      N_VAbs(cv_mem->cv_znS[0][is], temp2);
      N_VInv(tempS1[is], temp1);
      N_VLinearSum(HUB_FACTOR, temp2, ONE, temp1, temp1);

      N_VAbs(cv_mem->cv_znS[1][is], temp2);

      N_VDiv(temp2, temp1, temp1);
      hubS_inv = N_VMaxNorm(temp1);

      if (hubS_inv > hub_inv) { hub_inv = hubS_inv; }
    }
  }

  /* Bound based on |yQS|/|yQS'| */

  if (cv_mem->cv_quadr_sensi && cv_mem->cv_errconQS)
  {
    tempQ1 = cv_mem->cv_tempvQ;
    tempQ2 = cv_mem->cv_acorQ;

    tempQS1 = cv_mem->cv_acorQS;
    cvQuadSensEwtSet(cv_mem, cv_mem->cv_znQS[0], tempQS1);

    for (is = 0; is < cv_mem->cv_Ns; is++)
    {
      N_VAbs(cv_mem->cv_znQS[0][is], tempQ2);
      N_VInv(tempQS1[is], tempQ1);
      N_VLinearSum(HUB_FACTOR, tempQ2, ONE, tempQ1, tempQ1);

      N_VAbs(cv_mem->cv_znQS[1][is], tempQ2);

      N_VDiv(tempQ2, tempQ1, tempQ1);
      hubQS_inv = N_VMaxNorm(tempQ1);

      if (hubQS_inv > hub_inv) { hub_inv = hubQS_inv; }
    }
  }

  /*
   * bound based on tdist -- allow at most a step of magnitude
   * HUB_FACTOR * tdist
   */

  hub = HUB_FACTOR * tdist;

  /* Use the smaller of the two */

  if (hub * hub_inv > ONE) { hub = ONE / hub_inv; }

  return (hub);
}

/*
 * cvYddNorm
 *
 * This routine computes an estimate of the second derivative of Y
 * using a difference quotient, and returns its WRMS norm.
 *
 * Y contains all variables included in the error test.
 */

static int cvYddNorm(CVodeMem cv_mem, sunrealtype hg, sunrealtype* yddnrm)
{
  int retval;
  N_Vector wrk1, wrk2;

  /* y <- h*y'(t) + y(t) */

  N_VLinearSum(hg, cv_mem->cv_zn[1], ONE, cv_mem->cv_zn[0], cv_mem->cv_y);

  if (cv_mem->cv_sensi && cv_mem->cv_errconS)
  {
    retval = N_VLinearSumVectorArray(cv_mem->cv_Ns, hg, cv_mem->cv_znS[1], ONE,
                                     cv_mem->cv_znS[0], cv_mem->cv_yS);
    if (retval != CV_SUCCESS) { return (CV_VECTOROP_ERR); }
  }

  /* tempv <- f(t+h, h*y'(t)+y(t)) */

  retval = cv_mem->cv_f(cv_mem->cv_tn + hg, cv_mem->cv_y, cv_mem->cv_tempv,
                        cv_mem->cv_user_data);
  cv_mem->cv_nfe++;
  if (retval < 0) { return (CV_RHSFUNC_FAIL); }
  if (retval > 0) { return (RHSFUNC_RECVR); }

  if (cv_mem->cv_quadr && cv_mem->cv_errconQ)
  {
    retval = cv_mem->cv_fQ(cv_mem->cv_tn + hg, cv_mem->cv_y, cv_mem->cv_tempvQ,
                           cv_mem->cv_user_data);
    cv_mem->cv_nfQe++;
    if (retval < 0) { return (CV_QRHSFUNC_FAIL); }
    if (retval > 0) { return (QRHSFUNC_RECVR); }
  }

  if (cv_mem->cv_sensi && cv_mem->cv_errconS)
  {
    wrk1   = cv_mem->cv_ftemp;
    wrk2   = cv_mem->cv_acor;
    retval = cvSensRhsWrapper(cv_mem, cv_mem->cv_tn + hg, cv_mem->cv_y,
                              cv_mem->cv_tempv, cv_mem->cv_yS,
                              cv_mem->cv_tempvS, wrk1, wrk2);
    if (retval < 0) { return (CV_SRHSFUNC_FAIL); }
    if (retval > 0) { return (SRHSFUNC_RECVR); }
  }

  if (cv_mem->cv_quadr_sensi && cv_mem->cv_errconQS)
  {
    wrk1   = cv_mem->cv_ftemp;
    wrk2   = cv_mem->cv_acorQ;
    retval = cv_mem->cv_fQS(cv_mem->cv_Ns, cv_mem->cv_tn + hg, cv_mem->cv_y,
                            cv_mem->cv_yS, cv_mem->cv_tempvQ,
                            cv_mem->cv_tempvQS, cv_mem->cv_fQS_data, wrk1, wrk2);

    cv_mem->cv_nfQSe++;
    if (retval < 0) { return (CV_QSRHSFUNC_FAIL); }
    if (retval > 0) { return (QSRHSFUNC_RECVR); }
  }

  /* Load estimate of ||y''|| into tempv:
   * tempv <-  (1/h) * f(t+h, h*y'(t)+y(t)) - y'(t) */

  N_VLinearSum(ONE / hg, cv_mem->cv_tempv, -ONE / hg, cv_mem->cv_zn[1],
               cv_mem->cv_tempv);

  *yddnrm = N_VWrmsNorm(cv_mem->cv_tempv, cv_mem->cv_ewt);

  if (cv_mem->cv_quadr && cv_mem->cv_errconQ)
  {
    N_VLinearSum(ONE / hg, cv_mem->cv_tempvQ, -ONE / hg, cv_mem->cv_znQ[1],
                 cv_mem->cv_tempvQ);

    *yddnrm = cvQuadUpdateNorm(cv_mem, *yddnrm, cv_mem->cv_tempvQ,
                               cv_mem->cv_ewtQ);
  }

  if (cv_mem->cv_sensi && cv_mem->cv_errconS)
  {
    retval = N_VLinearSumVectorArray(cv_mem->cv_Ns, ONE / hg, cv_mem->cv_tempvS,
                                     -ONE / hg, cv_mem->cv_znS[1],
                                     cv_mem->cv_tempvS);
    if (retval != CV_SUCCESS) { return (CV_VECTOROP_ERR); }

    *yddnrm = cvSensUpdateNorm(cv_mem, *yddnrm, cv_mem->cv_tempvS,
                               cv_mem->cv_ewtS);
  }

  if (cv_mem->cv_quadr_sensi && cv_mem->cv_errconQS)
  {
    retval = N_VLinearSumVectorArray(cv_mem->cv_Ns, ONE / hg,
                                     cv_mem->cv_tempvQS, -ONE / hg,
                                     cv_mem->cv_znQS[1], cv_mem->cv_tempvQS);
    if (retval != CV_SUCCESS) { return (CV_VECTOROP_ERR); }

    *yddnrm = cvQuadSensUpdateNorm(cv_mem, *yddnrm, cv_mem->cv_tempvQS,
                                   cv_mem->cv_ewtQS);
  }

  return (CV_SUCCESS);
}

/*
 * -----------------------------------------------------------------
 * Main cvStep function
 * -----------------------------------------------------------------
 */

/*
 * cvStep
 *
 * This routine performs one internal cvode step, from tn to tn + h.
 * It calls other routines to do all the work.
 *
 * The main operations done here are as follows:
 * - preliminary adjustments if a new step size was chosen;
 * - prediction of the Nordsieck history array zn at tn + h;
 * - setting of multistep method coefficients and test quantities;
 * - solution of the nonlinear system;
 * - testing the local error;
 * - updating zn and other state data if successful;
 * - resetting stepsize and order for the next step.
 * - if SLDET is on, check for stability, reduce order if necessary.
 * On a failure in the nonlinear system solution or error test, the
 * step may be reattempted, depending on the nature of the failure.
 */

static int cvStep(CVodeMem cv_mem)
{
  sunrealtype saved_t; /* time to restore to if a failure occurs   */
  sunrealtype dsm;     /* local truncation error estimate          */
  sunrealtype dsmQ;    /* quadrature error estimate                */
  sunrealtype dsmS;    /* sensitivity error estimate               */
  sunrealtype dsmQS;   /* quadrature sensitivity error estimate    */
  int ncf;             /* corrector failures in this step attempt  */
  int ncfS;            /* sensitivity corrector failures           */
  int npf;             /* projection failures in this step attempt */
  int nef;             /* error test failures in this step attempt */
  int nefQ;            /* quadrature error test fails              */
  int nefS;            /* sensitivity error test fails             */
  int nefQS;           /* quadrature sensitivity error test fails  */
  int nflag, kflag;    /* nonlinear solver flags                   */
  int pflag;           /* projection return flag                   */
  int eflag;           /* error test return flag                   */
  int retval, is;
  sunbooleantype doProjection;  /* flag to apply projection in this step    */
  sunbooleantype do_sensi_stg;  /* staggered strategy                       */
  sunbooleantype do_sensi_stg1; /* staggered 1 strategy                     */

  /* Are we computing sensitivities with a staggered approach? */

  do_sensi_stg  = (cv_mem->cv_sensi && (cv_mem->cv_ism == CV_STAGGERED));
  do_sensi_stg1 = (cv_mem->cv_sensi && (cv_mem->cv_ism == CV_STAGGERED1));

  /* Initialize local counters for convergence and error test failures */

  ncf = npf = nef = 0;
  nefQ = nefQS = 0;
  ncfS = nefS = 0;
  if (do_sensi_stg1)
  {
    for (is = 0; is < cv_mem->cv_Ns; is++) { cv_mem->cv_ncfS1[is] = 0; }
  }

  /* If the step size has changed, update the history array */
  if ((cv_mem->cv_nst > 0) && (cv_mem->cv_hprime != cv_mem->cv_h))
  {
    cvAdjustParams(cv_mem);
  }

  /* Check if this step should be projected */
  doProjection = SUNFALSE;
  if (cv_mem->proj_enabled)
  {
    doProjection =
      cv_mem->proj_mem->freq > 0 &&
      (cv_mem->cv_nst == 0 ||
       (cv_mem->cv_nst >= cv_mem->proj_mem->nstlprj + cv_mem->proj_mem->freq));
  }

  /* Looping point for attempts to take a step */

  saved_t = cv_mem->cv_tn;
  nflag   = FIRST_CALL;

  for (;;)
  {
#if SUNDIALS_LOGGING_LEVEL >= SUNDIALS_LOGGING_DEBUG
    SUNLogger_QueueMsg(CV_LOGGER, SUN_LOGLEVEL_DEBUG, "CVODES::cvStep",
                       "enter-step-attempt-loop",
                       "step = %li, h = %.16g, q = %d, t_n = %.16g",
                       cv_mem->cv_nst, cv_mem->cv_next_h, cv_mem->cv_next_q,
                       cv_mem->cv_tn);
#endif

    cvPredict(cv_mem);
    cvSet(cv_mem);

    /* ------ Correct state variables ------ */

    nflag = cvNls(cv_mem, nflag);
    kflag = cvHandleNFlag(cv_mem, &nflag, saved_t, &ncf, &(cv_mem->cv_ncfn));

    /* Go back in loop if we need to predict again (nflag=PREV_CONV_FAIL) */
    if (kflag == PREDICT_AGAIN) { continue; }

    /* Return if nonlinear solve failed and recovery is not possible. */
    if (kflag != DO_ERROR_TEST) { return (kflag); }

    /* Check if a projection needs to be performed */
    cv_mem->proj_applied = SUNFALSE;

    if (doProjection)
    {
      /* Perform projection (nflag=CV_SUCCESS) */
      pflag = cvDoProjection(cv_mem, &nflag, saved_t, &npf);

      /* Go back in loop if we need to predict again (nflag=PREV_PROJ_FAIL) */
      if (pflag == PREDICT_AGAIN) { continue; }

      /* Return if projection failed and recovery is not possible */
      if (pflag != CV_SUCCESS) { return (pflag); }
    }

    /* Perform error test (nflag=CV_SUCCESS) */
    eflag = cvDoErrorTest(cv_mem, &nflag, saved_t, cv_mem->cv_acnrm, &nef,
                          &(cv_mem->cv_netf), &dsm);

    /* Go back in loop if we need to predict again (nflag=PREV_ERR_FAIL) */
    if (eflag == TRY_AGAIN) { continue; }

    /* Return if error test failed and recovery is not possible. */
    if (eflag != CV_SUCCESS) { return (eflag); }

    /* Error test passed (eflag=CV_SUCCESS, nflag=CV_SUCCESS), go on */

    /* ------ Correct the quadrature variables ------ */

    if (cv_mem->cv_quadr)
    {
      ncf = nef = 0; /* reset counters for states */

      nflag = cvQuadNls(cv_mem);
      kflag = cvHandleNFlag(cv_mem, &nflag, saved_t, &ncf, &(cv_mem->cv_ncfn));

      if (kflag == PREDICT_AGAIN) { continue; }
      if (kflag != DO_ERROR_TEST) { return (kflag); }

      /* Error test on quadratures */
      if (cv_mem->cv_errconQ)
      {
        cv_mem->cv_acnrmQ = N_VWrmsNorm(cv_mem->cv_acorQ, cv_mem->cv_ewtQ);
        eflag = cvDoErrorTest(cv_mem, &nflag, saved_t, cv_mem->cv_acnrmQ, &nefQ,
                              &(cv_mem->cv_netfQ), &dsmQ);

        if (eflag == TRY_AGAIN) { continue; }
        if (eflag != CV_SUCCESS) { return (eflag); }

        /* Set dsm = max(dsm, dsmQ) to be used in cvPrepareNextStep */
        if (dsmQ > dsm) { dsm = dsmQ; }
      }
    }

    /* ------ Correct the sensitivity variables (STAGGERED or STAGGERED1) ------- */

    if (do_sensi_stg || do_sensi_stg1)
    {
      ncf = nef = 0; /* reset counters for states     */
      if (cv_mem->cv_quadr) { nefQ = 0; /* reset counter for quadratures */ }

      /* Evaluate f at converged y, needed for future evaluations of sens. RHS
       * If f() fails recoverably, treat it as a convergence failure and
       * attempt the step again */

      retval = cv_mem->cv_f(cv_mem->cv_tn, cv_mem->cv_y, cv_mem->cv_ftemp,
                            cv_mem->cv_user_data);
      cv_mem->cv_nfe++;
      if (retval < 0) { return (CV_RHSFUNC_FAIL); }
      if (retval > 0)
      {
        nflag = PREV_CONV_FAIL;
        continue;
      }

      if (do_sensi_stg)
      {
        /* Nonlinear solve for sensitivities (all-at-once) */
        nflag = cvStgrNls(cv_mem);
        kflag = cvHandleNFlag(cv_mem, &nflag, saved_t, &ncfS,
                              &(cv_mem->cv_ncfnS));
      }
      else
      {
        /* Nonlinear solve for sensitivities (one-by-one) */
        for (is = 0; is < cv_mem->cv_Ns; is++)
        {
          cv_mem->sens_solve_idx = is;
          nflag                  = cvStgr1Nls(cv_mem, is);
          kflag = cvHandleNFlag(cv_mem, &nflag, saved_t, &(cv_mem->cv_ncfS1[is]),
                                &(cv_mem->cv_ncfnS1[is]));
          if (kflag != DO_ERROR_TEST) { break; }
        }
      }

      if (kflag == PREDICT_AGAIN) { continue; }
      if (kflag != DO_ERROR_TEST) { return (kflag); }

      /* Error test on sensitivities */
      if (cv_mem->cv_errconS)
      {
        if (!cv_mem->cv_acnrmScur)
        {
          cv_mem->cv_acnrmS = cvSensNorm(cv_mem, cv_mem->cv_acorS,
                                         cv_mem->cv_ewtS);
        }

        eflag = cvDoErrorTest(cv_mem, &nflag, saved_t, cv_mem->cv_acnrmS, &nefS,
                              &(cv_mem->cv_netfS), &dsmS);

        if (eflag == TRY_AGAIN) { continue; }
        if (eflag != CV_SUCCESS) { return (eflag); }

        /* Set dsm = max(dsm, dsmS) to be used in cvPrepareNextStep */
        if (dsmS > dsm) { dsm = dsmS; }
      }
    }

    /* ------ Correct the quadrature sensitivity variables ------ */

    if (cv_mem->cv_quadr_sensi)
    {
      /* Reset local convergence and error test failure counters */
      ncf = nef = 0;
      if (cv_mem->cv_quadr) { nefQ = 0; }
      if (do_sensi_stg) { ncfS = nefS = 0; }
      if (do_sensi_stg1)
      {
        for (is = 0; is < cv_mem->cv_Ns; is++) { cv_mem->cv_ncfS1[is] = 0; }
        nefS = 0;
      }

      /* Note that ftempQ contains yQdot evaluated at the converged y
       * (stored in cvQuadNls) and can be used in evaluating fQS */

      nflag = cvQuadSensNls(cv_mem);
      kflag = cvHandleNFlag(cv_mem, &nflag, saved_t, &ncf, &(cv_mem->cv_ncfn));

      if (kflag == PREDICT_AGAIN) { continue; }
      if (kflag != DO_ERROR_TEST) { return (kflag); }

      /* Error test on quadrature sensitivities */
      if (cv_mem->cv_errconQS)
      {
        cv_mem->cv_acnrmQS = cvQuadSensNorm(cv_mem, cv_mem->cv_acorQS,
                                            cv_mem->cv_ewtQS);
        eflag = cvDoErrorTest(cv_mem, &nflag, saved_t, cv_mem->cv_acnrmQS,
                              &nefQS, &(cv_mem->cv_netfQS), &dsmQS);

        if (eflag == TRY_AGAIN) { continue; }
        if (eflag != CV_SUCCESS) { return (eflag); }

        /* Set dsm = max(dsm, dsmQS) to be used in cvPrepareNextStep */
        if (dsmQS > dsm) { dsm = dsmQS; }
      }
    }

    /* Error test passed (eflag=CV_SUCCESS), break from loop */
    break;
  }

  /* Nonlinear system solve and error test were both successful.
     Update data, and consider change of step and/or order.       */

  cvCompleteStep(cv_mem);

  cvPrepareNextStep(cv_mem, dsm);

  /* If Stablilty Limit Detection is turned on, call stability limit
     detection routine for possible order reduction. */

  if (cv_mem->cv_sldeton) { cvBDFStab(cv_mem); }

  cv_mem->cv_etamax = (cv_mem->cv_nst <= cv_mem->cv_small_nst)
                        ? cv_mem->cv_eta_max_es
                        : cv_mem->cv_eta_max_gs;

  /*  Finally, we rescale the acor array to be the
      estimated local error vector. */

  N_VScale(cv_mem->cv_tq[2], cv_mem->cv_acor, cv_mem->cv_acor);

  if (cv_mem->cv_quadr)
  {
    N_VScale(cv_mem->cv_tq[2], cv_mem->cv_acorQ, cv_mem->cv_acorQ);
  }

  if (cv_mem->cv_sensi)
  {
    for (is = 0; is < cv_mem->cv_Ns; is++)
    {
      cv_mem->cv_cvals[is] = cv_mem->cv_tq[2];
    }

    retval = N_VScaleVectorArray(cv_mem->cv_Ns, cv_mem->cv_cvals,
                                 cv_mem->cv_acorS, cv_mem->cv_acorS);
    if (retval != CV_SUCCESS) { return (CV_VECTOROP_ERR); }
  }

  if (cv_mem->cv_quadr_sensi)
  {
    for (is = 0; is < cv_mem->cv_Ns; is++)
    {
      cv_mem->cv_cvals[is] = cv_mem->cv_tq[2];
    }

    retval = N_VScaleVectorArray(cv_mem->cv_Ns, cv_mem->cv_cvals,
                                 cv_mem->cv_acorQS, cv_mem->cv_acorQS);
    if (retval != CV_SUCCESS) { return (CV_VECTOROP_ERR); }
  }

  return (CV_SUCCESS);
}

/*
 * -----------------------------------------------------------------
 * Function called at beginning of step
 * -----------------------------------------------------------------
 */

/*
 * cvAdjustParams
 *
 * This routine is called when a change in step size was decided upon,
 * and it handles the required adjustments to the history array zn.
 * If there is to be a change in order, we call cvAdjustOrder and reset
 * q, L = q+1, and qwait.  Then in any case, we call cvRescale, which
 * resets h and rescales the Nordsieck array.
 */

static void cvAdjustParams(CVodeMem cv_mem)
{
  if (cv_mem->cv_qprime != cv_mem->cv_q)
  {
    cvAdjustOrder(cv_mem, cv_mem->cv_qprime - cv_mem->cv_q);
    cv_mem->cv_q     = cv_mem->cv_qprime;
    cv_mem->cv_L     = cv_mem->cv_q + 1;
    cv_mem->cv_qwait = cv_mem->cv_L;
  }
  cvRescale(cv_mem);
}

/*
 * cvAdjustOrder
 *
 * This routine is a high level routine which handles an order
 * change by an amount deltaq (= +1 or -1). If a decrease in order
 * is requested and q==2, then the routine returns immediately.
 * Otherwise cvAdjustAdams or cvAdjustBDF is called to handle the
 * order change (depending on the value of lmm).
 */

static void cvAdjustOrder(CVodeMem cv_mem, int deltaq)
{
  if ((cv_mem->cv_q == 2) && (deltaq != 1)) { return; }

  switch (cv_mem->cv_lmm)
  {
  case CV_ADAMS: cvAdjustAdams(cv_mem, deltaq); break;
  case CV_BDF: cvAdjustBDF(cv_mem, deltaq); break;
  }
}

/*
 * cvAdjustAdams
 *
 * This routine adjusts the history array on a change of order q by
 * deltaq, in the case that lmm == CV_ADAMS.
 */

static void cvAdjustAdams(CVodeMem cv_mem, int deltaq)
{
  int i, j;
  sunrealtype xi, hsum;

  /* On an order increase, set new column of zn to zero and return */

  if (deltaq == 1)
  {
    N_VConst(ZERO, cv_mem->cv_zn[cv_mem->cv_L]);
    if (cv_mem->cv_quadr) { N_VConst(ZERO, cv_mem->cv_znQ[cv_mem->cv_L]); }
    if (cv_mem->cv_sensi)
    {
      (void)N_VConstVectorArray(cv_mem->cv_Ns, ZERO,
                                cv_mem->cv_znS[cv_mem->cv_L]);
    }
    return;
  }

  /*
   * On an order decrease, each zn[j] is adjusted by a multiple of zn[q].
   * The coeffs. in the adjustment are the coeffs. of the polynomial:
   *        x
   * q * INT { u * ( u + xi_1 ) * ... * ( u + xi_{q-2} ) } du
   *        0
   * where xi_j = [t_n - t_(n-j)]/h => xi_0 = 0
   */

  for (i = 0; i <= cv_mem->cv_qmax; i++) { cv_mem->cv_l[i] = ZERO; }
  cv_mem->cv_l[1] = ONE;
  hsum            = ZERO;
  for (j = 1; j <= cv_mem->cv_q - 2; j++)
  {
    hsum += cv_mem->cv_tau[j];
    xi = hsum / cv_mem->cv_hscale;
    for (i = j + 1; i >= 1; i--)
    {
      cv_mem->cv_l[i] = cv_mem->cv_l[i] * xi + cv_mem->cv_l[i - 1];
    }
  }

  for (j = 1; j <= cv_mem->cv_q - 2; j++)
  {
    cv_mem->cv_l[j + 1] = cv_mem->cv_q * (cv_mem->cv_l[j] / (j + 1));
  }

  if (cv_mem->cv_q > 2)
  {
    for (j = 2; j < cv_mem->cv_q; j++)
    {
      cv_mem->cv_cvals[j - 2] = -cv_mem->cv_l[j];
    }

    (void)N_VScaleAddMulti(cv_mem->cv_q - 2, cv_mem->cv_cvals,
                           cv_mem->cv_zn[cv_mem->cv_q], cv_mem->cv_zn + 2,
                           cv_mem->cv_zn + 2);

    if (cv_mem->cv_quadr)
    {
      (void)N_VScaleAddMulti(cv_mem->cv_q - 2, cv_mem->cv_cvals,
                             cv_mem->cv_znQ[cv_mem->cv_q], cv_mem->cv_znQ + 2,
                             cv_mem->cv_znQ + 2);
    }

    if (cv_mem->cv_sensi)
    {
      (void)N_VScaleAddMultiVectorArray(cv_mem->cv_Ns, cv_mem->cv_q - 2,
                                        cv_mem->cv_cvals,
                                        cv_mem->cv_znS[cv_mem->cv_q],
                                        cv_mem->cv_znS + 2, cv_mem->cv_znS + 2);
    }
  }
}

/*
 * cvAdjustBDF
 *
 * This is a high level routine which handles adjustments to the
 * history array on a change of order by deltaq in the case that
 * lmm == CV_BDF.  cvAdjustBDF calls cvIncreaseBDF if deltaq = +1 and
 * cvDecreaseBDF if deltaq = -1 to do the actual work.
 */

static void cvAdjustBDF(CVodeMem cv_mem, int deltaq)
{
  switch (deltaq)
  {
  case 1: cvIncreaseBDF(cv_mem); return;
  case -1: cvDecreaseBDF(cv_mem); return;
  }
}

/*
 * cvIncreaseBDF
 *
 * This routine adjusts the history array on an increase in the
 * order q in the case that lmm == CV_BDF.
 * A new column zn[q+1] is set equal to a multiple of the saved
 * vector (= acor) in zn[indx_acor].  Then each zn[j] is adjusted by
 * a multiple of zn[q+1].  The coefficients in the adjustment are the
 * coefficients of the polynomial x*x*(x+xi_1)*...*(x+xi_j),
 * where xi_j = [t_n - t_(n-j)]/h.
 */

static void cvIncreaseBDF(CVodeMem cv_mem)
{
  sunrealtype alpha0, alpha1, prod, xi, xiold, hsum, A1;
  int i, j;
  int is;

  for (i = 0; i <= cv_mem->cv_qmax; i++) { cv_mem->cv_l[i] = ZERO; }
  cv_mem->cv_l[2] = alpha1 = prod = xiold = ONE;
  alpha0                                  = -ONE;
  hsum                                    = cv_mem->cv_hscale;
  if (cv_mem->cv_q > 1)
  {
    for (j = 1; j < cv_mem->cv_q; j++)
    {
      hsum += cv_mem->cv_tau[j + 1];
      xi = hsum / cv_mem->cv_hscale;
      prod *= xi;
      alpha0 -= ONE / (j + 1);
      alpha1 += ONE / xi;
      for (i = j + 2; i >= 2; i--)
      {
        cv_mem->cv_l[i] = cv_mem->cv_l[i] * xiold + cv_mem->cv_l[i - 1];
      }
      xiold = xi;
    }
  }
  A1 = (-alpha0 - alpha1) / prod;

  /*
     zn[indx_acor] contains the value Delta_n = y_n - y_n(0)
     This value was stored there at the previous successful
     step (in cvCompleteStep)

     A1 contains dbar = (1/xi* - 1/xi_q)/prod(xi_j)
  */

  N_VScale(A1, cv_mem->cv_zn[cv_mem->cv_indx_acor], cv_mem->cv_zn[cv_mem->cv_L]);

  /* for (j=2; j <= cv_mem->cv_q; j++) */
  if (cv_mem->cv_q > 1)
  {
    (void)N_VScaleAddMulti(cv_mem->cv_q - 1, cv_mem->cv_l + 2,
                           cv_mem->cv_zn[cv_mem->cv_L], cv_mem->cv_zn + 2,
                           cv_mem->cv_zn + 2);
  }

  if (cv_mem->cv_quadr)
  {
    N_VScale(A1, cv_mem->cv_znQ[cv_mem->cv_indx_acor],
             cv_mem->cv_znQ[cv_mem->cv_L]);

    /* for (j=2; j <= cv_mem->cv_q; j++) */
    if (cv_mem->cv_q > 1)
    {
      (void)N_VScaleAddMulti(cv_mem->cv_q - 1, cv_mem->cv_l + 2,
                             cv_mem->cv_znQ[cv_mem->cv_L], cv_mem->cv_znQ + 2,
                             cv_mem->cv_znQ + 2);
    }
  }

  if (cv_mem->cv_sensi)
  {
    for (is = 0; is < cv_mem->cv_Ns; is++) { cv_mem->cv_cvals[is] = A1; }

    (void)N_VScaleVectorArray(cv_mem->cv_Ns, cv_mem->cv_cvals,
                              cv_mem->cv_znS[cv_mem->cv_indx_acor],
                              cv_mem->cv_znS[cv_mem->cv_L]);

    /* for (j=2; j <= cv_mem->cv_q; j++) */
    if (cv_mem->cv_q > 1)
    {
      (void)N_VScaleAddMultiVectorArray(cv_mem->cv_Ns, cv_mem->cv_q - 1,
                                        cv_mem->cv_l + 2,
                                        cv_mem->cv_znS[cv_mem->cv_L],
                                        cv_mem->cv_znS + 2, cv_mem->cv_znS + 2);
    }
  }

  if (cv_mem->cv_quadr_sensi)
  {
    for (is = 0; is < cv_mem->cv_Ns; is++) { cv_mem->cv_cvals[is] = A1; }

    (void)N_VScaleVectorArray(cv_mem->cv_Ns, cv_mem->cv_cvals,
                              cv_mem->cv_znQS[cv_mem->cv_indx_acor],
                              cv_mem->cv_znQS[cv_mem->cv_L]);

    /* for (j=2; j <= cv_mem->cv_q; j++) */
    if (cv_mem->cv_q > 1)
    {
      (void)N_VScaleAddMultiVectorArray(cv_mem->cv_Ns, cv_mem->cv_q - 1,
                                        cv_mem->cv_l + 2,
                                        cv_mem->cv_znQS[cv_mem->cv_L],
                                        cv_mem->cv_znQS + 2, cv_mem->cv_znQS + 2);
    }
  }
}

/*
 * cvDecreaseBDF
 *
 * This routine adjusts the history array on a decrease in the
 * order q in the case that lmm == CV_BDF.
 * Each zn[j] is adjusted by a multiple of zn[q].  The coefficients
 * in the adjustment are the coefficients of the polynomial
 *   x*x*(x+xi_1)*...*(x+xi_j), where xi_j = [t_n - t_(n-j)]/h.
 */

static void cvDecreaseBDF(CVodeMem cv_mem)
{
  sunrealtype hsum, xi;
  int i, j;

  for (i = 0; i <= cv_mem->cv_qmax; i++) { cv_mem->cv_l[i] = ZERO; }
  cv_mem->cv_l[2] = ONE;
  hsum            = ZERO;
  for (j = 1; j <= cv_mem->cv_q - 2; j++)
  {
    hsum += cv_mem->cv_tau[j];
    xi = hsum / cv_mem->cv_hscale;
    for (i = j + 2; i >= 2; i--)
    {
      cv_mem->cv_l[i] = cv_mem->cv_l[i] * xi + cv_mem->cv_l[i - 1];
    }
  }

  if (cv_mem->cv_q > 2)
  {
    for (j = 2; j < cv_mem->cv_q; j++)
    {
      cv_mem->cv_cvals[j - 2] = -cv_mem->cv_l[j];
    }

    (void)N_VScaleAddMulti(cv_mem->cv_q - 2, cv_mem->cv_cvals,
                           cv_mem->cv_zn[cv_mem->cv_q], cv_mem->cv_zn + 2,
                           cv_mem->cv_zn + 2);

    if (cv_mem->cv_quadr)
    {
      (void)N_VScaleAddMulti(cv_mem->cv_q - 2, cv_mem->cv_cvals,
                             cv_mem->cv_znQ[cv_mem->cv_q], cv_mem->cv_znQ + 2,
                             cv_mem->cv_znQ + 2);
    }

    if (cv_mem->cv_sensi)
    {
      (void)N_VScaleAddMultiVectorArray(cv_mem->cv_Ns, cv_mem->cv_q - 2,
                                        cv_mem->cv_cvals,
                                        cv_mem->cv_znS[cv_mem->cv_q],
                                        cv_mem->cv_znS + 2, cv_mem->cv_znS + 2);
    }

    if (cv_mem->cv_quadr_sensi)
    {
      (void)N_VScaleAddMultiVectorArray(cv_mem->cv_Ns, cv_mem->cv_q - 2,
                                        cv_mem->cv_cvals,
                                        cv_mem->cv_znQS[cv_mem->cv_q],
                                        cv_mem->cv_znQS + 2, cv_mem->cv_znQS + 2);
    }
  }
}

/*
 * cvRescale
 *
 * This routine rescales the Nordsieck array by multiplying the
 * jth column zn[j] by eta^j, j = 1, ..., q.  Then the value of
 * h is rescaled by eta, and hscale is reset to h.
 */

void cvRescale(CVodeMem cv_mem)
{
  int j;
  int is;

  /* compute scaling factors */
  cv_mem->cv_cvals[0] = cv_mem->cv_eta;
  for (j = 1; j <= cv_mem->cv_q; j++)
  {
    cv_mem->cv_cvals[j] = cv_mem->cv_eta * cv_mem->cv_cvals[j - 1];
  }

  (void)N_VScaleVectorArray(cv_mem->cv_q, cv_mem->cv_cvals, cv_mem->cv_zn + 1,
                            cv_mem->cv_zn + 1);

  if (cv_mem->cv_quadr)
  {
    (void)N_VScaleVectorArray(cv_mem->cv_q, cv_mem->cv_cvals,
                              cv_mem->cv_znQ + 1, cv_mem->cv_znQ + 1);
  }

  /* compute sensi scaling factors */
  if (cv_mem->cv_sensi || cv_mem->cv_quadr_sensi)
  {
    for (is = 0; is < cv_mem->cv_Ns; is++)
    {
      cv_mem->cv_cvals[is] = cv_mem->cv_eta;
    }
    for (j = 1; j <= cv_mem->cv_q; j++)
    {
      for (is = 0; is < cv_mem->cv_Ns; is++)
      {
        cv_mem->cv_cvals[j * cv_mem->cv_Ns + is] =
          cv_mem->cv_eta * cv_mem->cv_cvals[(j - 1) * cv_mem->cv_Ns + is];
      }
    }
  }

  if (cv_mem->cv_sensi)
  {
    for (j = 1; j <= cv_mem->cv_q; j++)
    {
      for (is = 0; is < cv_mem->cv_Ns; is++)
      {
        cv_mem->cv_Xvecs[(j - 1) * cv_mem->cv_Ns + is] = cv_mem->cv_znS[j][is];
      }
    }

    (void)N_VScaleVectorArray(cv_mem->cv_q * cv_mem->cv_Ns, cv_mem->cv_cvals,
                              cv_mem->cv_Xvecs, cv_mem->cv_Xvecs);
  }

  if (cv_mem->cv_quadr_sensi)
  {
    for (j = 1; j <= cv_mem->cv_q; j++)
    {
      for (is = 0; is < cv_mem->cv_Ns; is++)
      {
        cv_mem->cv_Xvecs[(j - 1) * cv_mem->cv_Ns + is] = cv_mem->cv_znQS[j][is];
      }
    }

    (void)N_VScaleVectorArray(cv_mem->cv_q * cv_mem->cv_Ns, cv_mem->cv_cvals,
                              cv_mem->cv_Xvecs, cv_mem->cv_Xvecs);
  }

  cv_mem->cv_h      = cv_mem->cv_hscale * cv_mem->cv_eta;
  cv_mem->cv_next_h = cv_mem->cv_h;
  cv_mem->cv_hscale = cv_mem->cv_h;
  cv_mem->cv_nscon  = 0;
}

/*
 * cvPredict
 *
 * This routine advances tn by the tentative step size h, and computes
 * the predicted array z_n(0), which is overwritten on zn.  The
 * prediction of zn is done by repeated additions.
 * If tstop is enabled, it is possible for tn + h to be past tstop by roundoff,
 * and in that case, we reset tn (after incrementing by h) to tstop.
 */

static void cvPredict(CVodeMem cv_mem)
{
#ifdef SUNDIALS_LOGGING_EXTRA_DEBUG
  int i;
#endif
  int j, k;

  cv_mem->cv_tn += cv_mem->cv_h;
  if (cv_mem->cv_tstopset)
  {
    if ((cv_mem->cv_tn - cv_mem->cv_tstop) * cv_mem->cv_h > ZERO)
    {
      cv_mem->cv_tn = cv_mem->cv_tstop;
    }
  }

  for (k = 1; k <= cv_mem->cv_q; k++)
  {
    for (j = cv_mem->cv_q; j >= k; j--)
    {
      N_VLinearSum(ONE, cv_mem->cv_zn[j - 1], ONE, cv_mem->cv_zn[j],
                   cv_mem->cv_zn[j - 1]);
    }
  }

#ifdef SUNDIALS_LOGGING_EXTRA_DEBUG
  SUNLogger_QueueMsg(CV_LOGGER, SUN_LOGLEVEL_DEBUG, "CVODES::cvPredict",
                     "forward", "predictor =", "");
  N_VPrintFile(cv_mem->cv_zn[0], CV_LOGGER->debug_fp);
#endif

  if (cv_mem->cv_quadr)
  {
    for (k = 1; k <= cv_mem->cv_q; k++)
    {
      for (j = cv_mem->cv_q; j >= k; j--)
      {
        N_VLinearSum(ONE, cv_mem->cv_znQ[j - 1], ONE, cv_mem->cv_znQ[j],
                     cv_mem->cv_znQ[j - 1]);
      }
    }

#ifdef SUNDIALS_LOGGING_EXTRA_DEBUG
    SUNLogger_QueueMsg(CV_LOGGER, SUN_LOGLEVEL_DEBUG, "CVODES::cvPredict",
                       "quad", "predictor =", "");
    N_VPrintFile(cv_mem->cv_znQ[0], CV_LOGGER->debug_fp);
#endif
  }

  if (cv_mem->cv_sensi)
  {
    for (k = 1; k <= cv_mem->cv_q; k++)
    {
      for (j = cv_mem->cv_q; j >= k; j--)
      {
        (void)N_VLinearSumVectorArray(cv_mem->cv_Ns, ONE, cv_mem->cv_znS[j - 1],
                                      ONE, cv_mem->cv_znS[j],
                                      cv_mem->cv_znS[j - 1]);
#ifdef SUNDIALS_LOGGING_EXTRA_DEBUG
        for (i = 0; i < cv_mem->cv_Ns; i++)
        {
          SUNLogger_QueueMsg(CV_LOGGER, SUN_LOGLEVEL_DEBUG, "CVODES::cvPredict",
                             "sensi", " i = %d,  predictor_i = ", i);
          N_VPrintFile(cv_mem->cv_znS[0][i], CV_LOGGER->debug_fp);
        }
#endif
      }
    }
  }

  if (cv_mem->cv_quadr_sensi)
  {
    for (k = 1; k <= cv_mem->cv_q; k++)
    {
      for (j = cv_mem->cv_q; j >= k; j--)
      {
        (void)N_VLinearSumVectorArray(cv_mem->cv_Ns, ONE, cv_mem->cv_znQS[j - 1],
                                      ONE, cv_mem->cv_znQS[j],
                                      cv_mem->cv_znQS[j - 1]);
#ifdef SUNDIALS_LOGGING_EXTRA_DEBUG
        for (i = 0; i < cv_mem->cv_Ns; i++)
        {
          SUNLogger_QueueMsg(CV_LOGGER, SUN_LOGLEVEL_DEBUG, "CVODES::cvPredict",
                             "quad-sensi", " i = %d,  predictor_i = ", i);
          N_VPrintFile(cv_mem->cv_znQS[0][i], CV_LOGGER->debug_fp);
        }
#endif
      }
    }
  }
}

/*
 * cvSet
 *
 * This routine is a high level routine which calls cvSetAdams or
 * cvSetBDF to set the polynomial l, the test quantity array tq,
 * and the related variables  rl1, gamma, and gamrat.
 *
 * The array tq is loaded with constants used in the control of estimated
 * local errors and in the nonlinear convergence test.  Specifically, while
 * running at order q, the components of tq are as follows:
 *   tq[1] = a coefficient used to get the est. local error at order q-1
 *   tq[2] = a coefficient used to get the est. local error at order q
 *   tq[3] = a coefficient used to get the est. local error at order q+1
 *   tq[4] = constant used in nonlinear iteration convergence test
 *   tq[5] = coefficient used to get the order q+2 derivative vector used in
 *           the est. local error at order q+1
 */

static void cvSet(CVodeMem cv_mem)
{
  switch (cv_mem->cv_lmm)
  {
  case CV_ADAMS: cvSetAdams(cv_mem); break;
  case CV_BDF: cvSetBDF(cv_mem); break;
  }
  cv_mem->cv_rl1   = ONE / cv_mem->cv_l[1];
  cv_mem->cv_gamma = cv_mem->cv_h * cv_mem->cv_rl1;
  if (cv_mem->cv_nst == 0) { cv_mem->cv_gammap = cv_mem->cv_gamma; }
  cv_mem->cv_gamrat = (cv_mem->cv_nst > 0) ? cv_mem->cv_gamma / cv_mem->cv_gammap
                                           : ONE; /* protect x / x != 1.0 */
}

/*
 * cvSetAdams
 *
 * This routine handles the computation of l and tq for the
 * case lmm == CV_ADAMS.
 *
 * The components of the array l are the coefficients of a
 * polynomial Lambda(x) = l_0 + l_1 x + ... + l_q x^q, given by
 *                          q-1
 * (d/dx) Lambda(x) = c * PRODUCT (1 + x / xi_i) , where
 *                          i=1
 *  Lambda(-1) = 0, Lambda(0) = 1, and c is a normalization factor.
 * Here xi_i = [t_n - t_(n-i)] / h.
 *
 * The array tq is set to test quantities used in the convergence
 * test, the error test, and the selection of h at a new order.
 */

static void cvSetAdams(CVodeMem cv_mem)
{
  sunrealtype m[L_MAX], M[3], hsum;

  if (cv_mem->cv_q == 1)
  {
    cv_mem->cv_l[0] = cv_mem->cv_l[1] = cv_mem->cv_tq[1] = cv_mem->cv_tq[5] = ONE;
    cv_mem->cv_tq[2] = HALF;
    cv_mem->cv_tq[3] = ONE / TWELVE;
    cv_mem->cv_tq[4] = cv_mem->cv_nlscoef / cv_mem->cv_tq[2]; /* = 0.1 / tq[2] */
    return;
  }

  hsum = cvAdamsStart(cv_mem, m);

  M[0] = cvAltSum(cv_mem->cv_q - 1, m, 1);
  M[1] = cvAltSum(cv_mem->cv_q - 1, m, 2);

  cvAdamsFinish(cv_mem, m, M, hsum);
}

/*
 * cvAdamsStart
 *
 * This routine generates in m[] the coefficients of the product
 * polynomial needed for the Adams l and tq coefficients for q > 1.
 */

static sunrealtype cvAdamsStart(CVodeMem cv_mem, sunrealtype m[])
{
  sunrealtype hsum, xi_inv, sum;
  int i, j;

  hsum = cv_mem->cv_h;
  m[0] = ONE;
  for (i = 1; i <= cv_mem->cv_q; i++) { m[i] = ZERO; }
  for (j = 1; j < cv_mem->cv_q; j++)
  {
    if ((j == cv_mem->cv_q - 1) && (cv_mem->cv_qwait == 1))
    {
      sum              = cvAltSum(cv_mem->cv_q - 2, m, 2);
      cv_mem->cv_tq[1] = cv_mem->cv_q * sum / m[cv_mem->cv_q - 2];
    }
    xi_inv = cv_mem->cv_h / hsum;
    for (i = j; i >= 1; i--) { m[i] += m[i - 1] * xi_inv; }
    hsum += cv_mem->cv_tau[j];
    /* The m[i] are coefficients of product(1 to j) (1 + x/xi_i) */
  }
  return (hsum);
}

/*
 * cvAdamsFinish
 *
 * This routine completes the calculation of the Adams l and tq.
 */

static void cvAdamsFinish(CVodeMem cv_mem, sunrealtype m[], sunrealtype M[],
                          sunrealtype hsum)
{
  int i;
  sunrealtype M0_inv, xi, xi_inv;

  M0_inv = ONE / M[0];

  cv_mem->cv_l[0] = ONE;
  for (i = 1; i <= cv_mem->cv_q; i++)
  {
    cv_mem->cv_l[i] = M0_inv * (m[i - 1] / i);
  }
  xi     = hsum / cv_mem->cv_h;
  xi_inv = ONE / xi;

  cv_mem->cv_tq[2] = M[1] * M0_inv / xi;
  cv_mem->cv_tq[5] = xi / cv_mem->cv_l[cv_mem->cv_q];

  if (cv_mem->cv_qwait == 1)
  {
    for (i = cv_mem->cv_q; i >= 1; i--) { m[i] += m[i - 1] * xi_inv; }
    M[2]             = cvAltSum(cv_mem->cv_q, m, 2);
    cv_mem->cv_tq[3] = M[2] * M0_inv / cv_mem->cv_L;
  }

  cv_mem->cv_tq[4] = cv_mem->cv_nlscoef / cv_mem->cv_tq[2];
}

/*
 * cvAltSum
 *
 * cvAltSum returns the value of the alternating sum
 *   sum (i= 0 ... iend) [ (-1)^i * (a[i] / (i + k)) ].
 * If iend < 0 then cvAltSum returns 0.
 * This operation is needed to compute the integral, from -1 to 0,
 * of a polynomial x^(k-1) M(x) given the coefficients of M(x).
 */

static sunrealtype cvAltSum(int iend, sunrealtype a[], int k)
{
  int i, sign;
  sunrealtype sum;

  if (iend < 0) { return (ZERO); }

  sum  = ZERO;
  sign = 1;
  for (i = 0; i <= iend; i++)
  {
    sum += sign * (a[i] / (i + k));
    sign = -sign;
  }
  return (sum);
}

/*
 * cvSetBDF
 *
 * This routine computes the coefficients l and tq in the case
 * lmm == CV_BDF.  cvSetBDF calls cvSetTqBDF to set the test
 * quantity array tq.
 *
 * The components of the array l are the coefficients of a
 * polynomial Lambda(x) = l_0 + l_1 x + ... + l_q x^q, given by
 *                                 q-1
 * Lambda(x) = (1 + x / xi*_q) * PRODUCT (1 + x / xi_i) , where
 *                                 i=1
 *
 * The components of the array p (for projections) are the
 * coefficients of a polynomial Phi(x) = p_0 + p_1 x + ... + p_q x^q,
 * given by
 *             q
 * Phi(x) = PRODUCT (1 + x / xi_i)
 *            i=1
 *
 * Here xi_i = [t_n - t_(n-i)] / h.
 *
 * The array tq is set to test quantities used in the convergence
 * test, the error test, and the selection of h at a new order.
 */

static void cvSetBDF(CVodeMem cv_mem)
{
  sunrealtype alpha0, alpha0_hat, xi_inv, xistar_inv, hsum;
  int i, j;

  cv_mem->cv_l[0] = cv_mem->cv_l[1] = xi_inv = xistar_inv = ONE;
  for (i = 2; i <= cv_mem->cv_q; i++) { cv_mem->cv_l[i] = ZERO; }
  alpha0 = alpha0_hat = -ONE;
  hsum                = cv_mem->cv_h;

  if (cv_mem->proj_enabled)
  {
    for (i = 0; i <= cv_mem->cv_q; i++) { cv_mem->proj_p[i] = cv_mem->cv_l[i]; }
  }

  if (cv_mem->cv_q > 1)
  {
    for (j = 2; j < cv_mem->cv_q; j++)
    {
      hsum += cv_mem->cv_tau[j - 1];
      xi_inv = cv_mem->cv_h / hsum;
      alpha0 -= ONE / j;
      for (i = j; i >= 1; i--)
      {
        cv_mem->cv_l[i] += cv_mem->cv_l[i - 1] * xi_inv;
      }
      /* The l[i] are coefficients of product(1 to j) (1 + x/xi_i) */
    }

    /* j = q */
    alpha0 -= ONE / cv_mem->cv_q;
    xistar_inv = -cv_mem->cv_l[1] - alpha0;
    hsum += cv_mem->cv_tau[cv_mem->cv_q - 1];
    xi_inv     = cv_mem->cv_h / hsum;
    alpha0_hat = -cv_mem->cv_l[1] - xi_inv;

    if (cv_mem->proj_enabled)
    {
      for (i = cv_mem->cv_q; i >= 1; i--)
      {
        cv_mem->proj_p[i] = cv_mem->cv_l[i] + cv_mem->proj_p[i - 1] * xi_inv;
      }
    }

    for (i = cv_mem->cv_q; i >= 1; i--)
    {
      cv_mem->cv_l[i] += cv_mem->cv_l[i - 1] * xistar_inv;
    }
  }

  cvSetTqBDF(cv_mem, hsum, alpha0, alpha0_hat, xi_inv, xistar_inv);
}

/*
 * cvSetTqBDF
 *
 * This routine sets the test quantity array tq in the case
 * lmm == CV_BDF.
 */

static void cvSetTqBDF(CVodeMem cv_mem, sunrealtype hsum, sunrealtype alpha0,
                       sunrealtype alpha0_hat, sunrealtype xi_inv,
                       sunrealtype xistar_inv)
{
  sunrealtype A1, A2, A3, A4, A5, A6;
  sunrealtype C, Cpinv, Cppinv;

  A1               = ONE - alpha0_hat + alpha0;
  A2               = ONE + cv_mem->cv_q * A1;
  cv_mem->cv_tq[2] = SUNRabs(A1 / (alpha0 * A2));
  cv_mem->cv_tq[5] =
    SUNRabs(A2 * xistar_inv / (cv_mem->cv_l[cv_mem->cv_q] * xi_inv));
  if (cv_mem->cv_qwait == 1)
  {
    if (cv_mem->cv_q > 1)
    {
      C                = xistar_inv / cv_mem->cv_l[cv_mem->cv_q];
      A3               = alpha0 + ONE / cv_mem->cv_q;
      A4               = alpha0_hat + xi_inv;
      Cpinv            = (ONE - A4 + A3) / A3;
      cv_mem->cv_tq[1] = SUNRabs(C * Cpinv);
    }
    else { cv_mem->cv_tq[1] = ONE; }
    hsum += cv_mem->cv_tau[cv_mem->cv_q];
    xi_inv           = cv_mem->cv_h / hsum;
    A5               = alpha0 - (ONE / (cv_mem->cv_q + 1));
    A6               = alpha0_hat - xi_inv;
    Cppinv           = (ONE - A6 + A5) / A2;
    cv_mem->cv_tq[3] = SUNRabs(Cppinv / (xi_inv * (cv_mem->cv_q + 2) * A5));
  }
  cv_mem->cv_tq[4] = cv_mem->cv_nlscoef / cv_mem->cv_tq[2];
}

/*
 * -----------------------------------------------------------------
 * Nonlinear solver functions
 * -----------------------------------------------------------------
 */

/*
 * cvNls
 *
 * This routine attempts to solve the nonlinear system associated
 * with a single implicit step of the linear multistep method.
 */

static int cvNls(CVodeMem cv_mem, int nflag)
{
  int flag = CV_SUCCESS;
  sunbooleantype callSetup;
  sunbooleantype do_sensi_sim;
  long int nni_inc = 0;
  long int nnf_inc = 0;

  /* Are we computing sensitivities with the CV_SIMULTANEOUS approach? */
  do_sensi_sim = (cv_mem->cv_sensi && (cv_mem->cv_ism == CV_SIMULTANEOUS));

  /* Decide whether or not to call setup routine (if one exists) and */
  /* set flag convfail (input to lsetup for its evaluation decision) */
  if (cv_mem->cv_lsetup)
  {
    cv_mem->convfail = ((nflag == FIRST_CALL) || (nflag == PREV_ERR_FAIL))
                         ? CV_NO_FAILURES
                         : CV_FAIL_OTHER;

    callSetup = (nflag == PREV_CONV_FAIL) || (nflag == PREV_ERR_FAIL) ||
                (cv_mem->cv_nst == 0) ||
                (cv_mem->cv_nst >= cv_mem->cv_nstlp + cv_mem->cv_msbp) ||
                (SUNRabs(cv_mem->cv_gamrat - ONE) > cv_mem->cv_dgmax_lsetup);

    /* Decide whether to force a call to setup */
    if (cv_mem->cv_forceSetup)
    {
      callSetup        = SUNTRUE;
      cv_mem->convfail = CV_FAIL_OTHER;
    }
  }
  else
  {
    cv_mem->cv_crate  = ONE;
    cv_mem->cv_crateS = ONE; /* if NO lsetup all conv. rates are set to ONE */
    callSetup         = SUNFALSE;
  }

  /* initial guess for the correction to the predictor */
  if (do_sensi_sim) { N_VConst(ZERO, cv_mem->ycorSim); }
  else { N_VConst(ZERO, cv_mem->cv_acor); }

  /* call nonlinear solver setup if it exists */
  if ((cv_mem->NLS)->ops->setup)
  {
    if (do_sensi_sim)
    {
      flag = SUNNonlinSolSetup(cv_mem->NLS, cv_mem->ycorSim, cv_mem);
    }
    else { flag = SUNNonlinSolSetup(cv_mem->NLS, cv_mem->cv_acor, cv_mem); }

    if (flag < 0) { return (CV_NLS_SETUP_FAIL); }
    if (flag > 0) { return (SUN_NLS_CONV_RECVR); }
  }

  /* solve the nonlinear system */
  if (do_sensi_sim)
  {
    flag = SUNNonlinSolSolve(cv_mem->NLSsim, cv_mem->zn0Sim, cv_mem->ycorSim,
                             cv_mem->ewtSim, cv_mem->cv_tq[4], callSetup, cv_mem);

    /* increment counters */
    (void)SUNNonlinSolGetNumIters(cv_mem->NLSsim, &nni_inc);
    cv_mem->cv_nni += nni_inc;

    (void)SUNNonlinSolGetNumConvFails(cv_mem->NLSsim, &nnf_inc);
    cv_mem->cv_nnf += nnf_inc;
  }
  else
  {
    flag = SUNNonlinSolSolve(cv_mem->NLS, cv_mem->cv_zn[0], cv_mem->cv_acor,
                             cv_mem->cv_ewt, cv_mem->cv_tq[4], callSetup, cv_mem);

    /* increment counters */
    (void)SUNNonlinSolGetNumIters(cv_mem->NLS, &nni_inc);
    cv_mem->cv_nni += nni_inc;

    (void)SUNNonlinSolGetNumConvFails(cv_mem->NLS, &nnf_inc);
    cv_mem->cv_nnf += nnf_inc;
  }

  /* if the solve failed return */
  if (flag != SUN_SUCCESS) { return (flag); }

  /* solve successful */

  /* update the state based on the final correction from the nonlinear solver */
  N_VLinearSum(ONE, cv_mem->cv_zn[0], ONE, cv_mem->cv_acor, cv_mem->cv_y);

  /* update the sensitivities based on the final correction from the nonlinear solver */
  if (do_sensi_sim)
  {
    N_VLinearSumVectorArray(cv_mem->cv_Ns, ONE, cv_mem->cv_znS[0], ONE,
                            cv_mem->cv_acorS, cv_mem->cv_yS);
  }

  /* compute acnrm if is was not already done by the nonlinear solver */
  if (!cv_mem->cv_acnrmcur)
  {
    if (do_sensi_sim && cv_mem->cv_errconS)
    {
      cv_mem->cv_acnrm = N_VWrmsNorm(cv_mem->ycorSim, cv_mem->ewtSim);
    }
    else { cv_mem->cv_acnrm = N_VWrmsNorm(cv_mem->cv_acor, cv_mem->cv_ewt); }
  }

  /* update Jacobian status */
  cv_mem->cv_jcur = SUNFALSE;

  /* check inequality constraints */
  if (cv_mem->cv_constraintsSet) { flag = cvCheckConstraints(cv_mem); }

  return (flag);
}

/*
 * cvCheckConstraints
 *
 * This routine determines if the constraints of the problem
 * are satisfied by the proposed step
 *
 * Possible return values are:
 *
 *   CV_SUCCESS     ---> allows stepping forward
 *
 *   CONSTR_RECVR   ---> values failed to satisfy constraints
 *
 *   CV_CONSTR_FAIL ---> values failed to satisfy constraints with hmin
 */

static int cvCheckConstraints(CVodeMem cv_mem)
{
  sunbooleantype constraintsPassed;
  sunrealtype vnorm;
  N_Vector mm  = cv_mem->cv_ftemp;
  N_Vector tmp = cv_mem->cv_tempv;

  /* Get mask vector mm, set where constraints failed */
  constraintsPassed = N_VConstrMask(cv_mem->cv_constraints, cv_mem->cv_y, mm);
  if (constraintsPassed) { return (CV_SUCCESS); }

  /* Constraints not met */

  /* Compute correction to satisfy constraints */
  N_VCompare(ONEPT5, cv_mem->cv_constraints, tmp); /* a[i]=1 when |c[i]|=2  */
  N_VProd(tmp, cv_mem->cv_constraints, tmp);       /* a * c                 */
  N_VDiv(tmp, cv_mem->cv_ewt, tmp);                /* a * c * wt            */
  N_VLinearSum(ONE, cv_mem->cv_y, -PT1, tmp, tmp); /* y - 0.1 * a * c * wt  */
  N_VProd(tmp, mm, tmp);                           /* v = mm*(y-0.1*a*c*wt) */

  vnorm = N_VWrmsNorm(tmp, cv_mem->cv_ewt); /* ||v|| */

  /* If vector v of constraint corrections is small in norm, correct and
     accept this step */
  if (vnorm <= cv_mem->cv_tq[4])
  {
    N_VLinearSum(ONE, cv_mem->cv_acor, -ONE, tmp,
                 cv_mem->cv_acor); /* acor <- acor - v */
    return (CV_SUCCESS);
  }

  /* Return with error if |h| == hmin */
  if (SUNRabs(cv_mem->cv_h) <= cv_mem->cv_hmin * ONEPSM)
  {
    return (CV_CONSTR_FAIL);
  }

  /* Constraint correction is too large, reduce h by computing eta = h'/h */
  N_VLinearSum(ONE, cv_mem->cv_zn[0], -ONE, cv_mem->cv_y, tmp);
  N_VProd(mm, tmp, tmp);
  cv_mem->cv_eta = PT9 * N_VMinQuotient(cv_mem->cv_zn[0], tmp);
  cv_mem->cv_eta = SUNMAX(cv_mem->cv_eta, PT1);
  cv_mem->cv_eta = SUNMAX(cv_mem->cv_eta,
                          cv_mem->cv_hmin / SUNRabs(cv_mem->cv_h));

  /* Reattempt step with new step size */
  return (CONSTR_RECVR);
}

/*
 * cvQuadNls
 *
 * This routine solves for the quadrature variables at the new step.
 * It does not solve a nonlinear system, but rather updates the
 * quadrature variables. The name for this function is just for
 * uniformity purposes.
 *
 * Possible return values (interpreted by cvHandleNFlag)
 *
 *   CV_SUCCESS       -> continue with error test
 *   CV_QRHSFUNC_FAIL -> halt the integration
 *   QRHSFUNC_RECVR   -> predict again or stop if too many
 *
 */

static int cvQuadNls(CVodeMem cv_mem)
{
  int retval;

  /* Save quadrature correction in acorQ */
  retval = cv_mem->cv_fQ(cv_mem->cv_tn, cv_mem->cv_y, cv_mem->cv_acorQ,
                         cv_mem->cv_user_data);
  cv_mem->cv_nfQe++;
  if (retval < 0) { return (CV_QRHSFUNC_FAIL); }
  if (retval > 0) { return (QRHSFUNC_RECVR); }

  /* If needed, save the value of yQdot = fQ into ftempQ
   * for use in evaluating fQS */
  if (cv_mem->cv_quadr_sensi)
  {
    N_VScale(ONE, cv_mem->cv_acorQ, cv_mem->cv_ftempQ);
  }

  N_VLinearSum(cv_mem->cv_h, cv_mem->cv_acorQ, -ONE, cv_mem->cv_znQ[1],
               cv_mem->cv_acorQ);
  N_VScale(cv_mem->cv_rl1, cv_mem->cv_acorQ, cv_mem->cv_acorQ);

  /* Apply correction to quadrature variables */
  N_VLinearSum(ONE, cv_mem->cv_znQ[0], ONE, cv_mem->cv_acorQ, cv_mem->cv_yQ);

  return (CV_SUCCESS);
}

/*
 * cvQuadSensNls
 *
 * This routine solves for the quadrature sensitivity variables
 * at the new step. It does not solve a nonlinear system, but
 * rather updates the quadrature variables. The name for this
 * function is just for uniformity purposes.
 *
 * Possible return values (interpreted by cvHandleNFlag)
 *
 *   CV_SUCCESS        -> continue with error test
 *   CV_QSRHSFUNC_FAIL -> halt the integration
 *   QSRHSFUNC_RECVR   -> predict again or stop if too many
 *
 */

static int cvQuadSensNls(CVodeMem cv_mem)
{
  int is, retval;

  /* Save quadrature correction in acorQ */
  retval = cv_mem->cv_fQS(cv_mem->cv_Ns, cv_mem->cv_tn, cv_mem->cv_y,
                          cv_mem->cv_yS, cv_mem->cv_ftempQ, cv_mem->cv_acorQS,
                          cv_mem->cv_user_data, cv_mem->cv_tempv,
                          cv_mem->cv_tempvQ);
  cv_mem->cv_nfQSe++;
  if (retval < 0) { return (CV_QSRHSFUNC_FAIL); }
  if (retval > 0) { return (QSRHSFUNC_RECVR); }

  for (is = 0; is < cv_mem->cv_Ns; is++)
  {
    N_VLinearSum(cv_mem->cv_h, cv_mem->cv_acorQS[is], -ONE,
                 cv_mem->cv_znQS[1][is], cv_mem->cv_acorQS[is]);
    N_VScale(cv_mem->cv_rl1, cv_mem->cv_acorQS[is], cv_mem->cv_acorQS[is]);
    /* Apply correction to quadrature sensitivity variables */
    N_VLinearSum(ONE, cv_mem->cv_znQS[0][is], ONE, cv_mem->cv_acorQS[is],
                 cv_mem->cv_yQS[is]);
  }

  return (CV_SUCCESS);
}

/*
 * cvStgrNls
 *
 * This is a high-level routine that attempts to solve the
 * sensitivity linear systems using the attached nonlinear solver
 * once the states y_n were obtained and passed the error test.
 */

static int cvStgrNls(CVodeMem cv_mem)
{
  sunbooleantype callSetup;
  int flag          = CV_SUCCESS;
  long int nniS_inc = 0;
  long int nnfS_inc = 0;

  callSetup = SUNFALSE;
  if (cv_mem->cv_lsetup == NULL) { cv_mem->cv_crateS = ONE; }

  /* initial guess for the correction to the predictor */
  N_VConst(ZERO, cv_mem->ycorStg);

  /* set sens solve flag */
  cv_mem->sens_solve = SUNTRUE;

  /* solve the nonlinear system */
  flag = SUNNonlinSolSolve(cv_mem->NLSstg, cv_mem->zn0Stg, cv_mem->ycorStg,
                           cv_mem->ewtStg, cv_mem->cv_tq[4], callSetup, cv_mem);

  /* increment counters */
  (void)SUNNonlinSolGetNumIters(cv_mem->NLSstg, &nniS_inc);
  cv_mem->cv_nniS += nniS_inc;

  (void)SUNNonlinSolGetNumConvFails(cv_mem->NLSstg, &nnfS_inc);
  cv_mem->cv_nnfS += nnfS_inc;

  /* reset sens solve flag */
  cv_mem->sens_solve = SUNFALSE;

  /* if the solve failed return */
  if (flag != SUN_SUCCESS) { return (flag); }

  /* solve successful */

  /* update the sensitivities based on the final correction from the nonlinear solver */
  N_VLinearSumVectorArray(cv_mem->cv_Ns, ONE, cv_mem->cv_znS[0], ONE,
                          cv_mem->cv_acorS, cv_mem->cv_yS);

  /* update Jacobian status */
  cv_mem->cv_jcur = SUNFALSE;

  return (flag);
}

/*
 * cvStgr1Nls
 *
 * This is a high-level routine that attempts to solve the i-th
 * sensitivity linear system using the attached nonlinear solver
 * once the states y_n were obtained and passed the error test.
 */

static int cvStgr1Nls(CVodeMem cv_mem, int is)
{
  sunbooleantype callSetup;
  long int nniS1_inc = 0;
  long int nnfS1_inc = 0;
  int flag           = CV_SUCCESS;

  callSetup = SUNFALSE;
  if (cv_mem->cv_lsetup == NULL) { cv_mem->cv_crateS = ONE; }

  /* initial guess for the correction to the predictor */
  N_VConst(ZERO, cv_mem->cv_acorS[is]);

  /* set sens solve flag */
  cv_mem->sens_solve = SUNTRUE;

  /* solve the nonlinear system */
  flag = SUNNonlinSolSolve(cv_mem->NLSstg1, cv_mem->cv_znS[0][is],
                           cv_mem->cv_acorS[is], cv_mem->cv_ewtS[is],
                           cv_mem->cv_tq[4], callSetup, cv_mem);

  /* increment counters */
  (void)SUNNonlinSolGetNumIters(cv_mem->NLSstg1, &nniS1_inc);
  cv_mem->cv_nniS1[is] += nniS1_inc;

  (void)SUNNonlinSolGetNumConvFails(cv_mem->NLSstg1, &nnfS1_inc);
  cv_mem->cv_nnfS1[is] += nnfS1_inc;

  /* reset sens solve flag */
  cv_mem->sens_solve = SUNFALSE;

  /* if the solve failed return */
  if (flag != SUN_SUCCESS) { return (flag); }

  /* solve successful */

  /* update the sensitivity with the final correction from the nonlinear solver */
  N_VLinearSum(ONE, cv_mem->cv_znS[0][is], ONE, cv_mem->cv_acorS[is],
               cv_mem->cv_yS[is]);

  /* update Jacobian status */
  cv_mem->cv_jcur = SUNFALSE;

  return (flag);
}

/*
 * cvHandleNFlag
 *
 * This routine takes action on the return value nflag = *nflagPtr
 * returned by cvNls, as follows:
 *
 * If cvNls succeeded in solving the nonlinear system, then
 * cvHandleNFlag returns the constant DO_ERROR_TEST, which tells cvStep
 * to perform the error test.
 *
 * If the nonlinear system was not solved successfully, then ncfn and
 * ncf = *ncfPtr are incremented and Nordsieck array zn is restored.
 *
 * If the solution of the nonlinear system failed due to an
 * unrecoverable failure by setup, we return the value CV_LSETUP_FAIL.
 *
 * If it failed due to an unrecoverable failure in solve, then we return
 * the value CV_LSOLVE_FAIL.
 *
 * If it failed due to an unrecoverable failure in rhs, then we return
 * the value CV_RHSFUNC_FAIL.
 *
 * If it failed due to an unrecoverable failure in quad rhs, then we return
 * the value CV_QRHSFUNC_FAIL.
 *
 * If it failed due to an unrecoverable failure in sensi rhs, then we return
 * the value CV_SRHSFUNC_FAIL.
 *
 * If it failed due to an unrecoverable failure in sensi quad rhs, then we
 * return the value CV_QSRHSFUNC_FAIL.
 *
 * Otherwise, a recoverable failure occurred when solving the nonlinear system
 * (cvNls returned SUN_NLS_CONV_RECVR, RHSFUNC_RECVR, or SRHSFUNC_RECVR).
 *
 * If ncf is now equal to maxncf or |h| = hmin, we return the value
 * CV_CONV_FAILURE (if SUN_NLS_CONV_RECVR),
 * CV_REPTD_RHSFUNC_ERR (if RHSFUNC_RECVR), or
 * CV_REPTD_SRHSFUNC_ERR (if SRHSFUNC_RECVR).
 * Otherwise, we set *nflagPtr = PREV_CONV_FAIL and return the value
 * PREDICT_AGAIN, telling cvStep to reattempt the step.
 *
 */

static int cvHandleNFlag(CVodeMem cv_mem, int* nflagPtr, sunrealtype saved_t,
                         int* ncfPtr, long int* ncfnPtr)
{
  int nflag;

  nflag = *nflagPtr;

  if (nflag == CV_SUCCESS) { return (DO_ERROR_TEST); }

  /* The nonlinear soln. failed; increment ncfn and restore zn */
  (*ncfnPtr)++;
  cvRestore(cv_mem, saved_t);

  /* Return if failed unrecoverably */
  if (nflag < 0)
  {
    if (nflag == CV_LSETUP_FAIL) { return (CV_LSETUP_FAIL); }
    else if (nflag == CV_LSOLVE_FAIL) { return (CV_LSOLVE_FAIL); }
    else if (nflag == CV_RHSFUNC_FAIL) { return (CV_RHSFUNC_FAIL); }
    else if (nflag == CV_QRHSFUNC_FAIL) { return (CV_QRHSFUNC_FAIL); }
    else if (nflag == CV_SRHSFUNC_FAIL) { return (CV_SRHSFUNC_FAIL); }
    else if (nflag == CV_QSRHSFUNC_FAIL) { return (CV_QSRHSFUNC_FAIL); }
    else { return (CV_NLS_FAIL); }
  }

  /* At this point, a recoverable error occurred. */

  (*ncfPtr)++;
  cv_mem->cv_etamax = ONE;

  /* If we had maxncf failures or |h| = hmin, return failure. */

  if ((SUNRabs(cv_mem->cv_h) <= cv_mem->cv_hmin * ONEPSM) ||
      (*ncfPtr == cv_mem->cv_maxncf))
  {
    if (nflag == SUN_NLS_CONV_RECVR) { return (CV_CONV_FAILURE); }
    if (nflag == CONSTR_RECVR) { return (CV_CONSTR_FAIL); }
    if (nflag == RHSFUNC_RECVR) { return (CV_REPTD_RHSFUNC_ERR); }
    if (nflag == QRHSFUNC_RECVR) { return (CV_REPTD_QRHSFUNC_ERR); }
    if (nflag == SRHSFUNC_RECVR) { return (CV_REPTD_SRHSFUNC_ERR); }
    if (nflag == QSRHSFUNC_RECVR) { return (CV_REPTD_QSRHSFUNC_ERR); }
  }

  /* Reduce step size; return to reattempt the step
     Note that if nflag = CONSTR_RECVR, then eta was already set in cvCheckConstraints */
  if (nflag != CONSTR_RECVR)
  {
    cv_mem->cv_eta = SUNMAX(cv_mem->cv_eta_cf,
                            cv_mem->cv_hmin / SUNRabs(cv_mem->cv_h));
  }
  *nflagPtr = PREV_CONV_FAIL;
  cvRescale(cv_mem);

  return (PREDICT_AGAIN);
}

/*
 * cvRestore
 *
 * This routine restores the value of tn to saved_t and undoes the
 * prediction.  After execution of cvRestore, the Nordsieck array zn has
 * the same values as before the call to cvPredict.
 */

void cvRestore(CVodeMem cv_mem, sunrealtype saved_t)
{
  int j, k;

  cv_mem->cv_tn = saved_t;
  for (k = 1; k <= cv_mem->cv_q; k++)
  {
    for (j = cv_mem->cv_q; j >= k; j--)
    {
      N_VLinearSum(ONE, cv_mem->cv_zn[j - 1], -ONE, cv_mem->cv_zn[j],
                   cv_mem->cv_zn[j - 1]);
    }
  }

  if (cv_mem->cv_quadr)
  {
    for (k = 1; k <= cv_mem->cv_q; k++)
    {
      for (j = cv_mem->cv_q; j >= k; j--)
      {
        N_VLinearSum(ONE, cv_mem->cv_znQ[j - 1], -ONE, cv_mem->cv_znQ[j],
                     cv_mem->cv_znQ[j - 1]);
      }
    }
  }

  if (cv_mem->cv_sensi)
  {
    for (k = 1; k <= cv_mem->cv_q; k++)
    {
      for (j = cv_mem->cv_q; j >= k; j--)
      {
        (void)N_VLinearSumVectorArray(cv_mem->cv_Ns, ONE, cv_mem->cv_znS[j - 1],
                                      -ONE, cv_mem->cv_znS[j],
                                      cv_mem->cv_znS[j - 1]);
      }
    }
  }

  if (cv_mem->cv_quadr_sensi)
  {
    for (k = 1; k <= cv_mem->cv_q; k++)
    {
      for (j = cv_mem->cv_q; j >= k; j--)
      {
        (void)N_VLinearSumVectorArray(cv_mem->cv_Ns, ONE, cv_mem->cv_znQS[j - 1],
                                      -ONE, cv_mem->cv_znQS[j],
                                      cv_mem->cv_znQS[j - 1]);
      }
    }
  }
}

/*
 * -----------------------------------------------------------------
 * Error Test
 * -----------------------------------------------------------------
 */

/*
 * cvDoErrorTest
 *
 * This routine performs the local error test, for the state, quadrature,
 * or sensitivity variables. Its last three arguments change depending
 * on which variables the error test is to be performed on.
 *
 * The weighted local error norm dsm is loaded into *dsmPtr, and
 * the test dsm ?<= 1 is made.
 *
 * If the test passes, cvDoErrorTest returns CV_SUCCESS.
 *
 * If the test fails, we undo the step just taken (call cvRestore) and
 *
 *   - if maxnef error test failures have occurred or if SUNRabs(h) = hmin,
 *     we return CV_ERR_FAILURE.
 *
 *   - if more than MXNEF1 error test failures have occurred, an order
 *     reduction is forced. If already at order 1, restart by reloading
 *     zn from scratch (also znQ and znS if appropriate).
 *     If f() fails, we return CV_RHSFUNC_FAIL or CV_UNREC_RHSFUNC_ERR;
 *     if fQ() fails, we return CV_QRHSFUNC_FAIL or CV_UNREC_QRHSFUNC_ERR;
 *     if cvSensRhsWrapper() fails, we return CV_SRHSFUNC_FAIL or CV_UNREC_SRHSFUNC_ERR;
 *     (no recovery is possible at this stage).
 *
 *   - otherwise, set *nflagPtr to PREV_ERR_FAIL, and return TRY_AGAIN.
 *
 */

static int cvDoErrorTest(CVodeMem cv_mem, int* nflagPtr, sunrealtype saved_t,
                         sunrealtype acor_nrm, int* nefPtr, long int* netfPtr,
                         sunrealtype* dsmPtr)
{
  sunrealtype dsm;
  int retval, is;
  N_Vector wrk1, wrk2;

  dsm = acor_nrm * cv_mem->cv_tq[2];

#if SUNDIALS_LOGGING_LEVEL >= SUNDIALS_LOGGING_DEBUG
  SUNLogger_QueueMsg(CV_LOGGER, SUN_LOGLEVEL_DEBUG, "CVODES::cvDoErrorTest",
                     "error-test", "step = %li, h = %.16g, dsm = %.16g",
                     cv_mem->cv_nst, cv_mem->cv_h, dsm);
#endif

  /* If est. local error norm dsm passes test, return CV_SUCCESS */
  *dsmPtr = dsm;
  if (dsm <= ONE) { return (CV_SUCCESS); }

  /* Test failed; increment counters, set nflag, and restore zn array */
  (*nefPtr)++;
  (*netfPtr)++;
  *nflagPtr = PREV_ERR_FAIL;
  cvRestore(cv_mem, saved_t);

  /* At maxnef failures or |h| = hmin, return CV_ERR_FAILURE */
  if ((SUNRabs(cv_mem->cv_h) <= cv_mem->cv_hmin * ONEPSM) ||
      (*nefPtr == cv_mem->cv_maxnef))
  {
    return (CV_ERR_FAILURE);
  }

  /* Set etamax = 1 to prevent step size increase at end of this step */
  cv_mem->cv_etamax = ONE;

  /* Set h ratio eta from dsm, rescale, and return for retry of step */
  if (*nefPtr <= MXNEF1)
  {
    cv_mem->cv_eta = ONE / (SUNRpowerR(BIAS2 * dsm, ONE / cv_mem->cv_L) + ADDON);
    cv_mem->cv_eta =
      SUNMAX(cv_mem->cv_eta_min_ef,
             SUNMAX(cv_mem->cv_eta, cv_mem->cv_hmin / SUNRabs(cv_mem->cv_h)));
    if (*nefPtr >= cv_mem->cv_small_nef)
    {
      cv_mem->cv_eta = SUNMIN(cv_mem->cv_eta, cv_mem->cv_eta_max_ef);
    }

    cvRescale(cv_mem);

#if SUNDIALS_LOGGING_LEVEL >= SUNDIALS_LOGGING_DEBUG
    SUNLogger_QueueMsg(CV_LOGGER, SUN_LOGLEVEL_DEBUG, "CVODES::cvDoErrorTest",
                       "new-step-eta", "eta = %.16g", cv_mem->cv_eta);
#endif

    return (TRY_AGAIN);
  }

  /* After MXNEF1 failures, force an order reduction and retry step */
  if (cv_mem->cv_q > 1)
  {
    cv_mem->cv_eta = SUNMAX(cv_mem->cv_eta_min_ef,
                            cv_mem->cv_hmin / SUNRabs(cv_mem->cv_h));
    cvAdjustOrder(cv_mem, -1);
    cv_mem->cv_L = cv_mem->cv_q;
    cv_mem->cv_q--;
    cv_mem->cv_qwait = cv_mem->cv_L;
    cvRescale(cv_mem);
#if SUNDIALS_LOGGING_LEVEL >= SUNDIALS_LOGGING_DEBUG
    SUNLogger_QueueMsg(CV_LOGGER, SUN_LOGLEVEL_DEBUG, "CVODES::cvDoErrorTest",
                       "new-step-eta-mxnef1", "eta = %.16g", cv_mem->cv_eta);
#endif
    return (TRY_AGAIN);
  }

  /* If already at order 1, restart: reload zn, znQ, znS, znQS from scratch */

  cv_mem->cv_eta = SUNMAX(cv_mem->cv_eta_min_ef,
                          cv_mem->cv_hmin / SUNRabs(cv_mem->cv_h));
  cv_mem->cv_h *= cv_mem->cv_eta;
  cv_mem->cv_next_h = cv_mem->cv_h;
  cv_mem->cv_hscale = cv_mem->cv_h;
  cv_mem->cv_qwait  = LONG_WAIT;
  cv_mem->cv_nscon  = 0;

  retval = cv_mem->cv_f(cv_mem->cv_tn, cv_mem->cv_zn[0], cv_mem->cv_tempv,
                        cv_mem->cv_user_data);
  cv_mem->cv_nfe++;
  if (retval < 0) { return (CV_RHSFUNC_FAIL); }
  if (retval > 0) { return (CV_UNREC_RHSFUNC_ERR); }

  N_VScale(cv_mem->cv_h, cv_mem->cv_tempv, cv_mem->cv_zn[1]);

#if SUNDIALS_LOGGING_LEVEL >= SUNDIALS_LOGGING_DEBUG
  SUNLogger_QueueMsg(CV_LOGGER, SUN_LOGLEVEL_DEBUG, "CVODES::cvDoErrorTest",
                     "new-step-eta-mxnef1-q1", "eta = %.16g", cv_mem->cv_eta);
#endif

  if (cv_mem->cv_quadr)
  {
    retval = cv_mem->cv_fQ(cv_mem->cv_tn, cv_mem->cv_zn[0], cv_mem->cv_tempvQ,
                           cv_mem->cv_user_data);
    cv_mem->cv_nfQe++;
    if (retval < 0) { return (CV_QRHSFUNC_FAIL); }
    if (retval > 0) { return (CV_UNREC_QRHSFUNC_ERR); }

    N_VScale(cv_mem->cv_h, cv_mem->cv_tempvQ, cv_mem->cv_znQ[1]);
  }

  if (cv_mem->cv_sensi)
  {
    wrk1 = cv_mem->cv_ftemp;
    wrk2 = cv_mem->cv_ftempS[0];

    retval = cvSensRhsWrapper(cv_mem, cv_mem->cv_tn, cv_mem->cv_zn[0],
                              cv_mem->cv_tempv, cv_mem->cv_znS[0],
                              cv_mem->cv_tempvS, wrk1, wrk2);
    if (retval < 0) { return (CV_SRHSFUNC_FAIL); }
    if (retval > 0) { return (CV_UNREC_SRHSFUNC_ERR); }

    for (is = 0; is < cv_mem->cv_Ns; is++)
    {
      cv_mem->cv_cvals[is] = cv_mem->cv_h;
    }

    retval = N_VScaleVectorArray(cv_mem->cv_Ns, cv_mem->cv_cvals,
                                 cv_mem->cv_tempvS, cv_mem->cv_znS[1]);
    if (retval != CV_SUCCESS) { return (CV_VECTOROP_ERR); }
  }

  if (cv_mem->cv_quadr_sensi)
  {
    wrk1 = cv_mem->cv_ftemp;
    wrk2 = cv_mem->cv_ftempQ;

    retval = cv_mem->cv_fQS(cv_mem->cv_Ns, cv_mem->cv_tn, cv_mem->cv_zn[0],
                            cv_mem->cv_znS[0], cv_mem->cv_tempvQ,
                            cv_mem->cv_tempvQS, cv_mem->cv_fQS_data, wrk1, wrk2);
    cv_mem->cv_nfQSe++;
    if (retval < 0) { return (CV_QSRHSFUNC_FAIL); }
    if (retval > 0) { return (CV_UNREC_QSRHSFUNC_ERR); }

    for (is = 0; is < cv_mem->cv_Ns; is++)
    {
      cv_mem->cv_cvals[is] = cv_mem->cv_h;
    }

    retval = N_VScaleVectorArray(cv_mem->cv_Ns, cv_mem->cv_cvals,
                                 cv_mem->cv_tempvQS, cv_mem->cv_znQS[1]);
    if (retval != CV_SUCCESS) { return (CV_VECTOROP_ERR); }
  }

  return (TRY_AGAIN);
}

/*
 * -----------------------------------------------------------------
 * Functions called after a successful step
 * -----------------------------------------------------------------
 */

/*
 * cvCompleteStep
 *
 * This routine performs various update operations when the solution
 * to the nonlinear system has passed the local error test.
 * We increment the step counter nst, record the values hu and qu,
 * update the tau array, and apply the corrections to the zn array.
 * The tau[i] are the last q values of h, with tau[1] the most recent.
 * The counter qwait is decremented, and if qwait == 1 (and q < qmax)
 * we save acor and tq[5] for a possible order increase.
 */

static void cvCompleteStep(CVodeMem cv_mem)
{
  int i;
  int is;

  cv_mem->cv_nst++;
  cv_mem->cv_nscon++;
  cv_mem->cv_hu = cv_mem->cv_h;
  cv_mem->cv_qu = cv_mem->cv_q;

  for (i = cv_mem->cv_q; i >= 2; i--)
  {
    cv_mem->cv_tau[i] = cv_mem->cv_tau[i - 1];
  }
  if ((cv_mem->cv_q == 1) && (cv_mem->cv_nst > 1))
  {
    cv_mem->cv_tau[2] = cv_mem->cv_tau[1];
  }
  cv_mem->cv_tau[1] = cv_mem->cv_h;

  /* Apply correction to column j of zn: l_j * Delta_n */
  (void)N_VScaleAddMulti(cv_mem->cv_q + 1, cv_mem->cv_l, cv_mem->cv_acor,
                         cv_mem->cv_zn, cv_mem->cv_zn);

  /* Apply the projection correction to column j of zn: p_j * Delta_n */
  if (cv_mem->proj_applied)
  {
    (void)N_VScaleAddMulti(cv_mem->cv_q + 1, cv_mem->proj_p,
                           cv_mem->cv_tempv, /* tempv = acorP */
                           cv_mem->cv_zn, cv_mem->cv_zn);
  }

  if (cv_mem->cv_quadr)
  {
    (void)N_VScaleAddMulti(cv_mem->cv_q + 1, cv_mem->cv_l, cv_mem->cv_acorQ,
                           cv_mem->cv_znQ, cv_mem->cv_znQ);
  }

  if (cv_mem->cv_sensi)
  {
    (void)N_VScaleAddMultiVectorArray(cv_mem->cv_Ns, cv_mem->cv_q + 1,
                                      cv_mem->cv_l, cv_mem->cv_acorS,
                                      cv_mem->cv_znS, cv_mem->cv_znS);
  }

  if (cv_mem->cv_quadr_sensi)
  {
    (void)N_VScaleAddMultiVectorArray(cv_mem->cv_Ns, cv_mem->cv_q + 1,
                                      cv_mem->cv_l, cv_mem->cv_acorQS,
                                      cv_mem->cv_znQS, cv_mem->cv_znQS);
  }

  /* If necessary, store Delta_n in zn[qmax] to be used in order increase.
   * This actually will be Delta_{n-1} in the ELTE at q+1 since it happens at
   * the next to last step of order q before a possible one at order q+1
   */

  cv_mem->cv_qwait--;
  if ((cv_mem->cv_qwait == 1) && (cv_mem->cv_q != cv_mem->cv_qmax))
  {
    N_VScale(ONE, cv_mem->cv_acor, cv_mem->cv_zn[cv_mem->cv_qmax]);

    if (cv_mem->cv_quadr)
    {
      N_VScale(ONE, cv_mem->cv_acorQ, cv_mem->cv_znQ[cv_mem->cv_qmax]);
    }

    if (cv_mem->cv_sensi)
    {
      for (is = 0; is < cv_mem->cv_Ns; is++) { cv_mem->cv_cvals[is] = ONE; }

      (void)N_VScaleVectorArray(cv_mem->cv_Ns, cv_mem->cv_cvals, cv_mem->cv_acorS,
                                cv_mem->cv_znS[cv_mem->cv_qmax]);
    }

    if (cv_mem->cv_quadr_sensi)
    {
      for (is = 0; is < cv_mem->cv_Ns; is++) { cv_mem->cv_cvals[is] = ONE; }

      (void)N_VScaleVectorArray(cv_mem->cv_Ns, cv_mem->cv_cvals,
                                cv_mem->cv_acorQS,
                                cv_mem->cv_znQS[cv_mem->cv_qmax]);
    }

    cv_mem->cv_saved_tq5 = cv_mem->cv_tq[5];
    cv_mem->cv_indx_acor = cv_mem->cv_qmax;
  }

#ifdef SUNDIALS_BUILD_WITH_MONITORING
  /* If user access function was provided, call it now */
  if (cv_mem->cv_monitorfun != NULL &&
      !(cv_mem->cv_nst % cv_mem->cv_monitor_interval))
  {
    cv_mem->cv_monitorfun((void*)cv_mem, cv_mem->cv_user_data);
  }
#endif

#if SUNDIALS_LOGGING_LEVEL >= SUNDIALS_LOGGING_DEBUG
  SUNLogger_QueueMsg(CV_LOGGER, SUN_LOGLEVEL_DEBUG, "CVODES::cvCompleteStep",
                     "return", "nst = %d, nscon = %d", cv_mem->cv_nst,
                     cv_mem->cv_nscon);
#endif
}

/*
 * cvPrepareNextStep
 *
 * This routine handles the setting of stepsize and order for the
 * next step -- hprime and qprime.  Along with hprime, it sets the
 * ratio eta = hprime/h.  It also updates other state variables
 * related to a change of step size or order.
 */

static void cvPrepareNextStep(CVodeMem cv_mem, sunrealtype dsm)
{
  /* If etamax = 1, defer step size or order changes */
  if (cv_mem->cv_etamax == ONE)
  {
    cv_mem->cv_qwait  = SUNMAX(cv_mem->cv_qwait, 2);
    cv_mem->cv_qprime = cv_mem->cv_q;
    cv_mem->cv_hprime = cv_mem->cv_h;
    cv_mem->cv_eta    = ONE;
  }
  else
  {
    /* etaq is the ratio of new to old h at the current order */
    cv_mem->cv_etaq = ONE / (SUNRpowerR(BIAS2 * dsm, ONE / cv_mem->cv_L) + ADDON);

    /* If no order change, adjust eta and acor in cvSetEta and return */
    if (cv_mem->cv_qwait != 0)
    {
      cv_mem->cv_eta    = cv_mem->cv_etaq;
      cv_mem->cv_qprime = cv_mem->cv_q;
      cvSetEta(cv_mem);
    }
    else
    {
      /* If qwait = 0, consider an order change.   etaqm1 and etaqp1 are
        the ratios of new to old h at orders q-1 and q+1, respectively.
        cvChooseEta selects the largest; cvSetEta adjusts eta and acor */
      cv_mem->cv_qwait  = 2;
      cv_mem->cv_etaqm1 = cvComputeEtaqm1(cv_mem);
      cv_mem->cv_etaqp1 = cvComputeEtaqp1(cv_mem);
      cvChooseEta(cv_mem);
      cvSetEta(cv_mem);
    }
  }

#if SUNDIALS_LOGGING_LEVEL >= SUNDIALS_LOGGING_DEBUG
  SUNLogger_QueueMsg(CV_LOGGER, SUN_LOGLEVEL_DEBUG, "CVODES::cvPrepareNextStep",
                     "return",
                     "eta = %.16g, hprime = %.16g, qprime = %d, qwait = %d\n",
                     cv_mem->cv_eta, cv_mem->cv_hprime, cv_mem->cv_qprime,
                     cv_mem->cv_qwait);
#endif
}

/*
 * cvSetEta
 *
 * This routine adjusts the value of eta according to the various
 * heuristic limits and the optional input hmax.
 */

static void cvSetEta(CVodeMem cv_mem)
{
  if ((cv_mem->cv_eta > cv_mem->cv_eta_min_fx) &&
      (cv_mem->cv_eta < cv_mem->cv_eta_max_fx))
  {
    /* Eta is within the fixed step bounds, retain step size */
    cv_mem->cv_eta    = ONE;
    cv_mem->cv_hprime = cv_mem->cv_h;
  }
  else
  {
    if (cv_mem->cv_eta >= cv_mem->cv_eta_max_fx)
    {
      /* Increase the step size, limit eta by etamax and hmax */
      cv_mem->cv_eta = SUNMIN(cv_mem->cv_eta, cv_mem->cv_etamax);
      cv_mem->cv_eta /= SUNMAX(ONE, SUNRabs(cv_mem->cv_h) *
                                      cv_mem->cv_hmax_inv * cv_mem->cv_eta);
    }
    else
    {
      /* Reduce the step size, limit eta by etamin and hmin */
      cv_mem->cv_eta = SUNMAX(cv_mem->cv_eta, cv_mem->cv_eta_min);
      cv_mem->cv_eta = SUNMAX(cv_mem->cv_eta,
                              cv_mem->cv_hmin / SUNRabs(cv_mem->cv_h));
    }
    /* Set hprime */
    cv_mem->cv_hprime = cv_mem->cv_h * cv_mem->cv_eta;
    if (cv_mem->cv_qprime < cv_mem->cv_q) { cv_mem->cv_nscon = 0; }
  }
}

/*
 * cvComputeEtaqm1
 *
 * This routine computes and returns the value of etaqm1 for a
 * possible decrease in order by 1.
 */

static sunrealtype cvComputeEtaqm1(CVodeMem cv_mem)
{
  sunrealtype ddn;

  cv_mem->cv_etaqm1 = ZERO;
  if (cv_mem->cv_q > 1)
  {
    ddn = N_VWrmsNorm(cv_mem->cv_zn[cv_mem->cv_q], cv_mem->cv_ewt);

    if (cv_mem->cv_quadr && cv_mem->cv_errconQ)
    {
      ddn = cvQuadUpdateNorm(cv_mem, ddn, cv_mem->cv_znQ[cv_mem->cv_q],
                             cv_mem->cv_ewtQ);
    }

    if (cv_mem->cv_sensi && cv_mem->cv_errconS)
    {
      ddn = cvSensUpdateNorm(cv_mem, ddn, cv_mem->cv_znS[cv_mem->cv_q],
                             cv_mem->cv_ewtS);
    }

    if (cv_mem->cv_quadr_sensi && cv_mem->cv_errconQS)
    {
      ddn = cvQuadSensUpdateNorm(cv_mem, ddn, cv_mem->cv_znQS[cv_mem->cv_q],
                                 cv_mem->cv_ewtQS);
    }

    ddn               = ddn * cv_mem->cv_tq[1];
    cv_mem->cv_etaqm1 = ONE /
                        (SUNRpowerR(BIAS1 * ddn, ONE / cv_mem->cv_q) + ADDON);
  }
  return (cv_mem->cv_etaqm1);
}

/*
 * cvComputeEtaqp1
 *
 * This routine computes and returns the value of etaqp1 for a
 * possible increase in order by 1.
 */

static sunrealtype cvComputeEtaqp1(CVodeMem cv_mem)
{
  sunrealtype dup, cquot;

  cv_mem->cv_etaqp1 = ZERO;
  if (cv_mem->cv_q != cv_mem->cv_qmax)
  {
    if (cv_mem->cv_saved_tq5 == ZERO) { return (cv_mem->cv_etaqp1); }
    cquot = (cv_mem->cv_tq[5] / cv_mem->cv_saved_tq5) *
            SUNRpowerI(cv_mem->cv_h / cv_mem->cv_tau[2], cv_mem->cv_L);
    N_VLinearSum(-cquot, cv_mem->cv_zn[cv_mem->cv_qmax], ONE, cv_mem->cv_acor,
                 cv_mem->cv_tempv);
    dup = N_VWrmsNorm(cv_mem->cv_tempv, cv_mem->cv_ewt);

    if (cv_mem->cv_quadr && cv_mem->cv_errconQ)
    {
      N_VLinearSum(-cquot, cv_mem->cv_znQ[cv_mem->cv_qmax], ONE,
                   cv_mem->cv_acorQ, cv_mem->cv_tempvQ);
      dup = cvQuadUpdateNorm(cv_mem, dup, cv_mem->cv_tempvQ, cv_mem->cv_ewtQ);
    }

    if (cv_mem->cv_sensi && cv_mem->cv_errconS)
    {
      (void)N_VLinearSumVectorArray(cv_mem->cv_Ns, -cquot,
                                    cv_mem->cv_znS[cv_mem->cv_qmax], ONE,
                                    cv_mem->cv_acorS, cv_mem->cv_tempvS);

      dup = cvSensUpdateNorm(cv_mem, dup, cv_mem->cv_tempvS, cv_mem->cv_ewtS);
    }

    if (cv_mem->cv_quadr_sensi && cv_mem->cv_errconQS)
    {
      (void)N_VLinearSumVectorArray(cv_mem->cv_Ns, -cquot,
                                    cv_mem->cv_znQS[cv_mem->cv_qmax], ONE,
                                    cv_mem->cv_acorQS, cv_mem->cv_tempvQS);

      dup = cvSensUpdateNorm(cv_mem, dup, cv_mem->cv_tempvQS, cv_mem->cv_ewtQS);
    }

    dup = dup * cv_mem->cv_tq[3];
    cv_mem->cv_etaqp1 =
      ONE / (SUNRpowerR(BIAS3 * dup, ONE / (cv_mem->cv_L + 1)) + ADDON);
  }
  return (cv_mem->cv_etaqp1);
}

/*
 * cvChooseEta
 * Given etaqm1, etaq, etaqp1 (the values of eta for qprime =
 * q - 1, q, or q + 1, respectively), this routine chooses the
 * maximum eta value, sets eta to that value, and sets qprime to the
 * corresponding value of q.  If there is a tie, the preference
 * order is to (1) keep the same order, then (2) decrease the order,
 * and finally (3) increase the order.  If the maximum eta value
 * is within the fixed step bounds, the order is kept unchanged and
 * eta is set to 1.
 */

static void cvChooseEta(CVodeMem cv_mem)
{
  sunrealtype etam;
  int is;

  etam = SUNMAX(cv_mem->cv_etaqm1, SUNMAX(cv_mem->cv_etaq, cv_mem->cv_etaqp1));

  if ((etam > cv_mem->cv_eta_min_fx) && (etam < cv_mem->cv_eta_max_fx))
  {
    cv_mem->cv_eta    = ONE;
    cv_mem->cv_qprime = cv_mem->cv_q;
  }
  else
  {
    if (etam == cv_mem->cv_etaq)
    {
      cv_mem->cv_eta    = cv_mem->cv_etaq;
      cv_mem->cv_qprime = cv_mem->cv_q;
    }
    else if (etam == cv_mem->cv_etaqm1)
    {
      cv_mem->cv_eta    = cv_mem->cv_etaqm1;
      cv_mem->cv_qprime = cv_mem->cv_q - 1;
    }
    else
    {
      cv_mem->cv_eta    = cv_mem->cv_etaqp1;
      cv_mem->cv_qprime = cv_mem->cv_q + 1;

      if (cv_mem->cv_lmm == CV_BDF)
      {
        /*
         * Store Delta_n in zn[qmax] to be used in order increase
         *
         * This happens at the last step of order q before an increase
         * to order q+1, so it represents Delta_n in the ELTE at q+1
         */

        N_VScale(ONE, cv_mem->cv_acor, cv_mem->cv_zn[cv_mem->cv_qmax]);

        if (cv_mem->cv_quadr && cv_mem->cv_errconQ)
        {
          N_VScale(ONE, cv_mem->cv_acorQ, cv_mem->cv_znQ[cv_mem->cv_qmax]);
        }

        if (cv_mem->cv_sensi && cv_mem->cv_errconS)
        {
          for (is = 0; is < cv_mem->cv_Ns; is++) { cv_mem->cv_cvals[is] = ONE; }

          (void)N_VScaleVectorArray(cv_mem->cv_Ns, cv_mem->cv_cvals,
                                    cv_mem->cv_acorS,
                                    cv_mem->cv_znS[cv_mem->cv_qmax]);
        }

        if (cv_mem->cv_quadr_sensi && cv_mem->cv_errconQS)
        {
          for (is = 0; is < cv_mem->cv_Ns; is++) { cv_mem->cv_cvals[is] = ONE; }

          (void)N_VScaleVectorArray(cv_mem->cv_Ns, cv_mem->cv_cvals,
                                    cv_mem->cv_acorQS,
                                    cv_mem->cv_znQS[cv_mem->cv_qmax]);
        }
      }
    }
  }
}

/*
 * -----------------------------------------------------------------
 * Function to handle failures
 * -----------------------------------------------------------------
 */

/*
 * cvHandleFailure
 *
 * This routine prints error messages for all cases of failure by
 * cvHin and cvStep.
 * It returns to CVode the value that CVode is to return to the user.
 */

static int cvHandleFailure(CVodeMem cv_mem, int flag)
{
  /* Set vector of  absolute weighted local errors */
  /*
  N_VProd(acor, ewt, tempv);
  N_VAbs(tempv, tempv);
  */

  /* Depending on flag, print error message and return error flag */
  switch (flag)
  {
  case CV_ERR_FAILURE:
    cvProcessError(cv_mem, CV_ERR_FAILURE, __LINE__, __func__, __FILE__,
                   MSGCV_ERR_FAILS, cv_mem->cv_tn, cv_mem->cv_h);
    break;
  case CV_CONV_FAILURE:
    cvProcessError(cv_mem, CV_CONV_FAILURE, __LINE__, __func__, __FILE__,
                   MSGCV_CONV_FAILS, cv_mem->cv_tn, cv_mem->cv_h);
    break;
  case CV_LSETUP_FAIL:
    cvProcessError(cv_mem, CV_LSETUP_FAIL, __LINE__, __func__, __FILE__,
                   MSGCV_SETUP_FAILED, cv_mem->cv_tn);
    break;
  case CV_LSOLVE_FAIL:
    cvProcessError(cv_mem, CV_LSOLVE_FAIL, __LINE__, __func__, __FILE__,
                   MSGCV_SOLVE_FAILED, cv_mem->cv_tn);
    break;
  case CV_RHSFUNC_FAIL:
    cvProcessError(cv_mem, CV_RHSFUNC_FAIL, __LINE__, __func__, __FILE__,
                   MSGCV_RHSFUNC_FAILED, cv_mem->cv_tn);
    break;
  case CV_UNREC_RHSFUNC_ERR:
    cvProcessError(cv_mem, CV_UNREC_RHSFUNC_ERR, __LINE__, __func__, __FILE__,
                   MSGCV_RHSFUNC_UNREC, cv_mem->cv_tn);
    break;
  case CV_REPTD_RHSFUNC_ERR:
    cvProcessError(cv_mem, CV_REPTD_RHSFUNC_ERR, __LINE__, __func__, __FILE__,
                   MSGCV_RHSFUNC_REPTD, cv_mem->cv_tn);
    break;
  case CV_RTFUNC_FAIL:
    cvProcessError(cv_mem, CV_RTFUNC_FAIL, __LINE__, __func__, __FILE__,
                   MSGCV_RTFUNC_FAILED, cv_mem->cv_tn);
    break;
  case CV_QRHSFUNC_FAIL:
    cvProcessError(cv_mem, CV_QRHSFUNC_FAIL, __LINE__, __func__, __FILE__,
                   MSGCV_QRHSFUNC_FAILED, cv_mem->cv_tn);
    break;
  case CV_UNREC_QRHSFUNC_ERR:
    cvProcessError(cv_mem, CV_UNREC_QRHSFUNC_ERR, __LINE__, __func__, __FILE__,
                   MSGCV_QRHSFUNC_UNREC, cv_mem->cv_tn);
    break;
  case CV_REPTD_QRHSFUNC_ERR:
    cvProcessError(cv_mem, CV_REPTD_QRHSFUNC_ERR, __LINE__, __func__, __FILE__,
                   MSGCV_QRHSFUNC_REPTD, cv_mem->cv_tn);
    break;
  case CV_SRHSFUNC_FAIL:
    cvProcessError(cv_mem, CV_SRHSFUNC_FAIL, __LINE__, __func__, __FILE__,
                   MSGCV_SRHSFUNC_FAILED, cv_mem->cv_tn);
    break;
  case CV_UNREC_SRHSFUNC_ERR:
    cvProcessError(cv_mem, CV_UNREC_SRHSFUNC_ERR, __LINE__, __func__, __FILE__,
                   MSGCV_SRHSFUNC_UNREC, cv_mem->cv_tn);
    break;
  case CV_REPTD_SRHSFUNC_ERR:
    cvProcessError(cv_mem, CV_REPTD_SRHSFUNC_ERR, __LINE__, __func__, __FILE__,
                   MSGCV_SRHSFUNC_REPTD, cv_mem->cv_tn);
    break;
  case CV_QSRHSFUNC_FAIL:
    cvProcessError(cv_mem, CV_QSRHSFUNC_FAIL, __LINE__, __func__, __FILE__,
                   MSGCV_QSRHSFUNC_FAILED, cv_mem->cv_tn);
    break;
  case CV_UNREC_QSRHSFUNC_ERR:
    cvProcessError(cv_mem, CV_UNREC_QSRHSFUNC_ERR, __LINE__, __func__, __FILE__,
                   MSGCV_QSRHSFUNC_UNREC, cv_mem->cv_tn);
    break;
  case CV_REPTD_QSRHSFUNC_ERR:
    cvProcessError(cv_mem, CV_REPTD_QSRHSFUNC_ERR, __LINE__, __func__, __FILE__,
                   MSGCV_QSRHSFUNC_REPTD, cv_mem->cv_tn);
    break;
  case CV_TOO_CLOSE:
    cvProcessError(cv_mem, CV_TOO_CLOSE, __LINE__, __func__, __FILE__,
                   MSGCV_TOO_CLOSE);
    break;
  case CV_MEM_NULL:
    cvProcessError(NULL, CV_MEM_NULL, __LINE__, __func__, __FILE__, MSGCV_NO_MEM);
    break;
<<<<<<< HEAD
  case SUN_ERR_ARG_CORRUPT:
    cvProcessError(cv_mem, CV_MEM_NULL, "CVODES", "CVode", MSGCV_NLS_INPUT_NULL,
                   cv_mem->cv_tn);
=======
  case SUN_NLS_MEM_NULL:
    cvProcessError(cv_mem, CV_MEM_NULL, __LINE__, __func__, __FILE__,
                   MSGCV_NLS_INPUT_NULL, cv_mem->cv_tn);
>>>>>>> aa6ed650
    break;
  case CV_NLS_SETUP_FAIL:
    cvProcessError(cv_mem, CV_NLS_SETUP_FAIL, __LINE__, __func__, __FILE__,
                   MSGCV_NLS_SETUP_FAILED, cv_mem->cv_tn);
    break;
  case CV_CONSTR_FAIL:
    cvProcessError(cv_mem, CV_CONSTR_FAIL, __LINE__, __func__, __FILE__,
                   MSGCV_FAILED_CONSTR, cv_mem->cv_tn);
    break;
  case CV_NLS_FAIL:
    cvProcessError(cv_mem, CV_NLS_FAIL, __LINE__, __func__, __FILE__,
                   MSGCV_NLS_FAIL, cv_mem->cv_tn);
    break;
  case CV_PROJ_MEM_NULL:
    cvProcessError(cv_mem, CV_PROJ_MEM_NULL, __LINE__, __func__, __FILE__,
                   MSG_CV_PROJ_MEM_NULL);
    break;
  case CV_PROJFUNC_FAIL:
    cvProcessError(cv_mem, CV_PROJFUNC_FAIL, __LINE__, __func__, __FILE__,
                   MSG_CV_PROJFUNC_FAIL, cv_mem->cv_tn);
    break;
  case CV_REPTD_PROJFUNC_ERR:
    cvProcessError(cv_mem, CV_REPTD_PROJFUNC_ERR, __LINE__, __func__, __FILE__,
                   MSG_CV_REPTD_PROJFUNC_ERR, cv_mem->cv_tn);
    break;
  default:
    /* This return should never happen */
    cvProcessError(cv_mem, CV_UNRECOGNIZED_ERR, __LINE__, __func__,
                   __FILE__, "CVODES encountered an unrecognized error. Please report this to the Sundials developers at sundials-users@llnl.gov");
    return (CV_UNRECOGNIZED_ERR);
  }

  return (flag);
}

/*
 * -----------------------------------------------------------------
 * Functions for BDF Stability Limit Detection
 * -----------------------------------------------------------------
 */

/*
 * cvBDFStab
 *
 * This routine handles the BDF Stability Limit Detection Algorithm
 * STALD.  It is called if lmm = CV_BDF and the SLDET option is on.
 * If the order is 3 or more, the required norm data is saved.
 * If a decision to reduce order has not already been made, and
 * enough data has been saved, cvSLdet is called.  If it signals
 * a stability limit violation, the order is reduced, and the step
 * size is reset accordingly.
 */

static void cvBDFStab(CVodeMem cv_mem)
{
  int i, k, ldflag, factorial;
  sunrealtype sq, sqm1, sqm2;

  /* If order is 3 or greater, then save scaled derivative data,
     push old data down in i, then add current values to top.    */

  if (cv_mem->cv_q >= 3)
  {
    for (k = 1; k <= 3; k++)
    {
      for (i = 5; i >= 2; i--)
      {
        cv_mem->cv_ssdat[i][k] = cv_mem->cv_ssdat[i - 1][k];
      }
    }
    factorial = 1;
    for (i = 1; i <= cv_mem->cv_q - 1; i++) { factorial *= i; }
    sq = factorial * cv_mem->cv_q * (cv_mem->cv_q + 1) * cv_mem->cv_acnrm /
         SUNMAX(cv_mem->cv_tq[5], TINY);
    sqm1 = factorial * cv_mem->cv_q *
           N_VWrmsNorm(cv_mem->cv_zn[cv_mem->cv_q], cv_mem->cv_ewt);
    sqm2 = factorial *
           N_VWrmsNorm(cv_mem->cv_zn[cv_mem->cv_q - 1], cv_mem->cv_ewt);
    cv_mem->cv_ssdat[1][1] = sqm2 * sqm2;
    cv_mem->cv_ssdat[1][2] = sqm1 * sqm1;
    cv_mem->cv_ssdat[1][3] = sq * sq;
  }

  if (cv_mem->cv_qprime >= cv_mem->cv_q)
  {
    /* If order is 3 or greater, and enough ssdat has been saved,
       nscon >= q+5, then call stability limit detection routine.  */

    if ((cv_mem->cv_q >= 3) && (cv_mem->cv_nscon >= cv_mem->cv_q + 5))
    {
      ldflag = cvSLdet(cv_mem);
      if (ldflag > 3)
      {
        /* A stability limit violation is indicated by
           a return flag of 4, 5, or 6.
           Reduce new order.                     */
        cv_mem->cv_qprime = cv_mem->cv_q - 1;
        cv_mem->cv_eta    = cv_mem->cv_etaqm1;
        cv_mem->cv_eta    = SUNMIN(cv_mem->cv_eta, cv_mem->cv_etamax);
        cv_mem->cv_eta    = cv_mem->cv_eta /
                         SUNMAX(ONE, SUNRabs(cv_mem->cv_h) *
                                       cv_mem->cv_hmax_inv * cv_mem->cv_eta);
        cv_mem->cv_hprime = cv_mem->cv_h * cv_mem->cv_eta;
        cv_mem->cv_nor    = cv_mem->cv_nor + 1;
      }
    }
  }
  else
  {
    /* Otherwise, let order increase happen, and
       reset stability limit counter, nscon.     */
    cv_mem->cv_nscon = 0;
  }
}

/*
 * cvSLdet
 *
 * This routine detects stability limitation using stored scaled
 * derivatives data. cvSLdet returns the magnitude of the
 * dominate characteristic root, rr. The presence of a stability
 * limit is indicated by rr > "something a little less then 1.0",
 * and a positive kflag. This routine should only be called if
 * order is greater than or equal to 3, and data has been collected
 * for 5 time steps.
 *
 * Returned values:
 *    kflag = 1 -> Found stable characteristic root, normal matrix case
 *    kflag = 2 -> Found stable characteristic root, quartic solution
 *    kflag = 3 -> Found stable characteristic root, quartic solution,
 *                 with Newton correction
 *    kflag = 4 -> Found stability violation, normal matrix case
 *    kflag = 5 -> Found stability violation, quartic solution
 *    kflag = 6 -> Found stability violation, quartic solution,
 *                 with Newton correction
 *
 *    kflag < 0 -> No stability limitation,
 *                 or could not compute limitation.
 *
 *    kflag = -1 -> Min/max ratio of ssdat too small.
 *    kflag = -2 -> For normal matrix case, vmax > vrrt2*vrrt2
 *    kflag = -3 -> For normal matrix case, The three ratios
 *                  are inconsistent.
 *    kflag = -4 -> Small coefficient prevents elimination of quartics.
 *    kflag = -5 -> R value from quartics not consistent.
 *    kflag = -6 -> No corrected root passes test on qk values
 *    kflag = -7 -> Trouble solving for sigsq.
 *    kflag = -8 -> Trouble solving for B, or R via B.
 *    kflag = -9 -> R via sigsq[k] disagrees with R from data.
 */

static int cvSLdet(CVodeMem cv_mem)
{
  int i, k, j, it, kmin = 0, kflag = 0;
  sunrealtype rat[5][4], rav[4], qkr[4], sigsq[4], smax[4], ssmax[4];
  sunrealtype drr[4], rrc[4], sqmx[4], qjk[4][4], vrat[5], qc[6][4], qco[6][4];
  sunrealtype rr, rrcut, vrrtol, vrrt2, sqtol, rrtol;
  sunrealtype smink, smaxk, sumrat, sumrsq, vmin, vmax, drrmax, adrr;
  sunrealtype tem, sqmax, saqk, qp, s, sqmaxk, saqj, sqmin;
  sunrealtype rsa, rsb, rsc, rsd, rd1a, rd1b, rd1c;
  sunrealtype rd2a, rd2b, rd3a, cest1, corr1;
  sunrealtype ratp, ratm, qfac1, qfac2, bb, rrb;

  /* The following are cutoffs and tolerances used by this routine */

  rrcut  = SUN_RCONST(0.98);
  vrrtol = SUN_RCONST(1.0e-4);
  vrrt2  = SUN_RCONST(5.0e-4);
  sqtol  = SUN_RCONST(1.0e-3);
  rrtol  = SUN_RCONST(1.0e-2);

  rr = ZERO;

  /*  Index k corresponds to the degree of the interpolating polynomial. */
  /*      k = 1 -> q-1          */
  /*      k = 2 -> q            */
  /*      k = 3 -> q+1          */

  /*  Index i is a backward-in-time index, i = 1 -> current time, */
  /*      i = 2 -> previous step, etc    */

  /* get maxima, minima, and variances, and form quartic coefficients  */

  for (k = 1; k <= 3; k++)
  {
    smink = cv_mem->cv_ssdat[1][k];
    smaxk = ZERO;

    for (i = 1; i <= 5; i++)
    {
      smink = SUNMIN(smink, cv_mem->cv_ssdat[i][k]);
      smaxk = SUNMAX(smaxk, cv_mem->cv_ssdat[i][k]);
    }

    if (smink < TINY * smaxk)
    {
      kflag = -1;
      return (kflag);
    }
    smax[k]  = smaxk;
    ssmax[k] = smaxk * smaxk;

    sumrat = ZERO;
    sumrsq = ZERO;
    for (i = 1; i <= 4; i++)
    {
      rat[i][k] = cv_mem->cv_ssdat[i][k] / cv_mem->cv_ssdat[i + 1][k];
      sumrat    = sumrat + rat[i][k];
      sumrsq    = sumrsq + rat[i][k] * rat[i][k];
    }
    rav[k]  = FOURTH * sumrat;
    vrat[k] = SUNRabs(FOURTH * sumrsq - rav[k] * rav[k]);

    qc[5][k] = cv_mem->cv_ssdat[1][k] * cv_mem->cv_ssdat[3][k] -
               cv_mem->cv_ssdat[2][k] * cv_mem->cv_ssdat[2][k];
    qc[4][k] = cv_mem->cv_ssdat[2][k] * cv_mem->cv_ssdat[3][k] -
               cv_mem->cv_ssdat[1][k] * cv_mem->cv_ssdat[4][k];
    qc[3][k] = ZERO;
    qc[2][k] = cv_mem->cv_ssdat[2][k] * cv_mem->cv_ssdat[5][k] -
               cv_mem->cv_ssdat[3][k] * cv_mem->cv_ssdat[4][k];
    qc[1][k] = cv_mem->cv_ssdat[4][k] * cv_mem->cv_ssdat[4][k] -
               cv_mem->cv_ssdat[3][k] * cv_mem->cv_ssdat[5][k];

    for (i = 1; i <= 5; i++) { qco[i][k] = qc[i][k]; }

  } /* End of k loop */

  /* Isolate normal or nearly-normal matrix case. The three quartics will
     have a common or nearly-common root in this case.
     Return a kflag = 1 if this procedure works. If the three roots
     differ more than vrrt2, return error kflag = -3.    */

  vmin = SUNMIN(vrat[1], SUNMIN(vrat[2], vrat[3]));
  vmax = SUNMAX(vrat[1], SUNMAX(vrat[2], vrat[3]));

  if (vmin < vrrtol * vrrtol)
  {
    if (vmax > vrrt2 * vrrt2)
    {
      kflag = -2;
      return (kflag);
    }
    else
    {
      rr     = (rav[1] + rav[2] + rav[3]) / THREE;
      drrmax = ZERO;
      for (k = 1; k <= 3; k++)
      {
        adrr   = SUNRabs(rav[k] - rr);
        drrmax = SUNMAX(drrmax, adrr);
      }
      if (drrmax > vrrt2)
      {
        kflag = -3;
        return (kflag);
      }

      kflag = 1;

      /*  can compute charactistic root, drop to next section   */
    }
  }
  else
  {
    /* use the quartics to get rr. */

    if (SUNRabs(qco[1][1]) < TINY * ssmax[1])
    {
      kflag = -4;
      return (kflag);
    }

    tem = qco[1][2] / qco[1][1];
    for (i = 2; i <= 5; i++) { qco[i][2] = qco[i][2] - tem * qco[i][1]; }

    qco[1][2] = ZERO;
    tem       = qco[1][3] / qco[1][1];
    for (i = 2; i <= 5; i++) { qco[i][3] = qco[i][3] - tem * qco[i][1]; }
    qco[1][3] = ZERO;

    if (SUNRabs(qco[2][2]) < TINY * ssmax[2])
    {
      kflag = -4;
      return (kflag);
    }

    tem = qco[2][3] / qco[2][2];
    for (i = 3; i <= 5; i++) { qco[i][3] = qco[i][3] - tem * qco[i][2]; }

    if (SUNRabs(qco[4][3]) < TINY * ssmax[3])
    {
      kflag = -4;
      return (kflag);
    }

    rr = -qco[5][3] / qco[4][3];

    if (rr < TINY || rr > HUNDRED)
    {
      kflag = -5;
      return (kflag);
    }

    for (k = 1; k <= 3; k++)
    {
      qkr[k] = qc[5][k] + rr * (qc[4][k] + rr * rr * (qc[2][k] + rr * qc[1][k]));
    }

    sqmax = ZERO;
    for (k = 1; k <= 3; k++)
    {
      saqk = SUNRabs(qkr[k]) / ssmax[k];
      if (saqk > sqmax) { sqmax = saqk; }
    }

    if (sqmax < sqtol)
    {
      kflag = 2;

      /*  can compute charactistic root, drop to "given rr,etc"   */
    }
    else
    {
      /* do Newton corrections to improve rr.  */

      for (it = 1; it <= 3; it++)
      {
        for (k = 1; k <= 3; k++)
        {
          qp = qc[4][k] + rr * rr * (THREE * qc[2][k] + rr * FOUR * qc[1][k]);
          drr[k] = ZERO;
          if (SUNRabs(qp) > TINY * ssmax[k]) { drr[k] = -qkr[k] / qp; }
          rrc[k] = rr + drr[k];
        }

        for (k = 1; k <= 3; k++)
        {
          s      = rrc[k];
          sqmaxk = ZERO;
          for (j = 1; j <= 3; j++)
          {
            qjk[j][k] = qc[5][j] +
                        s * (qc[4][j] + s * s * (qc[2][j] + s * qc[1][j]));
            saqj = SUNRabs(qjk[j][k]) / ssmax[j];
            if (saqj > sqmaxk) { sqmaxk = saqj; }
          }
          sqmx[k] = sqmaxk;
        }

        sqmin = sqmx[1] + ONE;
        for (k = 1; k <= 3; k++)
        {
          if (sqmx[k] < sqmin)
          {
            kmin  = k;
            sqmin = sqmx[k];
          }
        }
        rr = rrc[kmin];

        if (sqmin < sqtol)
        {
          kflag = 3;
          /*  can compute charactistic root   */
          /*  break out of Newton correction loop and drop to "given rr,etc" */
          break;
        }
        else
        {
          for (j = 1; j <= 3; j++) { qkr[j] = qjk[j][kmin]; }
        }
      } /*  end of Newton correction loop  */

      if (sqmin > sqtol)
      {
        kflag = -6;
        return (kflag);
      }
    } /*  end of if (sqmax < sqtol) else   */
  }   /*  end of if (vmin < vrrtol*vrrtol) else, quartics to get rr. */

  /* given rr, find sigsq[k] and verify rr.  */
  /* All positive kflag drop to this section  */

  for (k = 1; k <= 3; k++)
  {
    rsa  = cv_mem->cv_ssdat[1][k];
    rsb  = cv_mem->cv_ssdat[2][k] * rr;
    rsc  = cv_mem->cv_ssdat[3][k] * rr * rr;
    rsd  = cv_mem->cv_ssdat[4][k] * rr * rr * rr;
    rd1a = rsa - rsb;
    rd1b = rsb - rsc;
    rd1c = rsc - rsd;
    rd2a = rd1a - rd1b;
    rd2b = rd1b - rd1c;
    rd3a = rd2a - rd2b;

    if (SUNRabs(rd1b) < TINY * smax[k])
    {
      kflag = -7;
      return (kflag);
    }

    cest1 = -rd3a / rd1b;
    if (cest1 < TINY || cest1 > FOUR)
    {
      kflag = -7;
      return (kflag);
    }
    corr1    = (rd2b / cest1) / (rr * rr);
    sigsq[k] = cv_mem->cv_ssdat[3][k] + corr1;
  }

  if (sigsq[2] < TINY)
  {
    kflag = -8;
    return (kflag);
  }

  ratp  = sigsq[3] / sigsq[2];
  ratm  = sigsq[1] / sigsq[2];
  qfac1 = FOURTH * (cv_mem->cv_q * cv_mem->cv_q - ONE);
  qfac2 = TWO / (cv_mem->cv_q - ONE);
  bb    = ratp * ratm - ONE - qfac1 * ratp;
  tem   = ONE - qfac2 * bb;

  if (SUNRabs(tem) < TINY)
  {
    kflag = -8;
    return (kflag);
  }

  rrb = ONE / tem;

  if (SUNRabs(rrb - rr) > rrtol)
  {
    kflag = -9;
    return (kflag);
  }

  /* Check to see if rr is above cutoff rrcut  */
  if (rr > rrcut)
  {
    if (kflag == 1) { kflag = 4; }
    if (kflag == 2) { kflag = 5; }
    if (kflag == 3) { kflag = 6; }
  }

  /* All positive kflag returned at this point  */

  return (kflag);
}

/*
 * -----------------------------------------------------------------
 * Functions for rootfinding
 * -----------------------------------------------------------------
 */

/*
 * cvRcheck1
 *
 * This routine completes the initialization of rootfinding memory
 * information, and checks whether g has a zero both at and very near
 * the initial point of the IVP.
 *
 * This routine returns an int equal to:
 *  CV_RTFUNC_FAIL < 0 if the g function failed, or
 *  CV_SUCCESS     = 0 otherwise.
 */

static int cvRcheck1(CVodeMem cv_mem)
{
  int i, retval;
  sunrealtype smallh, hratio, tplus;
  sunbooleantype zroot;

  for (i = 0; i < cv_mem->cv_nrtfn; i++) { cv_mem->cv_iroots[i] = 0; }
  cv_mem->cv_tlo  = cv_mem->cv_tn;
  cv_mem->cv_ttol = (SUNRabs(cv_mem->cv_tn) + SUNRabs(cv_mem->cv_h)) *
                    cv_mem->cv_uround * HUNDRED;

  /* Evaluate g at initial t and check for zero values. */
  retval = cv_mem->cv_gfun(cv_mem->cv_tlo, cv_mem->cv_zn[0], cv_mem->cv_glo,
                           cv_mem->cv_user_data);
  cv_mem->cv_nge = 1;
  if (retval != 0) { return (CV_RTFUNC_FAIL); }

  zroot = SUNFALSE;
  for (i = 0; i < cv_mem->cv_nrtfn; i++)
  {
    if (SUNRabs(cv_mem->cv_glo[i]) == ZERO)
    {
      zroot                 = SUNTRUE;
      cv_mem->cv_gactive[i] = SUNFALSE;
    }
  }
  if (!zroot) { return (CV_SUCCESS); }

  /* Some g_i is zero at t0; look at g at t0+(small increment). */
  hratio = SUNMAX(cv_mem->cv_ttol / SUNRabs(cv_mem->cv_h), PT1);
  smallh = hratio * cv_mem->cv_h;
  tplus  = cv_mem->cv_tlo + smallh;
  N_VLinearSum(ONE, cv_mem->cv_zn[0], hratio, cv_mem->cv_zn[1], cv_mem->cv_y);
  retval = cv_mem->cv_gfun(tplus, cv_mem->cv_y, cv_mem->cv_ghi,
                           cv_mem->cv_user_data);
  cv_mem->cv_nge++;
  if (retval != 0) { return (CV_RTFUNC_FAIL); }

  /* We check now only the components of g which were exactly 0.0 at t0
   * to see if we can 'activate' them. */
  for (i = 0; i < cv_mem->cv_nrtfn; i++)
  {
    if (!cv_mem->cv_gactive[i] && SUNRabs(cv_mem->cv_ghi[i]) != ZERO)
    {
      cv_mem->cv_gactive[i] = SUNTRUE;
      cv_mem->cv_glo[i]     = cv_mem->cv_ghi[i];
    }
  }
  return (CV_SUCCESS);
}

/*
 * cvRcheck2
 *
 * This routine checks for exact zeros of g at the last root found,
 * if the last return was a root.  It then checks for a close pair of
 * zeros (an error condition), and for a new root at a nearby point.
 * The array glo = g(tlo) at the left endpoint of the search interval
 * is adjusted if necessary to assure that all g_i are nonzero
 * there, before returning to do a root search in the interval.
 *
 * On entry, tlo = tretlast is the last value of tret returned by
 * CVode.  This may be the previous tn, the previous tout value,
 * or the last root location.
 *
 * This routine returns an int equal to:
 *     CV_RTFUNC_FAIL  < 0 if the g function failed, or
 *     CLOSERT         = 3 if a close pair of zeros was found, or
 *     RTFOUND         = 1 if a new zero of g was found near tlo, or
 *     CV_SUCCESS      = 0 otherwise.
 */

static int cvRcheck2(CVodeMem cv_mem)
{
  int i, retval;
  sunrealtype smallh, hratio, tplus;
  sunbooleantype zroot;

  if (cv_mem->cv_irfnd == 0) { return (CV_SUCCESS); }

  (void)CVodeGetDky(cv_mem, cv_mem->cv_tlo, 0, cv_mem->cv_y);
  retval = cv_mem->cv_gfun(cv_mem->cv_tlo, cv_mem->cv_y, cv_mem->cv_glo,
                           cv_mem->cv_user_data);
  cv_mem->cv_nge++;
  if (retval != 0) { return (CV_RTFUNC_FAIL); }

  zroot = SUNFALSE;
  for (i = 0; i < cv_mem->cv_nrtfn; i++) { cv_mem->cv_iroots[i] = 0; }
  for (i = 0; i < cv_mem->cv_nrtfn; i++)
  {
    if (!cv_mem->cv_gactive[i]) { continue; }
    if (SUNRabs(cv_mem->cv_glo[i]) == ZERO)
    {
      zroot                = SUNTRUE;
      cv_mem->cv_iroots[i] = 1;
    }
  }
  if (!zroot) { return (CV_SUCCESS); }

  /* One or more g_i has a zero at tlo.  Check g at tlo+smallh. */
  cv_mem->cv_ttol = (SUNRabs(cv_mem->cv_tn) + SUNRabs(cv_mem->cv_h)) *
                    cv_mem->cv_uround * HUNDRED;
  smallh = (cv_mem->cv_h > ZERO) ? cv_mem->cv_ttol : -cv_mem->cv_ttol;
  tplus  = cv_mem->cv_tlo + smallh;
  if ((tplus - cv_mem->cv_tn) * cv_mem->cv_h >= ZERO)
  {
    hratio = smallh / cv_mem->cv_h;
    N_VLinearSum(ONE, cv_mem->cv_y, hratio, cv_mem->cv_zn[1], cv_mem->cv_y);
  }
  else { (void)CVodeGetDky(cv_mem, tplus, 0, cv_mem->cv_y); }
  retval = cv_mem->cv_gfun(tplus, cv_mem->cv_y, cv_mem->cv_ghi,
                           cv_mem->cv_user_data);
  cv_mem->cv_nge++;
  if (retval != 0) { return (CV_RTFUNC_FAIL); }

  /* Check for close roots (error return), for a new zero at tlo+smallh,
  and for a g_i that changed from zero to nonzero. */
  zroot = SUNFALSE;
  for (i = 0; i < cv_mem->cv_nrtfn; i++)
  {
    if (!cv_mem->cv_gactive[i]) { continue; }
    if (SUNRabs(cv_mem->cv_ghi[i]) == ZERO)
    {
      if (cv_mem->cv_iroots[i] == 1) { return (CLOSERT); }
      zroot                = SUNTRUE;
      cv_mem->cv_iroots[i] = 1;
    }
    else
    {
      if (cv_mem->cv_iroots[i] == 1) { cv_mem->cv_glo[i] = cv_mem->cv_ghi[i]; }
    }
  }
  if (zroot) { return (RTFOUND); }
  return (CV_SUCCESS);
}

/*
 * cvRcheck3
 *
 * This routine interfaces to cvRootfind to look for a root of g
 * between tlo and either tn or tout, whichever comes first.
 * Only roots beyond tlo in the direction of integration are sought.
 *
 * This routine returns an int equal to:
 *     CV_RTFUNC_FAIL  < 0 if the g function failed, or
 *     RTFOUND         = 1 if a root of g was found, or
 *     CV_SUCCESS      = 0 otherwise.
 */

static int cvRcheck3(CVodeMem cv_mem)
{
  int i, ier, retval;

  /* Set thi = tn or tout, whichever comes first; set y = y(thi). */
  if (cv_mem->cv_taskc == CV_ONE_STEP)
  {
    cv_mem->cv_thi = cv_mem->cv_tn;
    N_VScale(ONE, cv_mem->cv_zn[0], cv_mem->cv_y);
  }
  if (cv_mem->cv_taskc == CV_NORMAL)
  {
    if ((cv_mem->cv_toutc - cv_mem->cv_tn) * cv_mem->cv_h >= ZERO)
    {
      cv_mem->cv_thi = cv_mem->cv_tn;
      N_VScale(ONE, cv_mem->cv_zn[0], cv_mem->cv_y);
    }
    else
    {
      cv_mem->cv_thi = cv_mem->cv_toutc;
      (void)CVodeGetDky(cv_mem, cv_mem->cv_thi, 0, cv_mem->cv_y);
    }
  }

  /* Set ghi = g(thi) and call cvRootfind to search (tlo,thi) for roots. */
  retval = cv_mem->cv_gfun(cv_mem->cv_thi, cv_mem->cv_y, cv_mem->cv_ghi,
                           cv_mem->cv_user_data);
  cv_mem->cv_nge++;
  if (retval != 0) { return (CV_RTFUNC_FAIL); }

  cv_mem->cv_ttol = (SUNRabs(cv_mem->cv_tn) + SUNRabs(cv_mem->cv_h)) *
                    cv_mem->cv_uround * HUNDRED;
  ier = cvRootfind(cv_mem);
  if (ier == CV_RTFUNC_FAIL) { return (CV_RTFUNC_FAIL); }
  for (i = 0; i < cv_mem->cv_nrtfn; i++)
  {
    if (!cv_mem->cv_gactive[i] && cv_mem->cv_grout[i] != ZERO)
    {
      cv_mem->cv_gactive[i] = SUNTRUE;
    }
  }
  cv_mem->cv_tlo = cv_mem->cv_trout;
  for (i = 0; i < cv_mem->cv_nrtfn; i++)
  {
    cv_mem->cv_glo[i] = cv_mem->cv_grout[i];
  }

  /* If no root found, return CV_SUCCESS. */
  if (ier == CV_SUCCESS) { return (CV_SUCCESS); }

  /* If a root was found, interpolate to get y(trout) and return.  */
  (void)CVodeGetDky(cv_mem, cv_mem->cv_trout, 0, cv_mem->cv_y);
  return (RTFOUND);
}

#define DIFFERENT_SIGN(a, b) (((a) < 0 && (b) > 0) || ((a) > 0 && (b) < 0))

/*
 * cvRootfind
 *
 * This routine solves for a root of g(t) between tlo and thi, if
 * one exists.  Only roots of odd multiplicity (i.e. with a change
 * of sign in one of the g_i), or exact zeros, are found.
 * Here the sign of tlo - thi is arbitrary, but if multiple roots
 * are found, the one closest to tlo is returned.
 *
 * The method used is the Illinois algorithm, a modified secant method.
 * Reference: Kathie L. Hiebert and Lawrence F. Shampine, Implicitly
 * Defined Output Points for Solutions of ODEs, Sandia National
 * Laboratory Report SAND80-0180, February 1980.
 *
 * This routine uses the following parameters for communication:
 *
 * nrtfn    = number of functions g_i, or number of components of
 *            the vector-valued function g(t).  Input only.
 *
 * gfun     = user-defined function for g(t).  Its form is
 *            (void) gfun(t, y, gt, user_data)
 *
 * rootdir  = in array specifying the direction of zero-crossings.
 *            If rootdir[i] > 0, search for roots of g_i only if
 *            g_i is increasing; if rootdir[i] < 0, search for
 *            roots of g_i only if g_i is decreasing; otherwise
 *            always search for roots of g_i.
 *
 * gactive  = array specifying whether a component of g should
 *            or should not be monitored. gactive[i] is initially
 *            set to SUNTRUE for all i=0,...,nrtfn-1, but it may be
 *            reset to SUNFALSE if at the first step g[i] is 0.0
 *            both at the I.C. and at a small perturbation of them.
 *            gactive[i] is then set back on SUNTRUE only after the
 *            corresponding g function moves away from 0.0.
 *
 * nge      = cumulative counter for gfun calls.
 *
 * ttol     = a convergence tolerance for trout.  Input only.
 *            When a root at trout is found, it is located only to
 *            within a tolerance of ttol.  Typically, ttol should
 *            be set to a value on the order of
 *               100 * UROUND * max (SUNRabs(tlo), SUNRabs(thi))
 *            where UROUND is the unit roundoff of the machine.
 *
 * tlo, thi = endpoints of the interval in which roots are sought.
 *            On input, these must be distinct, but tlo - thi may
 *            be of either sign.  The direction of integration is
 *            assumed to be from tlo to thi.  On return, tlo and thi
 *            are the endpoints of the final relevant interval.
 *
 * glo, ghi = arrays of length nrtfn containing the vectors g(tlo)
 *            and g(thi) respectively.  Input and output.  On input,
 *            none of the glo[i] should be zero.
 *
 * trout    = root location, if a root was found, or thi if not.
 *            Output only.  If a root was found other than an exact
 *            zero of g, trout is the endpoint thi of the final
 *            interval bracketing the root, with size at most ttol.
 *
 * grout    = array of length nrtfn containing g(trout) on return.
 *
 * iroots   = int array of length nrtfn with root information.
 *            Output only.  If a root was found, iroots indicates
 *            which components g_i have a root at trout.  For
 *            i = 0, ..., nrtfn-1, iroots[i] = 1 if g_i has a root
 *            and g_i is increasing, iroots[i] = -1 if g_i has a
 *            root and g_i is decreasing, and iroots[i] = 0 if g_i
 *            has no roots or g_i varies in the direction opposite
 *            to that indicated by rootdir[i].
 *
 * This routine returns an int equal to:
 *      CV_RTFUNC_FAIL  < 0 if the g function failed, or
 *      RTFOUND         = 1 if a root of g was found, or
 *      CV_SUCCESS      = 0 otherwise.
 */

static int cvRootfind(CVodeMem cv_mem)
{
  sunrealtype alph, tmid, gfrac, maxfrac, fracint, fracsub;
  int i, retval, imax, side, sideprev;
  sunbooleantype zroot, sgnchg;

  imax = 0;

  /* First check for change in sign in ghi or for a zero in ghi. */
  maxfrac = ZERO;
  zroot   = SUNFALSE;
  sgnchg  = SUNFALSE;
  for (i = 0; i < cv_mem->cv_nrtfn; i++)
  {
    if (!cv_mem->cv_gactive[i]) { continue; }
    if (SUNRabs(cv_mem->cv_ghi[i]) == ZERO)
    {
      if (cv_mem->cv_rootdir[i] * cv_mem->cv_glo[i] <= ZERO)
      {
        zroot = SUNTRUE;
      }
    }
    else
    {
      if ((DIFFERENT_SIGN(cv_mem->cv_glo[i], cv_mem->cv_ghi[i])) &&
          (cv_mem->cv_rootdir[i] * cv_mem->cv_glo[i] <= ZERO))
      {
        gfrac =
          SUNRabs(cv_mem->cv_ghi[i] / (cv_mem->cv_ghi[i] - cv_mem->cv_glo[i]));
        if (gfrac > maxfrac)
        {
          sgnchg  = SUNTRUE;
          maxfrac = gfrac;
          imax    = i;
        }
      }
    }
  }

  /* If no sign change was found, reset trout and grout.  Then return
     CV_SUCCESS if no zero was found, or set iroots and return RTFOUND.  */
  if (!sgnchg)
  {
    cv_mem->cv_trout = cv_mem->cv_thi;
    for (i = 0; i < cv_mem->cv_nrtfn; i++)
    {
      cv_mem->cv_grout[i] = cv_mem->cv_ghi[i];
    }
    if (!zroot) { return (CV_SUCCESS); }
    for (i = 0; i < cv_mem->cv_nrtfn; i++)
    {
      cv_mem->cv_iroots[i] = 0;
      if (!cv_mem->cv_gactive[i]) { continue; }
      if ((SUNRabs(cv_mem->cv_ghi[i]) == ZERO) &&
          (cv_mem->cv_rootdir[i] * cv_mem->cv_glo[i] <= ZERO))
      {
        cv_mem->cv_iroots[i] = cv_mem->cv_glo[i] > 0 ? -1 : 1;
      }
    }
    return (RTFOUND);
  }

  /* Initialize alph to avoid compiler warning */
  alph = ONE;

  /* A sign change was found.  Loop to locate nearest root. */

  side     = 0;
  sideprev = -1;
  for (;;)
  { /* Looping point */

    /* If interval size is already less than tolerance ttol, break. */
    if (SUNRabs(cv_mem->cv_thi - cv_mem->cv_tlo) <= cv_mem->cv_ttol) { break; }

    /* Set weight alph.
       On the first two passes, set alph = 1.  Thereafter, reset alph
       according to the side (low vs high) of the subinterval in which
       the sign change was found in the previous two passes.
       If the sides were opposite, set alph = 1.
       If the sides were the same, then double alph (if high side),
       or halve alph (if low side).
       The next guess tmid is the secant method value if alph = 1, but
       is closer to tlo if alph < 1, and closer to thi if alph > 1.    */

    if (sideprev == side) { alph = (side == 2) ? alph * TWO : alph * HALF; }
    else { alph = ONE; }

    /* Set next root approximation tmid and get g(tmid).
       If tmid is too close to tlo or thi, adjust it inward,
       by a fractional distance that is between 0.1 and 0.5.  */
    tmid = cv_mem->cv_thi -
           (cv_mem->cv_thi - cv_mem->cv_tlo) * cv_mem->cv_ghi[imax] /
             (cv_mem->cv_ghi[imax] - alph * cv_mem->cv_glo[imax]);
    if (SUNRabs(tmid - cv_mem->cv_tlo) < HALF * cv_mem->cv_ttol)
    {
      fracint = SUNRabs(cv_mem->cv_thi - cv_mem->cv_tlo) / cv_mem->cv_ttol;
      fracsub = (fracint > FIVE) ? PT1 : HALF / fracint;
      tmid    = cv_mem->cv_tlo + fracsub * (cv_mem->cv_thi - cv_mem->cv_tlo);
    }
    if (SUNRabs(cv_mem->cv_thi - tmid) < HALF * cv_mem->cv_ttol)
    {
      fracint = SUNRabs(cv_mem->cv_thi - cv_mem->cv_tlo) / cv_mem->cv_ttol;
      fracsub = (fracint > FIVE) ? PT1 : HALF / fracint;
      tmid    = cv_mem->cv_thi - fracsub * (cv_mem->cv_thi - cv_mem->cv_tlo);
    }

    (void)CVodeGetDky(cv_mem, tmid, 0, cv_mem->cv_y);
    retval = cv_mem->cv_gfun(tmid, cv_mem->cv_y, cv_mem->cv_grout,
                             cv_mem->cv_user_data);
    cv_mem->cv_nge++;
    if (retval != 0) { return (CV_RTFUNC_FAIL); }

    /* Check to see in which subinterval g changes sign, and reset imax.
       Set side = 1 if sign change is on low side, or 2 if on high side.  */
    maxfrac  = ZERO;
    zroot    = SUNFALSE;
    sgnchg   = SUNFALSE;
    sideprev = side;
    for (i = 0; i < cv_mem->cv_nrtfn; i++)
    {
      if (!cv_mem->cv_gactive[i]) { continue; }
      if (SUNRabs(cv_mem->cv_grout[i]) == ZERO)
      {
        if (cv_mem->cv_rootdir[i] * cv_mem->cv_glo[i] <= ZERO)
        {
          zroot = SUNTRUE;
        }
      }
      else
      {
        if ((DIFFERENT_SIGN(cv_mem->cv_glo[i], cv_mem->cv_grout[i])) &&
            (cv_mem->cv_rootdir[i] * cv_mem->cv_glo[i] <= ZERO))
        {
          gfrac = SUNRabs(cv_mem->cv_grout[i] /
                          (cv_mem->cv_grout[i] - cv_mem->cv_glo[i]));
          if (gfrac > maxfrac)
          {
            sgnchg  = SUNTRUE;
            maxfrac = gfrac;
            imax    = i;
          }
        }
      }
    }
    if (sgnchg)
    {
      /* Sign change found in (tlo,tmid); replace thi with tmid. */
      cv_mem->cv_thi = tmid;
      for (i = 0; i < cv_mem->cv_nrtfn; i++)
      {
        cv_mem->cv_ghi[i] = cv_mem->cv_grout[i];
      }
      side = 1;
      /* Stop at root thi if converged; otherwise loop. */
      if (SUNRabs(cv_mem->cv_thi - cv_mem->cv_tlo) <= cv_mem->cv_ttol)
      {
        break;
      }
      continue; /* Return to looping point. */
    }

    if (zroot)
    {
      /* No sign change in (tlo,tmid), but g = 0 at tmid; return root tmid. */
      cv_mem->cv_thi = tmid;
      for (i = 0; i < cv_mem->cv_nrtfn; i++)
      {
        cv_mem->cv_ghi[i] = cv_mem->cv_grout[i];
      }
      break;
    }

    /* No sign change in (tlo,tmid), and no zero at tmid.
       Sign change must be in (tmid,thi).  Replace tlo with tmid. */
    cv_mem->cv_tlo = tmid;
    for (i = 0; i < cv_mem->cv_nrtfn; i++)
    {
      cv_mem->cv_glo[i] = cv_mem->cv_grout[i];
    }
    side = 2;
    /* Stop at root thi if converged; otherwise loop back. */
    if (SUNRabs(cv_mem->cv_thi - cv_mem->cv_tlo) <= cv_mem->cv_ttol) { break; }

  } /* End of root-search loop */

  /* Reset trout and grout, set iroots, and return RTFOUND. */
  cv_mem->cv_trout = cv_mem->cv_thi;
  for (i = 0; i < cv_mem->cv_nrtfn; i++)
  {
    cv_mem->cv_grout[i]  = cv_mem->cv_ghi[i];
    cv_mem->cv_iroots[i] = 0;
    if (!cv_mem->cv_gactive[i]) { continue; }
    if ((SUNRabs(cv_mem->cv_ghi[i]) == ZERO) &&
        (cv_mem->cv_rootdir[i] * cv_mem->cv_glo[i] <= ZERO))
    {
      cv_mem->cv_iroots[i] = cv_mem->cv_glo[i] > 0 ? -1 : 1;
    }
    if ((DIFFERENT_SIGN(cv_mem->cv_glo[i], cv_mem->cv_ghi[i])) &&
        (cv_mem->cv_rootdir[i] * cv_mem->cv_glo[i] <= ZERO))
    {
      cv_mem->cv_iroots[i] = cv_mem->cv_glo[i] > 0 ? -1 : 1;
    }
  }
  return (RTFOUND);
}

/*
 * =================================================================
 * Internal EWT function
 * =================================================================
 */

/*
 * cvEwtSet
 *
 * This routine is responsible for setting the error weight vector ewt,
 * according to tol_type, as follows:
 *
 * (1) ewt[i] = 1 / (reltol * SUNRabs(ycur[i]) + abstol), i=0,...,neq-1
 *     if tol_type = CV_SS
 * (2) ewt[i] = 1 / (reltol * SUNRabs(ycur[i]) + abstol[i]), i=0,...,neq-1
 *     if tol_type = CV_SV
 *
 * cvEwtSet returns 0 if ewt is successfully set as above to a
 * positive vector and -1 otherwise. In the latter case, ewt is
 * considered undefined.
 *
 * All the real work is done in the routines cvEwtSetSS, cvEwtSetSV.
 */

int cvEwtSet(N_Vector ycur, N_Vector weight, void* data)
{
  CVodeMem cv_mem;
  int flag = 0;

  /* data points to cv_mem here */

  cv_mem = (CVodeMem)data;

  switch (cv_mem->cv_itol)
  {
  case CV_SS: flag = cvEwtSetSS(cv_mem, ycur, weight); break;
  case CV_SV: flag = cvEwtSetSV(cv_mem, ycur, weight); break;
  }

  return (flag);
}

/*
 * cvEwtSetSS
 *
 * This routine sets ewt as decribed above in the case tol_type = CV_SS.
 * If the absolute tolerance is zero, it tests for non-positive components
 * before inverting. cvEwtSetSS returns 0 if ewt is successfully set to a
 * positive vector and -1 otherwise. In the latter case, ewt is considered
 * undefined.
 */

static int cvEwtSetSS(CVodeMem cv_mem, N_Vector ycur, N_Vector weight)
{
  N_VAbs(ycur, cv_mem->cv_tempv);
  N_VScale(cv_mem->cv_reltol, cv_mem->cv_tempv, cv_mem->cv_tempv);
  N_VAddConst(cv_mem->cv_tempv, cv_mem->cv_Sabstol, cv_mem->cv_tempv);
  if (cv_mem->cv_atolmin0)
  {
    if (N_VMin(cv_mem->cv_tempv) <= ZERO) { return (-1); }
  }
  N_VInv(cv_mem->cv_tempv, weight);
  return (0);
}

/*
 * cvEwtSetSV
 *
 * This routine sets ewt as decribed above in the case tol_type = CV_SV.
 * If any absolute tolerance is zero, it tests for non-positive components
 * before inverting. cvEwtSetSV returns 0 if ewt is successfully set to a
 * positive vector and -1 otherwise. In the latter case, ewt is considered
 * undefined.
 */

static int cvEwtSetSV(CVodeMem cv_mem, N_Vector ycur, N_Vector weight)
{
  N_VAbs(ycur, cv_mem->cv_tempv);
  N_VLinearSum(cv_mem->cv_reltol, cv_mem->cv_tempv, ONE, cv_mem->cv_Vabstol,
               cv_mem->cv_tempv);
  if (cv_mem->cv_atolmin0)
  {
    if (N_VMin(cv_mem->cv_tempv) <= ZERO) { return (-1); }
  }
  N_VInv(cv_mem->cv_tempv, weight);
  return (0);
}

/*
 * cvQuadEwtSet
 *
 */

static int cvQuadEwtSet(CVodeMem cv_mem, N_Vector qcur, N_Vector weightQ)
{
  int flag = 0;

  switch (cv_mem->cv_itolQ)
  {
  case CV_SS: flag = cvQuadEwtSetSS(cv_mem, qcur, weightQ); break;
  case CV_SV: flag = cvQuadEwtSetSV(cv_mem, qcur, weightQ); break;
  }

  return (flag);
}

/*
 * cvQuadEwtSetSS
 *
 */

static int cvQuadEwtSetSS(CVodeMem cv_mem, N_Vector qcur, N_Vector weightQ)
{
  N_VAbs(qcur, cv_mem->cv_tempvQ);
  N_VScale(cv_mem->cv_reltolQ, cv_mem->cv_tempvQ, cv_mem->cv_tempvQ);
  N_VAddConst(cv_mem->cv_tempvQ, cv_mem->cv_SabstolQ, cv_mem->cv_tempvQ);
  if (cv_mem->cv_atolQmin0)
  {
    if (N_VMin(cv_mem->cv_tempvQ) <= ZERO) { return (-1); }
  }
  N_VInv(cv_mem->cv_tempvQ, weightQ);
  return (0);
}

/*
 * cvQuadEwtSetSV
 *
 */

static int cvQuadEwtSetSV(CVodeMem cv_mem, N_Vector qcur, N_Vector weightQ)
{
  N_VAbs(qcur, cv_mem->cv_tempvQ);
  N_VLinearSum(cv_mem->cv_reltolQ, cv_mem->cv_tempvQ, ONE, cv_mem->cv_VabstolQ,
               cv_mem->cv_tempvQ);
  if (cv_mem->cv_atolQmin0)
  {
    if (N_VMin(cv_mem->cv_tempvQ) <= ZERO) { return (-1); }
  }
  N_VInv(cv_mem->cv_tempvQ, weightQ);
  return (0);
}

/*
 * cvSensEwtSet
 *
 */

static int cvSensEwtSet(CVodeMem cv_mem, N_Vector* yScur, N_Vector* weightS)
{
  int flag = 0;

  switch (cv_mem->cv_itolS)
  {
  case CV_EE: flag = cvSensEwtSetEE(cv_mem, yScur, weightS); break;
  case CV_SS: flag = cvSensEwtSetSS(cv_mem, yScur, weightS); break;
  case CV_SV: flag = cvSensEwtSetSV(cv_mem, yScur, weightS); break;
  }

  return (flag);
}

/*
 * cvSensEwtSetEE
 *
 * In this case, the error weight vector for the i-th sensitivity is set to
 *
 * ewtS_i = pbar_i * efun(pbar_i*yS_i)
 *
 * In other words, the scaled sensitivity pbar_i * yS_i has the same error
 * weight vector calculation as the solution vector.
 *
 */

static int cvSensEwtSetEE(CVodeMem cv_mem, N_Vector* yScur, N_Vector* weightS)
{
  int is;
  N_Vector pyS;
  int flag;

  /* Use tempvS[0] as temporary storage for the scaled sensitivity */
  pyS = cv_mem->cv_tempvS[0];

  for (is = 0; is < cv_mem->cv_Ns; is++)
  {
    N_VScale(cv_mem->cv_pbar[is], yScur[is], pyS);
    flag = cv_mem->cv_efun(pyS, weightS[is], cv_mem->cv_e_data);
    if (flag != 0) { return (-1); }
    N_VScale(cv_mem->cv_pbar[is], weightS[is], weightS[is]);
  }
  return (0);
}

/*
 * cvSensEwtSetSS
 *
 */

static int cvSensEwtSetSS(CVodeMem cv_mem, N_Vector* yScur, N_Vector* weightS)
{
  int is;

  for (is = 0; is < cv_mem->cv_Ns; is++)
  {
    N_VAbs(yScur[is], cv_mem->cv_tempv);
    N_VScale(cv_mem->cv_reltolS, cv_mem->cv_tempv, cv_mem->cv_tempv);
    N_VAddConst(cv_mem->cv_tempv, cv_mem->cv_SabstolS[is], cv_mem->cv_tempv);
    if (cv_mem->cv_atolSmin0[is])
    {
      if (N_VMin(cv_mem->cv_tempv) <= ZERO) { return (-1); }
    }
    N_VInv(cv_mem->cv_tempv, weightS[is]);
  }
  return (0);
}

/*
 * cvSensEwtSetSV
 *
 */

static int cvSensEwtSetSV(CVodeMem cv_mem, N_Vector* yScur, N_Vector* weightS)
{
  int is;

  for (is = 0; is < cv_mem->cv_Ns; is++)
  {
    N_VAbs(yScur[is], cv_mem->cv_tempv);
    N_VLinearSum(cv_mem->cv_reltolS, cv_mem->cv_tempv, ONE,
                 cv_mem->cv_VabstolS[is], cv_mem->cv_tempv);
    if (cv_mem->cv_atolSmin0[is])
    {
      if (N_VMin(cv_mem->cv_tempv) <= ZERO) { return (-1); }
    }
    N_VInv(cv_mem->cv_tempv, weightS[is]);
  }
  return (0);
}

/*
 * cvQuadSensEwtSet
 *
 */

static int cvQuadSensEwtSet(CVodeMem cv_mem, N_Vector* yQScur, N_Vector* weightQS)
{
  int flag = 0;

  switch (cv_mem->cv_itolQS)
  {
  case CV_EE: flag = cvQuadSensEwtSetEE(cv_mem, yQScur, weightQS); break;
  case CV_SS: flag = cvQuadSensEwtSetSS(cv_mem, yQScur, weightQS); break;
  case CV_SV: flag = cvQuadSensEwtSetSV(cv_mem, yQScur, weightQS); break;
  }

  return (flag);
}

/*
 * cvQuadSensEwtSetEE
 *
 * In this case, the error weight vector for the i-th quadrature sensitivity
 * is set to
 *
 * ewtQS_i = pbar_i * cvQuadEwtSet(pbar_i*yQS_i)
 *
 * In other words, the scaled sensitivity pbar_i * yQS_i has the same error
 * weight vector calculation as the quadrature vector.
 *
 */
static int cvQuadSensEwtSetEE(CVodeMem cv_mem, N_Vector* yQScur,
                              N_Vector* weightQS)
{
  int is;
  N_Vector pyS;
  int flag;

  /* Use tempvQS[0] as temporary storage for the scaled sensitivity */
  pyS = cv_mem->cv_tempvQS[0];

  for (is = 0; is < cv_mem->cv_Ns; is++)
  {
    N_VScale(cv_mem->cv_pbar[is], yQScur[is], pyS);
    flag = cvQuadEwtSet(cv_mem, pyS, weightQS[is]);
    if (flag != 0) { return (-1); }
    N_VScale(cv_mem->cv_pbar[is], weightQS[is], weightQS[is]);
  }
  return (0);
}

static int cvQuadSensEwtSetSS(CVodeMem cv_mem, N_Vector* yQScur,
                              N_Vector* weightQS)
{
  int is;

  for (is = 0; is < cv_mem->cv_Ns; is++)
  {
    N_VAbs(yQScur[is], cv_mem->cv_tempvQ);
    N_VScale(cv_mem->cv_reltolQS, cv_mem->cv_tempvQ, cv_mem->cv_tempvQ);
    N_VAddConst(cv_mem->cv_tempvQ, cv_mem->cv_SabstolQS[is], cv_mem->cv_tempvQ);
    if (cv_mem->cv_atolQSmin0[is])
    {
      if (N_VMin(cv_mem->cv_tempvQ) <= ZERO) { return (-1); }
    }
    N_VInv(cv_mem->cv_tempvQ, weightQS[is]);
  }
  return (0);
}

static int cvQuadSensEwtSetSV(CVodeMem cv_mem, N_Vector* yQScur,
                              N_Vector* weightQS)
{
  int is;

  for (is = 0; is < cv_mem->cv_Ns; is++)
  {
    N_VAbs(yQScur[is], cv_mem->cv_tempvQ);
    N_VLinearSum(cv_mem->cv_reltolQS, cv_mem->cv_tempvQ, ONE,
                 cv_mem->cv_VabstolQS[is], cv_mem->cv_tempvQ);
    if (cv_mem->cv_atolQSmin0[is])
    {
      if (N_VMin(cv_mem->cv_tempvQ) <= ZERO) { return (-1); }
    }
    N_VInv(cv_mem->cv_tempvQ, weightQS[is]);
  }
  return (0);
}

/*
 * -----------------------------------------------------------------
 * Functions for combined norms
 * -----------------------------------------------------------------
 */

/*
 * cvQuadUpdateNorm
 *
 * Updates the norm old_nrm to account for all quadratures.
 */

static sunrealtype cvQuadUpdateNorm(CVodeMem cv_mem, sunrealtype old_nrm,
                                    N_Vector xQ, N_Vector wQ)
{
  sunrealtype qnrm;

  qnrm = N_VWrmsNorm(xQ, wQ);
  if (old_nrm > qnrm) { return (old_nrm); }
  else { return (qnrm); }
}

/*
 * cvSensNorm
 *
 * This routine returns the maximum over the weighted root mean
 * square norm of xS with weight vectors wS:
 *
 *  max { wrms(xS[0],wS[0]) ... wrms(xS[Ns-1],wS[Ns-1]) }
 *
 * Called by cvSensUpdateNorm or directly in the CV_STAGGERED approach
 * during the NLS solution and before the error test.
 */

sunrealtype cvSensNorm(CVodeMem cv_mem, N_Vector* xS, N_Vector* wS)
{
  int is;
  sunrealtype nrm;

  (void)N_VWrmsNormVectorArray(cv_mem->cv_Ns, xS, wS, cv_mem->cv_cvals);

  nrm = cv_mem->cv_cvals[0];
  for (is = 1; is < cv_mem->cv_Ns; is++)
  {
    if (cv_mem->cv_cvals[is] > nrm) { nrm = cv_mem->cv_cvals[is]; }
  }

  return (nrm);
}

/*
 * cvSensUpdateNorm
 *
 * Updates the norm old_nrm to account for all sensitivities.
 */

sunrealtype cvSensUpdateNorm(CVodeMem cv_mem, sunrealtype old_nrm, N_Vector* xS,
                             N_Vector* wS)
{
  sunrealtype snrm;

  snrm = cvSensNorm(cv_mem, xS, wS);
  if (old_nrm > snrm) { return (old_nrm); }
  else { return (snrm); }
}

/*
 * cvQuadSensNorm
 *
 * This routine returns the maximum over the weighted root mean
 * square norm of xQS with weight vectors wQS:
 *
 *  max { wrms(xQS[0],wS[0]) ... wrms(xQS[Ns-1],wS[Ns-1]) }
 *
 * Called by cvQuadSensUpdateNorm.
 */

static sunrealtype cvQuadSensNorm(CVodeMem cv_mem, N_Vector* xQS, N_Vector* wQS)
{
  int is;
  sunrealtype nrm;

  (void)N_VWrmsNormVectorArray(cv_mem->cv_Ns, xQS, wQS, cv_mem->cv_cvals);

  nrm = cv_mem->cv_cvals[0];
  for (is = 1; is < cv_mem->cv_Ns; is++)
  {
    if (cv_mem->cv_cvals[is] > nrm) { nrm = cv_mem->cv_cvals[is]; }
  }

  return (nrm);
}

/*
 * cvSensUpdateNorm
 *
 * Updates the norm old_nrm to account for all quadrature sensitivities.
 */

static sunrealtype cvQuadSensUpdateNorm(CVodeMem cv_mem, sunrealtype old_nrm,
                                        N_Vector* xQS, N_Vector* wQS)
{
  sunrealtype snrm;

  snrm = cvQuadSensNorm(cv_mem, xQS, wQS);
  if (old_nrm > snrm) { return (old_nrm); }
  else { return (snrm); }
}

/*
 * -----------------------------------------------------------------
 * Wrappers for sensitivity RHS
 * -----------------------------------------------------------------
 */

/*
 * cvSensRhsWrapper
 *
 * CVSensRhs is a high level routine that returns right hand side
 * of sensitivity equations. Depending on the 'ifS' flag, it either
 * calls directly the fS routine (ifS=CV_ALLSENS) or (if ifS=CV_ONESENS)
 * calls the fS1 routine in a loop over all sensitivities.
 *
 * CVSensRhs is called:
 *  (*) by CVode at the first step
 *  (*) by cvYddNorm if errcon=SUNTRUE
 *  (*) by the nonlinear solver if ism=CV_SIMULTANEOUS
 *  (*) by cvDoErrorTest when restarting from scratch
 *  (*) in the corrector loop if ism=CV_STAGGERED
 *  (*) by cvStgrDoErrorTest when restarting from scratch
 *
 * The return value is that of the sensitivity RHS function fS,
 *
 */

int cvSensRhsWrapper(CVodeMem cv_mem, sunrealtype time, N_Vector ycur,
                     N_Vector fcur, N_Vector* yScur, N_Vector* fScur,
                     N_Vector temp1, N_Vector temp2)
{
  int retval = 0, is;

  if (cv_mem->cv_ifS == CV_ALLSENS)
  {
    retval = cv_mem->cv_fS(cv_mem->cv_Ns, time, ycur, fcur, yScur, fScur,
                           cv_mem->cv_fS_data, temp1, temp2);
    cv_mem->cv_nfSe++;
  }
  else
  {
    for (is = 0; is < cv_mem->cv_Ns; is++)
    {
      retval = cv_mem->cv_fS1(cv_mem->cv_Ns, time, ycur, fcur, is, yScur[is],
                              fScur[is], cv_mem->cv_fS_data, temp1, temp2);
      cv_mem->cv_nfSe++;
      if (retval != 0) { break; }
    }
  }

  return (retval);
}

/*
 * cvSensRhs1Wrapper
 *
 * cvSensRhs1Wrapper is a high level routine that returns right-hand
 * side of the is-th sensitivity equation.
 *
 * cvSensRhs1Wrapper is called only during the CV_STAGGERED1 corrector loop
 * (ifS must be CV_ONESENS, otherwise CVodeSensInit would have
 * issued an error message).
 *
 * The return value is that of the sensitivity RHS function fS1,
 */

int cvSensRhs1Wrapper(CVodeMem cv_mem, sunrealtype time, N_Vector ycur,
                      N_Vector fcur, int is, N_Vector yScur, N_Vector fScur,
                      N_Vector temp1, N_Vector temp2)
{
  int retval;

  retval = cv_mem->cv_fS1(cv_mem->cv_Ns, time, ycur, fcur, is, yScur, fScur,
                          cv_mem->cv_fS_data, temp1, temp2);
  cv_mem->cv_nfSe++;

  return (retval);
}

/*
 * -----------------------------------------------------------------
 * Internal DQ approximations for sensitivity RHS
 * -----------------------------------------------------------------
 */

/* Undefine Readibility Constants */

#undef y

/*
 * cvSensRhsInternalDQ   - internal CVSensRhsFn
 *
 * cvSensRhsInternalDQ computes right hand side of all sensitivity equations
 * by finite differences
 */

int cvSensRhsInternalDQ(int Ns, sunrealtype t, N_Vector y, N_Vector ydot,
                        N_Vector* yS, N_Vector* ySdot, void* cvode_mem,
                        N_Vector ytemp, N_Vector ftemp)
{
  int is, retval;

  for (is = 0; is < Ns; is++)
  {
    retval = cvSensRhs1InternalDQ(Ns, t, y, ydot, is, yS[is], ySdot[is],
                                  cvode_mem, ytemp, ftemp);
    if (retval != 0) { return (retval); }
  }

  return (0);
}

/*
 * cvSensRhs1InternalDQ   - internal CVSensRhs1Fn
 *
 * cvSensRhs1InternalDQ computes the right hand side of the is-th sensitivity
 * equation by finite differences
 *
 * cvSensRhs1InternalDQ returns 0 if successful. Otherwise it returns the
 * non-zero return value from f().
 */

int cvSensRhs1InternalDQ(int Ns, sunrealtype t, N_Vector y, N_Vector ydot,
                         int is, N_Vector yS, N_Vector ySdot, void* cvode_mem,
                         N_Vector ytemp, N_Vector ftemp)
{
  CVodeMem cv_mem;
  int retval, method;
  int nfel = 0, which;
  sunrealtype psave, pbari;
  sunrealtype delta, rdelta;
  sunrealtype Deltap, rDeltap, r2Deltap;
  sunrealtype Deltay, rDeltay, r2Deltay;
  sunrealtype Delta, rDelta, r2Delta;
  sunrealtype norms, ratio;

  /* local variables for fused vector operations */
  sunrealtype cvals[3];
  N_Vector Xvecs[3];

  /* cvode_mem is passed here as user data */
  cv_mem = (CVodeMem)cvode_mem;

  delta  = SUNRsqrt(SUNMAX(cv_mem->cv_reltol, cv_mem->cv_uround));
  rdelta = ONE / delta;

  pbari = cv_mem->cv_pbar[is];

  which = cv_mem->cv_plist[is];

  psave = cv_mem->cv_p[which];

  Deltap  = pbari * delta;
  rDeltap = ONE / Deltap;
  norms   = N_VWrmsNorm(yS, cv_mem->cv_ewt) * pbari;
  rDeltay = SUNMAX(norms, rdelta) / pbari;
  Deltay  = ONE / rDeltay;

  if (cv_mem->cv_DQrhomax == ZERO)
  {
    /* No switching */
    method = (cv_mem->cv_DQtype == CV_CENTERED) ? CENTERED1 : FORWARD1;
  }
  else
  {
    /* switch between simultaneous/separate DQ */
    ratio = Deltay * rDeltap;
    if (SUNMAX(ONE / ratio, ratio) <= cv_mem->cv_DQrhomax)
    {
      method = (cv_mem->cv_DQtype == CV_CENTERED) ? CENTERED1 : FORWARD1;
    }
    else { method = (cv_mem->cv_DQtype == CV_CENTERED) ? CENTERED2 : FORWARD2; }
  }

  switch (method)
  {
  case CENTERED1:

    Delta   = SUNMIN(Deltay, Deltap);
    r2Delta = HALF / Delta;

    N_VLinearSum(ONE, y, Delta, yS, ytemp);
    cv_mem->cv_p[which] = psave + Delta;

    retval = cv_mem->cv_f(t, ytemp, ySdot, cv_mem->cv_user_data);
    nfel++;
    if (retval != 0) { return (retval); }

    N_VLinearSum(ONE, y, -Delta, yS, ytemp);
    cv_mem->cv_p[which] = psave - Delta;

    retval = cv_mem->cv_f(t, ytemp, ftemp, cv_mem->cv_user_data);
    nfel++;
    if (retval != 0) { return (retval); }

    N_VLinearSum(r2Delta, ySdot, -r2Delta, ftemp, ySdot);

    break;

  case CENTERED2:

    r2Deltap = HALF / Deltap;
    r2Deltay = HALF / Deltay;

    N_VLinearSum(ONE, y, Deltay, yS, ytemp);

    retval = cv_mem->cv_f(t, ytemp, ySdot, cv_mem->cv_user_data);
    nfel++;
    if (retval != 0) { return (retval); }

    N_VLinearSum(ONE, y, -Deltay, yS, ytemp);

    retval = cv_mem->cv_f(t, ytemp, ftemp, cv_mem->cv_user_data);
    nfel++;
    if (retval != 0) { return (retval); }

    N_VLinearSum(r2Deltay, ySdot, -r2Deltay, ftemp, ySdot);

    cv_mem->cv_p[which] = psave + Deltap;
    retval              = cv_mem->cv_f(t, y, ytemp, cv_mem->cv_user_data);
    nfel++;
    if (retval != 0) { return (retval); }

    cv_mem->cv_p[which] = psave - Deltap;
    retval              = cv_mem->cv_f(t, y, ftemp, cv_mem->cv_user_data);
    nfel++;
    if (retval != 0) { return (retval); }

    /* ySdot = ySdot + r2Deltap * ytemp - r2Deltap * ftemp */
    cvals[0] = ONE;
    Xvecs[0] = ySdot;
    cvals[1] = r2Deltap;
    Xvecs[1] = ytemp;
    cvals[2] = -r2Deltap;
    Xvecs[2] = ftemp;

    retval = N_VLinearCombination(3, cvals, Xvecs, ySdot);
    if (retval != CV_SUCCESS) { return (CV_VECTOROP_ERR); }

    break;

  case FORWARD1:

    Delta  = SUNMIN(Deltay, Deltap);
    rDelta = ONE / Delta;

    N_VLinearSum(ONE, y, Delta, yS, ytemp);
    cv_mem->cv_p[which] = psave + Delta;

    retval = cv_mem->cv_f(t, ytemp, ySdot, cv_mem->cv_user_data);
    nfel++;
    if (retval != 0) { return (retval); }

    N_VLinearSum(rDelta, ySdot, -rDelta, ydot, ySdot);

    break;

  case FORWARD2:

    N_VLinearSum(ONE, y, Deltay, yS, ytemp);

    retval = cv_mem->cv_f(t, ytemp, ySdot, cv_mem->cv_user_data);
    nfel++;
    if (retval != 0) { return (retval); }

    N_VLinearSum(rDeltay, ySdot, -rDeltay, ydot, ySdot);

    cv_mem->cv_p[which] = psave + Deltap;
    retval              = cv_mem->cv_f(t, y, ytemp, cv_mem->cv_user_data);
    nfel++;
    if (retval != 0) { return (retval); }

    /* ySdot = ySdot + rDeltap * ytemp - rDeltap * ydot */
    cvals[0] = ONE;
    Xvecs[0] = ySdot;
    cvals[1] = rDeltap;
    Xvecs[1] = ytemp;
    cvals[2] = -rDeltap;
    Xvecs[2] = ydot;

    retval = N_VLinearCombination(3, cvals, Xvecs, ySdot);
    if (retval != CV_SUCCESS) { return (CV_VECTOROP_ERR); }

    break;
  }

  cv_mem->cv_p[which] = psave;

  /* Increment counter nfeS */
  cv_mem->cv_nfeS += nfel;

  return (0);
}

/*
 * cvQuadSensRhsInternalDQ   - internal CVQuadSensRhsFn
 *
 * cvQuadSensRhsInternalDQ computes right hand side of all quadrature
 * sensitivity equations by finite differences. All work is actually
 * done in cvQuadSensRhs1InternalDQ.
 */

static int cvQuadSensRhsInternalDQ(int Ns, sunrealtype t, N_Vector y,
                                   N_Vector* yS, N_Vector yQdot, N_Vector* yQSdot,
                                   void* cvode_mem, N_Vector tmp, N_Vector tmpQ)
{
  CVodeMem cv_mem;
  int is, retval;

  /* cvode_mem is passed here as user data */
  cv_mem = (CVodeMem)cvode_mem;

  for (is = 0; is < Ns; is++)
  {
    retval = cvQuadSensRhs1InternalDQ(cv_mem, is, t, y, yS[is], yQdot,
                                      yQSdot[is], tmp, tmpQ);
    if (retval != 0) { return (retval); }
  }

  return (0);
}

static int cvQuadSensRhs1InternalDQ(CVodeMem cv_mem, int is, sunrealtype t,
                                    N_Vector y, N_Vector yS, N_Vector yQdot,
                                    N_Vector yQSdot, N_Vector tmp, N_Vector tmpQ)
{
  int retval, method;
  int nfel = 0, which;
  sunrealtype psave, pbari;
  sunrealtype delta, rdelta;
  sunrealtype Deltap;
  sunrealtype Deltay, rDeltay;
  sunrealtype Delta, rDelta, r2Delta;
  sunrealtype norms;

  delta  = SUNRsqrt(SUNMAX(cv_mem->cv_reltol, cv_mem->cv_uround));
  rdelta = ONE / delta;

  pbari = cv_mem->cv_pbar[is];

  which = cv_mem->cv_plist[is];

  psave = cv_mem->cv_p[which];

  Deltap  = pbari * delta;
  norms   = N_VWrmsNorm(yS, cv_mem->cv_ewt) * pbari;
  rDeltay = SUNMAX(norms, rdelta) / pbari;
  Deltay  = ONE / rDeltay;

  method = (cv_mem->cv_DQtype == CV_CENTERED) ? CENTERED1 : FORWARD1;

  switch (method)
  {
  case CENTERED1:

    Delta   = SUNMIN(Deltay, Deltap);
    r2Delta = HALF / Delta;

    N_VLinearSum(ONE, y, Delta, yS, tmp);
    cv_mem->cv_p[which] = psave + Delta;

    retval = cv_mem->cv_fQ(t, tmp, yQSdot, cv_mem->cv_user_data);
    nfel++;
    if (retval != 0) { return (retval); }

    N_VLinearSum(ONE, y, -Delta, yS, tmp);
    cv_mem->cv_p[which] = psave - Delta;

    retval = cv_mem->cv_fQ(t, tmp, tmpQ, cv_mem->cv_user_data);
    nfel++;
    if (retval != 0) { return (retval); }

    N_VLinearSum(r2Delta, yQSdot, -r2Delta, tmpQ, yQSdot);

    break;

  case FORWARD1:

    Delta  = SUNMIN(Deltay, Deltap);
    rDelta = ONE / Delta;

    N_VLinearSum(ONE, y, Delta, yS, tmp);
    cv_mem->cv_p[which] = psave + Delta;

    retval = cv_mem->cv_fQ(t, tmp, yQSdot, cv_mem->cv_user_data);
    nfel++;
    if (retval != 0) { return (retval); }

    N_VLinearSum(rDelta, yQSdot, -rDelta, yQdot, yQSdot);

    break;
  }

  cv_mem->cv_p[which] = psave;

  /* Increment counter nfQeS */
  cv_mem->cv_nfQeS += nfel;

  return (0);
}

/*
 * -----------------------------------------------------------------
 * Error message handling functions
 * -----------------------------------------------------------------
 */

void cvProcessError(CVodeMem cv_mem, int error_code, int line, const char* func,
                    const char* file, const char* msgfmt, ...)
{
  SUNFunctionBegin(cv_mem->cv_sunctx);

  /* Initialize the argument pointer variable
     (msgfmt is the last required argument to cvProcessError) */
  va_list ap;
  va_start(ap, msgfmt);

  /* Compose the message */
  size_t msglen = vsnprintf(NULL, 0, msgfmt, ap) + 1;
  char* msg     = (char*)malloc(msglen);
  vsnprintf(msg, msglen, msgfmt, ap);

  do {
    if (cv_mem == NULL)
    {
      SUNGlobalFallbackErrHandler(line, func, file, msg, error_code);
      break;
    }

    if (error_code == CV_WARNING)
    {
#if SUNDIALS_LOGGING_LEVEL >= SUNDIALS_LOGGING_WARNING
      char* file_and_line = sunCombineFileAndLine(line, file);
      SUNLogger_QueueMsg(CV_LOGGER, SUN_LOGLEVEL_WARNING, file_and_line, func,
                         msg);
      free(file_and_line);
#endif
      break;
    }

    /* Call the SUNDIALS main error handler */
    SUNHandleErrWithMsg(line, func, file, msg, error_code, SUNCTX_);

    /* Clear the last error value */
    (void)SUNContext_GetLastError(SUNCTX_);
  }
  while (0);

  /* Finalize argument processing */
  va_end(ap);
  free(msg);

  return;
}<|MERGE_RESOLUTION|>--- conflicted
+++ resolved
@@ -8099,15 +8099,9 @@
   case CV_MEM_NULL:
     cvProcessError(NULL, CV_MEM_NULL, __LINE__, __func__, __FILE__, MSGCV_NO_MEM);
     break;
-<<<<<<< HEAD
   case SUN_ERR_ARG_CORRUPT:
-    cvProcessError(cv_mem, CV_MEM_NULL, "CVODES", "CVode", MSGCV_NLS_INPUT_NULL,
-                   cv_mem->cv_tn);
-=======
-  case SUN_NLS_MEM_NULL:
     cvProcessError(cv_mem, CV_MEM_NULL, __LINE__, __func__, __FILE__,
                    MSGCV_NLS_INPUT_NULL, cv_mem->cv_tn);
->>>>>>> aa6ed650
     break;
   case CV_NLS_SETUP_FAIL:
     cvProcessError(cv_mem, CV_NLS_SETUP_FAIL, __LINE__, __func__, __FILE__,
