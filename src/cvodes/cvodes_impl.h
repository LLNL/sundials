/* -----------------------------------------------------------------
 * Programmer(s): Radu Serban @ LLNL
 * -----------------------------------------------------------------
 * SUNDIALS Copyright Start
 * Copyright (c) 2002-2023, Lawrence Livermore National Security
 * and Southern Methodist University.
 * All rights reserved.
 *
 * See the top-level LICENSE and NOTICE files for details.
 *
 * SPDX-License-Identifier: BSD-3-Clause
 * SUNDIALS Copyright End
 * -----------------------------------------------------------------
 * Implementation header file for the main CVODES integrator.
 * -----------------------------------------------------------------*/

#ifndef _CVODES_IMPL_H
#define _CVODES_IMPL_H

#include <stdarg.h>
#include <sundials/priv/sundials_context_impl.h>

#include "cvodes/cvodes.h"
#include "cvodes_proj_impl.h"
#include "sundials/sundials_math.h"
#include "sundials_logger_impl.h"

#ifdef __cplusplus /* wrapper to enable C++ usage */
extern "C" {
#endif

#if defined(SUNDIALS_EXTENDED_PRECISION)
#define RSYM  ".32Lg"
#define RSYMW "19.32Lg"
#else
#define RSYM  ".16g"
#define RSYMW "23.16g"
#endif

/*=================================================================*/
/* Shortcuts                                                       */
/*=================================================================*/

#define CV_PROFILER cv_mem->cv_sunctx->profiler
#define CV_LOGGER   cv_mem->cv_sunctx->logger

/*
 * =================================================================
 *   I N T E R N A L   C O N S T A N T S
 * =================================================================
 */

/* Basic constants */

#define ADAMS_Q_MAX 12          /* max value of q for lmm == ADAMS     */
#define BDF_Q_MAX   5           /* max value of q for lmm == BDF       */
#define Q_MAX       ADAMS_Q_MAX /* max value of q for either lmm       */
#define L_MAX       (Q_MAX + 1) /* max value of L for either lmm       */
#define NUM_TESTS   5           /* number of error test quantities     */

#define HMIN_DEFAULT     SUN_RCONST(0.0) /* hmin default value     */
#define HMAX_INV_DEFAULT SUN_RCONST(0.0) /* hmax_inv default value */
#define MXHNIL_DEFAULT   10              /* mxhnil default value   */
#define MXSTEP_DEFAULT   500             /* mxstep default value   */

#define MSBP_DEFAULT 20 /* max steps between lsetup calls */
#define DGMAX_LSETUP_DEFAULT \
  SUN_RCONST(0.3) /* gamma threshold to call lsetup */

/* Step size change constants
 * --------------------------
 * ETA_MIN_FX_DEFAULT  if eta_min_fx < eta < eta_max_fx reject a change in step size or order
 * ETA_MAX_FX_DEFAULT
 * ETA_MAX_FS_DEFAULT  -+
 * ETA_MAX_ES_DEFAULT   |
 * ETA_MAX_GS_DEFAULT   |
 * ETA_MIN_DEFAULT      |-> bounds for eta (step size change)
 * ETA_MAX_EF_DEFAULT   |
 * ETA_MIN_EF_DEFAULT   |
 * ETA_CF_DEFAULT      -+
 * SMALL_NST_DEFAULT   nst <= SMALL_NST => use eta_max_es
 * SMALL_NEF_DEFAULT   if small_nef <= nef <= MXNEF1, then eta =  SUNMIN(eta, eta_max_ef)
 * ONEPSM (1+epsilon)  used in testing if the step size is below its bound
 */

#define ETA_MIN_FX_DEFAULT SUN_RCONST(0.0)
#define ETA_MAX_FX_DEFAULT SUN_RCONST(1.5)
#define ETA_MAX_FS_DEFAULT SUN_RCONST(10000.0)
#define ETA_MAX_ES_DEFAULT SUN_RCONST(10.0)
#define ETA_MAX_GS_DEFAULT SUN_RCONST(10.0)
#define ETA_MIN_DEFAULT    SUN_RCONST(0.1)
#define ETA_MAX_EF_DEFAULT SUN_RCONST(0.2)
#define ETA_MIN_EF_DEFAULT SUN_RCONST(0.1)
#define ETA_CF_DEFAULT     SUN_RCONST(0.25)
#define SMALL_NST_DEFAULT  10
#define SMALL_NEF_DEFAULT  2
#define ONEPSM             SUN_RCONST(1.000001)

/* Step size controller constants
 * ------------------------------
 * ADDON  safety factor in computing eta
 * BIAS1  -+
 * BIAS2   |-> bias factors in eta selection
 * BIAS3  -+
 */

#define ADDON SUN_RCONST(0.000001)
#define BIAS1 SUN_RCONST(6.0)
#define BIAS2 SUN_RCONST(6.0)
#define BIAS3 SUN_RCONST(10.0)

/* Order selection constants
 * -------------------------
 * LONG_WAIT   number of steps to wait before considering an order change when
 *             q==1 and MXNEF1 error test failures have occurred
 */

#define LONG_WAIT 10

/* Failure limits
 * --------------
 * MXNCF   max no. of convergence failures during one step try
 * MXNEF   max no. of error test failures during one step try
 * MXNEF1  max no. of error test failures before forcing a reduction of order
 */

#define MXNCF  10
#define MXNEF  7
#define MXNEF1 3

/* Control constants for lower-level functions used by cvStep
 * ----------------------------------------------------------
 *
 * cvHin return values:
 *    CV_SUCCESS,
 *    CV_RHSFUNC_FAIL,  CV_RPTD_RHSFUNC_ERR,
 *    CV_QRHSFUNC_FAIL, CV_RPTD_QRHSFUNC_ERR,
 *    CV_SRHSFUNC_FAIL, CV_RPTD_SRHSFUNC_ERR,
 *    CV_TOO_CLOSE
 *
 * cvStep control constants:
 *    DO_ERROR_TEST
 *    PREDICT_AGAIN
 *
 * cvStep return values:
 *    CV_SUCCESS,
 *    CV_CONV_FAILURE,      CV_ERR_FAILURE,
 *    CV_LSETUP_FAIL,       CV_LSOLVE_FAIL,
 *    CV_RTFUNC_FAIL,
 *    CV_RHSFUNC_FAIL,      CV_QRHSFUNC_FAIL,      CV_SRHSFUNC_FAIL,      CV_QSRHSFUNC_FAIL,
 *    CV_FIRST_RHSFUNC_ERR, CV_FIRST_QRHSFUNC_ERR, CV_FIRST_SRHSFUNC_ERR, CV_FIRST_QSRHSFUNC_ERR,
 *    CV_UNREC_RHSFUNC_ERR, CV_UNREC_QRHSFUNC_ERR, CV_UNREC_SRHSFUNC_ERR, CV_UNREC_QSRHSFUNC_ERR,
 *    CV_REPTD_RHSFUNC_ERR, CV_REPTD_QRHSFUNC_ERR, CV_REPTD_SRHSFUNC_ERR, CV_REPTD_QSRHSFUNC_ERR,
 *
 * cvNls input nflag values:
 *    FIRST_CALL
 *    PREV_CONV_FAIL
 *    PREV_PROJ_FAIL
 *    PREV_ERR_FAIL
 *
 * cvNls return values:
 *    CV_SUCCESS,
 *    CV_LSETUP_FAIL,     CV_LSOLVE_FAIL,
 *    CV_RHSFUNC_FAIL,    CV_SRHSFUNC_FAIL,
 *    SUN_NLS_CONV_RECVR,
 *    RHSFUNC_RECVR,      SRHSFUNC_RECVR
 *
 * cvNewtonIteration return values:
 *    CV_SUCCESS,
 *    CV_LSOLVE_FAIL, CV_RHSFUNC_FAIL
 *    RHSFUNC_RECVR,
 *    TRY_AGAIN
 *
 */

#define DO_ERROR_TEST +2
#define PREDICT_AGAIN +3

#define TRY_AGAIN      +5
#define FIRST_CALL     +6
#define PREV_CONV_FAIL +7
#define PREV_PROJ_FAIL +8
#define PREV_ERR_FAIL  +9

#define RHSFUNC_RECVR    +10
#define CONSTR_RECVR     +11
#define CONSTRFUNC_RECVR +12
#define PROJFUNC_RECVR   +13

#define QRHSFUNC_RECVR  +14
#define SRHSFUNC_RECVR  +15
#define QSRHSFUNC_RECVR +16

/* nonlinear solver constants
   NLS_MAXCOR  maximum no. of corrector iterations for the nonlinear solver
   CRDOWN      constant used in the estimation of the convergence rate (crate)
               of the iterates for the nonlinear equation
   RDIV        declare divergence if ratio del/delp > RDIV
*/
#define NLS_MAXCOR 3
#define CRDOWN     SUN_RCONST(0.3)
#define RDIV       SUN_RCONST(2.0)

/*
 * =================================================================
 *   F O R W A R D   P O I N T E R   R E F E R E N C E S
 * =================================================================
 */

typedef struct CVadjMemRec* CVadjMem;
typedef struct CVckpntMemRec* CVckpntMem;
typedef struct CVdtpntMemRec* CVdtpntMem;
typedef struct CVodeBMemRec* CVodeBMem;

/*
 * =================================================================
 *   M A I N    I N T E G R A T O R    M E M O R Y    B L O C K
 * =================================================================
 */

/*
 * -----------------------------------------------------------------
 * Types: struct CVodeMemRec, CVodeMem
 * -----------------------------------------------------------------
 * The type CVodeMem is type pointer to struct CVodeMemRec.
 * This structure contains fields to keep track of problem state.
 * -----------------------------------------------------------------
 */

typedef struct CVodeMemRec
{
  SUNContext cv_sunctx;

  sunrealtype cv_uround; /* machine unit roundoff */

  /*--------------------------
    Problem Specification Data
    --------------------------*/

  CVRhsFn cv_f;       /* y' = f(t,y(t))                                */
  void* cv_user_data; /* user pointer passed to f                      */
  int cv_lmm;         /* lmm = CV_ADAMS or CV_BDF                      */
  int cv_itol;        /* itol = CV_SS, CV_SV, CV_WF, CV_NN             */

  sunrealtype cv_reltol;  /* relative tolerance                            */
  sunrealtype cv_Sabstol; /* scalar absolute tolerance                     */
  N_Vector cv_Vabstol;    /* vector absolute tolerance                     */
  sunbooleantype cv_atolmin0; /* flag indicating that min(abstol) = 0          */
  sunbooleantype cv_user_efun; /* SUNTRUE if user sets efun                     */
  CVEwtFn cv_efun; /* function to set ewt                           */
  void* cv_e_data; /* user pointer passed to efun                   */

  sunbooleantype cv_constraintsSet; /* constraints vector present:
                                    do constraints calc                       */

  /*-----------------------
    Quadrature Related Data
    -----------------------*/

  sunbooleantype cv_quadr; /* SUNTRUE if integrating quadratures            */

  CVQuadRhsFn cv_fQ; /* q' = fQ(t, y(t))                              */

  sunbooleantype cv_errconQ; /* SUNTRUE if quadrs. are included in error test */

  int cv_itolQ;            /* itolQ = CV_SS or CV_SV                        */
  sunrealtype cv_reltolQ;  /* relative tolerance for quadratures            */
  sunrealtype cv_SabstolQ; /* scalar absolute tolerance for quadratures     */
  N_Vector cv_VabstolQ;    /* vector absolute tolerance for quadratures     */
  sunbooleantype cv_atolQmin0; /* flag indicating that min(abstolQ) = 0         */

  /*------------------------
    Sensitivity Related Data
    ------------------------*/

  sunbooleantype cv_sensi; /* SUNTRUE if computing sensitivities           */

  int cv_Ns; /* Number of sensitivities                      */

  int cv_ism; /* ism = SIMULTANEOUS or STAGGERED              */

  CVSensRhsFn cv_fS;      /* fS = (df/dy)*yS + (df/dp)                    */
  CVSensRhs1Fn cv_fS1;    /* fS1 = (df/dy)*yS_i + (df/dp)                 */
  void* cv_fS_data;       /* data pointer passed to fS                    */
  sunbooleantype cv_fSDQ; /* SUNTRUE if using internal DQ functions       */
  int cv_ifS;             /* ifS = ALLSENS or ONESENS                     */

  sunrealtype* cv_p;       /* parameters in f(t,y,p)                       */
  sunrealtype* cv_pbar;    /* scale factors for parameters                 */
  int* cv_plist;           /* list of sensitivities                        */
  int cv_DQtype;           /* central/forward finite differences           */
  sunrealtype cv_DQrhomax; /* cut-off value for separate/simultaneous FD   */

  sunbooleantype cv_errconS; /* SUNTRUE if yS are considered in err. control */

  int cv_itolS;
  sunrealtype cv_reltolS;   /* relative tolerance for sensitivities         */
  sunrealtype* cv_SabstolS; /* scalar absolute tolerances for sensi.        */
  N_Vector* cv_VabstolS;    /* vector absolute tolerances for sensi.        */
  sunbooleantype* cv_atolSmin0; /* flags indicating that min(abstolS[i]) = 0    */

  /*-----------------------------------
    Quadrature Sensitivity Related Data
    -----------------------------------*/

  sunbooleantype cv_quadr_sensi; /* SUNTRUE if computing sensitivties of quadrs. */

  CVQuadSensRhsFn cv_fQS;  /* fQS = (dfQ/dy)*yS + (dfQ/dp)                 */
  void* cv_fQS_data;       /* data pointer passed to fQS                   */
  sunbooleantype cv_fQSDQ; /* SUNTRUE if using internal DQ functions       */

  sunbooleantype cv_errconQS; /* SUNTRUE if yQS are considered in err. con.   */

  int cv_itolQS;
  sunrealtype cv_reltolQS;   /* relative tolerance for yQS                   */
  sunrealtype* cv_SabstolQS; /* scalar absolute tolerances for yQS           */
  N_Vector* cv_VabstolQS;    /* vector absolute tolerances for yQS           */
  sunbooleantype* cv_atolQSmin0; /* flags indicating that min(abstolQS[i]) = 0   */

  /*-----------------------
    Nordsieck History Array
    -----------------------*/

  N_Vector cv_zn[L_MAX]; /* Nordsieck array, of size N x (q+1).
                             zn[j] is a vector of length N (j=0,...,q)
                             zn[j] = [1/factorial(j)] * h^j *
                             (jth derivative of the interpolating polynomial) */

  /*-------------------
    Vectors of length N
    -------------------*/

  N_Vector cv_ewt;    /* error weight vector                                 */
  N_Vector cv_y;      /* y is used as temporary storage by the solver
                          The memory is provided by the user to CVode
                          where the vector is named yout.                     */
  N_Vector cv_acor;   /* In the context of the solution of the nonlinear
                          equation, acor = y_n(m) - y_n(0). On return, this
                          vector is scaled to give the estimated local error  */
  N_Vector cv_tempv;  /* temporary storage vector                            */
  N_Vector cv_ftemp;  /* temporary storage vector                            */
  N_Vector cv_vtemp1; /* temporary storage vector                            */
  N_Vector cv_vtemp2; /* temporary storage vector                            */
  N_Vector cv_vtemp3; /* temporary storage vector                            */

  N_Vector cv_constraints; /* vector of inequality constraint options         */

  /*--------------------------
    Quadrature Related Vectors
    --------------------------*/

  N_Vector cv_znQ[L_MAX]; /* Nordsieck arrays for quadratures             */
  N_Vector cv_ewtQ;       /* error weight vector for quadratures          */
  N_Vector cv_yQ;         /* Unlike y, yQ is not allocated by the user    */
  N_Vector cv_acorQ;      /* acorQ = yQ_n(m) - yQ_n(0)                    */
  N_Vector cv_tempvQ;     /* temporary storage vector (~ tempv)           */

  /*---------------------------
    Sensitivity Related Vectors
    ---------------------------*/

  N_Vector* cv_znS[L_MAX]; /* Nordsieck arrays for sensitivities           */
  N_Vector* cv_ewtS;       /* error weight vectors for sensitivities       */
  N_Vector* cv_yS;         /* yS=yS0 (allocated by the user)               */
  N_Vector* cv_acorS;      /* acorS = yS_n(m) - yS_n(0)                    */
  N_Vector* cv_tempvS;     /* temporary storage vector (~ tempv)           */
  N_Vector* cv_ftempS;     /* temporary storage vector (~ ftemp)           */

  sunbooleantype cv_stgr1alloc; /* Did we allocate ncfS1, ncfnS1, and nniS1?    */

  /*--------------------------------------
    Quadrature Sensitivity Related Vectors
    --------------------------------------*/

  N_Vector* cv_znQS[L_MAX]; /* Nordsieck arrays for quadr. sensitivities    */
  N_Vector* cv_ewtQS;       /* error weight vectors for sensitivities       */
  N_Vector* cv_yQS;         /* Unlike yS, yQS is not allocated by the user  */
  N_Vector* cv_acorQS;      /* acorQS = yQS_n(m) - yQS_n(0)                 */
  N_Vector* cv_tempvQS;     /* temporary storage vector (~ tempv)           */
  N_Vector cv_ftempQ;       /* temporary storage vector (~ ftemp)           */

  /*-----------------
    Tstop information
    -----------------*/

  sunbooleantype cv_tstopset;
  sunbooleantype cv_tstopinterp;
  sunrealtype cv_tstop;

  /*---------
    Step Data
    ---------*/

  int cv_q;      /* current order                               */
  int cv_qprime; /* order to be used on the next step
                                  qprime = q-1, q, or q+1                     */
  int cv_next_q; /* order to be used on the next step           */
  int cv_qwait;  /* number of internal steps to wait before
                                  considering a change in q                   */
  int cv_L;      /* L = q + 1                                   */

  sunrealtype cv_hin;      /* initial step size                           */
  sunrealtype cv_h;        /* current step size                           */
  sunrealtype cv_hprime;   /* step size to be used on the next step       */
  sunrealtype cv_next_h;   /* step size to be used on the next step       */
  sunrealtype cv_eta;      /* eta = hprime / h                            */
  sunrealtype cv_hscale;   /* value of h used in zn                       */
  sunrealtype cv_tn;       /* current internal value of t                 */
  sunrealtype cv_tretlast; /* last value of t returned by CVode           */

  sunrealtype cv_tau[L_MAX + 1];    /* array of previous q+1 successful step
                                  sizes indexed from 1 to q+1                 */
  sunrealtype cv_tq[NUM_TESTS + 1]; /* array of test quantities indexed from
                                  1 to NUM_TESTS(=5)                          */
  sunrealtype cv_l[L_MAX]; /* coefficients of l(x) (degree q poly)        */

  sunrealtype cv_rl1;    /* the scalar 1/l[1]                           */
  sunrealtype cv_gamma;  /* gamma = h * rl1                             */
  sunrealtype cv_gammap; /* gamma at the last setup call                */
  sunrealtype cv_gamrat; /* gamma / gammap                              */

  sunrealtype cv_crate;        /* estimated corrector convergence rate        */
  sunrealtype cv_crateS;       /* estimated corrector convergence rate (Stgr) */
  sunrealtype cv_delp;         /* norm of previous nonlinear solver update    */
  sunrealtype cv_acnrm;        /* | acor |                                    */
  sunbooleantype cv_acnrmcur;  /* is | acor | current?                        */
  sunrealtype cv_acnrmQ;       /* | acorQ |                                   */
  sunrealtype cv_acnrmS;       /* | acorS |                                   */
  sunbooleantype cv_acnrmScur; /* is | acorS | current?                       */
  sunrealtype cv_acnrmQS;      /* | acorQS |                                  */
  sunrealtype cv_nlscoef;      /* coeficient in nonlinear convergence test    */
  int* cv_ncfS1;               /* Array of Ns local counters for conv.
                                * failures (used in CVStep for STAGGERED1)    */

  /*------
    Limits
    ------*/

  int cv_qmax;        /* q <= qmax                                          */
  long int cv_mxstep; /* maximum number of internal steps for one user call */
  int cv_mxhnil;      /* maximum number of warning messages issued to the
                             user that t + h == t for the next internal step    */
  int cv_maxnef;      /* maximum number of error test failures              */
  int cv_maxncf;      /* maximum number of nonlinear convergence failures   */

  sunrealtype cv_hmin; /* |h| >= hmin                                        */
  sunrealtype cv_hmax_inv; /* |h| <= 1/hmax_inv                                  */
  sunrealtype cv_etamax; /* eta <= etamax                                      */
  sunrealtype cv_eta_min_fx; /* eta_min_fx < eta < eta_max_fx keep the current h   */
  sunrealtype cv_eta_max_fx;
  sunrealtype cv_eta_max_fs; /* eta <= eta_max_fs on the first step                */
  sunrealtype cv_eta_max_es; /* eta <= eta_max_es on early steps                   */
  sunrealtype cv_eta_max_gs; /* eta <= eta_max_gs on a general step                */
  sunrealtype cv_eta_min; /* eta >= eta_min on a general step                   */
  sunrealtype cv_eta_min_ef; /* eta >= eta_min_ef after an error test failure      */
  sunrealtype cv_eta_max_ef; /* eta on multiple (>= small_nef) error test failures */
  sunrealtype cv_eta_cf; /* eta on a nonlinear solver convergence failure      */

  long int cv_small_nst; /* nst <= small_nst use eta_max_es */
  int cv_small_nef;      /* nef >= small_nef use eta_max_ef */

  /*--------
    Counters
    --------*/

  long int cv_nst; /* number of internal steps taken                  */

  long int cv_nfe;   /* number of f calls                               */
  long int cv_nfQe;  /* number of fQ calls                              */
  long int cv_nfSe;  /* number of fS calls                              */
  long int cv_nfeS;  /* number of f calls from sensi DQ                 */
  long int cv_nfQSe; /* number of fQS calls                             */
  long int cv_nfQeS; /* number of fQ calls from sensi DQ                */

  long int cv_ncfn;    /* number of corrector convergence failures        */
  long int cv_ncfnS;   /* number of total sensi. corr. conv. failures     */
  long int* cv_ncfnS1; /* number of sensi. corrector conv. failures       */

  long int cv_nni;    /* number of nonlinear iterations performed        */
  long int cv_nniS;   /* number of total sensi. nonlinear iterations     */
  long int* cv_nniS1; /* number of sensi. nonlinear iterations           */

  long int cv_nnf;    /* number of nonlinear convergence fails           */
  long int cv_nnfS;   /* number of total sensi. nonlinear conv. fails    */
  long int* cv_nnfS1; /* number of sensi. nonlinear conv. fails          */

  long int cv_netf;   /* number of error test failures                   */
  long int cv_netfQ;  /* number of quadr. error test failures            */
  long int cv_netfS;  /* number of sensi. error test failures            */
  long int cv_netfQS; /* number of quadr. sensi. error test failures     */

  long int cv_nsetups;  /* number of setup calls                           */
  long int cv_nsetupsS; /* number of setup calls due to sensitivities      */

  int cv_nhnil; /* number of messages issued to the user that
                              t + h == t for the next iternal step            */

  /*----------------
    Step size ratios
    ----------------*/

  sunrealtype cv_etaqm1; /* ratio of new to old h for order q-1             */
  sunrealtype cv_etaq;   /* ratio of new to old h for order q               */
  sunrealtype cv_etaqp1; /* ratio of new to old h for order q+1             */

  /*------------------
    Space requirements
    ------------------*/

  sunindextype cv_lrw1; /* no. of sunrealtype words in 1 N_Vector y           */
  sunindextype cv_liw1; /* no. of integer words in 1 N_Vector y            */
  sunindextype cv_lrw1Q; /* no. of sunrealtype words in 1 N_Vector yQ          */
  sunindextype cv_liw1Q; /* no. of integer words in 1 N_Vector yQ           */
  long int cv_lrw; /* no. of sunrealtype words in CVODE work vectors     */
  long int cv_liw; /* no. of integer words in CVODE work vectors      */

  /*---------------------
    Nonlinear Solver Data
    ---------------------*/

  SUNNonlinearSolver NLS; /* nonlinear solver object                   */
  sunbooleantype ownNLS;  /* flag indicating NLS ownership             */

  SUNNonlinearSolver NLSsim; /* NLS object for the simultaneous corrector */
  sunbooleantype ownNLSsim;  /* flag indicating NLS ownership             */

  SUNNonlinearSolver NLSstg; /* NLS object for the staggered corrector */
  sunbooleantype ownNLSstg;  /* flag indicating NLS ownership          */

  SUNNonlinearSolver NLSstg1; /* NLS object for the staggered1 corrector */
  sunbooleantype ownNLSstg1;  /* flag indicating NLS ownership           */
  int sens_solve_idx;         /* index of the current staggered1 solve   */
  long int nnip;              /* previous total number of iterations     */

  sunbooleantype sens_solve; /* flag indicating if the current solve is a
                                  staggered or staggered1 sensitivity solve */
  CVRhsFn nls_f;             /* f(t,y(t)) used in the nonlinear solver    */
  int convfail;              /* flag to indicate when a Jacobian update may
                                  be needed */

  /* The following vectors are NVector wrappers for use with the simultaneous
     and staggered corrector methods:

       Simultaneous: zn0Sim  = [cv_zn[0], cv_znS[0]]
                     ycorSim = [cv_acor,  cv_acorS]
                     ewtSim  = [cv_ewt,   cv_ewtS]

       Staggered: zn0Stg  = cv_znS[0]
                  ycorStg = cv_acorS
                  ewtStg  = cv_ewtS
  */
  N_Vector zn0Sim, ycorSim, ewtSim;
  N_Vector zn0Stg, ycorStg, ewtStg;

  /* flags indicating if vector wrappers for the simultaneous and staggered
     correctors have been allocated */
  sunbooleantype simMallocDone;
  sunbooleantype stgMallocDone;

  /*------------------
    Linear Solver Data
    ------------------*/

  /* Linear Solver functions to be called */

  int (*cv_linit)(struct CVodeMemRec* cv_mem);

  int (*cv_lsetup)(struct CVodeMemRec* cv_mem, int convfail, N_Vector ypred,
                   N_Vector fpred, sunbooleantype* jcurPtr, N_Vector vtemp1,
                   N_Vector vtemp2, N_Vector vtemp3);

  int (*cv_lsolve)(struct CVodeMemRec* cv_mem, N_Vector b, N_Vector weight,
                   N_Vector ycur, N_Vector fcur);

  int (*cv_lfree)(struct CVodeMemRec* cv_mem);

  /* Linear Solver specific memory */

  void* cv_lmem;                /* linear solver interface memory structure */
  long int cv_msbp;             /* max number of steps between lsetip calls */
  sunrealtype cv_dgmax_lsetup;  /* gamma ratio threshold to signal for a linear
                              * solver setup */
  sunbooleantype cv_forceSetup; /* flag to request a call to the setup routine */

  /*------------
    Saved Values
    ------------*/

  int cv_qu;                /* last successful q value used                */
  long int cv_nstlp;        /* step number of last setup call              */
  sunrealtype cv_h0u;       /* actual initial stepsize                     */
  sunrealtype cv_hu;        /* last successful h value used                */
  sunrealtype cv_saved_tq5; /* saved value of tq[5]                        */
  sunbooleantype cv_jcur;   /* is Jacobian info for linear solver current? */
  int cv_convfail;          /* flag storing previous solver failure mode   */
  sunrealtype cv_tolsf;     /* tolerance scale factor                      */
  int cv_qmax_alloc;        /* value of qmax used when allocating mem      */
  int cv_qmax_allocQ;       /* qmax used when allocating quad. mem         */
  int cv_qmax_allocS;       /* qmax used when allocating sensi. mem        */
  int cv_qmax_allocQS;      /* qmax used when allocating quad. sensi. mem  */
  int cv_indx_acor;         /* index of the zn vector with saved acor      */

  /*--------------------------------------------------------------------
    Flags turned ON by CVodeInit, CVodeSensMalloc, and CVodeQuadMalloc
    and read by CVodeReInit, CVodeSensReInit, and CVodeQuadReInit
    --------------------------------------------------------------------*/

  sunbooleantype cv_VabstolMallocDone;
  sunbooleantype cv_MallocDone;
  sunbooleantype cv_constraintsMallocDone;

  sunbooleantype cv_VabstolQMallocDone;
  sunbooleantype cv_QuadMallocDone;

  sunbooleantype cv_VabstolSMallocDone;
  sunbooleantype cv_SabstolSMallocDone;
  sunbooleantype cv_SensMallocDone;

  sunbooleantype cv_VabstolQSMallocDone;
  sunbooleantype cv_SabstolQSMallocDone;
  sunbooleantype cv_QuadSensMallocDone;
<<<<<<< HEAD
  
=======

  /*-------------------------------------------
    Error handler function and error ouput file
    -------------------------------------------*/

  CVErrHandlerFn cv_ehfun; /* error messages are handled by ehfun          */
  void* cv_eh_data;        /* data pointer passed to ehfun                 */
  FILE* cv_errfp;          /* CVODE error messages are sent to errfp       */

>>>>>>> 3a227ef1
  /*-------------------------------------------
    User access function
    -------------------------------------------*/
  CVMonitorFn cv_monitorfun;    /* func called with CVODE mem and user data  */
  long int cv_monitor_interval; /* step interval to call cv_monitorfun       */

  /*-------------------------
    Stability Limit Detection
    -------------------------*/

  sunbooleantype cv_sldeton;  /* is Stability Limit Detection on?             */
  sunrealtype cv_ssdat[6][4]; /* scaled data array for STALD                  */
  int cv_nscon;               /* counter for STALD method                     */
  long int cv_nor;            /* counter for number of order reductions       */

  /*----------------
    Rootfinding Data
    ----------------*/

  CVRootFn cv_gfun;      /* function g for roots sought                     */
  int cv_nrtfn;          /* number of components of g                       */
  int* cv_iroots;        /* array for root information                      */
  int* cv_rootdir;       /* array specifying direction of zero-crossing     */
  sunrealtype cv_tlo;    /* nearest endpoint of interval in root search     */
  sunrealtype cv_thi;    /* farthest endpoint of interval in root search    */
  sunrealtype cv_trout;  /* t value returned by rootfinding routine         */
  sunrealtype* cv_glo;   /* saved array of g values at t = tlo              */
  sunrealtype* cv_ghi;   /* saved array of g values at t = thi              */
  sunrealtype* cv_grout; /* array of g values at t = trout                  */
  sunrealtype cv_toutc;  /* copy of tout (if NORMAL mode)                   */
  sunrealtype cv_ttol;   /* tolerance on root location trout                */
  int cv_taskc;          /* copy of parameter itask                         */
  int cv_irfnd;          /* flag showing whether last step had a root       */
  long int cv_nge;       /* counter for g evaluations                       */
  sunbooleantype* cv_gactive; /* array with active/inactive event functions      */
  int cv_mxgnull; /* number of warning messages about possible g==0  */

  /*---------------
    Projection Data
    ---------------*/

  CVodeProjMem proj_mem;       /* projection memory structure               */
  sunbooleantype proj_enabled; /* flag indicating if projection is enabled  */
  sunbooleantype proj_applied; /* flag indicating if projection was applied */
  sunrealtype proj_p[L_MAX];   /* coefficients of p(x) (degree q poly)      */

  /*-----------------------
    Fused Vector Operations
    -----------------------*/

  sunrealtype* cv_cvals; /* array of scalars */
  N_Vector* cv_Xvecs;    /* array of vectors */
  N_Vector* cv_Zvecs;    /* array of vectors */

  /*------------------------
    Adjoint sensitivity data
    ------------------------*/

  sunbooleantype cv_adj; /* SUNTRUE if performing ASA                */

  struct CVadjMemRec* cv_adj_mem; /* Pointer to adjoint memory structure      */

  sunbooleantype cv_adjMallocDone;

}* CVodeMem;

/*
 * =================================================================
 *   A D J O I N T   M O D U L E    M E M O R Y    B L O C K
 * =================================================================
 */

/*
 * -----------------------------------------------------------------
 * Types : struct CVckpntMemRec, CVckpntMem
 * -----------------------------------------------------------------
 * The type CVckpntMem is type pointer to struct CVckpntMemRec.
 * This structure contains fields to store all information at a
 * check point that is needed to 'hot' start cvodes.
 * -----------------------------------------------------------------
 */

struct CVckpntMemRec
{
  /* Integration limits */
  sunrealtype ck_t0;
  sunrealtype ck_t1;

  /* Nordsieck History Array */
  N_Vector ck_zn[L_MAX];

  /* Do we need to carry quadratures? */
  sunbooleantype ck_quadr;

  /* Nordsieck History Array for quadratures */
  N_Vector ck_znQ[L_MAX];

  /* Do we need to carry sensitivities? */
  sunbooleantype ck_sensi;

  /* number of sensitivities */
  int ck_Ns;

  /* Nordsieck History Array for sensitivities */
  N_Vector* ck_znS[L_MAX];

  /* Do we need to carry quadrature sensitivities? */
  sunbooleantype ck_quadr_sensi;

  /* Nordsieck History Array for quadrature sensitivities */
  N_Vector* ck_znQS[L_MAX];

  /* Was ck_zn[qmax] allocated?
     ck_zqm = 0    - no
     ck_zqm = qmax - yes      */
  int ck_zqm;

  /* Step data */
  long int ck_nst;
  sunrealtype ck_tretlast;
  int ck_q;
  int ck_qprime;
  int ck_qwait;
  int ck_L;
  sunrealtype ck_gammap;
  sunrealtype ck_h;
  sunrealtype ck_hprime;
  sunrealtype ck_hscale;
  sunrealtype ck_eta;
  sunrealtype ck_etamax;
  sunrealtype ck_tau[L_MAX + 1];
  sunrealtype ck_tq[NUM_TESTS + 1];
  sunrealtype ck_l[L_MAX];

  /* Saved values */
  sunrealtype ck_saved_tq5;

  /* Pointer to next structure in list */
  struct CVckpntMemRec* ck_next;
};

/*
 * -----------------------------------------------------------------
 * Types for functions provided by an interpolation module
 * -----------------------------------------------------------------
 * cvaIMMallocFn: Type for a function that initializes the content
 *                field of the structures in the dt array
 * cvaIMFreeFn:   Type for a function that deallocates the content
 *                field of the structures in the dt array
 * cvaIMGetYFn:   Type for a function that returns the
 *                interpolated forward solution.
 * cvaIMStorePnt: Type for a function that stores a new
 *                point in the structure d
 * -----------------------------------------------------------------
 */

typedef sunbooleantype (*cvaIMMallocFn)(CVodeMem cv_mem);
typedef void (*cvaIMFreeFn)(CVodeMem cv_mem);
typedef int (*cvaIMGetYFn)(CVodeMem cv_mem, sunrealtype t, N_Vector y,
                           N_Vector* yS);
typedef int (*cvaIMStorePntFn)(CVodeMem cv_mem, CVdtpntMem d);

/*
 * -----------------------------------------------------------------
 * Type : struct CVdtpntMemRec
 * -----------------------------------------------------------------
 * This structure contains fields to store all information at a
 * data point that is needed to interpolate solution of forward
 * simulations. Its content field depends on IMtype.
 * -----------------------------------------------------------------
 */

struct CVdtpntMemRec
{
  sunrealtype t; /* time */
  void* content; /* IMtype-dependent content */
};

/* Data for cubic Hermite interpolation */
typedef struct CVhermiteDataMemRec
{
  N_Vector y;
  N_Vector yd;
  N_Vector* yS;
  N_Vector* ySd;
}* CVhermiteDataMem;

/* Data for polynomial interpolation */
typedef struct CVpolynomialDataMemRec
{
  N_Vector y;
  N_Vector* yS;
  int order;
}* CVpolynomialDataMem;

/*
 * -----------------------------------------------------------------
 * Type : struct CVodeBMemRec
 * -----------------------------------------------------------------
 * The type CVodeBMem is a pointer to a structure which stores all
 * information for ONE backward problem.
 * The CVadjMem structure contains a linked list of CVodeBMem pointers
 * -----------------------------------------------------------------
 */

struct CVodeBMemRec
{
  /* Index of this backward problem */
  int cv_index;

  /* Time at which the backward problem is initialized */
  sunrealtype cv_t0;

  /* CVODES memory for this backward problem */
  CVodeMem cv_mem;

  /* Flags to indicate that this backward problem's RHS or quad RHS
   * require forward sensitivities */
  sunbooleantype cv_f_withSensi;
  sunbooleantype cv_fQ_withSensi;

  /* Right hand side function for backward run */
  CVRhsFnB cv_f;
  CVRhsFnBS cv_fs;

  /* Right hand side quadrature function for backward run */
  CVQuadRhsFnB cv_fQ;
  CVQuadRhsFnBS cv_fQs;

  /* User user_data */
  void* cv_user_data;

  /* Memory block for a linear solver's interface to CVODEA */
  void* cv_lmem;

  /* Function to free any memory allocated by the linear solver */
  int (*cv_lfree)(CVodeBMem cvB_mem);

  /* Memory block for a preconditioner's module interface to CVODEA */
  void* cv_pmem;

  /* Function to free any memory allocated by the preconditioner module */
  int (*cv_pfree)(CVodeBMem cvB_mem);

  /* Time at which to extract solution / quadratures */
  sunrealtype cv_tout;

  /* Workspace Nvector */
  N_Vector cv_y;

  /* Pointer to next structure in list */
  struct CVodeBMemRec* cv_next;
};

/*
 * -----------------------------------------------------------------
 * Type : struct CVadjMemRec
 * -----------------------------------------------------------------
 * The type CVadjMem is type pointer to struct CVadjMemRec.
 * This structure contins fields to store all information
 * necessary for adjoint sensitivity analysis.
 * -----------------------------------------------------------------
 */

struct CVadjMemRec
{
  /* --------------------
   * Forward problem data
   * -------------------- */

  /* Integration interval */
  sunrealtype ca_tinitial, ca_tfinal;

  /* Flag for first call to CVodeF */
  sunbooleantype ca_firstCVodeFcall;

  /* Flag if CVodeF was called with TSTOP */
  sunbooleantype ca_tstopCVodeFcall;
  sunrealtype ca_tstopCVodeF;

  /* Flag if CVodeF was called in CV_NORMAL_MODE and encountered a
     root after tout */
  sunbooleantype ca_rootret;
  sunrealtype ca_troot;

  /* ----------------------
   * Backward problems data
   * ---------------------- */

  /* Storage for backward problems */
  struct CVodeBMemRec* cvB_mem;

  /* Number of backward problems */
  int ca_nbckpbs;

  /* Address of current backward problem */
  struct CVodeBMemRec* ca_bckpbCrt;

  /* Flag for first call to CVodeB */
  sunbooleantype ca_firstCVodeBcall;

  /* ----------------
   * Check point data
   * ---------------- */

  /* Storage for check point information */
  struct CVckpntMemRec* ck_mem;

  /* Number of check points */
  int ca_nckpnts;

  /* address of the check point structure for which data is available */
  struct CVckpntMemRec* ca_ckpntData;

  /* ------------------
   * Interpolation data
   * ------------------ */

  /* Number of steps between 2 check points */
  long int ca_nsteps;

  /* Last index used in CVAfindIndex */
  long int ca_ilast;

  /* Storage for data from forward runs */
  struct CVdtpntMemRec** dt_mem;

  /* Actual number of data points in dt_mem (typically np=nsteps+1) */
  long int ca_np;

  /* Interpolation type */
  int ca_IMtype;

  /* Functions set by the interpolation module */
  cvaIMMallocFn ca_IMmalloc;
  cvaIMFreeFn ca_IMfree;
  cvaIMStorePntFn ca_IMstore; /* store a new interpolation point */
  cvaIMGetYFn ca_IMget;       /* interpolate forward solution    */

  /* Flags controlling the interpolation module */
  sunbooleantype ca_IMmallocDone;  /* IM initialized? */
  sunbooleantype ca_IMnewData;     /* new data available in dt_mem?*/
  sunbooleantype ca_IMstoreSensi;  /* store sensitivities? */
  sunbooleantype ca_IMinterpSensi; /* interpolate sensitivities? */

  /* Workspace for the interpolation module */
  N_Vector ca_Y[L_MAX];   /* pointers to zn[i] */
  N_Vector* ca_YS[L_MAX]; /* pointers to znS[i] */
  sunrealtype ca_T[L_MAX];

  /* -------------------------------
   * Workspace for wrapper functions
   * ------------------------------- */

  N_Vector ca_ytmp;

  N_Vector* ca_yStmp;
};

/*
 * =================================================================
 *     I N T E R F A C E   T O    L I N E A R   S O L V E R S
 * =================================================================
 */

/*
 * -----------------------------------------------------------------
 * Communication between CVODE and a CVODE Linear Solver
 * -----------------------------------------------------------------
 * convfail (input to cv_lsetup)
 *
 * CV_NO_FAILURES : Either this is the first cv_setup call for this
 *                  step, or the local error test failed on the
 *                  previous attempt at this step (but the nonlinear
 *                  solver iteration converged).
 *
 * CV_FAIL_BAD_J  : This value is passed to cv_lsetup if
 *
 *                  (a) The previous nonlinear solver corrector iteration
 *                      did not converge and the linear solver's
 *                      setup routine indicated that its Jacobian-
 *                      related data is not current
 *                                   or
 *                  (b) During the previous nonlinear solver corrector
 *                      iteration, the linear solver's solve routine
 *                      failed in a recoverable manner and the
 *                      linear solver's setup routine indicated that
 *                      its Jacobian-related data is not current.
 *
 * CV_FAIL_OTHER  : During the current internal step try, the
 *                  previous nonlinear solver iteration failed to converge
 *                  even though the linear solver was using current
 *                  Jacobian-related data.
 * -----------------------------------------------------------------
 */

/* Constants for convfail (input to cv_lsetup) */

#define CV_NO_FAILURES 0
#define CV_FAIL_BAD_J  1
#define CV_FAIL_OTHER  2

/*
 * -----------------------------------------------------------------
 * int (*cv_linit)(CVodeMem cv_mem);
 * -----------------------------------------------------------------
 * The purpose of cv_linit is to complete initializations for a
 * specific linear solver, such as counters and statistics.
 * An LInitFn should return 0 if it has successfully initialized the
 * CVODE linear solver and a negative value otherwise.
 * If an error does occur, an appropriate message should be sent to
 * the error handler function.
 * -----------------------------------------------------------------
 */

/*
 * -----------------------------------------------------------------
 * int (*cv_lsetup)(CVodeMem cv_mem, int convfail, N_Vector ypred,
 *                 N_Vector fpred, sunbooleantype *jcurPtr,
 *                 N_Vector vtemp1, N_Vector vtemp2,
 *                 N_Vector vtemp3);
 * -----------------------------------------------------------------
 * The job of cv_lsetup is to prepare the linear solver for
 * subsequent calls to cv_lsolve. It may recompute Jacobian-
 * related data is it deems necessary. Its parameters are as
 * follows:
 *
 * cv_mem - problem memory pointer of type CVodeMem. See the
 *          typedef earlier in this file.
 *
 * convfail - a flag to indicate any problem that occurred during
 *            the solution of the nonlinear equation on the
 *            current time step for which the linear solver is
 *            being used. This flag can be used to help decide
 *            whether the Jacobian data kept by a CVODE linear
 *            solver needs to be updated or not.
 *            Its possible values have been documented above.
 *
 * ypred - the predicted y vector for the current CVODE internal
 *         step.
 *
 * fpred - f(tn, ypred).
 *
 * jcurPtr - a pointer to a boolean to be filled in by cv_lsetup.
 *           The function should set *jcurPtr=SUNTRUE if its Jacobian
 *           data is current after the call and should set
 *           *jcurPtr=SUNFALSE if its Jacobian data is not current.
 *           Note: If cv_lsetup calls for re-evaluation of
 *           Jacobian data (based on convfail and CVODE state
 *           data), it should return *jcurPtr=SUNTRUE always;
 *           otherwise an infinite loop can result.
 *
 * vtemp1 - temporary N_Vector provided for use by cv_lsetup.
 *
 * vtemp3 - temporary N_Vector provided for use by cv_lsetup.
 *
 * vtemp3 - temporary N_Vector provided for use by cv_lsetup.
 *
 * The cv_lsetup routine should return 0 if successful, a positive
 * value for a recoverable error, and a negative value for an
 * unrecoverable error.
 * -----------------------------------------------------------------
 */

/*
 * -----------------------------------------------------------------
 * int (*cv_lsolve)(CVodeMem cv_mem, N_Vector b, N_Vector weight,
 *                  N_Vector ycur, N_Vector fcur);
 * -----------------------------------------------------------------
 * cv_lsolve must solve the linear equation P x = b, where
 * P is some approximation to (I - gamma J), J = (df/dy)(tn,ycur)
 * and the RHS vector b is input. The N-vector ycur contains
 * the solver's current approximation to y(tn) and the vector
 * fcur contains the N_Vector f(tn,ycur). The solution is to be
 * returned in the vector b. cv_lsolve returns a positive value
 * for a recoverable error and a negative value for an
 * unrecoverable error. Success is indicated by a 0 return value.
 * -----------------------------------------------------------------
 */

/*
 * -----------------------------------------------------------------
 * int (*cv_lfree)(CVodeMem cv_mem);
 * -----------------------------------------------------------------
 * cv_lfree should free up any memory allocated by the linear
 * solver. This routine is called once a problem has been
 * completed and the linear solver is no longer needed.  It should
 * return 0 upon success, nonzero on failure.
 * -----------------------------------------------------------------
 */

/*
 * =================================================================
 *    I N T E R N A L   F U N C T I O N S
 * =================================================================
 */

/* Norm functions */

sunrealtype cvSensNorm(CVodeMem cv_mem, N_Vector* xS, N_Vector* wS);

sunrealtype cvSensUpdateNorm(CVodeMem cv_mem, sunrealtype old_nrm, N_Vector* xS,
                             N_Vector* wS);

/* Prototype of internal ewtSet function */

int cvEwtSet(N_Vector ycur, N_Vector weight, void* data);

/* High level error handler */

<<<<<<< HEAD
void cvProcessError(CVodeMem cv_mem, int error_code, int line, const char *func,
                    const char *file, const char *msgfmt, ...);
=======
void cvProcessError(CVodeMem cv_mem, int error_code, const char* module,
                    const char* fname, const char* msgfmt, ...);
>>>>>>> 3a227ef1

/* Prototype of internal ErrHandler function */

void cvErrHandler(int error_code, const char* module, const char* function,
                  char* msg, void* data);

/* Nonlinear solver initialization */

int cvNlsInit(CVodeMem cv_mem);
int cvNlsInitSensSim(CVodeMem cv_mem);
int cvNlsInitSensStg(CVodeMem cv_mem);
int cvNlsInitSensStg1(CVodeMem cv_mem);

/* Projection functions */

int cvDoProjection(CVodeMem cv_mem, int* nflagPtr, sunrealtype saved_t,
                   int* npfPtr);
int cvProjInit(CVodeProjMem proj_mem);
int cvProjFree(CVodeProjMem* proj_mem);

/* Restore tn and undo prediction to reattempt a step */

void cvRestore(CVodeMem cv_mem, sunrealtype saved_t);

/* Reset h and rescale history array to prepare for a step */

void cvRescale(CVodeMem cv_mem);

/* Prototypes for internal sensitivity rhs wrappers */

int cvSensRhsWrapper(CVodeMem cv_mem, sunrealtype time, N_Vector ycur,
                     N_Vector fcur, N_Vector* yScur, N_Vector* fScur,
                     N_Vector temp1, N_Vector temp2);

int cvSensRhs1Wrapper(CVodeMem cv_mem, sunrealtype time, N_Vector ycur,
                      N_Vector fcur, int is, N_Vector yScur, N_Vector fScur,
                      N_Vector temp1, N_Vector temp2);

/* Prototypes for internal sensitivity rhs DQ functions */

int cvSensRhsInternalDQ(int Ns, sunrealtype t, N_Vector y, N_Vector ydot,
                        N_Vector* yS, N_Vector* ySdot, void* fS_data,
                        N_Vector tempv, N_Vector ftemp);

int cvSensRhs1InternalDQ(int Ns, sunrealtype t, N_Vector y, N_Vector ydot,
                         int is, N_Vector yS, N_Vector ySdot, void* fS_data,
                         N_Vector tempv, N_Vector ftemp);

/*
 * =================================================================
 *    E R R O R    M E S S A G E S
 * =================================================================
 */

#if defined(SUNDIALS_EXTENDED_PRECISION)

#define MSG_TIME       "t = %Lg"
#define MSG_TIME_H     "t = %Lg and h = %Lg"
#define MSG_TIME_INT   "t = %Lg is not between tcur - hu = %Lg and tcur = %Lg."
#define MSG_TIME_TOUT  "tout = %Lg"
#define MSG_TIME_TSTOP "tstop = %Lg"

#elif defined(SUNDIALS_DOUBLE_PRECISION)

#define MSG_TIME       "t = %lg"
#define MSG_TIME_H     "t = %lg and h = %lg"
#define MSG_TIME_INT   "t = %lg is not between tcur - hu = %lg and tcur = %lg."
#define MSG_TIME_TOUT  "tout = %lg"
#define MSG_TIME_TSTOP "tstop = %lg"

#else

#define MSG_TIME       "t = %g"
#define MSG_TIME_H     "t = %g and h = %g"
#define MSG_TIME_INT   "t = %g is not between tcur - hu = %g and tcur = %g."
#define MSG_TIME_TOUT  "tout = %g"
#define MSG_TIME_TSTOP "tstop = %g"

#endif

/* Initialization and I/O error messages */

#define MSGCV_NO_MEM     "cvode_mem = NULL illegal."
#define MSGCV_CVMEM_FAIL "Allocation of cvode_mem failed."
#define MSGCV_MEM_FAIL   "A memory request failed."
#define MSGCV_BAD_LMM \
  "Illegal value for lmm. The legal values are CV_ADAMS and CV_BDF."
#define MSGCV_NULL_SUNCTX "sunctx = NULL illegal."
#define MSGCV_NO_MALLOC   "Attempt to call before CVodeInit."
#define MSGCV_NEG_MAXORD  "maxord <= 0 illegal."
#define MSGCV_BAD_MAXORD  "Illegal attempt to increase maximum method order."
#define MSGCV_SET_SLDET \
  "Attempt to use stability limit detection with the CV_ADAMS method illegal."
#define MSGCV_NEG_HMIN       "hmin < 0 illegal."
#define MSGCV_NEG_HMAX       "hmax < 0 illegal."
#define MSGCV_BAD_HMIN_HMAX  "Inconsistent step size limits: hmin > hmax."
#define MSGCV_BAD_RELTOL     "reltol < 0 illegal."
#define MSGCV_BAD_ABSTOL     "abstol has negative component(s) (illegal)."
#define MSGCV_NULL_ABSTOL    "abstol = NULL illegal."
#define MSGCV_NULL_Y0        "y0 = NULL illegal."
#define MSGCV_Y0_FAIL_CONSTR "y0 fails to satisfy constraints."
#define MSGCV_BAD_ISM_CONSTR                                                \
  "Constraints can not be enforced while forward sensitivity is used with " \
  "simultaneous method"
#define MSGCV_NULL_F        "f = NULL illegal."
#define MSGCV_NULL_G        "g = NULL illegal."
#define MSGCV_BAD_NVECTOR   "A required vector operation is not implemented."
#define MSGCV_BAD_CONSTR    "Illegal values in constraints vector."
#define MSGCV_BAD_K         "Illegal value for k."
#define MSGCV_NULL_DKY      "dky = NULL illegal."
#define MSGCV_BAD_T         "Illegal value for t." MSG_TIME_INT
#define MSGCV_NO_ROOT       "Rootfinding was not initialized."
#define MSGCV_NLS_INIT_FAIL "The nonlinear solver's init routine failed."

#define MSGCV_NO_QUAD "Quadrature integration not activated."
#define MSGCV_BAD_ITOLQ \
  "Illegal value for itolQ. The legal values are CV_SS and CV_SV."
#define MSGCV_NULL_ABSTOLQ "abstolQ = NULL illegal."
#define MSGCV_BAD_RELTOLQ  "reltolQ < 0 illegal."
#define MSGCV_BAD_ABSTOLQ  "abstolQ has negative component(s) (illegal)."

#define MSGCV_SENSINIT_2 "Sensitivity analysis already initialized."
#define MSGCV_NO_SENSI   "Forward sensitivity analysis not activated."
#define MSGCV_BAD_ITOLS \
  "Illegal value for itolS. The legal values are CV_SS, CV_SV, and CV_EE."
#define MSGCV_NULL_ABSTOLS "abstolS = NULL illegal."
#define MSGCV_BAD_RELTOLS  "reltolS < 0 illegal."
#define MSGCV_BAD_ABSTOLS  "abstolS has negative component(s) (illegal)."
#define MSGCV_BAD_PBAR     "pbar has zero component(s) (illegal)."
#define MSGCV_BAD_PLIST    "plist has negative component(s) (illegal)."
#define MSGCV_BAD_NS       "NS <= 0 illegal."
#define MSGCV_NULL_YS0     "yS0 = NULL illegal."
#define MSGCV_BAD_ISM                                                       \
  "Illegal value for ism. Legal values are: CV_SIMULTANEOUS, CV_STAGGERED " \
  "and CV_STAGGERED1."
#define MSGCV_BAD_IFS \
  "Illegal value for ifS. Legal values are: CV_ALLSENS and CV_ONESENS."
#define MSGCV_BAD_ISM_IFS "Illegal ism = CV_STAGGERED1 for CVodeSensInit."
#define MSGCV_BAD_IS      "Illegal value for is."
#define MSGCV_NULL_DKYA   "dkyA = NULL illegal."
#define MSGCV_BAD_DQTYPE \
  "Illegal value for DQtype. Legal values are: CV_CENTERED and CV_FORWARD."
#define MSGCV_BAD_DQRHO "DQrhomax < 0 illegal."

#define MSGCV_BAD_ITOLQS \
  "Illegal value for itolQS. The legal values are CV_SS, CV_SV, and CV_EE."
#define MSGCV_NULL_ABSTOLQS "abstolQS = NULL illegal."
#define MSGCV_BAD_RELTOLQS  "reltolQS < 0 illegal."
#define MSGCV_BAD_ABSTOLQS  "abstolQS has negative component(s) (illegal)."
#define MSGCV_NO_QUADSENSI \
  "Forward sensitivity analysis for quadrature variables not activated."
#define MSGCV_NULL_YQS0 "yQS0 = NULL illegal."

/* CVode Error Messages */

#define MSGCV_NO_TOL      "No integration tolerances have been specified."
#define MSGCV_LSOLVE_NULL "The linear solver's solve routine is NULL."
#define MSGCV_YOUT_NULL   "yout = NULL illegal."
#define MSGCV_TRET_NULL   "tret = NULL illegal."
#define MSGCV_BAD_EWT     "Initial ewt has component(s) equal to zero (illegal)."
#define MSGCV_EWT_NOW_BAD "At " MSG_TIME ", a component of ewt has become <= 0."
#define MSGCV_BAD_ITASK   "Illegal value for itask."
#define MSGCV_BAD_H0      "h0 and tout - t0 inconsistent."
#define MSGCV_BAD_TOUT                      \
  "Trouble interpolating at " MSG_TIME_TOUT \
  ". tout too far back in direction of integration"
#define MSGCV_EWT_FAIL "The user-provide EwtSet function failed."
#define MSGCV_EWT_NOW_FAIL \
  "At " MSG_TIME ", the user-provide EwtSet function failed."
#define MSGCV_LINIT_FAIL "The linear solver's init routine failed."
#define MSGCV_HNIL_DONE                                                    \
  "The above warning has been issued mxhnil times and will not be issued " \
  "again for this problem."
#define MSGCV_TOO_CLOSE "tout too close to t0 to start integration."
#define MSGCV_MAX_STEPS \
  "At " MSG_TIME ", mxstep steps taken before reaching tout."
#define MSGCV_TOO_MUCH_ACC "At " MSG_TIME ", too much accuracy requested."
#define MSGCV_HNIL                                                         \
  "Internal " MSG_TIME_H " are such that t + h = t on the next step. The " \
  "solver will continue anyway."
#define MSGCV_ERR_FAILS \
  "At " MSG_TIME_H ", the error test failed repeatedly or with |h| = hmin."
#define MSGCV_CONV_FAILS \
  "At " MSG_TIME_H       \
  ", the corrector convergence test failed repeatedly or with |h| = hmin."
#define MSGCV_SETUP_FAILED \
  "At " MSG_TIME ", the setup routine failed in an unrecoverable manner."
#define MSGCV_SOLVE_FAILED \
  "At " MSG_TIME ", the solve routine failed in an unrecoverable manner."
#define MSGCV_FAILED_CONSTR \
  "At " MSG_TIME ", unable to satisfy inequality constraints."
#define MSGCV_RHSFUNC_FAILED \
  "At " MSG_TIME             \
  ", the right-hand side routine failed in an unrecoverable manner."
#define MSGCV_RHSFUNC_UNREC                                                   \
  "At " MSG_TIME ", the right-hand side failed in a recoverable manner, but " \
  "no recovery is possible."
#define MSGCV_RHSFUNC_REPTD \
  "At " MSG_TIME " repeated recoverable right-hand side function errors."
#define MSGCV_RHSFUNC_FIRST \
  "The right-hand side routine failed at the first call."
#define MSGCV_RTFUNC_FAILED                                              \
  "At " MSG_TIME ", the rootfinding routine failed in an unrecoverable " \
  "manner."
#define MSGCV_CLOSE_ROOTS "Root found at and very near " MSG_TIME "."
#define MSGCV_BAD_TSTOP                                      \
  "The value " MSG_TIME_TSTOP " is behind current " MSG_TIME \
  " in the direction of integration."
#define MSGCV_INACTIVE_ROOTS                                           \
  "At the end of the first step, there are still some root functions " \
  "identically 0. This warning will not be issued again."
#define MSGCV_NLS_SETUP_FAILED \
  "At " MSG_TIME ", the nonlinear solver setup failed unrecoverably."
#define MSGCV_NLS_INPUT_NULL \
  "At " MSG_TIME ", the nonlinear solver was passed a NULL input."
#define MSGCV_NLS_FAIL \
  "At " MSG_TIME ", the nonlinear solver failed in an unrecoverable manner."

/* CVode Projection Error Messages */

#define MSG_CV_MEM_NULL "cvode_mem = NULL illegal."
#define MSG_CV_MEM_FAIL "A memory request failed."

#define MSG_CV_PROJ_MEM_NULL "proj_mem = NULL illegal."
#define MSG_CV_PROJFUNC_FAIL                                              \
  "At " MSG_TIME " the projection function failed with an unrecoverable " \
  "error."
#define MSG_CV_REPTD_PROJFUNC_ERR \
  "At " MSG_TIME " the projection function had repeated recoverable errors."

#define MSGCV_NO_TOLQ \
  "No integration tolerances for quadrature variables have been specified."
#define MSGCV_BAD_EWTQ "Initial ewtQ has component(s) equal to zero (illegal)."
#define MSGCV_EWTQ_NOW_BAD \
  "At " MSG_TIME ", a component of ewtQ has become <= 0."
#define MSGCV_QRHSFUNC_FAILED                                             \
  "At " MSG_TIME ", the quadrature right-hand side routine failed in an " \
  "unrecoverable manner."
#define MSGCV_QRHSFUNC_UNREC                                                 \
  "At " MSG_TIME ", the quadrature right-hand side failed in a recoverable " \
  "manner, but no recovery is possible."
#define MSGCV_QRHSFUNC_REPTD \
  "At " MSG_TIME             \
  " repeated recoverable quadrature right-hand side function errors."
#define MSGCV_QRHSFUNC_FIRST \
  "The quadrature right-hand side routine failed at the first call."

#define MSGCV_NO_TOLS \
  "No integration tolerances for sensitivity variables have been specified."
#define MSGCV_NULL_P \
  "p = NULL when using internal DQ for sensitivity RHS illegal."
#define MSGCV_BAD_EWTS "Initial ewtS has component(s) equal to zero (illegal)."
#define MSGCV_EWTS_NOW_BAD \
  "At " MSG_TIME ", a component of ewtS has become <= 0."
#define MSGCV_SRHSFUNC_FAILED                                              \
  "At " MSG_TIME ", the sensitivity right-hand side routine failed in an " \
  "unrecoverable manner."
#define MSGCV_SRHSFUNC_UNREC                                                  \
  "At " MSG_TIME ", the sensitivity right-hand side failed in a recoverable " \
  "manner, but no recovery is possible."
#define MSGCV_SRHSFUNC_REPTD \
  "At " MSG_TIME             \
  " repeated recoverable sensitivity right-hand side function errors."
#define MSGCV_SRHSFUNC_FIRST \
  "The sensitivity right-hand side routine failed at the first call."

#define MSGCV_NULL_FQ                                                      \
  "CVODES is expected to use DQ to evaluate the RHS of quad. sensi., but " \
  "quadratures were not initialized."
#define MSGCV_NO_TOLQS                                                        \
  "No integration tolerances for quadrature sensitivity variables have been " \
  "specified."
#define MSGCV_BAD_EWTQS \
  "Initial ewtQS has component(s) equal to zero (illegal)."
#define MSGCV_EWTQS_NOW_BAD \
  "At " MSG_TIME ", a component of ewtQS has become <= 0."
#define MSGCV_QSRHSFUNC_FAILED                                           \
  "At " MSG_TIME ", the quadrature sensitivity right-hand side routine " \
  "failed in an unrecoverable manner."
#define MSGCV_QSRHSFUNC_UNREC                                                \
  "At " MSG_TIME ", the quadrature sensitivity right-hand side failed in a " \
  "recoverable manner, but no recovery is possible."
#define MSGCV_QSRHSFUNC_REPTD                                               \
  "At " MSG_TIME " repeated recoverable quadrature sensitivity right-hand " \
  "side function errors."
#define MSGCV_QSRHSFUNC_FIRST                                               \
  "The quadrature sensitivity right-hand side routine failed at the first " \
  "call."

/*
 * =================================================================
 *   A D J O I N T    E R R O R    M E S S A G E S
 * =================================================================
 */

#define MSGCV_NO_ADJ     "Illegal attempt to call before calling CVodeAdjMalloc."
#define MSGCV_BAD_STEPS  "Steps nonpositive illegal."
#define MSGCV_BAD_INTERP "Illegal value for interp."
#define MSGCV_BAD_WHICH  "Illegal value for which."
#define MSGCV_NO_BCK     "No backward problems have been defined yet."
#define MSGCV_NO_FWD     "Illegal attempt to call before calling CVodeF."
#define MSGCV_BAD_TB0                                                       \
  "The initial time tB0 for problem %d is outside the interval over which " \
  "the forward problem was solved."
#define MSGCV_BAD_SENSI                                                      \
  "At least one backward problem requires sensitivities, but they were not " \
  "stored for interpolation."
#define MSGCV_BAD_ITASKB \
  "Illegal value for itaskB. Legal values are CV_NORMAL and CV_ONE_STEP."
#define MSGCV_BAD_TBOUT                                                  \
  "The final time tBout is outside the interval over which the forward " \
  "problem was solved."
#define MSGCV_BACK_ERROR  "Error occured while integrating backward problem # %d"
#define MSGCV_BAD_TINTERP "Bad t = %g for interpolation."
#define MSGCV_WRONG_INTERP \
  "This function cannot be called for the specified interp type."

#ifdef __cplusplus
}
#endif

#endif<|MERGE_RESOLUTION|>--- conflicted
+++ resolved
@@ -619,19 +619,7 @@
   sunbooleantype cv_VabstolQSMallocDone;
   sunbooleantype cv_SabstolQSMallocDone;
   sunbooleantype cv_QuadSensMallocDone;
-<<<<<<< HEAD
   
-=======
-
-  /*-------------------------------------------
-    Error handler function and error ouput file
-    -------------------------------------------*/
-
-  CVErrHandlerFn cv_ehfun; /* error messages are handled by ehfun          */
-  void* cv_eh_data;        /* data pointer passed to ehfun                 */
-  FILE* cv_errfp;          /* CVODE error messages are sent to errfp       */
-
->>>>>>> 3a227ef1
   /*-------------------------------------------
     User access function
     -------------------------------------------*/
@@ -1142,13 +1130,8 @@
 
 /* High level error handler */
 
-<<<<<<< HEAD
 void cvProcessError(CVodeMem cv_mem, int error_code, int line, const char *func,
                     const char *file, const char *msgfmt, ...);
-=======
-void cvProcessError(CVodeMem cv_mem, int error_code, const char* module,
-                    const char* fname, const char* msgfmt, ...);
->>>>>>> 3a227ef1
 
 /* Prototype of internal ErrHandler function */
 
