/* -----------------------------------------------------------------
 * Programmer(s): Alan C. Hindmarsh and Radu Serban @ LLNL
 * -----------------------------------------------------------------
 * SUNDIALS Copyright Start
 * Copyright (c) 2002-2025, Lawrence Livermore National Security
 * and Southern Methodist University.
 * All rights reserved.
 *
 * See the top-level LICENSE and NOTICE files for details.
 *
 * SPDX-License-Identifier: BSD-3-Clause
 * SUNDIALS Copyright End
 * -----------------------------------------------------------------
 * This is the implementation file for the optional input and output
 * functions for the CVODE solver.
 * -----------------------------------------------------------------*/

#include <stdio.h>
#include <stdlib.h>

#include "cvode_impl.h"
#include "cvode_ls_impl.h"
#include "sundials/sundials_core.h"
#include "sunnonlinsol/sunnonlinsol_fixedpoint.h"

#define ZERO   SUN_RCONST(0.0)
#define HALF   SUN_RCONST(0.5)
#define ONE    SUN_RCONST(1.0)
#define TWOPT5 SUN_RCONST(2.5)

/*
 * =================================================================
 * CVODE optional input functions
 * =================================================================
 */

int CVodeSetFromCommandLine(void* cvode_mem, int argc, char** argv)
{
  CVodeMem cv_mem;

  if (cvode_mem == NULL)
  {
    cvProcessError(NULL, CV_MEM_NULL, __LINE__, __func__, __FILE__, MSGCV_NO_MEM);
    return (CV_MEM_NULL);
  }

  cv_mem = (CVodeMem)cvode_mem;

  int argi = 0;

  for (argi = 1; argi < argc; argi++)
  {
    if (!strcmp(argv[argi], "cvode.nls_algorithm"))
    {
      argi++;
      int algorithm = atoi(argv[argi++]);
      int max_nli = atoi(argv[argi++]);
      int aa_vectors = atoi(argv[argi++]);
      sunrealtype alpharef = atof(argv[argi++]);
      int hystersis_fixed = atoi(argv[argi++]);
      int hystersis_newton = atoi(argv[argi++]);
      int precondition_fixed = atoi(argv[argi++]);
      int precondition_newton = atoi(argv[argi++]);
      CVodeSetNonlinearSolverAlgorithm(cvode_mem, algorithm, max_nli, aa_vectors, alpharef, hystersis_fixed, hystersis_newton, precondition_fixed, precondition_newton);
    }
  }

  return CV_SUCCESS;
}

/*
 * CVodeSetDeltaGammaMaxLSetup
 *
 * Specifies the gamma ratio threshold to signal for a linear solver setup
 */

int CVodeSetDeltaGammaMaxLSetup(void* cvode_mem, sunrealtype dgmax_lsetup)
{
  CVodeMem cv_mem;

  if (cvode_mem == NULL)
  {
    cvProcessError(NULL, CV_MEM_NULL, __LINE__, __func__, __FILE__, MSGCV_NO_MEM);
    return (CV_MEM_NULL);
  }

  cv_mem = (CVodeMem)cvode_mem;

  /* Set value or use default */
  if (dgmax_lsetup < ZERO) { cv_mem->cv_dgmax_lsetup = DGMAX_LSETUP_DEFAULT; }
  else { cv_mem->cv_dgmax_lsetup = dgmax_lsetup; }

  return (CV_SUCCESS);
}

/*
 * CVodeSetUserData
 *
 * Specifies the user data pointer for f
 */

int CVodeSetUserData(void* cvode_mem, void* user_data)
{
  CVodeMem cv_mem;

  if (cvode_mem == NULL)
  {
    cvProcessError(NULL, CV_MEM_NULL, __LINE__, __func__, __FILE__, MSGCV_NO_MEM);
    return (CV_MEM_NULL);
  }

  cv_mem = (CVodeMem)cvode_mem;

  cv_mem->cv_user_data = user_data;

  return (CV_SUCCESS);
}

/*
 * CVodeSetMonitorFn
 *
 * Specifies the user function to call for monitoring
 * the solution and/or integrator statistics.
 */

int CVodeSetMonitorFn(void* cvode_mem, CVMonitorFn fn)
{
  CVodeMem cv_mem;

  if (cvode_mem == NULL)
  {
    cvProcessError(NULL, CV_MEM_NULL, __LINE__, __func__, __FILE__, MSGCV_NO_MEM);
    return (CV_MEM_NULL);
  }

  cv_mem = (CVodeMem)cvode_mem;

#ifdef SUNDIALS_BUILD_WITH_MONITORING
  cv_mem->cv_monitorfun = fn;
  return (CV_SUCCESS);
#else
  /* silence warnings when monitoring is disabled */
  ((void)fn);
  cvProcessError(cv_mem, CV_ILL_INPUT, __LINE__, __func__, __FILE__,
                 "SUNDIALS was not built with monitoring enabled.");
  return (CV_ILL_INPUT);
#endif
}

/*
 * CVodeSetMonitorFrequency
 *
 * Specifies the frequency with which to call the user function.
 */

int CVodeSetMonitorFrequency(void* cvode_mem, long int nst)
{
  CVodeMem cv_mem;

  if (cvode_mem == NULL)
  {
    cvProcessError(NULL, CV_MEM_NULL, __LINE__, __func__, __FILE__, MSGCV_NO_MEM);
    return (CV_MEM_NULL);
  }

  if (nst < 0)
  {
    cvProcessError(NULL, CV_ILL_INPUT, __LINE__, __func__, __FILE__,
                   "step interval must be >= 0\n");
    return (CV_ILL_INPUT);
  }

  cv_mem = (CVodeMem)cvode_mem;

#ifdef SUNDIALS_BUILD_WITH_MONITORING
  cv_mem->cv_monitor_interval = nst;
  return (CV_SUCCESS);
#else
  cvProcessError(cv_mem, CV_ILL_INPUT, __LINE__, __func__, __FILE__,
                 "SUNDIALS was not built with monitoring enabled.");
  return (CV_ILL_INPUT);
#endif
}

/*
 * CVodeSetMaxOrd
 *
 * Specifies the maximum method order
 */

int CVodeSetMaxOrd(void* cvode_mem, int maxord)
{
  CVodeMem cv_mem;
  int qmax_alloc;

  if (cvode_mem == NULL)
  {
    cvProcessError(NULL, CV_MEM_NULL, __LINE__, __func__, __FILE__, MSGCV_NO_MEM);
    return (CV_MEM_NULL);
  }

  cv_mem = (CVodeMem)cvode_mem;

  if (maxord <= 0)
  {
    cvProcessError(cv_mem, CV_ILL_INPUT, __LINE__, __func__, __FILE__,
                   MSGCV_NEG_MAXORD);
    return (CV_ILL_INPUT);
  }

  /* Cannot increase maximum order beyond the value that
     was used when allocating memory */
  qmax_alloc = cv_mem->cv_qmax_alloc;

  if (maxord > qmax_alloc)
  {
    cvProcessError(cv_mem, CV_ILL_INPUT, __LINE__, __func__, __FILE__,
                   MSGCV_BAD_MAXORD);
    return (CV_ILL_INPUT);
  }

  cv_mem->cv_qmax = maxord;

  return (CV_SUCCESS);
}

/*
 * CVodeSetMaxNumSteps
 *
 * Specifies the maximum number of integration steps
 */

int CVodeSetMaxNumSteps(void* cvode_mem, long int mxsteps)
{
  CVodeMem cv_mem;

  if (cvode_mem == NULL)
  {
    cvProcessError(NULL, CV_MEM_NULL, __LINE__, __func__, __FILE__, MSGCV_NO_MEM);
    return (CV_MEM_NULL);
  }

  cv_mem = (CVodeMem)cvode_mem;

  /* Passing mxsteps=0 sets the default. Passing mxsteps<0 disables the test. */
  if (mxsteps == 0) { cv_mem->cv_mxstep = MXSTEP_DEFAULT; }
  else { cv_mem->cv_mxstep = mxsteps; }

  return (CV_SUCCESS);
}

/*
 * CVodeSetMaxHnilWarns
 *
 * Specifies the maximum number of warnings for small h
 */

int CVodeSetMaxHnilWarns(void* cvode_mem, int mxhnil)
{
  CVodeMem cv_mem;

  if (cvode_mem == NULL)
  {
    cvProcessError(NULL, CV_MEM_NULL, __LINE__, __func__, __FILE__, MSGCV_NO_MEM);
    return (CV_MEM_NULL);
  }

  cv_mem = (CVodeMem)cvode_mem;

  cv_mem->cv_mxhnil = mxhnil;

  return (CV_SUCCESS);
}

/*
 *CVodeSetStabLimDet
 *
 * Turns on/off the stability limit detection algorithm
 */

int CVodeSetStabLimDet(void* cvode_mem, sunbooleantype sldet)
{
  CVodeMem cv_mem;

  if (cvode_mem == NULL)
  {
    cvProcessError(NULL, CV_MEM_NULL, __LINE__, __func__, __FILE__, MSGCV_NO_MEM);
    return (CV_MEM_NULL);
  }

  cv_mem = (CVodeMem)cvode_mem;

  if (sldet && (cv_mem->cv_lmm != CV_BDF))
  {
    cvProcessError(cv_mem, CV_ILL_INPUT, __LINE__, __func__, __FILE__,
                   MSGCV_SET_SLDET);
    return (CV_ILL_INPUT);
  }

  cv_mem->cv_sldeton = sldet;

  return (CV_SUCCESS);
}

/*
 * CVodeSetInitStep
 *
 * Specifies the initial step size
 */

int CVodeSetInitStep(void* cvode_mem, sunrealtype hin)
{
  CVodeMem cv_mem;

  if (cvode_mem == NULL)
  {
    cvProcessError(NULL, CV_MEM_NULL, __LINE__, __func__, __FILE__, MSGCV_NO_MEM);
    return (CV_MEM_NULL);
  }

  cv_mem = (CVodeMem)cvode_mem;

  cv_mem->cv_hin = hin;

  return (CV_SUCCESS);
}

/*
 * CVodeSetMinStep
 *
 * Specifies the minimum step size
 */

int CVodeSetMinStep(void* cvode_mem, sunrealtype hmin)
{
  CVodeMem cv_mem;

  if (cvode_mem == NULL)
  {
    cvProcessError(NULL, CV_MEM_NULL, __LINE__, __func__, __FILE__, MSGCV_NO_MEM);
    return (CV_MEM_NULL);
  }

  cv_mem = (CVodeMem)cvode_mem;

  if (hmin < ZERO)
  {
    cvProcessError(cv_mem, CV_ILL_INPUT, __LINE__, __func__, __FILE__,
                   MSGCV_NEG_HMIN);
    return (CV_ILL_INPUT);
  }

  /* Passing 0 sets hmin = zero */
  if (hmin == ZERO)
  {
    cv_mem->cv_hmin = HMIN_DEFAULT;
    return (CV_SUCCESS);
  }

  if (hmin * cv_mem->cv_hmax_inv > ONE)
  {
    cvProcessError(cv_mem, CV_ILL_INPUT, __LINE__, __func__, __FILE__,
                   MSGCV_BAD_HMIN_HMAX);
    return (CV_ILL_INPUT);
  }

  cv_mem->cv_hmin = hmin;

  return (CV_SUCCESS);
}

/*
 * CVodeSetMaxStep
 *
 * Specifies the maximum step size
 */

int CVodeSetMaxStep(void* cvode_mem, sunrealtype hmax)
{
  sunrealtype hmax_inv;
  CVodeMem cv_mem;

  if (cvode_mem == NULL)
  {
    cvProcessError(NULL, CV_MEM_NULL, __LINE__, __func__, __FILE__, MSGCV_NO_MEM);
    return (CV_MEM_NULL);
  }

  cv_mem = (CVodeMem)cvode_mem;

  if (hmax < ZERO)
  {
    cvProcessError(cv_mem, CV_ILL_INPUT, __LINE__, __func__, __FILE__,
                   MSGCV_NEG_HMAX);
    return (CV_ILL_INPUT);
  }

  /* Passing 0 sets hmax = infinity */
  if (hmax == ZERO)
  {
    cv_mem->cv_hmax_inv = HMAX_INV_DEFAULT;
    return (CV_SUCCESS);
  }

  hmax_inv = ONE / hmax;
  if (hmax_inv * cv_mem->cv_hmin > ONE)
  {
    cvProcessError(cv_mem, CV_ILL_INPUT, __LINE__, __func__, __FILE__,
                   MSGCV_BAD_HMIN_HMAX);
    return (CV_ILL_INPUT);
  }

  cv_mem->cv_hmax_inv = hmax_inv;

  return (CV_SUCCESS);
}

/*
 * CVodeSetEtaFixedStepBounds
 *
 * Specifies the bounds for retaining the current step size
 */

int CVodeSetEtaFixedStepBounds(void* cvode_mem, sunrealtype eta_min_fx,
                               sunrealtype eta_max_fx)
{
  CVodeMem cv_mem;

  if (cvode_mem == NULL)
  {
    cvProcessError(NULL, CV_MEM_NULL, __LINE__, __func__, __FILE__, MSGCV_NO_MEM);
    return (CV_MEM_NULL);
  }

  cv_mem = (CVodeMem)cvode_mem;

  /* set allowed value or use default */
  if (eta_min_fx < ZERO || eta_min_fx >= ONE)
  {
    cv_mem->cv_eta_min_fx = ETA_MIN_FX_DEFAULT;
  }
  else { cv_mem->cv_eta_min_fx = eta_min_fx; }

  if (eta_max_fx <= ONE) { cv_mem->cv_eta_max_fx = ETA_MAX_FX_DEFAULT; }
  else { cv_mem->cv_eta_max_fx = eta_max_fx; }

  return (CV_SUCCESS);
}

/*
 * CVodeSetEtaMaxFirstStep
 *
 * Specifies the maximum step size change on the first step
 */

int CVodeSetEtaMaxFirstStep(void* cvode_mem, sunrealtype eta_max_fs)
{
  CVodeMem cv_mem;

  if (cvode_mem == NULL)
  {
    cvProcessError(NULL, CV_MEM_NULL, __LINE__, __func__, __FILE__, MSGCV_NO_MEM);
    return (CV_MEM_NULL);
  }

  cv_mem = (CVodeMem)cvode_mem;

  /* set allowed value or use default */
  if (eta_max_fs <= ONE) { cv_mem->cv_eta_max_fs = ETA_MAX_FS_DEFAULT; }
  else { cv_mem->cv_eta_max_fs = eta_max_fs; }

  return (CV_SUCCESS);
}

/*
 * CVodeSetEtaMaxEarlyStep
 *
 * Specifies the maximum step size change on steps early in the integration
 * when nst <= small_nst
 */

int CVodeSetEtaMaxEarlyStep(void* cvode_mem, sunrealtype eta_max_es)
{
  CVodeMem cv_mem;

  if (cvode_mem == NULL)
  {
    cvProcessError(NULL, CV_MEM_NULL, __LINE__, __func__, __FILE__, MSGCV_NO_MEM);
    return (CV_MEM_NULL);
  }

  cv_mem = (CVodeMem)cvode_mem;

  /* set allowed value or use default */
  if (eta_max_es <= ONE) { cv_mem->cv_eta_max_es = ETA_MAX_ES_DEFAULT; }
  else { cv_mem->cv_eta_max_es = eta_max_es; }

  return (CV_SUCCESS);
}

/*
 * CVodeSetNumStepsEtaMaxEarlyStep
 *
 * Specifies the maximum number of steps for using the early integration change
 * factor
 */

int CVodeSetNumStepsEtaMaxEarlyStep(void* cvode_mem, long int small_nst)
{
  CVodeMem cv_mem;

  if (cvode_mem == NULL)
  {
    cvProcessError(NULL, CV_MEM_NULL, __LINE__, __func__, __FILE__, MSGCV_NO_MEM);
    return (CV_MEM_NULL);
  }

  cv_mem = (CVodeMem)cvode_mem;

  /* set allowed value or use default */
  if (small_nst < 0) { cv_mem->cv_small_nst = SMALL_NST_DEFAULT; }
  else { cv_mem->cv_small_nst = small_nst; }

  return (CV_SUCCESS);
}

/*
 * CVodeSetEtaMax
 *
 * Specifies the maximum step size change on a general steps (nst > small_nst)
 */

int CVodeSetEtaMax(void* cvode_mem, sunrealtype eta_max_gs)
{
  CVodeMem cv_mem;

  if (cvode_mem == NULL)
  {
    cvProcessError(NULL, CV_MEM_NULL, __LINE__, __func__, __FILE__, MSGCV_NO_MEM);
    return (CV_MEM_NULL);
  }

  cv_mem = (CVodeMem)cvode_mem;

  /* set allowed value or use default */
  if (eta_max_gs <= ONE) { cv_mem->cv_eta_max_gs = ETA_MAX_GS_DEFAULT; }
  else { cv_mem->cv_eta_max_gs = eta_max_gs; }

  return (CV_SUCCESS);
}

/*
 * CVodeSetEtaMin
 *
 * Specifies the minimum change on a general steps
 */

int CVodeSetEtaMin(void* cvode_mem, sunrealtype eta_min)
{
  CVodeMem cv_mem;

  if (cvode_mem == NULL)
  {
    cvProcessError(NULL, CV_MEM_NULL, __LINE__, __func__, __FILE__, MSGCV_NO_MEM);
    return (CV_MEM_NULL);
  }

  cv_mem = (CVodeMem)cvode_mem;

  /* set allowed value or use default */
  if (eta_min <= ZERO || eta_min >= ONE)
  {
    cv_mem->cv_eta_min = ETA_MIN_DEFAULT;
  }
  else { cv_mem->cv_eta_min = eta_min; }

  return (CV_SUCCESS);
}

/*
 * CVodeSetEtaMinErrFail
 *
 * Specifies the minimum step size change after an error test failure
 */

int CVodeSetEtaMinErrFail(void* cvode_mem, sunrealtype eta_min_ef)
{
  CVodeMem cv_mem;

  if (cvode_mem == NULL)
  {
    cvProcessError(NULL, CV_MEM_NULL, __LINE__, __func__, __FILE__, MSGCV_NO_MEM);
    return (CV_MEM_NULL);
  }

  cv_mem = (CVodeMem)cvode_mem;

  /* set allowed value or use default */
  if (eta_min_ef <= ZERO || eta_min_ef >= ONE)
  {
    cv_mem->cv_eta_min_ef = ETA_MIN_EF_DEFAULT;
  }
  else { cv_mem->cv_eta_min_ef = eta_min_ef; }

  return (CV_SUCCESS);
}

/*
 * CVodeSetEtaMaxErrFail
 *
 * Specifies the maximum step size change after multiple (>= small_nef) error
 * test failures
 */

int CVodeSetEtaMaxErrFail(void* cvode_mem, sunrealtype eta_max_ef)
{
  CVodeMem cv_mem;

  if (cvode_mem == NULL)
  {
    cvProcessError(NULL, CV_MEM_NULL, __LINE__, __func__, __FILE__, MSGCV_NO_MEM);
    return (CV_MEM_NULL);
  }

  cv_mem = (CVodeMem)cvode_mem;

  /* set allowed value or use default */
  if (eta_max_ef <= ZERO || eta_max_ef >= ONE)
  {
    cv_mem->cv_eta_max_ef = ETA_MAX_EF_DEFAULT;
  }
  else { cv_mem->cv_eta_max_ef = eta_max_ef; }

  return (CV_SUCCESS);
}

/*
 * CVodeSetNumFailsEtaMaxErrFail
 *
 * Specifies the maximum number of error test failures necessary to enforce
 * eta_max_ef
 */

int CVodeSetNumFailsEtaMaxErrFail(void* cvode_mem, int small_nef)
{
  CVodeMem cv_mem;

  if (cvode_mem == NULL)
  {
    cvProcessError(NULL, CV_MEM_NULL, __LINE__, __func__, __FILE__, MSGCV_NO_MEM);
    return (CV_MEM_NULL);
  }

  cv_mem = (CVodeMem)cvode_mem;

  /* set allowed value or use default */
  if (small_nef < 0) { cv_mem->cv_small_nef = SMALL_NEF_DEFAULT; }
  else { cv_mem->cv_small_nef = small_nef; }

  return (CV_SUCCESS);
}

/*
 * CVodeSetEtaConvFail
 *
 * Specifies the step size change after a nonlinear solver failure
 */

int CVodeSetEtaConvFail(void* cvode_mem, sunrealtype eta_cf)
{
  CVodeMem cv_mem;

  if (cvode_mem == NULL)
  {
    cvProcessError(NULL, CV_MEM_NULL, __LINE__, __func__, __FILE__, MSGCV_NO_MEM);
    return (CV_MEM_NULL);
  }

  cv_mem = (CVodeMem)cvode_mem;

  /* set allowed value or use default */
  if (eta_cf <= ZERO || eta_cf >= ONE) { cv_mem->cv_eta_cf = ETA_CF_DEFAULT; }
  else { cv_mem->cv_eta_cf = eta_cf; }

  return (CV_SUCCESS);
}

/*
 * CVodeSetStopTime
 *
 * Specifies the time beyond which the integration is not to proceed.
 */

int CVodeSetStopTime(void* cvode_mem, sunrealtype tstop)
{
  CVodeMem cv_mem;

  if (cvode_mem == NULL)
  {
    cvProcessError(NULL, CV_MEM_NULL, __LINE__, __func__, __FILE__, MSGCV_NO_MEM);
    return (CV_MEM_NULL);
  }
  cv_mem = (CVodeMem)cvode_mem;

  /* If CVode was called at least once, test if tstop is legal
   * (i.e. if it was not already passed).
   * If CVodeSetStopTime is called before the first call to CVode,
   * tstop will be checked in CVode. */
  if (cv_mem->cv_nst > 0)
  {
    if ((tstop - cv_mem->cv_tn) * cv_mem->cv_h < ZERO)
    {
      cvProcessError(cv_mem, CV_ILL_INPUT, __LINE__, __func__, __FILE__,
                     MSGCV_BAD_TSTOP, tstop, cv_mem->cv_tn);
      return (CV_ILL_INPUT);
    }
  }

  cv_mem->cv_tstop    = tstop;
  cv_mem->cv_tstopset = SUNTRUE;

  return (CV_SUCCESS);
}

/*
 * CVodeSetInterpolateStopTime
 *
 * Specifies to use interpolation to fill the output solution at
 * the stop time (instead of a copy).
 */

int CVodeSetInterpolateStopTime(void* cvode_mem, sunbooleantype interp)
{
  CVodeMem cv_mem;

  if (cvode_mem == NULL)
  {
    cvProcessError(NULL, CV_MEM_NULL, __LINE__, __func__, __FILE__, MSGCV_NO_MEM);
    return (CV_MEM_NULL);
  }
  cv_mem                 = (CVodeMem)cvode_mem;
  cv_mem->cv_tstopinterp = interp;

  return (CV_SUCCESS);
}

/*
 * CVodeClearStopTime
 *
 * Disable the stop time.
 */

int CVodeClearStopTime(void* cvode_mem)
{
  CVodeMem cv_mem;

  if (cvode_mem == NULL)
  {
    cvProcessError(NULL, CV_MEM_NULL, __LINE__, __func__, __FILE__, MSGCV_NO_MEM);
    return (CV_MEM_NULL);
  }
  cv_mem = (CVodeMem)cvode_mem;

  cv_mem->cv_tstopset = SUNFALSE;

  return (CV_SUCCESS);
}

/*
 * CVodeSetMaxErrTestFails
 *
 * Specifies the maximum number of error test failures during one
 * step try.
 */

int CVodeSetMaxErrTestFails(void* cvode_mem, int maxnef)
{
  CVodeMem cv_mem;

  if (cvode_mem == NULL)
  {
    cvProcessError(NULL, CV_MEM_NULL, __LINE__, __func__, __FILE__, MSGCV_NO_MEM);
    return (CV_MEM_NULL);
  }

  cv_mem = (CVodeMem)cvode_mem;

  cv_mem->cv_maxnef = maxnef;

  return (CV_SUCCESS);
}

/*
 * CVodeSetMaxConvFails
 *
 * Specifies the maximum number of nonlinear convergence failures
 * during one step try.
 */

int CVodeSetMaxConvFails(void* cvode_mem, int maxncf)
{
  CVodeMem cv_mem;

  if (cvode_mem == NULL)
  {
    cvProcessError(NULL, CV_MEM_NULL, __LINE__, __func__, __FILE__, MSGCV_NO_MEM);
    return (CV_MEM_NULL);
  }

  cv_mem = (CVodeMem)cvode_mem;

  cv_mem->cv_maxncf = maxncf;

  return (CV_SUCCESS);
}

/*
 * CVodeSetMaxNonlinIters
 *
 * Specifies the maximum number of nonlinear iterations during
 * one solve.
 */

int CVodeSetMaxNonlinIters(void* cvode_mem, int maxcor)
{
  CVodeMem cv_mem;

  if (cvode_mem == NULL)
  {
    cvProcessError(NULL, CV_MEM_NULL, __LINE__, __func__, __FILE__, MSGCV_NO_MEM);
    return (CV_MEM_NULL);
  }

  cv_mem = (CVodeMem)cvode_mem;

  // if (cv_mem->NLS == NULL)
  // {
  //   cvProcessError(NULL, CV_MEM_FAIL, __LINE__, __func__, __FILE__,
  //                  MSGCV_MEM_FAIL);
  //   return (CV_MEM_FAIL);
  // }

  // return (SUNNonlinSolSetMaxIters(cv_mem->NLS, maxcor));

  if (maxcor >= 0)
  {
    if (cv_mem->NLS_newton) { SUNNonlinSolSetMaxIters(cv_mem->NLS_newton, maxcor); }
    if (cv_mem->NLS_fixedpoint) { SUNNonlinSolSetMaxIters(cv_mem->NLS_fixedpoint, maxcor); }
  }
  else
  {
    if (cv_mem->NLS_newton) { SUNNonlinSolSetMaxIters(cv_mem->NLS_newton, 3); }
    if (cv_mem->NLS_fixedpoint) { SUNNonlinSolSetMaxIters(cv_mem->NLS_fixedpoint, 3); }
  }

  return CV_SUCCESS;
}

/*
 * CVodeSetNonlinConvCoef
 *
 * Specifies the coefficient in the nonlinear solver convergence
 * test
 */

int CVodeSetNonlinConvCoef(void* cvode_mem, sunrealtype nlscoef)
{
  CVodeMem cv_mem;

  if (cvode_mem == NULL)
  {
    cvProcessError(NULL, CV_MEM_NULL, __LINE__, __func__, __FILE__, MSGCV_NO_MEM);
    return (CV_MEM_NULL);
  }

  cv_mem = (CVodeMem)cvode_mem;

  cv_mem->cv_nlscoef = nlscoef;

  return (CV_SUCCESS);
}

/*
 * CVodeSetLSetupFrequency
 *
 * Specifies the frequency for calling the linear solver setup function to
 * recompute the Jacobian matrix and/or preconditioner
 */

int CVodeSetLSetupFrequency(void* cvode_mem, long int msbp)
{
  CVodeMem cv_mem;

  if (cvode_mem == NULL)
  {
    cvProcessError(NULL, CV_MEM_NULL, __LINE__, __func__, __FILE__, MSGCV_NO_MEM);
    return (CV_MEM_NULL);
  }

  cv_mem = (CVodeMem)cvode_mem;

  /* check for a valid input */
  if (msbp < 0)
  {
    cvProcessError(cv_mem, CV_ILL_INPUT, __LINE__, __func__, __FILE__,
                   "A negative setup frequency was provided");
    return (CV_ILL_INPUT);
  }

  /* use default or user provided value */
  cv_mem->cv_msbp = (msbp == 0) ? MSBP_DEFAULT : msbp;

  return (CV_SUCCESS);
}

/*
 * CVodeSetRootDirection
 *
 * Specifies the direction of zero-crossings to be monitored.
 * The default is to monitor both crossings.
 */

int CVodeSetRootDirection(void* cvode_mem, int* rootdir)
{
  CVodeMem cv_mem;
  int i, nrt;

  if (cvode_mem == NULL)
  {
    cvProcessError(NULL, CV_MEM_NULL, __LINE__, __func__, __FILE__, MSGCV_NO_MEM);
    return (CV_MEM_NULL);
  }

  cv_mem = (CVodeMem)cvode_mem;

  nrt = cv_mem->cv_nrtfn;
  if (nrt == 0)
  {
    cvProcessError(NULL, CV_ILL_INPUT, __LINE__, __func__, __FILE__,
                   MSGCV_NO_ROOT);
    return (CV_ILL_INPUT);
  }

  for (i = 0; i < nrt; i++) { cv_mem->cv_rootdir[i] = rootdir[i]; }

  return (CV_SUCCESS);
}

/*
 * CVodeSetNoInactiveRootWarn
 *
 * Disables issuing a warning if some root function appears
 * to be identically zero at the beginning of the integration
 */

int CVodeSetNoInactiveRootWarn(void* cvode_mem)
{
  CVodeMem cv_mem;

  if (cvode_mem == NULL)
  {
    cvProcessError(NULL, CV_MEM_NULL, __LINE__, __func__, __FILE__, MSGCV_NO_MEM);
    return (CV_MEM_NULL);
  }

  cv_mem = (CVodeMem)cvode_mem;

  cv_mem->cv_mxgnull = 0;

  return (CV_SUCCESS);
}

int CVodeSetNonlinearSolverAlgorithm(void* cvode_mem, int algorithm, int max_nli,
                                     int aa_vectors, sunrealtype alpharef, int hystersis_fixed, int hystersis_newton,
                                     int precondition_fixed, int precondition_newton)
{
  CVodeMem cv_mem = NULL;
  SUNNonlinearSolver NLS = NULL;

  if (cvode_mem == NULL)
  {
    cvProcessError(NULL, CV_MEM_NULL, __LINE__, __func__, __FILE__, MSGCV_NO_MEM);
    return (CV_MEM_NULL);
  }

  cv_mem = (CVodeMem)cvode_mem;

  cv_mem->NLS_algorithm = algorithm;
  if (algorithm == 0 || algorithm == 2 || algorithm == 12 || algorithm == 22)
  {
    if (algorithm == 2) { cv_mem->gustafsoder_strategy = 1; }
    if (algorithm == 12) { cv_mem->gustafsoder_strategy = 2; }
    if (algorithm == 22) { cv_mem->lsodkr_strategy = 1; }
    NLS = cv_mem->NLS_newton;
  }
  else if (algorithm == 1 || algorithm == 3 ||  algorithm == 13 || algorithm == 23)
  {
    if (aa_vectors != cv_mem->NLS_aavectors) {
      cv_mem->NLS_aavectors = aa_vectors;
      
      if (cv_mem->NLS_fixedpoint) 
      {
        SUNNonlinSolFree(cv_mem->NLS_fixedpoint);
      }

      cv_mem->NLS_fixedpoint = SUNNonlinSol_FixedPoint(cv_mem->cv_tempv, aa_vectors,
                                                       cv_mem->cv_sunctx);

      if (cv_mem->NLS_fixedpoint == NULL)
      {
        cvProcessError(cv_mem, CV_MEM_FAIL, __LINE__, __func__, __FILE__,
                       MSGCV_MEM_FAIL);
        SUNDIALS_MARK_FUNCTION_END(CV_PROFILER);
        return (CV_MEM_FAIL);
      }
    }

    if (algorithm == 3) { cv_mem->gustafsoder_strategy = 1; }
    if (algorithm == 13) { cv_mem->gustafsoder_strategy = 2; }
    if (algorithm == 23) { cv_mem->lsodkr_strategy = 1; }

    NLS = cv_mem->NLS_fixedpoint;
  }

  if (NLS == NULL)
  {
    cvProcessError(cv_mem, CV_MEM_FAIL, __LINE__, __func__, __FILE__,
                   MSGCV_MEM_FAIL);
    SUNDIALS_MARK_FUNCTION_END(CV_PROFILER);
    return (CV_MEM_FAIL);
  }

  int retval = CVodeSetNonlinearSolver(cv_mem, NLS);
  if (retval != CV_SUCCESS)
  {
    cvProcessError(cv_mem, retval, __LINE__, __func__, __FILE__,
                   "Setting the nonlinear solver failed");
    SUNDIALS_MARK_FUNCTION_END(CV_PROFILER);
    return (CV_MEM_FAIL);
  }

  retval = CVodeSetMaxNonlinIters(cvode_mem, max_nli);
  if (retval != CV_SUCCESS)
  {
    cvProcessError(cv_mem, retval, __LINE__, __func__, __FILE__,
                   "Setting the nonlinear solver max iterations failed");
    SUNDIALS_MARK_FUNCTION_END(CV_PROFILER);
    return (CV_MEM_FAIL);
  }

  if (alpharef >= SUN_RCONST(0.0) && alpharef < SUN_RCONST(1.0)) {
    cv_mem->cv_alpharef = alpharef;
  }
  if (hystersis_fixed >= 0) { 
    cv_mem->switchtofixed_delay = hystersis_fixed;
  }
  if (hystersis_newton >= 0) {
    cv_mem->switchtonewton_delay = hystersis_newton;
  }
  if (precondition_fixed >= 0) {
    cv_mem->switchtofixed_precondition_count = precondition_fixed;
  }
  if (precondition_newton >= 0) {
    cv_mem->switchtonewton_precondition_count = precondition_newton;
  }
  
  return CV_SUCCESS;
}

/*
 * CVodeSetConstraints
 *
 * Setup for constraint handling feature
 */

int CVodeSetConstraints(void* cvode_mem, N_Vector constraints)
{
  CVodeMem cv_mem;
  sunrealtype temptest;

  if (cvode_mem == NULL)
  {
    cvProcessError(NULL, CV_MEM_NULL, __LINE__, __func__, __FILE__, MSGCV_NO_MEM);
    return (CV_MEM_NULL);
  }

  cv_mem = (CVodeMem)cvode_mem;

  /* If there are no constraints, destroy data structures */
  if (constraints == NULL)
  {
    if (cv_mem->cv_constraintsMallocDone)
    {
      N_VDestroy(cv_mem->cv_constraints);
      cv_mem->cv_lrw -= cv_mem->cv_lrw1;
      cv_mem->cv_liw -= cv_mem->cv_liw1;
    }
    cv_mem->cv_constraintsMallocDone = SUNFALSE;
    cv_mem->cv_constraintsSet        = SUNFALSE;
    return (CV_SUCCESS);
  }

  /* Test if required vector ops. are defined */

  if (constraints->ops->nvdiv == NULL || constraints->ops->nvmaxnorm == NULL ||
      constraints->ops->nvcompare == NULL ||
      constraints->ops->nvconstrmask == NULL ||
      constraints->ops->nvminquotient == NULL)
  {
    cvProcessError(cv_mem, CV_ILL_INPUT, __LINE__, __func__, __FILE__,
                   MSGCV_BAD_NVECTOR);
    return (CV_ILL_INPUT);
  }

  /* Check the constraints vector */
  temptest = N_VMaxNorm(constraints);
  if ((temptest > TWOPT5) || (temptest < HALF))
  {
    cvProcessError(cv_mem, CV_ILL_INPUT, __LINE__, __func__, __FILE__,
                   MSGCV_BAD_CONSTR);
    return (CV_ILL_INPUT);
  }

  if (!(cv_mem->cv_constraintsMallocDone))
  {
    cv_mem->cv_constraints = N_VClone(constraints);
    cv_mem->cv_lrw += cv_mem->cv_lrw1;
    cv_mem->cv_liw += cv_mem->cv_liw1;
    cv_mem->cv_constraintsMallocDone = SUNTRUE;
  }

  /* Load the constraints vector */
  N_VScale(ONE, constraints, cv_mem->cv_constraints);

  cv_mem->cv_constraintsSet = SUNTRUE;

  return (CV_SUCCESS);
}

/*
 * CVodeSetUseIntegratorFusedKernels
 *
 * Enable or disable integrator specific fused kernels
 */

int CVodeSetUseIntegratorFusedKernels(void* cvode_mem, sunbooleantype onoff)
{
  CVodeMem cv_mem;
#ifdef SUNDIALS_BUILD_PACKAGE_FUSED_KERNELS
  N_Vector_ID id;
#endif

  if (cvode_mem == NULL)
  {
    cvProcessError(NULL, CV_MEM_NULL, __LINE__, __func__, __FILE__, MSGCV_NO_MEM);
    return (CV_MEM_NULL);
  }

  cv_mem = (CVodeMem)cvode_mem;

#ifdef SUNDIALS_BUILD_PACKAGE_FUSED_KERNELS
  id = N_VGetVectorID(cv_mem->cv_ewt);
  if (!cv_mem->cv_MallocDone ||
      (id != SUNDIALS_NVEC_CUDA && id != SUNDIALS_NVEC_HIP))
  {
    cvProcessError(cv_mem, CV_ILL_INPUT, __LINE__, __func__, __FILE__,
                   "Fused Kernels not supported for the provided vector");
    return (CV_MEM_NULL);
  }
  cv_mem->cv_usefused = onoff;
  return (CV_SUCCESS);
#else
  /* silence warnings when fused kernels are disabled */
  ((void)onoff);
  cvProcessError(cv_mem, CV_ILL_INPUT, __LINE__, __func__, __FILE__,
                 "CVODE was not built with fused integrator kernels enabled");
  return (CV_ILL_INPUT);
#endif
}

/*
 * =================================================================
 * CVODE optional output functions
 * =================================================================
 */

/*
 * CVodeGetNumSteps
 *
 * Returns the current number of integration steps
 */

int CVodeGetNumSteps(void* cvode_mem, long int* nsteps)
{
  CVodeMem cv_mem;

  if (cvode_mem == NULL)
  {
    cvProcessError(NULL, CV_MEM_NULL, __LINE__, __func__, __FILE__, MSGCV_NO_MEM);
    return (CV_MEM_NULL);
  }

  cv_mem = (CVodeMem)cvode_mem;

  *nsteps = cv_mem->cv_nst;

  return (CV_SUCCESS);
}

/*
 * CVodeGetNumRhsEvals
 *
 * Returns the current number of calls to f
 */

int CVodeGetNumRhsEvals(void* cvode_mem, long int* nfevals)
{
  CVodeMem cv_mem;

  if (cvode_mem == NULL)
  {
    cvProcessError(NULL, CV_MEM_NULL, __LINE__, __func__, __FILE__, MSGCV_NO_MEM);
    return (CV_MEM_NULL);
  }

  cv_mem = (CVodeMem)cvode_mem;

  *nfevals = cv_mem->cv_nfe;

  return (CV_SUCCESS);
}

/*
 * CVodeGetNumLinSolvSetups
 *
 * Returns the current number of calls to the linear solver setup routine
 */

int CVodeGetNumLinSolvSetups(void* cvode_mem, long int* nlinsetups)
{
  CVodeMem cv_mem;

  if (cvode_mem == NULL)
  {
    cvProcessError(NULL, CV_MEM_NULL, __LINE__, __func__, __FILE__, MSGCV_NO_MEM);
    return (CV_MEM_NULL);
  }

  cv_mem = (CVodeMem)cvode_mem;

  *nlinsetups = cv_mem->cv_nsetups;

  return (CV_SUCCESS);
}

/*
 * CVodeGetNumErrTestFails
 *
 * Returns the current number of error test failures
 */

int CVodeGetNumErrTestFails(void* cvode_mem, long int* netfails)
{
  CVodeMem cv_mem;

  if (cvode_mem == NULL)
  {
    cvProcessError(NULL, CV_MEM_NULL, __LINE__, __func__, __FILE__, MSGCV_NO_MEM);
    return (CV_MEM_NULL);
  }

  cv_mem = (CVodeMem)cvode_mem;

  *netfails = cv_mem->cv_netf;

  return (CV_SUCCESS);
}

/*
 * CVodeGetLastOrder
 *
 * Returns the order on the last successful step
 */

int CVodeGetLastOrder(void* cvode_mem, int* qlast)
{
  CVodeMem cv_mem;

  if (cvode_mem == NULL)
  {
    cvProcessError(NULL, CV_MEM_NULL, __LINE__, __func__, __FILE__, MSGCV_NO_MEM);
    return (CV_MEM_NULL);
  }

  cv_mem = (CVodeMem)cvode_mem;

  *qlast = cv_mem->cv_qu;

  return (CV_SUCCESS);
}

/*
 * CVodeGetCurrentOrder
 *
 * Returns the order to be attempted on the next step
 */

int CVodeGetCurrentOrder(void* cvode_mem, int* qcur)
{
  CVodeMem cv_mem;

  if (cvode_mem == NULL)
  {
    cvProcessError(NULL, CV_MEM_NULL, __LINE__, __func__, __FILE__, MSGCV_NO_MEM);
    return (CV_MEM_NULL);
  }

  cv_mem = (CVodeMem)cvode_mem;

  *qcur = cv_mem->cv_next_q;

  return (CV_SUCCESS);
}

/*
 * CVodeGetCurrentGamma
 *
 * Returns the value of gamma for the current step.
 */

int CVodeGetCurrentGamma(void* cvode_mem, sunrealtype* gamma)
{
  CVodeMem cv_mem;

  if (cvode_mem == NULL)
  {
    cvProcessError(NULL, CV_MEM_NULL, __LINE__, __func__, __FILE__, MSGCV_NO_MEM);
    return (CV_MEM_NULL);
  }

  cv_mem = (CVodeMem)cvode_mem;

  *gamma = cv_mem->cv_gamma;

  return (CV_SUCCESS);
}

/*
 * CVodeGetNumStabLimOrderReds
 *
 * Returns the number of order reductions triggered by the stability
 * limit detection algorithm
 */

int CVodeGetNumStabLimOrderReds(void* cvode_mem, long int* nslred)
{
  CVodeMem cv_mem;

  if (cvode_mem == NULL)
  {
    cvProcessError(NULL, CV_MEM_NULL, __LINE__, __func__, __FILE__, MSGCV_NO_MEM);
    return (CV_MEM_NULL);
  }

  cv_mem = (CVodeMem)cvode_mem;

  if (cv_mem->cv_sldeton == SUNFALSE) { *nslred = 0; }
  else { *nslred = cv_mem->cv_nor; }

  return (CV_SUCCESS);
}

/*
 * CVodeGetActualInitStep
 *
 * Returns the step size used on the first step
 */

int CVodeGetActualInitStep(void* cvode_mem, sunrealtype* hinused)
{
  CVodeMem cv_mem;

  if (cvode_mem == NULL)
  {
    cvProcessError(NULL, CV_MEM_NULL, __LINE__, __func__, __FILE__, MSGCV_NO_MEM);
    return (CV_MEM_NULL);
  }

  cv_mem = (CVodeMem)cvode_mem;

  *hinused = cv_mem->cv_h0u;

  return (CV_SUCCESS);
}

/*
 * CVodeGetLastStep
 *
 * Returns the step size used on the last successful step
 */

int CVodeGetLastStep(void* cvode_mem, sunrealtype* hlast)
{
  CVodeMem cv_mem;

  if (cvode_mem == NULL)
  {
    cvProcessError(NULL, CV_MEM_NULL, __LINE__, __func__, __FILE__, MSGCV_NO_MEM);
    return (CV_MEM_NULL);
  }

  cv_mem = (CVodeMem)cvode_mem;

  *hlast = cv_mem->cv_hu;

  return (CV_SUCCESS);
}

/*
 * CVodeGetCurrentStep
 *
 * Returns the step size to be attempted on the next step
 */

int CVodeGetCurrentStep(void* cvode_mem, sunrealtype* hcur)
{
  CVodeMem cv_mem;

  if (cvode_mem == NULL)
  {
    cvProcessError(NULL, CV_MEM_NULL, __LINE__, __func__, __FILE__, MSGCV_NO_MEM);
    return (CV_MEM_NULL);
  }

  cv_mem = (CVodeMem)cvode_mem;

  *hcur = cv_mem->cv_next_h;

  return (CV_SUCCESS);
}

/*
 * CVodeGetCurrentState
 *
 * Returns the current state vector
 */

int CVodeGetCurrentState(void* cvode_mem, N_Vector* y)
{
  CVodeMem cv_mem;

  if (cvode_mem == NULL)
  {
    cvProcessError(NULL, CV_MEM_NULL, __LINE__, __func__, __FILE__, MSGCV_NO_MEM);
    return (CV_MEM_NULL);
  }

  cv_mem = (CVodeMem)cvode_mem;

  *y = cv_mem->cv_y;

  return (CV_SUCCESS);
}

/*
 * CVodeGetCurrentTime
 *
 * Returns the current value of the independent variable
 */

int CVodeGetCurrentTime(void* cvode_mem, sunrealtype* tcur)
{
  CVodeMem cv_mem;

  if (cvode_mem == NULL)
  {
    cvProcessError(NULL, CV_MEM_NULL, __LINE__, __func__, __FILE__, MSGCV_NO_MEM);
    return (CV_MEM_NULL);
  }

  cv_mem = (CVodeMem)cvode_mem;

  *tcur = cv_mem->cv_tn;

  return (CV_SUCCESS);
}

/*
 * CVodeGetTolScaleFactor
 *
 * Returns a suggested factor for scaling tolerances
 */

int CVodeGetTolScaleFactor(void* cvode_mem, sunrealtype* tolsfact)
{
  CVodeMem cv_mem;

  if (cvode_mem == NULL)
  {
    cvProcessError(NULL, CV_MEM_NULL, __LINE__, __func__, __FILE__, MSGCV_NO_MEM);
    return (CV_MEM_NULL);
  }

  cv_mem = (CVodeMem)cvode_mem;

  *tolsfact = cv_mem->cv_tolsf;

  return (CV_SUCCESS);
}

/*
 * CVodeGetErrWeights
 *
 * This routine returns the current weight vector.
 */

int CVodeGetErrWeights(void* cvode_mem, N_Vector eweight)
{
  CVodeMem cv_mem;

  if (cvode_mem == NULL)
  {
    cvProcessError(NULL, CV_MEM_NULL, __LINE__, __func__, __FILE__, MSGCV_NO_MEM);
    return (CV_MEM_NULL);
  }

  cv_mem = (CVodeMem)cvode_mem;

  N_VScale(ONE, cv_mem->cv_ewt, eweight);

  return (CV_SUCCESS);
}

/*
 * CVodeGetEstLocalErrors
 *
 * Returns an estimate of the local error
 */

int CVodeGetEstLocalErrors(void* cvode_mem, N_Vector ele)
{
  CVodeMem cv_mem;

  if (cvode_mem == NULL)
  {
    cvProcessError(NULL, CV_MEM_NULL, __LINE__, __func__, __FILE__, MSGCV_NO_MEM);
    return (CV_MEM_NULL);
  }

  cv_mem = (CVodeMem)cvode_mem;

  N_VScale(ONE, cv_mem->cv_acor, ele);

  return (CV_SUCCESS);
}

/*
 * CVodeGetWorkSpace
 *
 * Returns integrator work space requirements
 */

int CVodeGetWorkSpace(void* cvode_mem, long int* lenrw, long int* leniw)
{
  CVodeMem cv_mem;

  if (cvode_mem == NULL)
  {
    cvProcessError(NULL, CV_MEM_NULL, __LINE__, __func__, __FILE__, MSGCV_NO_MEM);
    return (CV_MEM_NULL);
  }

  cv_mem = (CVodeMem)cvode_mem;

  *leniw = cv_mem->cv_liw;
  *lenrw = cv_mem->cv_lrw;

  return (CV_SUCCESS);
}

/*
 * CVodeGetIntegratorStats
 *
 * Returns integrator statistics
 */

int CVodeGetIntegratorStats(void* cvode_mem, long int* nsteps, long int* nfevals,
                            long int* nlinsetups, long int* netfails, int* qlast,
                            int* qcur, sunrealtype* hinused, sunrealtype* hlast,
                            sunrealtype* hcur, sunrealtype* tcur)
{
  CVodeMem cv_mem;

  if (cvode_mem == NULL)
  {
    cvProcessError(NULL, CV_MEM_NULL, __LINE__, __func__, __FILE__, MSGCV_NO_MEM);
    return (CV_MEM_NULL);
  }

  cv_mem = (CVodeMem)cvode_mem;

  *nsteps     = cv_mem->cv_nst;
  *nfevals    = cv_mem->cv_nfe;
  *nlinsetups = cv_mem->cv_nsetups;
  *netfails   = cv_mem->cv_netf;
  *qlast      = cv_mem->cv_qu;
  *qcur       = cv_mem->cv_next_q;
  *hinused    = cv_mem->cv_h0u;
  *hlast      = cv_mem->cv_hu;
  *hcur       = cv_mem->cv_next_h;
  *tcur       = cv_mem->cv_tn;

  return (CV_SUCCESS);
}

/*
 * CVodeGetNumGEvals
 *
 * Returns the current number of calls to g (for rootfinding)
 */

int CVodeGetNumGEvals(void* cvode_mem, long int* ngevals)
{
  CVodeMem cv_mem;

  if (cvode_mem == NULL)
  {
    cvProcessError(NULL, CV_MEM_NULL, __LINE__, __func__, __FILE__, MSGCV_NO_MEM);
    return (CV_MEM_NULL);
  }

  cv_mem = (CVodeMem)cvode_mem;

  *ngevals = cv_mem->cv_nge;

  return (CV_SUCCESS);
}

/*
 * CVodeGetRootInfo
 *
 * Returns pointer to array rootsfound showing roots found
 */

int CVodeGetRootInfo(void* cvode_mem, int* rootsfound)
{
  CVodeMem cv_mem;
  int i, nrt;

  if (cvode_mem == NULL)
  {
    cvProcessError(NULL, CV_MEM_NULL, __LINE__, __func__, __FILE__, MSGCV_NO_MEM);
    return (CV_MEM_NULL);
  }

  cv_mem = (CVodeMem)cvode_mem;

  nrt = cv_mem->cv_nrtfn;

  for (i = 0; i < nrt; i++) { rootsfound[i] = cv_mem->cv_iroots[i]; }

  return (CV_SUCCESS);
}

/*
 * CVodeGetNumNonlinSolvIters
 *
 * Returns the current number of iterations in the nonlinear solver
 */

int CVodeGetNumNonlinSolvIters(void* cvode_mem, long int* nniters)
{
  CVodeMem cv_mem;

  if (cvode_mem == NULL)
  {
    cvProcessError(NULL, CV_MEM_NULL, __LINE__, __func__, __FILE__, MSGCV_NO_MEM);
    return (CV_MEM_NULL);
  }

  cv_mem = (CVodeMem)cvode_mem;

  *nniters = cv_mem->cv_nni;

  return (CV_SUCCESS);
}

/*
 * CVodeGetNumNonlinSolvConvFails
 *
 * Returns the current number of convergence failures in the
 * nonlinear solver
 */

int CVodeGetNumNonlinSolvConvFails(void* cvode_mem, long int* nnfails)
{
  CVodeMem cv_mem;

  if (cvode_mem == NULL)
  {
    cvProcessError(NULL, CV_MEM_NULL, __LINE__, __func__, __FILE__, MSGCV_NO_MEM);
    return (CV_MEM_NULL);
  }

  cv_mem = (CVodeMem)cvode_mem;

  *nnfails = cv_mem->cv_nnf;

  return (CV_SUCCESS);
}

/*
 * CVodeGetNonlinSolvStats
 *
 * Returns nonlinear solver statistics
 */

int CVodeGetNonlinSolvStats(void* cvode_mem, long int* nniters, long int* nnfails)
{
  CVodeMem cv_mem;

  if (cvode_mem == NULL)
  {
    cvProcessError(NULL, CV_MEM_NULL, __LINE__, __func__, __FILE__, MSGCV_NO_MEM);
    return (CV_MEM_NULL);
  }

  cv_mem = (CVodeMem)cvode_mem;

  *nniters = cv_mem->cv_nni;
  *nnfails = cv_mem->cv_nnf;

  return (CV_SUCCESS);
}

/*
 * CVodeGetNumStepSolveFails
 *
 * Returns the current number of failed steps due to a nonlinear solver
 * convergence failure
 */

int CVodeGetNumStepSolveFails(void* cvode_mem, long int* nncfails)
{
  CVodeMem cv_mem;

  if (cvode_mem == NULL)
  {
    cvProcessError(NULL, CV_MEM_NULL, __LINE__, __func__, __FILE__, MSGCV_NO_MEM);
    return (CV_MEM_NULL);
  }

  cv_mem = (CVodeMem)cvode_mem;

  *nncfails = cv_mem->cv_ncfn;

  return (CV_SUCCESS);
}

/*
 * CVodePrintAllStats
 *
 * Print all integrator statistics
 */

int CVodePrintAllStats(void* cvode_mem, FILE* outfile, SUNOutputFormat fmt)
{
  CVodeMem cv_mem;
  CVLsMem cvls_mem;
  CVodeProjMem cvproj_mem;

  if (cvode_mem == NULL)
  {
    cvProcessError(NULL, CV_MEM_NULL, __LINE__, __func__, __FILE__, MSGCV_NO_MEM);
    return (CV_MEM_NULL);
  }

  cv_mem = (CVodeMem)cvode_mem;

<<<<<<< HEAD
  long int total_rhs_evals = cv_mem->cv_nfe;
  switch (fmt)
  {
  case SUN_OUTPUTFORMAT_TABLE:
    /* step and method stats */
    fprintf(outfile, "Current time                 = %" RSYM "\n", cv_mem->cv_tn);
    fprintf(outfile, "Steps                        = %ld\n", cv_mem->cv_nst);
    fprintf(outfile, "Error test fails             = %ld\n", cv_mem->cv_netf);
    fprintf(outfile, "NLS step fails               = %ld\n", cv_mem->cv_ncfn);
    fprintf(outfile, "Initial step size            = %" RSYM "\n",
            cv_mem->cv_h0u);
    fprintf(outfile, "Last step size               = %" RSYM "\n", cv_mem->cv_hu);
    fprintf(outfile, "Current step size            = %" RSYM "\n",
            cv_mem->cv_next_h);
    fprintf(outfile, "Last method order            = %d\n", cv_mem->cv_qu);
    fprintf(outfile, "Current method order         = %d\n", cv_mem->cv_next_q);
    fprintf(outfile, "Stab. lim. order reductions  = %ld\n", cv_mem->cv_nor);

    /* function evaluations */
    fprintf(outfile, "Integrator RHS fn evals      = %ld\n", cv_mem->cv_nfe);

    /* nonlinear solver stats */
    fprintf(outfile, "NLS iters                    = %ld\n", cv_mem->cv_nni);
    fprintf(outfile, "NLS fails                    = %ld\n", cv_mem->cv_nnf);
    if (cv_mem->cv_nst > 0)
    {
      fprintf(outfile, "NLS iters per step           = %" RSYM "\n",
              (sunrealtype)cv_mem->cv_nni / (sunrealtype)cv_mem->cv_nst);
    }
    fprintf(outfile, "NLS slow                     = %ld\n", cv_mem->cv_nns);
    fprintf(outfile, "NLS switch                   = %ld\n", cv_mem->cv_nswitch);

    /* linear solver stats */
    fprintf(outfile, "LS setups                    = %ld\n", cv_mem->cv_nsetups);
    if (cv_mem->cv_lmem)
    {
      cvls_mem = (CVLsMem)(cv_mem->cv_lmem);
      fprintf(outfile, "Jac fn evals                 = %ld\n", cvls_mem->nje);
      fprintf(outfile, "LS RHS fn evals              = %ld\n", cvls_mem->nfeDQ);
      fprintf(outfile, "Prec setup evals             = %ld\n", cvls_mem->npe);
      fprintf(outfile, "Prec solves                  = %ld\n", cvls_mem->nps);
      fprintf(outfile, "LS iters                     = %ld\n", cvls_mem->nli);
      fprintf(outfile, "LS fails                     = %ld\n", cvls_mem->ncfl);
      fprintf(outfile, "Jac-times setups             = %ld\n",
              cvls_mem->njtsetup);
      fprintf(outfile, "Jac-times evals              = %ld\n", cvls_mem->njtimes);
      if (cv_mem->cv_nni > 0)
      {
        fprintf(outfile, "LS iters per NLS iter        = %" RSYM "\n",
                (sunrealtype)cvls_mem->nli / (sunrealtype)cv_mem->cv_nni);
        fprintf(outfile, "Jac evals per NLS iter       = %" RSYM "\n",
                (sunrealtype)cvls_mem->nje / (sunrealtype)cv_mem->cv_nni);
        fprintf(outfile, "Prec evals per NLS iter      = %" RSYM "\n",
                (sunrealtype)cvls_mem->npe / (sunrealtype)cv_mem->cv_nni);
      }
      total_rhs_evals += cvls_mem->nfeDQ;
    }

    /* rootfinding stats */
    fprintf(outfile, "Root fn evals                = %ld\n", cv_mem->cv_nge);

    /* projection stats */
    if (cv_mem->proj_mem)
    {
      cvproj_mem = (CVodeProjMem)(cv_mem->proj_mem);
      fprintf(outfile, "Projection fn evals          = %ld\n", cvproj_mem->nproj);
      fprintf(outfile, "Projection fails             = %ld\n",
              cvproj_mem->npfails);
    }
    fprintf(outfile, "Total RHS fn evals           = %ld\n", total_rhs_evals);
    break;

  case SUN_OUTPUTFORMAT_CSV:
    /* step and method stats */
    fprintf(outfile, "Time,%" RSYM, cv_mem->cv_tn);
    fprintf(outfile, ",Steps,%ld", cv_mem->cv_nst);
    fprintf(outfile, ",Error test fails,%ld", cv_mem->cv_netf);
    fprintf(outfile, ",NLS step fails,%ld", cv_mem->cv_ncfn);
    fprintf(outfile, ",Initial step size,%" RSYM, cv_mem->cv_h0u);
    fprintf(outfile, ",Last step size,%" RSYM, cv_mem->cv_hu);
    fprintf(outfile, ",Current step size,%" RSYM, cv_mem->cv_next_h);
    fprintf(outfile, ",Last method order,%d", cv_mem->cv_qu);
    fprintf(outfile, ",Current method order,%d", cv_mem->cv_next_q);
    fprintf(outfile, ",Stab. lim. order reductions,%ld", cv_mem->cv_nor);

    /* function evaluations */
    fprintf(outfile, ",RHS fn evals,%ld", cv_mem->cv_nfe);

    /* nonlinear solver stats */
    fprintf(outfile, ",NLS iters,%ld", cv_mem->cv_nni);
    fprintf(outfile, ",NLS fails,%ld", cv_mem->cv_nnf);
    if (cv_mem->cv_nst > 0)
    {
      fprintf(outfile, ",NLS iters per step,%" RSYM,
              (sunrealtype)cv_mem->cv_nni / (sunrealtype)cv_mem->cv_nst);
    }
    else { fprintf(outfile, ",NLS iters per step,0"); }

    /* linear solver stats */
    fprintf(outfile, ",LS setups,%ld", cv_mem->cv_nsetups);
    if (cv_mem->cv_lmem)
    {
      cvls_mem = (CVLsMem)(cv_mem->cv_lmem);
      fprintf(outfile, ",Jac fn evals,%ld", cvls_mem->nje);
      fprintf(outfile, ",LS RHS fn evals,%ld", cvls_mem->nfeDQ);
      fprintf(outfile, ",Prec setup evals,%ld", cvls_mem->npe);
      fprintf(outfile, ",Prec solves,%ld", cvls_mem->nps);
      fprintf(outfile, ",LS iters,%ld", cvls_mem->nli);
      fprintf(outfile, ",LS fails,%ld", cvls_mem->ncfl);
      fprintf(outfile, ",Jac-times setups,%ld", cvls_mem->njtsetup);
      fprintf(outfile, ",Jac-times evals,%ld", cvls_mem->njtimes);
      if (cv_mem->cv_nni > 0)
      {
        fprintf(outfile, ",LS iters per NLS iter,%" RSYM,
                (sunrealtype)cvls_mem->nli / (sunrealtype)cv_mem->cv_nni);
        fprintf(outfile, ",Jac evals per NLS iter,%" RSYM,
                (sunrealtype)cvls_mem->nje / (sunrealtype)cv_mem->cv_nni);
        fprintf(outfile, ",Prec evals per NLS iter,%" RSYM,
                (sunrealtype)cvls_mem->npe / (sunrealtype)cv_mem->cv_nni);
      }
      else
      {
        fprintf(outfile, ",LS iters per NLS iter,0");
        fprintf(outfile, ",Jac evals per NLS iter,0");
        fprintf(outfile, ",Prec evals per NLS iter,0");
      }
    }

    /* rootfinding stats */
    fprintf(outfile, ",Root fn evals,%ld", cv_mem->cv_nge);

    /* projection stats */
    if (cv_mem->proj_mem)
    {
      cvproj_mem = (CVodeProjMem)(cv_mem->proj_mem);
      fprintf(outfile, ",Projection fn evals,%ld", cvproj_mem->nproj);
      fprintf(outfile, ",Projection fails,%ld", cvproj_mem->npfails);
    }
    fprintf(outfile, "\n");
    break;

  default:
=======
  if (fmt != SUN_OUTPUTFORMAT_TABLE && fmt != SUN_OUTPUTFORMAT_CSV)
  {
>>>>>>> e9e8f5cf
    cvProcessError(cv_mem, CV_ILL_INPUT, __LINE__, __func__, __FILE__,
                   "Invalid formatting option.");
    return (CV_ILL_INPUT);
  }

  /* step and method stats */
  sunfprintf_real(outfile, fmt, SUNTRUE, "Current time", cv_mem->cv_tn);
  sunfprintf_long(outfile, fmt, SUNFALSE, "Steps", cv_mem->cv_nst);
  sunfprintf_long(outfile, fmt, SUNFALSE, "Error test fails", cv_mem->cv_netf);
  sunfprintf_long(outfile, fmt, SUNFALSE, "NLS step fails", cv_mem->cv_ncfn);
  sunfprintf_real(outfile, fmt, SUNFALSE, "Initial step size", cv_mem->cv_h0u);
  sunfprintf_real(outfile, fmt, SUNFALSE, "Last step size", cv_mem->cv_hu);
  sunfprintf_real(outfile, fmt, SUNFALSE, "Current step size", cv_mem->cv_next_h);
  sunfprintf_long(outfile, fmt, SUNFALSE, "Last method order", cv_mem->cv_qu);
  sunfprintf_long(outfile, fmt, SUNFALSE, "Current method order",
                  cv_mem->cv_next_q);
  sunfprintf_long(outfile, fmt, SUNFALSE, "Stab. lim. order reductions",
                  cv_mem->cv_nor);
  /* function evaluations */
  sunfprintf_long(outfile, fmt, SUNFALSE, "RHS fn evals", cv_mem->cv_nfe);
  /* nonlinear solver stats */
  sunfprintf_long(outfile, fmt, SUNFALSE, "NLS iters", cv_mem->cv_nni);
  sunfprintf_long(outfile, fmt, SUNFALSE, "NLS fails", cv_mem->cv_nnf);
  if (cv_mem->cv_nst > 0)
  {
    sunfprintf_real(outfile, fmt, SUNFALSE, "NLS iters per step",
                    (sunrealtype)cv_mem->cv_nni / (sunrealtype)cv_mem->cv_nst);
  }
  sunfprintf_long(outfile, fmt, SUNFALSE, "LS setups", cv_mem->cv_nsetups);
  if (cv_mem->cv_lmem)
  {
    cvls_mem = (CVLsMem)(cv_mem->cv_lmem);
    sunfprintf_long(outfile, fmt, SUNFALSE, "Jac fn evals", cvls_mem->nje);
    sunfprintf_long(outfile, fmt, SUNFALSE, "LS RHS fn evals", cvls_mem->nfeDQ);
    sunfprintf_long(outfile, fmt, SUNFALSE, "Prec setup evals", cvls_mem->npe);
    sunfprintf_long(outfile, fmt, SUNFALSE, "Prec solves", cvls_mem->nps);
    sunfprintf_long(outfile, fmt, SUNFALSE, "LS iters", cvls_mem->nli);
    sunfprintf_long(outfile, fmt, SUNFALSE, "LS fails", cvls_mem->ncfl);
    sunfprintf_long(outfile, fmt, SUNFALSE, "Jac-times setups",
                    cvls_mem->njtsetup);
    sunfprintf_long(outfile, fmt, SUNFALSE, "Jac-times evals", cvls_mem->njtimes);
    if (cv_mem->cv_nni > 0)
    {
      sunfprintf_real(outfile, fmt, SUNFALSE, "LS iters per NLS iter",
                      (sunrealtype)cvls_mem->nli / (sunrealtype)cv_mem->cv_nni);
      sunfprintf_real(outfile, fmt, SUNFALSE, "Jac evals per NLS iter",
                      (sunrealtype)cvls_mem->nje / (sunrealtype)cv_mem->cv_nni);
      sunfprintf_real(outfile, fmt, SUNFALSE, "Prec evals per NLS iter",
                      (sunrealtype)cvls_mem->npe / (sunrealtype)cv_mem->cv_nni);
    }
  }
  /* rootfinding stats */
  sunfprintf_long(outfile, fmt, SUNFALSE, "Root fn evals", cv_mem->cv_nge);
  /* projection stats */
  if (cv_mem->proj_mem)
  {
    cvproj_mem = (CVodeProjMem)(cv_mem->proj_mem);
    sunfprintf_long(outfile, fmt, SUNFALSE, "Projection fn evals",
                    cvproj_mem->nproj);
    sunfprintf_long(outfile, fmt, SUNFALSE, "Projection fails",
                    cvproj_mem->npfails);
  }

  return (CV_SUCCESS);
}

/*-----------------------------------------------------------------*/

int CVodeGetUserData(void* cvode_mem, void** user_data)
{
  CVodeMem cv_mem;

  if (cvode_mem == NULL)
  {
    cvProcessError(NULL, CV_MEM_NULL, __LINE__, __func__, __FILE__, MSGCV_NO_MEM);
    return (CV_MEM_NULL);
  }

  cv_mem = (CVodeMem)cvode_mem;

  *user_data = cv_mem->cv_user_data;

  return (CV_SUCCESS);
}

/*-----------------------------------------------------------------*/

char* CVodeGetReturnFlagName(long int flag)
{
  char* name;

  name = (char*)malloc(24 * sizeof(char));

  switch (flag)
  {
  case CV_SUCCESS: sprintf(name, "CV_SUCCESS"); break;
  case CV_TSTOP_RETURN: sprintf(name, "CV_TSTOP_RETURN"); break;
  case CV_ROOT_RETURN: sprintf(name, "CV_ROOT_RETURN"); break;
  case CV_TOO_MUCH_WORK: sprintf(name, "CV_TOO_MUCH_WORK"); break;
  case CV_TOO_MUCH_ACC: sprintf(name, "CV_TOO_MUCH_ACC"); break;
  case CV_ERR_FAILURE: sprintf(name, "CV_ERR_FAILURE"); break;
  case CV_CONV_FAILURE: sprintf(name, "CV_CONV_FAILURE"); break;
  case CV_LINIT_FAIL: sprintf(name, "CV_LINIT_FAIL"); break;
  case CV_LSETUP_FAIL: sprintf(name, "CV_LSETUP_FAIL"); break;
  case CV_LSOLVE_FAIL: sprintf(name, "CV_LSOLVE_FAIL"); break;
  case CV_RHSFUNC_FAIL: sprintf(name, "CV_RHSFUNC_FAIL"); break;
  case CV_FIRST_RHSFUNC_ERR: sprintf(name, "CV_FIRST_RHSFUNC_ERR"); break;
  case CV_REPTD_RHSFUNC_ERR: sprintf(name, "CV_REPTD_RHSFUNC_ERR"); break;
  case CV_UNREC_RHSFUNC_ERR: sprintf(name, "CV_UNREC_RHSFUNC_ERR"); break;
  case CV_RTFUNC_FAIL: sprintf(name, "CV_RTFUNC_FAIL"); break;
  case CV_MEM_FAIL: sprintf(name, "CV_MEM_FAIL"); break;
  case CV_MEM_NULL: sprintf(name, "CV_MEM_NULL"); break;
  case CV_ILL_INPUT: sprintf(name, "CV_ILL_INPUT"); break;
  case CV_NO_MALLOC: sprintf(name, "CV_NO_MALLOC"); break;
  case CV_BAD_K: sprintf(name, "CV_BAD_K"); break;
  case CV_BAD_T: sprintf(name, "CV_BAD_T"); break;
  case CV_BAD_DKY: sprintf(name, "CV_BAD_DKY"); break;
  case CV_TOO_CLOSE: sprintf(name, "CV_TOO_CLOSE"); break;
  case CV_NLS_INIT_FAIL: sprintf(name, "CV_NLS_INIT_FAIL"); break;
  case CV_NLS_SETUP_FAIL: sprintf(name, "CV_NLS_SETUPT_FAIL"); break;
  case CV_NLS_FAIL: sprintf(name, "CV_NLS_FAIL"); break;
  case CV_PROJ_MEM_NULL: sprintf(name, "CV_PROJ_MEM_NULL"); break;
  case CV_PROJFUNC_FAIL: sprintf(name, "CV_PROJFUNC_FAIL"); break;
  case CV_REPTD_PROJFUNC_ERR: sprintf(name, "CV_REPTD_PROJFUNC_ERR"); break;
  default: sprintf(name, "NONE");
  }

  return (name);
}<|MERGE_RESOLUTION|>--- conflicted
+++ resolved
@@ -997,8 +997,8 @@
   {
     if (aa_vectors != cv_mem->NLS_aavectors) {
       cv_mem->NLS_aavectors = aa_vectors;
-      
-      if (cv_mem->NLS_fixedpoint) 
+
+      if (cv_mem->NLS_fixedpoint)
       {
         SUNNonlinSolFree(cv_mem->NLS_fixedpoint);
       }
@@ -1051,7 +1051,7 @@
   if (alpharef >= SUN_RCONST(0.0) && alpharef < SUN_RCONST(1.0)) {
     cv_mem->cv_alpharef = alpharef;
   }
-  if (hystersis_fixed >= 0) { 
+  if (hystersis_fixed >= 0) {
     cv_mem->switchtofixed_delay = hystersis_fixed;
   }
   if (hystersis_newton >= 0) {
@@ -1063,7 +1063,7 @@
   if (precondition_newton >= 0) {
     cv_mem->switchtonewton_precondition_count = precondition_newton;
   }
-  
+
   return CV_SUCCESS;
 }
 
@@ -1777,153 +1777,8 @@
 
   cv_mem = (CVodeMem)cvode_mem;
 
-<<<<<<< HEAD
-  long int total_rhs_evals = cv_mem->cv_nfe;
-  switch (fmt)
-  {
-  case SUN_OUTPUTFORMAT_TABLE:
-    /* step and method stats */
-    fprintf(outfile, "Current time                 = %" RSYM "\n", cv_mem->cv_tn);
-    fprintf(outfile, "Steps                        = %ld\n", cv_mem->cv_nst);
-    fprintf(outfile, "Error test fails             = %ld\n", cv_mem->cv_netf);
-    fprintf(outfile, "NLS step fails               = %ld\n", cv_mem->cv_ncfn);
-    fprintf(outfile, "Initial step size            = %" RSYM "\n",
-            cv_mem->cv_h0u);
-    fprintf(outfile, "Last step size               = %" RSYM "\n", cv_mem->cv_hu);
-    fprintf(outfile, "Current step size            = %" RSYM "\n",
-            cv_mem->cv_next_h);
-    fprintf(outfile, "Last method order            = %d\n", cv_mem->cv_qu);
-    fprintf(outfile, "Current method order         = %d\n", cv_mem->cv_next_q);
-    fprintf(outfile, "Stab. lim. order reductions  = %ld\n", cv_mem->cv_nor);
-
-    /* function evaluations */
-    fprintf(outfile, "Integrator RHS fn evals      = %ld\n", cv_mem->cv_nfe);
-
-    /* nonlinear solver stats */
-    fprintf(outfile, "NLS iters                    = %ld\n", cv_mem->cv_nni);
-    fprintf(outfile, "NLS fails                    = %ld\n", cv_mem->cv_nnf);
-    if (cv_mem->cv_nst > 0)
-    {
-      fprintf(outfile, "NLS iters per step           = %" RSYM "\n",
-              (sunrealtype)cv_mem->cv_nni / (sunrealtype)cv_mem->cv_nst);
-    }
-    fprintf(outfile, "NLS slow                     = %ld\n", cv_mem->cv_nns);
-    fprintf(outfile, "NLS switch                   = %ld\n", cv_mem->cv_nswitch);
-
-    /* linear solver stats */
-    fprintf(outfile, "LS setups                    = %ld\n", cv_mem->cv_nsetups);
-    if (cv_mem->cv_lmem)
-    {
-      cvls_mem = (CVLsMem)(cv_mem->cv_lmem);
-      fprintf(outfile, "Jac fn evals                 = %ld\n", cvls_mem->nje);
-      fprintf(outfile, "LS RHS fn evals              = %ld\n", cvls_mem->nfeDQ);
-      fprintf(outfile, "Prec setup evals             = %ld\n", cvls_mem->npe);
-      fprintf(outfile, "Prec solves                  = %ld\n", cvls_mem->nps);
-      fprintf(outfile, "LS iters                     = %ld\n", cvls_mem->nli);
-      fprintf(outfile, "LS fails                     = %ld\n", cvls_mem->ncfl);
-      fprintf(outfile, "Jac-times setups             = %ld\n",
-              cvls_mem->njtsetup);
-      fprintf(outfile, "Jac-times evals              = %ld\n", cvls_mem->njtimes);
-      if (cv_mem->cv_nni > 0)
-      {
-        fprintf(outfile, "LS iters per NLS iter        = %" RSYM "\n",
-                (sunrealtype)cvls_mem->nli / (sunrealtype)cv_mem->cv_nni);
-        fprintf(outfile, "Jac evals per NLS iter       = %" RSYM "\n",
-                (sunrealtype)cvls_mem->nje / (sunrealtype)cv_mem->cv_nni);
-        fprintf(outfile, "Prec evals per NLS iter      = %" RSYM "\n",
-                (sunrealtype)cvls_mem->npe / (sunrealtype)cv_mem->cv_nni);
-      }
-      total_rhs_evals += cvls_mem->nfeDQ;
-    }
-
-    /* rootfinding stats */
-    fprintf(outfile, "Root fn evals                = %ld\n", cv_mem->cv_nge);
-
-    /* projection stats */
-    if (cv_mem->proj_mem)
-    {
-      cvproj_mem = (CVodeProjMem)(cv_mem->proj_mem);
-      fprintf(outfile, "Projection fn evals          = %ld\n", cvproj_mem->nproj);
-      fprintf(outfile, "Projection fails             = %ld\n",
-              cvproj_mem->npfails);
-    }
-    fprintf(outfile, "Total RHS fn evals           = %ld\n", total_rhs_evals);
-    break;
-
-  case SUN_OUTPUTFORMAT_CSV:
-    /* step and method stats */
-    fprintf(outfile, "Time,%" RSYM, cv_mem->cv_tn);
-    fprintf(outfile, ",Steps,%ld", cv_mem->cv_nst);
-    fprintf(outfile, ",Error test fails,%ld", cv_mem->cv_netf);
-    fprintf(outfile, ",NLS step fails,%ld", cv_mem->cv_ncfn);
-    fprintf(outfile, ",Initial step size,%" RSYM, cv_mem->cv_h0u);
-    fprintf(outfile, ",Last step size,%" RSYM, cv_mem->cv_hu);
-    fprintf(outfile, ",Current step size,%" RSYM, cv_mem->cv_next_h);
-    fprintf(outfile, ",Last method order,%d", cv_mem->cv_qu);
-    fprintf(outfile, ",Current method order,%d", cv_mem->cv_next_q);
-    fprintf(outfile, ",Stab. lim. order reductions,%ld", cv_mem->cv_nor);
-
-    /* function evaluations */
-    fprintf(outfile, ",RHS fn evals,%ld", cv_mem->cv_nfe);
-
-    /* nonlinear solver stats */
-    fprintf(outfile, ",NLS iters,%ld", cv_mem->cv_nni);
-    fprintf(outfile, ",NLS fails,%ld", cv_mem->cv_nnf);
-    if (cv_mem->cv_nst > 0)
-    {
-      fprintf(outfile, ",NLS iters per step,%" RSYM,
-              (sunrealtype)cv_mem->cv_nni / (sunrealtype)cv_mem->cv_nst);
-    }
-    else { fprintf(outfile, ",NLS iters per step,0"); }
-
-    /* linear solver stats */
-    fprintf(outfile, ",LS setups,%ld", cv_mem->cv_nsetups);
-    if (cv_mem->cv_lmem)
-    {
-      cvls_mem = (CVLsMem)(cv_mem->cv_lmem);
-      fprintf(outfile, ",Jac fn evals,%ld", cvls_mem->nje);
-      fprintf(outfile, ",LS RHS fn evals,%ld", cvls_mem->nfeDQ);
-      fprintf(outfile, ",Prec setup evals,%ld", cvls_mem->npe);
-      fprintf(outfile, ",Prec solves,%ld", cvls_mem->nps);
-      fprintf(outfile, ",LS iters,%ld", cvls_mem->nli);
-      fprintf(outfile, ",LS fails,%ld", cvls_mem->ncfl);
-      fprintf(outfile, ",Jac-times setups,%ld", cvls_mem->njtsetup);
-      fprintf(outfile, ",Jac-times evals,%ld", cvls_mem->njtimes);
-      if (cv_mem->cv_nni > 0)
-      {
-        fprintf(outfile, ",LS iters per NLS iter,%" RSYM,
-                (sunrealtype)cvls_mem->nli / (sunrealtype)cv_mem->cv_nni);
-        fprintf(outfile, ",Jac evals per NLS iter,%" RSYM,
-                (sunrealtype)cvls_mem->nje / (sunrealtype)cv_mem->cv_nni);
-        fprintf(outfile, ",Prec evals per NLS iter,%" RSYM,
-                (sunrealtype)cvls_mem->npe / (sunrealtype)cv_mem->cv_nni);
-      }
-      else
-      {
-        fprintf(outfile, ",LS iters per NLS iter,0");
-        fprintf(outfile, ",Jac evals per NLS iter,0");
-        fprintf(outfile, ",Prec evals per NLS iter,0");
-      }
-    }
-
-    /* rootfinding stats */
-    fprintf(outfile, ",Root fn evals,%ld", cv_mem->cv_nge);
-
-    /* projection stats */
-    if (cv_mem->proj_mem)
-    {
-      cvproj_mem = (CVodeProjMem)(cv_mem->proj_mem);
-      fprintf(outfile, ",Projection fn evals,%ld", cvproj_mem->nproj);
-      fprintf(outfile, ",Projection fails,%ld", cvproj_mem->npfails);
-    }
-    fprintf(outfile, "\n");
-    break;
-
-  default:
-=======
   if (fmt != SUN_OUTPUTFORMAT_TABLE && fmt != SUN_OUTPUTFORMAT_CSV)
   {
->>>>>>> e9e8f5cf
     cvProcessError(cv_mem, CV_ILL_INPUT, __LINE__, __func__, __FILE__,
                    "Invalid formatting option.");
     return (CV_ILL_INPUT);
@@ -1952,6 +1807,8 @@
     sunfprintf_real(outfile, fmt, SUNFALSE, "NLS iters per step",
                     (sunrealtype)cv_mem->cv_nni / (sunrealtype)cv_mem->cv_nst);
   }
+  sunfprintf_long(outfile, fmt, "NLS slow", cv_mem->cv_nns);
+  sunfprintf_long(outfile, fmt, "NLS switch", cv_mem->cv_nswitch);
   sunfprintf_long(outfile, fmt, SUNFALSE, "LS setups", cv_mem->cv_nsetups);
   if (cv_mem->cv_lmem)
   {
