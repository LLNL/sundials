/* ----------------------------------------------------------------
 * Programmer(s): Daniel R. Reynolds @ SMU
 *                Alan C. Hindmarsh and Radu Serban @ LLNL
 * ----------------------------------------------------------------
 * SUNDIALS Copyright Start
 * Copyright (c) 2002-2024, Lawrence Livermore National Security
 * and Southern Methodist University.
 * All rights reserved.
 *
 * See the top-level LICENSE and NOTICE files for details.
 *
 * SPDX-License-Identifier: BSD-3-Clause
 * SUNDIALS Copyright End
 * ----------------------------------------------------------------
 * Implementation file for CVode's linear solver interface.
 * ---------------------------------------------------------------- */

#include <stdio.h>
#include <stdlib.h>
#include <string.h>
#include <sundials/sundials_math.h>
#include <sunmatrix/sunmatrix_band.h>
#include <sunmatrix/sunmatrix_dense.h>
#include <sunmatrix/sunmatrix_sparse.h>

#include "cvode_impl.h"
#include "cvode_ls_impl.h"

/* Private constants */
#define MIN_INC_MULT SUN_RCONST(1000.0)
#define MAX_DQITERS  3 /* max. number of attempts to recover in DQ J*v */
#define ZERO         SUN_RCONST(0.0)
#define PT25         SUN_RCONST(0.25)
#define ONE          SUN_RCONST(1.0)
#define TWO          SUN_RCONST(2.0)

/*=================================================================
  PRIVATE FUNCTION PROTOTYPES
  =================================================================*/

static int cvLsLinSys(sunrealtype t, N_Vector y, N_Vector fy, SUNMatrix A,
                      sunbooleantype jok, sunbooleantype* jcur,
                      sunrealtype gamma, void* user_data, N_Vector tmp1,
                      N_Vector tmp2, N_Vector tmp3);

/*===============================================================
  CVLS Exported functions -- Required
  ===============================================================*/

/*---------------------------------------------------------------
  CVodeSetLinearSolver specifies the linear solver
  ---------------------------------------------------------------*/
int CVodeSetLinearSolver(void* cvode_mem, SUNLinearSolver LS, SUNMatrix A)
{
  CVodeMem cv_mem;
  CVLsMem cvls_mem;
  int retval, LSType;
  sunbooleantype iterative;   /* is the solver iterative?    */
  sunbooleantype matrixbased; /* is a matrix structure used? */

  /* Return immediately if either cvode_mem or LS inputs are NULL */
  if (cvode_mem == NULL)
  {
    cvProcessError(NULL, CVLS_MEM_NULL, __LINE__, __func__, __FILE__,
                   MSG_LS_CVMEM_NULL);
    return (CVLS_MEM_NULL);
  }
  if (LS == NULL)
  {
    cvProcessError(NULL, CVLS_ILL_INPUT, __LINE__, __func__, __FILE__,
                   "LS must be non-NULL");
    return (CVLS_ILL_INPUT);
  }
  cv_mem = (CVodeMem)cvode_mem;

  /* Test if solver is compatible with LS interface */
  if ((LS->ops->gettype == NULL) || (LS->ops->solve == NULL))
  {
    cvProcessError(cv_mem, CVLS_ILL_INPUT, __LINE__, __func__, __FILE__,
                   "LS object is missing a required operation");
    return (CVLS_ILL_INPUT);
  }

  /* Retrieve the LS type */
  LSType = SUNLinSolGetType(LS);

  /* Set flags based on LS type */
  iterative   = (LSType != SUNLINEARSOLVER_DIRECT);
  matrixbased = ((LSType != SUNLINEARSOLVER_ITERATIVE) &&
                 (LSType != SUNLINEARSOLVER_MATRIX_EMBEDDED));

  /* Test if vector is compatible with LS interface */
  if ((cv_mem->cv_tempv->ops->nvconst == NULL) ||
      (cv_mem->cv_tempv->ops->nvwrmsnorm == NULL))
  {
    cvProcessError(cv_mem, CVLS_ILL_INPUT, __LINE__, __func__, __FILE__,
                   MSG_LS_BAD_NVECTOR);
    return (CVLS_ILL_INPUT);
  }

  /* Ensure that A is NULL when LS is matrix-embedded */
  if ((LSType == SUNLINEARSOLVER_MATRIX_EMBEDDED) && (A != NULL))
  {
    cvProcessError(cv_mem, CVLS_ILL_INPUT, __LINE__, __func__,
                   __FILE__, "Incompatible inputs: matrix-embedded LS requires NULL matrix");
    return (CVLS_ILL_INPUT);
  }

  /* Check for compatible LS type, matrix and "atimes" support */
  if (iterative)
  {
    if (cv_mem->cv_tempv->ops->nvgetlength == NULL)
    {
      cvProcessError(cv_mem, CVLS_ILL_INPUT, __LINE__, __func__, __FILE__,
                     MSG_LS_BAD_NVECTOR);
      return (CVLS_ILL_INPUT);
    }

    if (!matrixbased && (LSType != SUNLINEARSOLVER_MATRIX_EMBEDDED) &&
        (LS->ops->setatimes == NULL))
    {
      cvProcessError(cv_mem, CVLS_ILL_INPUT, __LINE__, __func__,
                     __FILE__, "Incompatible inputs: iterative LS must support ATimes routine");
      return (CVLS_ILL_INPUT);
    }

    if (matrixbased && (A == NULL))
    {
      cvProcessError(cv_mem, CVLS_ILL_INPUT, __LINE__, __func__,
                     __FILE__, "Incompatible inputs: matrix-iterative LS requires non-NULL matrix");
      return (CVLS_ILL_INPUT);
    }
  }
  else if (A == NULL)
  {
    cvProcessError(cv_mem, CVLS_ILL_INPUT, __LINE__, __func__, __FILE__,
                   "Incompatible inputs: direct LS requires non-NULL matrix");
    return (CVLS_ILL_INPUT);
  }

  /* free any existing system solver attached to CVode */
  if (cv_mem->cv_lfree) { cv_mem->cv_lfree(cv_mem); }

  /* Set four main system linear solver function fields in cv_mem */
  cv_mem->cv_linit  = cvLsInitialize;
  cv_mem->cv_lsetup = cvLsSetup;
  cv_mem->cv_lsolve = cvLsSolve;
  cv_mem->cv_lfree  = cvLsFree;

  /* Allocate memory for CVLsMemRec */
  cvls_mem = NULL;
  cvls_mem = (CVLsMem)malloc(sizeof(struct CVLsMemRec));
  if (cvls_mem == NULL)
  {
    cvProcessError(cv_mem, CVLS_MEM_FAIL, __LINE__, __func__, __FILE__,
                   MSG_LS_MEM_FAIL);
    return (CVLS_MEM_FAIL);
  }
  memset(cvls_mem, 0, sizeof(struct CVLsMemRec));

  /* set SUNLinearSolver pointer */
  cvls_mem->LS = LS;

  /* Linear solver type information */
  cvls_mem->iterative   = iterative;
  cvls_mem->matrixbased = matrixbased;

  /* Set defaults for Jacobian-related fields */
  if (A != NULL)
  {
    cvls_mem->jacDQ  = SUNTRUE;
    cvls_mem->jac    = cvLsDQJac;
    cvls_mem->J_data = cv_mem;
  }
  else
  {
    cvls_mem->jacDQ  = SUNFALSE;
    cvls_mem->jac    = NULL;
    cvls_mem->J_data = NULL;
  }

  cvls_mem->jtimesDQ = SUNTRUE;
  cvls_mem->jtsetup  = NULL;
  cvls_mem->jtimes   = cvLsDQJtimes;
  cvls_mem->jt_f     = cv_mem->cv_f;
  cvls_mem->jt_data  = cv_mem;

  cvls_mem->user_linsys = SUNFALSE;
  cvls_mem->linsys      = cvLsLinSys;
  cvls_mem->A_data      = cv_mem;

  /* Set defaults for preconditioner-related fields */
  cvls_mem->pset   = NULL;
  cvls_mem->psolve = NULL;
  cvls_mem->pfree  = NULL;
  cvls_mem->P_data = cv_mem->cv_user_data;

  /* Initialize counters */
  cvLsInitializeCounters(cvls_mem);

  /* Set default values for the rest of the LS parameters */
  cvls_mem->msbj       = CVLS_MSBJ;
  cvls_mem->jbad       = SUNTRUE;
  cvls_mem->dgmax_jbad = CVLS_DGMAX;
  cvls_mem->eplifac    = CVLS_EPLIN;
  cvls_mem->last_flag  = CVLS_SUCCESS;

  /* If LS supports ATimes, attach CVLs routine */
  if (LS->ops->setatimes)
  {
    retval = SUNLinSolSetATimes(LS, cv_mem, cvLsATimes);
    if (retval != SUN_SUCCESS)
    {
      cvProcessError(cv_mem, CVLS_SUNLS_FAIL, __LINE__, __func__, __FILE__,
                     "Error in calling SUNLinSolSetATimes");
      free(cvls_mem);
      cvls_mem = NULL;
      return (CVLS_SUNLS_FAIL);
    }
  }

  /* If LS supports preconditioning, initialize pset/psol to NULL */
  if (LS->ops->setpreconditioner)
  {
    retval = SUNLinSolSetPreconditioner(LS, cv_mem, NULL, NULL);
    if (retval != SUN_SUCCESS)
    {
      cvProcessError(cv_mem, CVLS_SUNLS_FAIL, __LINE__, __func__, __FILE__,
                     "Error in calling SUNLinSolSetPreconditioner");
      free(cvls_mem);
      cvls_mem = NULL;
      return (CVLS_SUNLS_FAIL);
    }
  }

  /* When using a SUNMatrix object, store pointer to A and initialize savedJ */
  if (A != NULL)
  {
    cvls_mem->A      = A;
    cvls_mem->savedJ = NULL; /* allocated in cvLsInitialize */
  }

  /* Allocate memory for ytemp and x */
  cvls_mem->ytemp = N_VClone(cv_mem->cv_tempv);
  if (cvls_mem->ytemp == NULL)
  {
    cvProcessError(cv_mem, CVLS_MEM_FAIL, __LINE__, __func__, __FILE__,
                   MSG_LS_MEM_FAIL);
    free(cvls_mem);
    cvls_mem = NULL;
    return (CVLS_MEM_FAIL);
  }

  cvls_mem->x = N_VClone(cv_mem->cv_tempv);
  if (cvls_mem->x == NULL)
  {
    cvProcessError(cv_mem, CVLS_MEM_FAIL, __LINE__, __func__, __FILE__,
                   MSG_LS_MEM_FAIL);
    N_VDestroy(cvls_mem->ytemp);
    free(cvls_mem);
    cvls_mem = NULL;
    return (CVLS_MEM_FAIL);
  }

  /* For iterative LS, compute default norm conversion factor */
  if (iterative) { cvls_mem->nrmfac = SUNRsqrt(N_VGetLength(cvls_mem->ytemp)); }

  /* Check if solution scaling should be enabled */
  if (matrixbased && cv_mem->cv_lmm == CV_BDF) { cvls_mem->scalesol = SUNTRUE; }
  else { cvls_mem->scalesol = SUNFALSE; }

  /* Attach linear solver memory to integrator memory */
  cv_mem->cv_lmem = cvls_mem;

  return (CVLS_SUCCESS);
}

/*===============================================================
  Optional Set routines
  ===============================================================*/

/* CVodeSetJacFn specifies the Jacobian function. */
int CVodeSetJacFn(void* cvode_mem, CVLsJacFn jac)
{
  CVodeMem cv_mem;
  CVLsMem cvls_mem;
  int retval;

  /* access CVLsMem structure */
  retval = cvLs_AccessLMem(cvode_mem, __func__, &cv_mem, &cvls_mem);
  if (retval != CVLS_SUCCESS) { return (retval); }

  /* return with failure if jac cannot be used */
  if ((jac != NULL) && (cvls_mem->A == NULL))
  {
    cvProcessError(cv_mem, CVLS_ILL_INPUT, __LINE__, __func__, __FILE__,
                   "Jacobian routine cannot be supplied for NULL SUNMatrix");
    return (CVLS_ILL_INPUT);
  }

  /* set the Jacobian routine pointer, and update relevant flags */
  if (jac != NULL)
  {
    cvls_mem->jacDQ  = SUNFALSE;
    cvls_mem->jac    = jac;
    cvls_mem->J_data = cv_mem->cv_user_data;
  }
  else
  {
    cvls_mem->jacDQ  = SUNTRUE;
    cvls_mem->jac    = cvLsDQJac;
    cvls_mem->J_data = cv_mem;
  }

  /* ensure the internal linear system function is used */
  cvls_mem->user_linsys = SUNFALSE;
  cvls_mem->linsys      = cvLsLinSys;
  cvls_mem->A_data      = cv_mem;

  return (CVLS_SUCCESS);
}

/* CVodeSetDeltaGammaMaxBadJac specifies the maximum gamma ratio change
 * after a NLS convergence failure with a potentially bad Jacobian. If
 * |gamma/gammap-1| < dgmax_jbad then the Jacobian is marked as bad */
int CVodeSetDeltaGammaMaxBadJac(void* cvode_mem, sunrealtype dgmax_jbad)
{
  CVodeMem cv_mem;
  CVLsMem cvls_mem;
  int retval;

  /* Access CVLsMem structure */
  retval = cvLs_AccessLMem(cvode_mem, __func__, &cv_mem, &cvls_mem);
  if (retval != CVLS_SUCCESS) { return (retval); }

  /* Set value or use default */
  if (dgmax_jbad <= ZERO) { cvls_mem->dgmax_jbad = CVLS_DGMAX; }
  else { cvls_mem->dgmax_jbad = dgmax_jbad; }

  return (CVLS_SUCCESS);
}

/* CVodeSetEpsLin specifies the nonlinear -> linear tolerance scale factor */
int CVodeSetEpsLin(void* cvode_mem, sunrealtype eplifac)
{
  CVodeMem cv_mem;
  CVLsMem cvls_mem;
  int retval;

  /* access CVLsMem structure */
  retval = cvLs_AccessLMem(cvode_mem, __func__, &cv_mem, &cvls_mem);
  if (retval != CVLS_SUCCESS) { return (retval); }

  /* Check for legal eplifac */
  if (eplifac < ZERO)
  {
    cvProcessError(cv_mem, CVLS_ILL_INPUT, __LINE__, __func__, __FILE__,
                   MSG_LS_BAD_EPLIN);
    return (CVLS_ILL_INPUT);
  }

  cvls_mem->eplifac = (eplifac == ZERO) ? CVLS_EPLIN : eplifac;

  return (CVLS_SUCCESS);
}

/* CVodeSetLSNormFactor sets or computes the factor to use when converting from
   the integrator tolerance to the linear solver tolerance (WRMS to L2 norm). */
int CVodeSetLSNormFactor(void* cvode_mem, sunrealtype nrmfac)
{
  CVodeMem cv_mem;
  CVLsMem cvls_mem;
  int retval;

  /* access CVLsMem structure */
  retval = cvLs_AccessLMem(cvode_mem, __func__, &cv_mem, &cvls_mem);
  if (retval != CVLS_SUCCESS) { return (retval); }

  if (nrmfac > ZERO)
  {
    /* user-provided factor */
    cvls_mem->nrmfac = nrmfac;
  }
  else if (nrmfac < ZERO)
  {
    /* compute factor for WRMS norm with dot product */
    N_VConst(ONE, cvls_mem->ytemp);
    cvls_mem->nrmfac = SUNRsqrt(N_VDotProd(cvls_mem->ytemp, cvls_mem->ytemp));
  }
  else
  {
    /* compute default factor for WRMS norm from vector length */
    cvls_mem->nrmfac = SUNRsqrt(N_VGetLength(cvls_mem->ytemp));
  }

  return (CVLS_SUCCESS);
}

/* CVodeSetJacEvalFrequency specifies the frequency for recomputing the Jacobian
   matrix and/or preconditioner */
int CVodeSetJacEvalFrequency(void* cvode_mem, long int msbj)
{
  CVodeMem cv_mem;
  CVLsMem cvls_mem;
  int retval;

  /* access CVLsMem structure; store input and return */
  retval = cvLs_AccessLMem(cvode_mem, __func__, &cv_mem, &cvls_mem);
  if (retval != CVLS_SUCCESS) { return (retval); }

  /* Check for legal msbj */
  if (msbj < 0)
  {
    cvProcessError(cv_mem, CVLS_ILL_INPUT, __LINE__, __func__, __FILE__,
                   "A negative evaluation frequency was provided.");
    return (CVLS_ILL_INPUT);
  }

  cvls_mem->msbj = (msbj == 0) ? CVLS_MSBJ : msbj;

  return (CVLS_SUCCESS);
}

/* CVodeSetLinearSolutionScaling enables or disables scaling the
   linear solver solution to account for changes in gamma. */
int CVodeSetLinearSolutionScaling(void* cvode_mem, sunbooleantype onoff)
{
  CVodeMem cv_mem;
  CVLsMem cvls_mem;
  int retval;

  /* access CVLsMem structure; store input and return */
  retval = cvLs_AccessLMem(cvode_mem, __func__, &cv_mem, &cvls_mem);
  if (retval != CVLS_SUCCESS) { return (retval); }

  /* check for valid solver and method type */
  if (!(cvls_mem->matrixbased) || cv_mem->cv_lmm != CV_BDF)
  {
    return (CVLS_ILL_INPUT);
  }

  /* set solution scaling flag */
  cvls_mem->scalesol = onoff;

  return (CVLS_SUCCESS);
}

/* CVodeSetPreconditioner specifies the user-supplied preconditioner
   setup and solve routines */
int CVodeSetPreconditioner(void* cvode_mem, CVLsPrecSetupFn psetup,
                           CVLsPrecSolveFn psolve)
{
  CVodeMem cv_mem;
  CVLsMem cvls_mem;
  SUNPSetupFn cvls_psetup;
  SUNPSolveFn cvls_psolve;
  int retval;

  /* access CVLsMem structure */
  retval = cvLs_AccessLMem(cvode_mem, __func__, &cv_mem, &cvls_mem);
  if (retval != CVLS_SUCCESS) { return (retval); }

  /* store function pointers for user-supplied routines in CVLs interface */
  cvls_mem->pset   = psetup;
  cvls_mem->psolve = psolve;

  /* issue error if LS object does not allow user-supplied preconditioning */
  if (cvls_mem->LS->ops->setpreconditioner == NULL)
  {
    cvProcessError(cv_mem, CVLS_ILL_INPUT, __LINE__, __func__, __FILE__,
                   "SUNLinearSolver object does not support user-supplied "
                   "preconditioning");
    return (CVLS_ILL_INPUT);
  }

  /* notify iterative linear solver to call CVLs interface routines */
  cvls_psetup = (psetup == NULL) ? NULL : cvLsPSetup;
  cvls_psolve = (psolve == NULL) ? NULL : cvLsPSolve;
  retval      = SUNLinSolSetPreconditioner(cvls_mem->LS, cv_mem, cvls_psetup,
                                           cvls_psolve);
  if (retval != SUN_SUCCESS)
  {
    cvProcessError(cv_mem, CVLS_SUNLS_FAIL, __LINE__, __func__, __FILE__,
                   "Error in calling SUNLinSolSetPreconditioner");
    return (CVLS_SUNLS_FAIL);
  }

  return (CVLS_SUCCESS);
}

/* CVodeSetJacTimes specifies the user-supplied Jacobian-vector product
   setup and multiply routines */
int CVodeSetJacTimes(void* cvode_mem, CVLsJacTimesSetupFn jtsetup,
                     CVLsJacTimesVecFn jtimes)
{
  CVodeMem cv_mem;
  CVLsMem cvls_mem;
  int retval;

  /* access CVLsMem structure */
  retval = cvLs_AccessLMem(cvode_mem, __func__, &cv_mem, &cvls_mem);
  if (retval != CVLS_SUCCESS) { return (retval); }

  /* issue error if LS object does not allow user-supplied ATimes */
  if (cvls_mem->LS->ops->setatimes == NULL)
  {
    cvProcessError(cv_mem, CVLS_ILL_INPUT, __LINE__, __func__,
                   __FILE__, "SUNLinearSolver object does not support user-supplied ATimes routine");
    return (CVLS_ILL_INPUT);
  }

  /* store function pointers for user-supplied routines in CVLs
     interface (NULL jtimes implies use of DQ default) */
  if (jtimes != NULL)
  {
    cvls_mem->jtimesDQ = SUNFALSE;
    cvls_mem->jtsetup  = jtsetup;
    cvls_mem->jtimes   = jtimes;
    cvls_mem->jt_data  = cv_mem->cv_user_data;
  }
  else
  {
    cvls_mem->jtimesDQ = SUNTRUE;
    cvls_mem->jtsetup  = NULL;
    cvls_mem->jtimes   = cvLsDQJtimes;
    cvls_mem->jt_f     = cv_mem->cv_f;
    cvls_mem->jt_data  = cv_mem;
  }

  return (CVLS_SUCCESS);
}

/* CVodeSetJacTimesRhsFn specifies an alternative user-supplied ODE right-hand
   side function to use in the internal finite difference Jacobian-vector
   product */
int CVodeSetJacTimesRhsFn(void* cvode_mem, CVRhsFn jtimesRhsFn)
{
  CVodeMem cv_mem;
  CVLsMem cvls_mem;
  int retval;

  /* access CVLsMem structure */
  retval = cvLs_AccessLMem(cvode_mem, __func__, &cv_mem, &cvls_mem);
  if (retval != CVLS_SUCCESS) { return (retval); }

  /* check if using internal finite difference approximation */
  if (!(cvls_mem->jtimesDQ))
  {
    cvProcessError(cv_mem, CVLS_ILL_INPUT, __LINE__, __func__,
                   __FILE__, "Internal finite-difference Jacobian-vector product is disabled.");
    return (CVLS_ILL_INPUT);
  }

  /* store function pointers for RHS function (NULL implies use ODE RHS) */
  if (jtimesRhsFn != NULL) { cvls_mem->jt_f = jtimesRhsFn; }
  else { cvls_mem->jt_f = cv_mem->cv_f; }

  return (CVLS_SUCCESS);
}

/* CVodeSetLinSysFn specifies the linear system setup function. */
int CVodeSetLinSysFn(void* cvode_mem, CVLsLinSysFn linsys)
{
  CVodeMem cv_mem;
  CVLsMem cvls_mem;
  int retval;

  /* access CVLsMem structure */
  retval = cvLs_AccessLMem(cvode_mem, __func__, &cv_mem, &cvls_mem);
  if (retval != CVLS_SUCCESS) { return (retval); }

  /* return with failure if linsys cannot be used */
  if ((linsys != NULL) && (cvls_mem->A == NULL))
  {
    cvProcessError(cv_mem, CVLS_ILL_INPUT, __LINE__, __func__,
                   __FILE__, "Linear system setup routine cannot be supplied for NULL SUNMatrix");
    return (CVLS_ILL_INPUT);
  }

  /* set the linear system routine pointer, and update relevant flags */
  if (linsys != NULL)
  {
    cvls_mem->user_linsys = SUNTRUE;
    cvls_mem->linsys      = linsys;
    cvls_mem->A_data      = cv_mem->cv_user_data;
  }
  else
  {
    cvls_mem->user_linsys = SUNFALSE;
    cvls_mem->linsys      = cvLsLinSys;
    cvls_mem->A_data      = cv_mem;
  }

  return (CVLS_SUCCESS);
}

/*===============================================================
  Optional Get routines
  ===============================================================*/

int CVodeGetJac(void* cvode_mem, SUNMatrix* J)
{
  CVodeMem cv_mem;
  CVLsMem cvls_mem;
  int retval;

  /* access CVLsMem structure; set output and return */
  retval = cvLs_AccessLMem(cvode_mem, __func__, &cv_mem, &cvls_mem);
  if (retval != CVLS_SUCCESS) { return retval; }
  *J = cvls_mem->savedJ;
  return CVLS_SUCCESS;
}

int CVodeGetJacTime(void* cvode_mem, sunrealtype* t_J)
{
  CVodeMem cv_mem;
  CVLsMem cvls_mem;
  int retval;

  /* access CVLsMem structure; set output and return */
  retval = cvLs_AccessLMem(cvode_mem, __func__, &cv_mem, &cvls_mem);
  if (retval != CVLS_SUCCESS) { return retval; }
  *t_J = cvls_mem->tnlj;
  return CVLS_SUCCESS;
}

int CVodeGetJacNumSteps(void* cvode_mem, long int* nst_J)
{
  CVodeMem cv_mem;
  CVLsMem cvls_mem;
  int retval;

  /* access CVLsMem structure; set output and return */
  retval = cvLs_AccessLMem(cvode_mem, __func__, &cv_mem, &cvls_mem);
  if (retval != CVLS_SUCCESS) { return retval; }
  *nst_J = cvls_mem->nstlj;
  return CVLS_SUCCESS;
}

/* CVodeGetLinWorkSpace returns the length of workspace allocated
   for the CVLS linear solver interface */
int CVodeGetLinWorkSpace(void* cvode_mem, long int* lenrwLS, long int* leniwLS)
{
  CVodeMem cv_mem;
  CVLsMem cvls_mem;
  sunindextype lrw1, liw1;
  long int lrw, liw;
  int retval;

  /* access CVLsMem structure */
  retval = cvLs_AccessLMem(cvode_mem, __func__, &cv_mem, &cvls_mem);
  if (retval != CVLS_SUCCESS) { return (retval); }

  /* start with fixed sizes plus vector/matrix pointers */
  *lenrwLS = 2;
  *leniwLS = 30;

  /* add NVector sizes */
  if (cv_mem->cv_tempv->ops->nvspace)
  {
    N_VSpace(cv_mem->cv_tempv, &lrw1, &liw1);
    *lenrwLS += 2 * lrw1;
    *leniwLS += 2 * liw1;
  }

  /* add SUNMatrix size (only account for the one owned by Ls interface) */
  if (cvls_mem->savedJ)
  {
    if (cvls_mem->savedJ->ops->space)
    {
      retval = SUNMatSpace(cvls_mem->savedJ, &lrw, &liw);
      if (retval == 0)
      {
        *lenrwLS += lrw;
        *leniwLS += liw;
      }
    }
  }

  /* add LS sizes */
  if (cvls_mem->LS->ops->space)
  {
    retval = SUNLinSolSpace(cvls_mem->LS, &lrw, &liw);
    if (retval == 0)
    {
      *lenrwLS += lrw;
      *leniwLS += liw;
    }
  }

  return (CVLS_SUCCESS);
}

/* CVodeGetNumJacEvals returns the number of Jacobian evaluations */
int CVodeGetNumJacEvals(void* cvode_mem, long int* njevals)
{
  CVodeMem cv_mem;
  CVLsMem cvls_mem;
  int retval;

  /* access CVLsMem structure; set output value and return */
  retval = cvLs_AccessLMem(cvode_mem, __func__, &cv_mem, &cvls_mem);
  if (retval != CVLS_SUCCESS) { return (retval); }
  *njevals = cvls_mem->nje;
  return (CVLS_SUCCESS);
}

/* CVodeGetNumLinRhsEvals returns the number of calls to the ODE
   function needed for the DQ Jacobian approximation or J*v product
   approximation */
int CVodeGetNumLinRhsEvals(void* cvode_mem, long int* nfevalsLS)
{
  CVodeMem cv_mem;
  CVLsMem cvls_mem;
  int retval;

  /* access CVLsMem structure; set output value and return */
  retval = cvLs_AccessLMem(cvode_mem, __func__, &cv_mem, &cvls_mem);
  if (retval != CVLS_SUCCESS) { return (retval); }
  *nfevalsLS = cvls_mem->nfeDQ;
  return (CVLS_SUCCESS);
}

/* CVodeGetNumPrecEvals returns the number of calls to the
   user- or CVode-supplied preconditioner setup routine */
int CVodeGetNumPrecEvals(void* cvode_mem, long int* npevals)
{
  CVodeMem cv_mem;
  CVLsMem cvls_mem;
  int retval;

  /* access CVLsMem structure; set output value and return */
  retval = cvLs_AccessLMem(cvode_mem, __func__, &cv_mem, &cvls_mem);
  if (retval != CVLS_SUCCESS) { return (retval); }
  *npevals = cvls_mem->npe;
  return (CVLS_SUCCESS);
}

/* CVodeGetNumPrecSolves returns the number of calls to the
   user- or CVode-supplied preconditioner solve routine */
int CVodeGetNumPrecSolves(void* cvode_mem, long int* npsolves)
{
  CVodeMem cv_mem;
  CVLsMem cvls_mem;
  int retval;

  /* access CVLsMem structure; set output value and return */
  retval = cvLs_AccessLMem(cvode_mem, __func__, &cv_mem, &cvls_mem);
  if (retval != CVLS_SUCCESS) { return (retval); }
  *npsolves = cvls_mem->nps;
  return (CVLS_SUCCESS);
}

/* CVodeGetNumLinIters returns the number of linear iterations
   (if accessible from the LS object) */
int CVodeGetNumLinIters(void* cvode_mem, long int* nliters)
{
  CVodeMem cv_mem;
  CVLsMem cvls_mem;
  int retval;

  /* access CVLsMem structure; set output value and return */
  retval = cvLs_AccessLMem(cvode_mem, __func__, &cv_mem, &cvls_mem);
  if (retval != CVLS_SUCCESS) { return (retval); }
  *nliters = cvls_mem->nli;
  return (CVLS_SUCCESS);
}

/* CVodeGetNumLinConvFails returns the number of linear solver
   convergence failures (as reported by the LS object) */
int CVodeGetNumLinConvFails(void* cvode_mem, long int* nlcfails)
{
  CVodeMem cv_mem;
  CVLsMem cvls_mem;
  int retval;

  /* access CVLsMem structure; set output value and return */
  retval = cvLs_AccessLMem(cvode_mem, __func__, &cv_mem, &cvls_mem);
  if (retval != CVLS_SUCCESS) { return (retval); }
  *nlcfails = cvls_mem->ncfl;
  return (CVLS_SUCCESS);
}

/* CVodeGetNumJTSetupEvals returns the number of calls to the
   user-supplied Jacobian-vector product setup routine */
int CVodeGetNumJTSetupEvals(void* cvode_mem, long int* njtsetups)
{
  CVodeMem cv_mem;
  CVLsMem cvls_mem;
  int retval;

  /* access CVLsMem structure; set output value and return */
  retval = cvLs_AccessLMem(cvode_mem, __func__, &cv_mem, &cvls_mem);
  if (retval != CVLS_SUCCESS) { return (retval); }
  *njtsetups = cvls_mem->njtsetup;
  return (CVLS_SUCCESS);
}

/* CVodeGetNumJtimesEvals returns the number of calls to the
   Jacobian-vector product multiply routine */
int CVodeGetNumJtimesEvals(void* cvode_mem, long int* njvevals)
{
  CVodeMem cv_mem;
  CVLsMem cvls_mem;
  int retval;

  /* access CVLsMem structure; set output value and return */
  retval = cvLs_AccessLMem(cvode_mem, __func__, &cv_mem, &cvls_mem);
  if (retval != CVLS_SUCCESS) { return (retval); }
  *njvevals = cvls_mem->njtimes;
  return (CVLS_SUCCESS);
}

/* CVodeGetLinSolveStats returns statistics related to the linear solve. */
int CVodeGetLinSolveStats(void* cvode_mem, long int* njevals, long int* nfevalsLS,
                          long int* nliters, long int* nlcfails,
                          long int* npevals, long int* npsolves,
                          long int* njtsetups, long int* njtimes)
{
  CVodeMem cv_mem;
  CVLsMem cvls_mem;
  int retval;

  /* access CVLsMem structure; set output value and return */
  retval = cvLs_AccessLMem(cvode_mem, __func__, &cv_mem, &cvls_mem);
  if (retval != CVLS_SUCCESS) { return (retval); }

  *njevals   = cvls_mem->nje;
  *nfevalsLS = cvls_mem->nfeDQ;
  *nliters   = cvls_mem->nli;
  *nlcfails  = cvls_mem->ncfl;
  *npevals   = cvls_mem->npe;
  *npsolves  = cvls_mem->nps;
  *njtsetups = cvls_mem->njtsetup;
  *njtimes   = cvls_mem->njtimes;

  return (CVLS_SUCCESS);
}

/* CVodeGetLastLinFlag returns the last flag set in a CVLS function */
int CVodeGetLastLinFlag(void* cvode_mem, long int* flag)
{
  CVodeMem cv_mem;
  CVLsMem cvls_mem;
  int retval;

  /* access CVLsMem structure; set output value and return */
  retval = cvLs_AccessLMem(cvode_mem, __func__, &cv_mem, &cvls_mem);
  if (retval != CVLS_SUCCESS) { return (retval); }
  *flag = cvls_mem->last_flag;
  return (CVLS_SUCCESS);
}

/* CVodeGetLinReturnFlagName translates from the integer error code
   returned by an CVLs routine to the corresponding string
   equivalent for that flag */
char* CVodeGetLinReturnFlagName(long int flag)
{
  char* name = (char*)malloc(30 * sizeof(char));

  switch (flag)
  {
  case CVLS_SUCCESS: sprintf(name, "CVLS_SUCCESS"); break;
  case CVLS_MEM_NULL: sprintf(name, "CVLS_MEM_NULL"); break;
  case CVLS_LMEM_NULL: sprintf(name, "CVLS_LMEM_NULL"); break;
  case CVLS_ILL_INPUT: sprintf(name, "CVLS_ILL_INPUT"); break;
  case CVLS_MEM_FAIL: sprintf(name, "CVLS_MEM_FAIL"); break;
  case CVLS_PMEM_NULL: sprintf(name, "CVLS_PMEM_NULL"); break;
  case CVLS_JACFUNC_UNRECVR: sprintf(name, "CVLS_JACFUNC_UNRECVR"); break;
  case CVLS_JACFUNC_RECVR: sprintf(name, "CVLS_JACFUNC_RECVR"); break;
  case CVLS_SUNMAT_FAIL: sprintf(name, "CVLS_SUNMAT_FAIL"); break;
  case CVLS_SUNLS_FAIL: sprintf(name, "CVLS_SUNLS_FAIL"); break;
  default: sprintf(name, "NONE");
  }

  return (name);
}

/*=================================================================
  CVLS private functions
  =================================================================*/

/*-----------------------------------------------------------------
  cvLsATimes

  This routine generates the matrix-vector product z = Mv, where
  M = I - gamma*J. The product J*v is obtained by calling the jtimes
  routine. It is then scaled by -gamma and added to v to obtain M*v.
  The return value is the same as the value returned by jtimes --
  0 if successful, nonzero otherwise.
  -----------------------------------------------------------------*/
int cvLsATimes(void* cvode_mem, N_Vector v, N_Vector z)
{
  CVodeMem cv_mem;
  CVLsMem cvls_mem;
  int retval;

  /* access CVLsMem structure */
  retval = cvLs_AccessLMem(cvode_mem, __func__, &cv_mem, &cvls_mem);
  if (retval != CVLS_SUCCESS) { return (retval); }

  /* call Jacobian-times-vector product routine
     (either user-supplied or internal DQ) */
  retval = cvls_mem->jtimes(v, z, cv_mem->cv_tn, cvls_mem->ycur, cvls_mem->fcur,
                            cvls_mem->jt_data, cvls_mem->ytemp);
  cvls_mem->njtimes++;
  if (retval != 0) { return (retval); }

  /* add contribution from identity matrix */
  N_VLinearSum(ONE, v, -cv_mem->cv_gamma, z, z);

  return (0);
}

/*---------------------------------------------------------------
  cvLsPSetup:

  This routine interfaces between the generic iterative linear
  solvers and the user's psetup routine.  It passes to psetup all
  required state information from cvode_mem.  Its return value
  is the same as that returned by psetup. Note that the generic
  iterative linear solvers guarantee that cvLsPSetup will only
  be called in the case that the user's psetup routine is non-NULL.
  ---------------------------------------------------------------*/
int cvLsPSetup(void* cvode_mem)
{
  int retval;
  CVodeMem cv_mem;
  CVLsMem cvls_mem;

  /* access CVLsMem structure */
  retval = cvLs_AccessLMem(cvode_mem, __func__, &cv_mem, &cvls_mem);
  if (retval != CVLS_SUCCESS) { return (retval); }

  /* Call user pset routine to update preconditioner and possibly
     reset jcur (pass !jbad as update suggestion) */
  retval = cvls_mem->pset(cv_mem->cv_tn, cvls_mem->ycur, cvls_mem->fcur,
                          !(cvls_mem->jbad), &cv_mem->cv_jcur, cv_mem->cv_gamma,
                          cvls_mem->P_data);
  return (retval);
}

/*-----------------------------------------------------------------
  cvLsPSolve

  This routine interfaces between the generic SUNLinSolSolve
  routine and the user's psolve routine.  It passes to psolve all
  required state information from cvode_mem.  Its return value is
  the same as that returned by psolve. Note that the generic
  SUNLinSol solver guarantees that cvLsPSolve will not be called
  in the case in which preconditioning is not done. This is the
  only case in which the user's psolve routine is allowed to be
  NULL.
  -----------------------------------------------------------------*/
int cvLsPSolve(void* cvode_mem, N_Vector r, N_Vector z, sunrealtype tol, int lr)
{
  CVodeMem cv_mem;
  CVLsMem cvls_mem;
  int retval;

  /* access CVLsMem structure */
  retval = cvLs_AccessLMem(cvode_mem, __func__, &cv_mem, &cvls_mem);
  if (retval != CVLS_SUCCESS) { return (retval); }

  /* call the user-supplied psolve routine, and accumulate count */
  retval = cvls_mem->psolve(cv_mem->cv_tn, cvls_mem->ycur, cvls_mem->fcur, r, z,
                            cv_mem->cv_gamma, tol, lr, cvls_mem->P_data);
  cvls_mem->nps++;
  return (retval);
}

/*-----------------------------------------------------------------
  cvLsDQJac

  This routine is a wrapper for the Dense and Band
  implementations of the difference quotient Jacobian
  approximation routines.
  ---------------------------------------------------------------*/
int cvLsDQJac(sunrealtype t, N_Vector y, N_Vector fy, SUNMatrix Jac,
              void* cvode_mem, N_Vector tmp1, N_Vector tmp2,
              SUNDIALS_MAYBE_UNUSED N_Vector tmp3)
{
  CVodeMem cv_mem;
  int retval;

  /* access CVodeMem structure */
  if (cvode_mem == NULL)
  {
    cvProcessError(NULL, CVLS_MEM_NULL, __LINE__, __func__, __FILE__,
                   MSG_LS_CVMEM_NULL);
    return (CVLS_MEM_NULL);
  }
  cv_mem = (CVodeMem)cvode_mem;

  /* verify that Jac is non-NULL */
  if (Jac == NULL)
  {
    cvProcessError(cv_mem, CVLS_LMEM_NULL, __LINE__, __func__, __FILE__,
                   MSG_LS_LMEM_NULL);
    return (CVLS_LMEM_NULL);
  }

  /* Verify that N_Vector supports required operations */
  if (cv_mem->cv_tempv->ops->nvcloneempty == NULL ||
      cv_mem->cv_tempv->ops->nvwrmsnorm == NULL ||
      cv_mem->cv_tempv->ops->nvlinearsum == NULL ||
      cv_mem->cv_tempv->ops->nvdestroy == NULL ||
      cv_mem->cv_tempv->ops->nvscale == NULL ||
      cv_mem->cv_tempv->ops->nvgetarraypointer == NULL ||
      cv_mem->cv_tempv->ops->nvsetarraypointer == NULL)
  {
    cvProcessError(cv_mem, CVLS_ILL_INPUT, __LINE__, __func__, __FILE__,
                   MSG_LS_BAD_NVECTOR);
    return (CVLS_ILL_INPUT);
  }

  /* Call the matrix-structure-specific DQ approximation routine */
  if (SUNMatGetID(Jac) == SUNMATRIX_DENSE)
  {
    retval = cvLsDenseDQJac(t, y, fy, Jac, cv_mem, tmp1);
  }
  else if (SUNMatGetID(Jac) == SUNMATRIX_BAND)
  {
    retval = cvLsBandDQJac(t, y, fy, Jac, cv_mem, tmp1, tmp2);
  }
  else
  {
    cvProcessError(cv_mem, CVLS_ILL_INPUT, __LINE__, __func__, __FILE__,
                   "unrecognized matrix type for cvLsDQJac");
    retval = CVLS_ILL_INPUT;
  }
  return (retval);
}

/*-----------------------------------------------------------------
  cvLsDenseDQJac

  This routine generates a dense difference quotient approximation
  to the Jacobian of f(t,y). It assumes that a dense SUNMatrix is
  stored column-wise, and that elements within each column are
  contiguous. The address of the jth column of J is obtained via
  the accessor function SUNDenseMatrix_Column, and this pointer
  is associated with an N_Vector using the N_VSetArrayPointer
  function.  Finally, the actual computation of the jth column of
  the Jacobian is done with a call to N_VLinearSum.
  -----------------------------------------------------------------*/
int cvLsDenseDQJac(sunrealtype t, N_Vector y, N_Vector fy, SUNMatrix Jac,
                   CVodeMem cv_mem, N_Vector tmp1)
{
  sunrealtype fnorm, minInc, inc, inc_inv, yjsaved, srur, conj;
  sunrealtype *y_data, *ewt_data, *cns_data;
  N_Vector ftemp, jthCol;
  sunindextype j, N;
  CVLsMem cvls_mem;
  int retval = 0;

  /* initialize cns_data to avoid compiler warning */
  cns_data = NULL;

  /* access LsMem interface structure */
  cvls_mem = (CVLsMem)cv_mem->cv_lmem;

  /* access matrix dimension */
  N = SUNDenseMatrix_Columns(Jac);

  /* Rename work vector for readability */
  ftemp = tmp1;

  /* Create an empty vector for matrix column calculations */
  jthCol = N_VCloneEmpty(tmp1);

  /* Obtain pointers to the data for ewt, y */
  ewt_data = N_VGetArrayPointer(cv_mem->cv_ewt);
  y_data   = N_VGetArrayPointer(y);
  if (cv_mem->cv_constraintsSet)
  {
    cns_data = N_VGetArrayPointer(cv_mem->cv_constraints);
  }

  /* Set minimum increment based on uround and norm of f */
  srur   = SUNRsqrt(cv_mem->cv_uround);
  fnorm  = N_VWrmsNorm(fy, cv_mem->cv_ewt);
  minInc = (fnorm != ZERO) ? (MIN_INC_MULT * SUNRabs(cv_mem->cv_h) *
                              cv_mem->cv_uround * N * fnorm)
                           : ONE;

  for (j = 0; j < N; j++)
  {
    /* Generate the jth col of J(tn,y) */
    N_VSetArrayPointer(SUNDenseMatrix_Column(Jac, j), jthCol);

    yjsaved = y_data[j];
    inc     = SUNMAX(srur * SUNRabs(yjsaved), minInc / ewt_data[j]);

    /* Adjust sign(inc) if y_j has an inequality constraint. */
    if (cv_mem->cv_constraintsSet)
    {
      conj = cns_data[j];
      if (SUNRabs(conj) == ONE)
      {
        if ((yjsaved + inc) * conj < ZERO) { inc = -inc; }
      }
      else if (SUNRabs(conj) == TWO)
      {
        if ((yjsaved + inc) * conj <= ZERO) { inc = -inc; }
      }
    }

    y_data[j] += inc;

    retval = cv_mem->cv_f(t, y, ftemp, cv_mem->cv_user_data);
    cvls_mem->nfeDQ++;
    if (retval != 0) { break; }

    y_data[j] = yjsaved;

    inc_inv = ONE / inc;
    N_VLinearSum(inc_inv, ftemp, -inc_inv, fy, jthCol);
  }

  /* Destroy jthCol vector */
  N_VSetArrayPointer(NULL, jthCol); /* SHOULDN'T BE NEEDED */
  N_VDestroy(jthCol);

  return (retval);
}

/*-----------------------------------------------------------------
  cvLsBandDQJac

  This routine generates a banded difference quotient approximation
  to the Jacobian of f(t,y).  It assumes that a band SUNMatrix is
  stored column-wise, and that elements within each column are
  contiguous. This makes it possible to get the address of a column
  of J via the accessor function SUNBandMatrix_Column, and to write
  a simple for loop to set each of the elements of a column in
  succession.
  -----------------------------------------------------------------*/
int cvLsBandDQJac(sunrealtype t, N_Vector y, N_Vector fy, SUNMatrix Jac,
                  CVodeMem cv_mem, N_Vector tmp1, N_Vector tmp2)
{
  N_Vector ftemp, ytemp;
  sunrealtype fnorm, minInc, inc, inc_inv, srur, conj;
  sunrealtype *col_j, *ewt_data, *fy_data, *ftemp_data;
  sunrealtype *y_data, *ytemp_data, *cns_data;
  sunindextype group, i, j, width, ngroups, i1, i2;
  sunindextype N, mupper, mlower;
  CVLsMem cvls_mem;
  int retval = 0;

  /* initialize cns_data to avoid compiler warning */
  cns_data = NULL;

  /* access LsMem interface structure */
  cvls_mem = (CVLsMem)cv_mem->cv_lmem;

  /* access matrix dimensions */
  N      = SUNBandMatrix_Columns(Jac);
  mupper = SUNBandMatrix_UpperBandwidth(Jac);
  mlower = SUNBandMatrix_LowerBandwidth(Jac);

  /* Rename work vectors for use as temporary values of y and f */
  ftemp = tmp1;
  ytemp = tmp2;

  /* Obtain pointers to the data for ewt, fy, ftemp, y, ytemp */
  ewt_data   = N_VGetArrayPointer(cv_mem->cv_ewt);
  fy_data    = N_VGetArrayPointer(fy);
  ftemp_data = N_VGetArrayPointer(ftemp);
  y_data     = N_VGetArrayPointer(y);
  ytemp_data = N_VGetArrayPointer(ytemp);
  if (cv_mem->cv_constraintsSet)
  {
    cns_data = N_VGetArrayPointer(cv_mem->cv_constraints);
  }

  /* Load ytemp with y = predicted y vector */
  N_VScale(ONE, y, ytemp);

  /* Set minimum increment based on uround and norm of f */
  srur   = SUNRsqrt(cv_mem->cv_uround);
  fnorm  = N_VWrmsNorm(fy, cv_mem->cv_ewt);
  minInc = (fnorm != ZERO) ? (MIN_INC_MULT * SUNRabs(cv_mem->cv_h) *
                              cv_mem->cv_uround * N * fnorm)
                           : ONE;

  /* Set bandwidth and number of column groups for band differencing */
  width   = mlower + mupper + 1;
  ngroups = SUNMIN(width, N);

  /* Loop over column groups. */
  for (group = 1; group <= ngroups; group++)
  {
    /* Increment all y_j in group */
    for (j = group - 1; j < N; j += width)
    {
      inc = SUNMAX(srur * SUNRabs(y_data[j]), minInc / ewt_data[j]);

      /* Adjust sign(inc) if yj has an inequality constraint. */
      if (cv_mem->cv_constraintsSet)
      {
        conj = cns_data[j];
        if (SUNRabs(conj) == ONE)
        {
          if ((ytemp_data[j] + inc) * conj < ZERO) { inc = -inc; }
        }
        else if (SUNRabs(conj) == TWO)
        {
          if ((ytemp_data[j] + inc) * conj <= ZERO) { inc = -inc; }
        }
      }

      ytemp_data[j] += inc;
    }

    /* Evaluate f with incremented y */
    retval = cv_mem->cv_f(t, ytemp, ftemp, cv_mem->cv_user_data);
    cvls_mem->nfeDQ++;
    if (retval != 0) { break; }

    /* Restore ytemp, then form and load difference quotients */
    for (j = group - 1; j < N; j += width)
    {
      ytemp_data[j] = y_data[j];
      col_j         = SUNBandMatrix_Column(Jac, j);
      inc           = SUNMAX(srur * SUNRabs(y_data[j]), minInc / ewt_data[j]);

      /* Adjust sign(inc) as before. */
      if (cv_mem->cv_constraintsSet)
      {
        conj = cns_data[j];
        if (SUNRabs(conj) == ONE)
        {
          if ((ytemp_data[j] + inc) * conj < ZERO) { inc = -inc; }
        }
        else if (SUNRabs(conj) == TWO)
        {
          if ((ytemp_data[j] + inc) * conj <= ZERO) { inc = -inc; }
        }
      }

      inc_inv = ONE / inc;
      i1      = SUNMAX(0, j - mupper);
      i2      = SUNMIN(j + mlower, N - 1);
      for (i = i1; i <= i2; i++)
      {
        SM_COLUMN_ELEMENT_B(col_j, i, j) = inc_inv * (ftemp_data[i] - fy_data[i]);
      }
    }
  }

  return (retval);
}

/*-----------------------------------------------------------------
  cvLsDQJtimes

  This routine generates a difference quotient approximation to
  the Jacobian times vector f_y(t,y) * v. The approximation is
  Jv = [f(y + v*sig) - f(y)]/sig, where sig = 1 / ||v||_WRMS,
  i.e. the WRMS norm of v*sig is 1.
  -----------------------------------------------------------------*/
int cvLsDQJtimes(N_Vector v, N_Vector Jv, sunrealtype t, N_Vector y,
                 N_Vector fy, void* cvode_mem, N_Vector work)
{
  CVodeMem cv_mem;
  CVLsMem cvls_mem;
  sunrealtype sig, siginv;
  int iter, retval;

  /* access CVLsMem structure */
  retval = cvLs_AccessLMem(cvode_mem, __func__, &cv_mem, &cvls_mem);
  if (retval != CVLS_SUCCESS) { return (retval); }

  /* Initialize perturbation to 1/||v|| */
  sig = ONE / N_VWrmsNorm(v, cv_mem->cv_ewt);

  for (iter = 0; iter < MAX_DQITERS; iter++)
  {
    /* Set work = y + sig*v */
    N_VLinearSum(sig, v, ONE, y, work);

    /* Set Jv = f(tn, y+sig*v) */
    retval = cvls_mem->jt_f(t, work, Jv, cv_mem->cv_user_data);
    cvls_mem->nfeDQ++;
    if (retval == 0) { break; }
    if (retval < 0) { return (-1); }

    /* If f failed recoverably, shrink sig and retry */
    sig *= PT25;
  }

  /* If retval still isn't 0, return with a recoverable failure */
  if (retval > 0) { return (+1); }

  /* Replace Jv by (Jv - fy)/sig */
  siginv = ONE / sig;
  N_VLinearSum(siginv, Jv, -siginv, fy, Jv);

  return (0);
}

/*-----------------------------------------------------------------
  cvLsLinSys

  Setup the linear system A = I - gamma J
  -----------------------------------------------------------------*/
static int cvLsLinSys(sunrealtype t, N_Vector y, N_Vector fy, SUNMatrix A,
                      sunbooleantype jok, sunbooleantype* jcur,
                      sunrealtype gamma, void* cvode_mem, N_Vector vtemp1,
                      N_Vector vtemp2, N_Vector vtemp3)
{
  CVodeMem cv_mem;
  CVLsMem cvls_mem;
  int retval;

  /* access CVLsMem structure */
  retval = cvLs_AccessLMem(cvode_mem, __func__, &cv_mem, &cvls_mem);
  if (retval != CVLS_SUCCESS) { return (retval); }

  /* Check if Jacobian needs to be updated */
  if (jok)
  {
    /* Use saved copy of J */
    *jcur = SUNFALSE;

    /* Overwrite linear system matrix with saved J */
    retval = SUNMatCopy(cvls_mem->savedJ, A);
    if (retval)
    {
      cvProcessError(cv_mem, CVLS_SUNMAT_FAIL, __LINE__, __func__, __FILE__,
                     MSG_LS_SUNMAT_FAILED);
      cvls_mem->last_flag = CVLS_SUNMAT_FAIL;
      return (cvls_mem->last_flag);
    }
  }
  else
  {
    /* Call jac() routine to update J */
    *jcur = SUNTRUE;

    /* Clear the linear system matrix if necessary */
    if (SUNLinSolGetType(cvls_mem->LS) == SUNLINEARSOLVER_DIRECT)
    {
      retval = SUNMatZero(A);
      if (retval)
      {
        cvProcessError(cv_mem, CVLS_SUNMAT_FAIL, __LINE__, __func__, __FILE__,
                       MSG_LS_SUNMAT_FAILED);
        cvls_mem->last_flag = CVLS_SUNMAT_FAIL;
        return (cvls_mem->last_flag);
      }
    }

    /* Compute new Jacobian matrix */
    retval = cvls_mem->jac(t, y, fy, A, cvls_mem->J_data, vtemp1, vtemp2, vtemp3);
    if (retval < 0)
    {
      cvProcessError(cv_mem, CVLS_JACFUNC_UNRECVR, __LINE__, __func__, __FILE__,
                     MSG_LS_JACFUNC_FAILED);
      cvls_mem->last_flag = CVLS_JACFUNC_UNRECVR;
      return (-1);
    }
    if (retval > 0)
    {
      cvls_mem->last_flag = CVLS_JACFUNC_RECVR;
      return (1);
    }

    /* Update saved copy of the Jacobian matrix */
    retval = SUNMatCopy(A, cvls_mem->savedJ);
    if (retval)
    {
      cvProcessError(cv_mem, CVLS_SUNMAT_FAIL, __LINE__, __func__, __FILE__,
                     MSG_LS_SUNMAT_FAILED);
      cvls_mem->last_flag = CVLS_SUNMAT_FAIL;
      return (cvls_mem->last_flag);
    }
  }

  /* Perform linear combination A = I - gamma*J */
  retval = SUNMatScaleAddI(-gamma, A);
  if (retval)
  {
    cvProcessError(cv_mem, CVLS_SUNMAT_FAIL, __LINE__, __func__, __FILE__,
                   MSG_LS_SUNMAT_FAILED);
    cvls_mem->last_flag = CVLS_SUNMAT_FAIL;
    return (cvls_mem->last_flag);
  }

  return (CVLS_SUCCESS);
}

/*-----------------------------------------------------------------
  cvLsInitialize

  This routine performs remaining initializations specific
  to the iterative linear solver interface (and solver itself)
  -----------------------------------------------------------------*/
int cvLsInitialize(CVodeMem cv_mem)
{
  CVLsMem cvls_mem;
  int retval;

  /* access CVLsMem structure */
  if (cv_mem->cv_lmem == NULL)
  {
    cvProcessError(cv_mem, CVLS_LMEM_NULL, __LINE__, __func__, __FILE__,
                   MSG_LS_LMEM_NULL);
    return (CVLS_LMEM_NULL);
  }
  cvls_mem = (CVLsMem)cv_mem->cv_lmem;

  /* Test for valid combinations of matrix & Jacobian routines: */
  if (cvls_mem->A != NULL)
  {
    /* Matrix-based case */

    if (cvls_mem->user_linsys)
    {
      /* User-supplied linear system function, reset A_data (just in case) */
      cvls_mem->A_data = cv_mem->cv_user_data;
    }
    else
    {
      /* Internal linear system function, reset pointers (just in case) */
      cvls_mem->linsys = cvLsLinSys;
      cvls_mem->A_data = cv_mem;

      /* Check if an internal or user-supplied Jacobian function is used */
      if (cvls_mem->jacDQ)
      {
        /* Internal difference quotient Jacobian. Check that A is dense or band,
           otherwise return an error */
        retval = 0;
        if (cvls_mem->A->ops->getid)
        {
          if ((SUNMatGetID(cvls_mem->A) == SUNMATRIX_DENSE) ||
              (SUNMatGetID(cvls_mem->A) == SUNMATRIX_BAND))
          {
            cvls_mem->jac    = cvLsDQJac;
            cvls_mem->J_data = cv_mem;
          }
          else { retval++; }
        }
        else { retval++; }
        if (retval)
        {
          cvProcessError(cv_mem, CVLS_ILL_INPUT, __LINE__, __func__,
                         __FILE__, "No Jacobian constructor available for SUNMatrix type");
          cvls_mem->last_flag = CVLS_ILL_INPUT;
          return (CVLS_ILL_INPUT);
        }
      }
      else
      {
        /* User-supplied Jacobian, reset J_data pointer (just in case) */
        cvls_mem->J_data = cv_mem->cv_user_data;
      }

      /* Allocate internally saved Jacobian if not already done */
      if (cvls_mem->savedJ == NULL)
      {
        cvls_mem->savedJ = SUNMatClone(cvls_mem->A);
        if (cvls_mem->savedJ == NULL)
        {
          cvProcessError(cv_mem, CVLS_MEM_FAIL, __LINE__, __func__, __FILE__,
                         MSG_LS_MEM_FAIL);
          cvls_mem->last_flag = CVLS_MEM_FAIL;
          return (CVLS_MEM_FAIL);
        }
      }

    } /* end matrix-based case */
  }
  else
  {
    /* Matrix-free case: ensure 'jac' and `linsys` function pointers are NULL */
    cvls_mem->jacDQ  = SUNFALSE;
    cvls_mem->jac    = NULL;
    cvls_mem->J_data = NULL;

    cvls_mem->user_linsys = SUNFALSE;
    cvls_mem->linsys      = NULL;
    cvls_mem->A_data      = NULL;
  }

  /* reset counters */
  cvLsInitializeCounters(cvls_mem);

  /* Set Jacobian-vector product related fields, based on jtimesDQ */
  if (cvls_mem->jtimesDQ)
  {
    cvls_mem->jtsetup = NULL;
    cvls_mem->jtimes  = cvLsDQJtimes;
    cvls_mem->jt_data = cv_mem;
  }
  else { cvls_mem->jt_data = cv_mem->cv_user_data; }

  /* if A is NULL and psetup is not present, then cvLsSetup does
     not need to be called, so set the lsetup function to NULL */
  if ((cvls_mem->A == NULL) && (cvls_mem->pset == NULL))
  {
    cv_mem->cv_lsetup = NULL;
  }

  /* When using a matrix-embedded linear solver, disable lsetup call and solution scaling */
  if (SUNLinSolGetType(cvls_mem->LS) == SUNLINEARSOLVER_MATRIX_EMBEDDED)
  {
    cv_mem->cv_lsetup  = NULL;
    cvls_mem->scalesol = SUNFALSE;
  }

  /* Call LS initialize routine, and return result */
  cvls_mem->last_flag = SUNLinSolInitialize(cvls_mem->LS);
  return (cvls_mem->last_flag);
}

/*-----------------------------------------------------------------
  cvLsSetup

  This conditionally calls the LS 'setup' routine.

  When using a SUNMatrix object, this determines whether
  to update a Jacobian matrix (or use a stored version), based
  on heuristics regarding previous convergence issues, the number
  of time steps since it was last updated, etc.; it then creates
  the system matrix from this, the 'gamma' factor and the
  identity matrix, A = I-gamma*J.

  This routine then calls the LS 'setup' routine with A.
  -----------------------------------------------------------------*/
int cvLsSetup(CVodeMem cv_mem, int convfail, N_Vector ypred, N_Vector fpred,
              sunbooleantype* jcurPtr, N_Vector vtemp1, N_Vector vtemp2,
              N_Vector vtemp3)
{
  CVLsMem cvls_mem;
  sunrealtype dgamma;
  int retval;

  /* access CVLsMem structure */
  if (cv_mem->cv_lmem == NULL)
  {
    cvProcessError(cv_mem, CVLS_LMEM_NULL, __LINE__, __func__, __FILE__,
                   MSG_LS_LMEM_NULL);
    return (CVLS_LMEM_NULL);
  }
  cvls_mem = (CVLsMem)cv_mem->cv_lmem;

  /* Immediately return when using matrix-embedded linear solver */
  if (SUNLinSolGetType(cvls_mem->LS) == SUNLINEARSOLVER_MATRIX_EMBEDDED)
  {
    cvls_mem->last_flag = CVLS_SUCCESS;
    return (cvls_mem->last_flag);
  }

  /* Set CVLs N_Vector pointers to current solution and rhs */
  cvls_mem->ycur = ypred;
  cvls_mem->fcur = fpred;

  /* Use nst, gamma/gammap, and convfail to set J/P eval. flag jok */
  dgamma         = SUNRabs((cv_mem->cv_gamma / cv_mem->cv_gammap) - ONE);
  cvls_mem->jbad = (cv_mem->cv_nst == 0) ||
                   (cv_mem->cv_nst >= cvls_mem->nstlj + cvls_mem->msbj) ||
                   ((convfail == CV_FAIL_BAD_J) &&
                    (dgamma < cvls_mem->dgmax_jbad)) ||
                   (convfail == CV_FAIL_OTHER);

  /* Setup the linear system if necessary */
  if (cvls_mem->A != NULL)
  {
    /* Update J if appropriate and evaluate A = I - gamma J */
    retval = cvls_mem->linsys(cv_mem->cv_tn, ypred, fpred, cvls_mem->A,
                              !(cvls_mem->jbad), jcurPtr, cv_mem->cv_gamma,
                              cvls_mem->A_data, vtemp1, vtemp2, vtemp3);

    /* Update J eval count and step when J was last updated */
    if (*jcurPtr)
    {
      cvls_mem->nje++;
      cvls_mem->nstlj = cv_mem->cv_nst;
      cvls_mem->tnlj  = cv_mem->cv_tn;
    }

    /* Check linsys() return value and return if necessary */
    if (retval != CVLS_SUCCESS)
    {
      if (cvls_mem->user_linsys)
      {
        if (retval < 0)
        {
          cvProcessError(cv_mem, CVLS_JACFUNC_UNRECVR, __LINE__, __func__,
                         __FILE__, MSG_LS_JACFUNC_FAILED);
          cvls_mem->last_flag = CVLS_JACFUNC_UNRECVR;
          return (-1);
        }
        else
        {
          cvls_mem->last_flag = CVLS_JACFUNC_RECVR;
          return (1);
        }
      }
      else { return (retval); }
    }
  }
  else
  {
    /* Matrix-free case, set jcur to jbad */
    *jcurPtr = cvls_mem->jbad;
  }

  /* Call LS setup routine -- the LS may call cvLsPSetup, who will
     pass the heuristic suggestions above to the user code(s) */
  cvls_mem->last_flag = SUNLinSolSetup(cvls_mem->LS, cvls_mem->A);

  /* If Matrix-free, update heuristics flags */
  if (cvls_mem->A == NULL)
  {
    /* If user set jcur to SUNTRUE, increment npe and save nst value */
    if (*jcurPtr)
    {
      cvls_mem->npe++;
      cvls_mem->nstlj = cv_mem->cv_nst;
      cvls_mem->tnlj  = cv_mem->cv_tn;
    }

    /* Update jcur flag if we suggested an update */
    if (cvls_mem->jbad) { *jcurPtr = SUNTRUE; }
  }

  return (cvls_mem->last_flag);
}

/*-----------------------------------------------------------------
  cvLsSolve

  This routine interfaces between CVode and the generic
  SUNLinearSolver object LS, by setting the appropriate tolerance
  and scaling vectors, calling the solver, and accumulating
  statistics from the solve for use/reporting by CVode.
  -----------------------------------------------------------------*/
int cvLsSolve(CVodeMem cv_mem, N_Vector b, N_Vector weight, N_Vector ynow,
              N_Vector fnow)
{
  CVLsMem cvls_mem;
  sunrealtype bnorm = ZERO;
  sunrealtype deltar, delta, w_mean;
  int curiter, nli_inc, retval;

  /* only used with logging */
  SUNDIALS_MAYBE_UNUSED long int nps_inc;
  SUNDIALS_MAYBE_UNUSED sunrealtype resnorm;

  /* access CVLsMem structure */
  if (cv_mem->cv_lmem == NULL)
  {
    cvProcessError(cv_mem, CVLS_LMEM_NULL, __LINE__, __func__, __FILE__,
                   MSG_LS_LMEM_NULL);
    return (CVLS_LMEM_NULL);
  }
  cvls_mem = (CVLsMem)cv_mem->cv_lmem;

  /* get current nonlinear solver iteration */
  retval = SUNNonlinSolGetCurIter(cv_mem->NLS, &curiter);

  /* If the linear solver is iterative:
     test norm(b), if small, return x = 0 or x = b;
     set linear solver tolerance (in left/right scaled 2-norm) */
  if (cvls_mem->iterative)
  {
    deltar = cvls_mem->eplifac * cv_mem->cv_tq[4];
    bnorm  = N_VWrmsNorm(b, weight);

    SUNLogInfo(CV_LOGGER, "begin-linear-solve",
               "iterative = 1, b-norm = %.16g, b-tol = %.16g, res-tol = %.16g",
               bnorm, deltar, deltar * cvls_mem->nrmfac);

    if (bnorm <= deltar)
    {
      if (curiter > 0) { N_VConst(ZERO, b); }
      cvls_mem->last_flag = CVLS_SUCCESS;

      SUNLogInfo(CV_LOGGER, "end-linear-solve", "status = success small rhs");

      return (cvls_mem->last_flag);
    }
    /* Adjust tolerance for 2-norm */
    delta = deltar * cvls_mem->nrmfac;
  }
  else
  {
    delta = ZERO;

    SUNLogInfo(CV_LOGGER, "begin-linear-solve", "iterative = 0");
  }

  /* Set vectors ycur and fcur for use by the Atimes and Psolve
     interface routines */
  cvls_mem->ycur = ynow;
  cvls_mem->fcur = fnow;

  /* Set scaling vectors for LS to use (if applicable) */
  if (cvls_mem->LS->ops->setscalingvectors)
  {
    retval = SUNLinSolSetScalingVectors(cvls_mem->LS, weight, weight);
    if (retval != SUN_SUCCESS)
    {
      cvProcessError(cv_mem, CVLS_SUNLS_FAIL, __LINE__, __func__, __FILE__,
                     "Error in calling SUNLinSolSetScalingVectors");
      cvls_mem->last_flag = CVLS_SUNLS_FAIL;

      SUNLogInfo(CV_LOGGER, "end-linear-solve",
                 "status = failed set scaling vectors");

      return (cvls_mem->last_flag);
    }

    /* If solver is iterative and does not support scaling vectors, update the
     tolerance in an attempt to account for weight vector.  We make the
     following assumptions:
       1. w_i = w_mean, for i=0,...,n-1 (i.e. the weights are homogeneous)
       2. the linear solver uses a basic 2-norm to measure convergence
     Hence (using the notation from sunlinsol_spgmr.h, with S = diag(w)),
           || bbar - Abar xbar ||_2 < tol
       <=> || S b - S A x ||_2 < tol
       <=> || S (b - A x) ||_2 < tol
       <=> \sum_{i=0}^{n-1} (w_i (b - A x)_i)^2 < tol^2
       <=> w_mean^2 \sum_{i=0}^{n-1} (b - A x_i)^2 < tol^2
       <=> \sum_{i=0}^{n-1} (b - A x_i)^2 < tol^2 / w_mean^2
       <=> || b - A x ||_2 < tol / w_mean
     So we compute w_mean = ||w||_RMS = ||w||_2 and scale the desired tolerance accordingly. */
  }
  else if (cvls_mem->iterative)
  {
    N_VConst(ONE, cvls_mem->x);
    w_mean = N_VWrmsNorm(weight, cvls_mem->x);
    delta /= w_mean;
  }

  /* Set initial guess x = 0 to LS */
  N_VConst(ZERO, cvls_mem->x);

  /* Set zero initial guess flag */
  retval = SUNLinSolSetZeroGuess(cvls_mem->LS, SUNTRUE);
  if (retval != SUN_SUCCESS)
  {
    SUNLogInfo(CV_LOGGER, "end-linear-solve", "status = failed set zero guess",
               "");
    return (-1);
  }

  /* Store previous nps value in nps_inc */
  nps_inc = cvls_mem->nps;

  /* If a user-provided jtsetup routine is supplied, call that here */
  if (cvls_mem->jtsetup)
  {
    cvls_mem->last_flag = cvls_mem->jtsetup(cv_mem->cv_tn, ynow, fnow,
                                            cvls_mem->jt_data);
    cvls_mem->njtsetup++;
    if (cvls_mem->last_flag != 0)
    {
      cvProcessError(cv_mem, retval, __LINE__, __func__, __FILE__,
                     MSG_LS_JTSETUP_FAILED);

      SUNLogInfo(CV_LOGGER, "end-linear-solve", "status = failed J-times setup",
                 "");
      return (cvls_mem->last_flag);
    }
  }

  /* Call solver, and copy x to b */
  retval = SUNLinSolSolve(cvls_mem->LS, cvls_mem->A, cvls_mem->x, b, delta);
  N_VScale(ONE, cvls_mem->x, b);

  /* If using a direct or matrix-iterative solver, BDF method, and gamma has changed,
     scale the correction to account for change in gamma */
  if (cvls_mem->scalesol && cv_mem->cv_gamrat != ONE)
  {
    N_VScale(TWO / (ONE + cv_mem->cv_gamrat), b, b);
  }

  /* Retrieve statistics from iterative linear solvers */
  resnorm = ZERO;
  nli_inc = 0;
  if (cvls_mem->iterative)
  {
    if (cvls_mem->LS->ops->resnorm) resnorm = SUNLinSolResNorm(cvls_mem->LS);
    if (cvls_mem->LS->ops->numiters)
    {
      nli_inc = SUNLinSolNumIters(cvls_mem->LS);
    }
  }

  /* Increment counters nli and ncfl */
  cvls_mem->nli += nli_inc;
  if (retval != SUN_SUCCESS) { cvls_mem->ncfl++; }

  /* Interpret solver return value  */
  cvls_mem->last_flag = retval;

<<<<<<< HEAD
#if SUNDIALS_LOGGING_LEVEL >= SUNDIALS_LOGGING_DEBUG
  SUNLogger_QueueMsg(CV_LOGGER, SUN_LOGLEVEL_DEBUG, "CVODE::cvLsSolve",
                     "ls-stats",
                     "bnorm = " SUN_FORMAT_G ", resnorm = " SUN_FORMAT_G
                     ", ls_iters = %i, prec_solves = %i",
                     bnorm, resnorm, nli_inc, (int)(cvls_mem->nps - nps_inc));
#endif
=======
  SUNLogInfoIf(retval == SUN_SUCCESS, CV_LOGGER, "end-linear-solve",
               "status = success, iters = %i, p-solves = %i, res-norm = %.16g",
               nli_inc, (int)(cvls_mem->nps - nps_inc), resnorm);
  SUNLogInfoIf(retval != SUN_SUCCESS, CV_LOGGER,
               "end-linear-solve", "status = failed, retval = %i, iters = %i, p-solves = %i, res-norm = %.16g",
               retval, nli_inc, (int)(cvls_mem->nps - nps_inc), resnorm);
>>>>>>> eb4c4da8

  switch (retval)
  {
  case SUN_SUCCESS: return (0); break;
  case SUNLS_RES_REDUCED:
    /* allow reduction but not solution on first Newton iteration,
       otherwise return with a recoverable failure */
    if (curiter == 0) { return (0); }
    else { return (1); }
    break;
  case SUNLS_CONV_FAIL:
  case SUNLS_ATIMES_FAIL_REC:
  case SUNLS_PSOLVE_FAIL_REC:
  case SUNLS_PACKAGE_FAIL_REC:
  case SUNLS_QRFACT_FAIL:
  case SUNLS_LUFACT_FAIL: return (1); break;
  case SUN_ERR_ARG_CORRUPT:
  case SUN_ERR_ARG_INCOMPATIBLE:
  case SUN_ERR_MEM_FAIL:
  case SUNLS_GS_FAIL:
  case SUNLS_QRSOL_FAIL: return (-1); break;
  case SUN_ERR_EXT_FAIL:
    cvProcessError(cv_mem, SUN_ERR_EXT_FAIL, __LINE__, __func__, __FILE__,
                   "Failure in SUNLinSol external package");
    return (-1);
    break;
  case SUNLS_ATIMES_FAIL_UNREC:
    cvProcessError(cv_mem, SUNLS_ATIMES_FAIL_UNREC, __LINE__, __func__,
                   __FILE__, MSG_LS_JTIMES_FAILED);
    return (-1);
    break;
  case SUNLS_PSOLVE_FAIL_UNREC:
    cvProcessError(cv_mem, SUNLS_PSOLVE_FAIL_UNREC, __LINE__, __func__,
                   __FILE__, MSG_LS_PSOLVE_FAILED);
    return (-1);
    break;
  }

  return (0);
}

/*-----------------------------------------------------------------
  cvLsFree

  This routine frees memory associates with the CVLs system
  solver interface.
  -----------------------------------------------------------------*/
int cvLsFree(CVodeMem cv_mem)
{
  CVLsMem cvls_mem;

  /* Return immediately if CVodeMem or CVLsMem  are NULL */
  if (cv_mem == NULL) { return (CVLS_SUCCESS); }
  if (cv_mem->cv_lmem == NULL) { return (CVLS_SUCCESS); }
  cvls_mem = (CVLsMem)cv_mem->cv_lmem;

  /* Free N_Vector memory */
  if (cvls_mem->ytemp)
  {
    N_VDestroy(cvls_mem->ytemp);
    cvls_mem->ytemp = NULL;
  }
  if (cvls_mem->x)
  {
    N_VDestroy(cvls_mem->x);
    cvls_mem->x = NULL;
  }

  /* Free savedJ memory */
  if (cvls_mem->savedJ)
  {
    SUNMatDestroy(cvls_mem->savedJ);
    cvls_mem->savedJ = NULL;
  }

  /* Nullify other N_Vector pointers */
  cvls_mem->ycur = NULL;
  cvls_mem->fcur = NULL;

  /* Nullify other SUNMatrix pointer */
  cvls_mem->A = NULL;

  /* Free preconditioner memory (if applicable) */
  if (cvls_mem->pfree) { cvls_mem->pfree(cv_mem); }

  /* free CVLs interface structure */
  free(cv_mem->cv_lmem);

  return (CVLS_SUCCESS);
}

/*-----------------------------------------------------------------
  cvLsInitializeCounters

  This routine resets all counters from an CVLsMem structure.
  -----------------------------------------------------------------*/
int cvLsInitializeCounters(CVLsMem cvls_mem)
{
  cvls_mem->nje      = 0;
  cvls_mem->nfeDQ    = 0;
  cvls_mem->nstlj    = 0;
  cvls_mem->npe      = 0;
  cvls_mem->nli      = 0;
  cvls_mem->nps      = 0;
  cvls_mem->ncfl     = 0;
  cvls_mem->njtsetup = 0;
  cvls_mem->njtimes  = 0;
  return (0);
}

/*---------------------------------------------------------------
  cvLs_AccessLMem

  This routine unpacks the cv_mem and ls_mem structures from
  void* pointer.  If either is missing it returns CVLS_MEM_NULL
  or CVLS_LMEM_NULL.
  ---------------------------------------------------------------*/
int cvLs_AccessLMem(void* cvode_mem, const char* fname, CVodeMem* cv_mem,
                    CVLsMem* cvls_mem)
{
  if (cvode_mem == NULL)
  {
    cvProcessError(NULL, CVLS_MEM_NULL, __LINE__, fname, __FILE__,
                   MSG_LS_CVMEM_NULL);
    return (CVLS_MEM_NULL);
  }
  *cv_mem = (CVodeMem)cvode_mem;
  if ((*cv_mem)->cv_lmem == NULL)
  {
    cvProcessError(*cv_mem, CVLS_LMEM_NULL, __LINE__, fname, __FILE__,
                   MSG_LS_LMEM_NULL);
    return (CVLS_LMEM_NULL);
  }
  *cvls_mem = (CVLsMem)(*cv_mem)->cv_lmem;
  return (CVLS_SUCCESS);
}

/*---------------------------------------------------------------
  EOF
  ---------------------------------------------------------------*/<|MERGE_RESOLUTION|>--- conflicted
+++ resolved
@@ -1799,22 +1799,12 @@
   /* Interpret solver return value  */
   cvls_mem->last_flag = retval;
 
-<<<<<<< HEAD
-#if SUNDIALS_LOGGING_LEVEL >= SUNDIALS_LOGGING_DEBUG
-  SUNLogger_QueueMsg(CV_LOGGER, SUN_LOGLEVEL_DEBUG, "CVODE::cvLsSolve",
-                     "ls-stats",
-                     "bnorm = " SUN_FORMAT_G ", resnorm = " SUN_FORMAT_G
-                     ", ls_iters = %i, prec_solves = %i",
-                     bnorm, resnorm, nli_inc, (int)(cvls_mem->nps - nps_inc));
-#endif
-=======
   SUNLogInfoIf(retval == SUN_SUCCESS, CV_LOGGER, "end-linear-solve",
                "status = success, iters = %i, p-solves = %i, res-norm = %.16g",
                nli_inc, (int)(cvls_mem->nps - nps_inc), resnorm);
   SUNLogInfoIf(retval != SUN_SUCCESS, CV_LOGGER,
                "end-linear-solve", "status = failed, retval = %i, iters = %i, p-solves = %i, res-norm = %.16g",
                retval, nli_inc, (int)(cvls_mem->nps - nps_inc), resnorm);
->>>>>>> eb4c4da8
 
   switch (retval)
   {
