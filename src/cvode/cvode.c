--- conflicted
+++ resolved
@@ -2353,20 +2353,9 @@
 
   for (;;)
   {
-<<<<<<< HEAD
-#if SUNDIALS_LOGGING_LEVEL >= SUNDIALS_LOGGING_DEBUG
-    SUNLogger_QueueMsg(CV_LOGGER, SUN_LOGLEVEL_DEBUG, "CVODE::cvStep",
-                       "enter-step-attempt-loop",
-                       "step = %li, h = " SUN_FORMAT_G
-                       ", q = %d, t_n = " SUN_FORMAT_G "",
-                       cv_mem->cv_nst, cv_mem->cv_next_h, cv_mem->cv_next_q,
-                       cv_mem->cv_tn);
-#endif
-=======
     SUNLogInfo(CV_LOGGER, "begin-step-attempt",
                "step = %li, tn = %" RSYM ", h = %" RSYM ", q = %d",
                cv_mem->cv_nst + 1, cv_mem->cv_tn, cv_mem->cv_h, cv_mem->cv_q);
->>>>>>> eb4c4da8
 
     cvPredict(cv_mem);
     cvSet(cv_mem);
@@ -3319,17 +3308,8 @@
 
   dsm = cv_mem->cv_acnrm * cv_mem->cv_tq[2];
 
-<<<<<<< HEAD
-#if SUNDIALS_LOGGING_LEVEL >= SUNDIALS_LOGGING_DEBUG
-  SUNLogger_QueueMsg(CV_LOGGER, SUN_LOGLEVEL_DEBUG, "CVODE::cvDoErrorTest",
-                     "error-test",
-                     "step = %li, h = " SUN_FORMAT_G ", dsm = " SUN_FORMAT_G,
-                     cv_mem->cv_nst, cv_mem->cv_h, dsm);
-#endif
-=======
   SUNLogDebug(CV_LOGGER, "error-test", "step = %li, h = %" RSYM ", dsm = %" RSYM,
               cv_mem->cv_nst, cv_mem->cv_h, dsm);
->>>>>>> eb4c4da8
 
   /* If est. local error norm dsm passes test, return CV_SUCCESS */
   *dsmPtr = dsm;
@@ -3365,14 +3345,7 @@
 
     cvRescale(cv_mem);
 
-<<<<<<< HEAD
-#if SUNDIALS_LOGGING_LEVEL >= SUNDIALS_LOGGING_DEBUG
-    SUNLogger_QueueMsg(CV_LOGGER, SUN_LOGLEVEL_DEBUG, "CVODE::cvDoErrorTest",
-                       "new-step-eta", "eta = " SUN_FORMAT_G, cv_mem->cv_eta);
-#endif
-=======
     SUNLogDebug(CV_LOGGER, "new-step-eta", "eta = %" RSYM, cv_mem->cv_eta);
->>>>>>> eb4c4da8
 
     return (TRY_AGAIN);
   }
@@ -3387,15 +3360,7 @@
     cv_mem->cv_q--;
     cv_mem->cv_qwait = cv_mem->cv_L;
     cvRescale(cv_mem);
-<<<<<<< HEAD
-#if SUNDIALS_LOGGING_LEVEL >= SUNDIALS_LOGGING_DEBUG
-    SUNLogger_QueueMsg(CV_LOGGER, SUN_LOGLEVEL_DEBUG, "CVODE::cvDoErrorTest",
-                       "new-step-eta-mxnef1", "eta = " SUN_FORMAT_G,
-                       cv_mem->cv_eta);
-#endif
-=======
     SUNLogDebug(CV_LOGGER, "new-step-eta-mxnef1", "eta = %" RSYM, cv_mem->cv_eta);
->>>>>>> eb4c4da8
     return (TRY_AGAIN);
   }
 
@@ -3417,16 +3382,8 @@
 
   N_VScale(cv_mem->cv_h, cv_mem->cv_tempv, cv_mem->cv_zn[1]);
 
-<<<<<<< HEAD
-#if SUNDIALS_LOGGING_LEVEL >= SUNDIALS_LOGGING_DEBUG
-  SUNLogger_QueueMsg(CV_LOGGER, SUN_LOGLEVEL_DEBUG, "CVODE::cvDoErrorTest",
-                     "new-step-eta-mxnef1-q1", "eta = " SUN_FORMAT_G,
-                     cv_mem->cv_eta);
-#endif
-=======
   SUNLogDebug(CV_LOGGER, "new-step-eta-mxnef1-q1", "eta = %" RSYM,
               cv_mem->cv_eta);
->>>>>>> eb4c4da8
 
   return (TRY_AGAIN);
 }
@@ -3545,21 +3502,10 @@
     }
   }
 
-<<<<<<< HEAD
-#if SUNDIALS_LOGGING_LEVEL >= SUNDIALS_LOGGING_DEBUG
-  SUNLogger_QueueMsg(CV_LOGGER, SUN_LOGLEVEL_DEBUG, "CVODE::cvPrepareNextStep",
-                     "return",
-                     "eta = " SUN_FORMAT_G ", hprime = " SUN_FORMAT_G
-                     ", qprime = %d, qwait = %d\n",
-                     cv_mem->cv_eta, cv_mem->cv_hprime, cv_mem->cv_qprime,
-                     cv_mem->cv_qwait);
-#endif
-=======
   SUNLogDebug(CV_LOGGER, "return",
               "eta = %" RSYM ", hprime = %" RSYM ", qprime = %d, qwait = %d",
               cv_mem->cv_eta, cv_mem->cv_hprime, cv_mem->cv_qprime,
               cv_mem->cv_qwait);
->>>>>>> eb4c4da8
 }
 
 /*
