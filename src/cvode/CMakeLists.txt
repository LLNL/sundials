# ---------------------------------------------------------------
# Programmer(s): Daniel R. Reynolds @ SMU
#                Radu Serban, and Cody J. Balos @ LLNL
# ---------------------------------------------------------------
# SUNDIALS Copyright Start
# Copyright (c) 2002-2023, Lawrence Livermore National Security
# and Southern Methodist University.
# All rights reserved.
#
# See the top-level LICENSE and NOTICE files for details.
#
# SPDX-License-Identifier: BSD-3-Clause
# SUNDIALS Copyright End
# ---------------------------------------------------------------
# CMakeLists.txt file for the CVODE library
# ---------------------------------------------------------------

install(CODE "MESSAGE(\"\nInstall CVODE\n\")")

# Add variable cvode_SOURCES with the sources for the CVODE library
set(cvode_SOURCES
  cvode.c
  cvode_bandpre.c
  cvode_bbdpre.c
  cvode_diag.c
  cvode_io.c
  cvode_ls.c
  cvode_nls.c
  cvode_proj.c
<<<<<<< HEAD
  cvode_resize.c
  cvode_spils.c
=======
>>>>>>> 551f676b
  )

# Add variable cvode_HEADERS with the exported CVODE header files
set(cvode_HEADERS
  cvode.h
  cvode_bandpre.h
  cvode_bbdpre.h
  cvode_diag.h
  cvode_ls.h
  cvode_proj.h
  )

# Add prefix with complete path to the CVODE header files
add_prefix(${SUNDIALS_SOURCE_DIR}/include/cvode/ cvode_HEADERS)

# Build fused kernel libraries
if(SUNDIALS_BUILD_PACKAGE_FUSED_KERNELS)

  if(BUILD_NVECTOR_CUDA)

    set_source_files_properties(cvode_fused_gpu.cpp PROPERTIES
      LANGUAGE CUDA)

    sundials_add_library(sundials_cvode_fused_cuda
      SOURCES
        cvode_fused_gpu.cpp
      COMPILE_DEFINITIONS
        PRIVATE USE_CUDA
      LINK_LIBRARIES
        PRIVATE sundials_nveccuda
      OUTPUT_NAME
        sundials_cvode_fused_cuda
      VERSION
        ${cvodelib_VERSION}
      SOVERSION
        ${cvodelib_SOVERSION}
      )
  endif()

  if(BUILD_NVECTOR_HIP)
    sundials_add_library(sundials_cvode_fused_hip
      SOURCES
        cvode_fused_gpu.cpp
      COMPILE_DEFINITIONS
        PRIVATE USE_HIP
      LINK_LIBRARIES
        PRIVATE sundials_nvechip
      OUTPUT_NAME
        sundials_cvode_fused_hip
      VERSION
        ${cvodelib_VERSION}
      SOVERSION
        ${cvodelib_SOVERSION}
      )
  endif()

  sundials_add_library(sundials_cvode_fused_stubs
    SOURCES
      cvode_fused_stubs.c
    OUTPUT_NAME
      sundials_cvode_fused_stubs
    VERSION
      ${cvodelib_VERSION}
    SOVERSION
      ${cvodelib_SOVERSION}
  )

  set(_fused_link_lib sundials_cvode_fused_stubs)
endif()

# Create the library
sundials_add_library(sundials_cvode
  SOURCES
    ${cvode_SOURCES}
  HEADERS
    ${cvode_HEADERS}
  INCLUDE_SUBDIR
    cvode
  OBJECT_LIBRARIES
    sundials_generic_obj
    sundials_sunmemsys_obj
    sundials_nvecserial_obj
    sundials_sunmatrixband_obj
    sundials_sunmatrixdense_obj
    sundials_sunmatrixsparse_obj
    sundials_sunlinsolband_obj
    sundials_sunlinsoldense_obj
    sundials_sunlinsolspbcgs_obj
    sundials_sunlinsolspfgmr_obj
    sundials_sunlinsolspgmr_obj
    sundials_sunlinsolsptfqmr_obj
    sundials_sunlinsolpcg_obj
    sundials_sunnonlinsolnewton_obj
    sundials_sunnonlinsolfixedpoint_obj
  LINK_LIBRARIES
    # Link to stubs so examples work.
    PRIVATE ${_fused_link_lib}
  OUTPUT_NAME
    sundials_cvode
  VERSION
    ${cvodelib_VERSION}
  SOVERSION
    ${cvodelib_SOVERSION}
)

# Finished CVODE
message(STATUS "Added CVODE module")

# Add F2003 module if the interface is enabled
if(BUILD_FORTRAN_MODULE_INTERFACE)
  add_subdirectory(fmod)
endif()<|MERGE_RESOLUTION|>--- conflicted
+++ resolved
@@ -27,11 +27,7 @@
   cvode_ls.c
   cvode_nls.c
   cvode_proj.c
-<<<<<<< HEAD
   cvode_resize.c
-  cvode_spils.c
-=======
->>>>>>> 551f676b
   )
 
 # Add variable cvode_HEADERS with the exported CVODE header files
