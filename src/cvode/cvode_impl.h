/* -----------------------------------------------------------------
 * Programmer(s): Scott D. Cohen, Alan C. Hindmarsh, Radu Serban and
 *                Dan Shumaker @ LLNL
 *                Daniel Reynolds @ SMU
 * -----------------------------------------------------------------
 * SUNDIALS Copyright Start
 * Copyright (c) 2002-2023, Lawrence Livermore National Security
 * and Southern Methodist University.
 * All rights reserved.
 *
 * See the top-level LICENSE and NOTICE files for details.
 *
 * SPDX-License-Identifier: BSD-3-Clause
 * SUNDIALS Copyright End
 * -----------------------------------------------------------------
 * Implementation header file for the main CVODE integrator.
 * -----------------------------------------------------------------*/

#ifndef _CVODE_IMPL_H
#define _CVODE_IMPL_H

#include <cvode/cvode.h>
#include <stdarg.h>
#include <sundials/priv/sundials_context_impl.h>

<<<<<<< HEAD
#include <cvode/cvode.h>
#include <sundials/priv/sundials_errors_impl.h>
#include "cvode_proj_impl.h"
#include <sundials/priv/sundials_context_impl.h>
=======
#include "cvode_proj_impl.h"
#include "sundials/sundials_math.h"
>>>>>>> 3a227ef1
#include "sundials_logger_impl.h"

#ifdef __cplusplus /* wrapper to enable C++ usage */
extern "C" {
#endif

#if defined(SUNDIALS_EXTENDED_PRECISION)
#define RSYM  ".32Lg"
#define RSYMW "19.32Lg"
#else
#define RSYM  ".16g"
#define RSYMW "23.16g"
#endif

/*===============================================================
  SHORTCUTS
  ===============================================================*/

#define CV_PROFILER cv_mem->cv_sunctx->profiler
#define CV_LOGGER   cv_mem->cv_sunctx->logger

/*
 * =================================================================
 *   I N T E R N A L   C O N S T A N T S
 * =================================================================
 */

/* Basic constants */

#define ADAMS_Q_MAX 12          /* max value of q for lmm == ADAMS     */
#define BDF_Q_MAX   5           /* max value of q for lmm == BDF       */
#define Q_MAX       ADAMS_Q_MAX /* max value of q for either lmm       */
#define L_MAX       (Q_MAX + 1) /* max value of L for either lmm       */
#define NUM_TESTS   5           /* number of error test quantities     */

#define HMIN_DEFAULT     SUN_RCONST(0.0) /* hmin default value     */
#define HMAX_INV_DEFAULT SUN_RCONST(0.0) /* hmax_inv default value */
#define MXHNIL_DEFAULT   10              /* mxhnil default value   */
#define MXSTEP_DEFAULT   500             /* mxstep default value   */

#define MSBP_DEFAULT 20 /* max steps between lsetup calls */
#define DGMAX_LSETUP_DEFAULT \
  SUN_RCONST(0.3) /* gamma threshold to call lsetup */

/* Step size change constants
 * --------------------------
 * ETA_MIN_FX_DEFAULT  if eta_min_fx < eta < eta_max_fx reject a change in step size or order
 * ETA_MAX_FX_DEFAULT
 * ETA_MAX_FS_DEFAULT  -+
 * ETA_MAX_ES_DEFAULT   |
 * ETA_MAX_GS_DEFAULT   |
 * ETA_MIN_DEFAULT      |-> bounds for eta (step size change)
 * ETA_MAX_EF_DEFAULT   |
 * ETA_MIN_EF_DEFAULT   |
 * ETA_CF_DEFAULT      -+
 * SMALL_NST_DEFAULT   nst <= SMALL_NST => use eta_max_es
 * SMALL_NEF_DEFAULT   if small_nef <= nef <= MXNEF1, then eta =  SUNMIN(eta, eta_max_ef)
 * ONEPSM (1+epsilon)  used in testing if the step size is below its bound
 */

#define ETA_MIN_FX_DEFAULT SUN_RCONST(0.0)
#define ETA_MAX_FX_DEFAULT SUN_RCONST(1.5)
#define ETA_MAX_FS_DEFAULT SUN_RCONST(10000.0)
#define ETA_MAX_ES_DEFAULT SUN_RCONST(10.0)
#define ETA_MAX_GS_DEFAULT SUN_RCONST(10.0)
#define ETA_MIN_DEFAULT    SUN_RCONST(0.1)
#define ETA_MAX_EF_DEFAULT SUN_RCONST(0.2)
#define ETA_MIN_EF_DEFAULT SUN_RCONST(0.1)
#define ETA_CF_DEFAULT     SUN_RCONST(0.25)
#define SMALL_NST_DEFAULT  10
#define SMALL_NEF_DEFAULT  2
#define ONEPSM             SUN_RCONST(1.000001)

/* Step size controller constants
 * ------------------------------
 * ADDON  safety factor in computing eta
 * BIAS1  -+
 * BIAS2   |-> bias factors in eta selection
 * BIAS3  -+
 */

#define ADDON SUN_RCONST(0.000001)
#define BIAS1 SUN_RCONST(6.0)
#define BIAS2 SUN_RCONST(6.0)
#define BIAS3 SUN_RCONST(10.0)

/* Order selection constants
 * -------------------------
 * LONG_WAIT   number of steps to wait before considering an order change when
 *             q==1 and MXNEF1 error test failures have occurred
 */

#define LONG_WAIT 10

/* Failure limits
 * --------------
 * MXNCF   max no. of convergence failures during one step try
 * MXNEF   max no. of error test failures during one step try
 * MXNEF1  max no. of error test failures before forcing a reduction of order
 */

#define MXNCF  10
#define MXNEF  7
#define MXNEF1 3

/* Control constants for lower-level functions used by cvStep
 * ----------------------------------------------------------
 *
 * cvHin return values:
 *    CV_SUCCESS
 *    CV_RHSFUNC_FAIL
 *    CV_TOO_CLOSE
 *
 * cvStep control constants:
 *    DO_ERROR_TEST
 *    PREDICT_AGAIN
 *
 * cvStep return values:
 *    CV_SUCCESS,
 *    CV_LSETUP_FAIL,  CV_LSOLVE_FAIL,
 *    CV_RHSFUNC_FAIL, CV_RTFUNC_FAIL
 *    CV_CONV_FAILURE, CV_ERR_FAILURE,
 *    CV_FIRST_RHSFUNC_ERR
 *
 * cvNls input nflag values:
 *    FIRST_CALL
 *    PREV_CONV_FAIL
 *    PREV_PROJ_FAIL
 *    PREV_ERR_FAIL
 *
 * cvNls return values:
 *    CV_SUCCESS,
 *    CV_LSETUP_FAIL, CV_LSOLVE_FAIL, CV_RHSFUNC_FAIL,
 *    CONV_FAIL, RHSFUNC_RECVR
 *
 * cvNewtonIteration return values:
 *    CV_SUCCESS,
 *    CV_LSOLVE_FAIL, CV_RHSFUNC_FAIL
 *    RHSFUNC_RECVR,
 *    TRY_AGAIN
 *
 */

#define DO_ERROR_TEST +2
#define PREDICT_AGAIN +3

#define TRY_AGAIN      +5
#define FIRST_CALL     +6
#define PREV_CONV_FAIL +7
#define PREV_PROJ_FAIL +8
#define PREV_ERR_FAIL  +9

#define RHSFUNC_RECVR    +10
#define CONSTR_RECVR     +11
#define CONSTRFUNC_RECVR +12
#define PROJFUNC_RECVR   +13

/*
 * =================================================================
 *   M A I N    I N T E G R A T O R    M E M O R Y    B L O C K
 * =================================================================
 */

/*
 * -----------------------------------------------------------------
 * Types: struct CVodeMemRec, CVodeMem
 * -----------------------------------------------------------------
 * The type CVodeMem is type pointer to struct CVodeMemRec.
 * This structure contains fields to keep track of problem state.
 * -----------------------------------------------------------------
 */

typedef struct CVodeMemRec
{
  SUNContext cv_sunctx;

  sunrealtype cv_uround; /* machine unit roundoff */

  /*--------------------------
    Problem Specification Data
    --------------------------*/

  CVRhsFn cv_f;       /* y' = f(t,y(t))                                */
  void* cv_user_data; /* user pointer passed to f                      */
  int cv_lmm;         /* lmm = CV_ADAMS or CV_BDF                      */
  int cv_itol;        /* itol = CV_SS, CV_SV, CV_WF, CV_NN             */

  sunrealtype cv_reltol;  /* relative tolerance                            */
  sunrealtype cv_Sabstol; /* scalar absolute tolerance                     */
  N_Vector cv_Vabstol;    /* vector absolute tolerance                     */
  sunbooleantype cv_atolmin0; /* flag indicating that min(abstol) = 0          */
  sunbooleantype cv_user_efun; /* SUNTRUE if user sets efun                     */
  CVEwtFn cv_efun; /* function to set ewt                           */
  void* cv_e_data; /* user pointer passed to efun                   */

  sunbooleantype cv_constraintsSet; /* constraints vector present:
                                    do constraints calc                       */

  /*-----------------------
    Nordsieck History Array
    -----------------------*/

  N_Vector cv_zn[L_MAX]; /* Nordsieck array, of size N x (q+1).
                             zn[j] is a vector of length N (j=0,...,q)
                             zn[j] = [1/factorial(j)] * h^j *
                             (jth derivative of the interpolating polynomial) */

  /*-------------------
    Vectors of length N
    -------------------*/

  N_Vector cv_ewt;    /* error weight vector                                 */
  N_Vector cv_y;      /* y is used as temporary storage by the solver
                          The memory is provided by the user to CVode
                          where the vector is named yout.                     */
  N_Vector cv_acor;   /* In the context of the solution of the nonlinear
                          equation, acor = y_n(m) - y_n(0). On return, this
                          vector is scaled to give the estimated local error  */
  N_Vector cv_tempv;  /* temporary storage vector                            */
  N_Vector cv_ftemp;  /* temporary storage vector                            */
  N_Vector cv_vtemp1; /* temporary storage vector                            */
  N_Vector cv_vtemp2; /* temporary storage vector                            */
  N_Vector cv_vtemp3; /* temporary storage vector                            */

  N_Vector cv_constraints; /* vector of inequality constraint options         */

  /*-----------------
    Tstop information
    -----------------*/

  sunbooleantype cv_tstopset;
  sunbooleantype cv_tstopinterp;
  sunrealtype cv_tstop;

  /*---------
    Step Data
    ---------*/

  int cv_q;      /* current order                               */
  int cv_qprime; /* order to be used on the next step
                                  qprime = q-1, q, or q+1                     */
  int cv_next_q; /* order to be used on the next step           */
  int cv_qwait;  /* number of internal steps to wait before
                                  considering a change in q                   */
  int cv_L;      /* L = q + 1                                   */

  sunrealtype cv_hin;      /* initial step size                           */
  sunrealtype cv_h;        /* current step size                           */
  sunrealtype cv_hprime;   /* step size to be used on the next step       */
  sunrealtype cv_next_h;   /* step size to be used on the next step       */
  sunrealtype cv_eta;      /* eta = hprime / h                            */
  sunrealtype cv_hscale;   /* value of h used in zn                       */
  sunrealtype cv_tn;       /* current internal value of t                 */
  sunrealtype cv_tretlast; /* last value of t returned by CVode           */

  sunrealtype cv_tau[L_MAX + 1];    /* array of previous q+1 successful step
                                  sizes indexed from 1 to q+1                 */
  sunrealtype cv_tq[NUM_TESTS + 1]; /* array of test quantities indexed from
                                  1 to NUM_TESTS(=5)                          */
  sunrealtype cv_l[L_MAX]; /* coefficients of l(x) (degree q poly)        */

  sunrealtype cv_rl1;    /* the scalar 1/l[1]                           */
  sunrealtype cv_gamma;  /* gamma = h * rl1                             */
  sunrealtype cv_gammap; /* gamma at the last setup call                */
  sunrealtype cv_gamrat; /* gamma / gammap                              */

  sunrealtype cv_crate;       /* estimated corrector convergence rate        */
  sunrealtype cv_delp;        /* norm of previous nonlinear solver update    */
  sunrealtype cv_acnrm;       /* | acor |                                    */
  sunbooleantype cv_acnrmcur; /* is | acor | current?                        */
  sunrealtype cv_nlscoef;     /* coeficient in nonlinear convergence test    */

  /*------
    Limits
    ------*/

  int cv_qmax;        /* q <= qmax                                          */
  long int cv_mxstep; /* maximum number of internal steps for one user call */
  int cv_mxhnil;      /* maximum number of warning messages issued to the
                             user that t + h == t for the next internal step    */
  int cv_maxnef;      /* maximum number of error test failures              */
  int cv_maxncf;      /* maximum number of nonlinear convergence failures   */

  sunrealtype cv_hmin; /* |h| >= hmin                                        */
  sunrealtype cv_hmax_inv; /* |h| <= 1/hmax_inv                                  */
  sunrealtype cv_etamax; /* eta <= etamax                                      */
  sunrealtype cv_eta_min_fx; /* eta_min_fx < eta < eta_max_fx keep the current h   */
  sunrealtype cv_eta_max_fx;
  sunrealtype cv_eta_max_fs; /* eta <= eta_max_fs on the first step                */
  sunrealtype cv_eta_max_es; /* eta <= eta_max_es on early steps                   */
  sunrealtype cv_eta_max_gs; /* eta <= eta_max_gs on a general step                */
  sunrealtype cv_eta_min; /* eta >= eta_min on a general step                   */
  sunrealtype cv_eta_min_ef; /* eta >= eta_min_ef after an error test failure      */
  sunrealtype cv_eta_max_ef; /* eta on multiple (>= small_nef) error test failures */
  sunrealtype cv_eta_cf; /* eta on a nonlinear solver convergence failure      */

  long int cv_small_nst; /* nst <= small_nst use eta_max_es */
  int cv_small_nef;      /* nef >= small_nef use eta_max_ef */

  /*--------
    Counters
    --------*/

  long int cv_nst;     /* number of internal steps taken                  */
  long int cv_nfe;     /* number of f calls                               */
  long int cv_ncfn;    /* number of corrector convergence failures        */
  long int cv_nni;     /* number of nonlinear iterations performed        */
  long int cv_nnf;     /* number of nonlinear convergence failures        */
  long int cv_netf;    /* number of error test failures                   */
  long int cv_nsetups; /* number of setup calls                           */
  int cv_nhnil;        /* number of messages issued to the user that
                              t + h == t for the next iternal step            */

  /*----------------
    Step size ratios
    ----------------*/

  sunrealtype cv_etaqm1; /* ratio of new to old h for order q-1             */
  sunrealtype cv_etaq;   /* ratio of new to old h for order q               */
  sunrealtype cv_etaqp1; /* ratio of new to old h for order q+1             */

  /*------------------
    Space requirements
    ------------------*/

  sunindextype cv_lrw1; /* no. of sunrealtype words in 1 N_Vector y           */
  sunindextype cv_liw1; /* no. of integer words in 1 N_Vector y            */
  long int cv_lrw;      /* no. of sunrealtype words in CVODE work vectors     */
  long int cv_liw;      /* no. of integer words in CVODE work vectors      */

  /*---------------------
    Nonlinear Solver Data
    ---------------------*/

  SUNNonlinearSolver NLS; /* nonlinear solver object                   */
  sunbooleantype ownNLS;  /* flag indicating NLS ownership             */
  CVRhsFn nls_f;          /* f(t,y(t)) used in the nonlinear solver    */
  int convfail;           /* flag to indicate when a Jacobian update may
                                  be needed */

  /*------------------
    Linear Solver Data
    ------------------*/

  /* Linear Solver functions to be called */

  int (*cv_linit)(struct CVodeMemRec* cv_mem);

  int (*cv_lsetup)(struct CVodeMemRec* cv_mem, int convfail, N_Vector ypred,
                   N_Vector fpred, sunbooleantype* jcurPtr, N_Vector vtemp1,
                   N_Vector vtemp2, N_Vector vtemp3);

  int (*cv_lsolve)(struct CVodeMemRec* cv_mem, N_Vector b, N_Vector weight,
                   N_Vector ycur, N_Vector fcur);

  int (*cv_lfree)(struct CVodeMemRec* cv_mem);

  /* Linear Solver specific memory */

  void* cv_lmem;               /* linear solver interface memory structure */
  long int cv_msbp;            /* max number of steps between lsetip calls */
  sunrealtype cv_dgmax_lsetup; /* gamma ratio threshold to signal for a linear
                              * solver setup */

  /*------------
    Saved Values
    ------------*/

  int cv_qu;                /* last successful q value used                */
  long int cv_nstlp;        /* step number of last setup call              */
  sunrealtype cv_h0u;       /* actual initial stepsize                     */
  sunrealtype cv_hu;        /* last successful h value used                */
  sunrealtype cv_saved_tq5; /* saved value of tq[5]                        */
  sunbooleantype cv_jcur;   /* is Jacobian info for linear solver current? */
  sunrealtype cv_tolsf;     /* tolerance scale factor                      */
  int cv_qmax_alloc;        /* value of qmax used when allocating mem      */
  int cv_indx_acor;         /* index of the zn vector with saved acor      */

  /*--------------------------------------------------------------------
    Flags turned ON by CVodeInit and read by CVodeReInit
    --------------------------------------------------------------------*/

  sunbooleantype cv_VabstolMallocDone;
  sunbooleantype cv_MallocDone;
  sunbooleantype cv_constraintsMallocDone;

  /*-------------------------------------------
<<<<<<< HEAD
=======
    Error handler function and error ouput file
    -------------------------------------------*/

  CVErrHandlerFn cv_ehfun; /* error messages are handled by ehfun          */
  void* cv_eh_data;        /* data pointer passed to ehfun                 */
  FILE* cv_errfp;          /* CVODE error messages are sent to errfp       */

  /*-------------------------------------------
>>>>>>> 3a227ef1
    User access function
    -------------------------------------------*/
  CVMonitorFn cv_monitorfun;    /* func called with CVODE mem and user data  */
  long int cv_monitor_interval; /* step interval to call cv_monitorfun       */

  /*-------------------------
    Stability Limit Detection
    -------------------------*/

  sunbooleantype cv_sldeton;  /* is Stability Limit Detection on?             */
  sunrealtype cv_ssdat[6][4]; /* scaled data array for STALD                  */
  int cv_nscon;               /* counter for STALD method                     */
  long int cv_nor;            /* counter for number of order reductions       */

  /*----------------
    Rootfinding Data
    ----------------*/

  CVRootFn cv_gfun;      /* function g for roots sought                     */
  int cv_nrtfn;          /* number of components of g                       */
  int* cv_iroots;        /* array for root information                      */
  int* cv_rootdir;       /* array specifying direction of zero-crossing     */
  sunrealtype cv_tlo;    /* nearest endpoint of interval in root search     */
  sunrealtype cv_thi;    /* farthest endpoint of interval in root search    */
  sunrealtype cv_trout;  /* t value returned by rootfinding routine         */
  sunrealtype* cv_glo;   /* saved array of g values at t = tlo              */
  sunrealtype* cv_ghi;   /* saved array of g values at t = thi              */
  sunrealtype* cv_grout; /* array of g values at t = trout                  */
  sunrealtype cv_toutc;  /* copy of tout (if NORMAL mode)                   */
  sunrealtype cv_ttol;   /* tolerance on root location trout                */
  int cv_taskc;          /* copy of parameter itask                         */
  int cv_irfnd;          /* flag showing whether last step had a root       */
  long int cv_nge;       /* counter for g evaluations                       */
  sunbooleantype* cv_gactive; /* array with active/inactive event functions      */
  int cv_mxgnull; /* number of warning messages about possible g==0  */

  /*---------------
    Projection Data
    ---------------*/

  CVodeProjMem proj_mem;       /* projection memory structure               */
  sunbooleantype proj_enabled; /* flag indicating if projection is enabled  */
  sunbooleantype proj_applied; /* flag indicating if projection was applied */
  sunrealtype proj_p[L_MAX];   /* coefficients of p(x) (degree q poly)      */

  /*-----------------------
    Fused Vector Operations
    -----------------------*/

  sunrealtype cv_cvals[L_MAX]; /* array of scalars */
  N_Vector cv_Xvecs[L_MAX];    /* array of vectors */

  sunbooleantype cv_usefused; /* flag indicating if CVODE specific fused kernels should be used */

}* CVodeMem;

/*
 * =================================================================
 *     I N T E R F A C E   T O    L I N E A R   S O L V E R S
 * =================================================================
 */

/*
 * -----------------------------------------------------------------
 * Communication between CVODE and a CVODE Linear Solver
 * -----------------------------------------------------------------
 * convfail (input to cv_lsetup)
 *
 * CV_NO_FAILURES : Either this is the first cv_setup call for this
 *                  step, or the local error test failed on the
 *                  previous attempt at this step (but the nonlinear
 *                  solver iteration converged).
 *
 * CV_FAIL_BAD_J  : This value is passed to cv_lsetup if
 *
 *                  (a) The previous nonlinear solver corrector iteration
 *                      did not converge and the linear solver's
 *                      setup routine indicated that its Jacobian-
 *                      related data is not current
 *                                   or
 *                  (b) During the previous nonlinear solver corrector
 *                      iteration, the linear solver's solve routine
 *                      failed in a recoverable manner and the
 *                      linear solver's setup routine indicated that
 *                      its Jacobian-related data is not current.
 *
 * CV_FAIL_OTHER  : During the current internal step try, the
 *                  previous nonlinear solver iteration failed to converge
 *                  even though the linear solver was using current
 *                  Jacobian-related data.
 * -----------------------------------------------------------------
 */

/* Constants for convfail (input to cv_lsetup) */

#define CV_NO_FAILURES 0
#define CV_FAIL_BAD_J  1
#define CV_FAIL_OTHER  2

/*
 * -----------------------------------------------------------------
 * int (*cv_linit)(CVodeMem cv_mem);
 * -----------------------------------------------------------------
 * The purpose of cv_linit is to complete initializations for a
 * specific linear solver, such as counters and statistics.
 * An LInitFn should return 0 if it has successfully initialized the
 * CVODE linear solver and a negative value otherwise.
 * If an error does occur, an appropriate message should be sent to
 * the error handler function.
 * -----------------------------------------------------------------
 */

/*
 * -----------------------------------------------------------------
 * int (*cv_lsetup)(CVodeMem cv_mem, int convfail, N_Vector ypred,
 *                 N_Vector fpred, sunbooleantype *jcurPtr,
 *                 N_Vector vtemp1, N_Vector vtemp2,
 *                 N_Vector vtemp3);
 * -----------------------------------------------------------------
 * The job of cv_lsetup is to prepare the linear solver for
 * subsequent calls to cv_lsolve. It may recompute Jacobian-
 * related data is it deems necessary. Its parameters are as
 * follows:
 *
 * cv_mem - problem memory pointer of type CVodeMem. See the
 *          typedef earlier in this file.
 *
 * convfail - a flag to indicate any problem that occurred during
 *            the solution of the nonlinear equation on the
 *            current time step for which the linear solver is
 *            being used. This flag can be used to help decide
 *            whether the Jacobian data kept by a CVODE linear
 *            solver needs to be updated or not.
 *            Its possible values have been documented above.
 *
 * ypred - the predicted y vector for the current CVODE internal
 *         step.
 *
 * fpred - f(tn, ypred).
 *
 * jcurPtr - a pointer to a boolean to be filled in by cv_lsetup.
 *           The function should set *jcurPtr=SUNTRUE if its Jacobian
 *           data is current after the call and should set
 *           *jcurPtr=SUNFALSE if its Jacobian data is not current.
 *           Note: If cv_lsetup calls for re-evaluation of
 *           Jacobian data (based on convfail and CVODE state
 *           data), it should return *jcurPtr=SUNTRUE always;
 *           otherwise an infinite loop can result.
 *
 * vtemp1 - temporary N_Vector provided for use by cv_lsetup.
 *
 * vtemp3 - temporary N_Vector provided for use by cv_lsetup.
 *
 * vtemp3 - temporary N_Vector provided for use by cv_lsetup.
 *
 * The cv_lsetup routine should return 0 if successful, a positive
 * value for a recoverable error, and a negative value for an
 * unrecoverable error.
 * -----------------------------------------------------------------
 */

/*
 * -----------------------------------------------------------------
 * int (*cv_lsolve)(CVodeMem cv_mem, N_Vector b, N_Vector weight,
 *                  N_Vector ycur, N_Vector fcur);
 * -----------------------------------------------------------------
 * cv_lsolve must solve the linear equation P x = b, where
 * P is some approximation to (I - gamma J), J = (df/dy)(tn,ycur)
 * and the RHS vector b is input. The N-vector ycur contains
 * the solver's current approximation to y(tn) and the vector
 * fcur contains the N_Vector f(tn,ycur). The solution is to be
 * returned in the vector b. cv_lsolve returns a positive value
 * for a recoverable error and a negative value for an
 * unrecoverable error. Success is indicated by a 0 return value.
 * -----------------------------------------------------------------
 */

/*
 * -----------------------------------------------------------------
 * int (*cv_lfree)(CVodeMem cv_mem);
 * -----------------------------------------------------------------
 * cv_lfree should free up any memory allocated by the linear
 * solver. This routine is called once a problem has been
 * completed and the linear solver is no longer needed.  It should
 * return 0 upon success, nonzero on failure.
 * -----------------------------------------------------------------
 */

/*
 * =================================================================
 *    I N T E R N A L   F U N C T I O N S
 * =================================================================
 */

/* Prototype of internal ewtSet function */

int cvEwtSet(N_Vector ycur, N_Vector weight, void* data);

/* High level error handler */

<<<<<<< HEAD
void cvProcessError(CVodeMem cv_mem, int error_code, int line, const char *func,
                    const char *file, const char *msgfmt, ...);
=======
void cvProcessError(CVodeMem cv_mem, int error_code, const char* module,
                    const char* fname, const char* msgfmt, ...);

/* Prototype of internal ErrHandler function */

void cvErrHandler(int error_code, const char* module, const char* function,
                  char* msg, void* data);
>>>>>>> 3a227ef1

/* Nonlinear solver initialization */

int cvNlsInit(CVodeMem cv_mem);

/* Projection functions */

int cvDoProjection(CVodeMem cv_mem, int* nflagPtr, sunrealtype saved_t,
                   int* npfPtr);
int cvProjInit(CVodeProjMem proj_mem);
int cvProjFree(CVodeProjMem* proj_mem);

/* Restore tn and undo prediction to reattempt a step */

void cvRestore(CVodeMem cv_mem, sunrealtype saved_t);

/* Reset h and rescale history array to prepare for a step */

void cvRescale(CVodeMem cv_mem);

/*
 * =================================================================
 *    E R R O R    M E S S A G E S
 * =================================================================
 */

#if defined(SUNDIALS_EXTENDED_PRECISION)

#define MSG_TIME       "t = %Lg"
#define MSG_TIME_H     "t = %Lg and h = %Lg"
#define MSG_TIME_INT   "t = %Lg is not between tcur - hu = %Lg and tcur = %Lg."
#define MSG_TIME_TOUT  "tout = %Lg"
#define MSG_TIME_TSTOP "tstop = %Lg"

#elif defined(SUNDIALS_DOUBLE_PRECISION)

#define MSG_TIME       "t = %lg"
#define MSG_TIME_H     "t = %lg and h = %lg"
#define MSG_TIME_INT   "t = %lg is not between tcur - hu = %lg and tcur = %lg."
#define MSG_TIME_TOUT  "tout = %lg"
#define MSG_TIME_TSTOP "tstop = %lg"

#else

#define MSG_TIME       "t = %g"
#define MSG_TIME_H     "t = %g and h = %g"
#define MSG_TIME_INT   "t = %g is not between tcur - hu = %g and tcur = %g."
#define MSG_TIME_TOUT  "tout = %g"
#define MSG_TIME_TSTOP "tstop = %g"

#endif

/* Initialization and I/O error messages */

#define MSGCV_NO_MEM     "cvode_mem = NULL illegal."
#define MSGCV_CVMEM_FAIL "Allocation of cvode_mem failed."
#define MSGCV_MEM_FAIL   "A memory request failed."
#define MSGCV_BAD_LMM \
  "Illegal value for lmm. The legal values are CV_ADAMS and CV_BDF."
#define MSGCV_NULL_SUNCTX "sunctx = NULL illegal."
#define MSGCV_NO_MALLOC   "Attempt to call before CVodeInit."
#define MSGCV_NEG_MAXORD  "maxord <= 0 illegal."
#define MSGCV_BAD_MAXORD  "Illegal attempt to increase maximum method order."
#define MSGCV_SET_SLDET \
  "Attempt to use stability limit detection with the CV_ADAMS method illegal."
#define MSGCV_NEG_HMIN       "hmin < 0 illegal."
#define MSGCV_NEG_HMAX       "hmax < 0 illegal."
#define MSGCV_BAD_HMIN_HMAX  "Inconsistent step size limits: hmin > hmax."
#define MSGCV_BAD_RELTOL     "reltol < 0 illegal."
#define MSGCV_BAD_ABSTOL     "abstol has negative component(s) (illegal)."
#define MSGCV_NULL_ABSTOL    "abstol = NULL illegal."
#define MSGCV_NULL_Y0        "y0 = NULL illegal."
#define MSGCV_Y0_FAIL_CONSTR "y0 fails to satisfy constraints."
#define MSGCV_NULL_F         "f = NULL illegal."
#define MSGCV_NULL_G         "g = NULL illegal."
#define MSGCV_BAD_NVECTOR    "A required vector operation is not implemented."
#define MSGCV_BAD_CONSTR     "Illegal values in constraints vector."
#define MSGCV_BAD_K          "Illegal value for k."
#define MSGCV_NULL_DKY       "dky = NULL illegal."
#define MSGCV_BAD_T          "Illegal value for t." MSG_TIME_INT
#define MSGCV_NO_ROOT        "Rootfinding was not initialized."
#define MSGCV_NLS_INIT_FAIL  "The nonlinear solver's init routine failed."

/* CVode Error Messages */

#define MSGCV_NO_TOL      "No integration tolerances have been specified."
#define MSGCV_LSOLVE_NULL "The linear solver's solve routine is NULL."
#define MSGCV_YOUT_NULL   "yout = NULL illegal."
#define MSGCV_TRET_NULL   "tret = NULL illegal."
#define MSGCV_BAD_EWT     "Initial ewt has component(s) equal to zero (illegal)."
#define MSGCV_EWT_NOW_BAD "At " MSG_TIME ", a component of ewt has become <= 0."
#define MSGCV_BAD_ITASK   "Illegal value for itask."
#define MSGCV_BAD_H0      "h0 and tout - t0 inconsistent."
#define MSGCV_BAD_TOUT                      \
  "Trouble interpolating at " MSG_TIME_TOUT \
  ". tout too far back in direction of integration"
#define MSGCV_EWT_FAIL "The user-provide EwtSet function failed."
#define MSGCV_EWT_NOW_FAIL \
  "At " MSG_TIME ", the user-provide EwtSet function failed."
#define MSGCV_LINIT_FAIL "The linear solver's init routine failed."
#define MSGCV_HNIL_DONE                                                    \
  "The above warning has been issued mxhnil times and will not be issued " \
  "again for this problem."
#define MSGCV_TOO_CLOSE "tout too close to t0 to start integration."
#define MSGCV_MAX_STEPS \
  "At " MSG_TIME ", mxstep steps taken before reaching tout."
#define MSGCV_TOO_MUCH_ACC "At " MSG_TIME ", too much accuracy requested."
#define MSGCV_HNIL                                                         \
  "Internal " MSG_TIME_H " are such that t + h = t on the next step. The " \
  "solver will continue anyway."
#define MSGCV_ERR_FAILS \
  "At " MSG_TIME_H ", the error test failed repeatedly or with |h| = hmin."
#define MSGCV_CONV_FAILS \
  "At " MSG_TIME_H       \
  ", the corrector convergence test failed repeatedly or with |h| = hmin."
#define MSGCV_SETUP_FAILED \
  "At " MSG_TIME ", the setup routine failed in an unrecoverable manner."
#define MSGCV_SOLVE_FAILED \
  "At " MSG_TIME ", the solve routine failed in an unrecoverable manner."
#define MSGCV_FAILED_CONSTR \
  "At " MSG_TIME ", unable to satisfy inequality constraints."
#define MSGCV_RHSFUNC_FAILED \
  "At " MSG_TIME             \
  ", the right-hand side routine failed in an unrecoverable manner."
#define MSGCV_RHSFUNC_UNREC                                                   \
  "At " MSG_TIME ", the right-hand side failed in a recoverable manner, but " \
  "no recovery is possible."
#define MSGCV_RHSFUNC_REPTD \
  "At " MSG_TIME " repeated recoverable right-hand side function errors."
#define MSGCV_RHSFUNC_FIRST \
  "The right-hand side routine failed at the first call."
#define MSGCV_RTFUNC_FAILED                                              \
  "At " MSG_TIME ", the rootfinding routine failed in an unrecoverable " \
  "manner."
#define MSGCV_CLOSE_ROOTS "Root found at and very near " MSG_TIME "."
#define MSGCV_BAD_TSTOP                                      \
  "The value " MSG_TIME_TSTOP " is behind current " MSG_TIME \
  " in the direction of integration."
#define MSGCV_INACTIVE_ROOTS                                           \
  "At the end of the first step, there are still some root functions " \
  "identically 0. This warning will not be issued again."
#define MSGCV_NLS_SETUP_FAILED \
  "At " MSG_TIME ", the nonlinear solver setup failed unrecoverably."
#define MSGCV_NLS_INPUT_NULL \
  "At " MSG_TIME ", the nonlinear solver was passed a NULL input."
#define MSGCV_NLS_FAIL \
  "At " MSG_TIME ", the nonlinear solver failed in an unrecoverable manner."

/* CVode Projection Error Messages */

#define MSG_CV_MEM_NULL "cvode_mem = NULL illegal."
#define MSG_CV_MEM_FAIL "A memory request failed."

#define MSG_CV_PROJ_MEM_NULL "proj_mem = NULL illegal."
#define MSG_CV_PROJFUNC_FAIL                                              \
  "At " MSG_TIME " the projection function failed with an unrecoverable " \
  "error."
#define MSG_CV_REPTD_PROJFUNC_ERR \
  "At " MSG_TIME " the projection function had repeated recoverable errors."

#ifdef __cplusplus
}
#endif

#endif<|MERGE_RESOLUTION|>--- conflicted
+++ resolved
@@ -20,18 +20,13 @@
 #define _CVODE_IMPL_H
 
 #include <cvode/cvode.h>
-#include <stdarg.h>
-#include <sundials/priv/sundials_context_impl.h>
-
-<<<<<<< HEAD
-#include <cvode/cvode.h>
 #include <sundials/priv/sundials_errors_impl.h>
 #include "cvode_proj_impl.h"
 #include <sundials/priv/sundials_context_impl.h>
-=======
+#include "sundials_logger_impl.h"
+
 #include "cvode_proj_impl.h"
 #include "sundials/sundials_math.h"
->>>>>>> 3a227ef1
 #include "sundials_logger_impl.h"
 
 #ifdef __cplusplus /* wrapper to enable C++ usage */
@@ -419,17 +414,6 @@
   sunbooleantype cv_constraintsMallocDone;
 
   /*-------------------------------------------
-<<<<<<< HEAD
-=======
-    Error handler function and error ouput file
-    -------------------------------------------*/
-
-  CVErrHandlerFn cv_ehfun; /* error messages are handled by ehfun          */
-  void* cv_eh_data;        /* data pointer passed to ehfun                 */
-  FILE* cv_errfp;          /* CVODE error messages are sent to errfp       */
-
-  /*-------------------------------------------
->>>>>>> 3a227ef1
     User access function
     -------------------------------------------*/
   CVMonitorFn cv_monitorfun;    /* func called with CVODE mem and user data  */
@@ -630,18 +614,8 @@
 
 /* High level error handler */
 
-<<<<<<< HEAD
 void cvProcessError(CVodeMem cv_mem, int error_code, int line, const char *func,
                     const char *file, const char *msgfmt, ...);
-=======
-void cvProcessError(CVodeMem cv_mem, int error_code, const char* module,
-                    const char* fname, const char* msgfmt, ...);
-
-/* Prototype of internal ErrHandler function */
-
-void cvErrHandler(int error_code, const char* module, const char* function,
-                  char* msg, void* data);
->>>>>>> 3a227ef1
 
 /* Nonlinear solver initialization */
 
