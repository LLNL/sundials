--- conflicted
+++ resolved
@@ -620,13 +620,8 @@
 
 /* High level error handler */
 
-<<<<<<< HEAD
 void cvProcessError(CVodeMem cv_mem, int error_code, int line, const char *func,
                     const char *file, const char *msgfmt, ...);
-=======
-void cvProcessError(CVodeMem cv_mem, int error_code, const char* module,
-                    const char* fname, const char* msgfmt, ...);
->>>>>>> 3a227ef1
 
 /* Prototype of internal ErrHandler function */
 
