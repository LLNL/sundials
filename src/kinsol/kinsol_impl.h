/*
 * -----------------------------------------------------------------
 * Programmer(s): Allan Taylor, Alan Hindmarsh, Radu Serban, and
 *                Aaron Collier @ LLNL
 * -----------------------------------------------------------------
 * SUNDIALS Copyright Start
 * Copyright (c) 2002-2024, Lawrence Livermore National Security
 * and Southern Methodist University.
 * All rights reserved.
 *
 * See the top-level LICENSE and NOTICE files for details.
 *
 * SPDX-License-Identifier: BSD-3-Clause
 * SUNDIALS Copyright End
 * -----------------------------------------------------------------
 * KINSOL solver module header file (private version)
 * -----------------------------------------------------------------
 */

#ifndef _KINSOL_IMPL_H
#define _KINSOL_IMPL_H

#include <stdarg.h>

#include <kinsol/kinsol.h>
#include <sundials/priv/sundials_context_impl.h>

#include "sundials_iterative_impl.h"
#include "sundials_logger_impl.h"
#include "sundials_macros.h"

#ifdef __cplusplus /* wrapper to enable C++ usage */
extern "C" {
#endif

/*
 * =================================================================
 *   M A I N    S O L V E R    M E M O R Y    B L O C K
 * =================================================================
 */

/* KINSOL default constants */

#define MXITER_DEFAULT     200
#define MXNBCF_DEFAULT     10
#define MSBSET_DEFAULT     10
#define MSBSET_SUB_DEFAULT 5

#define OMEGA_MIN SUN_RCONST(0.00001)
#define OMEGA_MAX SUN_RCONST(0.9)

/*=================================================================*/
/* Shortcuts                                                       */
/*=================================================================*/

#define KIN_PROFILER kin_mem->kin_sunctx->profiler
#define KIN_LOGGER   kin_mem->kin_sunctx->logger

/*
 * -----------------------------------------------------------------
 * Types : struct KINMemRec and struct *KINMem
 * -----------------------------------------------------------------
 * A variable declaration of type struct *KINMem denotes a
 * pointer to a data structure of type struct KINMemRec. The
 * KINMemRec structure contains numerous fields that must be
 * accessible by KINSOL solver module routines.
 * -----------------------------------------------------------------
 */

typedef struct KINMemRec
{
  SUNContext kin_sunctx;

  sunrealtype kin_uround; /* machine epsilon (or unit roundoff error)
                                 (defined in sundials_types.h)                */

  /* problem specification data */

  KINSysFn kin_func;         /* nonlinear system function implementation     */
  void* kin_user_data;       /* work space available to func routine         */
  sunrealtype kin_fnormtol;  /* stopping tolerance on L2-norm of function
                                  value                                        */
  sunrealtype kin_scsteptol; /* scaled step length tolerance                 */
  int kin_globalstrategy;    /* choices are KIN_NONE, KIN_LINESEARCH
                                  KIN_PICARD and KIN_FP                        */
  long int kin_mxiter;       /* maximum number of nonlinear iterations       */
  long int kin_msbset;       /* maximum number of nonlinear iterations that
                                  may be performed between calls to the
                                  linear solver setup routine (lsetup)         */
  long int kin_msbset_sub;   /* subinterval length for residual monitoring   */
  long int kin_mxnbcf;       /* maximum number of beta condition failures    */
  int kin_etaflag;           /* choices are KIN_ETACONSTANT, KIN_ETACHOICE1
                                  and KIN_ETACHOICE2                           */
  sunbooleantype kin_noMinEps; /* flag controlling whether or not the value
                                  of eps is bounded below                      */
  sunbooleantype kin_constraintsSet; /* flag indicating if constraints are being
                                     used                                      */
  sunbooleantype kin_jacCurrent;     /* flag indicating if the Jacobian info.
                                     used by the linear solver is current      */
  sunbooleantype kin_callForcingTerm; /* flag set if using either KIN_ETACHOICE1
                                      or KIN_ETACHOICE2                        */
  sunbooleantype kin_noResMon;        /* flag indicating if the nonlinear
                                       residual monitoring scheme should be
                                       used                                    */
  sunbooleantype kin_retry_nni;       /* flag indicating if nonlinear iteration
                                       should be retried (set by residual
                                       monitoring algorithm)                   */
  sunbooleantype kin_update_fnorm_sub; /* flag indicating if the fnorm associated
                                       with the subinterval needs to be
                                       updated (set by residual monitoring
                                       algorithm)                              */

  sunrealtype kin_mxnewtstep; /* maximum allowable scaled step length         */
  sunrealtype kin_mxnstepin;  /* input (or preset) value for mxnewtstep       */
  sunrealtype kin_sqrt_relfunc; /* relative error bound for func(u)             */
  sunrealtype kin_stepl;     /* scaled length of current step                */
  sunrealtype kin_stepmul;   /* step scaling factor                          */
  sunrealtype kin_eps;       /* current value of eps                         */
  sunrealtype kin_eta;       /* current value of eta                         */
  sunrealtype kin_eta_gamma; /* gamma value used in eta calculation
                                  (choice #2)                                  */
  sunrealtype kin_eta_alpha; /* alpha value used in eta calculation
                                  (choice #2)                                  */
  sunbooleantype kin_noInitSetup; /* flag controlling whether or not the KINSol
                                  routine makes an initial call to the
                                  linear solver setup routine (lsetup)         */
  sunrealtype kin_sthrsh;         /* threshold value for calling the linear
                                  solver setup routine                         */

  /* counters */

  long int kin_nni;         /* number of nonlinear iterations               */
  long int kin_nfe;         /* number of calls made to func routine         */
  long int kin_nnilset;     /* value of nni counter when the linear solver
                                  setup was last called                        */
  long int kin_nnilset_sub; /* value of nni counter when the linear solver
                                  setup was last called (subinterval)          */
  long int kin_nbcf;        /* number of times the beta-condition could not
                                  be met in KINLineSearch                      */
  long int kin_nbktrk;      /* number of backtracks performed by
                                  KINLineSearch                                */
  long int kin_ncscmx;      /* number of consecutive steps of size
                                  mxnewtstep taken                             */

  /* vectors */

  N_Vector kin_uu;     /* solution vector/current iterate (initially
                               contains initial guess, but holds approximate
                               solution upon completion if no errors occurred) */
  N_Vector kin_unew;   /* next iterate (unew = uu+pp)                     */
  N_Vector kin_fval;   /* vector containing result of nonlinear system
                               function evaluated at a given iterate
                               (fval = func(uu))                               */
  N_Vector kin_gval;   /* vector containing result of the fixed point
                               function evaluated at a given iterate;
                               used in KIN_PICARD strategy only.
                               (gval = uu - L^{-1}fval(uu))                    */
  N_Vector kin_uscale; /* iterate scaling vector                          */
  N_Vector kin_fscale; /* fval scaling vector                             */
  N_Vector kin_pp;     /* incremental change vector (pp = unew-uu)        */
  N_Vector kin_constraints; /* constraints vector                              */
  N_Vector kin_vtemp1; /* scratch vector #1                               */
  N_Vector kin_vtemp2; /* scratch vector #2                               */
  N_Vector kin_vtemp3; /* scratch vector #3                               */

  /* fixed point and Picard options */
  sunbooleantype kin_ret_newest; /* return the newest FP iteration     */
  sunbooleantype kin_damping;    /* flag to apply damping in FP/Picard */
  sunrealtype kin_beta;          /* damping parameter for FP/Picard    */

  /* space requirements for AA, Broyden and NLEN */
  N_Vector kin_fold_aa;    /* vector needed for AA, Broyden, and NLEN         */
  N_Vector kin_gold_aa;    /* vector needed for AA, Broyden, and NLEN         */
  N_Vector* kin_df_aa;     /* vector array needed for AA, Broyden, and NLEN   */
  N_Vector* kin_dg_aa;     /* vector array needed for AA, Broyden and NLEN    */
  N_Vector* kin_q_aa;      /* vector array needed for AA                      */
  sunrealtype kin_beta_aa; /* beta damping parameter for AA                   */
  sunrealtype* kin_gamma_aa; /* array of size maa used in AA                    */
  sunrealtype* kin_R_aa;  /* array of size maa*maa used in AA                */
  sunrealtype* kin_T_aa;  /* array of size maa*maa used in AA with ICWY MGS  */
  long int* kin_ipt_map;  /* array of size maa*maa/2 used in AA              */
  long int kin_m_aa;      /* parameter for AA, Broyden or NLEN               */
  long int kin_delay_aa;  /* number of iterations to delay AA */
  int kin_orth_aa;        /* parameter for AA determining orthogonalization
                                 routine
                                 0 - Modified Gram Schmidt (standard)
                                 1 - ICWY Modified Gram Schmidt (Bjorck)
                                 2 - CGS2 (Hernandez)
                                 3 - Delayed CGS2 (Hernandez)                    */
  SUNQRAddFn kin_qr_func; /* QRAdd function for AA orthogonalization         */
  SUNQRData kin_qr_data;  /* Additional parameters required for QRAdd routine
                                 set for AA                                      */
  sunbooleantype kin_damping_aa; /* flag to apply damping in AA                     */
  sunrealtype* kin_cv; /* scalar array for fused vector operations        */
  N_Vector* kin_Xv;    /* vector array for fused vector operations        */

  /* space requirements for vector storage */

  sunindextype kin_lrw1; /* number of sunrealtype-sized memory blocks needed
                               for a single N_Vector                           */
  sunindextype kin_liw1; /* number of int-sized memory blocks needed for
                               a single N_Vecotr                               */
  long int kin_lrw;      /* total number of sunrealtype-sized memory blocks
                               needed for all KINSOL work vectors              */
  long int kin_liw;      /* total number of int-sized memory blocks needed
                               for all KINSOL work vectors                     */

  /* linear solver data */

  /* function prototypes (pointers) */

  int (*kin_linit)(struct KINMemRec* kin_mem);

  int (*kin_lsetup)(struct KINMemRec* kin_mem);

  int (*kin_lsolve)(struct KINMemRec* kin_mem, N_Vector xx, N_Vector bb,
                    sunrealtype* sJpnorm, sunrealtype* sFdotJp);

  int (*kin_lfree)(struct KINMemRec* kin_mem);

  sunbooleantype kin_inexact_ls; /* flag set by the linear solver module
                                 (in linit) indicating whether this is an
                                 iterative linear solver (SUNTRUE), or a direct
                                 linear solver (SUNFALSE)                       */

  void* kin_lmem; /* pointer to linear solver memory block             */

  sunrealtype kin_fnorm; /* value of L2-norm of fscale*fval                   */
  sunrealtype kin_f1norm; /* f1norm = 0.5*(fnorm)^2                            */
  sunrealtype kin_sFdotJp; /* value of scaled F(u) vector (fscale*fval)
                             dotted with scaled J(u)*pp vector (set by lsolve) */
  sunrealtype kin_sJpnorm; /* value of L2-norm of fscale*(J(u)*pp)
                             (set by lsolve)                                   */

  sunrealtype kin_fnorm_sub; /* value of L2-norm of fscale*fval (subinterval)     */
  sunbooleantype kin_eval_omega; /* flag indicating that omega must be evaluated. */
  sunrealtype kin_omega; /* constant value for real scalar used in test to
                             determine if reduction of norm of nonlinear
                             residual is sufficient. Unless a valid constant
                             value is specified by the user, omega is estimated
                             from omega_min and omega_max at each iteration.    */
  sunrealtype kin_omega_min; /* lower bound on omega                               */
  sunrealtype kin_omega_max; /* upper bound on omega                               */

  /*
   * -----------------------------------------------------------------
   * Note: The KINLineSearch subroutine scales the values of the
   * variables sFdotJp and sJpnorm by a factor rl (lambda) that is
   * chosen by the line search algorithm such that the sclaed Newton
   * step satisfies the following conditions:
   *
   *  F(u_k+1) <= F(u_k) + alpha*(F(u_k)^T * J(u_k))*p*rl
   *
   *  F(u_k+1) >= F(u_k) + beta*(F(u_k)^T * J(u_k))*p*rl
   *
   * where alpha = 1.0e-4, beta = 0.9, u_k+1 = u_k + rl*p,
   * 0 < rl <= 1, J denotes the system Jacobian, and F represents
   * the nonliner system function.
   * -----------------------------------------------------------------
   */

  sunbooleantype kin_MallocDone; /* flag indicating if KINMalloc has been
                                 called yet                                    */

}* KINMem;

/*
 * =================================================================
 *   I N T E R F A C E   T O   L I N E A R   S O L V E R
 * =================================================================
 */

/*
 * -----------------------------------------------------------------
 * Function : int (*kin_linit)(KINMem kin_mem)
 * -----------------------------------------------------------------
 * kin_linit initializes solver-specific data structures (including
 * variables used as counters or for storing statistical information),
 * but system memory allocation should be done by the subroutine
 * that actually initializes the environment for liner solver
 * package. If the linear system is to be preconditioned, then the
 * variable setupNonNull (type sunbooleantype) should be set to SUNTRUE
 * (predefined constant) and the kin_lsetup routine should be
 * appropriately defined.
 *
 *  kinmem  pointer to an internal memory block allocated during
 *          prior calls to KINCreate and KINMalloc
 *
 * If the necessary variables have been successfully initialized,
 * then the kin_linit function should return 0 (zero). Otherwise,
 * the subroutine should indicate a failure has occurred by
 * returning a non-zero integer value.
 * -----------------------------------------------------------------
 */

/*
 * -----------------------------------------------------------------
 * Function : int (*kin_lsetup)(KINMem kin_mem)
 * -----------------------------------------------------------------
 * kin_lsetup interfaces with the user-supplied pset subroutine (the
 * preconditioner setup routine), and updates relevant variable
 * values (see KINSpgmrSetup/KINSpbcgSetup). Simply stated, the
 * kin_lsetup routine prepares the linear solver for a subsequent
 * call to the user-supplied kin_lsolve function.
 *
 *  kinmem  pointer to an internal memory block allocated during
 *          prior calls to KINCreate and KINMalloc
 *
 * If successful, the kin_lsetup routine should return 0 (zero).
 * Otherwise it should return a non-zero value.
 * -----------------------------------------------------------------
 */

/*
 * -----------------------------------------------------------------
 * Function : int (*kin_lsolve)(KINMem kin_mem, N_Vector xx,
 *                N_Vector bb, sunrealtype *sJpnorm, sunrealtype *sFdotJp)
 * -----------------------------------------------------------------
 * kin_lsolve interfaces with the subroutine implementing the
 * numerical method to be used to solve the linear system J*xx = bb,
 * and must increment the relevant counter variable values in
 * addition to computing certain values used by the global strategy
 * and forcing term routines (see KINInexactNewton, KINLineSearch,
 * KINForcingTerm, and KINSpgmrSolve/KINSpbcgSolve).
 *
 *  kinmem  pointer to an internal memory block allocated during
 *          prior calls to KINCreate and KINMalloc
 *
 *  xx  vector (type N_Vector) set to initial guess by kin_lsolve
 *      routine prior to calling the linear solver, but which upon
 *      return contains an approximate solution of the linear
 *      system J*xx = bb, where J denotes the system Jacobian
 *
 *  bb  vector (type N_Vector) set to -func(u) (negative of the
 *      value of the system function evaluated at the current
 *      iterate) by KINLinSolDrv before kin_lsolve is called
 *
 *  sJpnorm  holds the value of the L2-norm (Euclidean norm) of
 *           fscale*(J(u)*pp) upon return
 *
 *  sFdotJp  holds the value of the scaled F(u) (fscale*F) dotted
 *           with the scaled J(u)*pp vector upon return
 *
 * If successful, the kin_lsolve routine should return 0 (zero).
 * Otherwise it should return a positive value if a re-evaluation
 * of the lsetup function could recover, or a negative value if
 * no such recovery is possible.
 * -----------------------------------------------------------------
 */

/*
 * -----------------------------------------------------------------
 * Function : int (*kin_lfree)(KINMem kin_mem)
 * -----------------------------------------------------------------
 * kin_lfree is called by KINFree and should free (deallocate) all
 * system memory resources allocated for the linear solver module
 * (see KINSpgmrFree/KINSpbcgFree).  It should return 0 upon
 * success, nonzero on failure.
 *
 *  kinmem  pointer to an internal memory block allocated during
 *          prior calls to KINCreate and KINMalloc
 * -----------------------------------------------------------------
 */

/*
 * =================================================================
 *   K I N S O L    I N T E R N A L   F U N C T I O N S
 * =================================================================
 */

/* High level error handler */

void KINProcessError(KINMem kin_mem, int error_code, int line, const char* func,
                     const char* file, const char* msgfmt, ...);

/* High level info handler */

void KINPrintInfo(KINMem kin_mem, int info_code, const char* module,
                  const char* fname, const char* msgfmt, ...);

/* Prototype of internal infoHandler function */

void KINInfoHandler(const char* module, const char* function, char* msg,
                    void* user_data);

/*
 * =================================================================
 *   K I N S O L    E R R O R    M E S S A G E S
 * =================================================================
 */

#define MSG_MEM_FAIL    "A memory request failed."
#define MSG_NO_MEM      "kinsol_mem = NULL illegal."
#define MSG_NULL_SUNCTX "sunctx = NULL illegal."
#define MSG_BAD_NVECTOR "A required vector operation is not implemented."
#define MSG_FUNC_NULL   "func = NULL illegal."
#define MSG_NO_MALLOC   "Attempt to call before KINMalloc illegal."

#define MSG_BAD_MXITER      "Illegal value for mxiter."
#define MSG_BAD_MSBSET      "Illegal msbset < 0."
#define MSG_BAD_MSBSETSUB   "Illegal msbsetsub < 0."
#define MSG_BAD_ETACHOICE   "Illegal value for etachoice."
#define MSG_BAD_ETACONST    "eta out of range."
#define MSG_BAD_GAMMA       "gamma out of range."
#define MSG_BAD_ALPHA       "alpha out of range."
#define MSG_BAD_MXNEWTSTEP  "Illegal mxnewtstep < 0."
#define MSG_BAD_RELFUNC     "relfunc < 0 illegal."
#define MSG_BAD_FNORMTOL    "fnormtol < 0 illegal."
#define MSG_BAD_SCSTEPTOL   "scsteptol < 0 illegal."
#define MSG_BAD_MXNBCF      "mxbcf < 0 illegal."
#define MSG_BAD_CONSTRAINTS "Illegal values in constraints vector."
#define MSG_BAD_OMEGA       "scalars < 0 illegal."
#define MSG_BAD_MAA         "maa < 0 illegal."
#define MSG_BAD_ORTHAA      "Illegal value for orthaa."
#define MSG_ZERO_MAA        "maa = 0 illegal."

#define MSG_LSOLV_NO_MEM       "The linear solver memory pointer is NULL."
#define MSG_UU_NULL            "uu = NULL illegal."
#define MSG_BAD_GLSTRAT        "Illegal value for global strategy."
#define MSG_BAD_USCALE         "uscale = NULL illegal."
#define MSG_USCALE_NONPOSITIVE "uscale has nonpositive elements."
#define MSG_BAD_FSCALE         "fscale = NULL illegal."
#define MSG_FSCALE_NONPOSITIVE "fscale has nonpositive elements."
#define MSG_CONSTRAINTS_NOTOK \
  "Constraints not allowed with fixed point or Picard iterations"
#define MSG_INITIAL_CNSTRNT "Initial guess does NOT meet constraints."
#define MSG_LINIT_FAIL      "The linear solver's init routine failed."

#define MSG_SYSFUNC_FAILED \
  "The system function failed in an unrecoverable manner."
#define MSG_SYSFUNC_FIRST "The system function failed at the first call."
#define MSG_LSETUP_FAILED \
  "The linear solver's setup function failed in an unrecoverable manner."
#define MSG_LSOLVE_FAILED \
  "The linear solver's solve function failed in an unrecoverable manner."
#define MSG_LINSOLV_NO_RECOVERY                                              \
  "The linear solver's solve function failed recoverably, but the Jacobian " \
  "data is already current."
#define MSG_LINESEARCH_NONCONV                                            \
  "The line search algorithm was unable to find an iterate sufficiently " \
  "distinct from the current iterate."
#define MSG_LINESEARCH_BCFAIL                                               \
  "The line search algorithm was unable to satisfy the beta-condition for " \
  "nbcfails iterations."
#define MSG_MAXITER_REACHED \
  "The maximum number of iterations was reached before convergence."
#define MSG_MXNEWT_5X_EXCEEDED                                                \
  "Five consecutive steps have been taken that satisfy a scaled step length " \
  "test."
#define MSG_SYSFUNC_REPTD \
  "Unable to correct repeated recoverable system function errors."
#define MSG_NOL_FAIL                                                  \
  "Unable to find user's Linear Jacobian, which is required for the " \
  "KIN_PICARD Strategy"

/*
 * =================================================================
 *   K I N S O L    I N F O    M E S S A G E S
 * =================================================================
 */

#define INFO_IVAR   "%s = %d"
#define INFO_LIVAR  "%s = %ld"
#define INFO_RETVAL "Return value: %d"
#define INFO_ADJ    "no. of lambda adjustments = %ld"

<<<<<<< HEAD
#define INFO_RVAR   "%s = " SUN_FORMAT_G
#define INFO_NNI    "nni = %4ld   nfe = %6ld   fnorm = " SUN_FORMAT_G
#define INFO_TOL    "scsteptol = " SUN_FORMAT_G "  fnormtol = " SUN_FORMAT_G
#define INFO_FMAX   "scaled f norm (for stopping) = " SUN_FORMAT_G
#define INFO_PNORM  "pnorm = " SUN_FORMAT_E
#define INFO_PNORM1 "(ivio=1) pnorm = " SUN_FORMAT_E
#define INFO_FNORM  "fnorm(L2) = " SUN_FORMAT_E
#define INFO_LAM                                        \
  "min_lam = " SUN_FORMAT_E "   f1norm = " SUN_FORMAT_E \
  "   pnorm = " SUN_FORMAT_E
#define INFO_ALPHA                                    \
  "fnorm = " SUN_FORMAT_E "   f1norm = " SUN_FORMAT_E \
  "   alpha_cond = " SUN_FORMAT_E "  lam = " SUN_FORMAT_E ""
#define INFO_BETA                                         \
  "f1norm = " SUN_FORMAT_E "   beta_cond = " SUN_FORMAT_E \
  "   lam = " SUN_FORMAT_E ""
#define INFO_ALPHABETA                                    \
  "f1norm = " SUN_FORMAT_E "  alpha_cond = " SUN_FORMAT_E \
  "  beta_cond = " SUN_FORMAT_E "  lam = " SUN_FORMAT_E ""
=======
#if defined(SUNDIALS_EXTENDED_PRECISION)

#define INFO_RVAR   "%s = %26.16Lg"
#define INFO_NNI    "nni = %4ld, nfe = %6ld, fnorm = %26.16Lg"
#define INFO_TOL    "scsteptol = %12.3Lg, fnormtol = %12.3Lg"
#define INFO_FMAX   "scaled f norm (for stopping) = %12.3Lg"
#define INFO_PNORM  "pnorm = %12.4Le"
#define INFO_PNORM1 "(ivio=1) pnorm = %12.4Le"
#define INFO_FNORM  "fnorm(L2) = %20.8Le"
#define INFO_LAM    "min_lam = %11.4Le, f1norm = %11.4Le, pnorm = %11.4Le"
#define INFO_ALPHA \
  "fnorm = %15.8Le, f1norm = %15.8Le, alpha_cond = %15.8Le, lam = %15.8Le"
#define INFO_BETA "f1norm = %15.8Le, beta_cond = %15.8Le, lam = %15.8Le"
#define INFO_ALPHABETA \
  "f1norm = %15.8Le, alpha_cond = %15.8Le, beta_cond = %15.8Le, lam = %15.8Le"

#elif defined(SUNDIALS_DOUBLE_PRECISION)

#define INFO_RVAR   "%s = %26.16lg"
#define INFO_NNI    "nni = %4ld, nfe = %6ld, fnorm = %26.16lg"
#define INFO_TOL    "scsteptol = %12.3lg, fnormtol = %12.3lg"
#define INFO_FMAX   "scaled f norm (for stopping) = %12.3lg"
#define INFO_PNORM  "pnorm = %12.4le"
#define INFO_PNORM1 "(ivio=1) pnorm = %12.4le"
#define INFO_FNORM  "fnorm(L2) = %20.8le"
#define INFO_LAM    "min_lam = %11.4le, f1norm = %11.4le, pnorm = %11.4le"
#define INFO_ALPHA \
  "fnorm = %15.8le, f1norm = %15.8le, alpha_cond = %15.8le,lam = %15.8le"
#define INFO_BETA "f1norm = %15.8le, beta_cond = %15.8le, lam = %15.8le"
#define INFO_ALPHABETA \
  "f1norm = %15.8le, alpha_cond = %15.8le, beta_cond = %15.8le, lam = %15.8le"

#else

#define INFO_RVAR   "%s = %26.16g"
#define INFO_NNI    "nni = %4ld, nfe = %6ld, fnorm = %26.16g"
#define INFO_TOL    "scsteptol = %12.3g, fnormtol = %12.3g"
#define INFO_FMAX   "scaled f norm (for stopping) = %12.3g"
#define INFO_PNORM  "pnorm = %12.4e"
#define INFO_PNORM1 "(ivio=1) pnorm = %12.4e"
#define INFO_FNORM  "fnorm(L2) = %20.8e"
#define INFO_LAM    "min_lam = %11.4e, f1norm = %11.4e, pnorm = %11.4e"
#define INFO_ALPHA \
  "fnorm = %15.8e, f1norm = %15.8e, alpha_cond = %15.8e, lam = %15.8e"
#define INFO_BETA "f1norm = %15.8e, beta_cond = %15.8e, lam = %15.8e"
#define INFO_ALPHABETA \
  "f1norm = %15.8e, alpha_cond = %15.8e, beta_cond = %15.8e, lam = %15.8e"

#endif
>>>>>>> eb4c4da8

#ifdef __cplusplus
}
#endif

#endif<|MERGE_RESOLUTION|>--- conflicted
+++ resolved
@@ -464,27 +464,6 @@
 #define INFO_RETVAL "Return value: %d"
 #define INFO_ADJ    "no. of lambda adjustments = %ld"
 
-<<<<<<< HEAD
-#define INFO_RVAR   "%s = " SUN_FORMAT_G
-#define INFO_NNI    "nni = %4ld   nfe = %6ld   fnorm = " SUN_FORMAT_G
-#define INFO_TOL    "scsteptol = " SUN_FORMAT_G "  fnormtol = " SUN_FORMAT_G
-#define INFO_FMAX   "scaled f norm (for stopping) = " SUN_FORMAT_G
-#define INFO_PNORM  "pnorm = " SUN_FORMAT_E
-#define INFO_PNORM1 "(ivio=1) pnorm = " SUN_FORMAT_E
-#define INFO_FNORM  "fnorm(L2) = " SUN_FORMAT_E
-#define INFO_LAM                                        \
-  "min_lam = " SUN_FORMAT_E "   f1norm = " SUN_FORMAT_E \
-  "   pnorm = " SUN_FORMAT_E
-#define INFO_ALPHA                                    \
-  "fnorm = " SUN_FORMAT_E "   f1norm = " SUN_FORMAT_E \
-  "   alpha_cond = " SUN_FORMAT_E "  lam = " SUN_FORMAT_E ""
-#define INFO_BETA                                         \
-  "f1norm = " SUN_FORMAT_E "   beta_cond = " SUN_FORMAT_E \
-  "   lam = " SUN_FORMAT_E ""
-#define INFO_ALPHABETA                                    \
-  "f1norm = " SUN_FORMAT_E "  alpha_cond = " SUN_FORMAT_E \
-  "  beta_cond = " SUN_FORMAT_E "  lam = " SUN_FORMAT_E ""
-=======
 #if defined(SUNDIALS_EXTENDED_PRECISION)
 
 #define INFO_RVAR   "%s = %26.16Lg"
@@ -534,7 +513,6 @@
   "f1norm = %15.8e, alpha_cond = %15.8e, beta_cond = %15.8e, lam = %15.8e"
 
 #endif
->>>>>>> eb4c4da8
 
 #ifdef __cplusplus
 }
