/*
 * -----------------------------------------------------------------
 * Programmer(s): Allan Taylor, Alan Hindmarsh, Radu Serban, and
 *                Aaron Collier @ LLNL
 * -----------------------------------------------------------------
 * SUNDIALS Copyright Start
 * Copyright (c) 2002-2023, Lawrence Livermore National Security
 * and Southern Methodist University.
 * All rights reserved.
 *
 * See the top-level LICENSE and NOTICE files for details.
 *
 * SPDX-License-Identifier: BSD-3-Clause
 * SUNDIALS Copyright End
 * -----------------------------------------------------------------
 * KINSOL solver module header file (private version)
 * -----------------------------------------------------------------
 */

#ifndef _KINSOL_IMPL_H
#define _KINSOL_IMPL_H

#include <kinsol/kinsol.h>
#include <stdarg.h>
#include <sundials/priv/sundials_context_impl.h>

#include "sundials_iterative_impl.h"
#include "sundials_logger_impl.h"

#ifdef __cplusplus /* wrapper to enable C++ usage */
extern "C" {
#endif

#if defined(SUNDIALS_EXTENDED_PRECISION)
#define RSYM  ".32Lg"
#define RSYMW "19.32Lg"
#else
#define RSYM  ".16g"
#define RSYMW "23.16g"
#endif

/*
 * =================================================================
 *   M A I N    S O L V E R    M E M O R Y    B L O C K
 * =================================================================
 */

/* KINSOL default constants */

#define MXITER_DEFAULT     200
#define MXNBCF_DEFAULT     10
#define MSBSET_DEFAULT     10
#define MSBSET_SUB_DEFAULT 5

#define OMEGA_MIN SUN_RCONST(0.00001)
#define OMEGA_MAX SUN_RCONST(0.9)

/*=================================================================*/
/* Shortcuts                                                       */
/*=================================================================*/

#define KIN_PROFILER kin_mem->kin_sunctx->profiler
#define KIN_LOGGER   kin_mem->kin_sunctx->logger

/*
 * -----------------------------------------------------------------
 * Types : struct KINMemRec and struct *KINMem
 * -----------------------------------------------------------------
 * A variable declaration of type struct *KINMem denotes a
 * pointer to a data structure of type struct KINMemRec. The
 * KINMemRec structure contains numerous fields that must be
 * accessible by KINSOL solver module routines.
 * -----------------------------------------------------------------
 */

typedef struct KINMemRec
{
  SUNContext kin_sunctx;

  sunrealtype kin_uround; /* machine epsilon (or unit roundoff error)
                                 (defined in sundials_types.h)                */

  /* problem specification data */

  KINSysFn kin_func;         /* nonlinear system function implementation     */
  void* kin_user_data;       /* work space available to func routine         */
  sunrealtype kin_fnormtol;  /* stopping tolerance on L2-norm of function
                                  value                                        */
  sunrealtype kin_scsteptol; /* scaled step length tolerance                 */
  int kin_globalstrategy;    /* choices are KIN_NONE, KIN_LINESEARCH
                                  KIN_PICARD and KIN_FP                        */
  long int kin_mxiter;       /* maximum number of nonlinear iterations       */
  long int kin_msbset;       /* maximum number of nonlinear iterations that
                                  may be performed between calls to the
                                  linear solver setup routine (lsetup)         */
  long int kin_msbset_sub;   /* subinterval length for residual monitoring   */
  long int kin_mxnbcf;       /* maximum number of beta condition failures    */
  int kin_etaflag;           /* choices are KIN_ETACONSTANT, KIN_ETACHOICE1
                                  and KIN_ETACHOICE2                           */
  sunbooleantype kin_noMinEps; /* flag controlling whether or not the value
                                  of eps is bounded below                      */
  sunbooleantype kin_constraintsSet; /* flag indicating if constraints are being
                                     used                                      */
  sunbooleantype kin_jacCurrent;     /* flag indicating if the Jacobian info.
                                     used by the linear solver is current      */
  sunbooleantype kin_callForcingTerm; /* flag set if using either KIN_ETACHOICE1
                                      or KIN_ETACHOICE2                        */
  sunbooleantype kin_noResMon;        /* flag indicating if the nonlinear
                                       residual monitoring scheme should be
                                       used                                    */
  sunbooleantype kin_retry_nni;       /* flag indicating if nonlinear iteration
                                       should be retried (set by residual
                                       monitoring algorithm)                   */
  sunbooleantype kin_update_fnorm_sub; /* flag indicating if the fnorm associated
                                       with the subinterval needs to be
                                       updated (set by residual monitoring
                                       algorithm)                              */

  sunrealtype kin_mxnewtstep; /* maximum allowable scaled step length         */
  sunrealtype kin_mxnstepin;  /* input (or preset) value for mxnewtstep       */
  sunrealtype kin_sqrt_relfunc; /* relative error bound for func(u)             */
  sunrealtype kin_stepl;     /* scaled length of current step                */
  sunrealtype kin_stepmul;   /* step scaling factor                          */
  sunrealtype kin_eps;       /* current value of eps                         */
  sunrealtype kin_eta;       /* current value of eta                         */
  sunrealtype kin_eta_gamma; /* gamma value used in eta calculation
                                  (choice #2)                                  */
  sunrealtype kin_eta_alpha; /* alpha value used in eta calculation
                                  (choice #2)                                  */
  sunbooleantype kin_noInitSetup; /* flag controlling whether or not the KINSol
                                  routine makes an initial call to the
                                  linear solver setup routine (lsetup)         */
  sunrealtype kin_sthrsh;         /* threshold value for calling the linear
                                  solver setup routine                         */

  /* counters */

  long int kin_nni;         /* number of nonlinear iterations               */
  long int kin_nfe;         /* number of calls made to func routine         */
  long int kin_nnilset;     /* value of nni counter when the linear solver
                                  setup was last called                        */
  long int kin_nnilset_sub; /* value of nni counter when the linear solver
                                  setup was last called (subinterval)          */
  long int kin_nbcf;        /* number of times the beta-condition could not
                                  be met in KINLineSearch                      */
  long int kin_nbktrk;      /* number of backtracks performed by
                                  KINLineSearch                                */
  long int kin_ncscmx;      /* number of consecutive steps of size
                                  mxnewtstep taken                             */

  /* vectors */

  N_Vector kin_uu;     /* solution vector/current iterate (initially
                               contains initial guess, but holds approximate
                               solution upon completion if no errors occurred) */
  N_Vector kin_unew;   /* next iterate (unew = uu+pp)                     */
  N_Vector kin_fval;   /* vector containing result of nonlinear system
                               function evaluated at a given iterate
                               (fval = func(uu))                               */
  N_Vector kin_gval;   /* vector containing result of the fixed point
                               function evaluated at a given iterate;
                               used in KIN_PICARD strategy only.
                               (gval = uu - L^{-1}fval(uu))                    */
  N_Vector kin_uscale; /* iterate scaling vector                          */
  N_Vector kin_fscale; /* fval scaling vector                             */
  N_Vector kin_pp;     /* incremental change vector (pp = unew-uu)        */
  N_Vector kin_constraints; /* constraints vector                              */
  N_Vector kin_vtemp1; /* scratch vector #1                               */
  N_Vector kin_vtemp2; /* scratch vector #2                               */
  N_Vector kin_vtemp3; /* scratch vector #3                               */

  /* fixed point and Picard options */
  sunbooleantype kin_ret_newest; /* return the newest FP iteration     */
  sunbooleantype kin_damping;    /* flag to apply damping in FP/Picard */
  sunrealtype kin_beta;          /* damping parameter for FP/Picard    */

  /* space requirements for AA, Broyden and NLEN */
  N_Vector kin_fold_aa;    /* vector needed for AA, Broyden, and NLEN         */
  N_Vector kin_gold_aa;    /* vector needed for AA, Broyden, and NLEN         */
  N_Vector* kin_df_aa;     /* vector array needed for AA, Broyden, and NLEN   */
  N_Vector* kin_dg_aa;     /* vector array needed for AA, Broyden and NLEN    */
  N_Vector* kin_q_aa;      /* vector array needed for AA                      */
  sunrealtype kin_beta_aa; /* beta damping parameter for AA                   */
  sunrealtype* kin_gamma_aa; /* array of size maa used in AA                    */
  sunrealtype* kin_R_aa;  /* array of size maa*maa used in AA                */
  sunrealtype* kin_T_aa;  /* array of size maa*maa used in AA with ICWY MGS  */
  long int* kin_ipt_map;  /* array of size maa*maa/2 used in AA              */
  long int kin_m_aa;      /* parameter for AA, Broyden or NLEN               */
  long int kin_delay_aa;  /* number of iterations to delay AA */
  int kin_orth_aa;        /* parameter for AA determining orthogonalization
                                 routine
                                 0 - Modified Gram Schmidt (standard)
                                 1 - ICWY Modified Gram Schmidt (Bjorck)
                                 2 - CGS2 (Hernandez)
                                 3 - Delayed CGS2 (Hernandez)                    */
  SUNQRAddFn kin_qr_func; /* QRAdd function for AA orthogonalization         */
  SUNQRData kin_qr_data;  /* Additional parameters required for QRAdd routine
                                 set for AA                                      */
  sunbooleantype kin_damping_aa; /* flag to apply damping in AA                     */
  sunrealtype* kin_cv; /* scalar array for fused vector operations        */
  N_Vector* kin_Xv;    /* vector array for fused vector operations        */

  /* space requirements for vector storage */

  sunindextype kin_lrw1; /* number of sunrealtype-sized memory blocks needed
                               for a single N_Vector                           */
  sunindextype kin_liw1; /* number of int-sized memory blocks needed for
                               a single N_Vecotr                               */
  long int kin_lrw;      /* total number of sunrealtype-sized memory blocks
                               needed for all KINSOL work vectors              */
  long int kin_liw;      /* total number of int-sized memory blocks needed
                               for all KINSOL work vectors                     */

  /* linear solver data */

  /* function prototypes (pointers) */

  int (*kin_linit)(struct KINMemRec* kin_mem);

  int (*kin_lsetup)(struct KINMemRec* kin_mem);

  int (*kin_lsolve)(struct KINMemRec* kin_mem, N_Vector xx, N_Vector bb,
                    sunrealtype* sJpnorm, sunrealtype* sFdotJp);

  int (*kin_lfree)(struct KINMemRec* kin_mem);

  sunbooleantype kin_inexact_ls; /* flag set by the linear solver module
                                 (in linit) indicating whether this is an
                                 iterative linear solver (SUNTRUE), or a direct
                                 linear solver (SUNFALSE)                       */

  void* kin_lmem; /* pointer to linear solver memory block             */

  sunrealtype kin_fnorm; /* value of L2-norm of fscale*fval                   */
  sunrealtype kin_f1norm; /* f1norm = 0.5*(fnorm)^2                            */
  sunrealtype kin_sFdotJp; /* value of scaled F(u) vector (fscale*fval)
                             dotted with scaled J(u)*pp vector (set by lsolve) */
  sunrealtype kin_sJpnorm; /* value of L2-norm of fscale*(J(u)*pp)
                             (set by lsolve)                                   */

  sunrealtype kin_fnorm_sub; /* value of L2-norm of fscale*fval (subinterval)     */
  sunbooleantype kin_eval_omega; /* flag indicating that omega must be evaluated. */
  sunrealtype kin_omega; /* constant value for real scalar used in test to
                             determine if reduction of norm of nonlinear
                             residual is sufficient. Unless a valid constant
                             value is specified by the user, omega is estimated
                             from omega_min and omega_max at each iteration.    */
  sunrealtype kin_omega_min; /* lower bound on omega                               */
  sunrealtype kin_omega_max; /* upper bound on omega                               */

  /*
   * -----------------------------------------------------------------
   * Note: The KINLineSearch subroutine scales the values of the
   * variables sFdotJp and sJpnorm by a factor rl (lambda) that is
   * chosen by the line search algorithm such that the sclaed Newton
   * step satisfies the following conditions:
   *
   *  F(u_k+1) <= F(u_k) + alpha*(F(u_k)^T * J(u_k))*p*rl
   *
   *  F(u_k+1) >= F(u_k) + beta*(F(u_k)^T * J(u_k))*p*rl
   *
   * where alpha = 1.0e-4, beta = 0.9, u_k+1 = u_k + rl*p,
   * 0 < rl <= 1, J denotes the system Jacobian, and F represents
   * the nonliner system function.
   * -----------------------------------------------------------------
   */

  sunbooleantype kin_MallocDone; /* flag indicating if KINMalloc has been
                                 called yet                                    */

<<<<<<< HEAD
} *KINMem;
=======
  /* message files */
  /*-------------------------------------------
    Error handler function and error ouput file
    -------------------------------------------*/

  KINErrHandlerFn kin_ehfun; /* Error messages are handled by ehfun          */
  void* kin_eh_data;         /* dats pointer passed to ehfun                 */
  FILE* kin_errfp;           /* KINSOL error messages are sent to errfp      */

}* KINMem;
>>>>>>> 3a227ef1

/*
 * =================================================================
 *   I N T E R F A C E   T O   L I N E A R   S O L V E R
 * =================================================================
 */

/*
 * -----------------------------------------------------------------
 * Function : int (*kin_linit)(KINMem kin_mem)
 * -----------------------------------------------------------------
 * kin_linit initializes solver-specific data structures (including
 * variables used as counters or for storing statistical information),
 * but system memory allocation should be done by the subroutine
 * that actually initializes the environment for liner solver
 * package. If the linear system is to be preconditioned, then the
 * variable setupNonNull (type sunbooleantype) should be set to SUNTRUE
 * (predefined constant) and the kin_lsetup routine should be
 * appropriately defined.
 *
 *  kinmem  pointer to an internal memory block allocated during
 *          prior calls to KINCreate and KINMalloc
 *
 * If the necessary variables have been successfully initialized,
 * then the kin_linit function should return 0 (zero). Otherwise,
 * the subroutine should indicate a failure has occurred by
 * returning a non-zero integer value.
 * -----------------------------------------------------------------
 */

/*
 * -----------------------------------------------------------------
 * Function : int (*kin_lsetup)(KINMem kin_mem)
 * -----------------------------------------------------------------
 * kin_lsetup interfaces with the user-supplied pset subroutine (the
 * preconditioner setup routine), and updates relevant variable
 * values (see KINSpgmrSetup/KINSpbcgSetup). Simply stated, the
 * kin_lsetup routine prepares the linear solver for a subsequent
 * call to the user-supplied kin_lsolve function.
 *
 *  kinmem  pointer to an internal memory block allocated during
 *          prior calls to KINCreate and KINMalloc
 *
 * If successful, the kin_lsetup routine should return 0 (zero).
 * Otherwise it should return a non-zero value.
 * -----------------------------------------------------------------
 */

/*
 * -----------------------------------------------------------------
 * Function : int (*kin_lsolve)(KINMem kin_mem, N_Vector xx,
 *                N_Vector bb, sunrealtype *sJpnorm, sunrealtype *sFdotJp)
 * -----------------------------------------------------------------
 * kin_lsolve interfaces with the subroutine implementing the
 * numerical method to be used to solve the linear system J*xx = bb,
 * and must increment the relevant counter variable values in
 * addition to computing certain values used by the global strategy
 * and forcing term routines (see KINInexactNewton, KINLineSearch,
 * KINForcingTerm, and KINSpgmrSolve/KINSpbcgSolve).
 *
 *  kinmem  pointer to an internal memory block allocated during
 *          prior calls to KINCreate and KINMalloc
 *
 *  xx  vector (type N_Vector) set to initial guess by kin_lsolve
 *      routine prior to calling the linear solver, but which upon
 *      return contains an approximate solution of the linear
 *      system J*xx = bb, where J denotes the system Jacobian
 *
 *  bb  vector (type N_Vector) set to -func(u) (negative of the
 *      value of the system function evaluated at the current
 *      iterate) by KINLinSolDrv before kin_lsolve is called
 *
 *  sJpnorm  holds the value of the L2-norm (Euclidean norm) of
 *           fscale*(J(u)*pp) upon return
 *
 *  sFdotJp  holds the value of the scaled F(u) (fscale*F) dotted
 *           with the scaled J(u)*pp vector upon return
 *
 * If successful, the kin_lsolve routine should return 0 (zero).
 * Otherwise it should return a positive value if a re-evaluation
 * of the lsetup function could recover, or a negative value if
 * no such recovery is possible.
 * -----------------------------------------------------------------
 */

/*
 * -----------------------------------------------------------------
 * Function : int (*kin_lfree)(KINMem kin_mem)
 * -----------------------------------------------------------------
 * kin_lfree is called by KINFree and should free (deallocate) all
 * system memory resources allocated for the linear solver module
 * (see KINSpgmrFree/KINSpbcgFree).  It should return 0 upon
 * success, nonzero on failure.
 *
 *  kinmem  pointer to an internal memory block allocated during
 *          prior calls to KINCreate and KINMalloc
 * -----------------------------------------------------------------
 */

/*
 * =================================================================
 *   K I N S O L    I N T E R N A L   F U N C T I O N S
 * =================================================================
 */

/* High level error handler */

<<<<<<< HEAD
void KINProcessError(KINMem kin_mem, int error_code, int line, const char* func,
                     const char* file, const char* msgfmt, ...);
=======
void KINProcessError(KINMem kin_mem, int error_code, const char* module,
                     const char* fname, const char* msgfmt, ...);

/* Prototype of internal errHandler function */

void KINErrHandler(int error_code, const char* module, const char* function,
                   char* msg, void* user_data);
>>>>>>> 3a227ef1

/* High level info handler */

void KINPrintInfo(KINMem kin_mem, int info_code, const char* module,
                  const char* fname, const char* msgfmt, ...);

/* Prototype of internal infoHandler function */

void KINInfoHandler(const char* module, const char* function, char* msg,
                    void* user_data);

/*
 * =================================================================
 *   K I N S O L    E R R O R    M E S S A G E S
 * =================================================================
 */

#define MSG_MEM_FAIL    "A memory request failed."
#define MSG_NO_MEM      "kinsol_mem = NULL illegal."
#define MSG_NULL_SUNCTX "sunctx = NULL illegal."
#define MSG_BAD_NVECTOR "A required vector operation is not implemented."
#define MSG_FUNC_NULL   "func = NULL illegal."
#define MSG_NO_MALLOC   "Attempt to call before KINMalloc illegal."

#define MSG_BAD_MXITER      "Illegal value for mxiter."
#define MSG_BAD_MSBSET      "Illegal msbset < 0."
#define MSG_BAD_MSBSETSUB   "Illegal msbsetsub < 0."
#define MSG_BAD_ETACHOICE   "Illegal value for etachoice."
#define MSG_BAD_ETACONST    "eta out of range."
#define MSG_BAD_GAMMA       "gamma out of range."
#define MSG_BAD_ALPHA       "alpha out of range."
#define MSG_BAD_MXNEWTSTEP  "Illegal mxnewtstep < 0."
#define MSG_BAD_RELFUNC     "relfunc < 0 illegal."
#define MSG_BAD_FNORMTOL    "fnormtol < 0 illegal."
#define MSG_BAD_SCSTEPTOL   "scsteptol < 0 illegal."
#define MSG_BAD_MXNBCF      "mxbcf < 0 illegal."
#define MSG_BAD_CONSTRAINTS "Illegal values in constraints vector."
#define MSG_BAD_OMEGA       "scalars < 0 illegal."
#define MSG_BAD_MAA         "maa < 0 illegal."
#define MSG_BAD_ORTHAA      "Illegal value for orthaa."
#define MSG_ZERO_MAA        "maa = 0 illegal."

#define MSG_LSOLV_NO_MEM       "The linear solver memory pointer is NULL."
#define MSG_UU_NULL            "uu = NULL illegal."
#define MSG_BAD_GLSTRAT        "Illegal value for global strategy."
#define MSG_BAD_USCALE         "uscale = NULL illegal."
#define MSG_USCALE_NONPOSITIVE "uscale has nonpositive elements."
#define MSG_BAD_FSCALE         "fscale = NULL illegal."
#define MSG_FSCALE_NONPOSITIVE "fscale has nonpositive elements."
#define MSG_CONSTRAINTS_NOTOK \
  "Constraints not allowed with fixed point or Picard iterations"
#define MSG_INITIAL_CNSTRNT "Initial guess does NOT meet constraints."
#define MSG_LINIT_FAIL      "The linear solver's init routine failed."

#define MSG_SYSFUNC_FAILED \
  "The system function failed in an unrecoverable manner."
#define MSG_SYSFUNC_FIRST "The system function failed at the first call."
#define MSG_LSETUP_FAILED \
  "The linear solver's setup function failed in an unrecoverable manner."
#define MSG_LSOLVE_FAILED \
  "The linear solver's solve function failed in an unrecoverable manner."
#define MSG_LINSOLV_NO_RECOVERY                                              \
  "The linear solver's solve function failed recoverably, but the Jacobian " \
  "data is already current."
#define MSG_LINESEARCH_NONCONV                                            \
  "The line search algorithm was unable to find an iterate sufficiently " \
  "distinct from the current iterate."
#define MSG_LINESEARCH_BCFAIL                                               \
  "The line search algorithm was unable to satisfy the beta-condition for " \
  "nbcfails iterations."
#define MSG_MAXITER_REACHED \
  "The maximum number of iterations was reached before convergence."
#define MSG_MXNEWT_5X_EXCEEDED                                                \
  "Five consecutive steps have been taken that satisfy a scaled step length " \
  "test."
#define MSG_SYSFUNC_REPTD \
  "Unable to correct repeated recoverable system function errors."
#define MSG_NOL_FAIL                                                  \
  "Unable to find user's Linear Jacobian, which is required for the " \
  "KIN_PICARD Strategy"

/*
 * =================================================================
 *   K I N S O L    I N F O    M E S S A G E S
 * =================================================================
 */

#define INFO_IVAR   "%s = %d"
#define INFO_LIVAR  "%s = %ld"
#define INFO_RETVAL "Return value: %d"
#define INFO_ADJ    "no. of lambda adjustments = %ld"

#if defined(SUNDIALS_EXTENDED_PRECISION)

#define INFO_RVAR   "%s = %26.16Lg"
#define INFO_NNI    "nni = %4ld   nfe = %6ld   fnorm = %26.16Lg"
#define INFO_TOL    "scsteptol = %12.3Lg  fnormtol = %12.3Lg"
#define INFO_FMAX   "scaled f norm (for stopping) = %12.3Lg"
#define INFO_PNORM  "pnorm = %12.4Le"
#define INFO_PNORM1 "(ivio=1) pnorm = %12.4Le"
#define INFO_FNORM  "fnorm(L2) = %20.8Le"
#define INFO_LAM    "min_lam = %11.4Le   f1norm = %11.4Le   pnorm = %11.4Le"
#define INFO_ALPHA \
  "fnorm = %15.8Le   f1norm = %15.8Le   alpha_cond = %15.8Le  lam = %15.8Le"
#define INFO_BETA "f1norm = %15.8Le   beta_cond = %15.8Le   lam = %15.8Le"
#define INFO_ALPHABETA \
  "f1norm = %15.8Le  alpha_cond = %15.8Le  beta_cond = %15.8Le  lam = %15.8Le"

#elif defined(SUNDIALS_DOUBLE_PRECISION)

#define INFO_RVAR   "%s = %26.16lg"
#define INFO_NNI    "nni = %4ld   nfe = %6ld   fnorm = %26.16lg"
#define INFO_TOL    "scsteptol = %12.3lg  fnormtol = %12.3lg"
#define INFO_FMAX   "scaled f norm (for stopping) = %12.3lg"
#define INFO_PNORM  "pnorm = %12.4le"
#define INFO_PNORM1 "(ivio=1) pnorm = %12.4le"
#define INFO_FNORM  "fnorm(L2) = %20.8le"
#define INFO_LAM    "min_lam = %11.4le   f1norm = %11.4le   pnorm = %11.4le"
#define INFO_ALPHA \
  "fnorm = %15.8le   f1norm = %15.8le   alpha_cond = %15.8le  lam = %15.8le"
#define INFO_BETA "f1norm = %15.8le   beta_cond = %15.8le   lam = %15.8le"
#define INFO_ALPHABETA \
  "f1norm = %15.8le  alpha_cond = %15.8le  beta_cond = %15.8le  lam = %15.8le"

#else

#define INFO_RVAR   "%s = %26.16g"
#define INFO_NNI    "nni = %4ld   nfe = %6ld   fnorm = %26.16g"
#define INFO_TOL    "scsteptol = %12.3g  fnormtol = %12.3g"
#define INFO_FMAX   "scaled f norm (for stopping) = %12.3g"
#define INFO_PNORM  "pnorm = %12.4e"
#define INFO_PNORM1 "(ivio=1) pnorm = %12.4e"
#define INFO_FNORM  "fnorm(L2) = %20.8e"
#define INFO_LAM    "min_lam = %11.4e   f1norm = %11.4e   pnorm = %11.4e"
#define INFO_ALPHA \
  "fnorm = %15.8e   f1norm = %15.8e   alpha_cond = %15.8e  lam = %15.8e"
#define INFO_BETA "f1norm = %15.8e   beta_cond = %15.8e   lam = %15.8e"
#define INFO_ALPHABETA \
  "f1norm = %15.8e  alpha_cond = %15.8e  beta_cond = %15.8e  lam = %15.8e"

#endif

#ifdef __cplusplus
}
#endif

#endif<|MERGE_RESOLUTION|>--- conflicted
+++ resolved
@@ -268,20 +268,7 @@
   sunbooleantype kin_MallocDone; /* flag indicating if KINMalloc has been
                                  called yet                                    */
 
-<<<<<<< HEAD
 } *KINMem;
-=======
-  /* message files */
-  /*-------------------------------------------
-    Error handler function and error ouput file
-    -------------------------------------------*/
-
-  KINErrHandlerFn kin_ehfun; /* Error messages are handled by ehfun          */
-  void* kin_eh_data;         /* dats pointer passed to ehfun                 */
-  FILE* kin_errfp;           /* KINSOL error messages are sent to errfp      */
-
-}* KINMem;
->>>>>>> 3a227ef1
 
 /*
  * =================================================================
@@ -389,18 +376,8 @@
 
 /* High level error handler */
 
-<<<<<<< HEAD
 void KINProcessError(KINMem kin_mem, int error_code, int line, const char* func,
                      const char* file, const char* msgfmt, ...);
-=======
-void KINProcessError(KINMem kin_mem, int error_code, const char* module,
-                     const char* fname, const char* msgfmt, ...);
-
-/* Prototype of internal errHandler function */
-
-void KINErrHandler(int error_code, const char* module, const char* function,
-                   char* msg, void* user_data);
->>>>>>> 3a227ef1
 
 /* High level info handler */
 
