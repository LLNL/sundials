# ---------------------------------------------------------------
# Programmer(s): Daniel R. Reynolds @ SMU
#                Radu Serban, Cody J. Balos @ LLNL
# ---------------------------------------------------------------
# SUNDIALS Copyright Start
# Copyright (c) 2002-2025, Lawrence Livermore National Security
# and Southern Methodist University.
# All rights reserved.
#
# See the top-level LICENSE and NOTICE files for details.
#
# SPDX-License-Identifier: BSD-3-Clause
# SUNDIALS Copyright End
# ---------------------------------------------------------------
# CMakeLists.txt file for the KINSOL library
# ---------------------------------------------------------------

install(CODE "MESSAGE(\"\nInstall KINSOL\n\")")

# Add variable kinsol_SOURCES with the sources for the KINSOL library
<<<<<<< HEAD
set(kinsol_SOURCES kinsol.c kinsol_bbdpre.c kinsol_cli.c kinsol_io.c
                   kinsol_ls.c)
=======
set(kinsol_SOURCES kinsol_aa.c kinsol_bbdpre.c kinsol_io.c kinsol_ls.c
                   kinsol_orth.c kinsol.c)
>>>>>>> 295e9ff8

# Add variable kinsol_HEADERS with the exported KINSOL header files
set(kinsol_HEADERS kinsol.h kinsol_bbdpre.h kinsol_ls.h)

# Add prefix with complete path to the KINSOL header files
add_prefix(${SUNDIALS_SOURCE_DIR}/include/kinsol/ kinsol_HEADERS)

# Create the library
sundials_add_library(
  sundials_kinsol
  SOURCES ${kinsol_SOURCES}
  HEADERS ${kinsol_HEADERS}
  INCLUDE_SUBDIR kinsol
  LINK_LIBRARIES PUBLIC sundials_core
  OBJECT_LIBRARIES
    sundials_sunmemsys_obj
    sundials_nvecserial_obj
    sundials_sunmatrixband_obj
    sundials_sunmatrixdense_obj
    sundials_sunmatrixsparse_obj
    sundials_sunlinsolband_obj
    sundials_sunlinsoldense_obj
    sundials_sunlinsolspbcgs_obj
    sundials_sunlinsolspfgmr_obj
    sundials_sunlinsolspgmr_obj
    sundials_sunlinsolsptfqmr_obj
    sundials_sunlinsolpcg_obj
  OUTPUT_NAME sundials_kinsol
  VERSION ${kinsollib_VERSION}
  SOVERSION ${kinsollib_SOVERSION})

# Finished KINSOL
message(STATUS "Added KINSOL module")

# Add F2003 module if the interface is enabled
if(BUILD_FORTRAN_MODULE_INTERFACE)
  add_subdirectory("fmod_int${SUNDIALS_INDEX_SIZE}")
endif()<|MERGE_RESOLUTION|>--- conflicted
+++ resolved
@@ -18,13 +18,8 @@
 install(CODE "MESSAGE(\"\nInstall KINSOL\n\")")
 
 # Add variable kinsol_SOURCES with the sources for the KINSOL library
-<<<<<<< HEAD
-set(kinsol_SOURCES kinsol.c kinsol_bbdpre.c kinsol_cli.c kinsol_io.c
-                   kinsol_ls.c)
-=======
-set(kinsol_SOURCES kinsol_aa.c kinsol_bbdpre.c kinsol_io.c kinsol_ls.c
-                   kinsol_orth.c kinsol.c)
->>>>>>> 295e9ff8
+set(kinsol_SOURCES kinsol_aa.c kinsol_bbdpre.c kinsol_cli.c kinsol_io.c
+                   kinsol_ls.c kinsol_orth.c kinsol.c)
 
 # Add variable kinsol_HEADERS with the exported KINSOL header files
 set(kinsol_HEADERS kinsol.h kinsol_bbdpre.h kinsol_ls.h)
