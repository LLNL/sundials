--- conflicted
+++ resolved
@@ -3269,14 +3269,6 @@
      used to compute the acceleration gain = sqrt(1 - ||Q^T fv||/||fv||). */
   if (kin_mem->kin_damping_fn)
   {
-<<<<<<< HEAD
-    sunrealtype qt_fv_norm = ZERO;
-    for (long int i = 0; i < lAA; i++) { qt_fv_norm += gamma[i] * gamma[i]; }
-    qt_fv_norm = SUNRsqrt(qt_fv_norm);
-
-    sunrealtype fv_norm = SUNRsqrt(N_VDotProd(fv, fv));
-    gain                = SUNRsqrt(ONE - SUNSQR(qt_fv_norm / fv_norm));
-=======
     retval = kin_mem->kin_damping_fn(kin_mem->kin_nni, xold, gval, gamma, lAA,
                                      kin_mem->kin_user_data,
                                      &(kin_mem->kin_beta_aa));
@@ -3292,7 +3284,6 @@
                       __FILE__, "The damping parameter is negative or zero.");
       return KIN_DAMPING_FN_ERR;
     }
->>>>>>> bed54553
   }
 
   /* set arrays for fused vector operation */
