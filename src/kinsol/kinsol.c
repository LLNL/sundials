/* -----------------------------------------------------------------------------
 * Programmer(s): Allan Taylor, Alan Hindmarsh, Radu Serban, Carol Woodward,
 *                John Loffeld, Aaron Collier, and Shelby Lockhart @ LLNL
 * -----------------------------------------------------------------------------
 * SUNDIALS Copyright Start
 * Copyright (c) 2002-2025, Lawrence Livermore National Security
 * and Southern Methodist University.
 * All rights reserved.
 *
 * See the top-level LICENSE and NOTICE files for details.
 *
 * SPDX-License-Identifier: BSD-3-Clause
 * SUNDIALS Copyright End
 * -----------------------------------------------------------------------------
 * This is the implementation file for the main KINSol solver.
 * It is independent of the KINSol linear solver in use.
 * -----------------------------------------------------------------------------
 *
 * EXPORTED FUNCTIONS
 * ------------------
 *   Creation and allocation functions
 *     KINCreate
 *     KINInit
 *   Main solver function
 *     KINSol
 *   Deallocation function
 *     KINFree
 *
 * PRIVATE FUNCTIONS
 * -----------------
 *     KINCheckNvector
 *   Memory allocation/deallocation
 *     KINAllocVectors
 *     KINFreeVectors
 *   Initial setup
 *     KINSolInit
 *   Step functions
 *     KINLinSolDrv
 *     KINFullNewton
 *     KINLineSearch
 *     KINConstraint
 *     KINFP
 *     KINPicardAA
 *   Stopping tests
 *     KINStop
 *     KINForcingTerm
 *   Norm functions
 *     KINScFNorm
 *     KINScSNorm
 *   KINSOL Verbose output functions
 *     KINPrintInfo
 *   KINSOL Error Handling functions
 *     KINProcessError
 * ---------------------------------------------------------------------------*/

/*
 * =================================================================
 * IMPORTED HEADER FILES
 * =================================================================
 */

#include "kinsol/kinsol.h"

#include <math.h>
#include <stdarg.h>
#include <stdio.h>
#include <stdlib.h>
#include <string.h>
#include <sundials/sundials_math.h>

#include "kinsol_impl.h"
#include "sundials/priv/sundials_errors_impl.h"

/*
 * =================================================================
 * KINSOL PRIVATE CONSTANTS
 * =================================================================
 */

#define HALF      SUN_RCONST(0.5)
#define ZERO      SUN_RCONST(0.0)
#define ONE       SUN_RCONST(1.0)
#define ONEPT5    SUN_RCONST(1.5)
#define TWO       SUN_RCONST(2.0)
#define THREE     SUN_RCONST(3.0)
#define FIVE      SUN_RCONST(5.0)
#define TWELVE    SUN_RCONST(12.0)
#define POINT1    SUN_RCONST(0.1)
#define POINT01   SUN_RCONST(0.01)
#define POINT99   SUN_RCONST(0.99)
#define THOUSAND  SUN_RCONST(1000.0)
#define ONETHIRD  SUN_RCONST(0.3333333333333333)
#define TWOTHIRDS SUN_RCONST(0.6666666666666667)
#define POINT9    SUN_RCONST(0.9)
#define POINT0001 SUN_RCONST(0.0001)

/*
 * =================================================================
 * KINSOL ROUTINE-SPECIFIC CONSTANTS
 * =================================================================
 */

/*
 * Control constants for lower-level functions used by KINSol
 * ----------------------------------------------------------
 *
 * KINStop return value requesting more iterations
 *    RETRY_ITERATION
 *    CONTINUE_ITERATIONS
 *
 * KINFullNewton, KINLineSearch, KINFP, and KINPicardAA return values:
 *    KIN_SUCCESS
 *    KIN_SYSFUNC_FAIL
 *    STEP_TOO_SMALL
 *
 * KINConstraint return values:
 *    KIN_SUCCESS
 *    CONSTR_VIOLATED
 */

#define RETRY_ITERATION     -998
#define CONTINUE_ITERATIONS -999
#define STEP_TOO_SMALL      -997
#define CONSTR_VIOLATED     -996

/*
 * Algorithmic constants
 * ---------------------
 *
 * MAX_RECVR   max. no. of attempts to correct a recoverable func error
 */

#define MAX_RECVR 5

/*
 * Keys for KINPrintInfo
 * ---------------------
 */

#define PRNT_RETVAL    1
#define PRNT_NNI       2
#define PRNT_TOL       3
#define PRNT_FMAX      4
#define PRNT_PNORM     5
#define PRNT_PNORM1    6
#define PRNT_FNORM     7
#define PRNT_LAM       8
#define PRNT_ALPHA     9
#define PRNT_BETA      10
#define PRNT_ALPHABETA 11
#define PRNT_ADJ       12

/*=================================================================*/
/* Shortcuts                                                       */
/*=================================================================*/

#if defined(SUNDIALS_BUILD_WITH_PROFILING)
#define KIN_PROFILER kin_mem->kin_sunctx->profiler
#endif

/*
 * =================================================================
 * PRIVATE FUNCTION PROTOTYPES
 * =================================================================
 */

static sunbooleantype KINCheckNvector(N_Vector tmpl);
static sunbooleantype KINAllocVectors(KINMem kin_mem, N_Vector tmpl);
static int KINSolInit(KINMem kin_mem);
static int KINConstraint(KINMem kin_mem);
static void KINForcingTerm(KINMem kin_mem, sunrealtype fnormp);
static void KINFreeVectors(KINMem kin_mem);

static int KINFullNewton(KINMem kin_mem, sunrealtype* fnormp,
                         sunrealtype* f1normp, sunbooleantype* maxStepTaken);
static int KINLineSearch(KINMem kin_mem, sunrealtype* fnormp,
                         sunrealtype* f1normp, sunbooleantype* maxStepTaken);
static int KINPicardAA(KINMem kin_mem);
static int KINFP(KINMem kin_mem);

static int KINLinSolDrv(KINMem kinmem);
static int KINPicardFcnEval(KINMem kin_mem, N_Vector gval, N_Vector uval,
                            N_Vector fval1);
static sunrealtype KINScFNorm(KINMem kin_mem, N_Vector v, N_Vector scale);
static sunrealtype KINScSNorm(KINMem kin_mem, N_Vector v, N_Vector u);
static int KINStop(KINMem kin_mem, sunbooleantype maxStepTaken, int sflag);
static int AndersonAcc(KINMem kin_mem, N_Vector gval, N_Vector fv, N_Vector x,
                       N_Vector x_old, long int iter, sunscalartype* R,
                       sunscalartype* gamma);

/*
 * =================================================================
 * EXPORTED FUNCTIONS IMPLEMENTATION
 * =================================================================
 */

/*
 * -----------------------------------------------------------------
 * Creation and allocation functions
 * -----------------------------------------------------------------
 */

/*
 * Function : KINCreate
 *
 * KINCreate creates an internal memory block for a problem to
 * be solved by KINSOL. If successful, KINCreate returns a pointer
 * to the problem memory. This pointer should be passed to
 * KINInit. If an initialization error occurs, KINCreate prints
 * an error message to standard error and returns NULL.
 */

void* KINCreate(SUNContext sunctx)
{
  KINMem kin_mem;
  sunrealtype uround;

  /* Test inputs */
  if (sunctx == NULL)
  {
    KINProcessError(NULL, 0, __LINE__, __func__, __FILE__, MSG_NULL_SUNCTX);
    return (NULL);
  }

  kin_mem = NULL;
  kin_mem = (KINMem)malloc(sizeof(struct KINMemRec));
  if (kin_mem == NULL)
  {
    KINProcessError(kin_mem, 0, __LINE__, __func__, __FILE__, MSG_MEM_FAIL);
    return (NULL);
  }

  /* Zero out kin_mem */
  memset(kin_mem, 0, sizeof(struct KINMemRec));

  kin_mem->kin_sunctx = sunctx;

  /* set uround (unit roundoff) */

  kin_mem->kin_uround = uround = SUN_UNIT_ROUNDOFF;

  /* set default values for solver optional inputs */

  kin_mem->kin_func             = NULL;
  kin_mem->kin_user_data        = NULL;
  kin_mem->kin_uu               = NULL;
  kin_mem->kin_unew             = NULL;
  kin_mem->kin_fval             = NULL;
  kin_mem->kin_gval             = NULL;
  kin_mem->kin_uscale           = NULL;
  kin_mem->kin_fscale           = NULL;
  kin_mem->kin_pp               = NULL;
  kin_mem->kin_constraints      = NULL;
  kin_mem->kin_vtemp1           = NULL;
  kin_mem->kin_vtemp2           = NULL;
  kin_mem->kin_vtemp3           = NULL;
  kin_mem->kin_fold_aa          = NULL;
  kin_mem->kin_gold_aa          = NULL;
  kin_mem->kin_df_aa            = NULL;
  kin_mem->kin_dg_aa            = NULL;
  kin_mem->kin_q_aa             = NULL;
  kin_mem->kin_T_aa             = NULL;
  kin_mem->kin_gamma_aa         = NULL;
  kin_mem->kin_R_aa             = NULL;
  kin_mem->kin_cv               = NULL;
  kin_mem->kin_Xv               = NULL;
  kin_mem->kin_lmem             = NULL;
  kin_mem->kin_beta             = ONE;
  kin_mem->kin_damping          = SUNFALSE;
  kin_mem->kin_m_aa             = 0;
  kin_mem->kin_delay_aa         = 0;
  kin_mem->kin_current_depth    = 0;
  kin_mem->kin_damping_fn       = NULL;
  kin_mem->kin_depth_fn         = NULL;
  kin_mem->kin_orth_aa          = KIN_ORTH_MGS;
  kin_mem->kin_qr_func          = NULL;
  kin_mem->kin_qr_data          = NULL;
  kin_mem->kin_beta_aa          = ONE;
  kin_mem->kin_damping_aa       = SUNFALSE;
  kin_mem->kin_dot_prod_sb      = SUNFALSE;
  kin_mem->kin_constraintsSet   = SUNFALSE;
  kin_mem->kin_ret_newest       = SUNFALSE;
  kin_mem->kin_mxiter           = MXITER_DEFAULT;
  kin_mem->kin_noInitSetup      = SUNFALSE;
  kin_mem->kin_msbset           = MSBSET_DEFAULT;
  kin_mem->kin_noResMon         = SUNFALSE;
  kin_mem->kin_msbset_sub       = MSBSET_SUB_DEFAULT;
  kin_mem->kin_update_fnorm_sub = SUNFALSE;
  kin_mem->kin_mxnbcf           = MXNBCF_DEFAULT;
  kin_mem->kin_sthrsh           = TWO;
  kin_mem->kin_noMinEps         = SUNFALSE;
  kin_mem->kin_mxnstepin        = ZERO;
  kin_mem->kin_sqrt_relfunc     = SUNRsqrt(uround);
  kin_mem->kin_scsteptol        = SUNRpowerR(uround, TWOTHIRDS);
  kin_mem->kin_fnormtol         = SUNRpowerR(uround, ONETHIRD);
  kin_mem->kin_etaflag          = KIN_ETACHOICE1;
  kin_mem->kin_eta              = POINT1; /* default for KIN_ETACONSTANT */
  kin_mem->kin_eta_alpha        = TWO;    /* default for KIN_ETACHOICE2  */
  kin_mem->kin_eta_gamma        = POINT9; /* default for KIN_ETACHOICE2  */
  kin_mem->kin_MallocDone       = SUNFALSE;
  kin_mem->kin_eval_omega       = SUNTRUE;
  kin_mem->kin_omega            = ZERO; /* default to using min/max    */
  kin_mem->kin_omega_min        = OMEGA_MIN;
  kin_mem->kin_omega_max        = OMEGA_MAX;

  /* initialize lrw and liw */

  kin_mem->kin_lrw = 17;
  kin_mem->kin_liw = 22;

  /* NOTE: needed since KINInit could be called after KINSetConstraints */

  kin_mem->kin_lrw1 = 0;
  kin_mem->kin_liw1 = 0;

  return ((void*)kin_mem);
}

/*
 * Function : KINInit
 *
 * KINInit allocates memory for a problem or execution of KINSol.
 * If memory is successfully allocated, KIN_SUCCESS is returned.
 * Otherwise, an error message is printed and an error flag
 * returned.
 */

int KINInit(void* kinmem, KINSysFn func, N_Vector tmpl)
{
  sunindextype liw1, lrw1;
  KINMem kin_mem;
  sunbooleantype allocOK, nvectorOK;

  /* check kinmem */

  if (kinmem == NULL)
  {
    KINProcessError(NULL, KIN_MEM_NULL, __LINE__, __func__, __FILE__, MSG_NO_MEM);
    return (KIN_MEM_NULL);
  }
  kin_mem = (KINMem)kinmem;

  SUNDIALS_MARK_FUNCTION_BEGIN(KIN_PROFILER);

  if (func == NULL)
  {
    KINProcessError(kin_mem, KIN_ILL_INPUT, __LINE__, __func__, __FILE__,
                    MSG_FUNC_NULL);
    SUNDIALS_MARK_FUNCTION_END(KIN_PROFILER);
    return (KIN_ILL_INPUT);
  }

  /* check if all required vector operations are implemented */

  nvectorOK = KINCheckNvector(tmpl);
  if (!nvectorOK)
  {
    KINProcessError(kin_mem, KIN_ILL_INPUT, __LINE__, __func__, __FILE__,
                    MSG_BAD_NVECTOR);
    SUNDIALS_MARK_FUNCTION_END(KIN_PROFILER);
    return (KIN_ILL_INPUT);
  }

  /* set space requirements for one N_Vector */

  if (tmpl->ops->nvspace != NULL)
  {
    N_VSpace(tmpl, &lrw1, &liw1);
    kin_mem->kin_lrw1 = lrw1;
    kin_mem->kin_liw1 = liw1;
  }
  else
  {
    kin_mem->kin_lrw1 = 0;
    kin_mem->kin_liw1 = 0;
  }

  /* allocate necessary vectors */

  allocOK = KINAllocVectors(kin_mem, tmpl);
  if (!allocOK)
  {
    KINProcessError(kin_mem, KIN_MEM_FAIL, __LINE__, __func__, __FILE__,
                    MSG_MEM_FAIL);
    free(kin_mem);
    kin_mem = NULL;
    SUNDIALS_MARK_FUNCTION_END(KIN_PROFILER);
    return (KIN_MEM_FAIL);
  }

  /* copy the input parameter into KINSol state */

  kin_mem->kin_func = func;

  /* set the linear solver addresses to NULL */

  kin_mem->kin_linit  = NULL;
  kin_mem->kin_lsetup = NULL;
  kin_mem->kin_lsolve = NULL;
  kin_mem->kin_lfree  = NULL;
  kin_mem->kin_lmem   = NULL;

  /* initialize the QRData and set the QRAdd function if Anderson Acceleration is being used */
  if (kin_mem->kin_m_aa != 0)
  {
    /* Check if vector supports single buffer reductions for dot product */
    if ((kin_mem->kin_vtemp2->ops->nvdotprodlocal ||
         kin_mem->kin_vtemp2->ops->nvdotprodmultilocal) &&
        kin_mem->kin_vtemp2->ops->nvdotprodmultiallreduce)
    {
      kin_mem->kin_dot_prod_sb = SUNTRUE;
    }

    if (kin_mem->kin_orth_aa == KIN_ORTH_MGS)
    {
      kin_mem->kin_qr_func        = (SUNQRAddFn)SUNQRAdd_MGS;
      kin_mem->kin_qr_data->vtemp = kin_mem->kin_vtemp2;
    }
    else if (kin_mem->kin_orth_aa == KIN_ORTH_ICWY)
    {
      if (kin_mem->kin_dot_prod_sb)
      {
        kin_mem->kin_qr_func = (SUNQRAddFn)SUNQRAdd_ICWY_SB;
      }
      else { kin_mem->kin_qr_func = (SUNQRAddFn)SUNQRAdd_ICWY; }
      kin_mem->kin_qr_data->vtemp      = kin_mem->kin_vtemp2;
      kin_mem->kin_qr_data->vtemp2     = kin_mem->kin_vtemp3;
      kin_mem->kin_qr_data->temp_array = kin_mem->kin_T_aa;
    }
    else if (kin_mem->kin_orth_aa == KIN_ORTH_CGS2)
    {
      kin_mem->kin_qr_func             = (SUNQRAddFn)SUNQRAdd_CGS2;
      kin_mem->kin_qr_data->vtemp      = kin_mem->kin_vtemp2;
      kin_mem->kin_qr_data->vtemp2     = kin_mem->kin_vtemp3;
      kin_mem->kin_qr_data->temp_array = kin_mem->kin_cv;
    }
    else if (kin_mem->kin_orth_aa == KIN_ORTH_DCGS2)
    {
      if (kin_mem->kin_dot_prod_sb)
      {
        kin_mem->kin_qr_func = (SUNQRAddFn)SUNQRAdd_DCGS2_SB;
      }
      else { kin_mem->kin_qr_func = (SUNQRAddFn)SUNQRAdd_DCGS2; }
      kin_mem->kin_qr_data->vtemp      = kin_mem->kin_vtemp2;
      kin_mem->kin_qr_data->vtemp2     = kin_mem->kin_vtemp3;
      kin_mem->kin_qr_data->temp_array = kin_mem->kin_cv;
    }
  }

  /* problem memory has been successfully allocated */

  kin_mem->kin_MallocDone = SUNTRUE;

  SUNDIALS_MARK_FUNCTION_END(KIN_PROFILER);
  return (KIN_SUCCESS);
}

/*
 * -----------------------------------------------------------------
 * Main solver function
 * -----------------------------------------------------------------
 */

/*
 * Function : KINSol
 *
 * KINSol (main KINSOL driver routine) manages the computational
 * process of computing an approximate solution of the nonlinear
 * system F(uu) = 0. The KINSol routine calls the following
 * subroutines:
 *
 *  KINSolInit    checks if initial guess satisfies user-supplied
 *                constraints and initializes linear solver
 *
 *  KINLinSolDrv  interfaces with linear solver to find a
 *                solution of the system J(uu)*x = b (calculate
 *                Newton step)
 *
 *  KINFullNewton/KINLineSearch  implement the global strategy
 *
 *  KINForcingTerm  computes the forcing term (eta)
 *
 *  KINStop  determines if an approximate solution has been found
 */

int KINSol(void* kinmem, N_Vector u, int strategy_in, N_Vector u_scale,
           N_Vector f_scale)
{
  sunrealtype fnormp, f1normp, epsmin;
  KINMem kin_mem;
  int ret, sflag;
  sunbooleantype maxStepTaken;

  /* initialize to avoid compiler warning messages */

  maxStepTaken = SUNFALSE;
  f1normp = fnormp = -ONE;

  /* initialize epsmin to avoid compiler warning message */

  epsmin = ZERO;

  /* check for kinmem non-NULL */

  if (kinmem == NULL)
  {
    KINProcessError(NULL, KIN_MEM_NULL, __LINE__, __func__, __FILE__, MSG_NO_MEM);
    return (KIN_MEM_NULL);
  }
  kin_mem = (KINMem)kinmem;

  SUNDIALS_MARK_FUNCTION_BEGIN(KIN_PROFILER);

  if (kin_mem->kin_MallocDone == SUNFALSE)
  {
    KINProcessError(kin_mem, KIN_NO_MALLOC, __LINE__, __func__, __FILE__,
                    MSG_NO_MALLOC);
    SUNDIALS_MARK_FUNCTION_END(KIN_PROFILER);
    return (KIN_NO_MALLOC);
  }

  /* load input arguments */

  kin_mem->kin_uu             = u;
  kin_mem->kin_uscale         = u_scale;
  kin_mem->kin_fscale         = f_scale;
  kin_mem->kin_globalstrategy = strategy_in;

  /* CSW:
     Call fixed point solver if requested.  Note that this should probably
     be forked off to a FPSOL solver instead of kinsol in the future. */
  if (kin_mem->kin_globalstrategy == KIN_FP)
  {
    if (kin_mem->kin_uu == NULL)
    {
      KINProcessError(kin_mem, KIN_ILL_INPUT, __LINE__, __func__, __FILE__,
                      MSG_UU_NULL);
      SUNDIALS_MARK_FUNCTION_END(KIN_PROFILER);
      return (KIN_ILL_INPUT);
    }

    if (kin_mem->kin_constraintsSet != SUNFALSE)
    {
      KINProcessError(kin_mem, KIN_ILL_INPUT, __LINE__, __func__, __FILE__,
                      MSG_CONSTRAINTS_NOTOK);
      SUNDIALS_MARK_FUNCTION_END(KIN_PROFILER);
      return (KIN_ILL_INPUT);
    }

#if SUNDIALS_LOGGING_LEVEL >= SUNDIALS_LOGLEVEL_INFO
    KINPrintInfo(kin_mem, PRNT_TOL, "KINSOL", __func__, INFO_TOL,
                 kin_mem->kin_scsteptol, kin_mem->kin_fnormtol);
#endif

    kin_mem->kin_nfe = kin_mem->kin_nnilset = kin_mem->kin_nnilset_sub =
      kin_mem->kin_nni = kin_mem->kin_nbcf = kin_mem->kin_nbktrk = 0;
    ret = KINFP(kin_mem);

    switch (ret)
    {
    case KIN_SYSFUNC_FAIL:
      KINProcessError(kin_mem, KIN_SYSFUNC_FAIL, __LINE__, __func__, __FILE__,
                      MSG_SYSFUNC_FAILED);
      break;
    case KIN_MAXITER_REACHED:
      KINProcessError(kin_mem, KIN_MAXITER_REACHED, __LINE__, __func__,
                      __FILE__, MSG_MAXITER_REACHED);
      break;
    }

    SUNDIALS_MARK_FUNCTION_END(KIN_PROFILER);
    return (ret);
  }

  /* initialize solver */
  ret = KINSolInit(kin_mem);
  if (ret != KIN_SUCCESS)
  {
    SUNDIALS_MARK_FUNCTION_END(KIN_PROFILER);
    return (ret);
  }

  kin_mem->kin_ncscmx = 0;

  /* Note: The following logic allows the choice of whether or not
     to force a call to the linear solver setup upon a given call to
     KINSol */

  if (kin_mem->kin_noInitSetup) { kin_mem->kin_sthrsh = ONE; }
  else { kin_mem->kin_sthrsh = TWO; }

  /* if eps is to be bounded from below, set the bound */

  if (kin_mem->kin_inexact_ls && !(kin_mem->kin_noMinEps))
  {
    epsmin = POINT01 * kin_mem->kin_fnormtol;
  }

  /* if omega is zero at this point, make sure it will be evaluated
     at each iteration based on the provided min/max bounds and the
     current function norm. */
  if (kin_mem->kin_omega == ZERO) { kin_mem->kin_eval_omega = SUNTRUE; }
  else { kin_mem->kin_eval_omega = SUNFALSE; }

  /* CSW:
     Call fixed point solver for Picard method if requested.
     Note that this should probably be forked off to a part of an
     FPSOL solver instead of kinsol in the future. */
  if (kin_mem->kin_globalstrategy == KIN_PICARD)
  {
    if (kin_mem->kin_gval == NULL)
    {
      kin_mem->kin_gval = N_VClone(kin_mem->kin_unew);
      if (kin_mem->kin_gval == NULL)
      {
        KINProcessError(kin_mem, KIN_MEM_FAIL, __LINE__, __func__, __FILE__,
                        MSG_MEM_FAIL);
        SUNDIALS_MARK_FUNCTION_END(KIN_PROFILER);
        return (KIN_MEM_FAIL);
      }
      kin_mem->kin_liw += kin_mem->kin_liw1;
      kin_mem->kin_lrw += kin_mem->kin_lrw1;
    }
    ret = KINPicardAA(kin_mem);

    SUNDIALS_MARK_FUNCTION_END(KIN_PROFILER);
    return (ret);
  }

  for (;;)
  {
    kin_mem->kin_retry_nni = SUNFALSE;

    kin_mem->kin_nni++;

    /* calculate the epsilon (stopping criteria for iterative linear solver)
       for this iteration based on eta from the routine KINForcingTerm */

    if (kin_mem->kin_inexact_ls)
    {
      kin_mem->kin_eps = (kin_mem->kin_eta + kin_mem->kin_uround) *
                         kin_mem->kin_fnorm;
      if (!(kin_mem->kin_noMinEps))
      {
        kin_mem->kin_eps = SUNMAX(epsmin, kin_mem->kin_eps);
      }
    }

  repeat_nni:

    /* call the appropriate routine to calculate an acceptable step pp */

    sflag = 0;

    if (kin_mem->kin_globalstrategy == KIN_NONE)
    {
      /* Full Newton Step*/

      /* call KINLinSolDrv to calculate the (approximate) Newton step, pp */
      ret = KINLinSolDrv(kin_mem);
      if (ret != KIN_SUCCESS) { break; }

      sflag = KINFullNewton(kin_mem, &fnormp, &f1normp, &maxStepTaken);

      /* if sysfunc failed unrecoverably, stop */
      if ((sflag == KIN_SYSFUNC_FAIL) || (sflag == KIN_REPTD_SYSFUNC_ERR))
      {
        ret = sflag;
        break;
      }
    }
    else if (kin_mem->kin_globalstrategy == KIN_LINESEARCH)
    {
      /* Line Search */

      /* call KINLinSolDrv to calculate the (approximate) Newton step, pp */
      ret = KINLinSolDrv(kin_mem);
      if (ret != KIN_SUCCESS) { break; }

      sflag = KINLineSearch(kin_mem, &fnormp, &f1normp, &maxStepTaken);

      /* if sysfunc failed unrecoverably, stop */
      if ((sflag == KIN_SYSFUNC_FAIL) || (sflag == KIN_REPTD_SYSFUNC_ERR))
      {
        ret = sflag;
        break;
      }

      /* if too many beta condition failures, then stop iteration */
      if (kin_mem->kin_nbcf > kin_mem->kin_mxnbcf)
      {
        ret = KIN_LINESEARCH_BCFAIL;
        break;
      }
    }

    if ((kin_mem->kin_globalstrategy != KIN_PICARD) &&
        (kin_mem->kin_globalstrategy != KIN_FP))
    {
      /* evaluate eta by calling the forcing term routine */
      if (kin_mem->kin_callForcingTerm) { KINForcingTerm(kin_mem, fnormp); }

      kin_mem->kin_fnorm = fnormp;

      /* call KINStop to check if tolerances where met by this iteration */
      ret = KINStop(kin_mem, maxStepTaken, sflag);

      if (ret == RETRY_ITERATION)
      {
        kin_mem->kin_retry_nni = SUNTRUE;
        goto repeat_nni;
      }
    }

    /* update uu after the iteration */
    N_VScale(ONE, kin_mem->kin_unew, kin_mem->kin_uu);

    kin_mem->kin_f1norm = f1normp;

    /* print the current nni, fnorm, and nfe values */

#if SUNDIALS_LOGGING_LEVEL >= SUNDIALS_LOGLEVEL_INFO
    KINPrintInfo(kin_mem, PRNT_NNI, "KINSOL", __func__, INFO_NNI,
                 kin_mem->kin_nni, kin_mem->kin_nfe, kin_mem->kin_fnorm);
#endif

    if (ret != CONTINUE_ITERATIONS) { break; }

  } /* end of loop; return */

#if SUNDIALS_LOGGING_LEVEL >= SUNDIALS_LOGLEVEL_INFO
  KINPrintInfo(kin_mem, PRNT_RETVAL, "KINSOL", __func__, INFO_RETVAL, ret);
#endif

  switch (ret)
  {
  case KIN_SYSFUNC_FAIL:
    KINProcessError(kin_mem, KIN_SYSFUNC_FAIL, __LINE__, __func__, __FILE__,
                    MSG_SYSFUNC_FAILED);
    break;
  case KIN_REPTD_SYSFUNC_ERR:
    KINProcessError(kin_mem, KIN_REPTD_SYSFUNC_ERR, __LINE__, __func__,
                    __FILE__, MSG_SYSFUNC_REPTD);
    break;
  case KIN_LSETUP_FAIL:
    KINProcessError(kin_mem, KIN_LSETUP_FAIL, __LINE__, __func__, __FILE__,
                    MSG_LSETUP_FAILED);
    break;
  case KIN_LSOLVE_FAIL:
    KINProcessError(kin_mem, KIN_LSOLVE_FAIL, __LINE__, __func__, __FILE__,
                    MSG_LSOLVE_FAILED);
    break;
  case KIN_LINSOLV_NO_RECOVERY:
    KINProcessError(kin_mem, KIN_LINSOLV_NO_RECOVERY, __LINE__, __func__,
                    __FILE__, MSG_LINSOLV_NO_RECOVERY);
    break;
  case KIN_LINESEARCH_NONCONV:
    KINProcessError(kin_mem, KIN_LINESEARCH_NONCONV, __LINE__, __func__,
                    __FILE__, MSG_LINESEARCH_NONCONV);
    break;
  case KIN_LINESEARCH_BCFAIL:
    KINProcessError(kin_mem, KIN_LINESEARCH_BCFAIL, __LINE__, __func__,
                    __FILE__, MSG_LINESEARCH_BCFAIL);
    break;
  case KIN_MAXITER_REACHED:
    KINProcessError(kin_mem, KIN_MAXITER_REACHED, __LINE__, __func__, __FILE__,
                    MSG_MAXITER_REACHED);
    break;
  case KIN_MXNEWT_5X_EXCEEDED:
    KINProcessError(kin_mem, KIN_MXNEWT_5X_EXCEEDED, __LINE__, __func__,
                    __FILE__, MSG_MXNEWT_5X_EXCEEDED);
    break;
  }

  SUNDIALS_MARK_FUNCTION_END(KIN_PROFILER);
  return (ret);
}

/*
 * -----------------------------------------------------------------
 * Deallocation function
 * -----------------------------------------------------------------
 */

/*
 * Function : KINFree
 *
 * This routine frees the problem memory allocated by KINInit.
 * Such memory includes all the vectors allocated by
 * KINAllocVectors, and the memory lmem for the linear solver
 * (deallocated by a call to lfree).
 */

void KINFree(void** kinmem)
{
  KINMem kin_mem;

  if (*kinmem == NULL) { return; }

  kin_mem = (KINMem)(*kinmem);
  KINFreeVectors(kin_mem);

  /* call lfree if non-NULL */

  if (kin_mem->kin_lfree != NULL) { kin_mem->kin_lfree(kin_mem); }

  free(*kinmem);
  *kinmem = NULL;
}

/*
 * =================================================================
 * PRIVATE FUNCTIONS
 * =================================================================
 */

/*
 * Function : KINCheckNvector
 *
 * This routine checks if all required vector operations are
 * implemented (excluding those required by KINConstraint). If all
 * necessary operations are present, then KINCheckNvector returns
 * SUNTRUE. Otherwise, SUNFALSE is returned.
 */

static sunbooleantype KINCheckNvector(N_Vector tmpl)
{
  if ((tmpl->ops->nvclone == NULL) || (tmpl->ops->nvdestroy == NULL) ||
      (tmpl->ops->nvlinearsum == NULL) || (tmpl->ops->nvprod == NULL) ||
      (tmpl->ops->nvdiv == NULL) || (tmpl->ops->nvscale == NULL) ||
      (tmpl->ops->nvabs == NULL) || (tmpl->ops->nvinv == NULL) ||
      (tmpl->ops->nvmaxnorm == NULL) || (tmpl->ops->nvmin == NULL) ||
      (tmpl->ops->nvwl2norm == NULL))
  {
    return (SUNFALSE);
  }
  else { return (SUNTRUE); }
}

/*
 * -----------------------------------------------------------------
 * Memory allocation/deallocation
 * -----------------------------------------------------------------
 */

/*
 * Function : KINAllocVectors
 *
 * This routine allocates the KINSol vectors. If all memory
 * allocations are successful, KINAllocVectors returns SUNTRUE.
 * Otherwise all allocated memory is freed and KINAllocVectors
 * returns SUNFALSE.
 */

static sunbooleantype KINAllocVectors(KINMem kin_mem, N_Vector tmpl)
{
  /* allocate unew, fval, pp, vtemp1 and vtemp2. */
  /* allocate df, dg, q, for Anderson Acceleration, Broyden and EN */
  /* allocate L, for Low Sync Anderson Acceleration */

  if (kin_mem->kin_unew == NULL)
  {
    kin_mem->kin_unew = N_VClone(tmpl);
    if (kin_mem->kin_unew == NULL) { return (SUNFALSE); }
    kin_mem->kin_liw += kin_mem->kin_liw1;
    kin_mem->kin_lrw += kin_mem->kin_lrw1;
  }

  if (kin_mem->kin_fval == NULL)
  {
    kin_mem->kin_fval = N_VClone(tmpl);
    if (kin_mem->kin_fval == NULL)
    {
      N_VDestroy(kin_mem->kin_unew);
      kin_mem->kin_liw -= kin_mem->kin_liw1;
      kin_mem->kin_lrw -= kin_mem->kin_lrw1;
      return (SUNFALSE);
    }
    kin_mem->kin_liw += kin_mem->kin_liw1;
    kin_mem->kin_lrw += kin_mem->kin_lrw1;
  }

  if (kin_mem->kin_pp == NULL)
  {
    kin_mem->kin_pp = N_VClone(tmpl);
    if (kin_mem->kin_pp == NULL)
    {
      N_VDestroy(kin_mem->kin_unew);
      N_VDestroy(kin_mem->kin_fval);
      kin_mem->kin_liw -= 2 * kin_mem->kin_liw1;
      kin_mem->kin_lrw -= 2 * kin_mem->kin_lrw1;
      return (SUNFALSE);
    }
    kin_mem->kin_liw += kin_mem->kin_liw1;
    kin_mem->kin_lrw += kin_mem->kin_lrw1;
  }

  if (kin_mem->kin_vtemp1 == NULL)
  {
    kin_mem->kin_vtemp1 = N_VClone(tmpl);
    if (kin_mem->kin_vtemp1 == NULL)
    {
      N_VDestroy(kin_mem->kin_unew);
      N_VDestroy(kin_mem->kin_fval);
      N_VDestroy(kin_mem->kin_pp);
      kin_mem->kin_liw -= 3 * kin_mem->kin_liw1;
      kin_mem->kin_lrw -= 3 * kin_mem->kin_lrw1;
      return (SUNFALSE);
    }
    kin_mem->kin_liw += kin_mem->kin_liw1;
    kin_mem->kin_lrw += kin_mem->kin_lrw1;
  }

  if (kin_mem->kin_vtemp2 == NULL)
  {
    kin_mem->kin_vtemp2 = N_VClone(tmpl);
    if (kin_mem->kin_vtemp2 == NULL)
    {
      N_VDestroy(kin_mem->kin_unew);
      N_VDestroy(kin_mem->kin_fval);
      N_VDestroy(kin_mem->kin_pp);
      N_VDestroy(kin_mem->kin_vtemp1);
      kin_mem->kin_liw -= 4 * kin_mem->kin_liw1;
      kin_mem->kin_lrw -= 4 * kin_mem->kin_lrw1;
      return (SUNFALSE);
    }
    kin_mem->kin_liw += kin_mem->kin_liw1;
    kin_mem->kin_lrw += kin_mem->kin_lrw1;
  }

  /* Vectors for Anderson acceleration */

  if (kin_mem->kin_m_aa)
  {
    if (kin_mem->kin_R_aa == NULL)
    {
      kin_mem->kin_R_aa = (sunscalartype*)malloc(
        (kin_mem->kin_m_aa * kin_mem->kin_m_aa) * sizeof(sunscalartype));
      if (kin_mem->kin_R_aa == NULL)
      {
        KINProcessError(kin_mem, 0, __LINE__, __func__, __FILE__, MSG_MEM_FAIL);
        N_VDestroy(kin_mem->kin_unew);
        N_VDestroy(kin_mem->kin_fval);
        N_VDestroy(kin_mem->kin_pp);
        N_VDestroy(kin_mem->kin_vtemp1);
        N_VDestroy(kin_mem->kin_vtemp2);
        kin_mem->kin_liw -= 5 * kin_mem->kin_liw1;
        kin_mem->kin_lrw -= 5 * kin_mem->kin_lrw1;
        return (KIN_MEM_FAIL);
      }
    }

    if (kin_mem->kin_gamma_aa == NULL)
    {
      kin_mem->kin_gamma_aa =
        (sunscalartype*)malloc(kin_mem->kin_m_aa * sizeof(sunscalartype));
      if (kin_mem->kin_gamma_aa == NULL)
      {
        KINProcessError(kin_mem, 0, __LINE__, __func__, __FILE__, MSG_MEM_FAIL);
        N_VDestroy(kin_mem->kin_unew);
        N_VDestroy(kin_mem->kin_fval);
        N_VDestroy(kin_mem->kin_pp);
        N_VDestroy(kin_mem->kin_vtemp1);
        N_VDestroy(kin_mem->kin_vtemp2);
        free(kin_mem->kin_R_aa);
        kin_mem->kin_liw -= 5 * kin_mem->kin_liw1;
        kin_mem->kin_lrw -= 5 * kin_mem->kin_lrw1;
        return (KIN_MEM_FAIL);
      }
    }

    if (kin_mem->kin_cv == NULL)
    {
      kin_mem->kin_cv = (sunscalartype*)malloc(2 * (kin_mem->kin_m_aa + 1) *
                                               sizeof(*kin_mem->kin_cv));
      if (kin_mem->kin_cv == NULL)
      {
        KINProcessError(kin_mem, 0, __LINE__, __func__, __FILE__, MSG_MEM_FAIL);
        N_VDestroy(kin_mem->kin_unew);
        N_VDestroy(kin_mem->kin_fval);
        N_VDestroy(kin_mem->kin_pp);
        N_VDestroy(kin_mem->kin_vtemp1);
        N_VDestroy(kin_mem->kin_vtemp2);
        free(kin_mem->kin_R_aa);
        free(kin_mem->kin_gamma_aa);
        kin_mem->kin_liw -= 5 * kin_mem->kin_liw1;
        kin_mem->kin_lrw -= 5 * kin_mem->kin_lrw1;
        return (KIN_MEM_FAIL);
      }
    }

    if (kin_mem->kin_Xv == NULL)
    {
      kin_mem->kin_Xv =
        (N_Vector*)malloc(2 * (kin_mem->kin_m_aa + 1) * sizeof(N_Vector));
      if (kin_mem->kin_Xv == NULL)
      {
        KINProcessError(kin_mem, 0, __LINE__, __func__, __FILE__, MSG_MEM_FAIL);
        N_VDestroy(kin_mem->kin_unew);
        N_VDestroy(kin_mem->kin_fval);
        N_VDestroy(kin_mem->kin_pp);
        N_VDestroy(kin_mem->kin_vtemp1);
        N_VDestroy(kin_mem->kin_vtemp2);
        free(kin_mem->kin_R_aa);
        free(kin_mem->kin_gamma_aa);
        free(kin_mem->kin_cv);
        kin_mem->kin_liw -= 5 * kin_mem->kin_liw1;
        kin_mem->kin_lrw -= 5 * kin_mem->kin_lrw1;
        return (KIN_MEM_FAIL);
      }
    }

    if (kin_mem->kin_fold_aa == NULL)
    {
      kin_mem->kin_fold_aa = N_VClone(tmpl);
      if (kin_mem->kin_fold_aa == NULL)
      {
        N_VDestroy(kin_mem->kin_unew);
        N_VDestroy(kin_mem->kin_fval);
        N_VDestroy(kin_mem->kin_pp);
        N_VDestroy(kin_mem->kin_vtemp1);
        N_VDestroy(kin_mem->kin_vtemp2);
        free(kin_mem->kin_R_aa);
        free(kin_mem->kin_gamma_aa);
        free(kin_mem->kin_cv);
        free(kin_mem->kin_Xv);
        kin_mem->kin_liw -= 5 * kin_mem->kin_liw1;
        kin_mem->kin_lrw -= 5 * kin_mem->kin_lrw1;
        return (SUNFALSE);
      }
      kin_mem->kin_liw += kin_mem->kin_liw1;
      kin_mem->kin_lrw += kin_mem->kin_lrw1;
    }

    if (kin_mem->kin_gold_aa == NULL)
    {
      kin_mem->kin_gold_aa = N_VClone(tmpl);
      if (kin_mem->kin_gold_aa == NULL)
      {
        N_VDestroy(kin_mem->kin_unew);
        N_VDestroy(kin_mem->kin_fval);
        N_VDestroy(kin_mem->kin_pp);
        N_VDestroy(kin_mem->kin_vtemp1);
        N_VDestroy(kin_mem->kin_vtemp2);
        free(kin_mem->kin_R_aa);
        free(kin_mem->kin_gamma_aa);
        free(kin_mem->kin_cv);
        free(kin_mem->kin_Xv);
        N_VDestroy(kin_mem->kin_fold_aa);
        kin_mem->kin_liw -= 6 * kin_mem->kin_liw1;
        kin_mem->kin_lrw -= 6 * kin_mem->kin_lrw1;
        return (SUNFALSE);
      }
      kin_mem->kin_liw += kin_mem->kin_liw1;
      kin_mem->kin_lrw += kin_mem->kin_lrw1;
    }

    if (kin_mem->kin_df_aa == NULL)
    {
      kin_mem->kin_df_aa = N_VCloneVectorArray((int)kin_mem->kin_m_aa, tmpl);
      if (kin_mem->kin_df_aa == NULL)
      {
        N_VDestroy(kin_mem->kin_unew);
        N_VDestroy(kin_mem->kin_fval);
        N_VDestroy(kin_mem->kin_pp);
        N_VDestroy(kin_mem->kin_vtemp1);
        N_VDestroy(kin_mem->kin_vtemp2);
        free(kin_mem->kin_R_aa);
        free(kin_mem->kin_gamma_aa);
        free(kin_mem->kin_cv);
        free(kin_mem->kin_Xv);
        N_VDestroy(kin_mem->kin_fold_aa);
        N_VDestroy(kin_mem->kin_gold_aa);
        kin_mem->kin_liw -= 7 * kin_mem->kin_liw1;
        kin_mem->kin_lrw -= 7 * kin_mem->kin_lrw1;
        return (SUNFALSE);
      }
      kin_mem->kin_liw += kin_mem->kin_m_aa * kin_mem->kin_liw1;
      kin_mem->kin_lrw += kin_mem->kin_m_aa * kin_mem->kin_lrw1;
    }

    if (kin_mem->kin_dg_aa == NULL)
    {
      kin_mem->kin_dg_aa = N_VCloneVectorArray((int)kin_mem->kin_m_aa, tmpl);
      if (kin_mem->kin_dg_aa == NULL)
      {
        N_VDestroy(kin_mem->kin_unew);
        N_VDestroy(kin_mem->kin_fval);
        N_VDestroy(kin_mem->kin_pp);
        N_VDestroy(kin_mem->kin_vtemp1);
        N_VDestroy(kin_mem->kin_vtemp2);
        free(kin_mem->kin_R_aa);
        free(kin_mem->kin_gamma_aa);
        free(kin_mem->kin_cv);
        free(kin_mem->kin_Xv);
        N_VDestroy(kin_mem->kin_fold_aa);
        N_VDestroy(kin_mem->kin_gold_aa);
        N_VDestroyVectorArray(kin_mem->kin_df_aa, (int)kin_mem->kin_m_aa);
        kin_mem->kin_liw -= (7 + kin_mem->kin_m_aa) * kin_mem->kin_liw1;
        kin_mem->kin_lrw -= (7 + kin_mem->kin_m_aa) * kin_mem->kin_lrw1;
        return (SUNFALSE);
      }
      kin_mem->kin_liw += kin_mem->kin_m_aa * kin_mem->kin_liw1;
      kin_mem->kin_lrw += kin_mem->kin_m_aa * kin_mem->kin_lrw1;
    }

    if (kin_mem->kin_q_aa == NULL)
    {
      kin_mem->kin_q_aa = N_VCloneVectorArray((int)kin_mem->kin_m_aa, tmpl);
      if (kin_mem->kin_q_aa == NULL)
      {
        N_VDestroy(kin_mem->kin_unew);
        N_VDestroy(kin_mem->kin_fval);
        N_VDestroy(kin_mem->kin_pp);
        N_VDestroy(kin_mem->kin_vtemp1);
        N_VDestroy(kin_mem->kin_vtemp2);
        free(kin_mem->kin_R_aa);
        free(kin_mem->kin_gamma_aa);
        free(kin_mem->kin_cv);
        free(kin_mem->kin_Xv);
        N_VDestroy(kin_mem->kin_fold_aa);
        N_VDestroy(kin_mem->kin_gold_aa);
        N_VDestroyVectorArray(kin_mem->kin_df_aa, (int)kin_mem->kin_m_aa);
        N_VDestroyVectorArray(kin_mem->kin_dg_aa, (int)kin_mem->kin_m_aa);
        kin_mem->kin_liw -= (7 + 2 * kin_mem->kin_m_aa) * kin_mem->kin_liw1;
        kin_mem->kin_lrw -= (7 + 2 * kin_mem->kin_m_aa) * kin_mem->kin_lrw1;
        return (SUNFALSE);
      }
      kin_mem->kin_liw += kin_mem->kin_m_aa * kin_mem->kin_liw1;
      kin_mem->kin_lrw += kin_mem->kin_m_aa * kin_mem->kin_lrw1;
    }

    if (kin_mem->kin_qr_data == NULL)
    {
      kin_mem->kin_qr_data = (SUNQRData)malloc(sizeof *kin_mem->kin_qr_data);
      if (kin_mem->kin_qr_data == NULL)
      {
        N_VDestroy(kin_mem->kin_unew);
        N_VDestroy(kin_mem->kin_fval);
        N_VDestroy(kin_mem->kin_pp);
        N_VDestroy(kin_mem->kin_vtemp1);
        N_VDestroy(kin_mem->kin_vtemp2);
        free(kin_mem->kin_R_aa);
        free(kin_mem->kin_gamma_aa);
        free(kin_mem->kin_cv);
        free(kin_mem->kin_Xv);
        N_VDestroy(kin_mem->kin_fold_aa);
        N_VDestroy(kin_mem->kin_gold_aa);
        N_VDestroyVectorArray(kin_mem->kin_df_aa, (int)kin_mem->kin_m_aa);
        N_VDestroyVectorArray(kin_mem->kin_dg_aa, (int)kin_mem->kin_m_aa);
        N_VDestroyVectorArray(kin_mem->kin_q_aa, (int)kin_mem->kin_m_aa);
        kin_mem->kin_liw -= (7 + 3 * kin_mem->kin_m_aa) * kin_mem->kin_liw1;
        kin_mem->kin_lrw -= (7 + 3 * kin_mem->kin_m_aa) * kin_mem->kin_lrw1;
        return (KIN_MEM_FAIL);
      }
      kin_mem->kin_liw += kin_mem->kin_m_aa * kin_mem->kin_liw1;
      kin_mem->kin_lrw += kin_mem->kin_m_aa * kin_mem->kin_lrw1;
    }

    if (kin_mem->kin_orth_aa != KIN_ORTH_MGS)
    {
      if (kin_mem->kin_vtemp3 == NULL)
      {
        kin_mem->kin_vtemp3 = N_VClone(tmpl);
        if (kin_mem->kin_vtemp3 == NULL)
        {
          N_VDestroy(kin_mem->kin_unew);
          N_VDestroy(kin_mem->kin_fval);
          N_VDestroy(kin_mem->kin_pp);
          N_VDestroy(kin_mem->kin_vtemp1);
          N_VDestroy(kin_mem->kin_vtemp2);
          free(kin_mem->kin_R_aa);
          free(kin_mem->kin_gamma_aa);
          free(kin_mem->kin_cv);
          free(kin_mem->kin_Xv);
          N_VDestroy(kin_mem->kin_fold_aa);
          N_VDestroy(kin_mem->kin_gold_aa);
          N_VDestroyVectorArray(kin_mem->kin_df_aa, (int)kin_mem->kin_m_aa);
          N_VDestroyVectorArray(kin_mem->kin_dg_aa, (int)kin_mem->kin_m_aa);
          N_VDestroyVectorArray(kin_mem->kin_q_aa, (int)kin_mem->kin_m_aa);
          free(kin_mem->kin_qr_data);
          kin_mem->kin_liw -= (7 + 3 * kin_mem->kin_m_aa) * kin_mem->kin_liw1;
          kin_mem->kin_lrw -= (7 + 3 * kin_mem->kin_m_aa) * kin_mem->kin_lrw1;
          return (SUNFALSE);
        }
        kin_mem->kin_liw += kin_mem->kin_liw1;
        kin_mem->kin_lrw += kin_mem->kin_lrw1;
      }

      if (kin_mem->kin_orth_aa == KIN_ORTH_ICWY)
      {
        if (kin_mem->kin_T_aa == NULL)
        {
          kin_mem->kin_T_aa = (sunscalartype*)malloc(
            ((kin_mem->kin_m_aa * kin_mem->kin_m_aa)) * sizeof(sunscalartype));
          if (kin_mem->kin_T_aa == NULL)
          {
            KINProcessError(kin_mem, 0, __LINE__, __func__, __FILE__,
                            MSG_MEM_FAIL);
            N_VDestroy(kin_mem->kin_unew);
            N_VDestroy(kin_mem->kin_fval);
            N_VDestroy(kin_mem->kin_pp);
            N_VDestroy(kin_mem->kin_vtemp1);
            N_VDestroy(kin_mem->kin_vtemp2);
            free(kin_mem->kin_R_aa);
            free(kin_mem->kin_gamma_aa);
            free(kin_mem->kin_cv);
            free(kin_mem->kin_Xv);
            N_VDestroy(kin_mem->kin_fold_aa);
            N_VDestroy(kin_mem->kin_gold_aa);
            N_VDestroyVectorArray(kin_mem->kin_df_aa, (int)kin_mem->kin_m_aa);
            N_VDestroyVectorArray(kin_mem->kin_dg_aa, (int)kin_mem->kin_m_aa);
            N_VDestroyVectorArray(kin_mem->kin_q_aa, (int)kin_mem->kin_m_aa);
            free(kin_mem->kin_qr_data);
            N_VDestroy(kin_mem->kin_vtemp3);
            kin_mem->kin_liw -= (8 + 3 * kin_mem->kin_m_aa) * kin_mem->kin_liw1;
            kin_mem->kin_lrw -= (8 + 3 * kin_mem->kin_m_aa) * kin_mem->kin_lrw1;
            return (KIN_MEM_FAIL);
          }
        }
      }
    }
  }

  return (SUNTRUE);
}

/*
 * KINFreeVectors
 *
 * This routine frees the KINSol vectors allocated by
 * KINAllocVectors.
 */

static void KINFreeVectors(KINMem kin_mem)
{
  if (kin_mem->kin_unew != NULL)
  {
    N_VDestroy(kin_mem->kin_unew);
    kin_mem->kin_unew = NULL;
    kin_mem->kin_lrw -= kin_mem->kin_lrw1;
    kin_mem->kin_liw -= kin_mem->kin_liw1;
  }

  if (kin_mem->kin_fval != NULL)
  {
    N_VDestroy(kin_mem->kin_fval);
    kin_mem->kin_fval = NULL;
    kin_mem->kin_lrw -= kin_mem->kin_lrw1;
    kin_mem->kin_liw -= kin_mem->kin_liw1;
  }

  if (kin_mem->kin_pp != NULL)
  {
    N_VDestroy(kin_mem->kin_pp);
    kin_mem->kin_pp = NULL;
    kin_mem->kin_lrw -= kin_mem->kin_lrw1;
    kin_mem->kin_liw -= kin_mem->kin_liw1;
  }

  if (kin_mem->kin_vtemp1 != NULL)
  {
    N_VDestroy(kin_mem->kin_vtemp1);
    kin_mem->kin_vtemp1 = NULL;
    kin_mem->kin_lrw -= kin_mem->kin_lrw1;
    kin_mem->kin_liw -= kin_mem->kin_liw1;
  }

  if (kin_mem->kin_vtemp2 != NULL)
  {
    N_VDestroy(kin_mem->kin_vtemp2);
    kin_mem->kin_vtemp2 = NULL;
    kin_mem->kin_lrw -= kin_mem->kin_lrw1;
    kin_mem->kin_liw -= kin_mem->kin_liw1;
  }

  if (kin_mem->kin_vtemp3 != NULL)
  {
    N_VDestroy(kin_mem->kin_vtemp3);
    kin_mem->kin_vtemp3 = NULL;
    kin_mem->kin_lrw -= kin_mem->kin_lrw1;
    kin_mem->kin_liw -= kin_mem->kin_liw1;
  }

  if (kin_mem->kin_gval != NULL)
  {
    N_VDestroy(kin_mem->kin_gval);
    kin_mem->kin_gval = NULL;
    kin_mem->kin_lrw -= kin_mem->kin_lrw1;
    kin_mem->kin_liw -= kin_mem->kin_liw1;
  }

  if (kin_mem->kin_R_aa != NULL)
  {
    free(kin_mem->kin_R_aa);
    kin_mem->kin_R_aa = NULL;
  }

  if (kin_mem->kin_gamma_aa != NULL)
  {
    free(kin_mem->kin_gamma_aa);
    kin_mem->kin_gamma_aa = NULL;
  }

  if (kin_mem->kin_cv != NULL)
  {
    free(kin_mem->kin_cv);
    kin_mem->kin_cv = NULL;
  }

  if (kin_mem->kin_Xv != NULL)
  {
    free(kin_mem->kin_Xv);
    kin_mem->kin_Xv = NULL;
  }

  if (kin_mem->kin_fold_aa != NULL)
  {
    N_VDestroy(kin_mem->kin_fold_aa);
    kin_mem->kin_fold_aa = NULL;
    kin_mem->kin_lrw -= kin_mem->kin_lrw1;
    kin_mem->kin_liw -= kin_mem->kin_liw1;
  }

  if (kin_mem->kin_gold_aa != NULL)
  {
    N_VDestroy(kin_mem->kin_gold_aa);
    kin_mem->kin_gold_aa = NULL;
    kin_mem->kin_lrw -= kin_mem->kin_lrw1;
    kin_mem->kin_liw -= kin_mem->kin_liw1;
  }

  if (kin_mem->kin_df_aa != NULL)
  {
    N_VDestroyVectorArray(kin_mem->kin_df_aa, (int)kin_mem->kin_m_aa);
    kin_mem->kin_df_aa = NULL;
    kin_mem->kin_lrw -= kin_mem->kin_m_aa * kin_mem->kin_lrw1;
    kin_mem->kin_liw -= kin_mem->kin_m_aa * kin_mem->kin_liw1;
  }

  if (kin_mem->kin_dg_aa != NULL)
  {
    N_VDestroyVectorArray(kin_mem->kin_dg_aa, (int)kin_mem->kin_m_aa);
    kin_mem->kin_dg_aa = NULL;
    kin_mem->kin_lrw -= kin_mem->kin_m_aa * kin_mem->kin_lrw1;
    kin_mem->kin_liw -= kin_mem->kin_m_aa * kin_mem->kin_liw1;
  }

  if (kin_mem->kin_q_aa != NULL)
  {
    N_VDestroyVectorArray(kin_mem->kin_q_aa, (int)kin_mem->kin_m_aa);
    kin_mem->kin_q_aa = NULL;
    kin_mem->kin_lrw -= kin_mem->kin_m_aa * kin_mem->kin_lrw1;
    kin_mem->kin_liw -= kin_mem->kin_m_aa * kin_mem->kin_liw1;
  }

  if (kin_mem->kin_qr_data != NULL)
  {
    free(kin_mem->kin_qr_data);
    kin_mem->kin_qr_data = NULL;
  }

  if (kin_mem->kin_T_aa != NULL)
  {
    free(kin_mem->kin_T_aa);
    kin_mem->kin_T_aa = NULL;
  }

  if (kin_mem->kin_constraints != NULL)
  {
    N_VDestroy(kin_mem->kin_constraints);
    kin_mem->kin_constraints = NULL;
    kin_mem->kin_lrw -= kin_mem->kin_lrw1;
    kin_mem->kin_liw -= kin_mem->kin_liw1;
  }

  return;
}

/*
 * -----------------------------------------------------------------
 * Initial setup
 * -----------------------------------------------------------------
 */

/*
 * KINSolInit
 *
 * KINSolInit initializes the problem for the specific input
 * received in this call to KINSol (which calls KINSolInit). All
 * problem specification inputs are checked for errors.
 *
 * The possible return values for KINSolInit are:
 *   KIN_SUCCESS : indicates a normal initialization
 *
 *   KIN_ILL_INPUT : indicates that an input error has been found
 *
 *   KIN_INITIAL_GUESS_OK : indicates that the guess uu
 *                          satisfied the system func(uu) = 0
 *                          within the tolerances specified
 */

static int KINSolInit(KINMem kin_mem)
{
  int retval;
  sunrealtype fmax;

  /* check for illegal input parameters */

  if (kin_mem->kin_uu == NULL)
  {
    KINProcessError(kin_mem, KIN_ILL_INPUT, __LINE__, __func__, __FILE__,
                    MSG_UU_NULL);
    return (KIN_ILL_INPUT);
  }

  /* check for valid strategy */

  if ((kin_mem->kin_globalstrategy != KIN_NONE) &&
      (kin_mem->kin_globalstrategy != KIN_LINESEARCH) &&
      (kin_mem->kin_globalstrategy != KIN_PICARD) &&
      (kin_mem->kin_globalstrategy != KIN_FP))
  {
    KINProcessError(kin_mem, KIN_ILL_INPUT, __LINE__, __func__, __FILE__,
                    MSG_BAD_GLSTRAT);
    return (KIN_ILL_INPUT);
  }

  if (kin_mem->kin_uscale == NULL)
  {
    KINProcessError(kin_mem, KIN_ILL_INPUT, __LINE__, __func__, __FILE__,
                    MSG_BAD_USCALE);
    return (KIN_ILL_INPUT);
  }

  if (N_VMin(kin_mem->kin_uscale) <= ZERO)
  {
    KINProcessError(kin_mem, KIN_ILL_INPUT, __LINE__, __func__, __FILE__,
                    MSG_USCALE_NONPOSITIVE);
    return (KIN_ILL_INPUT);
  }

  if (kin_mem->kin_fscale == NULL)
  {
    KINProcessError(kin_mem, KIN_ILL_INPUT, __LINE__, __func__, __FILE__,
                    MSG_BAD_FSCALE);
    return (KIN_ILL_INPUT);
  }

  if (N_VMin(kin_mem->kin_fscale) <= ZERO)
  {
    KINProcessError(kin_mem, KIN_ILL_INPUT, __LINE__, __func__, __FILE__,
                    MSG_FSCALE_NONPOSITIVE);
    return (KIN_ILL_INPUT);
  }

  if ((kin_mem->kin_constraints != NULL) &&
      ((kin_mem->kin_globalstrategy == KIN_PICARD) ||
       (kin_mem->kin_globalstrategy == KIN_FP)))
  {
    KINProcessError(kin_mem, KIN_ILL_INPUT, __LINE__, __func__, __FILE__,
                    MSG_CONSTRAINTS_NOTOK);
    return (KIN_ILL_INPUT);
  }

  /* set the constraints flag */

  if (kin_mem->kin_constraints == NULL)
  {
    kin_mem->kin_constraintsSet = SUNFALSE;
  }
  else
  {
    kin_mem->kin_constraintsSet = SUNTRUE;
    if ((kin_mem->kin_constraints->ops->nvconstrmask == NULL) ||
        (kin_mem->kin_constraints->ops->nvminquotient == NULL))
    {
      KINProcessError(kin_mem, KIN_ILL_INPUT, __LINE__, __func__, __FILE__,
                      MSG_BAD_NVECTOR);
      return (KIN_ILL_INPUT);
    }
  }

  /* check the initial guess uu against the constraints */

  if (kin_mem->kin_constraintsSet)
  {
    if (!N_VConstrMask(kin_mem->kin_constraints, kin_mem->kin_uu,
                       kin_mem->kin_vtemp1))
    {
      KINProcessError(kin_mem, KIN_ILL_INPUT, __LINE__, __func__, __FILE__,
                      MSG_INITIAL_CNSTRNT);
      return (KIN_ILL_INPUT);
    }
  }

  /* all error checking is complete at this point */
#if SUNDIALS_LOGGING_LEVEL >= SUNDIALS_LOGLEVEL_INFO
  KINPrintInfo(kin_mem, PRNT_TOL, "KINSOL", __func__, INFO_TOL,
               kin_mem->kin_scsteptol, kin_mem->kin_fnormtol);
#endif

  /* calculate the default value for mxnewtstep (maximum Newton step) */

  if (kin_mem->kin_mxnstepin == ZERO)
  {
    kin_mem->kin_mxnewtstep = THOUSAND *
                              N_VWL2Norm(kin_mem->kin_uu, kin_mem->kin_uscale);
  }
  else { kin_mem->kin_mxnewtstep = kin_mem->kin_mxnstepin; }

  if (kin_mem->kin_mxnewtstep < ONE) { kin_mem->kin_mxnewtstep = ONE; }

  /* additional set-up for inexact linear solvers */

  if (kin_mem->kin_inexact_ls)
  {
    /* set up the coefficients for the eta calculation */

    kin_mem->kin_callForcingTerm = (kin_mem->kin_etaflag != KIN_ETACONSTANT);

    /* this value is always used for choice #1 */

    if (kin_mem->kin_etaflag == KIN_ETACHOICE1)
    {
      kin_mem->kin_eta_alpha = (ONE + SUNRsqrt(FIVE)) * HALF;
    }

    /* initial value for eta set to 0.5 for other than the
       KIN_ETACONSTANT option */

    if (kin_mem->kin_etaflag != KIN_ETACONSTANT) { kin_mem->kin_eta = HALF; }

    /* disable residual monitoring if using an inexact linear solver */

    kin_mem->kin_noResMon = SUNTRUE;
  }
  else { kin_mem->kin_callForcingTerm = SUNFALSE; }

  /* initialize counters */

  kin_mem->kin_nfe = kin_mem->kin_nnilset = kin_mem->kin_nnilset_sub =
    kin_mem->kin_nni = kin_mem->kin_nbcf = kin_mem->kin_nbktrk = 0;

  /* see if the initial guess uu satisfies the nonlinear system */
  retval = kin_mem->kin_func(kin_mem->kin_uu, kin_mem->kin_fval,
                             kin_mem->kin_user_data);
  kin_mem->kin_nfe++;

  if (retval < 0)
  {
    KINProcessError(kin_mem, KIN_SYSFUNC_FAIL, __LINE__, __func__, __FILE__,
                    MSG_SYSFUNC_FAILED);
    return (KIN_SYSFUNC_FAIL);
  }
  else if (retval > 0)
  {
    KINProcessError(kin_mem, KIN_FIRST_SYSFUNC_ERR, __LINE__, __func__,
                    __FILE__, MSG_SYSFUNC_FIRST);
    return (KIN_FIRST_SYSFUNC_ERR);
  }

  fmax = KINScFNorm(kin_mem, kin_mem->kin_fval, kin_mem->kin_fscale);
  if (fmax <= (POINT01 * kin_mem->kin_fnormtol))
  {
    kin_mem->kin_fnorm = N_VWL2Norm(kin_mem->kin_fval, kin_mem->kin_fscale);
    return (KIN_INITIAL_GUESS_OK);
  }

#if SUNDIALS_LOGGING_LEVEL >= SUNDIALS_LOGLEVEL_INFO
  KINPrintInfo(kin_mem, PRNT_FMAX, "KINSOL", __func__, INFO_FMAX, fmax);
#endif

  /* initialize the linear solver if linit != NULL */

  if (kin_mem->kin_linit != NULL)
  {
    retval = kin_mem->kin_linit(kin_mem);
    if (retval != 0)
    {
      KINProcessError(kin_mem, KIN_LINIT_FAIL, __LINE__, __func__, __FILE__,
                      MSG_LINIT_FAIL);
      return (KIN_LINIT_FAIL);
    }
  }

  /* initialize the L2 (Euclidean) norms of f for the linear iteration steps */

  kin_mem->kin_fnorm     = N_VWL2Norm(kin_mem->kin_fval, kin_mem->kin_fscale);
  kin_mem->kin_f1norm    = HALF * kin_mem->kin_fnorm * kin_mem->kin_fnorm;
  kin_mem->kin_fnorm_sub = kin_mem->kin_fnorm;
#if SUNDIALS_LOGGING_LEVEL >= SUNDIALS_LOGLEVEL_INFO
  KINPrintInfo(kin_mem, PRNT_NNI, "KINSOL", __func__, INFO_NNI,
               kin_mem->kin_nni, kin_mem->kin_nfe, kin_mem->kin_fnorm);
#endif

  /* problem has now been successfully initialized */

  return (KIN_SUCCESS);
}

/*
 * -----------------------------------------------------------------
 * Step functions
 * -----------------------------------------------------------------
 */

/*
 * KINLinSolDrv
 *
 * This routine handles the process of solving for the approximate
 * solution of the Newton equations in the Newton iteration.
 * Subsequent routines handle the nonlinear aspects of its
 * application.
 */

static int KINLinSolDrv(KINMem kin_mem)
{
  N_Vector x, b;
  int retval;

  if ((kin_mem->kin_nni - kin_mem->kin_nnilset) >= kin_mem->kin_msbset)
  {
    kin_mem->kin_sthrsh           = TWO;
    kin_mem->kin_update_fnorm_sub = SUNTRUE;
  }

  for (;;)
  {
    kin_mem->kin_jacCurrent = SUNFALSE;

    if ((kin_mem->kin_sthrsh > ONEPT5) && (kin_mem->kin_lsetup != NULL))
    {
      retval                   = kin_mem->kin_lsetup(kin_mem);
      kin_mem->kin_jacCurrent  = SUNTRUE;
      kin_mem->kin_nnilset     = kin_mem->kin_nni;
      kin_mem->kin_nnilset_sub = kin_mem->kin_nni;
      if (retval != 0) { return (KIN_LSETUP_FAIL); }
    }

    /* rename vectors for readability */

    b = kin_mem->kin_unew;
    x = kin_mem->kin_pp;

    /* load b with the current value of -fval */

    N_VScale(-ONE, kin_mem->kin_fval, b);

    /* call the generic 'lsolve' routine to solve the system Jx = b */

    retval = kin_mem->kin_lsolve(kin_mem, x, b, &(kin_mem->kin_sJpnorm),
                                 &(kin_mem->kin_sFdotJp));

    if (retval == 0) { return (KIN_SUCCESS); }
    else if (retval < 0) { return (KIN_LSOLVE_FAIL); }
    else if ((kin_mem->kin_lsetup == NULL) || (kin_mem->kin_jacCurrent))
    {
      return (KIN_LINSOLV_NO_RECOVERY);
    }

    /* loop back only if the linear solver setup is in use
       and Jacobian information is not current */

    kin_mem->kin_sthrsh = TWO;
  }
}

/*
 * KINFullNewton
 *
 * This routine is the main driver for the Full Newton
 * algorithm. Its purpose is to compute unew = uu + pp in the
 * direction pp from uu, taking the full Newton step. The
 * step may be constrained if the constraint conditions are
 * violated, or if the norm of pp is greater than mxnewtstep.
 */

static int KINFullNewton(KINMem kin_mem, sunrealtype* fnormp,
                         sunrealtype* f1normp, sunbooleantype* maxStepTaken)
{
  sunrealtype pnorm, ratio;
  sunbooleantype fOK;
  int ircvr, retval;

  *maxStepTaken = SUNFALSE;
  pnorm         = N_VWL2Norm(kin_mem->kin_pp, kin_mem->kin_uscale);
  ratio         = ONE;
  if (pnorm > kin_mem->kin_mxnewtstep)
  {
    ratio = kin_mem->kin_mxnewtstep / pnorm;
    N_VScale(ratio, kin_mem->kin_pp, kin_mem->kin_pp);
    pnorm = kin_mem->kin_mxnewtstep;
  }
#if SUNDIALS_LOGGING_LEVEL >= SUNDIALS_LOGLEVEL_INFO
  KINPrintInfo(kin_mem, PRNT_PNORM, "KINSOL", __func__, INFO_PNORM, pnorm);
#endif

  /* If constraints are active, then constrain the step accordingly */

  kin_mem->kin_stepl   = pnorm;
  kin_mem->kin_stepmul = ONE;
  if (kin_mem->kin_constraintsSet)
  {
    retval = KINConstraint(kin_mem);
    if (retval == CONSTR_VIOLATED)
    {
      /* Apply stepmul set in KINConstraint */
      ratio *= kin_mem->kin_stepmul;
      N_VScale(kin_mem->kin_stepmul, kin_mem->kin_pp, kin_mem->kin_pp);
      pnorm *= kin_mem->kin_stepmul;
      kin_mem->kin_stepl = pnorm;
#if SUNDIALS_LOGGING_LEVEL >= SUNDIALS_LOGLEVEL_INFO
      KINPrintInfo(kin_mem, PRNT_PNORM, "KINSOL", __func__, INFO_PNORM, pnorm);
#endif
      if (pnorm <= kin_mem->kin_scsteptol)
      {
        N_VLinearSum(ONE, kin_mem->kin_uu, ONE, kin_mem->kin_pp,
                     kin_mem->kin_unew);
        return (STEP_TOO_SMALL);
      }
    }
  }

  /* Attempt (at most MAX_RECVR times) to evaluate function at the new iterate */

  fOK = SUNFALSE;

  for (ircvr = 1; ircvr <= MAX_RECVR; ircvr++)
  {
    /* compute the iterate unew = uu + pp */
    N_VLinearSum(ONE, kin_mem->kin_uu, ONE, kin_mem->kin_pp, kin_mem->kin_unew);

    /* evaluate func(unew) and its norm, and return */
    retval = kin_mem->kin_func(kin_mem->kin_unew, kin_mem->kin_fval,
                               kin_mem->kin_user_data);
    kin_mem->kin_nfe++;

    /* if func was successful, accept pp */
    if (retval == 0)
    {
      fOK = SUNTRUE;
      break;
    }

    /* if func failed unrecoverably, give up */
    else if (retval < 0) { return (KIN_SYSFUNC_FAIL); }

    /* func failed recoverably; cut step in half and try again */
    ratio *= HALF;
    N_VScale(HALF, kin_mem->kin_pp, kin_mem->kin_pp);
    pnorm *= HALF;
    kin_mem->kin_stepl = pnorm;
  }

  /* If func() failed recoverably MAX_RECVR times, give up */

  if (!fOK) { return (KIN_REPTD_SYSFUNC_ERR); }

  /* Evaluate function norms */

  *fnormp  = N_VWL2Norm(kin_mem->kin_fval, kin_mem->kin_fscale);
  *f1normp = HALF * (*fnormp) * (*fnormp);

  /* scale sFdotJp and sJpnorm by ratio for later use in KINForcingTerm */

  kin_mem->kin_sFdotJp *= ratio;
  kin_mem->kin_sJpnorm *= ratio;

#if SUNDIALS_LOGGING_LEVEL >= SUNDIALS_LOGLEVEL_INFO
  KINPrintInfo(kin_mem, PRNT_FNORM, "KINSOL", __func__, INFO_FNORM, *fnormp);
#endif

  if (pnorm > (POINT99 * kin_mem->kin_mxnewtstep)) { *maxStepTaken = SUNTRUE; }

  return (KIN_SUCCESS);
}

/*
 * KINLineSearch
 *
 * The routine KINLineSearch implements the LineSearch algorithm.
 * Its purpose is to find unew = uu + rl * pp in the direction pp
 * from uu so that:
 *                                    t
 *  func(unew) <= func(uu) + alpha * g  (unew - uu) (alpha = 1.e-4)
 *
 *    and
 *                                   t
 *  func(unew) >= func(uu) + beta * g  (unew - uu) (beta = 0.9)
 *
 * where 0 < rlmin <= rl <= rlmax.
 *
 * Note:
 *             mxnewtstep
 *  rlmax = ----------------   if uu+pp is feasible
 *          ||uscale*pp||_L2
 *
 *  rlmax = 1   otherwise
 *
 *    and
 *
 *                 scsteptol
 *  rlmin = --------------------------
 *          ||           pp         ||
 *          || -------------------- ||_L-infinity
 *          || (1/uscale + SUNRabs(uu)) ||
 *
 *
 * If the system function fails unrecoverably at any time, KINLineSearch
 * returns KIN_SYSFUNC_FAIL which will halt the solver.
 *
 * We attempt to correct recoverable system function failures only before
 * the alpha-condition loop; i.e. when the solution is updated with the
 * full Newton step (possibly reduced due to constraint violations).
 * Once we find a feasible pp, we assume that any update up to pp is
 * feasible.
 *
 * If the step size is limited due to constraint violations and/or
 * recoverable system function failures, we set rlmax=1 to ensure
 * that the update remains feasible during the attempts to enforce
 * the beta-condition (this is not an issue while enforcing the alpha
 * condition, as rl can only decrease from 1 at that stage)
 */

static int KINLineSearch(KINMem kin_mem, sunrealtype* fnormp,
                         sunrealtype* f1normp, sunbooleantype* maxStepTaken)
{
  sunrealtype pnorm, ratio, slpi, rlmin, rlength, rl, rlmax, rldiff;
  sunrealtype rltmp, rlprev, pt1trl, f1nprv, rllo, rlinc, alpha, beta;
  sunrealtype alpha_cond, beta_cond, rl_a, tmp1, rl_b, tmp2, disc;
  int ircvr, nbktrk_l, retval;
  sunbooleantype firstBacktrack, fOK;

  /* Initializations */

  nbktrk_l = 0;   /* local backtracking counter */
  ratio    = ONE; /* step change ratio          */
  alpha    = POINT0001;
  beta     = POINT9;

  firstBacktrack = SUNTRUE;
  *maxStepTaken  = SUNFALSE;

  rlprev = f1nprv = ZERO;

  /* Compute length of Newton step */

  pnorm              = N_VWL2Norm(kin_mem->kin_pp, kin_mem->kin_uscale);
  rlmax              = kin_mem->kin_mxnewtstep / pnorm;
  kin_mem->kin_stepl = pnorm;

  /* If the full Newton step is too large, set it to the maximum allowable value */

  if (pnorm > kin_mem->kin_mxnewtstep)
  {
    ratio = kin_mem->kin_mxnewtstep / pnorm;
    N_VScale(ratio, kin_mem->kin_pp, kin_mem->kin_pp);
    pnorm              = kin_mem->kin_mxnewtstep;
    rlmax              = ONE;
    kin_mem->kin_stepl = pnorm;
  }

  /* If constraint checking is activated, check and correct violations */

  kin_mem->kin_stepmul = ONE;

  if (kin_mem->kin_constraintsSet)
  {
    retval = KINConstraint(kin_mem);
    if (retval == CONSTR_VIOLATED)
    {
      /* Apply stepmul set in KINConstraint */
      N_VScale(kin_mem->kin_stepmul, kin_mem->kin_pp, kin_mem->kin_pp);
      ratio *= kin_mem->kin_stepmul;
      pnorm *= kin_mem->kin_stepmul;
      rlmax              = ONE;
      kin_mem->kin_stepl = pnorm;
#if SUNDIALS_LOGGING_LEVEL >= SUNDIALS_LOGLEVEL_INFO
      KINPrintInfo(kin_mem, PRNT_PNORM1, "KINSOL", __func__, INFO_PNORM1, pnorm);
#endif
      if (pnorm <= kin_mem->kin_scsteptol)
      {
        N_VLinearSum(ONE, kin_mem->kin_uu, ONE, kin_mem->kin_pp,
                     kin_mem->kin_unew);
        return (STEP_TOO_SMALL);
      }
    }
  }

  /* Attempt (at most MAX_RECVR times) to evaluate function at the new iterate */

  fOK = SUNFALSE;

  for (ircvr = 1; ircvr <= MAX_RECVR; ircvr++)
  {
    /* compute the iterate unew = uu + pp */
    N_VLinearSum(ONE, kin_mem->kin_uu, ONE, kin_mem->kin_pp, kin_mem->kin_unew);

    /* evaluate func(unew) and its norm, and return */
    retval = kin_mem->kin_func(kin_mem->kin_unew, kin_mem->kin_fval,
                               kin_mem->kin_user_data);
    kin_mem->kin_nfe++;

    /* if func was successful, accept pp */
    if (retval == 0)
    {
      fOK = SUNTRUE;
      break;
    }

    /* if func failed unrecoverably, give up */
    else if (retval < 0) { return (KIN_SYSFUNC_FAIL); }

    /* func failed recoverably; cut step in half and try again */
    N_VScale(HALF, kin_mem->kin_pp, kin_mem->kin_pp);
    ratio *= HALF;
    pnorm *= HALF;
    rlmax              = ONE;
    kin_mem->kin_stepl = pnorm;
  }

  /* If func() failed recoverably MAX_RECVR times, give up */

  if (!fOK) { return (KIN_REPTD_SYSFUNC_ERR); }

  /* Evaluate function norms */

  *fnormp  = N_VWL2Norm(kin_mem->kin_fval, kin_mem->kin_fscale);
  *f1normp = HALF * (*fnormp) * (*fnormp);

  /* Estimate the line search value rl (lambda) to satisfy both ALPHA and BETA conditions */

  slpi    = kin_mem->kin_sFdotJp * ratio;
  rlength = KINScSNorm(kin_mem, kin_mem->kin_pp, kin_mem->kin_uu);
  rlmin   = (kin_mem->kin_scsteptol) / rlength;
  rl      = ONE;

#if SUNDIALS_LOGGING_LEVEL >= SUNDIALS_LOGLEVEL_INFO
  KINPrintInfo(kin_mem, PRNT_LAM, "KINSOL", __func__, INFO_LAM, rlmin,
               kin_mem->kin_f1norm, pnorm);
#endif

  /* Loop until the ALPHA condition is satisfied. Terminate if rl becomes too small */

  for (;;)
  {
    /* Evaluate test quantity */

    alpha_cond = kin_mem->kin_f1norm + (alpha * slpi * rl);

#if SUNDIALS_LOGGING_LEVEL >= SUNDIALS_LOGLEVEL_INFO
    KINPrintInfo(kin_mem, PRNT_ALPHA, "KINSOL", __func__, INFO_ALPHA, *fnormp,
                 *f1normp, alpha_cond, rl);
#endif

    /* If ALPHA condition is satisfied, break out from loop */

    if ((*f1normp) <= alpha_cond) { break; }

    /* Backtracking. Use quadratic fit the first time and cubic fit afterwards. */

    if (firstBacktrack)
    {
      rltmp = -slpi / (TWO * ((*f1normp) - kin_mem->kin_f1norm - slpi));
      firstBacktrack = SUNFALSE;
    }
    else
    {
      tmp1 = (*f1normp) - kin_mem->kin_f1norm - (rl * slpi);
      tmp2 = f1nprv - kin_mem->kin_f1norm - (rlprev * slpi);
      rl_a = ((ONE / (rl * rl)) * tmp1) - ((ONE / (rlprev * rlprev)) * tmp2);
      rl_b = ((-rlprev / (rl * rl)) * tmp1) + ((rl / (rlprev * rlprev)) * tmp2);
      tmp1 = ONE / (rl - rlprev);
      rl_a *= tmp1;
      rl_b *= tmp1;
      disc = (rl_b * rl_b) - (THREE * rl_a * slpi);

      if (SUNRabs(rl_a) < kin_mem->kin_uround)
      { /* cubic is actually just a quadratic (rl_a ~ 0) */
        rltmp = -slpi / (TWO * rl_b);
      }
      else
      { /* real cubic */
        rltmp = (-rl_b + SUNRsqrt(disc)) / (THREE * rl_a);
      }
    }
    if (rltmp > (HALF * rl)) { rltmp = HALF * rl; }

    /* Set new rl (do not allow a reduction by a factor larger than 10) */

    rlprev = rl;
    f1nprv = (*f1normp);
    pt1trl = POINT1 * rl;
    rl     = SUNMAX(pt1trl, rltmp);
    nbktrk_l++;

    /* Update unew and re-evaluate function */

    N_VLinearSum(ONE, kin_mem->kin_uu, rl, kin_mem->kin_pp, kin_mem->kin_unew);

    retval = kin_mem->kin_func(kin_mem->kin_unew, kin_mem->kin_fval,
                               kin_mem->kin_user_data);
    kin_mem->kin_nfe++;
    if (retval != 0) { return (KIN_SYSFUNC_FAIL); }

    *fnormp  = N_VWL2Norm(kin_mem->kin_fval, kin_mem->kin_fscale);
    *f1normp = HALF * (*fnormp) * (*fnormp);

    /* Check if rl (lambda) is too small */

    if (rl < rlmin)
    {
      /* unew sufficiently distinct from uu cannot be found.
         copy uu into unew (step remains unchanged) and
         return STEP_TOO_SMALL */
      N_VScale(ONE, kin_mem->kin_uu, kin_mem->kin_unew);
      return (STEP_TOO_SMALL);
    }

  } /* end ALPHA condition loop */

  /* ALPHA condition is satisfied. Now check the BETA condition */

  beta_cond = kin_mem->kin_f1norm + (beta * slpi * rl);

  if ((*f1normp) < beta_cond)
  {
    /* BETA condition not satisfied */

    if ((rl == ONE) && (pnorm < kin_mem->kin_mxnewtstep))
    {
      do {
        rlprev = rl;
        f1nprv = *f1normp;
        rl     = SUNMIN((TWO * rl), rlmax);
        nbktrk_l++;

        N_VLinearSum(ONE, kin_mem->kin_uu, rl, kin_mem->kin_pp,
                     kin_mem->kin_unew);
        retval = kin_mem->kin_func(kin_mem->kin_unew, kin_mem->kin_fval,
                                   kin_mem->kin_user_data);
        kin_mem->kin_nfe++;
        if (retval != 0) { return (KIN_SYSFUNC_FAIL); }
        *fnormp  = N_VWL2Norm(kin_mem->kin_fval, kin_mem->kin_fscale);
        *f1normp = HALF * (*fnormp) * (*fnormp);

        alpha_cond = kin_mem->kin_f1norm + (alpha * slpi * rl);
        beta_cond  = kin_mem->kin_f1norm + (beta * slpi * rl);

#if SUNDIALS_LOGGING_LEVEL >= SUNDIALS_LOGLEVEL_INFO
        KINPrintInfo(kin_mem, PRNT_BETA, "KINSOL", __func__, INFO_BETA,
                     *f1normp, beta_cond, rl);
#endif
      }
      while (((*f1normp) <= alpha_cond) && ((*f1normp) < beta_cond) &&
             (rl < rlmax));

    } /* end if (rl == ONE) block */

    if ((rl < ONE) || ((rl > ONE) && (*f1normp > alpha_cond)))
    {
      rllo   = SUNMIN(rl, rlprev);
      rldiff = SUNRabs(rlprev - rl);

      do {
        rlinc = HALF * rldiff;
        rl    = rllo + rlinc;
        nbktrk_l++;

        N_VLinearSum(ONE, kin_mem->kin_uu, rl, kin_mem->kin_pp,
                     kin_mem->kin_unew);
        retval = kin_mem->kin_func(kin_mem->kin_unew, kin_mem->kin_fval,
                                   kin_mem->kin_user_data);
        kin_mem->kin_nfe++;
        if (retval != 0) { return (KIN_SYSFUNC_FAIL); }
        *fnormp  = N_VWL2Norm(kin_mem->kin_fval, kin_mem->kin_fscale);
        *f1normp = HALF * (*fnormp) * (*fnormp);

        alpha_cond = kin_mem->kin_f1norm + (alpha * slpi * rl);
        beta_cond  = kin_mem->kin_f1norm + (beta * slpi * rl);

#if SUNDIALS_LOGGING_LEVEL >= SUNDIALS_LOGLEVEL_INFO
        KINPrintInfo(kin_mem, PRNT_ALPHABETA, "KINSOL", __func__,
                     INFO_ALPHABETA, *f1normp, alpha_cond, beta_cond, rl);
#endif

        if ((*f1normp) > alpha_cond) { rldiff = rlinc; }
        else if (*f1normp < beta_cond)
        {
          rllo   = rl;
          rldiff = rldiff - rlinc;
        }
      }
      while ((*f1normp > alpha_cond) ||
             ((*f1normp < beta_cond) && (rldiff >= rlmin)));

      if ((*f1normp < beta_cond) || ((rldiff < rlmin) && (*f1normp > alpha_cond)))
      {
        /* beta condition could not be satisfied or rldiff too small
           and alpha_cond not satisfied, so set unew to last u value
           that satisfied the alpha condition and continue */

        N_VLinearSum(ONE, kin_mem->kin_uu, rllo, kin_mem->kin_pp,
                     kin_mem->kin_unew);
        retval = kin_mem->kin_func(kin_mem->kin_unew, kin_mem->kin_fval,
                                   kin_mem->kin_user_data);
        kin_mem->kin_nfe++;
        if (retval != 0) { return (KIN_SYSFUNC_FAIL); }
        *fnormp  = N_VWL2Norm(kin_mem->kin_fval, kin_mem->kin_fscale);
        *f1normp = HALF * (*fnormp) * (*fnormp);

        /* increment beta-condition failures counter */

        kin_mem->kin_nbcf++;
      }

    } /* end of if (rl < ONE) block */

  } /* end of if (f1normp < beta_cond) block */

  /* Update number of backtracking operations */

  kin_mem->kin_nbktrk += nbktrk_l;

#if SUNDIALS_LOGGING_LEVEL >= SUNDIALS_LOGLEVEL_INFO
  KINPrintInfo(kin_mem, PRNT_ADJ, "KINSOL", __func__, INFO_ADJ, nbktrk_l);
#endif

  /* scale sFdotJp and sJpnorm by rl * ratio for later use in KINForcingTerm */

  kin_mem->kin_sFdotJp = kin_mem->kin_sFdotJp * rl * ratio;
  kin_mem->kin_sJpnorm = kin_mem->kin_sJpnorm * rl * ratio;

  if ((rl * pnorm) > (POINT99 * kin_mem->kin_mxnewtstep))
  {
    *maxStepTaken = SUNTRUE;
  }

  return (KIN_SUCCESS);
}

/*
 * Function : KINConstraint
 *
 * This routine checks if the proposed solution vector uu + pp
 * violates any constraints. If a constraint is violated, then the
 * scalar stepmul is determined such that uu + stepmul * pp does
 * not violate any constraints.
 *
 * Note: This routine is called by the functions
 *       KINLineSearch and KINFullNewton.
 */

static int KINConstraint(KINMem kin_mem)
{
  N_VLinearSum(ONE, kin_mem->kin_uu, ONE, kin_mem->kin_pp, kin_mem->kin_vtemp1);

  /* if vtemp1[i] violates constraint[i] then vtemp2[i] = 1
     else vtemp2[i] = 0 (vtemp2 is the mask vector) */

  if (N_VConstrMask(kin_mem->kin_constraints, kin_mem->kin_vtemp1,
                    kin_mem->kin_vtemp2))
  {
    return (KIN_SUCCESS);
  }

  /* vtemp1[i] = SUNRabs(pp[i]) */

  N_VAbs(kin_mem->kin_pp, kin_mem->kin_vtemp1);

  /* consider vtemp1[i] only if vtemp2[i] = 1 (constraint violated) */

  N_VProd(kin_mem->kin_vtemp2, kin_mem->kin_vtemp1, kin_mem->kin_vtemp1);

  N_VAbs(kin_mem->kin_uu, kin_mem->kin_vtemp2);
  kin_mem->kin_stepmul = POINT9 * N_VMinQuotient(kin_mem->kin_vtemp2,
                                                 kin_mem->kin_vtemp1);

  return (CONSTR_VIOLATED);
}

/*
 * -----------------------------------------------------------------
 * Stopping tests
 * -----------------------------------------------------------------
 */

/*
 * KINStop
 *
 * This routine checks the current iterate unew to see if the
 * system func(unew) = 0 is satisfied by a variety of tests.
 *
 * strategy is one of KIN_NONE or KIN_LINESEARCH
 * sflag    is one of KIN_SUCCESS, STEP_TOO_SMALL
 */

static int KINStop(KINMem kin_mem, sunbooleantype maxStepTaken, int sflag)
{
  sunrealtype fmax, rlength, omexp;
  N_Vector delta;

  /* Check for too small a step */

  if (sflag == STEP_TOO_SMALL)
  {
    if ((kin_mem->kin_lsetup != NULL) && !(kin_mem->kin_jacCurrent))
    {
      /* If the Jacobian is out of date, update it and retry */
      kin_mem->kin_sthrsh = TWO;
      return (RETRY_ITERATION);
    }
    else
    {
      /* Give up */
      if (kin_mem->kin_globalstrategy == KIN_NONE)
      {
        return (KIN_STEP_LT_STPTOL);
      }
      else { return (KIN_LINESEARCH_NONCONV); }
    }
  }

  /* Check tolerance on scaled function norm at the current iterate */

  fmax = KINScFNorm(kin_mem, kin_mem->kin_fval, kin_mem->kin_fscale);

#if SUNDIALS_LOGGING_LEVEL >= SUNDIALS_LOGLEVEL_INFO
  KINPrintInfo(kin_mem, PRNT_FMAX, "KINSOL", __func__, INFO_FMAX, fmax);
#endif

  if (fmax <= kin_mem->kin_fnormtol) { return (KIN_SUCCESS); }

  /* Check if the scaled distance between the last two steps is too small */
  /* NOTE: pp used as work space to store this distance */

  delta = kin_mem->kin_pp;
  N_VLinearSum(ONE, kin_mem->kin_unew, -ONE, kin_mem->kin_uu, delta);
  rlength = KINScSNorm(kin_mem, delta, kin_mem->kin_unew);

  if (rlength <= kin_mem->kin_scsteptol)
  {
    if ((kin_mem->kin_lsetup != NULL) && !(kin_mem->kin_jacCurrent))
    {
      /* If the Jacobian is out of date, update it and retry */
      kin_mem->kin_sthrsh = TWO;
      return (CONTINUE_ITERATIONS);
    }
    else
    {
      /* give up */
      return (KIN_STEP_LT_STPTOL);
    }
  }

  /* Check if the maximum number of iterations is reached */

  if (kin_mem->kin_nni >= kin_mem->kin_mxiter) { return (KIN_MAXITER_REACHED); }

  /* Check for consecutive number of steps taken of size mxnewtstep
     and if not maxStepTaken, then set ncscmx to 0 */

  if (maxStepTaken) { kin_mem->kin_ncscmx++; }
  else { kin_mem->kin_ncscmx = 0; }

  if (kin_mem->kin_ncscmx == 5) { return (KIN_MXNEWT_5X_EXCEEDED); }

  /* Proceed according to the type of linear solver used */

  if (kin_mem->kin_inexact_ls)
  {
    /* We're doing inexact Newton.
       Load threshold for reevaluating the Jacobian. */

    kin_mem->kin_sthrsh = rlength;
  }
  else if (!(kin_mem->kin_noResMon))
  {
    /* We're doing modified Newton and the user did not disable residual monitoring.
       Check if it is time to monitor residual. */

    if ((kin_mem->kin_nni - kin_mem->kin_nnilset_sub) >= kin_mem->kin_msbset_sub)
    {
      /* Residual monitoring needed */

      kin_mem->kin_nnilset_sub = kin_mem->kin_nni;

      /* If indicated, estimate new OMEGA value */
      if (kin_mem->kin_eval_omega)
      {
        omexp              = SUNMAX(ZERO,
                                    ((kin_mem->kin_fnorm) / (kin_mem->kin_fnormtol)) - ONE);
        kin_mem->kin_omega = (omexp > TWELVE)
                               ? kin_mem->kin_omega_max
                               : SUNMIN(kin_mem->kin_omega_min * SUNRexp(omexp),
                                        kin_mem->kin_omega_max);
      }
      /* Check if making satisfactory progress */

      if (kin_mem->kin_fnorm > kin_mem->kin_omega * kin_mem->kin_fnorm_sub)
      {
        /* Insufficient progress */
        if ((kin_mem->kin_lsetup != NULL) && !(kin_mem->kin_jacCurrent))
        {
          /* If the Jacobian is out of date, update it and retry */
          kin_mem->kin_sthrsh = TWO;
          return (CONTINUE_ITERATIONS);
        }
        else
        { /* Otherwise, we cannot do anything, so just return. */
        }
      }
      else
      {
        /* Sufficient progress */
        kin_mem->kin_fnorm_sub = kin_mem->kin_fnorm;
        kin_mem->kin_sthrsh    = ONE;
      }
    }
    else
    {
      /* Residual monitoring not needed */

      /* Reset sthrsh */
      if (kin_mem->kin_retry_nni || kin_mem->kin_update_fnorm_sub)
      {
        kin_mem->kin_fnorm_sub = kin_mem->kin_fnorm;
      }
      if (kin_mem->kin_update_fnorm_sub)
      {
        kin_mem->kin_update_fnorm_sub = SUNFALSE;
      }
      kin_mem->kin_sthrsh = ONE;
    }
  }

  /* if made it to here, then the iteration process is not finished
     so return CONTINUE_ITERATIONS flag */

  return (CONTINUE_ITERATIONS);
}

/*
 * KINForcingTerm
 *
 * This routine computes eta, the scaling factor in the linear
 * convergence stopping tolerance eps when choice #1 or choice #2
 * forcing terms are used. Eta is computed here for all but the
 * first iterative step, which is set to the default in routine
 * KINSolInit.
 *
 * This routine was written by Homer Walker of Utah State
 * University with subsequent modifications by Allan Taylor @ LLNL.
 *
 * It is based on the concepts of the paper 'Choosing the forcing
 * terms in an inexact Newton method', SIAM J Sci Comput, 17
 * (1996), pp 16 - 32, or Utah State University Research Report
 * 6/94/75 of the same title.
 */

static void KINForcingTerm(KINMem kin_mem, sunrealtype fnormp)
{
  sunrealtype eta_max, eta_min, eta_safe, linmodel_norm;

  eta_max  = POINT9;
  eta_min  = POINT0001;
  eta_safe = HALF;

  /* choice #1 forcing term */

  if (kin_mem->kin_etaflag == KIN_ETACHOICE1)
  {
    /* compute the norm of f + Jp , scaled L2 norm */

    linmodel_norm = SUNRsqrt((kin_mem->kin_fnorm * kin_mem->kin_fnorm) +
                             (TWO * kin_mem->kin_sFdotJp) +
                             (kin_mem->kin_sJpnorm * kin_mem->kin_sJpnorm));

    /* form the safeguarded for choice #1 */

    eta_safe         = SUNRpowerR(kin_mem->kin_eta, kin_mem->kin_eta_alpha);
    kin_mem->kin_eta = SUNRabs(fnormp - linmodel_norm) / kin_mem->kin_fnorm;
  }

  /* choice #2 forcing term */

  if (kin_mem->kin_etaflag == KIN_ETACHOICE2)
  {
    eta_safe = kin_mem->kin_eta_gamma *
               SUNRpowerR(kin_mem->kin_eta, kin_mem->kin_eta_alpha);

    kin_mem->kin_eta = kin_mem->kin_eta_gamma *
                       SUNRpowerR((fnormp / kin_mem->kin_fnorm),
                                  kin_mem->kin_eta_alpha);
  }

  /* apply safeguards */

  if (eta_safe < POINT1) { eta_safe = ZERO; }
  kin_mem->kin_eta = SUNMAX(kin_mem->kin_eta, eta_safe);
  kin_mem->kin_eta = SUNMAX(kin_mem->kin_eta, eta_min);
  kin_mem->kin_eta = SUNMIN(kin_mem->kin_eta, eta_max);

  return;
}

/*
 * -----------------------------------------------------------------
 * Norm functions
 * -----------------------------------------------------------------
 */

/*
 * Function : KINScFNorm
 *
 * This routine computes the max norm for scaled vectors. The
 * scaling vector is scale, and the vector of which the norm is to
 * be determined is vv. The returned value, fnormval, is the
 * resulting scaled vector norm. This routine uses N_Vector
 * functions from the vector module.
 */

static sunrealtype KINScFNorm(KINMem kin_mem, N_Vector v, N_Vector scale)
{
  N_VProd(scale, v, kin_mem->kin_vtemp1);
  return (N_VMaxNorm(kin_mem->kin_vtemp1));
}

/*
 * Function : KINScSNorm
 *
 * This routine computes the max norm of the scaled steplength, ss.
 * Here ucur is the current step and usc is the u scale factor.
 */

static sunrealtype KINScSNorm(KINMem kin_mem, N_Vector v, N_Vector u)
{
  sunrealtype length;

  N_VInv(kin_mem->kin_uscale, kin_mem->kin_vtemp1);
  N_VAbs(u, kin_mem->kin_vtemp2);
  N_VLinearSum(ONE, kin_mem->kin_vtemp1, ONE, kin_mem->kin_vtemp2,
               kin_mem->kin_vtemp1);
  N_VDiv(v, kin_mem->kin_vtemp1, kin_mem->kin_vtemp1);

  length = N_VMaxNorm(kin_mem->kin_vtemp1);

  return (length);
}

/*
 * =================================================================
 * KINSOL Verbose output functions
 * =================================================================
 */

/*
 * KINPrintInfo
 *
 * KINPrintInfo is a high level error handling function
 * Based on the value info_code, it composes the info message and
 * passes it to the info handler function.
 */

void KINPrintInfo(SUNDIALS_MAYBE_UNUSED KINMem kin_mem, int info_code,
                  SUNDIALS_MAYBE_UNUSED const char* module,
                  SUNDIALS_MAYBE_UNUSED const char* fname, const char* msgfmt,
                  ...)
{
  va_list ap;
  char msg[256], msg1[40];
  char retstr[30];
  int ret;

  /* Initialize argument processing
   (msgfrmt is the last required argument) */

  va_start(ap, msgfmt);

  if (info_code == PRNT_RETVAL)
  {
    /* If info_code = PRNT_RETVAL, decode the numeric value */

    ret = va_arg(ap, int);

    switch (ret)
    {
    case KIN_SUCCESS: sprintf(retstr, "KIN_SUCCESS"); break;
    case KIN_SYSFUNC_FAIL: sprintf(retstr, "KIN_SYSFUNC_FAIL"); break;
    case KIN_REPTD_SYSFUNC_ERR: sprintf(retstr, "KIN_REPTD_SYSFUNC_ERR"); break;
    case KIN_STEP_LT_STPTOL: sprintf(retstr, "KIN_STEP_LT_STPTOL"); break;
    case KIN_LINESEARCH_NONCONV:
      sprintf(retstr, "KIN_LINESEARCH_NONCONV");
      break;
    case KIN_LINESEARCH_BCFAIL: sprintf(retstr, "KIN_LINESEARCH_BCFAIL"); break;
    case KIN_MAXITER_REACHED: sprintf(retstr, "KIN_MAXITER_REACHED"); break;
    case KIN_MXNEWT_5X_EXCEEDED:
      sprintf(retstr, "KIN_MXNEWT_5X_EXCEEDED");
      break;
    case KIN_LINSOLV_NO_RECOVERY:
      sprintf(retstr, "KIN_LINSOLV_NO_RECOVERY");
      break;
    case KIN_LSETUP_FAIL: sprintf(retstr, "KIN_PRECONDSET_FAILURE"); break;
    case KIN_LSOLVE_FAIL: sprintf(retstr, "KIN_PRECONDSOLVE_FAILURE"); break;
    }

    /* Compose the message */

    sprintf(msg1, msgfmt, ret);
    sprintf(msg, "%s (%s)", msg1, retstr);
  }
  else
  {
    /* Compose the message */

    vsnprintf(msg, sizeof msg, msgfmt, ap);
  }

  SUNLogInfo(KIN_LOGGER, "KINSOL", fname, "%s", msg);

  /* finalize argument processing */

  va_end(ap);

  return;
}

/*
 * =================================================================
 * KINSOL Error Handling functions
 * =================================================================
 */

void KINProcessError(KINMem kin_mem, int error_code, int line, const char* func,
                     const char* file, const char* msgfmt, ...)
{
  /* We initialize the argument pointer variable before each vsnprintf call to avoid undefined behavior
     (msgfmt is the last required argument to KINProcessError) */
  va_list ap;

  /* Compose the message */
  va_start(ap, msgfmt);
  size_t msglen = 1;
  if (msgfmt) { msglen += vsnprintf(NULL, 0, msgfmt, ap); }
  va_end(ap);

  char* msg = (char*)malloc(msglen);

  va_start(ap, msgfmt);
  vsnprintf(msg, msglen, msgfmt, ap);
  va_end(ap);

  do {
    if (kin_mem == NULL)
    {
      SUNGlobalFallbackErrHandler(line, func, file, msg, error_code);
      break;
    }

    if (error_code == KIN_WARNING)
    {
#if SUNDIALS_LOGGING_LEVEL >= SUNDIALS_LOGGING_WARNING
      char* file_and_line = sunCombineFileAndLine(line, file);
      SUNLogger_QueueMsg(KIN_LOGGER, SUN_LOGLEVEL_WARNING, file_and_line, func,
                         msg);
      free(file_and_line);
#endif
      break;
    }

    /* Call the SUNDIALS main error handler */
    SUNHandleErrWithMsg(line, func, file, msg, error_code, kin_mem->kin_sunctx);

    /* Clear the last error value */
    (void)SUNContext_GetLastError(kin_mem->kin_sunctx);
  }
  while (0);

  free(msg);

  return;
}

/*
 * =======================================================================
 * Picard and fixed point solvers
 * =======================================================================
 */

/*
 * KINPicardAA
 *
 * This routine is the main driver for the Picard iteration with
 * accelerated fixed point.
 */

static int KINPicardAA(KINMem kin_mem)
{
  int retval;       /* return value from user func */
  int ret;          /* iteration status            */
  long int iter_aa; /* iteration count for AA      */
  N_Vector delta;   /* temporary workspace vector  */
  sunrealtype epsmin;
  sunrealtype fnormp;

  delta  = kin_mem->kin_vtemp1;
  ret    = CONTINUE_ITERATIONS;
  epsmin = ZERO;
  fnormp = -ONE;

  /* initialize iteration count */
  kin_mem->kin_nni = 0;

  /* if eps is to be bounded from below, set the bound */
  if (kin_mem->kin_inexact_ls && !(kin_mem->kin_noMinEps))
  {
    epsmin = POINT01 * kin_mem->kin_fnormtol;
  }

  while (ret == CONTINUE_ITERATIONS)
  {
    /* update iteration count */
    kin_mem->kin_nni++;

    /* Update the forcing term for the inexact linear solves */
    if (kin_mem->kin_inexact_ls)
    {
      kin_mem->kin_eps = (kin_mem->kin_eta + kin_mem->kin_uround) *
                         kin_mem->kin_fnorm;
      if (!(kin_mem->kin_noMinEps))
      {
        kin_mem->kin_eps = SUNMAX(epsmin, kin_mem->kin_eps);
      }
    }

    /* evaluate g = uu - L^{-1}func(uu) and return if failed.
       For Picard, assume that the fval vector has been filled
       with an eval of the nonlinear residual prior to this call. */
    retval = KINPicardFcnEval(kin_mem, kin_mem->kin_gval, kin_mem->kin_uu,
                              kin_mem->kin_fval);

    if (retval < 0)
    {
      ret = KIN_SYSFUNC_FAIL;
      break;
    }

    /* compute new solution */
    if (kin_mem->kin_m_aa == 0 || kin_mem->kin_nni - 1 < kin_mem->kin_delay_aa)
    {
      if (kin_mem->kin_damping || kin_mem->kin_damping_fn)
      {
        if (kin_mem->kin_damping_fn)
        {
          retval = kin_mem->kin_damping_fn(kin_mem->kin_nni, kin_mem->kin_uu,
                                           kin_mem->kin_fval, NULL, 0,
                                           kin_mem->kin_user_data,
                                           &(kin_mem->kin_beta));
          if (retval)
          {
            KINProcessError(kin_mem, KIN_DAMPING_FN_ERR, __LINE__, __func__,
                            __FILE__, "The damping function failed.");
            ret = KIN_DAMPING_FN_ERR;
            break;
          }
          if (kin_mem->kin_beta <= ZERO || kin_mem->kin_beta > ONE)
          {
            KINProcessError(kin_mem, KIN_DAMPING_FN_ERR, __LINE__, __func__,
                            __FILE__, "The damping parameter is outside of the range (0, 1].");
            ret = KIN_DAMPING_FN_ERR;
            break;
          }
        }

        /* damped fixed point */
        N_VLinearSum((ONE - kin_mem->kin_beta), kin_mem->kin_uu,
                     kin_mem->kin_beta, kin_mem->kin_gval, kin_mem->kin_unew);
      }
      else
      {
        /* standard fixed point */
        N_VScale(ONE, kin_mem->kin_gval, kin_mem->kin_unew);
      }
    }
    else
    {
      /* compute iteration count for Anderson acceleration */
      if (kin_mem->kin_delay_aa > 0)
      {
        iter_aa = kin_mem->kin_nni - 1 - kin_mem->kin_delay_aa;
      }
      else { iter_aa = kin_mem->kin_nni - 1; }

      retval = AndersonAcc(kin_mem,           /* kinsol memory            */
                           kin_mem->kin_gval, /* G(u_cur)       in        */
                           delta,             /* F(u_cur)       in (temp) */
                           kin_mem->kin_unew, /* u_new output   out       */
                           kin_mem->kin_uu,   /* u_cur input    in        */
                           iter_aa,           /* AA iteration   in        */
                           kin_mem->kin_R_aa, /* R matrix       in/out    */
                           kin_mem->kin_gamma_aa); /* gamma vector   in (temp) */
      if (retval)
      {
        ret = retval;
        break;
      }
    }

    /* Fill the Newton residual based on the new solution iterate */
    retval = kin_mem->kin_func(kin_mem->kin_unew, kin_mem->kin_fval,
                               kin_mem->kin_user_data);
    kin_mem->kin_nfe++;

    if (retval < 0)
    {
      ret = KIN_SYSFUNC_FAIL;
      break;
    }

    /* Measure || F(x) ||_max */
    kin_mem->kin_fnorm = KINScFNorm(kin_mem, kin_mem->kin_fval,
                                    kin_mem->kin_fscale);

#if SUNDIALS_LOGGING_LEVEL >= SUNDIALS_LOGLEVEL_INFO
    KINPrintInfo(kin_mem, PRNT_FMAX, "KINSOL", __func__, INFO_FMAX,
                 kin_mem->kin_fnorm);
#endif

#if SUNDIALS_LOGGING_LEVEL >= SUNDIALS_LOGLEVEL_INFO
    /* print the current iter, fnorm, and nfe values */
    KINPrintInfo(kin_mem, PRNT_NNI, "KINSOL", __func__, INFO_NNI,
                 kin_mem->kin_nni, kin_mem->kin_nfe, kin_mem->kin_fnorm);
#endif

    /* Check if the maximum number of iterations is reached */
    if (kin_mem->kin_nni >= kin_mem->kin_mxiter) { ret = KIN_MAXITER_REACHED; }
    if (kin_mem->kin_fnorm <= kin_mem->kin_fnormtol) { ret = KIN_SUCCESS; }

    /* Update the solution. Always return the newest iteration. Note this is
       also consistent with last function evaluation. */
    N_VScale(ONE, kin_mem->kin_unew, kin_mem->kin_uu);

    if (ret == CONTINUE_ITERATIONS && kin_mem->kin_callForcingTerm)
    {
      /* evaluate eta by calling the forcing term routine */
      fnormp = N_VWL2Norm(kin_mem->kin_fval, kin_mem->kin_fscale);
      KINForcingTerm(kin_mem, fnormp);
    }

  } /* end of loop; return */
#if SUNDIALS_LOGGING_LEVEL >= SUNDIALS_LOGLEVEL_INFO
  KINPrintInfo(kin_mem, PRNT_RETVAL, "KINSOL", __func__, INFO_RETVAL, ret);
#endif

  return (ret);
}

/*
 * KINPicardFcnEval
 *
 * This routine evaluates the Picard fixed point function
 * using the linear solver, gval = u - L^{-1}F(u).
 * The function assumes the user has defined L either through
 * a user-supplied matvec if using a SPILS solver or through
 * a supplied matrix if using a dense solver.  This assumption is
 * tested by a check on the strategy and the requisite functionality
 * within the linear solve routines.
 *
 * This routine fills gval = uu - L^{-1}F(uu) given uu and fval = F(uu).
 */

static int KINPicardFcnEval(KINMem kin_mem, N_Vector gval, N_Vector uval,
                            N_Vector fval1)
{
  int retval;

  if ((kin_mem->kin_nni - kin_mem->kin_nnilset) >= kin_mem->kin_msbset)
  {
    kin_mem->kin_sthrsh           = TWO;
    kin_mem->kin_update_fnorm_sub = SUNTRUE;
  }

  for (;;)
  {
    kin_mem->kin_jacCurrent = SUNFALSE;

    if ((kin_mem->kin_sthrsh > ONEPT5) && (kin_mem->kin_lsetup != NULL))
    {
      retval                   = kin_mem->kin_lsetup(kin_mem);
      kin_mem->kin_jacCurrent  = SUNTRUE;
      kin_mem->kin_nnilset     = kin_mem->kin_nni;
      kin_mem->kin_nnilset_sub = kin_mem->kin_nni;
      if (retval != 0) { return (KIN_LSETUP_FAIL); }
    }

    /* call the generic 'lsolve' routine to solve the system Lx = -fval
       Note that we are using gval to hold x. */
    N_VScale(-ONE, fval1, fval1);
    retval = kin_mem->kin_lsolve(kin_mem, gval, fval1, &(kin_mem->kin_sJpnorm),
                                 &(kin_mem->kin_sFdotJp));

    if (retval == 0)
    {
      /* Update gval = uval + gval since gval = -L^{-1}F(uu)  */
      N_VLinearSum(ONE, uval, ONE, gval, gval);
      return (KIN_SUCCESS);
    }
    else if (retval < 0) { return (KIN_LSOLVE_FAIL); }
    else if ((kin_mem->kin_lsetup == NULL) || (kin_mem->kin_jacCurrent))
    {
      return (KIN_LINSOLV_NO_RECOVERY);
    }

    /* loop back only if the linear solver setup is in use
       and matrix information is not current */

    kin_mem->kin_sthrsh = TWO;
  }
}

/*
 * KINFP
 *
 * This routine is the main driver for the fixed point iteration with
 * Anderson Acceleration.
 */

static int KINFP(KINMem kin_mem)
{
  int retval;         /* return value from user func */
  int ret;            /* iteration status            */
  long int iter_aa;   /* iteration count for AA      */
  sunrealtype tolfac; /* tolerance adjustment factor */
  N_Vector delta;     /* temporary workspace vector  */

  delta  = kin_mem->kin_vtemp1;
  ret    = CONTINUE_ITERATIONS;
  tolfac = ONE;

  SUNLogExtraDebugVec(KIN_LOGGER, "begin", kin_mem->kin_uu, "u_0(:) =");

  /* initialize iteration count */
  kin_mem->kin_nni = 0;

  while (ret == CONTINUE_ITERATIONS)
  {
    /* update iteration count */
    kin_mem->kin_nni++;

    /* evaluate func(uu) and return if failed */
    retval = kin_mem->kin_func(kin_mem->kin_uu, kin_mem->kin_fval,
                               kin_mem->kin_user_data);
    kin_mem->kin_nfe++;

    SUNLogExtraDebugVec(KIN_LOGGER, "while-loop-before-compute-new",
                        kin_mem->kin_fval, "G_%ld(:) =", kin_mem->kin_nni - 1);

    if (retval < 0)
    {
      ret = KIN_SYSFUNC_FAIL;
      break;
    }

    /* compute new solution */
    if (kin_mem->kin_m_aa == 0 || kin_mem->kin_nni - 1 < kin_mem->kin_delay_aa)
    {
      if (kin_mem->kin_damping || kin_mem->kin_damping_fn)
      {
        if (kin_mem->kin_damping_fn)
        {
          retval = kin_mem->kin_damping_fn(kin_mem->kin_nni, kin_mem->kin_uu,
                                           kin_mem->kin_fval, NULL, 0,
                                           kin_mem->kin_user_data,
                                           &(kin_mem->kin_beta));
          if (retval)
          {
            KINProcessError(kin_mem, KIN_DAMPING_FN_ERR, __LINE__, __func__,
                            __FILE__, "The damping function failed.");
            ret = KIN_DAMPING_FN_ERR;
            break;
          }
          if (kin_mem->kin_beta <= ZERO || kin_mem->kin_beta > ONE)
          {
            KINProcessError(kin_mem, KIN_DAMPING_FN_ERR, __LINE__, __func__,
                            __FILE__, "The damping parameter is outside of the range (0, 1].");
            ret = KIN_DAMPING_FN_ERR;
            break;
          }
        }

        /* damped fixed point */
        N_VLinearSum((ONE - kin_mem->kin_beta), kin_mem->kin_uu,
                     kin_mem->kin_beta, kin_mem->kin_fval, kin_mem->kin_unew);

        /* tolerance adjustment */
        tolfac = kin_mem->kin_beta;
      }
      else
      {
        /* standard fixed point */
        N_VScale(ONE, kin_mem->kin_fval, kin_mem->kin_unew);

        /* tolerance adjustment */
        tolfac = ONE;
      }
    }
    else
    {
      /* compute iteration count for Anderson acceleration */
      if (kin_mem->kin_delay_aa > 0)
      {
        iter_aa = kin_mem->kin_nni - 1 - kin_mem->kin_delay_aa;
      }
      else { iter_aa = kin_mem->kin_nni - 1; }

      /* apply Anderson acceleration */
      retval = AndersonAcc(kin_mem, kin_mem->kin_fval, delta, kin_mem->kin_unew,
                           kin_mem->kin_uu, iter_aa, kin_mem->kin_R_aa,
                           kin_mem->kin_gamma_aa);
      if (retval)
      {
        ret = retval;
        break;
      }

      /* tolerance adjustment (first iteration is standard fixed point) */
      if (iter_aa == 0 && (kin_mem->kin_damping_aa || kin_mem->kin_damping_fn))
      {
        tolfac = kin_mem->kin_beta;
      }
      else { tolfac = ONE; }
    }

    SUNLogExtraDebugVec(KIN_LOGGER, "while-loop-after-compute-new",
                        kin_mem->kin_unew, "u_%ld(:) =", kin_mem->kin_nni);

    /* compute change between iterations */
    N_VLinearSum(ONE, kin_mem->kin_unew, -ONE, kin_mem->kin_uu, delta);

    /* measure || g(x) - x || */
    kin_mem->kin_fnorm = KINScFNorm(kin_mem, delta, kin_mem->kin_fscale);

#if SUNDIALS_LOGGING_LEVEL >= SUNDIALS_LOGLEVEL_INFO
    KINPrintInfo(kin_mem, PRNT_FMAX, "KINSOL", __func__, INFO_FMAX,
                 kin_mem->kin_fnorm);
#endif

#if SUNDIALS_LOGGING_LEVEL >= SUNDIALS_LOGLEVEL_INFO
    /* print the current iter, fnorm, and nfe values */
    KINPrintInfo(kin_mem, PRNT_NNI, "KINSOL", __func__, INFO_NNI,
                 kin_mem->kin_nni, kin_mem->kin_nfe, kin_mem->kin_fnorm);
#endif

    /* Check if the maximum number of iterations is reached */
    if (kin_mem->kin_nni >= kin_mem->kin_mxiter) { ret = KIN_MAXITER_REACHED; }
    if (kin_mem->kin_fnorm <= (tolfac * kin_mem->kin_fnormtol))
    {
      ret = KIN_SUCCESS;
    }

    /* Update the solution if taking another iteration or returning the newest
       iterate. Otherwise return the solution consistent with the last function
       evaluation. */
    if (ret == CONTINUE_ITERATIONS || kin_mem->kin_ret_newest)
    {
      N_VScale(ONE, kin_mem->kin_unew, kin_mem->kin_uu);
    }

  } /* end of loop; return */

#if SUNDIALS_LOGGING_LEVEL >= SUNDIALS_LOGLEVEL_INFO
  KINPrintInfo(kin_mem, PRNT_RETVAL, "KINSOL", __func__, INFO_RETVAL, ret);
#endif

  return (ret);
}

/*
 * ========================================================================
 * Anderson Acceleration
 * ========================================================================
 */

static int AndersonAccQRDelete(KINMem kin_mem, N_Vector* Q, sunscalartype* R,
                               int depth)
{
  /* Delete left-most column vector from QR factorization */
  sunscalartype a, b, temp, temp3, absTemp2, absTemp1, c, s;

  for (int i = 0; i < depth - 1; i++)
  {
    a    = R[(i + 1) * depth + i];
    b    = R[(i + 1) * depth + i + 1];
    temp = SUNsqrt(a * a + b * b);

    if (b == ZERO)
    {
      c = ONE;
      s = ZERO;
    }
    else if (SUNabs(b) >= SUNabs(a))
    {
      temp3    = (SUNSQR(a)) / (SUNSQR(b));
      absTemp2 = SUNabs(b);
      s        = -ONE / ((b / absTemp2) * SUNRsqrt(ONE + SUN_REAL(temp3)));
      c        = -s * (SUNCONJ(a) / SUNCONJ(b));
    }
    else
    {
      temp3    = (SUNSQR(b)) / (SUNSQR(a));
      absTemp1 = SUNabs(a);
      c        = ONE / ((a / absTemp1) * SUNRsqrt(ONE + SUN_REAL(temp3)));
      s        = -c * (SUNCONJ(b) / SUNCONJ(a));
    }
    R[(i + 1) * depth + i]     = temp;
    R[(i + 1) * depth + i + 1] = ZERO;
    /* OK to reuse temp */
    if (i < depth - 1)
    {
      for (int j = i + 2; j < depth; j++)
      {
        a                    = R[j * depth + i];
        b                    = R[j * depth + i + 1];
        temp                 = c * a - s * b;
        R[j * depth + i + 1] = SUNCONJ(s) * a + SUNCONJ(c) * b;
        R[j * depth + i]     = temp;
      }
    }
    N_VLinearSum(c, Q[i], -s, Q[i + 1], kin_mem->kin_vtemp2);
    N_VLinearSum(SUNCONJ(s), Q[i], SUNCONJ(c), Q[i + 1], Q[i + 1]);
    N_VScale(ONE, kin_mem->kin_vtemp2, Q[i]);
  }

  /* Shift R to the left by one. */
  for (int i = 1; i < depth; i++)
  {
    for (int j = 0; j < depth - 1; j++)
    {
      R[(i - 1) * depth + j] = R[i * depth + j];
    }
  }

  /* If ICWY orthogonalization, then update T */
  if (kin_mem->kin_orth_aa == KIN_ORTH_ICWY)
  {
    if (kin_mem->kin_dot_prod_sb)
    {
      if (depth > 1)
      {
        for (int i = 2; i < depth; i++)
        {
          N_VDotProdMultiLocal(i, Q[i - 1], Q,
                               kin_mem->kin_T_aa + (i - 1) * depth);
        }
        N_VDotProdMultiAllReduce(depth * depth, Q[depth - 1], kin_mem->kin_T_aa);
      }
      for (int i = 1; i < depth; i++)
      {
        kin_mem->kin_T_aa[(i - 1) * depth + (i - 1)] = ONE;
      }
    }
    else
    {
      kin_mem->kin_T_aa[0] = ONE;
      for (int i = 2; i < depth; i++)
      {
        N_VDotProdMulti(i - 1, Q[i - 1], Q, kin_mem->kin_T_aa + (i - 1) * depth);
        kin_mem->kin_T_aa[(i - 1) * depth + (i - 1)] = ONE;
      }
    }
  }

  return KIN_SUCCESS;
}

static int AndersonAcc(KINMem kin_mem, N_Vector gval, N_Vector fv, N_Vector x,
                       N_Vector xold, long int iter, sunscalartype* R,
                       sunscalartype* gamma)
{
  int retval;
  long int lAA;
  sunscalartype alfa;
  sunrealtype onembeta;
  sunscalartype a, b, temp, c, s;
  sunbooleantype dotprodSB = SUNFALSE;

  /* local shortcuts for fused vector operation */
  int nvec          = 0;
  sunscalartype* cv = kin_mem->kin_cv;
  N_Vector* Xv      = kin_mem->kin_Xv;

  /* Compute residual F(x) = G(x_old) - x_old */
  N_VLinearSum(ONE, gval, -ONE, xold, fv);

  if (iter > 0)
  {
    /* If we've filled the acceleration subspace, start recycling */
    if (kin_mem->kin_current_depth == kin_mem->kin_m_aa)
    {
      /* Move the left-most column vector (oldest value) to the end so it gets
         overwritten with the newest value below. */
      N_Vector tmp_dg = kin_mem->kin_dg_aa[0];
      N_Vector tmp_df = kin_mem->kin_df_aa[0];
      for (long int i = 1; i < kin_mem->kin_m_aa; i++)
      {
        kin_mem->kin_dg_aa[i - 1] = kin_mem->kin_dg_aa[i];
        kin_mem->kin_df_aa[i - 1] = kin_mem->kin_df_aa[i];
      }
      kin_mem->kin_dg_aa[kin_mem->kin_m_aa - 1] = tmp_dg;
      kin_mem->kin_df_aa[kin_mem->kin_m_aa - 1] = tmp_df;

      /* Delete left-most column vector from QR factorization */
      retval = AndersonAccQRDelete(kin_mem, kin_mem->kin_q_aa, R,
                                   (int)kin_mem->kin_m_aa);
      if (retval) { return retval; }

      kin_mem->kin_current_depth--;
    }

    /* compute dg_new = gval - gval_old */
    N_VLinearSum(ONE, gval, -ONE, kin_mem->kin_gold_aa,
                 kin_mem->kin_dg_aa[kin_mem->kin_current_depth]);

    /* compute df_new = fval - fval_old */
    N_VLinearSum(ONE, fv, -ONE, kin_mem->kin_fold_aa,
                 kin_mem->kin_df_aa[kin_mem->kin_current_depth]);

    kin_mem->kin_current_depth++;
  }

  N_VScale(ONE, gval, kin_mem->kin_gold_aa);
  N_VScale(ONE, fv, kin_mem->kin_fold_aa);

  /* on first iteration, do fixed point update */
  if (kin_mem->kin_current_depth == 0)
  {
    if (kin_mem->kin_damping_aa || kin_mem->kin_damping_fn)
    {
      if (kin_mem->kin_damping_fn)
      {
        retval = kin_mem->kin_damping_fn(kin_mem->kin_nni, xold, gval, NULL, 0,
                                         kin_mem->kin_user_data,
                                         &(kin_mem->kin_beta_aa));
        if (retval)
        {
          KINProcessError(kin_mem, KIN_DAMPING_FN_ERR, __LINE__, __func__,
                          __FILE__, "The damping function failed.");
          return KIN_DAMPING_FN_ERR;
        }
        if (kin_mem->kin_beta_aa <= ZERO || kin_mem->kin_beta_aa > ONE)
        {
          KINProcessError(kin_mem, KIN_DAMPING_FN_ERR, __LINE__, __func__,
                          __FILE__, "The damping parameter is outside of the range (0, 1].");
          return KIN_DAMPING_FN_ERR;
        }
      }

      /* damped fixed point */
      N_VLinearSum((ONE - kin_mem->kin_beta_aa), xold, kin_mem->kin_beta_aa,
                   gval, x);
    }
    else
    {
      /* standard fixed point */
      N_VScale(ONE, gval, x);
    }

    return KIN_SUCCESS;
  }

  /* Add a column to the QR factorization */

  if (kin_mem->kin_current_depth == 1)
  {
    /* second iteration */
    sunscalartype dot = ZERO;
    SUNCheckCall(
<<<<<<< HEAD
      N_VDotProdComplex(kin_mem->kin_df_aa[0], kin_mem->kin_dg_aa[0], &dot));
=======
      N_VDotProdComplex(kin_mem->kin_df_aa[0], kin_mem->kin_df_aa[0], &dot));
>>>>>>> 1e838e6b
    R[0] = SUNRsqrt(SUN_REAL(dot));
    alfa = ONE / R[0];
    N_VScale(alfa, kin_mem->kin_df_aa[0], kin_mem->kin_q_aa[0]);
  }
  else
  {
    kin_mem->kin_qr_func(kin_mem->kin_q_aa, R,
                         kin_mem->kin_df_aa[kin_mem->kin_current_depth - 1],
                         (int)kin_mem->kin_current_depth - 1,
                         (int)kin_mem->kin_m_aa, (void*)kin_mem->kin_qr_data);
  }

  /* Adjust the depth */
  if (kin_mem->kin_depth_fn)
  {
    long int new_depth = kin_mem->kin_current_depth;

    retval = kin_mem->kin_depth_fn(kin_mem->kin_nni, xold, gval, fv,
                                   kin_mem->kin_df_aa, R,
                                   kin_mem->kin_current_depth,
                                   kin_mem->kin_user_data, &new_depth, NULL);
    if (retval)
    {
      KINProcessError(kin_mem, KIN_DEPTH_FN_ERR, __LINE__, __func__, __FILE__,
                      "The depth function failed.");
      return KIN_DEPTH_FN_ERR;
    }

    new_depth = SUNMIN(new_depth, kin_mem->kin_current_depth);
    new_depth = SUNMAX(new_depth, 0);

    if (new_depth == 0)
    {
      kin_mem->kin_current_depth = new_depth;

      /* do fixed point update */
      if (kin_mem->kin_damping_aa || kin_mem->kin_damping_fn)
      {
        if (kin_mem->kin_damping_fn)
        {
          retval = kin_mem->kin_damping_fn(kin_mem->kin_nni, xold, gval, NULL,
                                           0, kin_mem->kin_user_data,
                                           &(kin_mem->kin_beta_aa));
          if (retval)
          {
            KINProcessError(kin_mem, KIN_DAMPING_FN_ERR, __LINE__, __func__,
                            __FILE__, "The damping function failed.");
            return KIN_DAMPING_FN_ERR;
          }
          if (kin_mem->kin_beta_aa <= ZERO || kin_mem->kin_beta_aa > ONE)
          {
            KINProcessError(kin_mem, KIN_DAMPING_FN_ERR, __LINE__, __func__,
                            __FILE__, "The damping parameter is outside of the range (0, 1].");
            return KIN_DAMPING_FN_ERR;
          }
        }

        /* damped fixed point */
        N_VLinearSum((ONE - kin_mem->kin_beta_aa), xold, kin_mem->kin_beta_aa,
                     gval, x);
      }
      else
      {
        /* standard fixed point */
        N_VScale(ONE, gval, x);
      }

      return KIN_SUCCESS;
    }

    /* TODO(DJG): In the future, update QRDelete to support removing arbitrary
       columns from the factorization */
    if (new_depth < kin_mem->kin_current_depth)
    {
      /* Remove columns from the left one at a time */
      N_Vector tmp_dg = NULL;
      N_Vector tmp_df = NULL;

      for (int j = 0; j < kin_mem->kin_current_depth - new_depth; j++)
      {
        tmp_dg = kin_mem->kin_dg_aa[0];
        tmp_df = kin_mem->kin_df_aa[0];
        for (long int i = 1; i < kin_mem->kin_current_depth; i++)
        {
          kin_mem->kin_dg_aa[i - 1] = kin_mem->kin_dg_aa[i];
          kin_mem->kin_df_aa[i - 1] = kin_mem->kin_df_aa[i];
        }
        kin_mem->kin_dg_aa[kin_mem->kin_current_depth - 1] = tmp_dg;
        kin_mem->kin_df_aa[kin_mem->kin_current_depth - 1] = tmp_df;

        retval = AndersonAccQRDelete(kin_mem, kin_mem->kin_q_aa, R,
                                     (int)kin_mem->kin_current_depth);
        if (retval) { return retval; }

        kin_mem->kin_current_depth--;
      }
    }
  }

  /* Solve least squares problem and update solution */
  lAA = kin_mem->kin_current_depth;

  /* Compute Q^T fv */
  retval = N_VDotProdMulti((int)lAA, fv, kin_mem->kin_q_aa, gamma);
  if (retval != KIN_SUCCESS) { return (KIN_VECTOROP_ERR); }

  /* Compute the damping factor before overwriting gamma below so we can pass
     gamma = Q^T fv (just computed above) to the damping function as it can be
     used to compute the acceleration gain = sqrt(1 - ||Q^T fv||^2/||fv||^2). */
  if (kin_mem->kin_damping_fn)
  {
    retval = kin_mem->kin_damping_fn(kin_mem->kin_nni, xold, gval, gamma, lAA,
                                     kin_mem->kin_user_data,
                                     &(kin_mem->kin_beta_aa));
    if (retval)
    {
      KINProcessError(kin_mem, KIN_DAMPING_FN_ERR, __LINE__, __func__, __FILE__,
                      "The damping function failed.");
      return KIN_DAMPING_FN_ERR;
    }
    if (kin_mem->kin_beta_aa <= ZERO || kin_mem->kin_beta_aa > ONE)
    {
      KINProcessError(kin_mem, KIN_DAMPING_FN_ERR, __LINE__, __func__, __FILE__,
                      "The damping parameter is outside of the range (0, 1].");
      return KIN_DAMPING_FN_ERR;
    }
  }

  /* set arrays for fused vector operation */
  cv[0] = ONE;
  Xv[0] = gval;
  nvec  = 1;

  /* Solve the upper triangular system R gamma = Q^T fv */
  for (long int i = lAA - 1; i > -1; i--)
  {
    for (long int j = i + 1; j < lAA; j++)
    {
      gamma[i] = gamma[i] - R[j * kin_mem->kin_m_aa + i] * gamma[j];
    }
    gamma[i] = gamma[i] / R[i * kin_mem->kin_m_aa + i];

    cv[nvec] = -gamma[i];
    Xv[nvec] = kin_mem->kin_dg_aa[i];
    nvec += 1;
  }

  /* if enabled, apply damping */
  if (kin_mem->kin_damping_aa || kin_mem->kin_damping_fn)
  {
    onembeta = (ONE - kin_mem->kin_beta_aa);
    cv[nvec] = -onembeta;
    Xv[nvec] = fv;
    nvec += 1;
    for (long int i = lAA - 1; i > -1; i--)
    {
      cv[nvec] = onembeta * gamma[i];
      Xv[nvec] = kin_mem->kin_df_aa[i];
      nvec += 1;
    }
  }

  /* update solution */
  retval = N_VLinearCombination(nvec, cv, Xv, x);
  if (retval != KIN_SUCCESS) { return (KIN_VECTOROP_ERR); }

  return KIN_SUCCESS;
}<|MERGE_RESOLUTION|>--- conflicted
+++ resolved
@@ -3176,11 +3176,7 @@
     /* second iteration */
     sunscalartype dot = ZERO;
     SUNCheckCall(
-<<<<<<< HEAD
-      N_VDotProdComplex(kin_mem->kin_df_aa[0], kin_mem->kin_dg_aa[0], &dot));
-=======
       N_VDotProdComplex(kin_mem->kin_df_aa[0], kin_mem->kin_df_aa[0], &dot));
->>>>>>> 1e838e6b
     R[0] = SUNRsqrt(SUN_REAL(dot));
     alfa = ONE / R[0];
     N_VScale(alfa, kin_mem->kin_df_aa[0], kin_mem->kin_q_aa[0]);
