# KINSOL
<<<<<<< HEAD
### Version 6.6.2 (Nov 2023)
=======
### Version 7.0.0-rc.1 (Jan 2024)
>>>>>>> e5eec3d1

**Alan C. Hindmarsh, Radu Serban, Cody J. Balos, David J. Gardner,
  and Carol S. Woodward, Center for Applied Scientific Computing, LLNL**

**Daniel R. Reynolds, Department of Mathematics, Southern Methodist University**


KINSOL is a package for the solution for nonlinear algebraic systems
```
F(u) = 0.
```
Nonlinear solver methods available include Newton-Krylov, Picard, and
fixed-point. Both Picard and fixed point can be accelerated with Anderson
acceleration.

KINSOL is part of the SUNDIALS Suite of Nonlinear and Differential/Algebraic
equation Solvers which consists of ARKode, CVODE, CVODES, IDA, IDAS and KINSOL.
It is written in ANSI standard C, but is based on the previous Fortran package
NKSOL, written by Peter Brown and Youcef Saad. KINSOL can be used in a variety
of computing environments including serial, shared memory, distributed memory,
and accelerator-based (e.g., GPU) systems. This flexibility is obtained from a
modular design that leverages the shared vector, matrix, and linear solver APIs
used across SUNDIALS packages.

For use with Fortran applications, a set of Fortran/C interface routines, called
FKINSOL, is also supplied.  These are written in C, but assume that the user
calling program and all user-supplied routines are in Fortran.

## Documentation

See the KINSOL documentation at [Read the Docs](https://sundials.readthedocs.io/en/latest/kinsol)
for more information about KINSOL usage.

## Installation

For installation instructions see the
[SUNDIALS Installation Guide](https://sundials.readthedocs.io/en/latest/Install_link.html).

## Release History

Information on recent changes to KINSOL can be found in the "Introduction"
chapter of the KINSOL User Guide and a complete release history is available in
the "SUNDIALS Release History" appendix of the KINSOL User Guide.

## References

* A. C. Hindmarsh, R. Serban, C. J. Balos, D. J. Gardner,
  D. R. Reynolds and C. S. Woodward,
<<<<<<< HEAD
  "User Documentation for KINSOL v6.6.2," LLNL technical report
  UCRL-SM-208116, Nov 2023.

* A. M. Collier and R. Serban, "Example Programs for KINSOL v6.6.2,"
  LLNL technical report UCRL-SM-208114, Nov 2023.
=======
  "User Documentation for KINSOL v7.0.0-rc.1," LLNL technical report
  UCRL-SM-208116, Jan 2024.

* A. M. Collier and R. Serban, "Example Programs for KINSOL v7.0.0-rc.1,"
  LLNL technical report UCRL-SM-208114, Jan 2024.
>>>>>>> e5eec3d1

* A. C. Hindmarsh, P. N. Brown, K. E. Grant, S. L. Lee, R. Serban,
  D. E. Shumaker, and C. S. Woodward, "SUNDIALS, Suite of Nonlinear and
  Differential/Algebraic Equation Solvers," ACM Trans. Math. Softw.,
  31(3), pp. 363-396, 2005.

* Peter N. Brown and Youcef Saad, "Hybrid Krylov Methods for
  Nonlinear Systems of Equations," SIAM J. Sci. Stat. Comput.,
  Vol 11, no 3, pp. 450-481, May 1990.

* A. G. Taylor and A. C. Hindmarsh, "User Documentation for KINSOL,
  A Nonlinear Solver for Sequential and Parallel Computers," LLNL
  technical report UCRL-ID-131185, July 1998.<|MERGE_RESOLUTION|>--- conflicted
+++ resolved
@@ -1,9 +1,5 @@
 # KINSOL
-<<<<<<< HEAD
-### Version 6.6.2 (Nov 2023)
-=======
 ### Version 7.0.0-rc.1 (Jan 2024)
->>>>>>> e5eec3d1
 
 **Alan C. Hindmarsh, Radu Serban, Cody J. Balos, David J. Gardner,
   and Carol S. Woodward, Center for Applied Scientific Computing, LLNL**
@@ -52,19 +48,11 @@
 
 * A. C. Hindmarsh, R. Serban, C. J. Balos, D. J. Gardner,
   D. R. Reynolds and C. S. Woodward,
-<<<<<<< HEAD
-  "User Documentation for KINSOL v6.6.2," LLNL technical report
-  UCRL-SM-208116, Nov 2023.
-
-* A. M. Collier and R. Serban, "Example Programs for KINSOL v6.6.2,"
-  LLNL technical report UCRL-SM-208114, Nov 2023.
-=======
   "User Documentation for KINSOL v7.0.0-rc.1," LLNL technical report
   UCRL-SM-208116, Jan 2024.
 
 * A. M. Collier and R. Serban, "Example Programs for KINSOL v7.0.0-rc.1,"
   LLNL technical report UCRL-SM-208114, Jan 2024.
->>>>>>> e5eec3d1
 
 * A. C. Hindmarsh, P. N. Brown, K. E. Grant, S. L. Lee, R. Serban,
   D. E. Shumaker, and C. S. Woodward, "SUNDIALS, Suite of Nonlinear and
