/* ----------------------------------------------------------------------------
 * This file was automatically generated by SWIG (http://www.swig.org).
 * Version 4.0.0
 *
 * This file is not intended to be easily readable and contains a number of
 * coding conventions designed to improve portability and efficiency. Do not make
 * changes to this file unless you know what you are doing--modify the SWIG
 * interface file instead.
 * ----------------------------------------------------------------------------- */

/* ---------------------------------------------------------------
 * Programmer(s): Auto-generated by swig.
 * ---------------------------------------------------------------
 * SUNDIALS Copyright Start
 * Copyright (c) 2002-2024, Lawrence Livermore National Security
 * and Southern Methodist University.
 * All rights reserved.
 *
 * See the top-level LICENSE and NOTICE files for details.
 *
 * SPDX-License-Identifier: BSD-3-Clause
 * SUNDIALS Copyright End
 * -------------------------------------------------------------*/

/* -----------------------------------------------------------------------------
 *  This section contains generic SWIG labels for method/variable
 *  declarations/attributes, and other compiler dependent labels.
 * ----------------------------------------------------------------------------- */

/* template workaround for compilers that cannot correctly implement the C++ standard */
#ifndef SWIGTEMPLATEDISAMBIGUATOR
# if defined(__SUNPRO_CC) && (__SUNPRO_CC <= 0x560)
#  define SWIGTEMPLATEDISAMBIGUATOR template
# elif defined(__HP_aCC)
/* Needed even with `aCC -AA' when `aCC -V' reports HP ANSI C++ B3910B A.03.55 */
/* If we find a maximum version that requires this, the test would be __HP_aCC <= 35500 for A.03.55 */
#  define SWIGTEMPLATEDISAMBIGUATOR template
# else
#  define SWIGTEMPLATEDISAMBIGUATOR
# endif
#endif

/* inline attribute */
#ifndef SWIGINLINE
# if defined(__cplusplus) || (defined(__GNUC__) && !defined(__STRICT_ANSI__))
#   define SWIGINLINE inline
# else
#   define SWIGINLINE
# endif
#endif

/* attribute recognised by some compilers to avoid 'unused' warnings */
#ifndef SWIGUNUSED
# if defined(__GNUC__)
#   if !(defined(__cplusplus)) || (__GNUC__ > 3 || (__GNUC__ == 3 && __GNUC_MINOR__ >= 4))
#     define SWIGUNUSED __attribute__ ((__unused__))
#   else
#     define SWIGUNUSED
#   endif
# elif defined(__ICC)
#   define SWIGUNUSED __attribute__ ((__unused__))
# else
#   define SWIGUNUSED
# endif
#endif

#ifndef SWIG_MSC_UNSUPPRESS_4505
# if defined(_MSC_VER)
#   pragma warning(disable : 4505) /* unreferenced local function has been removed */
# endif
#endif

#ifndef SWIGUNUSEDPARM
# ifdef __cplusplus
#   define SWIGUNUSEDPARM(p)
# else
#   define SWIGUNUSEDPARM(p) p SWIGUNUSED
# endif
#endif

/* internal SWIG method */
#ifndef SWIGINTERN
# define SWIGINTERN static SWIGUNUSED
#endif

/* internal inline SWIG method */
#ifndef SWIGINTERNINLINE
# define SWIGINTERNINLINE SWIGINTERN SWIGINLINE
#endif

/* qualifier for exported *const* global data variables*/
#ifndef SWIGEXTERN
# ifdef __cplusplus
#   define SWIGEXTERN extern
# else
#   define SWIGEXTERN
# endif
#endif

/* exporting methods */
#if defined(__GNUC__)
#  if (__GNUC__ >= 4) || (__GNUC__ == 3 && __GNUC_MINOR__ >= 4)
#    ifndef GCC_HASCLASSVISIBILITY
#      define GCC_HASCLASSVISIBILITY
#    endif
#  endif
#endif

#ifndef SWIGEXPORT
# if defined(_WIN32) || defined(__WIN32__) || defined(__CYGWIN__)
#   if defined(STATIC_LINKED)
#     define SWIGEXPORT
#   else
#     define SWIGEXPORT __declspec(dllexport)
#   endif
# else
#   if defined(__GNUC__) && defined(GCC_HASCLASSVISIBILITY)
#     define SWIGEXPORT __attribute__ ((visibility("default")))
#   else
#     define SWIGEXPORT
#   endif
# endif
#endif

/* calling conventions for Windows */
#ifndef SWIGSTDCALL
# if defined(_WIN32) || defined(__WIN32__) || defined(__CYGWIN__)
#   define SWIGSTDCALL __stdcall
# else
#   define SWIGSTDCALL
# endif
#endif

/* Deal with Microsoft's attempt at deprecating C standard runtime functions */
#if !defined(SWIG_NO_CRT_SECURE_NO_DEPRECATE) && defined(_MSC_VER) && !defined(_CRT_SECURE_NO_DEPRECATE)
# define _CRT_SECURE_NO_DEPRECATE
#endif

/* Deal with Microsoft's attempt at deprecating methods in the standard C++ library */
#if !defined(SWIG_NO_SCL_SECURE_NO_DEPRECATE) && defined(_MSC_VER) && !defined(_SCL_SECURE_NO_DEPRECATE)
# define _SCL_SECURE_NO_DEPRECATE
#endif

/* Deal with Apple's deprecated 'AssertMacros.h' from Carbon-framework */
#if defined(__APPLE__) && !defined(__ASSERT_MACROS_DEFINE_VERSIONS_WITHOUT_UNDERSCORES)
# define __ASSERT_MACROS_DEFINE_VERSIONS_WITHOUT_UNDERSCORES 0
#endif

/* Intel's compiler complains if a variable which was never initialised is
 * cast to void, which is a common idiom which we use to indicate that we
 * are aware a variable isn't used.  So we just silence that warning.
 * See: https://github.com/swig/swig/issues/192 for more discussion.
 */
#ifdef __INTEL_COMPILER
# pragma warning disable 592
#endif

/*  Errors in SWIG */
#define  SWIG_UnknownError    	   -1
#define  SWIG_IOError        	   -2
#define  SWIG_RuntimeError   	   -3
#define  SWIG_IndexError     	   -4
#define  SWIG_TypeError      	   -5
#define  SWIG_DivisionByZero 	   -6
#define  SWIG_OverflowError  	   -7
#define  SWIG_SyntaxError    	   -8
#define  SWIG_ValueError     	   -9
#define  SWIG_SystemError    	   -10
#define  SWIG_AttributeError 	   -11
#define  SWIG_MemoryError    	   -12
#define  SWIG_NullReferenceError   -13




#include <assert.h>
#define SWIG_exception_impl(DECL, CODE, MSG, RETURNNULL) \
 { printf("In " DECL ": " MSG); assert(0); RETURNNULL; }


#include <stdio.h>
#if defined(_MSC_VER) || defined(__BORLANDC__) || defined(_WATCOM)
# ifndef snprintf
#  define snprintf _snprintf
# endif
#endif


/* Support for the `contract` feature.
 *
 * Note that RETURNNULL is first because it's inserted via a 'Replaceall' in
 * the fortran.cxx file.
 */
#define SWIG_contract_assert(RETURNNULL, EXPR, MSG) \
 if (!(EXPR)) { SWIG_exception_impl("$decl", SWIG_ValueError, MSG, RETURNNULL); }


#define SWIGVERSION 0x040000
#define SWIG_VERSION SWIGVERSION


#define SWIG_as_voidptr(a) (void *)((const void *)(a))
#define SWIG_as_voidptrptr(a) ((void)SWIG_as_voidptr(*a),(void**)(a))


#include "sundials/sundials_nonlinearsolver.h"


#include "sunnonlinsol/sunnonlinsol_fixedpoint.h"

SWIGEXPORT SUNNonlinearSolver _wrap_FSUNNonlinSol_FixedPoint(N_Vector farg1, int const *farg2, void *farg3) {
  SUNNonlinearSolver fresult ;
  N_Vector arg1 = (N_Vector) 0 ;
  int arg2 ;
  SUNContext arg3 = (SUNContext) 0 ;
  SUNNonlinearSolver result;

  arg1 = (N_Vector)(farg1);
  arg2 = (int)(*farg2);
  arg3 = (SUNContext)(farg3);
  result = (SUNNonlinearSolver)SUNNonlinSol_FixedPoint(arg1,arg2,arg3);
  fresult = result;
  return fresult;
}


SWIGEXPORT SUNNonlinearSolver _wrap_FSUNNonlinSol_FixedPointSens(int const *farg1, N_Vector farg2, int const *farg3, void *farg4) {
  SUNNonlinearSolver fresult ;
  int arg1 ;
  N_Vector arg2 = (N_Vector) 0 ;
  int arg3 ;
  SUNContext arg4 = (SUNContext) 0 ;
  SUNNonlinearSolver result;

  arg1 = (int)(*farg1);
  arg2 = (N_Vector)(farg2);
  arg3 = (int)(*farg3);
  arg4 = (SUNContext)(farg4);
  result = (SUNNonlinearSolver)SUNNonlinSol_FixedPointSens(arg1,arg2,arg3,arg4);
  fresult = result;
  return fresult;
}


SWIGEXPORT int _wrap_FSUNNonlinSolGetType_FixedPoint(SUNNonlinearSolver farg1) {
  int fresult ;
  SUNNonlinearSolver arg1 = (SUNNonlinearSolver) 0 ;
  SUNNonlinearSolver_Type result;

  arg1 = (SUNNonlinearSolver)(farg1);
  result = (SUNNonlinearSolver_Type)SUNNonlinSolGetType_FixedPoint(arg1);
  fresult = (int)(result);
  return fresult;
}


SWIGEXPORT int _wrap_FSUNNonlinSolInitialize_FixedPoint(SUNNonlinearSolver farg1) {
  int fresult ;
  SUNNonlinearSolver arg1 = (SUNNonlinearSolver) 0 ;
  SUNErrCode result;
<<<<<<< HEAD

=======
  
>>>>>>> e5eec3d1
  arg1 = (SUNNonlinearSolver)(farg1);
  result = (SUNErrCode)SUNNonlinSolInitialize_FixedPoint(arg1);
  fresult = (SUNErrCode)(result);
  return fresult;
}


SWIGEXPORT int _wrap_FSUNNonlinSolSolve_FixedPoint(SUNNonlinearSolver farg1, N_Vector farg2, N_Vector farg3, N_Vector farg4, double const *farg5, int const *farg6, void *farg7) {
  int fresult ;
  SUNNonlinearSolver arg1 = (SUNNonlinearSolver) 0 ;
  N_Vector arg2 = (N_Vector) 0 ;
  N_Vector arg3 = (N_Vector) 0 ;
  N_Vector arg4 = (N_Vector) 0 ;
  sunrealtype arg5 ;
  int arg6 ;
  void *arg7 = (void *) 0 ;
  int result;

  arg1 = (SUNNonlinearSolver)(farg1);
  arg2 = (N_Vector)(farg2);
  arg3 = (N_Vector)(farg3);
  arg4 = (N_Vector)(farg4);
  arg5 = (sunrealtype)(*farg5);
  arg6 = (int)(*farg6);
  arg7 = (void *)(farg7);
  result = (int)SUNNonlinSolSolve_FixedPoint(arg1,arg2,arg3,arg4,arg5,arg6,arg7);
  fresult = (int)(result);
  return fresult;
}


SWIGEXPORT int _wrap_FSUNNonlinSolFree_FixedPoint(SUNNonlinearSolver farg1) {
  int fresult ;
  SUNNonlinearSolver arg1 = (SUNNonlinearSolver) 0 ;
  SUNErrCode result;
<<<<<<< HEAD

=======
  
>>>>>>> e5eec3d1
  arg1 = (SUNNonlinearSolver)(farg1);
  result = (SUNErrCode)SUNNonlinSolFree_FixedPoint(arg1);
  fresult = (SUNErrCode)(result);
  return fresult;
}


SWIGEXPORT int _wrap_FSUNNonlinSolSetSysFn_FixedPoint(SUNNonlinearSolver farg1, SUNNonlinSolSysFn farg2) {
  int fresult ;
  SUNNonlinearSolver arg1 = (SUNNonlinearSolver) 0 ;
  SUNNonlinSolSysFn arg2 = (SUNNonlinSolSysFn) 0 ;
  SUNErrCode result;
<<<<<<< HEAD

=======
  
>>>>>>> e5eec3d1
  arg1 = (SUNNonlinearSolver)(farg1);
  arg2 = (SUNNonlinSolSysFn)(farg2);
  result = (SUNErrCode)SUNNonlinSolSetSysFn_FixedPoint(arg1,arg2);
  fresult = (SUNErrCode)(result);
  return fresult;
}


SWIGEXPORT int _wrap_FSUNNonlinSolSetConvTestFn_FixedPoint(SUNNonlinearSolver farg1, SUNNonlinSolConvTestFn farg2, void *farg3) {
  int fresult ;
  SUNNonlinearSolver arg1 = (SUNNonlinearSolver) 0 ;
  SUNNonlinSolConvTestFn arg2 = (SUNNonlinSolConvTestFn) 0 ;
  void *arg3 = (void *) 0 ;
  SUNErrCode result;
<<<<<<< HEAD

=======
  
>>>>>>> e5eec3d1
  arg1 = (SUNNonlinearSolver)(farg1);
  arg2 = (SUNNonlinSolConvTestFn)(farg2);
  arg3 = (void *)(farg3);
  result = (SUNErrCode)SUNNonlinSolSetConvTestFn_FixedPoint(arg1,arg2,arg3);
  fresult = (SUNErrCode)(result);
  return fresult;
}


SWIGEXPORT int _wrap_FSUNNonlinSolSetMaxIters_FixedPoint(SUNNonlinearSolver farg1, int const *farg2) {
  int fresult ;
  SUNNonlinearSolver arg1 = (SUNNonlinearSolver) 0 ;
  int arg2 ;
  SUNErrCode result;
<<<<<<< HEAD

=======
  
>>>>>>> e5eec3d1
  arg1 = (SUNNonlinearSolver)(farg1);
  arg2 = (int)(*farg2);
  result = (SUNErrCode)SUNNonlinSolSetMaxIters_FixedPoint(arg1,arg2);
  fresult = (SUNErrCode)(result);
  return fresult;
}


SWIGEXPORT int _wrap_FSUNNonlinSolSetDamping_FixedPoint(SUNNonlinearSolver farg1, double const *farg2) {
  int fresult ;
  SUNNonlinearSolver arg1 = (SUNNonlinearSolver) 0 ;
  sunrealtype arg2 ;
  SUNErrCode result;
<<<<<<< HEAD

=======
  
>>>>>>> e5eec3d1
  arg1 = (SUNNonlinearSolver)(farg1);
  arg2 = (sunrealtype)(*farg2);
  result = (SUNErrCode)SUNNonlinSolSetDamping_FixedPoint(arg1,arg2);
  fresult = (SUNErrCode)(result);
  return fresult;
}


SWIGEXPORT int _wrap_FSUNNonlinSolGetNumIters_FixedPoint(SUNNonlinearSolver farg1, long *farg2) {
  int fresult ;
  SUNNonlinearSolver arg1 = (SUNNonlinearSolver) 0 ;
  long *arg2 = (long *) 0 ;
  SUNErrCode result;
<<<<<<< HEAD

=======
  
>>>>>>> e5eec3d1
  arg1 = (SUNNonlinearSolver)(farg1);
  arg2 = (long *)(farg2);
  result = (SUNErrCode)SUNNonlinSolGetNumIters_FixedPoint(arg1,arg2);
  fresult = (SUNErrCode)(result);
  return fresult;
}


SWIGEXPORT int _wrap_FSUNNonlinSolGetCurIter_FixedPoint(SUNNonlinearSolver farg1, int *farg2) {
  int fresult ;
  SUNNonlinearSolver arg1 = (SUNNonlinearSolver) 0 ;
  int *arg2 = (int *) 0 ;
  SUNErrCode result;
<<<<<<< HEAD

=======
  
>>>>>>> e5eec3d1
  arg1 = (SUNNonlinearSolver)(farg1);
  arg2 = (int *)(farg2);
  result = (SUNErrCode)SUNNonlinSolGetCurIter_FixedPoint(arg1,arg2);
  fresult = (SUNErrCode)(result);
  return fresult;
}


SWIGEXPORT int _wrap_FSUNNonlinSolGetNumConvFails_FixedPoint(SUNNonlinearSolver farg1, long *farg2) {
  int fresult ;
  SUNNonlinearSolver arg1 = (SUNNonlinearSolver) 0 ;
  long *arg2 = (long *) 0 ;
  SUNErrCode result;
<<<<<<< HEAD

=======
  
>>>>>>> e5eec3d1
  arg1 = (SUNNonlinearSolver)(farg1);
  arg2 = (long *)(farg2);
  result = (SUNErrCode)SUNNonlinSolGetNumConvFails_FixedPoint(arg1,arg2);
  fresult = (SUNErrCode)(result);
  return fresult;
}


SWIGEXPORT int _wrap_FSUNNonlinSolGetSysFn_FixedPoint(SUNNonlinearSolver farg1, void *farg2) {
  int fresult ;
  SUNNonlinearSolver arg1 = (SUNNonlinearSolver) 0 ;
  SUNNonlinSolSysFn *arg2 = (SUNNonlinSolSysFn *) 0 ;
  SUNErrCode result;
<<<<<<< HEAD

=======
  
>>>>>>> e5eec3d1
  arg1 = (SUNNonlinearSolver)(farg1);
  arg2 = (SUNNonlinSolSysFn *)(farg2);
  result = (SUNErrCode)SUNNonlinSolGetSysFn_FixedPoint(arg1,arg2);
  fresult = (SUNErrCode)(result);
  return fresult;
}


<|MERGE_RESOLUTION|>--- conflicted
+++ resolved
@@ -192,15 +192,15 @@
  * the fortran.cxx file.
  */
 #define SWIG_contract_assert(RETURNNULL, EXPR, MSG) \
- if (!(EXPR)) { SWIG_exception_impl("$decl", SWIG_ValueError, MSG, RETURNNULL); }
-
-
-#define SWIGVERSION 0x040000
+ if (!(EXPR)) { SWIG_exception_impl("$decl", SWIG_ValueError, MSG, RETURNNULL); } 
+
+
+#define SWIGVERSION 0x040000 
 #define SWIG_VERSION SWIGVERSION
 
 
-#define SWIG_as_voidptr(a) (void *)((const void *)(a))
-#define SWIG_as_voidptrptr(a) ((void)SWIG_as_voidptr(*a),(void**)(a))
+#define SWIG_as_voidptr(a) (void *)((const void *)(a)) 
+#define SWIG_as_voidptrptr(a) ((void)SWIG_as_voidptr(*a),(void**)(a)) 
 
 
 #include "sundials/sundials_nonlinearsolver.h"
@@ -214,7 +214,7 @@
   int arg2 ;
   SUNContext arg3 = (SUNContext) 0 ;
   SUNNonlinearSolver result;
-
+  
   arg1 = (N_Vector)(farg1);
   arg2 = (int)(*farg2);
   arg3 = (SUNContext)(farg3);
@@ -231,7 +231,7 @@
   int arg3 ;
   SUNContext arg4 = (SUNContext) 0 ;
   SUNNonlinearSolver result;
-
+  
   arg1 = (int)(*farg1);
   arg2 = (N_Vector)(farg2);
   arg3 = (int)(*farg3);
@@ -246,7 +246,7 @@
   int fresult ;
   SUNNonlinearSolver arg1 = (SUNNonlinearSolver) 0 ;
   SUNNonlinearSolver_Type result;
-
+  
   arg1 = (SUNNonlinearSolver)(farg1);
   result = (SUNNonlinearSolver_Type)SUNNonlinSolGetType_FixedPoint(arg1);
   fresult = (int)(result);
@@ -258,11 +258,7 @@
   int fresult ;
   SUNNonlinearSolver arg1 = (SUNNonlinearSolver) 0 ;
   SUNErrCode result;
-<<<<<<< HEAD
-
-=======
-  
->>>>>>> e5eec3d1
+  
   arg1 = (SUNNonlinearSolver)(farg1);
   result = (SUNErrCode)SUNNonlinSolInitialize_FixedPoint(arg1);
   fresult = (SUNErrCode)(result);
@@ -280,7 +276,7 @@
   int arg6 ;
   void *arg7 = (void *) 0 ;
   int result;
-
+  
   arg1 = (SUNNonlinearSolver)(farg1);
   arg2 = (N_Vector)(farg2);
   arg3 = (N_Vector)(farg3);
@@ -298,11 +294,7 @@
   int fresult ;
   SUNNonlinearSolver arg1 = (SUNNonlinearSolver) 0 ;
   SUNErrCode result;
-<<<<<<< HEAD
-
-=======
-  
->>>>>>> e5eec3d1
+  
   arg1 = (SUNNonlinearSolver)(farg1);
   result = (SUNErrCode)SUNNonlinSolFree_FixedPoint(arg1);
   fresult = (SUNErrCode)(result);
@@ -315,11 +307,7 @@
   SUNNonlinearSolver arg1 = (SUNNonlinearSolver) 0 ;
   SUNNonlinSolSysFn arg2 = (SUNNonlinSolSysFn) 0 ;
   SUNErrCode result;
-<<<<<<< HEAD
-
-=======
-  
->>>>>>> e5eec3d1
+  
   arg1 = (SUNNonlinearSolver)(farg1);
   arg2 = (SUNNonlinSolSysFn)(farg2);
   result = (SUNErrCode)SUNNonlinSolSetSysFn_FixedPoint(arg1,arg2);
@@ -334,11 +322,7 @@
   SUNNonlinSolConvTestFn arg2 = (SUNNonlinSolConvTestFn) 0 ;
   void *arg3 = (void *) 0 ;
   SUNErrCode result;
-<<<<<<< HEAD
-
-=======
-  
->>>>>>> e5eec3d1
+  
   arg1 = (SUNNonlinearSolver)(farg1);
   arg2 = (SUNNonlinSolConvTestFn)(farg2);
   arg3 = (void *)(farg3);
@@ -353,11 +337,7 @@
   SUNNonlinearSolver arg1 = (SUNNonlinearSolver) 0 ;
   int arg2 ;
   SUNErrCode result;
-<<<<<<< HEAD
-
-=======
-  
->>>>>>> e5eec3d1
+  
   arg1 = (SUNNonlinearSolver)(farg1);
   arg2 = (int)(*farg2);
   result = (SUNErrCode)SUNNonlinSolSetMaxIters_FixedPoint(arg1,arg2);
@@ -371,11 +351,7 @@
   SUNNonlinearSolver arg1 = (SUNNonlinearSolver) 0 ;
   sunrealtype arg2 ;
   SUNErrCode result;
-<<<<<<< HEAD
-
-=======
-  
->>>>>>> e5eec3d1
+  
   arg1 = (SUNNonlinearSolver)(farg1);
   arg2 = (sunrealtype)(*farg2);
   result = (SUNErrCode)SUNNonlinSolSetDamping_FixedPoint(arg1,arg2);
@@ -389,11 +365,7 @@
   SUNNonlinearSolver arg1 = (SUNNonlinearSolver) 0 ;
   long *arg2 = (long *) 0 ;
   SUNErrCode result;
-<<<<<<< HEAD
-
-=======
-  
->>>>>>> e5eec3d1
+  
   arg1 = (SUNNonlinearSolver)(farg1);
   arg2 = (long *)(farg2);
   result = (SUNErrCode)SUNNonlinSolGetNumIters_FixedPoint(arg1,arg2);
@@ -407,11 +379,7 @@
   SUNNonlinearSolver arg1 = (SUNNonlinearSolver) 0 ;
   int *arg2 = (int *) 0 ;
   SUNErrCode result;
-<<<<<<< HEAD
-
-=======
-  
->>>>>>> e5eec3d1
+  
   arg1 = (SUNNonlinearSolver)(farg1);
   arg2 = (int *)(farg2);
   result = (SUNErrCode)SUNNonlinSolGetCurIter_FixedPoint(arg1,arg2);
@@ -425,11 +393,7 @@
   SUNNonlinearSolver arg1 = (SUNNonlinearSolver) 0 ;
   long *arg2 = (long *) 0 ;
   SUNErrCode result;
-<<<<<<< HEAD
-
-=======
-  
->>>>>>> e5eec3d1
+  
   arg1 = (SUNNonlinearSolver)(farg1);
   arg2 = (long *)(farg2);
   result = (SUNErrCode)SUNNonlinSolGetNumConvFails_FixedPoint(arg1,arg2);
@@ -443,11 +407,7 @@
   SUNNonlinearSolver arg1 = (SUNNonlinearSolver) 0 ;
   SUNNonlinSolSysFn *arg2 = (SUNNonlinSolSysFn *) 0 ;
   SUNErrCode result;
-<<<<<<< HEAD
-
-=======
-  
->>>>>>> e5eec3d1
+  
   arg1 = (SUNNonlinearSolver)(farg1);
   arg2 = (SUNNonlinSolSysFn *)(farg2);
   result = (SUNErrCode)SUNNonlinSolGetSysFn_FixedPoint(arg1,arg2);
