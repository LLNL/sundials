/* -----------------------------------------------------------------------------
 * Programmer(s): David J. Gardner @ LLNL
 * -----------------------------------------------------------------------------
 * SUNDIALS Copyright Start
 * Copyright (c) 2002-2024, Lawrence Livermore National Security
 * and Southern Methodist University.
 * All rights reserved.
 *
 * See the top-level LICENSE and NOTICE files for details.
 *
 * SPDX-License-Identifier: BSD-3-Clause
 * SUNDIALS Copyright End
 * -----------------------------------------------------------------------------
 * This is the implementation file for the SUNNonlinearSolver module
 * implementation of Newton's method.
 * ---------------------------------------------------------------------------*/

#include <stdio.h>
#include <stdlib.h>
#include <string.h>

#include <sundials/priv/sundials_errors_impl.h>
#include <sundials/sundials_math.h>
#include <sundials/sundials_nvector_senswrapper.h>
#include <sunnonlinsol/sunnonlinsol_newton.h>

#include "sundials_logger_impl.h"
#include "sundials_macros.h"

/* Content structure accessibility macros  */
#define NEWTON_CONTENT(S) ((SUNNonlinearSolverContent_Newton)(S->content))

/* Constant macros */
#define ZERO SUN_RCONST(0.0) /* real 0.0 */
#define ONE  SUN_RCONST(1.0) /* real 1.0 */

/*==============================================================================
  Constructor to create a new Newton solver
  ============================================================================*/

SUNNonlinearSolver SUNNonlinSol_Newton(N_Vector y, SUNContext sunctx)
{
  SUNFunctionBegin(sunctx);
  SUNNonlinearSolver NLS;
  SUNNonlinearSolverContent_Newton content;

  /* Check that the supplied N_Vector supports all required operations */
  SUNAssertNull(y->ops->nvclone && y->ops->nvdestroy && y->ops->nvscale &&
                  y->ops->nvlinearsum,
                SUN_ERR_ARG_INCOMPATIBLE);

  /* Create an empty nonlinear linear solver object */
  NLS = SUNNonlinSolNewEmpty(sunctx);
  SUNCheckLastErrNull();

  /* Attach operations */
  NLS->ops->gettype         = SUNNonlinSolGetType_Newton;
  NLS->ops->initialize      = SUNNonlinSolInitialize_Newton;
  NLS->ops->solve           = SUNNonlinSolSolve_Newton;
  NLS->ops->free            = SUNNonlinSolFree_Newton;
  NLS->ops->setsysfn        = SUNNonlinSolSetSysFn_Newton;
  NLS->ops->setlsetupfn     = SUNNonlinSolSetLSetupFn_Newton;
  NLS->ops->setlsolvefn     = SUNNonlinSolSetLSolveFn_Newton;
  NLS->ops->setctestfn      = SUNNonlinSolSetConvTestFn_Newton;
  NLS->ops->setmaxiters     = SUNNonlinSolSetMaxIters_Newton;
  NLS->ops->getnumiters     = SUNNonlinSolGetNumIters_Newton;
  NLS->ops->getcuriter      = SUNNonlinSolGetCurIter_Newton;
  NLS->ops->getnumconvfails = SUNNonlinSolGetNumConvFails_Newton;

  /* Create content */
  content = NULL;
  content = (SUNNonlinearSolverContent_Newton)malloc(sizeof *content);
  SUNAssertNull(content, SUN_ERR_MALLOC_FAIL);

  /* Initialize all components of content to 0/NULL */
  memset(content, 0, sizeof(struct _SUNNonlinearSolverContent_Newton));

  /* Attach content */
  NLS->content = content;

  /* Fill general content */
  content->Sys        = NULL;
  content->LSetup     = NULL;
  content->LSolve     = NULL;
  content->CTest      = NULL;
  content->jcur       = SUNFALSE;
  content->curiter    = 0;
  content->maxiters   = 3;
  content->niters     = 0;
  content->nconvfails = 0;
  content->ctest_data = NULL;

  /* Fill allocatable content */
  content->delta = N_VClone(y);
  SUNCheckLastErrNull();

  return (NLS);
}

/*==============================================================================
  Constructor wrapper to create a new Newton solver for sensitivity solvers
  ============================================================================*/

SUNNonlinearSolver SUNNonlinSol_NewtonSens(int count, N_Vector y,
                                           SUNContext sunctx)
{
  SUNFunctionBegin(sunctx);
  SUNNonlinearSolver NLS;
  N_Vector w;

  /* create sensitivity vector wrapper */
  w = N_VNew_SensWrapper(count, y);
  SUNCheckLastErrNull();

  /* create nonlinear solver using sensitivity vector wrapper */
  NLS = SUNNonlinSol_Newton(w, sunctx);
  SUNCheckLastErrNull();

  /* free sensitivity vector wrapper */
  N_VDestroy(w);
  SUNCheckLastErrNull();

  /* return NLS object */
  return (NLS);
}

/*==============================================================================
  GetType, Initialize, Setup, Solve, and Free operations
  ============================================================================*/

SUNNonlinearSolver_Type SUNNonlinSolGetType_Newton(
  SUNDIALS_MAYBE_UNUSED SUNNonlinearSolver NLS)
{
  return (SUNNONLINEARSOLVER_ROOTFIND);
}

SUNErrCode SUNNonlinSolInitialize_Newton(SUNNonlinearSolver NLS)
{
  SUNFunctionBegin(NLS->sunctx);
  /* check that all required function pointers have been set */
  SUNAssert(NEWTON_CONTENT(NLS)->Sys && NEWTON_CONTENT(NLS)->CTest &&
              NEWTON_CONTENT(NLS)->LSolve,
            SUN_ERR_ARG_CORRUPT);

  /* reset the total number of iterations and convergence failures */
  NEWTON_CONTENT(NLS)->niters     = 0;
  NEWTON_CONTENT(NLS)->nconvfails = 0;

  /* reset the Jacobian status */
  NEWTON_CONTENT(NLS)->jcur = SUNFALSE;

  return SUN_SUCCESS;
}

/*------------------------------------------------------------------------------
  SUNNonlinSolSolve_Newton: Performs the nonlinear solve F(y) = 0

  Successful solve return code:
    SUN_SUCCESS = 0

  Recoverable failure return codes (positive):
    SUN_NLS_CONV_RECVR
    *_RHSFUNC_RECVR (ODEs) or *_RES_RECVR (DAEs)
    *_LSETUP_RECVR
    *_LSOLVE_RECVR

  Unrecoverable failure return codes (negative):
    SUN_ERR_*
    *_RHSFUNC_FAIL (ODEs) or *_RES_FAIL (DAEs)
    *_LSETUP_FAIL
    *_LSOLVE_FAIL

  Note return values beginning with * are package specific values returned by
  the Sys, LSetup, and LSolve functions provided to the nonlinear solver.
  ----------------------------------------------------------------------------*/
int SUNNonlinSolSolve_Newton(SUNNonlinearSolver NLS,
                             SUNDIALS_MAYBE_UNUSED N_Vector y0, N_Vector ycor,
                             N_Vector w, sunrealtype tol,
                             sunbooleantype callLSetup, void* mem)
{
  SUNFunctionBegin(NLS->sunctx);
  /* local variables */
  int retval;
  sunbooleantype jbad;
  N_Vector delta;

  /* check that all required function pointers have been set */
  SUNAssert(NEWTON_CONTENT(NLS)->Sys && NEWTON_CONTENT(NLS)->CTest &&
              NEWTON_CONTENT(NLS)->LSolve,
            SUN_ERR_ARG_CORRUPT);
  SUNAssert(!callLSetup || (callLSetup && NEWTON_CONTENT(NLS)->LSetup),
            SUN_ERR_ARG_CORRUPT);

  SUNLogInfo(NLS->sunctx->logger, "nonlinear-solver", "solver = Newton");

  /* set local shortcut variables */
  delta = NEWTON_CONTENT(NLS)->delta;

  /* assume the Jacobian is good */
  jbad = SUNFALSE;

  /* initialize iteration and convergence fail counters for this solve */
  NEWTON_CONTENT(NLS)->niters     = 0;
  NEWTON_CONTENT(NLS)->nconvfails = 0;

  /* looping point for attempts at solution of the nonlinear system:
       Evaluate the nonlinear residual function (store in delta)
       Setup the linear solver if necessary
       Perform Newton iteration */
  for (;;)
  {
    SUNLogInfo(NLS->sunctx->logger, "begin-nonlinear-iterate", "");

    /* initialize current iteration counter for this solve attempt */
    NEWTON_CONTENT(NLS)->curiter = 0;

    /* compute the nonlinear residual, store in delta */
    retval = NEWTON_CONTENT(NLS)->Sys(ycor, delta, mem);
    if (retval != SUN_SUCCESS) { break; }

    /* if indicated, setup the linear system */
    if (callLSetup)
    {
      retval = NEWTON_CONTENT(NLS)->LSetup(jbad, &(NEWTON_CONTENT(NLS)->jcur),
                                           mem);
      if (retval != SUN_SUCCESS) { break; }
    }

    /* looping point for Newton iteration. Break out on any error. */
    for (;;)
    {
      /* increment nonlinear solver iteration counter */
      NEWTON_CONTENT(NLS)->niters++;

      /* compute the negative of the residual for the linear system rhs */
      N_VScale(-ONE, delta, delta);
      SUNCheckLastErr();

      /* solve the linear system to get Newton update delta */
      retval = NEWTON_CONTENT(NLS)->LSolve(delta, mem);
      if (retval != SUN_SUCCESS) { break; }

      /* update the Newton iterate */
      N_VLinearSum(ONE, ycor, ONE, delta, ycor);
      SUNCheckLastErr();

      /* test for convergence */
      retval = NEWTON_CONTENT(NLS)->CTest(NLS, ycor, delta, tol, w,
                                          NEWTON_CONTENT(NLS)->ctest_data);

<<<<<<< HEAD
#if SUNDIALS_LOGGING_LEVEL >= SUNDIALS_LOGGING_INFO
      SUNLogger_QueueMsg(NLS->sunctx->logger, SUN_LOGLEVEL_INFO, __func__,
                         "end-iterate",
                         "iter = %ld, nni = %ld, wrmsnorm = " SUN_FORMAT_G,
                         NEWTON_CONTENT(NLS)->curiter,
                         NEWTON_CONTENT(NLS)->niters - 1, N_VWrmsNorm(delta, w));
#endif

      /* Update here so begin/end logging iterations match */
=======
>>>>>>> eb4c4da8
      NEWTON_CONTENT(NLS)->curiter++;

      SUNLogInfo(NLS->sunctx->logger, "nonlinear-iterate",
                 "cur-iter = %i, total-iters = %li, update-norm = %.16g",
                 NEWTON_CONTENT(NLS)->curiter, NEWTON_CONTENT(NLS)->niters,
                 N_VWrmsNorm(delta, w));

      /* if successful update Jacobian status and return */
      if (retval == SUN_SUCCESS)
      {
        SUNLogInfo(NLS->sunctx->logger, "end-nonlinear-iterate",
                   "status = success");
        NEWTON_CONTENT(NLS)->jcur = SUNFALSE;
        return SUN_SUCCESS;
      }

      /* check if the iteration should continue; otherwise exit Newton loop */
      if (retval != SUN_NLS_CONTINUE) { break; }

      /* not yet converged, test for max allowed iterations. */
      if (NEWTON_CONTENT(NLS)->curiter >= NEWTON_CONTENT(NLS)->maxiters)
      {
        retval = SUN_NLS_CONV_RECVR;
        break;
      }

      SUNLogInfo(NLS->sunctx->logger, "end-nonlinear-iterate",
                 "status = continue");
      SUNLogInfo(NLS->sunctx->logger, "begin-nonlinear-iterate", "");

      /* compute the nonlinear residual, store in delta */
      retval = NEWTON_CONTENT(NLS)->Sys(ycor, delta, mem);
      if (retval != SUN_SUCCESS) { break; }

    } /* end of Newton iteration loop */

    /* all errors go here */

    /* If there is a recoverable convergence failure and the Jacobian-related
       data appears not to be current, increment the convergence failure count,
       reset the initial correction to zero, and loop again with a call to
       lsetup in which jbad is TRUE. Otherwise break out and return. */
    if ((retval > 0) && !(NEWTON_CONTENT(NLS)->jcur) &&
        (NEWTON_CONTENT(NLS)->LSetup))
    {
      NEWTON_CONTENT(NLS)->nconvfails++;
      callLSetup = SUNTRUE;
      jbad       = SUNTRUE;
      N_VConst(ZERO, ycor);
      SUNCheckLastErr();

      SUNLogInfo(NLS->sunctx->logger, "end-nonlinear-iterate",
                 "status = continue");

      continue;
    }
    else
    {
      SUNLogInfo(NLS->sunctx->logger, "end-nonlinear-iterate",
                 "status = failure, retval = %i", retval);
      break;
    }

  } /* end of setup loop */

  /* increment number of convergence failures */
  NEWTON_CONTENT(NLS)->nconvfails++;

  /* all error returns exit here */
  return (retval);
}

SUNErrCode SUNNonlinSolFree_Newton(SUNNonlinearSolver NLS)
{
  /* return if NLS is already free */
  if (NLS == NULL) { return SUN_SUCCESS; }

  SUNFunctionBegin(NLS->sunctx);
  /* free items from contents, then the generic structure */
  if (NLS->content)
  {
    if (NEWTON_CONTENT(NLS)->delta)
    {
      N_VDestroy(NEWTON_CONTENT(NLS)->delta);
      SUNCheckLastErr();
    }
    NEWTON_CONTENT(NLS)->delta = NULL;

    free(NLS->content);
    NLS->content = NULL;
  }

  /* free the ops structure */
  if (NLS->ops)
  {
    free(NLS->ops);
    NLS->ops = NULL;
  }

  /* free the nonlinear solver */
  free(NLS);

  return SUN_SUCCESS;
}

/*==============================================================================
  Set functions
  ============================================================================*/

SUNErrCode SUNNonlinSolSetSysFn_Newton(SUNNonlinearSolver NLS,
                                       SUNNonlinSolSysFn SysFn)
{
  SUNFunctionBegin(NLS->sunctx);
  SUNAssert(SysFn, SUN_ERR_ARG_CORRUPT);
  NEWTON_CONTENT(NLS)->Sys = SysFn;
  return SUN_SUCCESS;
}

SUNErrCode SUNNonlinSolSetLSetupFn_Newton(SUNNonlinearSolver NLS,
                                          SUNNonlinSolLSetupFn LSetupFn)
{
  NEWTON_CONTENT(NLS)->LSetup = LSetupFn;
  return SUN_SUCCESS;
}

SUNErrCode SUNNonlinSolSetLSolveFn_Newton(SUNNonlinearSolver NLS,
                                          SUNNonlinSolLSolveFn LSolveFn)
{
  SUNFunctionBegin(NLS->sunctx);
  SUNAssert(LSolveFn, SUN_ERR_ARG_CORRUPT);
  NEWTON_CONTENT(NLS)->LSolve = LSolveFn;
  return SUN_SUCCESS;
}

SUNErrCode SUNNonlinSolSetConvTestFn_Newton(SUNNonlinearSolver NLS,
                                            SUNNonlinSolConvTestFn CTestFn,
                                            void* ctest_data)
{
  SUNFunctionBegin(NLS->sunctx);
  SUNAssert(CTestFn, SUN_ERR_ARG_CORRUPT);

  NEWTON_CONTENT(NLS)->CTest = CTestFn;

  /* attach convergence test data */
  NEWTON_CONTENT(NLS)->ctest_data = ctest_data;

  return SUN_SUCCESS;
}

SUNErrCode SUNNonlinSolSetMaxIters_Newton(SUNNonlinearSolver NLS, int maxiters)
{
  SUNFunctionBegin(NLS->sunctx);
  SUNAssert(maxiters >= 1, SUN_ERR_ARG_OUTOFRANGE);
  NEWTON_CONTENT(NLS)->maxiters = maxiters;
  return SUN_SUCCESS;
}

/*==============================================================================
  Get functions
  ============================================================================*/

SUNErrCode SUNNonlinSolGetNumIters_Newton(SUNNonlinearSolver NLS, long int* niters)
{
  /* return the number of nonlinear iterations in the last solve */
  *niters = NEWTON_CONTENT(NLS)->niters;
  return SUN_SUCCESS;
}

SUNErrCode SUNNonlinSolGetCurIter_Newton(SUNNonlinearSolver NLS, int* iter)
{
  /* return the current nonlinear solver iteration count */
  *iter = NEWTON_CONTENT(NLS)->curiter;
  return SUN_SUCCESS;
}

SUNErrCode SUNNonlinSolGetNumConvFails_Newton(SUNNonlinearSolver NLS,
                                              long int* nconvfails)
{
  /* return the total number of nonlinear convergence failures */
  *nconvfails = NEWTON_CONTENT(NLS)->nconvfails;
  return SUN_SUCCESS;
}

SUNErrCode SUNNonlinSolGetSysFn_Newton(SUNNonlinearSolver NLS,
                                       SUNNonlinSolSysFn* SysFn)
{
  /* return the nonlinear system defining function */
  *SysFn = NEWTON_CONTENT(NLS)->Sys;
  return SUN_SUCCESS;
}<|MERGE_RESOLUTION|>--- conflicted
+++ resolved
@@ -248,18 +248,6 @@
       retval = NEWTON_CONTENT(NLS)->CTest(NLS, ycor, delta, tol, w,
                                           NEWTON_CONTENT(NLS)->ctest_data);
 
-<<<<<<< HEAD
-#if SUNDIALS_LOGGING_LEVEL >= SUNDIALS_LOGGING_INFO
-      SUNLogger_QueueMsg(NLS->sunctx->logger, SUN_LOGLEVEL_INFO, __func__,
-                         "end-iterate",
-                         "iter = %ld, nni = %ld, wrmsnorm = " SUN_FORMAT_G,
-                         NEWTON_CONTENT(NLS)->curiter,
-                         NEWTON_CONTENT(NLS)->niters - 1, N_VWrmsNorm(delta, w));
-#endif
-
-      /* Update here so begin/end logging iterations match */
-=======
->>>>>>> eb4c4da8
       NEWTON_CONTENT(NLS)->curiter++;
 
       SUNLogInfo(NLS->sunctx->logger, "nonlinear-iterate",
