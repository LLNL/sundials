--- conflicted
+++ resolved
@@ -23,13 +23,9 @@
 #include <sundials/sundials_types.h>
 #include <sundials/sundials_math.h>
 
-<<<<<<< HEAD
-static booleantype sunIsInf(sunrealtype a)
-=======
 static long double sunNextafterl(long double from, long double to);
 
-static booleantype sunIsInf(realtype a)
->>>>>>> 3004ee10
+static booleantype sunIsInf(sunrealtype a)
 {
 #if (SUNDIALS_STDC_VERSION >= 199901L)
   return(isinf(a));
@@ -118,7 +114,7 @@
 
 long double sunNextafterl(long double from, long double to)
 {
-#if (__STDC_VERSION__ >= 199901L)
+#if (SUNDIALS_STDC_VERSION >= 199901L)
   return nextafterl(from, to);
 #else
   union {
