/* -----------------------------------------------------------------
 * Programmer(s): Scott D. Cohen, Alan C. Hindmarsh and
 *                Aaron Collier @ LLNL
 * -----------------------------------------------------------------
 * SUNDIALS Copyright Start
 * Copyright (c) 2002-2024, Lawrence Livermore National Security
 * and Southern Methodist University.
 * All rights reserved.
 *
 * See the top-level LICENSE and NOTICE files for details.
 *
 * SPDX-License-Identifier: BSD-3-Clause
 * SUNDIALS Copyright End
 * -----------------------------------------------------------------
 * This is the implementation file for a simple C-language math
 * library.
 * -----------------------------------------------------------------*/

#include <math.h>
#include <stdio.h>
#include <stdlib.h>
#include <sundials/sundials_math.h>
#include <sundials/sundials_types.h>

<<<<<<< HEAD
static long double sunNextafterl(long double from, long double to);
=======
static sunbooleantype sunIsInf(sunrealtype a)
{
#if defined(__cplusplus) || defined(SUNDIALS_C_COMPILER_HAS_ISINF_ISNAN)
  return (isinf(a));
#else
  return (a < -SUN_BIG_REAL || a > SUN_BIG_REAL);
#endif
}

static sunbooleantype sunIsNaN(sunrealtype a)
{
#if defined(__cplusplus) || defined(SUNDIALS_C_COMPILER_HAS_ISINF_ISNAN)
  return (isnan(a));
#else
  /* Most compilers/platforms follow NaN != a,
   * but since C89 does not require this, it is
   * possible some platforms might not follow it.
   */
  return (a != a);
#endif
}
>>>>>>> 0db17c31

sunrealtype SUNRpowerI(sunrealtype base, int exponent)
{
  int i, expt;
  sunrealtype prod;

  prod = SUN_RCONST(1.0);
  expt = abs(exponent);
  for (i = 1; i <= expt; i++) { prod *= base; }
  if (exponent < 0) { prod = SUN_RCONST(1.0) / prod; }
  return (prod);
}

sunrealtype SUNRpowerR(sunrealtype base, sunrealtype exponent)
{
  if (base <= SUN_RCONST(0.0)) { return (SUN_RCONST(0.0)); }

#if defined(SUNDIALS_DOUBLE_PRECISION)
  return (pow(base, exponent));
#elif defined(SUNDIALS_SINGLE_PRECISION)
  return (powf(base, exponent));
#elif defined(SUNDIALS_EXTENDED_PRECISION)
  return (powl(base, exponent));
#else
#error \
  "SUNDIALS precision not defined, report to github.com/LLNL/sundials/issues"
#endif
}

sunbooleantype SUNRCompare(sunrealtype a, sunrealtype b)
{
  return (SUNRCompareTol(a, b, 10 * SUN_UNIT_ROUNDOFF));
}

sunbooleantype SUNRCompareTol(sunrealtype a, sunrealtype b, sunrealtype tol)
{
  sunrealtype diff;
  sunrealtype norm;

  /* If a and b are exactly equal.
   * This also covers the case where a and b are both inf under IEEE 754.
   */
  if (a == b) { return (SUNFALSE); }

  /* If a or b are NaN */
  if (isnan(a) || isnan(b)) { return (SUNTRUE); }

  /* If one of a or b are Inf (since we handled both being inf above) */
  if (isinf(a) || isinf(b)) { return (SUNTRUE); }

  diff = SUNRabs(a - b);
  norm = SUNMIN(SUNRabs(a + b), SUN_BIG_REAL);

  /* When |a + b| is very small (less than 10*SUN_UNIT_ROUNDOFF) or zero, we use an
   * absolute difference:
   *    |a - b| >= 10*SUN_UNIT_ROUNDOFF
   * Otherwise we use a relative difference:
   *    |a - b| < tol * |a + b|
   * The choice to use |a + b| over max(a, b)
   * is arbitrary, as is the choice to use
   * 10*SUN_UNIT_ROUNDOFF.
   */
  return (diff >= SUNMAX(10 * SUN_UNIT_ROUNDOFF, tol * norm));
}

<<<<<<< HEAD
long double sunNextafterl(long double from, long double to)
{
#if defined(__cplusplus) || defined(SUNDIALS_C_COMPILER_HAS_MATH_PRECISIONS)
  return nextafterl(from, to);
#else
  union
  {
    long double f;
    int i;
  } u;

  u.i = 0;
  u.f = from;

  /* if either are NaN, then return NaN via the sum */
  if (isnan((sunrealtype)from) || isnan((sunrealtype)to)) { return from + to; }

  if (from == to) { return to; }

  /* ordering is -0.0, +0.0 so nextafter(-0.0, 0.0) should give +0.0
     and nextafter(0.0, -0.0) should give -0.0 */
  if (from == 0)
  {
    u.i = 1;
    return to > 0 ? u.f : -u.f;
  }

  if ((from > 0) == (to > from)) { u.i++; }
  else { u.i--; }

  return u.f;
#endif
}

=======
>>>>>>> 0db17c31
sunrealtype SUNStrToReal(const char* str)
{
  char* end;
#if defined(SUNDIALS_EXTENDED_PRECISION)
  return strtold(str, &end);
#elif defined(SUNDIALS_DOUBLE_PRECISION)
  return strtod(str, &end);
#elif defined(SUNDIALS_SINGLE_PRECISION)
  return strtof(str, &end);
#else
#error \
  "SUNDIALS precision not defined, report to github.com/LLNL/sundials/issues"
#endif
}<|MERGE_RESOLUTION|>--- conflicted
+++ resolved
@@ -21,32 +21,6 @@
 #include <stdlib.h>
 #include <sundials/sundials_math.h>
 #include <sundials/sundials_types.h>
-
-<<<<<<< HEAD
-static long double sunNextafterl(long double from, long double to);
-=======
-static sunbooleantype sunIsInf(sunrealtype a)
-{
-#if defined(__cplusplus) || defined(SUNDIALS_C_COMPILER_HAS_ISINF_ISNAN)
-  return (isinf(a));
-#else
-  return (a < -SUN_BIG_REAL || a > SUN_BIG_REAL);
-#endif
-}
-
-static sunbooleantype sunIsNaN(sunrealtype a)
-{
-#if defined(__cplusplus) || defined(SUNDIALS_C_COMPILER_HAS_ISINF_ISNAN)
-  return (isnan(a));
-#else
-  /* Most compilers/platforms follow NaN != a,
-   * but since C89 does not require this, it is
-   * possible some platforms might not follow it.
-   */
-  return (a != a);
-#endif
-}
->>>>>>> 0db17c31
 
 sunrealtype SUNRpowerI(sunrealtype base, int exponent)
 {
@@ -112,43 +86,6 @@
   return (diff >= SUNMAX(10 * SUN_UNIT_ROUNDOFF, tol * norm));
 }
 
-<<<<<<< HEAD
-long double sunNextafterl(long double from, long double to)
-{
-#if defined(__cplusplus) || defined(SUNDIALS_C_COMPILER_HAS_MATH_PRECISIONS)
-  return nextafterl(from, to);
-#else
-  union
-  {
-    long double f;
-    int i;
-  } u;
-
-  u.i = 0;
-  u.f = from;
-
-  /* if either are NaN, then return NaN via the sum */
-  if (isnan((sunrealtype)from) || isnan((sunrealtype)to)) { return from + to; }
-
-  if (from == to) { return to; }
-
-  /* ordering is -0.0, +0.0 so nextafter(-0.0, 0.0) should give +0.0
-     and nextafter(0.0, -0.0) should give -0.0 */
-  if (from == 0)
-  {
-    u.i = 1;
-    return to > 0 ? u.f : -u.f;
-  }
-
-  if ((from > 0) == (to > from)) { u.i++; }
-  else { u.i--; }
-
-  return u.f;
-#endif
-}
-
-=======
->>>>>>> 0db17c31
 sunrealtype SUNStrToReal(const char* str)
 {
   char* end;
