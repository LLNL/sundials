/* -----------------------------------------------------------------
 * Programmer(s): Daniel R. Reynolds @ SMU
 * -----------------------------------------------------------------
 * SUNDIALS Copyright Start
 * Copyright (c) 2002-2023, Lawrence Livermore National Security
 * and Southern Methodist University.
 * All rights reserved.
 *
 * See the top-level LICENSE and NOTICE files for details.
 *
 * SPDX-License-Identifier: BSD-3-Clause
 * SUNDIALS Copyright End
 * -----------------------------------------------------------------
 * This is the implementation file for a generic SUNAdaptController
 * package. It contains the implementation of the SUNAdaptController
 * operations listed in sundials_adaptcontroller.h
 * -----------------------------------------------------------------*/

#include <sundials/sundials_adaptcontroller.h>
#include <sundials/priv/sundials_errors_impl.h>
#include "sundials/sundials_errors.h"

/* -----------------------------------------------------------------
 * Create a new empty SUNAdaptController object
 * ----------------------------------------------------------------- */

SUNAdaptController SUNAdaptController_NewEmpty(SUNContext sunctx)
{
  SUNAdaptController C;
  SUNAdaptController_Ops ops;

  /* a context is required */
  if (sunctx == NULL) { return (NULL); }

  SUNFunctionBegin(sunctx);

  /* create controller object */
  C = NULL;
<<<<<<< HEAD
  C = (SUNAdaptController)malloc(sizeof *C);
  if (C == NULL) { return (NULL); }

  /* create matrix ops structure */
  ops = NULL;
  ops = (SUNAdaptController_Ops)malloc(sizeof *ops);
  if (ops == NULL)
  {
    free(C);
    return (NULL);
  }
=======
  C = (SUNAdaptController) malloc(sizeof *C);
  SUNAssertNull(C, SUN_ERR_MALLOC_FAIL);

  /* create matrix ops structure */
  ops = NULL;
  ops = (SUNAdaptController_Ops) malloc(sizeof *ops);
  SUNAssertNull(ops, SUN_ERR_MALLOC_FAIL);
>>>>>>> 5d4e140b

  /* initialize operations to NULL */
  ops->gettype      = NULL;
  ops->destroy      = NULL;
  ops->reset        = NULL;
  ops->estimatestep = NULL;
  ops->setdefaults  = NULL;
  ops->write        = NULL;
  ops->seterrorbias = NULL;
  ops->updateh      = NULL;
  ops->space        = NULL;

  /* attach ops and initialize content to NULL */
  C->ops     = ops;
  C->content = NULL;
  C->sunctx  = sunctx;

  return (C);
}

/* -----------------------------------------------------------------
 * Free a generic SUNAdaptController (assumes content is already empty)
 * ----------------------------------------------------------------- */

void SUNAdaptController_DestroyEmpty(SUNAdaptController C)
{
<<<<<<< HEAD
  if (C == NULL) { return; }
=======
  if (C == NULL) return;
>>>>>>> 5d4e140b

  /* free non-NULL ops structure */
  if (C->ops) { free(C->ops); }
  C->ops = NULL;

  /* free overall SUNAdaptController object and return */
  free(C);
  return;
}

/* -----------------------------------------------------------------
 * Required functions in the 'ops' structure for non-NULL controller
 * ----------------------------------------------------------------- */

SUNAdaptController_Type SUNAdaptController_GetType(SUNAdaptController C)
{
  if (C == NULL) { return SUN_ADAPTCONTROLLER_NONE; }
  if (C->ops->gettype) { return C->ops->gettype(C); }
  return SUN_ADAPTCONTROLLER_NONE;
}

/* -----------------------------------------------------------------
 * Optional functions in the 'ops' structure
 * ----------------------------------------------------------------- */

SUNErrCode SUNAdaptController_Destroy(SUNAdaptController C)
{
<<<<<<< HEAD
  if (C == NULL) { return (SUNADAPTCONTROLLER_SUCCESS); }
=======
  if (C == NULL) return(SUN_SUCCESS);
>>>>>>> 5d4e140b

  /* if the destroy operation exists use it */
  if (C->ops)
  {
    if (C->ops->destroy) { return (C->ops->destroy(C)); }
  }

  /* if we reach this point, either ops == NULL or destroy == NULL,
     try to cleanup by freeing the content, ops, and matrix */
  if (C->content)
  {
    free(C->content);
    C->content = NULL;
  }
  if (C->ops)
  {
    free(C->ops);
    C->ops = NULL;
  }
  free(C);
  C = NULL;

<<<<<<< HEAD
  return (SUNADAPTCONTROLLER_SUCCESS);
=======
  return(SUN_SUCCESS);
>>>>>>> 5d4e140b
}

SUNErrCode SUNAdaptController_EstimateStep(SUNAdaptController C, sunrealtype h, int p,
                                           sunrealtype dsm, sunrealtype* hnew)
{
<<<<<<< HEAD
  int ier = SUNADAPTCONTROLLER_SUCCESS;
  *hnew   = h; /* initialize output with identity */
  if (C == NULL || hnew == NULL) { return SUNADAPTCONTROLLER_ILL_INPUT; }
  if (C->ops->estimatestep) { ier = C->ops->estimatestep(C, h, p, dsm, hnew); }
  return (ier);
}

int SUNAdaptController_Reset(SUNAdaptController C)
=======
  int ier = SUN_SUCCESS;
  *hnew = h;   /* initialize output with identity */
  if (C == NULL) { return SUN_ERR_ARG_CORRUPT; }
  SUNFunctionBegin(C->sunctx);
  SUNAssert(hnew, SUN_ERR_ARG_CORRUPT);
  if (C->ops->estimatestep)
  {
    ier = C->ops->estimatestep(C, h, p, dsm, hnew);
  }
  return(ier);
}


SUNErrCode SUNAdaptController_Reset(SUNAdaptController C)
>>>>>>> 5d4e140b
{
  int ier = SUN_SUCCESS;
  if (C == NULL) { return SUN_ERR_ARG_CORRUPT; }
  SUNFunctionBegin(C->sunctx);
  if (C->ops->reset) { ier = C->ops->reset(C); }
  return (ier);
}

SUNErrCode SUNAdaptController_SetDefaults(SUNAdaptController C)
{
  int ier = SUN_SUCCESS;
  if (C == NULL) { return SUN_ERR_ARG_CORRUPT; }
  SUNFunctionBegin(C->sunctx);
  if (C->ops->setdefaults) { ier = C->ops->setdefaults(C); }
  return (ier);
}

SUNErrCode SUNAdaptController_Write(SUNAdaptController C, FILE* fptr)
{
  int ier = SUN_SUCCESS;
  if (C == NULL) { return SUN_ERR_ARG_CORRUPT; }
  SUNFunctionBegin(C->sunctx);
  SUNAssert(fptr, SUN_ERR_ARG_CORRUPT);
  if (C->ops->write) { ier = C->ops->write(C, fptr); }
  return (ier);
}

SUNErrCode SUNAdaptController_SetErrorBias(SUNAdaptController C, sunrealtype bias)
{
  int ier = SUN_SUCCESS;
  if (C == NULL) { return SUN_ERR_ARG_CORRUPT; }
  SUNFunctionBegin(C->sunctx);
  if (C->ops->seterrorbias) { ier = C->ops->seterrorbias(C, bias); }
  return (ier);
}

<<<<<<< HEAD
int SUNAdaptController_UpdateH(SUNAdaptController C, sunrealtype h,
                               sunrealtype dsm)
=======
SUNErrCode SUNAdaptController_UpdateH(SUNAdaptController C, sunrealtype h, sunrealtype dsm)
>>>>>>> 5d4e140b
{
  int ier = SUN_SUCCESS;
  if (C == NULL) { return SUN_ERR_ARG_CORRUPT; }
  SUNFunctionBegin(C->sunctx);
  if (C->ops->updateh) { ier = C->ops->updateh(C, h, dsm); }
  return (ier);
}

<<<<<<< HEAD
int SUNAdaptController_Space(SUNAdaptController C, long int* lenrw,
                             long int* leniw)
{
  int ier = SUNADAPTCONTROLLER_SUCCESS;
  if (C == NULL || lenrw == NULL || leniw == NULL)
  {
    return SUNADAPTCONTROLLER_ILL_INPUT;
  }
  *lenrw = 0; /* initialize outputs with identity */
=======
SUNErrCode SUNAdaptController_Space(SUNAdaptController C, long int *lenrw, long int *leniw)
{
  int ier = SUN_SUCCESS;
  if (C == NULL) { return SUN_ERR_ARG_CORRUPT; }
  SUNFunctionBegin(C->sunctx);
  SUNAssert(lenrw, SUN_ERR_ARG_CORRUPT);
  SUNAssert(leniw, SUN_ERR_ARG_CORRUPT);
  *lenrw = 0;   /* initialize outputs with identity */
>>>>>>> 5d4e140b
  *leniw = 0;
  if (C->ops->space) { ier = C->ops->space(C, lenrw, leniw); }
  return (ier);
}<|MERGE_RESOLUTION|>--- conflicted
+++ resolved
@@ -16,8 +16,9 @@
  * operations listed in sundials_adaptcontroller.h
  * -----------------------------------------------------------------*/
 
+#include <sundials/priv/sundials_errors_impl.h>
 #include <sundials/sundials_adaptcontroller.h>
-#include <sundials/priv/sundials_errors_impl.h>
+
 #include "sundials/sundials_errors.h"
 
 /* -----------------------------------------------------------------
@@ -36,27 +37,13 @@
 
   /* create controller object */
   C = NULL;
-<<<<<<< HEAD
   C = (SUNAdaptController)malloc(sizeof *C);
-  if (C == NULL) { return (NULL); }
+  SUNAssertNull(C, SUN_ERR_MALLOC_FAIL);
 
   /* create matrix ops structure */
   ops = NULL;
   ops = (SUNAdaptController_Ops)malloc(sizeof *ops);
-  if (ops == NULL)
-  {
-    free(C);
-    return (NULL);
-  }
-=======
-  C = (SUNAdaptController) malloc(sizeof *C);
-  SUNAssertNull(C, SUN_ERR_MALLOC_FAIL);
-
-  /* create matrix ops structure */
-  ops = NULL;
-  ops = (SUNAdaptController_Ops) malloc(sizeof *ops);
   SUNAssertNull(ops, SUN_ERR_MALLOC_FAIL);
->>>>>>> 5d4e140b
 
   /* initialize operations to NULL */
   ops->gettype      = NULL;
@@ -83,11 +70,7 @@
 
 void SUNAdaptController_DestroyEmpty(SUNAdaptController C)
 {
-<<<<<<< HEAD
   if (C == NULL) { return; }
-=======
-  if (C == NULL) return;
->>>>>>> 5d4e140b
 
   /* free non-NULL ops structure */
   if (C->ops) { free(C->ops); }
@@ -115,11 +98,7 @@
 
 SUNErrCode SUNAdaptController_Destroy(SUNAdaptController C)
 {
-<<<<<<< HEAD
-  if (C == NULL) { return (SUNADAPTCONTROLLER_SUCCESS); }
-=======
-  if (C == NULL) return(SUN_SUCCESS);
->>>>>>> 5d4e140b
+  if (C == NULL) { return (SUN_SUCCESS); }
 
   /* if the destroy operation exists use it */
   if (C->ops)
@@ -142,41 +121,23 @@
   free(C);
   C = NULL;
 
-<<<<<<< HEAD
-  return (SUNADAPTCONTROLLER_SUCCESS);
-=======
-  return(SUN_SUCCESS);
->>>>>>> 5d4e140b
+  return (SUN_SUCCESS);
 }
 
-SUNErrCode SUNAdaptController_EstimateStep(SUNAdaptController C, sunrealtype h, int p,
-                                           sunrealtype dsm, sunrealtype* hnew)
+SUNErrCode SUNAdaptController_EstimateStep(SUNAdaptController C, sunrealtype h,
+                                           int p, sunrealtype dsm,
+                                           sunrealtype* hnew)
 {
-<<<<<<< HEAD
-  int ier = SUNADAPTCONTROLLER_SUCCESS;
+  int ier = SUN_SUCCESS;
   *hnew   = h; /* initialize output with identity */
-  if (C == NULL || hnew == NULL) { return SUNADAPTCONTROLLER_ILL_INPUT; }
+  if (C == NULL) { return SUN_ERR_ARG_CORRUPT; }
+  SUNFunctionBegin(C->sunctx);
+  SUNAssert(hnew, SUN_ERR_ARG_CORRUPT);
   if (C->ops->estimatestep) { ier = C->ops->estimatestep(C, h, p, dsm, hnew); }
   return (ier);
 }
 
-int SUNAdaptController_Reset(SUNAdaptController C)
-=======
-  int ier = SUN_SUCCESS;
-  *hnew = h;   /* initialize output with identity */
-  if (C == NULL) { return SUN_ERR_ARG_CORRUPT; }
-  SUNFunctionBegin(C->sunctx);
-  SUNAssert(hnew, SUN_ERR_ARG_CORRUPT);
-  if (C->ops->estimatestep)
-  {
-    ier = C->ops->estimatestep(C, h, p, dsm, hnew);
-  }
-  return(ier);
-}
-
-
 SUNErrCode SUNAdaptController_Reset(SUNAdaptController C)
->>>>>>> 5d4e140b
 {
   int ier = SUN_SUCCESS;
   if (C == NULL) { return SUN_ERR_ARG_CORRUPT; }
@@ -213,12 +174,8 @@
   return (ier);
 }
 
-<<<<<<< HEAD
-int SUNAdaptController_UpdateH(SUNAdaptController C, sunrealtype h,
-                               sunrealtype dsm)
-=======
-SUNErrCode SUNAdaptController_UpdateH(SUNAdaptController C, sunrealtype h, sunrealtype dsm)
->>>>>>> 5d4e140b
+SUNErrCode SUNAdaptController_UpdateH(SUNAdaptController C, sunrealtype h,
+                                      sunrealtype dsm)
 {
   int ier = SUN_SUCCESS;
   if (C == NULL) { return SUN_ERR_ARG_CORRUPT; }
@@ -227,26 +184,15 @@
   return (ier);
 }
 
-<<<<<<< HEAD
-int SUNAdaptController_Space(SUNAdaptController C, long int* lenrw,
-                             long int* leniw)
-{
-  int ier = SUNADAPTCONTROLLER_SUCCESS;
-  if (C == NULL || lenrw == NULL || leniw == NULL)
-  {
-    return SUNADAPTCONTROLLER_ILL_INPUT;
-  }
-  *lenrw = 0; /* initialize outputs with identity */
-=======
-SUNErrCode SUNAdaptController_Space(SUNAdaptController C, long int *lenrw, long int *leniw)
+SUNErrCode SUNAdaptController_Space(SUNAdaptController C, long int* lenrw,
+                                    long int* leniw)
 {
   int ier = SUN_SUCCESS;
   if (C == NULL) { return SUN_ERR_ARG_CORRUPT; }
   SUNFunctionBegin(C->sunctx);
   SUNAssert(lenrw, SUN_ERR_ARG_CORRUPT);
   SUNAssert(leniw, SUN_ERR_ARG_CORRUPT);
-  *lenrw = 0;   /* initialize outputs with identity */
->>>>>>> 5d4e140b
+  *lenrw = 0; /* initialize outputs with identity */
   *leniw = 0;
   if (C->ops->space) { ier = C->ops->space(C, lenrw, leniw); }
   return (ier);
