/* -----------------------------------------------------------------
 * Programmer(s): Daniel R. Reynolds @ SMU
 * -----------------------------------------------------------------
 * SUNDIALS Copyright Start
 * Copyright (c) 2002-2023, Lawrence Livermore National Security
 * and Southern Methodist University.
 * All rights reserved.
 *
 * See the top-level LICENSE and NOTICE files for details.
 *
 * SPDX-License-Identifier: BSD-3-Clause
 * SUNDIALS Copyright End
 * -----------------------------------------------------------------
 * This is the implementation file for a generic SUNAdaptController
 * package. It contains the implementation of the SUNAdaptController
 * operations listed in sundials_adaptcontroller.h
 * -----------------------------------------------------------------*/

#include <sundials/priv/sundials_errors_impl.h>
#include <sundials/sundials_adaptcontroller.h>

#include "sundials/sundials_errors.h"

/* -----------------------------------------------------------------
 * Create a new empty SUNAdaptController object
 * ----------------------------------------------------------------- */

SUNAdaptController SUNAdaptController_NewEmpty(SUNContext sunctx)
{
  SUNAdaptController C;
  SUNAdaptController_Ops ops;

  /* a context is required */
  if (sunctx == NULL) { return (NULL); }

  SUNFunctionBegin(sunctx);

  /* create controller object */
  C = NULL;
  C = (SUNAdaptController)malloc(sizeof *C);
  SUNAssertNull(C, SUN_ERR_MALLOC_FAIL);

  /* create matrix ops structure */
  ops = NULL;
  ops = (SUNAdaptController_Ops)malloc(sizeof *ops);
  SUNAssertNull(ops, SUN_ERR_MALLOC_FAIL);

  /* initialize operations to NULL */
  ops->gettype      = NULL;
  ops->destroy      = NULL;
  ops->reset        = NULL;
  ops->estimatestep = NULL;
  ops->setdefaults  = NULL;
  ops->write        = NULL;
  ops->seterrorbias = NULL;
  ops->updateh      = NULL;
  ops->space        = NULL;

  /* attach ops and initialize content to NULL */
  C->ops     = ops;
  C->content = NULL;
  C->sunctx  = sunctx;

  return (C);
}

/* -----------------------------------------------------------------
 * Free a generic SUNAdaptController (assumes content is already empty)
 * ----------------------------------------------------------------- */

void SUNAdaptController_DestroyEmpty(SUNAdaptController C)
{
  if (C == NULL) { return; }

  /* free non-NULL ops structure */
  if (C->ops) { free(C->ops); }
  C->ops = NULL;

  /* free overall SUNAdaptController object and return */
  free(C);
  return;
}

/* -----------------------------------------------------------------
 * Required functions in the 'ops' structure for non-NULL controller
 * ----------------------------------------------------------------- */

SUNAdaptController_Type SUNAdaptController_GetType(SUNAdaptController C)
{
  if (C == NULL) { return SUN_ADAPTCONTROLLER_NONE; }
  if (C->ops->gettype) { return C->ops->gettype(C); }
  return SUN_ADAPTCONTROLLER_NONE;
}

/* -----------------------------------------------------------------
 * Optional functions in the 'ops' structure
 * ----------------------------------------------------------------- */

SUNErrCode SUNAdaptController_Destroy(SUNAdaptController C)
{
  if (C == NULL) { return (SUN_SUCCESS); }

  /* if the destroy operation exists use it */
  if (C->ops)
  {
    if (C->ops->destroy) { return (C->ops->destroy(C)); }
  }

  /* if we reach this point, either ops == NULL or destroy == NULL,
     try to cleanup by freeing the content, ops, and matrix */
  if (C->content)
  {
    free(C->content);
    C->content = NULL;
  }
  if (C->ops)
  {
    free(C->ops);
    C->ops = NULL;
  }
  free(C);
  C = NULL;

  return (SUN_SUCCESS);
}

SUNErrCode SUNAdaptController_EstimateStep(SUNAdaptController C, sunrealtype h,
                                           int p, sunrealtype dsm,
                                           sunrealtype* hnew)
{
  int ier = SUN_SUCCESS;
<<<<<<< HEAD
  *hnew   = h; /* initialize output with identity */
  if (C == NULL) { return SUN_ERR_ARG_CORRUPT; }
  SUNFunctionBegin(C->sunctx);
  SUNAssert(hnew, SUN_ERR_ARG_CORRUPT);
  if (C->ops->estimatestep) { ier = C->ops->estimatestep(C, h, p, dsm, hnew); }
  return (ier);
=======
  if (C == NULL) { return SUN_ERR_ARG_CORRUPT; }
  SUNFunctionBegin(C->sunctx);
  SUNAssert(hnew, SUN_ERR_ARG_CORRUPT);
  *hnew = h;   /* initialize output with identity */
  if (C->ops->estimatestep)
  {
    ier = C->ops->estimatestep(C, h, p, dsm, hnew);
  }
  return(ier);
>>>>>>> e41ffb0f
}

SUNErrCode SUNAdaptController_Reset(SUNAdaptController C)
{
  int ier = SUN_SUCCESS;
  if (C == NULL) { return SUN_ERR_ARG_CORRUPT; }
  SUNFunctionBegin(C->sunctx);
  if (C->ops->reset) { ier = C->ops->reset(C); }
  return (ier);
}

SUNErrCode SUNAdaptController_SetDefaults(SUNAdaptController C)
{
  int ier = SUN_SUCCESS;
  if (C == NULL) { return SUN_ERR_ARG_CORRUPT; }
  SUNFunctionBegin(C->sunctx);
  if (C->ops->setdefaults) { ier = C->ops->setdefaults(C); }
  return (ier);
}

SUNErrCode SUNAdaptController_Write(SUNAdaptController C, FILE* fptr)
{
  int ier = SUN_SUCCESS;
  if (C == NULL) { return SUN_ERR_ARG_CORRUPT; }
  SUNFunctionBegin(C->sunctx);
  SUNAssert(fptr, SUN_ERR_ARG_CORRUPT);
  if (C->ops->write) { ier = C->ops->write(C, fptr); }
  return (ier);
}

SUNErrCode SUNAdaptController_SetErrorBias(SUNAdaptController C, sunrealtype bias)
{
  int ier = SUN_SUCCESS;
  if (C == NULL) { return SUN_ERR_ARG_CORRUPT; }
  SUNFunctionBegin(C->sunctx);
  if (C->ops->seterrorbias) { ier = C->ops->seterrorbias(C, bias); }
  return (ier);
}

SUNErrCode SUNAdaptController_UpdateH(SUNAdaptController C, sunrealtype h,
                                      sunrealtype dsm)
{
  int ier = SUN_SUCCESS;
  if (C == NULL) { return SUN_ERR_ARG_CORRUPT; }
  SUNFunctionBegin(C->sunctx);
  if (C->ops->updateh) { ier = C->ops->updateh(C, h, dsm); }
  return (ier);
}

SUNErrCode SUNAdaptController_Space(SUNAdaptController C, long int* lenrw,
                                    long int* leniw)
{
  int ier = SUN_SUCCESS;
  if (C == NULL) { return SUN_ERR_ARG_CORRUPT; }
  SUNFunctionBegin(C->sunctx);
  SUNAssert(lenrw, SUN_ERR_ARG_CORRUPT);
  SUNAssert(leniw, SUN_ERR_ARG_CORRUPT);
  *lenrw = 0; /* initialize outputs with identity */
  *leniw = 0;
  if (C->ops->space) { ier = C->ops->space(C, lenrw, leniw); }
  return (ier);
}<|MERGE_RESOLUTION|>--- conflicted
+++ resolved
@@ -129,24 +129,12 @@
                                            sunrealtype* hnew)
 {
   int ier = SUN_SUCCESS;
-<<<<<<< HEAD
-  *hnew   = h; /* initialize output with identity */
-  if (C == NULL) { return SUN_ERR_ARG_CORRUPT; }
-  SUNFunctionBegin(C->sunctx);
-  SUNAssert(hnew, SUN_ERR_ARG_CORRUPT);
-  if (C->ops->estimatestep) { ier = C->ops->estimatestep(C, h, p, dsm, hnew); }
-  return (ier);
-=======
   if (C == NULL) { return SUN_ERR_ARG_CORRUPT; }
   SUNFunctionBegin(C->sunctx);
   SUNAssert(hnew, SUN_ERR_ARG_CORRUPT);
   *hnew = h;   /* initialize output with identity */
-  if (C->ops->estimatestep)
-  {
-    ier = C->ops->estimatestep(C, h, p, dsm, hnew);
-  }
+  if (C->ops->estimatestep) { ier = C->ops->estimatestep(C, h, p, dsm, hnew); }
   return(ier);
->>>>>>> e41ffb0f
 }
 
 SUNErrCode SUNAdaptController_Reset(SUNAdaptController C)
