--- conflicted
+++ resolved
@@ -135,11 +135,7 @@
   if (C == NULL) { return SUN_ERR_ARG_CORRUPT; }
   SUNFunctionBegin(C->sunctx);
   SUNAssert(isfinite(h), SUN_ERR_ARG_OUTOFRANGE);
-<<<<<<< HEAD
-  SUNAssert(p > 0, SUN_ERR_ARG_OUTOFRANGE);
-=======
   SUNAssert(p >= 0, SUN_ERR_ARG_OUTOFRANGE);
->>>>>>> f09a521c
   SUNAssert(dsm >= SUN_RCONST(0.0), SUN_ERR_ARG_OUTOFRANGE);
   SUNAssert(hnew, SUN_ERR_ARG_CORRUPT);
   *hnew = h; /* initialize output with identity */
@@ -200,7 +196,6 @@
   SUNErrCode ier = SUN_SUCCESS;
   if (C == NULL) { return SUN_ERR_ARG_CORRUPT; }
   SUNFunctionBegin(C->sunctx);
-  SUNAssert(bias >= SUN_RCONST(1.0), SUN_ERR_ARG_OUTOFRANGE);
   if (C->ops->seterrorbias) { ier = C->ops->seterrorbias(C, bias); }
   return (ier);
 }
