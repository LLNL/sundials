/* -----------------------------------------------------------------
 * Programmer: Cody J. Balos @ LLNL
 * -----------------------------------------------------------------
 * SUNDIALS Copyright Start
 * Copyright (c) 2002-2023, Lawrence Livermore National Security
 * and Southern Methodist University.
 * All rights reserved.
 *
 * See the top-level LICENSE and NOTICE files for details.
 *
 * SPDX-License-Identifier: BSD-3-Clause
 * SUNDIALS Copyright End
 * -----------------------------------------------------------------*/

#include <sundials/priv/sundials_errors_impl.h>
#include "sundials/sundials_errors.h"
#include "sundials/sundials_types.h"
#include <stdarg.h>
#include <stdio.h>
#include <stdlib.h>
#include <string.h>
#include <sundials/priv/sundials_errors_impl.h>
#include <sundials/sundials_config.h>
#include <sundials/sundials_logger.h>

#include "sundials/sundials_errors.h"
#include "sundials/sundials_types.h"

#if SUNDIALS_MPI_ENABLED
#include <mpi.h>
#endif

#include "sundials_logger_impl.h"
#include "sundials_utils.h"

/* max number of files that can be opened */
#define SUN_MAX_LOGFILE_HANDLES_ 8

/* shortcut */
static void sunCreateLogMessage(SUNLogLevel lvl, int rank, const char* scope,
                                const char* label, const char* txt,
                                va_list args, char** log_msg)
{
  char* prefix;
  char* formatted_txt;
  int msg_length;

  prefix        = NULL;
  formatted_txt = NULL;
  msg_length    = 0;
  *log_msg      = NULL;

  msg_length = sunvasnprintf(&formatted_txt, txt, args);
  if (msg_length < 0)
  {
    fprintf(stderr, "[FATAL LOGGER ERROR] %s\n",
            "SUNDIALS_MAX_SPRINTF_SIZE is too small");
  }

  if (lvl == SUN_LOGLEVEL_DEBUG) { prefix = "DEBUG"; }
  else if (lvl == SUN_LOGLEVEL_WARNING) { prefix = "WARNING"; }
  else if (lvl == SUN_LOGLEVEL_INFO) { prefix = "INFO"; }
  else if (lvl == SUN_LOGLEVEL_ERROR) { prefix = "ERROR"; }

<<<<<<< HEAD
  msg_length = sunsnprintf(NULL, 0, "[%s][rank %d][%s][%s] %s\n", prefix, rank,
                           scope, label, formatted_txt);
=======
  msg_length = sunsnprintf(NULL, 0, "[%s][rank %d][%s][%s] %s\n", prefix,
                           rank, scope, label, formatted_txt);
>>>>>>> 64540950
  *log_msg   = (char*)malloc(msg_length + 1);
  sunsnprintf(*log_msg, msg_length + 1, "[%s][rank %d][%s][%s] %s\n", prefix,
              rank, scope, label, formatted_txt);
  free(formatted_txt);
}

static FILE* sunOpenLogFile(const char* fname, const char* mode)
{
  FILE* fp = NULL;

  if (fname)
  {
    if (!strcmp(fname, "stdout")) { fp = stdout; }
    else if (!strcmp(fname, "stderr")) { fp = stderr; }
    else { fp = fopen(fname, mode); }
  }

  return fp;
}

static void sunCloseLogFile(void* fp)
{
  if (fp && fp != stdout && fp != stderr) { fclose((FILE*)fp); }
}

static sunbooleantype sunLoggerIsOutputRank(SUNLogger logger, int* rank_ref)
{
  sunbooleantype retval;

#if SUNDIALS_MPI_ENABLED
  int rank = 0;

  if (logger->comm != SUN_COMM_NULL)
  {
    MPI_Comm_rank(logger->comm, &rank);

    if (logger->output_rank < 0)
    {
      if (rank_ref) { *rank_ref = rank; }
      retval = SUNTRUE; /* output all ranks */
    }
    else
    {
      if (rank_ref) { *rank_ref = rank; }
      retval = logger->output_rank == rank;
    }
  }
  else { retval = SUNTRUE; /* output all ranks */ }
#else
  if (rank_ref) { *rank_ref = 0; }
  retval = SUNTRUE;
#endif

  return retval;
}

SUNErrCode SUNLogger_Create(SUNComm comm, int output_rank, SUNLogger* logger_ptr)
{
  SUNLogger logger = NULL;

  *logger_ptr = logger = (SUNLogger)malloc(sizeof(struct SUNLogger_));
  if (logger == NULL) { return SUN_ERR_MALLOC_FAIL; }

  /* Attach the comm, duplicating it if MPI is used. */
#if SUNDIALS_MPI_ENABLED
  logger->comm = SUN_COMM_NULL;
  if (comm != SUN_COMM_NULL) { MPI_Comm_dup(comm, &logger->comm); }
#else
  logger->comm = SUN_COMM_NULL;
  if (comm != SUN_COMM_NULL)
  {
    free(logger);
    return SUN_ERR_ARG_CORRUPT;
  }
#endif
  logger->output_rank = output_rank;
  logger->content     = NULL;

  /* use default routines */
  logger->queuemsg = NULL;
  logger->flush    = NULL;
  logger->destroy  = NULL;

  /* set the output file handles */
  logger->filenames  = NULL;
  logger->error_fp   = stderr;
  logger->warning_fp = stdout;
  logger->debug_fp   = NULL;
  logger->info_fp    = NULL;
  if (sunLoggerIsOutputRank(logger, NULL))
  {
    /* We store the FILE* in a hash map so that we can ensure
       that we do not open a file twice if the same file is used
       for multiple output levels */
    SUNHashMap_New(SUN_MAX_LOGFILE_HANDLES_, &logger->filenames);
  }

  return SUN_SUCCESS;
}

SUNErrCode SUNLogger_CreateFromEnv(SUNComm comm, SUNLogger* logger_out)
{
<<<<<<< HEAD
  SUNErrCode err   = SUN_SUCCESS;
=======
  SUNErrCode err = SUN_SUCCESS;
>>>>>>> 64540950
  SUNLogger logger = NULL;

  const char* output_rank_env   = getenv("SUNLOGGER_OUTPUT_RANK");
  int output_rank               = (output_rank_env) ? atoi(output_rank_env) : 0;
  const char* error_fname_env   = getenv("SUNLOGGER_ERROR_FILENAME");
  const char* warning_fname_env = getenv("SUNLOGGER_WARNING_FILENAME");
  const char* info_fname_env    = getenv("SUNLOGGER_INFO_FILENAME");
  const char* debug_fname_env   = getenv("SUNLOGGER_DEBUG_FILENAME");
   
  if (SUNLogger_Create(comm, output_rank, &logger)) {
    err = SUN_ERR_CORRUPT;
    return err;
  }

  do {
    err = SUNLogger_SetErrorFilename(logger, error_fname_env);
    if (err) { break; }
    err = SUNLogger_SetWarningFilename(logger, warning_fname_env);
    if (err) { break; }
    err = SUNLogger_SetDebugFilename(logger, debug_fname_env);
    if (err) { break; }
    err = SUNLogger_SetInfoFilename(logger, info_fname_env);
  } while(0);

<<<<<<< HEAD
  if (SUNLogger_Create(comm, output_rank, &logger))
  {
    err = SUN_ERR_CORRUPT;
    return err;
  }

  do {
    err = SUNLogger_SetErrorFilename(logger, error_fname_env);
    if (err) { break; }
    err = SUNLogger_SetWarningFilename(logger, warning_fname_env);
    if (err) { break; }
    err = SUNLogger_SetDebugFilename(logger, debug_fname_env);
    if (err) { break; }
    err = SUNLogger_SetInfoFilename(logger, info_fname_env);
  }
  while (0);

  if (err) { SUNLogger_Destroy(&logger); }
  else { *logger_out = logger; }

=======
  if (err) {
    SUNLogger_Destroy(&logger);
  } else {
    *logger_out = logger;
  }

>>>>>>> 64540950
  return err;
}

SUNErrCode SUNLogger_SetErrorFilename(SUNLogger logger, const char* error_filename)
{
<<<<<<< HEAD
  if (!logger) { return SUN_ERR_ARG_CORRUPT; }

  if (!sunLoggerIsOutputRank(logger, NULL)) { return SUN_SUCCESS; }
=======
  if (!logger) { return SUN_ERR_ARG_CORRUPT; }  

  if (!sunLoggerIsOutputRank(logger, NULL)) { return SUN_SUCCESS; } 
>>>>>>> 64540950

  if (error_filename && strcmp(error_filename, ""))
  {
#if SUNDIALS_LOGGING_LEVEL >= SUNDIALS_LOGGING_ERROR
    FILE* fp = NULL;
    if (!SUNHashMap_GetValue(logger->filenames, error_filename, (void*)&fp))
    {
      logger->error_fp = fp;
    }
    else
    {
      logger->error_fp = sunOpenLogFile(error_filename, "w+");
      if (logger->error_fp)
      {
        SUNHashMap_Insert(logger->filenames, error_filename,
                          (void*)logger->error_fp);
      }
<<<<<<< HEAD
      else { return SUN_ERR_FILE_OPEN; }
=======
      else
      {
        return SUN_ERR_FILE_OPEN;
      }
>>>>>>> 64540950
    }
#endif
  }

  return SUN_SUCCESS;
}

<<<<<<< HEAD
SUNErrCode SUNLogger_SetWarningFilename(SUNLogger logger,
                                        const char* warning_filename)
=======
SUNErrCode SUNLogger_SetWarningFilename(SUNLogger logger, const char* warning_filename)
>>>>>>> 64540950
{
  if (!logger) { return SUN_ERR_ARG_CORRUPT; }

  if (!sunLoggerIsOutputRank(logger, NULL)) { return SUN_SUCCESS; }

  if (warning_filename && strcmp(warning_filename, ""))
  {
#if SUNDIALS_LOGGING_LEVEL >= SUNDIALS_LOGGING_WARNING
    FILE* fp = NULL;
    if (!SUNHashMap_GetValue(logger->filenames, warning_filename, (void*)&fp))
    {
      logger->warning_fp = fp;
    }
    else
    {
      logger->warning_fp = sunOpenLogFile(warning_filename, "w+");
      if (logger->warning_fp)
      {
        SUNHashMap_Insert(logger->filenames, warning_filename,
                          (void*)logger->warning_fp);
      }
<<<<<<< HEAD
      else { return SUN_ERR_FILE_OPEN; }
=======
      else
      {
        return SUN_ERR_FILE_OPEN;
      }
>>>>>>> 64540950
    }
#endif
  }

  return SUN_SUCCESS;
}

SUNErrCode SUNLogger_SetInfoFilename(SUNLogger logger, const char* info_filename)
{
  if (!logger) { return SUN_ERR_ARG_CORRUPT; }

  if (!sunLoggerIsOutputRank(logger, NULL)) { return SUN_SUCCESS; }

  if (info_filename && strcmp(info_filename, ""))
  {
#if SUNDIALS_LOGGING_LEVEL >= SUNDIALS_LOGGING_INFO
    FILE* fp = NULL;
    if (!SUNHashMap_GetValue(logger->filenames, info_filename, (void*)&fp))
    {
      logger->info_fp = fp;
    }
    else
    {
      logger->info_fp = sunOpenLogFile(info_filename, "w+");
      if (logger->info_fp)
      {
        SUNHashMap_Insert(logger->filenames, info_filename,
                          (void*)logger->info_fp);
      }
<<<<<<< HEAD
      else { return SUN_ERR_FILE_OPEN; }
=======
      else
      {
        return SUN_ERR_FILE_OPEN;
      }
>>>>>>> 64540950
    }
#endif
  }

  return SUN_SUCCESS;
}

SUNErrCode SUNLogger_SetDebugFilename(SUNLogger logger, const char* debug_filename)
{
  if (!logger) { return SUN_ERR_ARG_CORRUPT; }

  if (!sunLoggerIsOutputRank(logger, NULL)) { return SUN_SUCCESS; }

  if (debug_filename && strcmp(debug_filename, ""))
  {
#if SUNDIALS_LOGGING_LEVEL >= SUNDIALS_LOGGING_DEBUG
    FILE* fp = NULL;
    if (!SUNHashMap_GetValue(logger->filenames, debug_filename, (void*)&fp))
    {
      logger->debug_fp = fp;
    }
    else
    {
      logger->debug_fp = sunOpenLogFile(debug_filename, "w+");
      if (logger->debug_fp)
      {
        SUNHashMap_Insert(logger->filenames, debug_filename,
                          (void*)logger->debug_fp);
      }
<<<<<<< HEAD
      else { return SUN_ERR_FILE_OPEN; }
=======
      else
      {
        return SUN_ERR_FILE_OPEN;
      }
>>>>>>> 64540950
    }
#endif
  }

  return SUN_SUCCESS;
}

<<<<<<< HEAD
SUNErrCode SUNLogger_QueueMsg(SUNLogger logger, SUNLogLevel lvl,
                              const char* scope, const char* label,
                              const char* msg_txt, ...)
=======
SUNErrCode SUNLogger_QueueMsg(SUNLogger logger, SUNLogLevel lvl, const char* scope,
                       const char* label, const char* msg_txt, ...)
>>>>>>> 64540950
{
  SUNErrCode retval = SUN_SUCCESS;

#if SUNDIALS_LOGGING_LEVEL > 0
  {
    if (!logger)
    {
      retval = SUN_ERR_ARG_CORRUPT;
      return retval;
    }

    va_list args;
    va_start(args, msg_txt);

    if (logger->queuemsg)
    {
      retval = logger->queuemsg(logger, lvl, scope, label, msg_txt, args);
    }
    else
    {
      /* Default implementation */
      int rank = 0;
      if (sunLoggerIsOutputRank(logger, &rank))
      {
        char* log_msg = NULL;
        sunCreateLogMessage(lvl, rank, scope, label, msg_txt, args, &log_msg);

        switch (lvl)
        {
<<<<<<< HEAD
        case (SUN_LOGLEVEL_DEBUG):
          if (logger->debug_fp) { fprintf(logger->debug_fp, "%s", log_msg); }
          break;
        case (SUN_LOGLEVEL_WARNING):
          if (logger->warning_fp)
          {
            fprintf(logger->warning_fp, "%s", log_msg);
          }
          break;
        case (SUN_LOGLEVEL_INFO):
          if (logger->info_fp) { fprintf(logger->info_fp, "%s", log_msg); }
          break;
        case (SUN_LOGLEVEL_ERROR):
          if (logger->error_fp) { fprintf(logger->error_fp, "%s", log_msg); }
          break;
        default: retval = SUN_ERR_UNREACHABLE;
=======
          case (SUN_LOGLEVEL_DEBUG):
            if (logger->debug_fp)
            {
              fprintf(logger->debug_fp, "%s", log_msg);
            }
            break;
          case (SUN_LOGLEVEL_WARNING):
            if (logger->warning_fp)
            {
              fprintf(logger->warning_fp, "%s", log_msg);
            }
            break;
          case (SUN_LOGLEVEL_INFO):
            if (logger->info_fp)
            {
              fprintf(logger->info_fp, "%s", log_msg);
            }
            break;
          case (SUN_LOGLEVEL_ERROR):
            if (logger->error_fp)
            {
              fprintf(logger->error_fp, "%s", log_msg);
            }
            break;
          default:
            retval = SUN_ERR_UNREACHABLE;
>>>>>>> 64540950
        }

        free(log_msg);
      }
    }

    va_end(args);
  }
#endif

  return retval;
}

SUNErrCode SUNLogger_Flush(SUNLogger logger, SUNLogLevel lvl)
{
  SUNErrCode retval = SUN_SUCCESS;

  if (!logger)
  {
    retval = SUN_ERR_ARG_CORRUPT;
    return retval;
  }

#if SUNDIALS_LOGGING_LEVEL > 0
  if (logger->flush) { retval = logger->flush(logger, lvl); }
  else
  {
    /* Default implementation */
    if (sunLoggerIsOutputRank(logger, NULL))
    {
      switch (lvl)
      {
      case (SUN_LOGLEVEL_DEBUG):
        if (logger->debug_fp) { fflush(logger->debug_fp); }
        break;
      case (SUN_LOGLEVEL_WARNING):
        if (logger->warning_fp) { fflush(logger->warning_fp); }
        break;
      case (SUN_LOGLEVEL_INFO):
        if (logger->info_fp) { fflush(logger->info_fp); }
        break;
      case (SUN_LOGLEVEL_ERROR):
        if (logger->error_fp) { fflush(logger->error_fp); }
        break;
      case (SUN_LOGLEVEL_ALL):
        if (logger->debug_fp) { fflush(logger->debug_fp); }
        if (logger->warning_fp) { fflush(logger->warning_fp); }
        if (logger->info_fp) { fflush(logger->info_fp); }
        if (logger->error_fp) { fflush(logger->error_fp); }
        break;
<<<<<<< HEAD
      default: retval = SUN_ERR_UNREACHABLE;
=======
      default:
        retval = SUN_ERR_UNREACHABLE;
>>>>>>> 64540950
      }
    }
  }
#endif

  return retval;
}

SUNErrCode SUNLogger_GetOutputRank(SUNLogger logger, int* output_rank)
{
  if (!logger) { return SUN_ERR_ARG_CORRUPT; }
  *output_rank = logger->output_rank;
  return SUN_SUCCESS;
}

SUNErrCode SUNLogger_Destroy(SUNLogger* logger_ptr)
{
  int retval       = 0;
  SUNLogger logger = NULL;
<<<<<<< HEAD

=======
  
>>>>>>> 64540950
  if (!logger_ptr) { return SUN_SUCCESS; }

  logger = *logger_ptr;

  if (logger && logger->destroy) { retval = logger->destroy(logger_ptr); }
  else if (logger)
  {
    /* Default implementation */

    if (sunLoggerIsOutputRank(logger, NULL))
    {
      SUNHashMap_Destroy(&logger->filenames, sunCloseLogFile);
    }

#if SUNDIALS_MPI_ENABLED
    if (logger->comm != SUN_COMM_NULL) { MPI_Comm_free(&logger->comm); }
#endif

    free(logger);
    logger = NULL;
  }

  return retval;
}<|MERGE_RESOLUTION|>--- conflicted
+++ resolved
@@ -62,13 +62,8 @@
   else if (lvl == SUN_LOGLEVEL_INFO) { prefix = "INFO"; }
   else if (lvl == SUN_LOGLEVEL_ERROR) { prefix = "ERROR"; }
 
-<<<<<<< HEAD
-  msg_length = sunsnprintf(NULL, 0, "[%s][rank %d][%s][%s] %s\n", prefix, rank,
-                           scope, label, formatted_txt);
-=======
   msg_length = sunsnprintf(NULL, 0, "[%s][rank %d][%s][%s] %s\n", prefix,
                            rank, scope, label, formatted_txt);
->>>>>>> 64540950
   *log_msg   = (char*)malloc(msg_length + 1);
   sunsnprintf(*log_msg, msg_length + 1, "[%s][rank %d][%s][%s] %s\n", prefix,
               rank, scope, label, formatted_txt);
@@ -171,11 +166,7 @@
 
 SUNErrCode SUNLogger_CreateFromEnv(SUNComm comm, SUNLogger* logger_out)
 {
-<<<<<<< HEAD
-  SUNErrCode err   = SUN_SUCCESS;
-=======
   SUNErrCode err = SUN_SUCCESS;
->>>>>>> 64540950
   SUNLogger logger = NULL;
 
   const char* output_rank_env   = getenv("SUNLOGGER_OUTPUT_RANK");
@@ -200,49 +191,20 @@
     err = SUNLogger_SetInfoFilename(logger, info_fname_env);
   } while(0);
 
-<<<<<<< HEAD
-  if (SUNLogger_Create(comm, output_rank, &logger))
-  {
-    err = SUN_ERR_CORRUPT;
-    return err;
-  }
-
-  do {
-    err = SUNLogger_SetErrorFilename(logger, error_fname_env);
-    if (err) { break; }
-    err = SUNLogger_SetWarningFilename(logger, warning_fname_env);
-    if (err) { break; }
-    err = SUNLogger_SetDebugFilename(logger, debug_fname_env);
-    if (err) { break; }
-    err = SUNLogger_SetInfoFilename(logger, info_fname_env);
-  }
-  while (0);
-
-  if (err) { SUNLogger_Destroy(&logger); }
-  else { *logger_out = logger; }
-
-=======
   if (err) {
     SUNLogger_Destroy(&logger);
   } else {
     *logger_out = logger;
   }
 
->>>>>>> 64540950
   return err;
 }
 
 SUNErrCode SUNLogger_SetErrorFilename(SUNLogger logger, const char* error_filename)
 {
-<<<<<<< HEAD
-  if (!logger) { return SUN_ERR_ARG_CORRUPT; }
-
-  if (!sunLoggerIsOutputRank(logger, NULL)) { return SUN_SUCCESS; }
-=======
   if (!logger) { return SUN_ERR_ARG_CORRUPT; }  
 
   if (!sunLoggerIsOutputRank(logger, NULL)) { return SUN_SUCCESS; } 
->>>>>>> 64540950
 
   if (error_filename && strcmp(error_filename, ""))
   {
@@ -260,27 +222,18 @@
         SUNHashMap_Insert(logger->filenames, error_filename,
                           (void*)logger->error_fp);
       }
-<<<<<<< HEAD
-      else { return SUN_ERR_FILE_OPEN; }
-=======
       else
       {
         return SUN_ERR_FILE_OPEN;
       }
->>>>>>> 64540950
-    }
-#endif
-  }
-
-  return SUN_SUCCESS;
-}
-
-<<<<<<< HEAD
-SUNErrCode SUNLogger_SetWarningFilename(SUNLogger logger,
-                                        const char* warning_filename)
-=======
+    }
+#endif
+  }
+
+  return SUN_SUCCESS;
+}
+
 SUNErrCode SUNLogger_SetWarningFilename(SUNLogger logger, const char* warning_filename)
->>>>>>> 64540950
 {
   if (!logger) { return SUN_ERR_ARG_CORRUPT; }
 
@@ -302,14 +255,10 @@
         SUNHashMap_Insert(logger->filenames, warning_filename,
                           (void*)logger->warning_fp);
       }
-<<<<<<< HEAD
-      else { return SUN_ERR_FILE_OPEN; }
-=======
       else
       {
         return SUN_ERR_FILE_OPEN;
       }
->>>>>>> 64540950
     }
 #endif
   }
@@ -339,14 +288,10 @@
         SUNHashMap_Insert(logger->filenames, info_filename,
                           (void*)logger->info_fp);
       }
-<<<<<<< HEAD
-      else { return SUN_ERR_FILE_OPEN; }
-=======
       else
       {
         return SUN_ERR_FILE_OPEN;
       }
->>>>>>> 64540950
     }
 #endif
   }
@@ -376,29 +321,19 @@
         SUNHashMap_Insert(logger->filenames, debug_filename,
                           (void*)logger->debug_fp);
       }
-<<<<<<< HEAD
-      else { return SUN_ERR_FILE_OPEN; }
-=======
       else
       {
         return SUN_ERR_FILE_OPEN;
       }
->>>>>>> 64540950
-    }
-#endif
-  }
-
-  return SUN_SUCCESS;
-}
-
-<<<<<<< HEAD
-SUNErrCode SUNLogger_QueueMsg(SUNLogger logger, SUNLogLevel lvl,
-                              const char* scope, const char* label,
-                              const char* msg_txt, ...)
-=======
+    }
+#endif
+  }
+
+  return SUN_SUCCESS;
+}
+
 SUNErrCode SUNLogger_QueueMsg(SUNLogger logger, SUNLogLevel lvl, const char* scope,
                        const char* label, const char* msg_txt, ...)
->>>>>>> 64540950
 {
   SUNErrCode retval = SUN_SUCCESS;
 
@@ -428,24 +363,6 @@
 
         switch (lvl)
         {
-<<<<<<< HEAD
-        case (SUN_LOGLEVEL_DEBUG):
-          if (logger->debug_fp) { fprintf(logger->debug_fp, "%s", log_msg); }
-          break;
-        case (SUN_LOGLEVEL_WARNING):
-          if (logger->warning_fp)
-          {
-            fprintf(logger->warning_fp, "%s", log_msg);
-          }
-          break;
-        case (SUN_LOGLEVEL_INFO):
-          if (logger->info_fp) { fprintf(logger->info_fp, "%s", log_msg); }
-          break;
-        case (SUN_LOGLEVEL_ERROR):
-          if (logger->error_fp) { fprintf(logger->error_fp, "%s", log_msg); }
-          break;
-        default: retval = SUN_ERR_UNREACHABLE;
-=======
           case (SUN_LOGLEVEL_DEBUG):
             if (logger->debug_fp)
             {
@@ -472,7 +389,6 @@
             break;
           default:
             retval = SUN_ERR_UNREACHABLE;
->>>>>>> 64540950
         }
 
         free(log_msg);
@@ -523,12 +439,8 @@
         if (logger->info_fp) { fflush(logger->info_fp); }
         if (logger->error_fp) { fflush(logger->error_fp); }
         break;
-<<<<<<< HEAD
-      default: retval = SUN_ERR_UNREACHABLE;
-=======
       default:
         retval = SUN_ERR_UNREACHABLE;
->>>>>>> 64540950
       }
     }
   }
@@ -548,11 +460,7 @@
 {
   int retval       = 0;
   SUNLogger logger = NULL;
-<<<<<<< HEAD
-
-=======
   
->>>>>>> 64540950
   if (!logger_ptr) { return SUN_SUCCESS; }
 
   logger = *logger_ptr;
