/* -----------------------------------------------------------------
 * Programmer: Cody J. Balos @ LLNL
 * -----------------------------------------------------------------
 * SUNDIALS Copyright Start
 * Copyright (c) 2002-2023, Lawrence Livermore National Security
 * and Southern Methodist University.
 * All rights reserved.
 *
 * See the top-level LICENSE and NOTICE files for details.
 *
 * SPDX-License-Identifier: BSD-3-Clause
 * SUNDIALS Copyright End
 * -----------------------------------------------------------------*/

#include <sundials/impl/sundials_errors_impl.h>
#include "sundials/sundials_errors.h"
#include "sundials/sundials_types.h"
#include <stdarg.h>
#include <stdio.h>
#include <stdlib.h>
#include <string.h>
#include <sundials/sundials_config.h>
#include <sundials/sundials_logger.h>

#if SUNDIALS_MPI_ENABLED
#include <mpi.h>
#endif

#include "sundials_logger_impl.h"
#include "sundials_utils.h"

/* max number of files that can be opened */
#define SUN_MAX_LOGFILE_HANDLES_ 8

/* shortcut */
static void sunCreateLogMessage(SUNLogLevel lvl, int rank, const char* scope,
                                const char* label, const char* txt,
                                va_list args, char** log_msg)
{
  char* prefix;
  char* formatted_txt;
  int msg_length;

  prefix        = NULL;
  formatted_txt = NULL;
  msg_length    = 0;
  *log_msg      = NULL;

  msg_length = sunvasnprintf(&formatted_txt, txt, args);
  if (msg_length < 0)
  {
    fprintf(stderr, "[FATAL LOGGER ERROR] %s\n",
      "SUNDIALS_MAX_SPRINTF_SIZE is too small");
  }

  if (lvl == SUN_LOGLEVEL_DEBUG)
  {
    prefix = "DEBUG";
  }
  else if (lvl == SUN_LOGLEVEL_WARNING)
  {
    prefix = "WARNING";
  }
  else if (lvl == SUN_LOGLEVEL_INFO)
  {
    prefix = "INFO";
  }
  else if (lvl == SUN_LOGLEVEL_ERROR)
  {
    prefix = "ERROR";
  }

  msg_length = sunsnprintf(NULL, 0, "[%s][rank %d][%s][%s] %s\n", prefix,
                           rank, scope, label, formatted_txt);
  *log_msg   = (char*)malloc(msg_length + 1);
  sunsnprintf(*log_msg, msg_length + 1, "[%s][rank %d][%s][%s] %s\n", prefix,
              rank, scope, label, formatted_txt);
  free(formatted_txt);
}

static FILE* sunOpenLogFile(const char* fname, const char* mode)
{
  FILE* fp = NULL;

  if (fname)
  {
    if (!strcmp(fname, "stdout"))
    {
      fp = stdout;
    }
    else if (!strcmp(fname, "stderr"))
    {
      fp = stderr;
    }
    else
    {
      fp = fopen(fname, mode);
    }
  }

  return fp;
}

static void sunCloseLogFile(void* fp)
{
  if (fp && fp != stdout && fp != stderr)
  {
    fclose((FILE*)fp);
  }
}

static sunbooleantype sunLoggerIsOutputRank(SUNLogger logger, int* rank_ref)
{
  sunbooleantype retval;

#if SUNDIALS_MPI_ENABLED
  int rank = 0;

  if (logger->comm != SUN_COMM_NULL)
  {
    MPI_Comm_rank(logger->comm, &rank);

    if (logger->output_rank < 0)
    {
      if (rank_ref)
      {
        *rank_ref = rank;
      }
      retval = SUNTRUE; /* output all ranks */
    }
    else
    {
      if (rank_ref)
      {
        *rank_ref = rank;
      }
      retval = logger->output_rank == rank;
    }
  }
  else
  {
    retval = SUNTRUE; /* output all ranks */
  }
#else
  if (rank_ref)
  {
    *rank_ref = 0;
  }
  retval = SUNTRUE;
#endif

  return retval;
}

<<<<<<< HEAD
SUNErrCode SUNLogger_Create(SUNComm comm, int output_rank, SUNLogger* logger_ptr)
=======
int SUNLogger_Create(SUNComm comm, int output_rank, SUNLogger* logger_ptr)
>>>>>>> 12d8fb35
{
  SUNLogger logger = NULL;

  *logger_ptr = logger = (SUNLogger)malloc(sizeof(struct SUNLogger_));
  if (logger == NULL) { return SUN_ERR_MALLOC_FAIL; }

  /* Attach the comm, duplicating it if MPI is used. */
#if SUNDIALS_MPI_ENABLED
  logger->comm = SUN_COMM_NULL;
  if (comm != SUN_COMM_NULL)
  {
    MPI_Comm_dup(comm, &logger->comm);
  }
#else
<<<<<<< HEAD
  logger->comm = SUN_COMM_NULL;
  if (comm != SUN_COMM_NULL)
  {
    free(logger);
    return SUN_ERR_ARG_CORRUPT;
  }
=======
  if (comm != SUN_COMM_NULL)
  {
    free(logger);
    return -1;
  }
  logger->comm = SUN_COMM_NULL;
>>>>>>> 12d8fb35
#endif
  logger->output_rank = output_rank;
  logger->content     = NULL;

  /* use default routines */
  logger->queuemsg = NULL;
  logger->flush    = NULL;
  logger->destroy  = NULL;

  /* set the output file handles */
  logger->filenames  = NULL;
  logger->error_fp   = stderr;
  logger->warning_fp = stdout;
  logger->debug_fp   = NULL;
  logger->info_fp    = NULL;
  if (sunLoggerIsOutputRank(logger, NULL))
  {
    /* We store the FILE* in a hash map so that we can ensure
       that we do not open a file twice if the same file is used
       for multiple output levels */
    SUNHashMap_New(SUN_MAX_LOGFILE_HANDLES_, &logger->filenames);
  }

  return SUN_SUCCESS;
}

<<<<<<< HEAD
SUNErrCode SUNLogger_CreateFromEnv(SUNComm comm, SUNLogger* logger)
=======
int SUNLogger_CreateFromEnv(SUNComm comm, SUNLogger* logger)
>>>>>>> 12d8fb35
{
  SUNErrCode retval = SUN_SUCCESS;

  const char* output_rank_env   = getenv("SUNLOGGER_OUTPUT_RANK");
  int output_rank               = (output_rank_env) ? atoi(output_rank_env) : 0;
  const char* error_fname_env   = getenv("SUNLOGGER_ERROR_FILENAME");
  const char* warning_fname_env = getenv("SUNLOGGER_WARNING_FILENAME");
  const char* info_fname_env    = getenv("SUNLOGGER_INFO_FILENAME");
  const char* debug_fname_env   = getenv("SUNLOGGER_DEBUG_FILENAME");

  retval += SUNLogger_Create(comm, output_rank, logger);
  retval += SUNLogger_SetErrorFilename(*logger, error_fname_env);
  retval += SUNLogger_SetWarningFilename(*logger, warning_fname_env);
  retval += SUNLogger_SetDebugFilename(*logger, debug_fname_env);
  retval += SUNLogger_SetInfoFilename(*logger, info_fname_env);

  return (retval < 0) ? SUN_ERR_LOGGER_CORRUPT : SUN_SUCCESS;
}

SUNErrCode SUNLogger_SetErrorFilename(SUNLogger logger, const char* error_filename)
{
  if (!sunLoggerIsOutputRank(logger, NULL)) { return SUN_SUCCESS; }

  if (error_filename && strcmp(error_filename, ""))
  {
#if SUNDIALS_LOGGING_LEVEL >= SUNDIALS_LOGGING_ERROR
    FILE* fp = NULL;
    if (!SUNHashMap_GetValue(logger->filenames, error_filename, (void*)&fp))
    {
      logger->error_fp = fp;
    }
    else
    {
      logger->error_fp = sunOpenLogFile(error_filename, "w+");
      if (logger->error_fp)
      {
        SUNHashMap_Insert(logger->filenames, error_filename,
                          (void*)logger->error_fp);
      }
      else
      {
        return SUN_ERR_LOGGER_CANNOTOPENFILE;
      }
    }
#endif
  }

  return SUN_SUCCESS;
}

SUNErrCode SUNLogger_SetWarningFilename(SUNLogger logger, const char* warning_filename)
{
  if (!sunLoggerIsOutputRank(logger, NULL)) { return SUN_SUCCESS; }

  if (warning_filename && strcmp(warning_filename, ""))
  {
#if SUNDIALS_LOGGING_LEVEL >= SUNDIALS_LOGGING_WARNING
    FILE* fp = NULL;
    if (!SUNHashMap_GetValue(logger->filenames, warning_filename, (void*)&fp))
    {
      logger->warning_fp = fp;
    }
    else
    {
      logger->warning_fp = sunOpenLogFile(warning_filename, "w+");
      if (logger->warning_fp)
      {
        SUNHashMap_Insert(logger->filenames, warning_filename,
                          (void*)logger->warning_fp);
      }
      else
      {
        return SUN_ERR_LOGGER_CANNOTOPENFILE;
      }
    }
#endif
  }

  return SUN_SUCCESS;
}

SUNErrCode SUNLogger_SetInfoFilename(SUNLogger logger, const char* info_filename)
{
  if (!sunLoggerIsOutputRank(logger, NULL)) { return SUN_SUCCESS; }

  if (info_filename && strcmp(info_filename, ""))
  {
#if SUNDIALS_LOGGING_LEVEL >= SUNDIALS_LOGGING_INFO
    FILE* fp = NULL;
    if (!SUNHashMap_GetValue(logger->filenames, info_filename, (void*)&fp))
    {
      logger->info_fp = fp;
    }
    else
    {
      logger->info_fp = sunOpenLogFile(info_filename, "w+");
      if (logger->info_fp)
      {
        SUNHashMap_Insert(logger->filenames, info_filename,
                          (void*)logger->info_fp);
      }
      else
      {
        return SUN_ERR_LOGGER_CANNOTOPENFILE;
      }
    }
#endif
  }

  return SUN_SUCCESS;
}

SUNErrCode SUNLogger_SetDebugFilename(SUNLogger logger, const char* debug_filename)
{
  if (!sunLoggerIsOutputRank(logger, NULL)) { return SUN_SUCCESS; }

  if (debug_filename && strcmp(debug_filename, ""))
  {
#if SUNDIALS_LOGGING_LEVEL >= SUNDIALS_LOGGING_DEBUG
    FILE* fp = NULL;
    if (!SUNHashMap_GetValue(logger->filenames, debug_filename, (void*)&fp))
    {
      logger->debug_fp = fp;
    }
    else
    {
      logger->debug_fp = sunOpenLogFile(debug_filename, "w+");
      if (logger->debug_fp)
      {
        SUNHashMap_Insert(logger->filenames, debug_filename,
                          (void*)logger->debug_fp);
      }
      else
      {
        return SUN_ERR_LOGGER_CANNOTOPENFILE;
      }
    }
#endif
  }

  return SUN_SUCCESS;
}

SUNErrCode SUNLogger_QueueMsg(SUNLogger logger, SUNLogLevel lvl, const char* scope,
                       const char* label, const char* msg_txt, ...)
{
  SUNErrCode retval = SUN_SUCCESS;

#if SUNDIALS_LOGGING_LEVEL > 0
  {
    va_list args;
    va_start(args, msg_txt);

    if (logger->queuemsg)
    {
      retval = logger->queuemsg(logger, lvl, scope, label, msg_txt, args);
    }
    else
    {
      /* Default implementation */
      int rank = 0;
      if (sunLoggerIsOutputRank(logger, &rank))
      {
        char* log_msg = NULL;
        sunCreateLogMessage(lvl, rank, scope, label, msg_txt, args, &log_msg);

        switch (lvl)
        {
          case (SUN_LOGLEVEL_DEBUG):
            if (logger->debug_fp)
            {
              fprintf(logger->debug_fp, "%s", log_msg);
            }
            break;
          case (SUN_LOGLEVEL_WARNING):
            if (logger->warning_fp)
            {
              fprintf(logger->warning_fp, "%s", log_msg);
            }
            break;
          case (SUN_LOGLEVEL_INFO):
            if (logger->info_fp)
            {
              fprintf(logger->info_fp, "%s", log_msg);
            }
            break;
          case (SUN_LOGLEVEL_ERROR):
            if (logger->error_fp)
            {
              fprintf(logger->error_fp, "%s", log_msg);
            }
            break;
          default:
            retval = SUN_ERR_UNKNOWN;
        }

        free(log_msg);
      }
    }

    va_end(args);
  }
#endif

  return retval;
}

SUNErrCode SUNLogger_Flush(SUNLogger logger, SUNLogLevel lvl)
{
  SUNErrCode retval = SUN_SUCCESS;

  if (logger == NULL)
  {
    return -1;
  }

#if SUNDIALS_LOGGING_LEVEL > 0
  if (logger->flush)
  {
    retval = logger->flush(logger, lvl);
  }
  else
  {
    /* Default implementation */
    if (sunLoggerIsOutputRank(logger, NULL))
    {
      switch (lvl)
      {
      case (SUN_LOGLEVEL_DEBUG):
        if (logger->debug_fp)
        {
          fflush(logger->debug_fp);
        }
        break;
      case (SUN_LOGLEVEL_WARNING):
        if (logger->warning_fp)
        {
          fflush(logger->warning_fp);
        }
        break;
      case (SUN_LOGLEVEL_INFO):
        if (logger->info_fp)
        {
          fflush(logger->info_fp);
        }
        break;
      case (SUN_LOGLEVEL_ERROR):
        if (logger->error_fp)
        {
          fflush(logger->error_fp);
        }
        break;
      case (SUN_LOGLEVEL_ALL):
        if (logger->debug_fp)
        {
          fflush(logger->debug_fp);
        }
        if (logger->warning_fp)
        {
          fflush(logger->warning_fp);
        }
        if (logger->info_fp)
        {
          fflush(logger->info_fp);
        }
        if (logger->error_fp)
        {
          fflush(logger->error_fp);
        }
        break;
      default:
        retval = SUN_ERR_UNKNOWN;
      }
    }
  }
#endif

  return retval;
}

SUNErrCode SUNLogger_GetOutputRank(SUNLogger logger, int* output_rank)
{
  *output_rank = logger->output_rank;
  return SUN_SUCCESS;
}

<<<<<<< HEAD
SUNErrCode SUNLogger_Destroy(SUNLogger* logger_ptr)
{
  SUNErrCode retval = SUN_SUCCESS;
  SUNLogger logger = NULL;
  
  if (!logger_ptr) { return SUN_ERR_ARG_CORRUPT; }

  logger = *logger_ptr;

=======
int SUNLogger_Destroy(SUNLogger* logger_ptr)
{
  int retval = 0;
  SUNLogger logger = NULL;
  
  if (!logger_ptr) { return 0; }

  logger = *logger_ptr;

>>>>>>> 12d8fb35
  if (logger && logger->destroy)
  {
    retval = logger->destroy(logger_ptr);
  }
  else if (logger)
  {
    /* Default implementation */

    if (sunLoggerIsOutputRank(logger, NULL))
    {
      SUNHashMap_Destroy(&logger->filenames, sunCloseLogFile);
    }
  
#if SUNDIALS_MPI_ENABLED
    if (logger->comm != SUN_COMM_NULL) {  
      MPI_Comm_free(&logger->comm);
    }
#endif

    free(logger);
    logger = NULL;
  }

  return retval;
}<|MERGE_RESOLUTION|>--- conflicted
+++ resolved
@@ -152,11 +152,7 @@
   return retval;
 }
 
-<<<<<<< HEAD
 SUNErrCode SUNLogger_Create(SUNComm comm, int output_rank, SUNLogger* logger_ptr)
-=======
-int SUNLogger_Create(SUNComm comm, int output_rank, SUNLogger* logger_ptr)
->>>>>>> 12d8fb35
 {
   SUNLogger logger = NULL;
 
@@ -171,21 +167,12 @@
     MPI_Comm_dup(comm, &logger->comm);
   }
 #else
-<<<<<<< HEAD
   logger->comm = SUN_COMM_NULL;
   if (comm != SUN_COMM_NULL)
   {
     free(logger);
     return SUN_ERR_ARG_CORRUPT;
   }
-=======
-  if (comm != SUN_COMM_NULL)
-  {
-    free(logger);
-    return -1;
-  }
-  logger->comm = SUN_COMM_NULL;
->>>>>>> 12d8fb35
 #endif
   logger->output_rank = output_rank;
   logger->content     = NULL;
@@ -212,11 +199,7 @@
   return SUN_SUCCESS;
 }
 
-<<<<<<< HEAD
 SUNErrCode SUNLogger_CreateFromEnv(SUNComm comm, SUNLogger* logger)
-=======
-int SUNLogger_CreateFromEnv(SUNComm comm, SUNLogger* logger)
->>>>>>> 12d8fb35
 {
   SUNErrCode retval = SUN_SUCCESS;
 
@@ -503,27 +486,15 @@
   return SUN_SUCCESS;
 }
 
-<<<<<<< HEAD
 SUNErrCode SUNLogger_Destroy(SUNLogger* logger_ptr)
-{
-  SUNErrCode retval = SUN_SUCCESS;
-  SUNLogger logger = NULL;
-  
-  if (!logger_ptr) { return SUN_ERR_ARG_CORRUPT; }
-
-  logger = *logger_ptr;
-
-=======
-int SUNLogger_Destroy(SUNLogger* logger_ptr)
 {
   int retval = 0;
   SUNLogger logger = NULL;
   
-  if (!logger_ptr) { return 0; }
+  if (!logger_ptr) { return SUN_SUCCESS; }
 
   logger = *logger_ptr;
 
->>>>>>> 12d8fb35
   if (logger && logger->destroy)
   {
     retval = logger->destroy(logger_ptr);
