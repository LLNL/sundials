--- conflicted
+++ resolved
@@ -163,11 +163,7 @@
 }
 
 static int sunHashMapLinearProbeInsert(int idx, SUNHashMapKeyValue kv,
-<<<<<<< HEAD
-                                       SUNDIALS_MAYBE_UNUSED void* ctx)
-=======
-                                       const void* ctx)
->>>>>>> 8bdca734
+                                       SUNDIALS_MAYBE_UNUSED const void* ctx)
 {
   /* find the next open spot */
   if (kv == NULL) { return (idx); /* open spot found at idx */ }
