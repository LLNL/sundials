# ---------------------------------------------------------------
# Programmer(s): Radu Serban and Cody J. Balos @ LLNL
# ---------------------------------------------------------------
# SUNDIALS Copyright Start
# Copyright (c) 2002-2023, Lawrence Livermore National Security
# and Southern Methodist University.
# All rights reserved.
#
# See the top-level LICENSE and NOTICE files for details.
#
# SPDX-License-Identifier: BSD-3-Clause
# SUNDIALS Copyright End
# ---------------------------------------------------------------
# CMakeLists.txt file for the generic SUNDIALS modules
# ---------------------------------------------------------------

# From here we only install the generic SUNDIALS headers.
# The implementations themselves are incorporated in the individual SUNDIALS solver libraries.

install(CODE "MESSAGE(\"\nInstall shared components\n\")")

# Add variable sundials_HEADERS with the exported SUNDIALS header files
set(sundials_HEADERS
<<<<<<< HEAD
=======
  sundials_adaptcontroller.h
  sundials_base.hpp
>>>>>>> 314e8e07
  sundials_band.h
  sundials_base.hpp
  sundials_context.h
  sundials_context.hpp
  sundials_convertibleto.hpp
  sundials_core.h
  sundials_core.hpp
  sundials_dense.h
  sundials_direct.h
  sundials_errors.h
  sundials_iterative.h
  sundials_linearsolver.h
  sundials_linearsolver.hpp
  sundials_logger.h
  sundials_math.h
  sundials_matrix.h
  sundials_matrix.hpp
  sundials_memory.h
  sundials_memory.hpp
  sundials_mpi_errors.h
  sundials_mpi_types.h
  sundials_nonlinearsolver.h
  sundials_nonlinearsolver.hpp
  sundials_nvector.h
  sundials_nvector.hpp
  sundials_profiler.h
  sundials_profiler.hpp
  sundials_logger.h
  sundials_types.h
  sundials_version.h
  )

if(BUILD_FORTRAN_MODULE_INTERFACE)
  list(APPEND sundials_HEADERS sundials_futils.h)
endif()

if(ENABLE_CUDA)
  list(APPEND sundials_HEADERS sundials_cuda_policies.hpp)
endif()

if(ENABLE_HIP)
  list(APPEND sundials_HEADERS sundials_hip_policies.hpp)
endif()

if(ENABLE_SYCL)
  list(APPEND sundials_HEADERS sundials_sycl_policies.hpp)
endif()

# If enabled, add the XBraid interface header
if(ENABLE_XBRAID)
  list(APPEND sundials_HEADERS sundials_xbraid.h)
endif()

# Add prefix with complete path to the header files
add_prefix(${SUNDIALS_SOURCE_DIR}/include/sundials/ sundials_HEADERS)

set(sundials_SOURCES
  sundials_adaptcontroller.c
  sundials_band.c
  sundials_context.c
  sundials_dense.c
  sundials_direct.c
  sundials_errors.c
  sundials_iterative.c
  sundials_linearsolver.c
  sundials_logger.c
  sundials_math.c
  sundials_matrix.c
  sundials_memory.c
  sundials_nonlinearsolver.c
  sundials_nvector_senswrapper.c
  sundials_nvector.c
  sundials_version.c
  )

if(SUNDIALS_BUILD_WITH_PROFILING)
  message(WARNING "SUNDIALS built with profiling turned on, performance may be affected.")
  list(APPEND sundials_SOURCES sundials_profiler.c)
endif()

if(BUILD_FORTRAN_MODULE_INTERFACE)
  list(APPEND sundials_SOURCES sundials_futils.c)
endif()

# Add prefix with complete path to the source files
add_prefix(${SUNDIALS_SOURCE_DIR}/src/sundials/ sundials_SOURCES)

if(ENABLE_MPI AND MPI_C_FOUND)
<<<<<<< HEAD
  # Create a library out of the generic sundials modules
  sundials_add_library(sundials_core_mpi_addons
    SOURCES
      sundials_mpi_errors.c
    HEADERS
      ${SUNDIALS_SOURCE_DIR}/include/sundials/sundials_mpi_errors.h
    INCLUDE_SUBDIR
      sundials
    INCLUDE_DIRECTORIES
      PUBLIC ${MPI_C_INCLUDE_DIRS}
    LINK_LIBRARIES
      PUBLIC ${MPI_C_LIBRARIES}
    OBJECT_LIB_ONLY
  )
endif()

if(SUNDIALS_BUILD_WITH_PROFILING OR SUNDIALS_LOGGING_ENABLE_MPI)
=======
  # Workaround bug in CMake < 3.17.3 when using MPI::MPI_CXX and CUDA
  set(_include_mpi_if_needed PUBLIC ${MPI_C_INCLUDE_DIRS})
  set(_link_mpi_if_needed PUBLIC ${MPI_C_LIBRARIES})
endif()

if(SUNDIALS_BUILD_WITH_PROFILING)
>>>>>>> 314e8e07
  if(ENABLE_CALIPER)
    set(_link_caliper_if_needed PUBLIC caliper)
  endif()
  if(ENABLE_ADIAK)
    set(_link_adiak_if_needed PUBLIC adiak::adiak ${CMAKE_DL_LIBS})
  endif()
endif()

if(SUNDIALS_LOGGING_ENABLE_MPI)
  if(ENABLE_MPI AND MPI_C_FOUND)
    set(_include_mpi_if_needed PUBLIC ${MPI_C_INCLUDE_DIRS})
    set(_link_mpi_if_needed PUBLIC ${MPI_C_LIBRARIES})
  endif()
endif()

# Create a library out of the generic sundials modules
sundials_add_library(sundials_core
  SOURCES
    ${sundials_SOURCES}
  HEADERS
    ${sundials_HEADERS}
  INCLUDE_SUBDIR
    sundials
  INCLUDE_DIRECTORIES
    ${_include_mpi_if_needed}
  LINK_LIBRARIES
    ${_link_mpi_if_needed}
  OUTPUT_NAME
    sundials_core
  VERSION
    ${sundialslib_VERSION}
  SOVERSION
    ${sundialslib_SOVERSION}
)

# Install private headers
install(FILES 
  ${SUNDIALS_SOURCE_DIR}/include/sundials/impl/sundials_context_impl.h
  ${SUNDIALS_SOURCE_DIR}/include/sundials/impl/sundials_errors_impl.h
  DESTINATION "${CMAKE_INSTALL_INCLUDEDIR}/sundials/impl")

# SUNDIALS_EXPORT macro
include(GenerateExportHeader)
generate_export_header(
  sundials_core BASE_NAME SUNDIALS
  EXPORT_FILE_NAME
  "${PROJECT_BINARY_DIR}/include/sundials/sundials_export.h"
)

# Add F2003 module if the interface is enabled
if(BUILD_FORTRAN_MODULE_INTERFACE)
  add_subdirectory(fmod)
endif()<|MERGE_RESOLUTION|>--- conflicted
+++ resolved
@@ -21,11 +21,7 @@
 
 # Add variable sundials_HEADERS with the exported SUNDIALS header files
 set(sundials_HEADERS
-<<<<<<< HEAD
-=======
   sundials_adaptcontroller.h
-  sundials_base.hpp
->>>>>>> 314e8e07
   sundials_band.h
   sundials_base.hpp
   sundials_context.h
@@ -60,6 +56,10 @@
 
 if(BUILD_FORTRAN_MODULE_INTERFACE)
   list(APPEND sundials_HEADERS sundials_futils.h)
+endif()
+
+if(ENABLE_MPI)
+  list(APPEND sundials_HEADERS sundials_mpi_errors.h)
 endif()
 
 if(ENABLE_CUDA)
@@ -101,6 +101,10 @@
   sundials_version.c
   )
 
+if(ENABLE_MPI)
+  list(APPEND sundials_SOURCES sundials_mpi_errors.c)
+endif()
+
 if(SUNDIALS_BUILD_WITH_PROFILING)
   message(WARNING "SUNDIALS built with profiling turned on, performance may be affected.")
   list(APPEND sundials_SOURCES sundials_profiler.c)
@@ -114,44 +118,17 @@
 add_prefix(${SUNDIALS_SOURCE_DIR}/src/sundials/ sundials_SOURCES)
 
 if(ENABLE_MPI AND MPI_C_FOUND)
-<<<<<<< HEAD
-  # Create a library out of the generic sundials modules
-  sundials_add_library(sundials_core_mpi_addons
-    SOURCES
-      sundials_mpi_errors.c
-    HEADERS
-      ${SUNDIALS_SOURCE_DIR}/include/sundials/sundials_mpi_errors.h
-    INCLUDE_SUBDIR
-      sundials
-    INCLUDE_DIRECTORIES
-      PUBLIC ${MPI_C_INCLUDE_DIRS}
-    LINK_LIBRARIES
-      PUBLIC ${MPI_C_LIBRARIES}
-    OBJECT_LIB_ONLY
-  )
-endif()
-
-if(SUNDIALS_BUILD_WITH_PROFILING OR SUNDIALS_LOGGING_ENABLE_MPI)
-=======
   # Workaround bug in CMake < 3.17.3 when using MPI::MPI_CXX and CUDA
   set(_include_mpi_if_needed PUBLIC ${MPI_C_INCLUDE_DIRS})
   set(_link_mpi_if_needed PUBLIC ${MPI_C_LIBRARIES})
 endif()
 
 if(SUNDIALS_BUILD_WITH_PROFILING)
->>>>>>> 314e8e07
   if(ENABLE_CALIPER)
     set(_link_caliper_if_needed PUBLIC caliper)
   endif()
   if(ENABLE_ADIAK)
     set(_link_adiak_if_needed PUBLIC adiak::adiak ${CMAKE_DL_LIBS})
-  endif()
-endif()
-
-if(SUNDIALS_LOGGING_ENABLE_MPI)
-  if(ENABLE_MPI AND MPI_C_FOUND)
-    set(_include_mpi_if_needed PUBLIC ${MPI_C_INCLUDE_DIRS})
-    set(_link_mpi_if_needed PUBLIC ${MPI_C_LIBRARIES})
   endif()
 endif()
 
