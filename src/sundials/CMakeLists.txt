# ---------------------------------------------------------------
# Programmer(s): Radu Serban and Cody J. Balos @ LLNL
# ---------------------------------------------------------------
# SUNDIALS Copyright Start
# Copyright (c) 2002-2024, Lawrence Livermore National Security
# and Southern Methodist University.
# All rights reserved.
#
# See the top-level LICENSE and NOTICE files for details.
#
# SPDX-License-Identifier: BSD-3-Clause
# SUNDIALS Copyright End
# ---------------------------------------------------------------
# CMakeLists.txt file for the generic SUNDIALS modules
# ---------------------------------------------------------------

# From here we only install the generic SUNDIALS headers.
# The implementations themselves are incorporated in the individual SUNDIALS solver libraries.

install(CODE "MESSAGE(\"\nInstall shared components\n\")")

# Add variable sundials_HEADERS with the exported SUNDIALS header files
set(sundials_HEADERS
  sundials_adaptcontroller.h
  sundials_band.h
  sundials_base.hpp
  sundials_context.h
  sundials_context.hpp
  sundials_convertibleto.hpp
  sundials_core.h
  sundials_core.hpp
  sundials_dense.h
  sundials_direct.h
  sundials_errors.h
  sundials_futils.h
  sundials_iterative.h
  sundials_linearsolver.h
  sundials_linearsolver.hpp
  sundials_logger.h
  sundials_math.h
  sundials_matrix.h
  sundials_matrix.hpp
  sundials_memory.h
  sundials_memory.hpp
  sundials_mpi_types.h
  sundials_nonlinearsolver.h
  sundials_nonlinearsolver.hpp
  sundials_nvector.h
  sundials_nvector.hpp
  sundials_profiler.h
  sundials_profiler.hpp
  sundials_types_deprecated.h
  sundials_types.h
  sundials_version.h
  )

if(ENABLE_MPI)
  list(APPEND sundials_HEADERS sundials_mpi_errors.h)
endif()

if(ENABLE_CUDA)
  list(APPEND sundials_HEADERS sundials_cuda_policies.hpp)
endif()

if(ENABLE_HIP)
  list(APPEND sundials_HEADERS sundials_hip_policies.hpp)
endif()

if(ENABLE_SYCL)
  list(APPEND sundials_HEADERS sundials_sycl_policies.hpp)
endif()

# If enabled, add the XBraid interface header
if(ENABLE_XBRAID)
  list(APPEND sundials_HEADERS sundials_xbraid.h)
endif()

# Add prefix with complete path to the header files
add_prefix(${SUNDIALS_SOURCE_DIR}/include/sundials/ sundials_HEADERS)

set(sundials_SOURCES
  sundials_adaptcontroller.c
  sundials_band.c
  sundials_context.c
  sundials_dense.c
  sundials_direct.c
  sundials_errors.c
<<<<<<< HEAD
  sundials_futils.c
=======
  sundials_hashmap.c
>>>>>>> f64d9946
  sundials_iterative.c
  sundials_linearsolver.c
  sundials_logger.c
  sundials_math.c
  sundials_matrix.c
  sundials_memory.c
  sundials_nonlinearsolver.c
  sundials_nvector_senswrapper.c
  sundials_nvector.c
  sundials_profiler.c
  sundials_version.c
  )

if(ENABLE_MPI)
  list(APPEND sundials_SOURCES sundials_mpi_errors.c)
endif()

# Add prefix with complete path to the source files
add_prefix(${SUNDIALS_SOURCE_DIR}/src/sundials/ sundials_SOURCES)

if(ENABLE_MPI)
  set(_link_mpi_if_needed PUBLIC 
    MPI::MPI_C
    $<$<LINK_LANGUAGE:CXX>:MPI::MPI_CXX>)
endif()


if(SUNDIALS_BUILD_WITH_PROFILING)
  if(ENABLE_CALIPER)
    set(_link_caliper_if_needed PUBLIC caliper)
  endif()
  if(ENABLE_ADIAK)
    set(_link_adiak_if_needed PUBLIC adiak::adiak ${CMAKE_DL_LIBS})
  endif()
endif()

# Create a library out of the generic sundials modules
sundials_add_library(sundials_core
  SOURCES
    ${sundials_SOURCES}
  HEADERS
    ${sundials_HEADERS}
  INCLUDE_SUBDIR
    sundials
  LINK_LIBRARIES
    ${_link_mpi_if_needed}
  OUTPUT_NAME
    sundials_core
  VERSION
    ${sundialslib_VERSION}
  SOVERSION
    ${sundialslib_SOVERSION}
)

# Install private headers
install(FILES
  ${SUNDIALS_SOURCE_DIR}/include/sundials/priv/sundials_context_impl.h
  ${SUNDIALS_SOURCE_DIR}/include/sundials/priv/sundials_errors_impl.h
  DESTINATION "${CMAKE_INSTALL_INCLUDEDIR}/sundials/priv")

if(ENABLE_MPI)
  install(FILES
    ${SUNDIALS_SOURCE_DIR}/include/sundials/priv/sundials_mpi_errors_impl.h
    DESTINATION "${CMAKE_INSTALL_INCLUDEDIR}/sundials/priv")
endif()

# SUNDIALS_EXPORT macro
include(GenerateExportHeader)
generate_export_header(
  sundials_core BASE_NAME SUNDIALS
  EXPORT_FILE_NAME
  "${PROJECT_BINARY_DIR}/include/sundials/sundials_export.h"
)

# Add F2003 module if the interface is enabled
if(BUILD_FORTRAN_MODULE_INTERFACE)
  add_subdirectory("fmod_int${SUNDIALS_INDEX_SIZE}")
endif()<|MERGE_RESOLUTION|>--- conflicted
+++ resolved
@@ -85,11 +85,8 @@
   sundials_dense.c
   sundials_direct.c
   sundials_errors.c
-<<<<<<< HEAD
   sundials_futils.c
-=======
   sundials_hashmap.c
->>>>>>> f64d9946
   sundials_iterative.c
   sundials_linearsolver.c
   sundials_logger.c
