--- conflicted
+++ resolved
@@ -19,15 +19,9 @@
  * -----------------------------------------------------------------*/
 
 #include <stdio.h>
-<<<<<<< HEAD
+#include <sundials/sundials_core.h>
+
 #include <sundials/priv/sundials_errors_impl.h>
-#include <sundials/sundials_core.h>
-
-=======
-#include <sundials/sundials_core.h>
-
-#include <sundials/priv/sundials_errors_impl.h>
->>>>>>> 64540950
 #include "sundials/sundials_errors.h"
 #include "sundials_iterative_impl.h"
 
@@ -53,14 +47,8 @@
   int i, k_minus_1, i0;
   sunrealtype new_norm_2, new_product, vk_norm, temp;
 
-<<<<<<< HEAD
-  vk_norm = N_VDotProd(v[k], v[k]);
-  SUNCheckLastErr();
-  vk_norm   = SUNRsqrt(vk_norm);
-=======
   vk_norm = N_VDotProd(v[k], v[k]); SUNCheckLastErr();
   vk_norm = SUNRsqrt(vk_norm);
->>>>>>> 64540950
   k_minus_1 = k - 1;
   i0        = SUNMAX(k - p, 0);
 
@@ -68,25 +56,13 @@
 
   for (i = i0; i < k; i++)
   {
-<<<<<<< HEAD
-    h[i][k_minus_1] = N_VDotProd(v[i], v[k]);
-    SUNCheckLastErr();
-    N_VLinearSum(ONE, v[k], -h[i][k_minus_1], v[i], v[k]);
-    SUNCheckLastErr();
-=======
     h[i][k_minus_1] = N_VDotProd(v[i], v[k]); SUNCheckLastErr();
     N_VLinearSum(ONE, v[k], -h[i][k_minus_1], v[i], v[k]); SUNCheckLastErr();
->>>>>>> 64540950
   }
 
   /* Compute the norm of the new vector at v[k] */
 
-<<<<<<< HEAD
-  *new_vk_norm = N_VDotProd(v[k], v[k]);
-  SUNCheckLastErr();
-=======
   *new_vk_norm = N_VDotProd(v[k], v[k]); SUNCheckLastErr();
->>>>>>> 64540950
   *new_vk_norm = SUNRsqrt(*new_vk_norm);
 
   /* If the norm of the new vector at v[k] is less than
@@ -96,31 +72,17 @@
      by a very small vector length. */
 
   temp = FACTOR * vk_norm;
-<<<<<<< HEAD
-  if ((temp + (*new_vk_norm)) != temp) { return SUN_SUCCESS; }
-=======
   if ((temp + (*new_vk_norm)) != temp) return SUN_SUCCESS;
->>>>>>> 64540950
 
   new_norm_2 = ZERO;
 
   for (i = i0; i < k; i++)
   {
-<<<<<<< HEAD
-    new_product = N_VDotProd(v[i], v[k]);
-    SUNCheckLastErr();
-=======
     new_product = N_VDotProd(v[i], v[k]); SUNCheckLastErr();
->>>>>>> 64540950
     temp = FACTOR * h[i][k_minus_1];
     if ((temp + new_product) == temp) { continue; }
     h[i][k_minus_1] += new_product;
-<<<<<<< HEAD
-    N_VLinearSum(ONE, v[k], -new_product, v[i], v[k]);
-    SUNCheckLastErr();
-=======
     N_VLinearSum(ONE, v[k], -new_product, v[i], v[k]); SUNCheckLastErr();
->>>>>>> 64540950
     new_norm_2 += SUNSQR(new_product);
   }
 
@@ -143,12 +105,7 @@
  */
 
 SUNErrCode SUNClassicalGS(N_Vector* v, sunrealtype** h, int k, int p,
-<<<<<<< HEAD
-                          sunrealtype* new_vk_norm, sunrealtype* stemp,
-                          N_Vector* vtemp)
-=======
                           sunrealtype* new_vk_norm, sunrealtype* stemp, N_Vector* vtemp)
->>>>>>> 64540950
 {
   SUNFunctionBegin(v[0]->sunctx);
   int i, i0, k_minus_1;
@@ -175,12 +132,7 @@
 
   /* Compute the norm of the new vector at v[k] */
 
-<<<<<<< HEAD
-  *new_vk_norm = SUNRsqrt(N_VDotProd(v[k], v[k]));
-  SUNCheckLastErr();
-=======
   *new_vk_norm = SUNRsqrt(N_VDotProd(v[k], v[k])); SUNCheckLastErr();
->>>>>>> 64540950
 
   /* Reorthogonalize if necessary */
 
@@ -199,12 +151,7 @@
 
     SUNCheckCall(N_VLinearCombination(k + 1, stemp, vtemp, v[k]));
 
-<<<<<<< HEAD
-    *new_vk_norm = SUNRsqrt(N_VDotProd(v[k], v[k]));
-    SUNCheckLastErr();
-=======
     *new_vk_norm = SUNRsqrt(N_VDotProd(v[k], v[k])); SUNCheckLastErr();
->>>>>>> 64540950
   }
 
   return SUN_SUCCESS;
@@ -219,10 +166,7 @@
  * -----------------------------------------------------------------
  */
 
-<<<<<<< HEAD
-=======
-
->>>>>>> 64540950
+
 int SUNQRfact(int n, sunrealtype** h, sunrealtype* q, int job)
 {
   sunrealtype c, s, temp1, temp2, temp3;
@@ -274,11 +218,7 @@
       }
       q[q_ptr]     = c;
       q[q_ptr + 1] = s;
-<<<<<<< HEAD
-      if ((h[k][k] = c * temp1 - s * temp2) == ZERO) { code = k + 1; }
-=======
       if ((h[k][k] = c * temp1 - s * temp2) == ZERO) code = k + 1;
->>>>>>> 64540950
     }
     break;
 
@@ -328,11 +268,7 @@
     q_ptr        = 2 * n_minus_1;
     q[q_ptr]     = c;
     q[q_ptr + 1] = s;
-<<<<<<< HEAD
-    if ((h[n_minus_1][n_minus_1] = c * temp1 - s * temp2) == ZERO) { code = n; }
-=======
     if ((h[n_minus_1][n_minus_1] = c * temp1 - s * temp2) == ZERO) code = n;
->>>>>>> 64540950
   }
 
   return (code);
@@ -375,11 +311,7 @@
       break;
     }
     b[k] /= h[k][k];
-<<<<<<< HEAD
-    for (i = 0; i < k; i++) { b[i] -= b[k] * h[i][k]; }
-=======
     for (i = 0; i < k; i++) b[i] -= b[k] * h[i][k];
->>>>>>> 64540950
   }
 
   return (code);
@@ -393,35 +325,12 @@
  * -----------------------------------------------------------------
  */
 
-<<<<<<< HEAD
-SUNErrCode SUNQRAdd_MGS(N_Vector* Q, sunrealtype* R, N_Vector df, int m,
-                        int mMax, void* QRdata)
-=======
 SUNErrCode SUNQRAdd_MGS(N_Vector* Q, sunrealtype* R, N_Vector df, int m, int mMax,
                         void* QRdata)
->>>>>>> 64540950
 {
   SUNFunctionBegin(Q[0]->sunctx);
 
   sunindextype j;
-<<<<<<< HEAD
-  SUNQRData qrdata = (SUNQRData)QRdata;
-
-  N_VScale(ONE, df, qrdata->vtemp);
-  SUNCheckLastErr();
-  for (j = 0; j < m; j++)
-  {
-    R[m * mMax + j] = N_VDotProd(Q[j], qrdata->vtemp);
-    SUNCheckLastErr();
-    N_VLinearSum(ONE, qrdata->vtemp, -R[m * mMax + j], Q[j], qrdata->vtemp);
-    SUNCheckLastErr();
-  }
-  R[m * mMax + m] = N_VDotProd(qrdata->vtemp, qrdata->vtemp);
-  SUNCheckLastErr();
-  R[m * mMax + m] = SUNRsqrt(R[m * mMax + m]);
-  N_VScale((1 / R[m * mMax + m]), qrdata->vtemp, Q[m]);
-  SUNCheckLastErr();
-=======
   SUNQRData qrdata  = (SUNQRData)QRdata;
 
   N_VScale(ONE, df, qrdata->vtemp); SUNCheckLastErr();
@@ -433,7 +342,6 @@
   R[m * mMax + m] = N_VDotProd(qrdata->vtemp, qrdata->vtemp); SUNCheckLastErr();
   R[m * mMax + m] = SUNRsqrt(R[m * mMax + m]);
   N_VScale((1 / R[m * mMax + m]), qrdata->vtemp, Q[m]); SUNCheckLastErr();
->>>>>>> 64540950
 
   return SUN_SUCCESS;
 }
@@ -447,17 +355,6 @@
  * -----------------------------------------------------------------
  */
 
-<<<<<<< HEAD
-SUNErrCode SUNQRAdd_ICWY(N_Vector* Q, sunrealtype* R, N_Vector df, int m,
-                         int mMax, void* QRdata)
-{
-  SUNFunctionBegin(Q[0]->sunctx);
-  sunindextype j, k;
-  SUNQRData qrdata = (SUNQRData)QRdata;
-
-  N_VScale(ONE, df, qrdata->vtemp);
-  SUNCheckLastErr(); /* stores d_fi in temp */
-=======
 SUNErrCode SUNQRAdd_ICWY(N_Vector* Q, sunrealtype* R, N_Vector df, int m, int mMax,
                          void* QRdata)
 {
@@ -466,18 +363,12 @@
   SUNQRData qrdata  = (SUNQRData)QRdata;
 
   N_VScale(ONE, df, qrdata->vtemp); SUNCheckLastErr();  /* stores d_fi in temp */
->>>>>>> 64540950
 
   if (m > 0)
   {
     /* T(1:k-1,k-1)^T = Q(:,1:k-1)^T * Q(:,k-1) */
-<<<<<<< HEAD
-    SUNCheckCall(
-      N_VDotProdMulti(m, Q[m - 1], Q, qrdata->temp_array + (m - 1) * mMax));
-=======
     SUNCheckCall(N_VDotProdMulti(m, Q[m - 1], Q,
                                        qrdata->temp_array + (m - 1) * mMax));
->>>>>>> 64540950
 
     /* T(k-1,k-1) = 1.0 */
     qrdata->temp_array[(m - 1) * mMax + (m - 1)] = ONE;
@@ -495,22 +386,6 @@
       }
     }
     /* end */
-<<<<<<< HEAD
-
-    /* Q(:,k-1) = df - Q_k-1 R(1:k-1,k) */
-    SUNCheckCall(N_VLinearCombination(m, R + m * mMax, Q, qrdata->vtemp2));
-    N_VLinearSum(ONE, qrdata->vtemp, -ONE, qrdata->vtemp2, qrdata->vtemp);
-    SUNCheckLastErr();
-  }
-
-  /* R(k,k) = \| df \| */
-  R[m * mMax + m] = N_VDotProd(qrdata->vtemp, qrdata->vtemp);
-  SUNCheckLastErr();
-  R[m * mMax + m] = SUNRsqrt(R[m * mMax + m]);
-  /* Q(:,k) = df / \| df \| */
-  N_VScale((1 / R[m * mMax + m]), qrdata->vtemp, Q[m]);
-  SUNCheckLastErr();
-=======
 
     /* Q(:,k-1) = df - Q_k-1 R(1:k-1,k) */
     SUNCheckCall(N_VLinearCombination(m, R + m * mMax, Q, qrdata->vtemp2));
@@ -522,7 +397,6 @@
   R[m * mMax + m] = SUNRsqrt(R[m * mMax + m]);
   /* Q(:,k) = df / \| df \| */
   N_VScale((1 / R[m * mMax + m]), qrdata->vtemp, Q[m]); SUNCheckLastErr();
->>>>>>> 64540950
 
   return SUN_SUCCESS;
 }
@@ -541,43 +415,25 @@
 {
   SUNFunctionBegin(Q[0]->sunctx);
   sunindextype j, k;
-<<<<<<< HEAD
-  SUNQRData qrdata = (SUNQRData)QRdata;
-
-  N_VScale(ONE, df, qrdata->vtemp);
-  SUNCheckLastErr(); /* stores d_fi in temp */
-=======
   SUNQRData qrdata  = (SUNQRData)QRdata;
 
   N_VScale(ONE, df, qrdata->vtemp); SUNCheckLastErr();  /* stores d_fi in temp */
->>>>>>> 64540950
 
   if (m > 0)
   {
     /* T(1:k-1,k-1)^T = Q(:,1:k-1)^T * Q(:,k-1) */
     SUNCheckCall(N_VDotProdMultiLocal(m, Q[m - 1], Q,
-<<<<<<< HEAD
-                                      qrdata->temp_array + (m - 1) * mMax));
-=======
                                             qrdata->temp_array + (m - 1) * mMax));
->>>>>>> 64540950
 
     /* R(1:k-1,k) = Q_k-1^T * df */
     /* Put R values at end of temp_array */
     SUNCheckCall(N_VDotProdMultiLocal(m, qrdata->vtemp, Q,
-<<<<<<< HEAD
-                                      qrdata->temp_array + (m - 1) * mMax + m));
-
-    SUNCheckCall(N_VDotProdMultiAllReduce(m + m, qrdata->vtemp,
-                                          qrdata->temp_array + (m - 1) * mMax));
-=======
                                             qrdata->temp_array +
                                               (m - 1) * mMax + m));
 
     SUNCheckCall(N_VDotProdMultiAllReduce(m + m, qrdata->vtemp,
                                                 qrdata->temp_array +
                                                   (m - 1) * mMax));
->>>>>>> 64540950
 
     /* Move the last values from temp array into R */
     for (k = 0; k < m; k++)
@@ -598,23 +454,6 @@
       }
     }
     /* end */
-<<<<<<< HEAD
-
-    /* Q(:,k-1) = df - Q_k-1 R(1:k-1,k) */
-    SUNCheckCall(N_VLinearCombination(m, R + m * mMax, Q, qrdata->vtemp2));
-    N_VLinearSum(ONE, qrdata->vtemp, -ONE, qrdata->vtemp2, qrdata->vtemp);
-    SUNCheckLastErr();
-  }
-
-  /* R(k,k) = \| df \| */
-  R[m * mMax + m] = N_VDotProd(qrdata->vtemp, qrdata->vtemp);
-  SUNCheckLastErr();
-  R[m * mMax + m] = SUNRsqrt(R[m * mMax + m]);
-  /* Q(:,k) = df / \| df \| */
-  N_VScale((1 / R[m * mMax + m]), qrdata->vtemp, Q[m]);
-  SUNCheckLastErr();
-
-=======
 
     /* Q(:,k-1) = df - Q_k-1 R(1:k-1,k) */
     SUNCheckCall(N_VLinearCombination(m, R + m * mMax, Q, qrdata->vtemp2));
@@ -627,7 +466,6 @@
   /* Q(:,k) = df / \| df \| */
   N_VScale((1 / R[m * mMax + m]), qrdata->vtemp, Q[m]); SUNCheckLastErr();
 
->>>>>>> 64540950
   return SUN_SUCCESS;
 }
 
@@ -640,17 +478,6 @@
  * -----------------------------------------------------------------
  */
 
-<<<<<<< HEAD
-SUNErrCode SUNQRAdd_CGS2(N_Vector* Q, sunrealtype* R, N_Vector df, int m,
-                         int mMax, void* QRdata)
-{
-  SUNFunctionBegin(Q[0]->sunctx);
-  sunindextype j;
-  SUNQRData qrdata = (SUNQRData)QRdata;
-
-  N_VScale(ONE, df, qrdata->vtemp);
-  SUNCheckLastErr(); /* temp = df */
-=======
 SUNErrCode SUNQRAdd_CGS2(N_Vector* Q, sunrealtype* R, N_Vector df, int m, int mMax,
                          void* QRdata)
 {
@@ -659,7 +486,6 @@
   SUNQRData qrdata  = (SUNQRData)QRdata;
 
   N_VScale(ONE, df, qrdata->vtemp); SUNCheckLastErr();  /* temp = df */
->>>>>>> 64540950
 
   if (m > 0)
   {
@@ -668,120 +494,20 @@
 
     /* y = df - Q_k-1 s_k */
     SUNCheckCall(N_VLinearCombination(m, R + m * mMax, Q, qrdata->vtemp2));
-<<<<<<< HEAD
-    N_VLinearSum(ONE, qrdata->vtemp, -ONE, qrdata->vtemp2, qrdata->vtemp2);
-    SUNCheckLastErr();
-=======
     N_VLinearSum(ONE, qrdata->vtemp, -ONE, qrdata->vtemp2, qrdata->vtemp2); SUNCheckLastErr();
->>>>>>> 64540950
 
     /* z_k = Q_k-1^T y */
     SUNCheckCall(N_VDotProdMulti(m, qrdata->vtemp2, Q, qrdata->temp_array));
 
     /* df = y - Q_k-1 z_k */
     SUNCheckCall(N_VLinearCombination(m, qrdata->temp_array, Q, Q[m]));
-<<<<<<< HEAD
-    N_VLinearSum(ONE, qrdata->vtemp2, -ONE, Q[m], qrdata->vtemp);
-    SUNCheckLastErr();
-=======
     N_VLinearSum(ONE, qrdata->vtemp2, -ONE, Q[m], qrdata->vtemp); SUNCheckLastErr();
->>>>>>> 64540950
 
     /* R(1:k-1,k) = s_k + z_k */
     for (j = 0; j < m; j++)
     {
       R[m * mMax + j] = R[m * mMax + j] + qrdata->temp_array[j];
     }
-  }
-
-  /* R(k,k) = \| df \| */
-<<<<<<< HEAD
-  R[m * mMax + m] = N_VDotProd(qrdata->vtemp, qrdata->vtemp);
-  SUNCheckLastErr();
-  R[m * mMax + m] = SUNRsqrt(R[m * mMax + m]);
-  /* Q(:,k) = df / R(k,k) */
-  N_VScale((1 / R[m * mMax + m]), qrdata->vtemp, Q[m]);
-  SUNCheckLastErr();
-=======
-  R[m * mMax + m] = N_VDotProd(qrdata->vtemp, qrdata->vtemp); SUNCheckLastErr();
-  R[m * mMax + m] = SUNRsqrt(R[m * mMax + m]);
-  /* Q(:,k) = df / R(k,k) */
-  N_VScale((1 / R[m * mMax + m]), qrdata->vtemp, Q[m]); SUNCheckLastErr();
->>>>>>> 64540950
-
-  return SUN_SUCCESS;
-}
-
-/*
- * -----------------------------------------------------------------
- * Function : SUNQRAdd_DCGS2
- * -----------------------------------------------------------------
- * Low synchronous Implementation of QRAdd to be called in
- * Anderson Acceleration.
- * -----------------------------------------------------------------
- */
-
-SUNErrCode SUNQRAdd_DCGS2(N_Vector* Q, sunrealtype* R, N_Vector df, int m,
-                          int mMax, void* QRdata)
-{
-  SUNFunctionBegin(Q[0]->sunctx);
-  sunindextype j;
-<<<<<<< HEAD
-  SUNQRData qrdata = (SUNQRData)QRdata;
-
-  N_VScale(ONE, df, qrdata->vtemp);
-  SUNCheckLastErr(); /* temp = df */
-=======
-  SUNQRData qrdata  = (SUNQRData)QRdata;
-
-  N_VScale(ONE, df, qrdata->vtemp); SUNCheckLastErr();  /* temp = df */
->>>>>>> 64540950
-
-  if (m > 0)
-  {
-    /* R(1:k-1,k) = Q_k-1^T df_aa */
-    SUNCheckCall(N_VDotProdMulti(m, qrdata->vtemp, Q, R + m * mMax));
-    /* Delayed reorthogonalization */
-    if (m > 1)
-    {
-      /* s = Q_k-2^T Q(:,k-1) */
-      SUNCheckCall(N_VDotProdMulti(m - 1, Q[m - 1], Q, qrdata->temp_array));
-
-      /* Q(:,k-1) = Q(:,k-1) - Q_k-2 s */
-<<<<<<< HEAD
-      SUNCheckCall(
-        N_VLinearCombination(m - 1, qrdata->temp_array, Q, qrdata->vtemp2));
-      N_VLinearSum(ONE, Q[m - 1], -ONE, qrdata->vtemp2, Q[m - 1]);
-      SUNCheckLastErr();
-=======
-      SUNCheckCall(N_VLinearCombination(m - 1, qrdata->temp_array, Q,
-                                              qrdata->vtemp2));
-      N_VLinearSum(ONE, Q[m - 1], -ONE, qrdata->vtemp2, Q[m - 1]); SUNCheckLastErr();
->>>>>>> 64540950
-
-      /* R(1:k-2,k-1) = R(1:k-2,k-1) + s */
-      for (j = 0; j < m - 1; j++)
-      {
-        R[(m - 1) * mMax + j] = R[(m - 1) * mMax + j] + qrdata->temp_array[j];
-      }
-    }
-
-    /* df = df - Q(:,k-1) R(1:k-1,k) */
-    SUNCheckCall(N_VLinearCombination(m, R + m * mMax, Q, qrdata->vtemp2));
-<<<<<<< HEAD
-    N_VLinearSum(ONE, qrdata->vtemp, -ONE, qrdata->vtemp2, qrdata->vtemp);
-    SUNCheckLastErr();
-  }
-
-  /* R(k,k) = \| df \| */
-  R[m * mMax + m] = N_VDotProd(qrdata->vtemp, qrdata->vtemp);
-  SUNCheckLastErr();
-  R[m * mMax + m] = SUNRsqrt(R[m * mMax + m]);
-  /* Q(:,k) = df / R(k,k) */
-  N_VScale((1 / R[m * mMax + m]), qrdata->vtemp, Q[m]);
-  SUNCheckLastErr();
-=======
-    N_VLinearSum(ONE, qrdata->vtemp, -ONE, qrdata->vtemp2, qrdata->vtemp); SUNCheckLastErr();
   }
 
   /* R(k,k) = \| df \| */
@@ -789,7 +515,60 @@
   R[m * mMax + m] = SUNRsqrt(R[m * mMax + m]);
   /* Q(:,k) = df / R(k,k) */
   N_VScale((1 / R[m * mMax + m]), qrdata->vtemp, Q[m]); SUNCheckLastErr();
->>>>>>> 64540950
+
+  return SUN_SUCCESS;
+}
+
+/*
+ * -----------------------------------------------------------------
+ * Function : SUNQRAdd_DCGS2
+ * -----------------------------------------------------------------
+ * Low synchronous Implementation of QRAdd to be called in
+ * Anderson Acceleration.
+ * -----------------------------------------------------------------
+ */
+
+SUNErrCode SUNQRAdd_DCGS2(N_Vector* Q, sunrealtype* R, N_Vector df, int m,
+                          int mMax, void* QRdata)
+{
+  SUNFunctionBegin(Q[0]->sunctx);
+  sunindextype j;
+  SUNQRData qrdata  = (SUNQRData)QRdata;
+
+  N_VScale(ONE, df, qrdata->vtemp); SUNCheckLastErr();  /* temp = df */
+
+  if (m > 0)
+  {
+    /* R(1:k-1,k) = Q_k-1^T df_aa */
+    SUNCheckCall(N_VDotProdMulti(m, qrdata->vtemp, Q, R + m * mMax));
+    /* Delayed reorthogonalization */
+    if (m > 1)
+    {
+      /* s = Q_k-2^T Q(:,k-1) */
+      SUNCheckCall(N_VDotProdMulti(m - 1, Q[m - 1], Q, qrdata->temp_array));
+
+      /* Q(:,k-1) = Q(:,k-1) - Q_k-2 s */
+      SUNCheckCall(N_VLinearCombination(m - 1, qrdata->temp_array, Q,
+                                              qrdata->vtemp2));
+      N_VLinearSum(ONE, Q[m - 1], -ONE, qrdata->vtemp2, Q[m - 1]); SUNCheckLastErr();
+
+      /* R(1:k-2,k-1) = R(1:k-2,k-1) + s */
+      for (j = 0; j < m - 1; j++)
+      {
+        R[(m - 1) * mMax + j] = R[(m - 1) * mMax + j] + qrdata->temp_array[j];
+      }
+    }
+
+    /* df = df - Q(:,k-1) R(1:k-1,k) */
+    SUNCheckCall(N_VLinearCombination(m, R + m * mMax, Q, qrdata->vtemp2));
+    N_VLinearSum(ONE, qrdata->vtemp, -ONE, qrdata->vtemp2, qrdata->vtemp); SUNCheckLastErr();
+  }
+
+  /* R(k,k) = \| df \| */
+  R[m * mMax + m] = N_VDotProd(qrdata->vtemp, qrdata->vtemp); SUNCheckLastErr();
+  R[m * mMax + m] = SUNRsqrt(R[m * mMax + m]);
+  /* Q(:,k) = df / R(k,k) */
+  N_VScale((1 / R[m * mMax + m]), qrdata->vtemp, Q[m]); SUNCheckLastErr();
 
   return SUN_SUCCESS;
 }
@@ -808,16 +587,9 @@
 {
   SUNFunctionBegin(Q[0]->sunctx);
   sunindextype j;
-<<<<<<< HEAD
-  SUNQRData qrdata = (SUNQRData)QRdata;
-
-  N_VScale(ONE, df, qrdata->vtemp);
-  SUNCheckLastErr(); /* temp = df */
-=======
   SUNQRData qrdata  = (SUNQRData)QRdata;
 
   N_VScale(ONE, df, qrdata->vtemp); SUNCheckLastErr();  /* temp = df */
->>>>>>> 64540950
 
   if (m > 0)
   {
@@ -831,15 +603,6 @@
     {
       /* R(1:k-1,k) = Q_k-1^T df_aa */
       /* Put R values at beginning of temp array */
-<<<<<<< HEAD
-      SUNCheckCall(N_VDotProdMultiLocal(m, qrdata->vtemp, Q, qrdata->temp_array));
-
-      /* s = Q_k-2^T Q(:,k-1) */
-      SUNCheckCall(
-        N_VDotProdMultiLocal(m - 1, Q[m - 1], Q, qrdata->temp_array + m));
-      SUNCheckCall(
-        N_VDotProdMultiAllReduce(m + m - 1, qrdata->vtemp, qrdata->temp_array));
-=======
       SUNCheckCall(N_VDotProdMultiLocal(m, qrdata->vtemp, Q,
                                               qrdata->temp_array));
 
@@ -848,22 +611,14 @@
                                               qrdata->temp_array + m));
       SUNCheckCall(N_VDotProdMultiAllReduce(m + m - 1, qrdata->vtemp,
                                                   qrdata->temp_array));
->>>>>>> 64540950
 
       /* Move R values to R */
       for (j = 0; j < m; j++) { R[m * mMax + j] = qrdata->temp_array[j]; }
 
       /* Q(:,k-1) = Q(:,k-1) - Q_k-2 s */
-<<<<<<< HEAD
-      SUNCheckCall(
-        N_VLinearCombination(m - 1, qrdata->temp_array + m, Q, qrdata->vtemp2));
-      N_VLinearSum(ONE, Q[m - 1], -ONE, qrdata->vtemp2, Q[m - 1]);
-      SUNCheckLastErr();
-=======
       SUNCheckCall(N_VLinearCombination(m - 1, qrdata->temp_array + m, Q,
                                               qrdata->vtemp2));
       N_VLinearSum(ONE, Q[m - 1], -ONE, qrdata->vtemp2, Q[m - 1]); SUNCheckLastErr();
->>>>>>> 64540950
 
       /* R(1:k-2,k-1) = R(1:k-2,k-1) + s */
       for (j = 0; j < m - 1; j++)
@@ -874,19 +629,6 @@
 
     /* df = df - Q(:,k-1) R(1:k-1,k) */
     SUNCheckCall(N_VLinearCombination(m, R + m * mMax, Q, qrdata->vtemp2));
-<<<<<<< HEAD
-    N_VLinearSum(ONE, qrdata->vtemp, -ONE, qrdata->vtemp2, qrdata->vtemp);
-    SUNCheckLastErr();
-  }
-
-  /* R(k,k) = \| df \| */
-  R[m * mMax + m] = N_VDotProd(qrdata->vtemp, qrdata->vtemp);
-  SUNCheckLastErr();
-  R[m * mMax + m] = SUNRsqrt(R[m * mMax + m]);
-  /* Q(:,k) = df / R(k,k) */
-  N_VScale((1 / R[m * mMax + m]), qrdata->vtemp, Q[m]);
-  SUNCheckLastErr();
-=======
     N_VLinearSum(ONE, qrdata->vtemp, -ONE, qrdata->vtemp2, qrdata->vtemp); SUNCheckLastErr();
   }
 
@@ -895,7 +637,6 @@
   R[m * mMax + m] = SUNRsqrt(R[m * mMax + m]);
   /* Q(:,k) = df / R(k,k) */
   N_VScale((1 / R[m * mMax + m]), qrdata->vtemp, Q[m]); SUNCheckLastErr();
->>>>>>> 64540950
 
   return SUN_SUCCESS;
 }