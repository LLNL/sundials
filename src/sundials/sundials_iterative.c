/* -----------------------------------------------------------------
 * Programmer(s): Scott D. Cohen, Alan C. Hindmarsh and
 *                Radu Serban @ LLNL
 *                Shelby Lockhart @ LLNL
 * -----------------------------------------------------------------
 * SUNDIALS Copyright Start
 * Copyright (c) 2002-2023, Lawrence Livermore National Security
 * and Southern Methodist University.
 * All rights reserved.
 *
 * See the top-level LICENSE and NOTICE files for details.
 *
 * SPDX-License-Identifier: BSD-3-Clause
 * SUNDIALS Copyright End
 * -----------------------------------------------------------------
 * This is the implementation file for the iterative.h header
 * file. It contains the implementation of functions that may be
 * useful for many different iterative solvers of A x = b.
 * -----------------------------------------------------------------*/

#include <stdio.h>
#include <sundials/sundials_core.h>

#include <sundials/impl/sundials_errors_impl.h>
#include "sundials_iterative_impl.h"

#define FACTOR SUN_RCONST(1000.0)
#define ZERO   SUN_RCONST(0.0)
#define ONE    SUN_RCONST(1.0)

/*
 * -----------------------------------------------------------------
 * Function : SUNModifiedGS
 * -----------------------------------------------------------------
 * This implementation of SUNModifiedGS is a slight modification of
 * a previous modified Gram-Schmidt routine (called mgs) written by
 * Milo Dorr.
 * -----------------------------------------------------------------
 */

<<<<<<< HEAD
SUNErrCode ModifiedGS(N_Vector* v, realtype** h, int k, int p,
                      realtype* new_vk_norm)
=======
int ModifiedGS(N_Vector *v, sunrealtype **h, int k, int p,
               sunrealtype *new_vk_norm)
>>>>>>> 1212aea4
{
  return (SUNModifiedGS(v, h, k, p, new_vk_norm));
}

<<<<<<< HEAD
SUNErrCode SUNModifiedGS(N_Vector* v, realtype** h, int k, int p,
                         realtype* new_vk_norm)
{
  SUNAssignSUNCTX(v[0]->sunctx);

  int i, k_minus_1, i0;
  realtype new_norm_2, new_product, vk_norm, temp;
=======
int SUNModifiedGS(N_Vector *v, sunrealtype **h, int k, int p,
                  sunrealtype *new_vk_norm)
{
  int  i, k_minus_1, i0;
  sunrealtype new_norm_2, new_product, vk_norm, temp;
>>>>>>> 1212aea4

  vk_norm = SUNCheckCallLastErr((N_VDotProd(v[k], v[k])));
  vk_norm = SUNRsqrt(vk_norm);
  k_minus_1 = k - 1;
  i0        = SUNMAX(k - p, 0);

  /* Perform modified Gram-Schmidt */

  for (i = i0; i < k; i++)
  {
    h[i][k_minus_1] = SUNCheckCallLastErr(N_VDotProd(v[i], v[k]));
    SUNCheckCallLastErr(N_VLinearSum(ONE, v[k], -h[i][k_minus_1], v[i], v[k]));
  }

  /* Compute the norm of the new vector at v[k] */

  *new_vk_norm = SUNCheckCallLastErr(N_VDotProd(v[k], v[k]));
  *new_vk_norm = SUNRsqrt(*new_vk_norm);

  /* If the norm of the new vector at v[k] is less than
     FACTOR (== 1000) times unit roundoff times the norm of the
     input vector v[k], then the vector will be reorthogonalized
     in order to ensure that nonorthogonality is not being masked
     by a very small vector length. */

  temp = FACTOR * vk_norm;
  if ((temp + (*new_vk_norm)) != temp) return (0);

  new_norm_2 = ZERO;

  for (i = i0; i < k; i++)
  {
    new_product = SUNCheckCallLastErr(N_VDotProd(v[i], v[k]));
    temp = FACTOR * h[i][k_minus_1];
    if ((temp + new_product) == temp) continue;
    h[i][k_minus_1] += new_product;
    SUNCheckCallLastErr(N_VLinearSum(ONE, v[k], -new_product, v[i], v[k]));
    new_norm_2 += SUNSQR(new_product);
  }

  if (new_norm_2 != ZERO)
  {
    new_product  = SUNSQR(*new_vk_norm) - new_norm_2;
    *new_vk_norm = (new_product > ZERO) ? SUNRsqrt(new_product) : ZERO;
  }

  return (0);
}

/*
 * -----------------------------------------------------------------
 * Function : SUNClassicalGS
 * -----------------------------------------------------------------
 * This implementation of SUNClassicalGS was contributed by Homer
 * Walker and Peter Brown.
 * -----------------------------------------------------------------
 */

<<<<<<< HEAD
SUNErrCode ClassicalGS(N_Vector* v, realtype** h, int k, int p,
                       realtype* new_vk_norm, realtype* stemp, N_Vector* vtemp)
=======
int ClassicalGS(N_Vector *v, sunrealtype **h, int k, int p, sunrealtype *new_vk_norm,
                sunrealtype *stemp, N_Vector *vtemp)
>>>>>>> 1212aea4
{
  return (SUNClassicalGS(v, h, k, p, new_vk_norm, stemp, vtemp));
}

<<<<<<< HEAD
SUNErrCode SUNClassicalGS(N_Vector* v, realtype** h, int k, int p,
                          realtype* new_vk_norm, realtype* stemp, N_Vector* vtemp)
{
  int i, i0, k_minus_1;
  realtype vk_norm;
  SUNAssignSUNCTX(v[0]->sunctx);
=======
int SUNClassicalGS(N_Vector *v, sunrealtype **h, int k, int p, sunrealtype *new_vk_norm,
                   sunrealtype *stemp, N_Vector *vtemp)
{
  int  i, i0, k_minus_1, retval;
  sunrealtype vk_norm;
>>>>>>> 1212aea4

  k_minus_1 = k - 1;
  i0        = SUNMAX(k - p, 0);

  /* Perform Classical Gram-Schmidt */

  SUNCheckCall(N_VDotProdMulti(k - i0 + 1, v[k], v + i0, stemp));

  vk_norm = SUNRsqrt(stemp[k - i0]);
  for (i = k - i0 - 1; i >= 0; i--)
  {
    h[i][k_minus_1] = stemp[i];
    stemp[i + 1]    = -stemp[i];
    vtemp[i + 1]    = v[i];
  }
  stemp[0] = ONE;
  vtemp[0] = v[k];

  SUNCheckCall(N_VLinearCombination(k - i0 + 1, stemp, vtemp, v[k]));

  /* Compute the norm of the new vector at v[k] */

  *new_vk_norm = SUNCheckCallLastErr(SUNRsqrt(N_VDotProd(v[k], v[k])));

  /* Reorthogonalize if necessary */

  if ((FACTOR * (*new_vk_norm)) < vk_norm)
  {
    SUNCheckCall(N_VDotProdMulti(k - i0, v[k], v + i0, stemp + 1));

    stemp[0] = ONE;
    vtemp[0] = v[k];
    for (i = i0; i < k; i++)
    {
      h[i][k_minus_1] += stemp[i - i0 + 1];
      stemp[i - i0 + 1] = -stemp[i - i0 + 1];
      vtemp[i - i0 + 1] = v[i - i0];
    }

    SUNCheckCall(N_VLinearCombination(k + 1, stemp, vtemp, v[k]));

    *new_vk_norm = SUNCheckCallLastErr(SUNRsqrt(N_VDotProd(v[k], v[k])));
  }

  return (0);
}

/*
 * -----------------------------------------------------------------
 * Function : SUNQRfact
 * -----------------------------------------------------------------
 * This implementation of SUNQRfact is a slight modification of a
 * previous routine (called qrfact) written by Milo Dorr.
 * -----------------------------------------------------------------
 */

<<<<<<< HEAD
int QRfact(int n, realtype** h, realtype* q, int job)
=======
int QRfact(int n, sunrealtype **h, sunrealtype *q, int job)
>>>>>>> 1212aea4
{
  return (SUNQRfact(n, h, q, job));
}

<<<<<<< HEAD
int SUNQRfact(int n, realtype** h, realtype* q, int job)
{
  realtype c, s, temp1, temp2, temp3;
  int i, j, k, q_ptr, n_minus_1, code = 0;
=======
int SUNQRfact(int n, sunrealtype **h, sunrealtype *q, int job)
{
  sunrealtype c, s, temp1, temp2, temp3;
  int i, j, k, q_ptr, n_minus_1, code=0;
>>>>>>> 1212aea4

  switch (job)
  {
  case 0:

    /* Compute a new factorization of H */

    code = 0;
    for (k = 0; k < n; k++)
    {
      /* Multiply column k by the previous k-1 Givens rotations */

      for (j = 0; j < k - 1; j++)
      {
        i           = 2 * j;
        temp1       = h[j][k];
        temp2       = h[j + 1][k];
        c           = q[i];
        s           = q[i + 1];
        h[j][k]     = c * temp1 - s * temp2;
        h[j + 1][k] = s * temp1 + c * temp2;
      }

      /* Compute the Givens rotation components c and s */

      q_ptr = 2 * k;
      temp1 = h[k][k];
      temp2 = h[k + 1][k];
      if (temp2 == ZERO)
      {
        c = ONE;
        s = ZERO;
      }
      else if (SUNRabs(temp2) >= SUNRabs(temp1))
      {
        temp3 = temp1 / temp2;
        s     = -ONE / SUNRsqrt(ONE + SUNSQR(temp3));
        c     = -s * temp3;
      }
      else
      {
        temp3 = temp2 / temp1;
        c     = ONE / SUNRsqrt(ONE + SUNSQR(temp3));
        s     = -c * temp3;
      }
      q[q_ptr]     = c;
      q[q_ptr + 1] = s;
      if ((h[k][k] = c * temp1 - s * temp2) == ZERO) code = k + 1;
    }
    break;

  default:

    /* Update the factored H to which a new column has been added */

    n_minus_1 = n - 1;
    code      = 0;

    /* Multiply the new column by the previous n-1 Givens rotations */

    for (k = 0; k < n_minus_1; k++)
    {
      i                   = 2 * k;
      temp1               = h[k][n_minus_1];
      temp2               = h[k + 1][n_minus_1];
      c                   = q[i];
      s                   = q[i + 1];
      h[k][n_minus_1]     = c * temp1 - s * temp2;
      h[k + 1][n_minus_1] = s * temp1 + c * temp2;
    }

    /* Compute new Givens rotation and multiply it times the last two
       entries in the new column of H.  Note that the second entry of
       this product will be 0, so it is not necessary to compute it. */

    temp1 = h[n_minus_1][n_minus_1];
    temp2 = h[n][n_minus_1];
    if (temp2 == ZERO)
    {
      c = ONE;
      s = ZERO;
    }
    else if (SUNRabs(temp2) >= SUNRabs(temp1))
    {
      temp3 = temp1 / temp2;
      s     = -ONE / SUNRsqrt(ONE + SUNSQR(temp3));
      c     = -s * temp3;
    }
    else
    {
      temp3 = temp2 / temp1;
      c     = ONE / SUNRsqrt(ONE + SUNSQR(temp3));
      s     = -c * temp3;
    }
    q_ptr        = 2 * n_minus_1;
    q[q_ptr]     = c;
    q[q_ptr + 1] = s;
    if ((h[n_minus_1][n_minus_1] = c * temp1 - s * temp2) == ZERO) code = n;
  }

  return (code);
}

/*
 * -----------------------------------------------------------------
 * Function : SUNQRsol
 * -----------------------------------------------------------------
 * This implementation of SUNQRsol is a slight modification of a
 * previous routine (called qrsol) written by Milo Dorr.
 * -----------------------------------------------------------------
 */

<<<<<<< HEAD
int QRsol(int n, realtype** h, realtype* q, realtype* b)
=======
int QRsol(int n, sunrealtype **h, sunrealtype *q, sunrealtype *b)
>>>>>>> 1212aea4
{
  return (SUNQRsol(n, h, q, b));
}

<<<<<<< HEAD
int SUNQRsol(int n, realtype** h, realtype* q, realtype* b)
{
  realtype c, s, temp1, temp2;
  int i, k, q_ptr, code = 0;
=======
int SUNQRsol(int n, sunrealtype **h, sunrealtype *q, sunrealtype *b)
{
  sunrealtype c, s, temp1, temp2;
  int i, k, q_ptr, code=0;
>>>>>>> 1212aea4

  /* Compute Q*b */

  for (k = 0; k < n; k++)
  {
    q_ptr    = 2 * k;
    c        = q[q_ptr];
    s        = q[q_ptr + 1];
    temp1    = b[k];
    temp2    = b[k + 1];
    b[k]     = c * temp1 - s * temp2;
    b[k + 1] = s * temp1 + c * temp2;
  }

  /* Solve  R*x = Q*b */

  for (k = n - 1; k >= 0; k--)
  {
    if (h[k][k] == ZERO)
    {
      code = k + 1;
      break;
    }
    b[k] /= h[k][k];
    for (i = 0; i < k; i++) b[i] -= b[k] * h[i][k];
  }

  return (code);
}

/*
 * -----------------------------------------------------------------
 * Function : SUNQRAdd_MGS
 * -----------------------------------------------------------------
 * Implementation of QRAdd to be called in Anderson Acceleration
 * -----------------------------------------------------------------
 */

<<<<<<< HEAD
SUNErrCode SUNQRAdd_MGS(N_Vector* Q, realtype* R, N_Vector df, int m, int mMax,
                        void* QRdata)
=======
int SUNQRAdd_MGS(N_Vector *Q, sunrealtype *R, N_Vector df,
                 int m, int mMax, void *QRdata)
>>>>>>> 1212aea4
{
  sunindextype j;
  SUNQRData qrdata  = (SUNQRData)QRdata;
  SUNAssignSUNCTX(Q[0]->sunctx);

  SUNCheckCallLastErr(N_VScale(ONE, df, qrdata->vtemp));
  for (j = 0; j < m; j++)
  {
    R[m * mMax + j] = SUNCheckCallLastErr(N_VDotProd(Q[j], qrdata->vtemp));
    SUNCheckCallLastErr(N_VLinearSum(ONE, qrdata->vtemp, -R[m * mMax + j], Q[j], qrdata->vtemp));
  }
  R[m * mMax + m] = SUNCheckCallLastErr(N_VDotProd(qrdata->vtemp, qrdata->vtemp));
  R[m * mMax + m] = SUNRsqrt(R[m * mMax + m]);
  SUNCheckCallLastErr(N_VScale((1 / R[m * mMax + m]), qrdata->vtemp, Q[m]));

  return SUN_SUCCESS;
}

/*
 * -----------------------------------------------------------------
 * Function : SUNQRAdd_ICWY
 * -----------------------------------------------------------------
 * Low synchronous implementation of QRAdd to be called in
 * Anderson Acceleration.
 * -----------------------------------------------------------------
 */

<<<<<<< HEAD
SUNErrCode SUNQRAdd_ICWY(N_Vector* Q, realtype* R, N_Vector df, int m, int mMax,
                         void* QRdata)
=======
int SUNQRAdd_ICWY(N_Vector *Q, sunrealtype *R, N_Vector df,
                  int m, int mMax, void *QRdata)
>>>>>>> 1212aea4
{
  sunindextype j, k;
  SUNQRData qrdata  = (SUNQRData)QRdata;
  SUNAssignSUNCTX(Q[0]->sunctx);

  SUNCheckCallLastErr(N_VScale(ONE, df, qrdata->vtemp));  /* stores d_fi in temp */

  if (m > 0)
  {
    /* T(1:k-1,k-1)^T = Q(:,1:k-1)^T * Q(:,k-1) */
    SUNCheckCall(N_VDotProdMulti(m, Q[m - 1], Q,
                                       qrdata->temp_array + (m - 1) * mMax));

    /* T(k-1,k-1) = 1.0 */
    qrdata->temp_array[(m - 1) * mMax + (m - 1)] = ONE;

    /* R(1:k-1,k) = Q_k-1^T * df */
    SUNCheckCall(N_VDotProdMulti(m, qrdata->vtemp, Q, R + m * mMax));

    /* Solve T^T * R(1:k-1,k) = R(1:k-1,k) */
    for (k = 0; k < m; k++)
    {
      /* Skip setting the diagonal element because it doesn't change */
      for (j = k + 1; j < m; j++)
      {
        R[m * mMax + j] -= R[m * mMax + k] * qrdata->temp_array[j * mMax + k];
      }
    }
    /* end */

    /* Q(:,k-1) = df - Q_k-1 R(1:k-1,k) */
    SUNCheckCall(N_VLinearCombination(m, R + m * mMax, Q, qrdata->vtemp2));
    SUNCheckCallLastErr(N_VLinearSum(ONE, qrdata->vtemp, -ONE, qrdata->vtemp2, qrdata->vtemp));
  }

  /* R(k,k) = \| df \| */
  R[m * mMax + m] = SUNCheckCallLastErr(N_VDotProd(qrdata->vtemp, qrdata->vtemp));
  R[m * mMax + m] = SUNRsqrt(R[m * mMax + m]);
  /* Q(:,k) = df / \| df \| */
  SUNCheckCallLastErr(N_VScale((1 / R[m * mMax + m]), qrdata->vtemp, Q[m]));

  return SUN_SUCCESS;
}

/*
 * -----------------------------------------------------------------
 * Function : SUNQRAdd_ICWY_SB
 * -----------------------------------------------------------------
 * Low synchronous implementation of QRAdd to be called in
 * Anderson Acceleration which utilizes a single buffer reduction.
 * -----------------------------------------------------------------
 */

<<<<<<< HEAD
SUNErrCode SUNQRAdd_ICWY_SB(N_Vector* Q, realtype* R, N_Vector df, int m,
                            int mMax, void* QRdata)
=======
int SUNQRAdd_ICWY_SB(N_Vector *Q, sunrealtype *R, N_Vector df,
                     int m, int mMax, void *QRdata)
>>>>>>> 1212aea4
{
  sunindextype j, k;
  SUNQRData qrdata  = (SUNQRData)QRdata;
  SUNAssignSUNCTX(Q[0]->sunctx);

  SUNCheckCallLastErr(N_VScale(ONE, df, qrdata->vtemp));  /* stores d_fi in temp */

  if (m > 0)
  {
    /* T(1:k-1,k-1)^T = Q(:,1:k-1)^T * Q(:,k-1) */
    SUNCheckCall(N_VDotProdMultiLocal(m, Q[m - 1], Q,
                                            qrdata->temp_array + (m - 1) * mMax));

    /* R(1:k-1,k) = Q_k-1^T * df */
    /* Put R values at end of temp_array */
    SUNCheckCall(N_VDotProdMultiLocal(m, qrdata->vtemp, Q,
                                            qrdata->temp_array +
                                              (m - 1) * mMax + m));

    SUNCheckCall(N_VDotProdMultiAllReduce(m + m, qrdata->vtemp,
                                                qrdata->temp_array +
                                                  (m - 1) * mMax));

    /* Move the last values from temp array into R */
    for (k = 0; k < m; k++)
    {
      R[m * mMax + k] = qrdata->temp_array[(m - 1) * mMax + m + k];
    }

    /* T(k-1,k-1) = 1.0 */
    qrdata->temp_array[(m - 1) * mMax + (m - 1)] = ONE;

    /* Solve T^T * R(1:k-1,k) = R(1:k-1,k) */
    for (k = 0; k < m; k++)
    {
      /* Skip setting the diagonal element because it doesn't change */
      for (j = k + 1; j < m; j++)
      {
        R[m * mMax + j] -= R[m * mMax + k] * qrdata->temp_array[j * mMax + k];
      }
    }
    /* end */

    /* Q(:,k-1) = df - Q_k-1 R(1:k-1,k) */
    SUNCheckCall(N_VLinearCombination(m, R + m * mMax, Q, qrdata->vtemp2));
    SUNCheckCallLastErr(N_VLinearSum(ONE, qrdata->vtemp, -ONE, qrdata->vtemp2, qrdata->vtemp));
  }

  /* R(k,k) = \| df \| */
  R[m * mMax + m] = SUNCheckCallLastErr(N_VDotProd(qrdata->vtemp, qrdata->vtemp));
  R[m * mMax + m] = SUNRsqrt(R[m * mMax + m]);
  /* Q(:,k) = df / \| df \| */
  SUNCheckCallLastErr(N_VScale((1 / R[m * mMax + m]), qrdata->vtemp, Q[m]));

  return SUN_SUCCESS;
}

/*
 * -----------------------------------------------------------------
 * Function : SUNQRAdd_CGS2
 * -----------------------------------------------------------------
 * Low synchronous Implementation of QRAdd to be called in
 * Anderson Acceleration.
 * -----------------------------------------------------------------
 */

<<<<<<< HEAD
SUNErrCode SUNQRAdd_CGS2(N_Vector* Q, realtype* R, N_Vector df, int m, int mMax,
                         void* QRdata)
=======
int SUNQRAdd_CGS2(N_Vector *Q, sunrealtype *R, N_Vector df,
                  int m, int mMax, void *QRdata)
>>>>>>> 1212aea4
{
  sunindextype j;
  SUNQRData qrdata  = (SUNQRData)QRdata;
  SUNAssignSUNCTX(Q[0]->sunctx);

  SUNCheckCallLastErr(N_VScale(ONE, df, qrdata->vtemp));  /* temp = df */

<<<<<<< HEAD
  if (m > 0)
  {
    /* s_k = Q_k-1^T df_aa -- update with sdata as a realtype* array */
    SUNCheckCall(N_VDotProdMulti(m, qrdata->vtemp, Q, R + m * mMax));
=======
    if (m > 0) {
      /* s_k = Q_k-1^T df_aa -- update with sdata as a sunrealtype* array */
      N_VDotProdMulti(m, qrdata->vtemp, Q, R + m * mMax);
>>>>>>> 1212aea4

    /* y = df - Q_k-1 s_k */
    SUNCheckCall(N_VLinearCombination(m, R + m * mMax, Q, qrdata->vtemp2));
    SUNCheckCallLastErr(N_VLinearSum(ONE, qrdata->vtemp, -ONE, qrdata->vtemp2, qrdata->vtemp2));

    /* z_k = Q_k-1^T y */
    SUNCheckCall(N_VDotProdMulti(m, qrdata->vtemp2, Q, qrdata->temp_array));

    /* df = y - Q_k-1 z_k */
    SUNCheckCall(N_VLinearCombination(m, qrdata->temp_array, Q, Q[m]));
    SUNCheckCallLastErr(N_VLinearSum(ONE, qrdata->vtemp2, -ONE, Q[m], qrdata->vtemp));

    /* R(1:k-1,k) = s_k + z_k */
    for (j = 0; j < m; j++)
    {
      R[m * mMax + j] = R[m * mMax + j] + qrdata->temp_array[j];
    }
  }

  /* R(k,k) = \| df \| */
  R[m * mMax + m] = SUNCheckCallLastErr(N_VDotProd(qrdata->vtemp, qrdata->vtemp));
  R[m * mMax + m] = SUNRsqrt(R[m * mMax + m]);
  /* Q(:,k) = df / R(k,k) */
  SUNCheckCallLastErr(N_VScale((1 / R[m * mMax + m]), qrdata->vtemp, Q[m]));

  return SUN_SUCCESS;
}

/*
 * -----------------------------------------------------------------
 * Function : SUNQRAdd_DCGS2
 * -----------------------------------------------------------------
 * Low synchronous Implementation of QRAdd to be called in
 * Anderson Acceleration.
 * -----------------------------------------------------------------
 */

<<<<<<< HEAD
SUNErrCode SUNQRAdd_DCGS2(N_Vector* Q, realtype* R, N_Vector df, int m,
                          int mMax, void* QRdata)
=======
int SUNQRAdd_DCGS2(N_Vector *Q, sunrealtype *R, N_Vector df,
                   int m, int mMax, void *QRdata)
>>>>>>> 1212aea4
{
  sunindextype j;
  SUNQRData qrdata  = (SUNQRData)QRdata;
  SUNAssignSUNCTX(Q[0]->sunctx);

  SUNCheckCallLastErr(N_VScale(ONE, df, qrdata->vtemp));  /* temp = df */

  if (m > 0)
  {
    /* R(1:k-1,k) = Q_k-1^T df_aa */
    SUNCheckCall(N_VDotProdMulti(m, qrdata->vtemp, Q, R + m * mMax));
    /* Delayed reorthogonalization */
    if (m > 1)
    {
      /* s = Q_k-2^T Q(:,k-1) */
      SUNCheckCall(N_VDotProdMulti(m - 1, Q[m - 1], Q, qrdata->temp_array));

      /* Q(:,k-1) = Q(:,k-1) - Q_k-2 s */
      SUNCheckCall(N_VLinearCombination(m - 1, qrdata->temp_array, Q,
                                              qrdata->vtemp2));
      SUNCheckCallLastErr(N_VLinearSum(ONE, Q[m - 1], -ONE, qrdata->vtemp2, Q[m - 1]));

      /* R(1:k-2,k-1) = R(1:k-2,k-1) + s */
      for (j = 0; j < m - 1; j++)
      {
        R[(m - 1) * mMax + j] = R[(m - 1) * mMax + j] + qrdata->temp_array[j];
      }
    }

    /* df = df - Q(:,k-1) R(1:k-1,k) */
    SUNCheckCall(N_VLinearCombination(m, R + m * mMax, Q, qrdata->vtemp2));
    SUNCheckCallLastErr(N_VLinearSum(ONE, qrdata->vtemp, -ONE, qrdata->vtemp2, qrdata->vtemp));
  }

  /* R(k,k) = \| df \| */
  R[m * mMax + m] = SUNCheckCallLastErr(N_VDotProd(qrdata->vtemp, qrdata->vtemp));
  R[m * mMax + m] = SUNRsqrt(R[m * mMax + m]);
  /* Q(:,k) = df / R(k,k) */
  SUNCheckCallLastErr(N_VScale((1 / R[m * mMax + m]), qrdata->vtemp, Q[m]));

  return SUN_SUCCESS;
}

/*
 * -----------------------------------------------------------------
 * Function : SUNQRAdd_DCGS2_SB
 * -----------------------------------------------------------------
 * Low synchronous Implementation of QRAdd to be called in
 * Anderson Acceleration which utilizes a single buffer reduction.
 * -----------------------------------------------------------------
 */

<<<<<<< HEAD
SUNErrCode SUNQRAdd_DCGS2_SB(N_Vector* Q, realtype* R, N_Vector df, int m,
                             int mMax, void* QRdata)
=======
int SUNQRAdd_DCGS2_SB(N_Vector *Q, sunrealtype *R, N_Vector df,
                      int m, int mMax, void *QRdata)
>>>>>>> 1212aea4
{
  sunindextype j;
  SUNQRData qrdata  = (SUNQRData)QRdata;
  SUNAssignSUNCTX(Q[0]->sunctx);

  SUNCheckCallLastErr(N_VScale(ONE, df, qrdata->vtemp));  /* temp = df */

  if (m > 0)
  {
    if (m == 1)
    {
      /* R(1:k-1,k) = Q_k-1^T df_aa */
      SUNCheckCall(N_VDotProdMulti(m, qrdata->vtemp, Q, R + m * mMax));
    }
    /* Delayed reorthogonalization */
    else if (m > 1)
    {
      /* R(1:k-1,k) = Q_k-1^T df_aa */
      /* Put R values at beginning of temp array */
      SUNCheckCall(N_VDotProdMultiLocal(m, qrdata->vtemp, Q,
                                              qrdata->temp_array));

      /* s = Q_k-2^T Q(:,k-1) */
      SUNCheckCall(N_VDotProdMultiLocal(m - 1, Q[m - 1], Q,
                                              qrdata->temp_array + m));
      SUNCheckCall(N_VDotProdMultiAllReduce(m + m - 1, qrdata->vtemp,
                                                  qrdata->temp_array));

      /* Move R values to R */
      for (j = 0; j < m; j++) { R[m * mMax + j] = qrdata->temp_array[j]; }

      /* Q(:,k-1) = Q(:,k-1) - Q_k-2 s */
      SUNCheckCall(N_VLinearCombination(m - 1, qrdata->temp_array + m, Q,
                                              qrdata->vtemp2));
      SUNCheckCallLastErr(N_VLinearSum(ONE, Q[m - 1], -ONE, qrdata->vtemp2, Q[m - 1]));

      /* R(1:k-2,k-1) = R(1:k-2,k-1) + s */
      for (j = 0; j < m - 1; j++)
      {
        R[(m - 1) * mMax + j] = R[(m - 1) * mMax + j] + qrdata->temp_array[m + j];
      }
    }

    /* df = df - Q(:,k-1) R(1:k-1,k) */
    SUNCheckCall(N_VLinearCombination(m, R + m * mMax, Q, qrdata->vtemp2));
    SUNCheckCallLastErr(N_VLinearSum(ONE, qrdata->vtemp, -ONE, qrdata->vtemp2, qrdata->vtemp));
  }

  /* R(k,k) = \| df \| */
  R[m * mMax + m] = SUNCheckCallLastErr(N_VDotProd(qrdata->vtemp, qrdata->vtemp));
  R[m * mMax + m] = SUNRsqrt(R[m * mMax + m]);
  /* Q(:,k) = df / R(k,k) */
  SUNCheckCallLastErr(N_VScale((1 / R[m * mMax + m]), qrdata->vtemp, Q[m]));

  return SUN_SUCCESS;
}<|MERGE_RESOLUTION|>--- conflicted
+++ resolved
@@ -38,32 +38,13 @@
  * -----------------------------------------------------------------
  */
 
-<<<<<<< HEAD
-SUNErrCode ModifiedGS(N_Vector* v, realtype** h, int k, int p,
-                      realtype* new_vk_norm)
-=======
-int ModifiedGS(N_Vector *v, sunrealtype **h, int k, int p,
-               sunrealtype *new_vk_norm)
->>>>>>> 1212aea4
-{
-  return (SUNModifiedGS(v, h, k, p, new_vk_norm));
-}
-
-<<<<<<< HEAD
-SUNErrCode SUNModifiedGS(N_Vector* v, realtype** h, int k, int p,
-                         realtype* new_vk_norm)
+SUNErrCode SUNModifiedGS(N_Vector* v, sunrealtype** h, int k, int p,
+                         sunrealtype* new_vk_norm)
 {
   SUNAssignSUNCTX(v[0]->sunctx);
 
   int i, k_minus_1, i0;
-  realtype new_norm_2, new_product, vk_norm, temp;
-=======
-int SUNModifiedGS(N_Vector *v, sunrealtype **h, int k, int p,
-                  sunrealtype *new_vk_norm)
-{
-  int  i, k_minus_1, i0;
   sunrealtype new_norm_2, new_product, vk_norm, temp;
->>>>>>> 1212aea4
 
   vk_norm = SUNCheckCallLastErr((N_VDotProd(v[k], v[k])));
   vk_norm = SUNRsqrt(vk_norm);
@@ -122,31 +103,12 @@
  * -----------------------------------------------------------------
  */
 
-<<<<<<< HEAD
-SUNErrCode ClassicalGS(N_Vector* v, realtype** h, int k, int p,
-                       realtype* new_vk_norm, realtype* stemp, N_Vector* vtemp)
-=======
-int ClassicalGS(N_Vector *v, sunrealtype **h, int k, int p, sunrealtype *new_vk_norm,
-                sunrealtype *stemp, N_Vector *vtemp)
->>>>>>> 1212aea4
-{
-  return (SUNClassicalGS(v, h, k, p, new_vk_norm, stemp, vtemp));
-}
-
-<<<<<<< HEAD
-SUNErrCode SUNClassicalGS(N_Vector* v, realtype** h, int k, int p,
-                          realtype* new_vk_norm, realtype* stemp, N_Vector* vtemp)
+SUNErrCode SUNClassicalGS(N_Vector* v, sunrealtype** h, int k, int p,
+                          sunrealtype* new_vk_norm, sunrealtype* stemp, N_Vector* vtemp)
 {
   int i, i0, k_minus_1;
-  realtype vk_norm;
+  sunrealtype vk_norm;
   SUNAssignSUNCTX(v[0]->sunctx);
-=======
-int SUNClassicalGS(N_Vector *v, sunrealtype **h, int k, int p, sunrealtype *new_vk_norm,
-                   sunrealtype *stemp, N_Vector *vtemp)
-{
-  int  i, i0, k_minus_1, retval;
-  sunrealtype vk_norm;
->>>>>>> 1212aea4
 
   k_minus_1 = k - 1;
   i0        = SUNMAX(k - p, 0);
@@ -203,26 +165,11 @@
  * -----------------------------------------------------------------
  */
 
-<<<<<<< HEAD
-int QRfact(int n, realtype** h, realtype* q, int job)
-=======
-int QRfact(int n, sunrealtype **h, sunrealtype *q, int job)
->>>>>>> 1212aea4
-{
-  return (SUNQRfact(n, h, q, job));
-}
-
-<<<<<<< HEAD
-int SUNQRfact(int n, realtype** h, realtype* q, int job)
-{
-  realtype c, s, temp1, temp2, temp3;
+
+int SUNQRfact(int n, sunrealtype** h, sunrealtype* q, int job)
+{
+  sunrealtype c, s, temp1, temp2, temp3;
   int i, j, k, q_ptr, n_minus_1, code = 0;
-=======
-int SUNQRfact(int n, sunrealtype **h, sunrealtype *q, int job)
-{
-  sunrealtype c, s, temp1, temp2, temp3;
-  int i, j, k, q_ptr, n_minus_1, code=0;
->>>>>>> 1212aea4
 
   switch (job)
   {
@@ -335,26 +282,10 @@
  * -----------------------------------------------------------------
  */
 
-<<<<<<< HEAD
-int QRsol(int n, realtype** h, realtype* q, realtype* b)
-=======
-int QRsol(int n, sunrealtype **h, sunrealtype *q, sunrealtype *b)
->>>>>>> 1212aea4
-{
-  return (SUNQRsol(n, h, q, b));
-}
-
-<<<<<<< HEAD
-int SUNQRsol(int n, realtype** h, realtype* q, realtype* b)
-{
-  realtype c, s, temp1, temp2;
+int SUNQRsol(int n, sunrealtype** h, sunrealtype* q, sunrealtype* b)
+{
+  sunrealtype c, s, temp1, temp2;
   int i, k, q_ptr, code = 0;
-=======
-int SUNQRsol(int n, sunrealtype **h, sunrealtype *q, sunrealtype *b)
-{
-  sunrealtype c, s, temp1, temp2;
-  int i, k, q_ptr, code=0;
->>>>>>> 1212aea4
 
   /* Compute Q*b */
 
@@ -393,13 +324,8 @@
  * -----------------------------------------------------------------
  */
 
-<<<<<<< HEAD
-SUNErrCode SUNQRAdd_MGS(N_Vector* Q, realtype* R, N_Vector df, int m, int mMax,
+SUNErrCode SUNQRAdd_MGS(N_Vector* Q, sunrealtype* R, N_Vector df, int m, int mMax,
                         void* QRdata)
-=======
-int SUNQRAdd_MGS(N_Vector *Q, sunrealtype *R, N_Vector df,
-                 int m, int mMax, void *QRdata)
->>>>>>> 1212aea4
 {
   sunindextype j;
   SUNQRData qrdata  = (SUNQRData)QRdata;
@@ -427,13 +353,8 @@
  * -----------------------------------------------------------------
  */
 
-<<<<<<< HEAD
-SUNErrCode SUNQRAdd_ICWY(N_Vector* Q, realtype* R, N_Vector df, int m, int mMax,
+SUNErrCode SUNQRAdd_ICWY(N_Vector* Q, sunrealtype* R, N_Vector df, int m, int mMax,
                          void* QRdata)
-=======
-int SUNQRAdd_ICWY(N_Vector *Q, sunrealtype *R, N_Vector df,
-                  int m, int mMax, void *QRdata)
->>>>>>> 1212aea4
 {
   sunindextype j, k;
   SUNQRData qrdata  = (SUNQRData)QRdata;
@@ -487,13 +408,8 @@
  * -----------------------------------------------------------------
  */
 
-<<<<<<< HEAD
-SUNErrCode SUNQRAdd_ICWY_SB(N_Vector* Q, realtype* R, N_Vector df, int m,
+SUNErrCode SUNQRAdd_ICWY_SB(N_Vector* Q, sunrealtype* R, N_Vector df, int m,
                             int mMax, void* QRdata)
-=======
-int SUNQRAdd_ICWY_SB(N_Vector *Q, sunrealtype *R, N_Vector df,
-                     int m, int mMax, void *QRdata)
->>>>>>> 1212aea4
 {
   sunindextype j, k;
   SUNQRData qrdata  = (SUNQRData)QRdata;
@@ -560,13 +476,8 @@
  * -----------------------------------------------------------------
  */
 
-<<<<<<< HEAD
-SUNErrCode SUNQRAdd_CGS2(N_Vector* Q, realtype* R, N_Vector df, int m, int mMax,
+SUNErrCode SUNQRAdd_CGS2(N_Vector* Q, sunrealtype* R, N_Vector df, int m, int mMax,
                          void* QRdata)
-=======
-int SUNQRAdd_CGS2(N_Vector *Q, sunrealtype *R, N_Vector df,
-                  int m, int mMax, void *QRdata)
->>>>>>> 1212aea4
 {
   sunindextype j;
   SUNQRData qrdata  = (SUNQRData)QRdata;
@@ -574,16 +485,10 @@
 
   SUNCheckCallLastErr(N_VScale(ONE, df, qrdata->vtemp));  /* temp = df */
 
-<<<<<<< HEAD
   if (m > 0)
   {
-    /* s_k = Q_k-1^T df_aa -- update with sdata as a realtype* array */
+    /* s_k = Q_k-1^T df_aa -- update with sdata as a sunrealtype* array */
     SUNCheckCall(N_VDotProdMulti(m, qrdata->vtemp, Q, R + m * mMax));
-=======
-    if (m > 0) {
-      /* s_k = Q_k-1^T df_aa -- update with sdata as a sunrealtype* array */
-      N_VDotProdMulti(m, qrdata->vtemp, Q, R + m * mMax);
->>>>>>> 1212aea4
 
     /* y = df - Q_k-1 s_k */
     SUNCheckCall(N_VLinearCombination(m, R + m * mMax, Q, qrdata->vtemp2));
@@ -621,13 +526,8 @@
  * -----------------------------------------------------------------
  */
 
-<<<<<<< HEAD
-SUNErrCode SUNQRAdd_DCGS2(N_Vector* Q, realtype* R, N_Vector df, int m,
+SUNErrCode SUNQRAdd_DCGS2(N_Vector* Q, sunrealtype* R, N_Vector df, int m,
                           int mMax, void* QRdata)
-=======
-int SUNQRAdd_DCGS2(N_Vector *Q, sunrealtype *R, N_Vector df,
-                   int m, int mMax, void *QRdata)
->>>>>>> 1212aea4
 {
   sunindextype j;
   SUNQRData qrdata  = (SUNQRData)QRdata;
@@ -680,13 +580,8 @@
  * -----------------------------------------------------------------
  */
 
-<<<<<<< HEAD
-SUNErrCode SUNQRAdd_DCGS2_SB(N_Vector* Q, realtype* R, N_Vector df, int m,
+SUNErrCode SUNQRAdd_DCGS2_SB(N_Vector* Q, sunrealtype* R, N_Vector df, int m,
                              int mMax, void* QRdata)
-=======
-int SUNQRAdd_DCGS2_SB(N_Vector *Q, sunrealtype *R, N_Vector df,
-                      int m, int mMax, void *QRdata)
->>>>>>> 1212aea4
 {
   sunindextype j;
   SUNQRData qrdata  = (SUNQRData)QRdata;
