--- conflicted
+++ resolved
@@ -22,10 +22,7 @@
 #include <stdlib.h>
 #include <sundials_nvector_impl.h>
 
-<<<<<<< HEAD
-=======
 #include <sundials_nvector_impl.h>
->>>>>>> 64540950
 #include "sundials/priv/sundials_errors_impl.h"
 #include "sundials/sundials_errors.h"
 #include "sundials/sundials_types.h"
@@ -44,17 +41,6 @@
 /* Create an empty NVector object */
 N_Vector N_VNewEmpty(SUNContext sunctx)
 {
-<<<<<<< HEAD
-  if (sunctx == NULL) { return NULL; }
-
-  SUNFunctionBegin(sunctx);
-  N_Vector v;
-  N_Vector_Ops ops;
-
-  /* create vector object */
-  v = NULL;
-  v = (N_Vector)malloc(sizeof *v);
-=======
   if (sunctx == NULL) return NULL;
 
   SUNFunctionBegin(sunctx);
@@ -64,16 +50,11 @@
   /* create vector object */
   v = NULL;
   v = (N_Vector) malloc(sizeof *v);
->>>>>>> 64540950
   SUNAssertNull(v, SUN_ERR_MALLOC_FAIL);
 
   /* create vector ops structure */
   ops = NULL;
-<<<<<<< HEAD
-  ops = (N_Vector_Ops)malloc(sizeof *ops);
-=======
   ops = (N_Vector_Ops) malloc(sizeof *ops);
->>>>>>> 64540950
   SUNAssertNull(ops, SUN_ERR_MALLOC_FAIL);
 
   /* initialize operations to NULL */
@@ -180,17 +161,10 @@
 /* Free a generic N_Vector (assumes content is already empty) */
 void N_VFreeEmpty(N_Vector v)
 {
-<<<<<<< HEAD
-  if (v == NULL) { return; }
-
-  /* free non-NULL ops structure */
-  if (v->ops) { free(v->ops); }
-=======
   if (v == NULL) return;
 
   /* free non-NULL ops structure */
   if (v->ops) free(v->ops);
->>>>>>> 64540950
   v->ops = NULL;
 
   /* free overall N_Vector object and return */
@@ -330,25 +304,6 @@
   if (v == NULL) { return; }
 
   /* if the destroy operation exists use it */
-<<<<<<< HEAD
-  if (v->ops->nvdestroy) { v->ops->nvdestroy(v); }
-  else
-  {
-    /* if we reach this point, either ops == NULL or nvdestroy == NULL,
-      try to cleanup by freeing the content, ops, and vector */
-    if (v->content)
-    {
-      free(v->content);
-      v->content = NULL;
-    }
-    if (v->ops)
-    {
-      free(v->ops);
-      v->ops = NULL;
-    }
-    free(v);
-    v = NULL;
-=======
   if (v->ops->nvdestroy) {
     v->ops->nvdestroy(v);
   } else {
@@ -357,7 +312,6 @@
     if (v->content) { free(v->content); v->content = NULL; }
     if (v->ops) { free(v->ops); v->ops = NULL; }
     free(v); v = NULL;
->>>>>>> 64540950
   }
 
   return;
@@ -579,11 +533,6 @@
 {
   int i;
   SUNErrCode ier;
-<<<<<<< HEAD
-=======
-
-  SUNDIALS_MARK_FUNCTION_BEGIN(getSUNProfiler(X[0]));
->>>>>>> 64540950
 
   SUNDIALS_MARK_FUNCTION_BEGIN(getSUNProfiler(X[0]));
 
@@ -599,30 +548,17 @@
       z->ops->nvlinearsum(c[i], X[i], SUN_RCONST(1.0), z, z);
     }
     ier = SUN_SUCCESS;
-<<<<<<< HEAD
-=======
-
->>>>>>> 64540950
+
   }
 
   SUNDIALS_MARK_FUNCTION_END(getSUNProfiler(X[0]));
   return (ier);
 }
 
-<<<<<<< HEAD
-SUNErrCode N_VScaleAddMulti(int nvec, sunrealtype* a, N_Vector x, N_Vector* Y,
-                            N_Vector* Z)
+SUNErrCode N_VScaleAddMulti(int nvec, sunrealtype* a, N_Vector x, N_Vector* Y, N_Vector* Z)
 {
   int i;
   SUNErrCode ier;
-=======
-SUNErrCode N_VScaleAddMulti(int nvec, sunrealtype* a, N_Vector x, N_Vector* Y, N_Vector* Z)
-{
-  int i;
-  SUNErrCode ier;
-
-  SUNDIALS_MARK_FUNCTION_BEGIN(getSUNProfiler(x));
->>>>>>> 64540950
 
   SUNDIALS_MARK_FUNCTION_BEGIN(getSUNProfiler(x));
 
@@ -637,43 +573,23 @@
       x->ops->nvlinearsum(a[i], x, SUN_RCONST(1.0), Y[i], Z[i]);
     }
     ier = SUN_SUCCESS;
-<<<<<<< HEAD
-=======
-
->>>>>>> 64540950
+
   }
 
   SUNDIALS_MARK_FUNCTION_END(getSUNProfiler(x));
   return (ier);
 }
 
-<<<<<<< HEAD
-SUNErrCode N_VDotProdMulti(int nvec, N_Vector x, N_Vector* Y,
-                           sunrealtype* dotprods)
+SUNErrCode N_VDotProdMulti(int nvec, N_Vector x, N_Vector* Y, sunrealtype* dotprods)
 {
   int i;
   SUNErrCode ier;
-=======
-SUNErrCode N_VDotProdMulti(int nvec, N_Vector x, N_Vector* Y, sunrealtype* dotprods)
-{
-  int i;
-  SUNErrCode ier;
-
-  SUNDIALS_MARK_FUNCTION_BEGIN(getSUNProfiler(x));
->>>>>>> 64540950
 
   SUNDIALS_MARK_FUNCTION_BEGIN(getSUNProfiler(x));
 
   if (x->ops->nvdotprodmulti != NULL)
   {
     ier = x->ops->nvdotprodmulti(nvec, x, Y, dotprods);
-<<<<<<< HEAD
-  }
-  else
-  {
-    for (i = 0; i < nvec; i++) { dotprods[i] = x->ops->nvdotprod(x, Y[i]); }
-    ier = SUN_SUCCESS;
-=======
 
   } else {
 
@@ -682,7 +598,6 @@
     }
     ier = SUN_SUCCESS;
 
->>>>>>> 64540950
   }
 
   SUNDIALS_MARK_FUNCTION_END(getSUNProfiler(x));
@@ -698,11 +613,6 @@
 {
   int i;
   SUNErrCode ier;
-<<<<<<< HEAD
-=======
-
-  SUNDIALS_MARK_FUNCTION_BEGIN(getSUNProfiler(X[0]));
->>>>>>> 64540950
 
   SUNDIALS_MARK_FUNCTION_BEGIN(getSUNProfiler(X[0]));
 
@@ -717,10 +627,7 @@
       Z[0]->ops->nvlinearsum(a, X[i], b, Y[i], Z[i]);
     }
     ier = SUN_SUCCESS;
-<<<<<<< HEAD
-=======
-
->>>>>>> 64540950
+
   }
 
   SUNDIALS_MARK_FUNCTION_END(getSUNProfiler(X[0]));
@@ -731,24 +638,12 @@
 {
   int i;
   SUNErrCode ier;
-<<<<<<< HEAD
-=======
 
   SUNDIALS_MARK_FUNCTION_BEGIN(getSUNProfiler(X[0]));
->>>>>>> 64540950
-
-  SUNDIALS_MARK_FUNCTION_BEGIN(getSUNProfiler(X[0]));
 
   if (Z[0]->ops->nvscalevectorarray != NULL)
   {
     ier = Z[0]->ops->nvscalevectorarray(nvec, c, X, Z);
-<<<<<<< HEAD
-  }
-  else
-  {
-    for (i = 0; i < nvec; i++) { Z[0]->ops->nvscale(c[i], X[i], Z[i]); }
-    ier = SUN_SUCCESS;
-=======
 
   } else {
 
@@ -757,7 +652,6 @@
     }
     ier = SUN_SUCCESS;
 
->>>>>>> 64540950
   }
 
   SUNDIALS_MARK_FUNCTION_END(getSUNProfiler(X[0]));
@@ -768,99 +662,55 @@
 {
   int i;
   SUNErrCode ier;
-<<<<<<< HEAD
-=======
 
   SUNDIALS_MARK_FUNCTION_BEGIN(getSUNProfiler(Z[0]));
->>>>>>> 64540950
-
-  SUNDIALS_MARK_FUNCTION_BEGIN(getSUNProfiler(Z[0]));
 
   if (Z[0]->ops->nvconstvectorarray != NULL)
   {
     ier = Z[0]->ops->nvconstvectorarray(nvec, c, Z);
-<<<<<<< HEAD
-  }
-  else
-  {
-    for (i = 0; i < nvec; i++) { Z[0]->ops->nvconst(c, Z[i]); }
+
+  } else {
+
+    for (i=0; i<nvec; i++) {
+      Z[0]->ops->nvconst(c, Z[i]);
+    }
     ier = SUN_SUCCESS;
+
   }
 
   SUNDIALS_MARK_FUNCTION_END(getSUNProfiler(Z[0]));
-  return (ier);
-}
-
-SUNErrCode N_VWrmsNormVectorArray(int nvec, N_Vector* X, N_Vector* W,
-                                  sunrealtype* nrm)
+  return(ier);
+}
+
+SUNErrCode N_VWrmsNormVectorArray(int nvec, N_Vector* X, N_Vector* W, sunrealtype* nrm)
 {
   int i;
   SUNErrCode ier;
-=======
+
+  SUNDIALS_MARK_FUNCTION_BEGIN(getSUNProfiler(X[0]));
+
+  if (X[0]->ops->nvwrmsnormvectorarray != NULL)
+  {
+    ier = X[0]->ops->nvwrmsnormvectorarray(nvec, X, W, nrm);
 
   } else {
 
     for (i=0; i<nvec; i++) {
-      Z[0]->ops->nvconst(c, Z[i]);
+      nrm[i] = X[0]->ops->nvwrmsnorm(X[i], W[i]);
     }
     ier = SUN_SUCCESS;
 
   }
 
-  SUNDIALS_MARK_FUNCTION_END(getSUNProfiler(Z[0]));
-  return(ier);
-}
-
-SUNErrCode N_VWrmsNormVectorArray(int nvec, N_Vector* X, N_Vector* W, sunrealtype* nrm)
+  SUNDIALS_MARK_FUNCTION_END(getSUNProfiler(X[0]));
+  return (ier);
+}
+
+SUNErrCode N_VWrmsNormMaskVectorArray(int nvec, N_Vector* X, N_Vector* W, N_Vector id,
+                                      sunrealtype* nrm)
 {
   int i;
   SUNErrCode ier;
-
-  SUNDIALS_MARK_FUNCTION_BEGIN(getSUNProfiler(X[0]));
->>>>>>> 64540950
-
-  SUNDIALS_MARK_FUNCTION_BEGIN(getSUNProfiler(X[0]));
-
-  if (X[0]->ops->nvwrmsnormvectorarray != NULL)
-  {
-    ier = X[0]->ops->nvwrmsnormvectorarray(nvec, X, W, nrm);
-<<<<<<< HEAD
-  }
-  else
-  {
-    for (i = 0; i < nvec; i++) { nrm[i] = X[0]->ops->nvwrmsnorm(X[i], W[i]); }
-    ier = SUN_SUCCESS;
-=======
-
-  } else {
-
-    for (i=0; i<nvec; i++) {
-      nrm[i] = X[0]->ops->nvwrmsnorm(X[i], W[i]);
-    }
-    ier = SUN_SUCCESS;
-
->>>>>>> 64540950
-  }
-
-  SUNDIALS_MARK_FUNCTION_END(getSUNProfiler(X[0]));
-  return (ier);
-}
-
-<<<<<<< HEAD
-SUNErrCode N_VWrmsNormMaskVectorArray(int nvec, N_Vector* X, N_Vector* W,
-                                      N_Vector id, sunrealtype* nrm)
-{
-  int i;
-  SUNErrCode ier;
-=======
-SUNErrCode N_VWrmsNormMaskVectorArray(int nvec, N_Vector* X, N_Vector* W, N_Vector id,
-                                      sunrealtype* nrm)
-{
-  int i;
-  SUNErrCode ier;
-
-  SUNDIALS_MARK_FUNCTION_BEGIN(getSUNProfiler(X[0]));
->>>>>>> 64540950
 
   SUNDIALS_MARK_FUNCTION_BEGIN(getSUNProfiler(X[0]));
 
@@ -875,23 +725,15 @@
       nrm[i] = id->ops->nvwrmsnormmask(X[i], W[i], id);
     }
     ier = SUN_SUCCESS;
-<<<<<<< HEAD
-=======
-
->>>>>>> 64540950
+
   }
 
   SUNDIALS_MARK_FUNCTION_END(getSUNProfiler(X[0]));
   return (ier);
 }
 
-<<<<<<< HEAD
-SUNErrCode N_VScaleAddMultiVectorArray(int nvec, int nsum, sunrealtype* a,
-                                       N_Vector* X, N_Vector** Y, N_Vector** Z)
-=======
 SUNErrCode N_VScaleAddMultiVectorArray(int nvec, int nsum, sunrealtype* a, N_Vector* X,
                                         N_Vector** Y, N_Vector** Z)
->>>>>>> 64540950
 {
   int i, j, ier;
   N_Vector* YY = NULL;
@@ -1073,28 +915,6 @@
  * OPTIONAL single buffer reduction operations
  * -------------------------------------------*/
 
-<<<<<<< HEAD
-SUNErrCode N_VDotProdMultiLocal(int nvec, N_Vector x, N_Vector* Y,
-                                sunrealtype* dotprods)
-{
-  SUNFunctionBegin(x->sunctx);
-  SUNErrCode err = SUN_SUCCESS;
-  int i          = 0;
-
-  SUNDIALS_MARK_FUNCTION_BEGIN(getSUNProfiler(x));
-
-  SUNAssert(x->ops->nvdotprodmultilocal || x->ops->nvdotprodlocal,
-            SUN_ERR_NOT_IMPLEMENTED);
-
-  if (x->ops->nvdotprodmultilocal)
-  {
-    err = x->ops->nvdotprodmultilocal(nvec, x, Y, dotprods);
-  }
-  else if (x->ops->nvdotprodlocal)
-  {
-    for (i = 0; i < nvec; i++)
-    {
-=======
 SUNErrCode N_VDotProdMultiLocal(int nvec, N_Vector x, N_Vector* Y, sunrealtype* dotprods)
 {
   SUNFunctionBegin(x->sunctx);
@@ -1109,18 +929,13 @@
     err = x->ops->nvdotprodmultilocal(nvec, x, Y, dotprods);
   } else if (x->ops->nvdotprodlocal) {
     for (i = 0; i < nvec; i++) {
->>>>>>> 64540950
       dotprods[i] = x->ops->nvdotprodlocal(x, Y[i]);
     }
     err = SUN_SUCCESS;
   }
 
   SUNDIALS_MARK_FUNCTION_END(getSUNProfiler(x));
-<<<<<<< HEAD
-
-=======
   
->>>>>>> 64540950
   return err;
 }
 
@@ -1139,11 +954,7 @@
  * OPTIONAL XBraid interface operations
  * ------------------------------------*/
 
-<<<<<<< HEAD
-SUNErrCode N_VBufSize(N_Vector x, sunindextype* size)
-=======
 SUNErrCode N_VBufSize(N_Vector x, sunindextype *size)
->>>>>>> 64540950
 {
   SUNFunctionBegin(x->sunctx);
   SUNErrCode err = SUN_SUCCESS;
@@ -1151,17 +962,10 @@
   SUNAssert(x->ops->nvbufsize, SUN_ERR_NOT_IMPLEMENTED);
   err = x->ops->nvbufsize(x, size);
   SUNDIALS_MARK_FUNCTION_END(getSUNProfiler(x));
-<<<<<<< HEAD
-  return (err);
-}
-
-SUNErrCode N_VBufPack(N_Vector x, void* buf)
-=======
   return(err);
 }
 
 SUNErrCode N_VBufPack(N_Vector x, void *buf)
->>>>>>> 64540950
 {
   SUNFunctionBegin(x->sunctx);
   SUNErrCode ier = SUN_SUCCESS;
@@ -1169,18 +973,12 @@
   SUNAssert(x->ops->nvbufpack, SUN_ERR_NOT_IMPLEMENTED);
   ier = x->ops->nvbufpack(x, buf);
   SUNDIALS_MARK_FUNCTION_END(getSUNProfiler(x));
-  return (ier);
-}
-
-<<<<<<< HEAD
-SUNErrCode N_VBufUnpack(N_Vector x, void* buf)
-{
-  SUNFunctionBegin(x->sunctx);
-=======
+  return (err);
+}
+
 SUNErrCode N_VBufUnpack(N_Vector x, void *buf)
 {
   SUNFunctionBegin(x->sunctx); 
->>>>>>> 64540950
   SUNErrCode ier = SUN_SUCCESS;
   SUNDIALS_MARK_FUNCTION_BEGIN(getSUNProfiler(x));
   SUNAssert(x->ops->nvbufunpack, SUN_ERR_NOT_IMPLEMENTED);
@@ -1201,11 +999,7 @@
 {
   SUNFunctionBegin(sunctx);
   N_Vector* vs = NULL;
-<<<<<<< HEAD
-  vs           = (N_Vector*)malloc(count * sizeof(N_Vector));
-=======
   vs = (N_Vector* ) malloc(count * sizeof(N_Vector));
->>>>>>> 64540950
   SUNAssertNull(vs, SUN_ERR_MALLOC_FAIL);
   return vs;
 }
@@ -1218,19 +1012,6 @@
 
   SUNAssertNull(count > 0, SUN_ERR_ARG_OUTOFRANGE);
 
-<<<<<<< HEAD
-  vs = (N_Vector*)malloc(count * sizeof(N_Vector));
-  SUNAssertNull(vs, SUN_ERR_MALLOC_FAIL);
-
-  for (j = 0; j < count; j++)
-  {
-    vs[j] = N_VCloneEmpty(w);
-    SUNCheckLastErrNoRet();
-    if (SUNContext_PeekLastError(SUNCTX_) < 0)
-    {
-      N_VDestroyVectorArray(vs, j - 1);
-      return (NULL);
-=======
   vs = (N_Vector* ) malloc(count * sizeof(N_Vector));
   SUNAssertNull(vs, SUN_ERR_MALLOC_FAIL);
 
@@ -1239,7 +1020,6 @@
     if (SUNContext_PeekLastError(SUNCTX_) < 0) {
       N_VDestroyVectorArray(vs, j-1);
       return(NULL);
->>>>>>> 64540950
     }
   }
 
@@ -1254,19 +1034,6 @@
 
   SUNAssertNull(count > 0, SUN_ERR_ARG_OUTOFRANGE);
 
-<<<<<<< HEAD
-  vs = (N_Vector*)malloc(count * sizeof(N_Vector));
-  SUNAssertNull(vs, SUN_ERR_MALLOC_FAIL);
-
-  for (j = 0; j < count; j++)
-  {
-    vs[j] = N_VClone(w);
-    SUNCheckLastErrNoRet();
-    if (SUNContext_PeekLastError(SUNCTX_) < 0)
-    {
-      N_VDestroyVectorArray(vs, j - 1);
-      return (NULL);
-=======
   vs = (N_Vector* ) malloc(count * sizeof(N_Vector));
   SUNAssertNull(vs, SUN_ERR_MALLOC_FAIL);
 
@@ -1275,7 +1042,6 @@
     if (SUNContext_PeekLastError(SUNCTX_) < 0) {
       N_VDestroyVectorArray(vs, j-1);
       return(NULL);
->>>>>>> 64540950
     }
   }
 
