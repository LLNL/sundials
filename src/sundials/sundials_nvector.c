--- conflicted
+++ resolved
@@ -48,23 +48,13 @@
 
   /* create vector object */
   v = NULL;
-<<<<<<< HEAD
   v = (N_Vector)malloc(sizeof *v);
-  SUNAssert(v, SUN_ERR_MALLOC_FAIL);
+  SUNAssertNull(v, SUN_ERR_MALLOC_FAIL);
 
   /* create vector ops structure */
   ops = NULL;
   ops = (N_Vector_Ops)malloc(sizeof *ops);
-  SUNAssert(ops, SUN_ERR_MALLOC_FAIL);
-=======
-  v = (N_Vector) malloc(sizeof *v);
-  SUNAssertNull(v, SUN_ERR_MALLOC_FAIL);
-
-  /* create vector ops structure */
-  ops = NULL;
-  ops = (N_Vector_Ops) malloc(sizeof *ops);
   SUNAssertNull(ops, SUN_ERR_MALLOC_FAIL);
->>>>>>> 5d4e140b
 
   /* initialize operations to NULL */
 
@@ -1010,14 +1000,9 @@
 {
   SUNFunctionBegin(sunctx);
   N_Vector* vs = NULL;
-<<<<<<< HEAD
   vs           = (N_Vector*)malloc(count * sizeof(N_Vector));
-  return (vs);
-=======
-  vs = (N_Vector* ) malloc(count * sizeof(N_Vector));
   SUNAssertNull(vs, SUN_ERR_MALLOC_FAIL);
   return vs;
->>>>>>> 5d4e140b
 }
 
 N_Vector* N_VCloneEmptyVectorArray(int count, N_Vector w)
@@ -1028,28 +1013,17 @@
 
   SUNAssertNull(count > 0, SUN_ERR_ARG_OUTOFRANGE);
 
-<<<<<<< HEAD
   vs = (N_Vector*)malloc(count * sizeof(N_Vector));
-  SUNAssert(vs, SUN_ERR_MALLOC_FAIL);
+  SUNAssertNull(vs, SUN_ERR_MALLOC_FAIL);
 
   for (j = 0; j < count; j++)
   {
     vs[j] = N_VCloneEmpty(w);
     SUNCheckLastErrNoRet();
-    if (SUNContext_GetLastError(SUNCTX_) < 0)
+    if (SUNContext_PeekLastError(SUNCTX_) < 0)
     {
       N_VDestroyVectorArray(vs, j - 1);
       return (NULL);
-=======
-  vs = (N_Vector* ) malloc(count * sizeof(N_Vector));
-  SUNAssertNull(vs, SUN_ERR_MALLOC_FAIL);
-
-  for (j = 0; j < count; j++) {
-    vs[j] = N_VCloneEmpty(w); SUNCheckLastErrNoRet();
-    if (SUNContext_PeekLastError(SUNCTX_) < 0) {
-      N_VDestroyVectorArray(vs, j-1);
-      return(NULL);
->>>>>>> 5d4e140b
     }
   }
 
@@ -1064,28 +1038,17 @@
 
   SUNAssertNull(count > 0, SUN_ERR_ARG_OUTOFRANGE);
 
-<<<<<<< HEAD
   vs = (N_Vector*)malloc(count * sizeof(N_Vector));
-  SUNAssert(vs, SUN_ERR_MALLOC_FAIL);
+  SUNAssertNull(vs, SUN_ERR_MALLOC_FAIL);
 
   for (j = 0; j < count; j++)
   {
     vs[j] = N_VClone(w);
     SUNCheckLastErrNoRet();
-    if (SUNContext_GetLastError(SUNCTX_) < 0)
+    if (SUNContext_PeekLastError(SUNCTX_) < 0)
     {
       N_VDestroyVectorArray(vs, j - 1);
       return (NULL);
-=======
-  vs = (N_Vector* ) malloc(count * sizeof(N_Vector));
-  SUNAssertNull(vs, SUN_ERR_MALLOC_FAIL);
-
-  for (j = 0; j < count; j++) {
-    vs[j] = N_VClone(w); SUNCheckLastErrNoRet();
-    if (SUNContext_PeekLastError(SUNCTX_) < 0) {
-      N_VDestroyVectorArray(vs, j-1);
-      return(NULL);
->>>>>>> 5d4e140b
     }
   }
 
