--- conflicted
+++ resolved
@@ -29,11 +29,7 @@
   SUNStepperTryStepFn trystep;
   SUNStepperFullRhsFn fullrhs;
   SUNStepperResetFn reset;
-<<<<<<< HEAD
-  SUNErrCode (*getnumsteps)(SUNStepper, int64_t* nst);
-=======
   SUNStepperSetStopTimeFn setstoptime;
->>>>>>> c7d3f39c
 };
 
 struct SUNStepper_
