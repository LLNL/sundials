--- conflicted
+++ resolved
@@ -71,42 +71,6 @@
   return SUNTRUE; /* Assert OK */
 }
 
-<<<<<<< HEAD
-inline sunbooleantype SUNDIALS_CUSPARSE_Assert(cusparseStatus_t status, const char *file, int line)
-{
-  if (status != CUSPARSE_STATUS_SUCCESS)
-  {
-#ifdef SUNDIALS_DEBUG
-    fprintf(stderr,
-            "ERROR in cuSPARSE runtime operation: cusparseStatus_t = %d %s:%d\n",
-            status, file, line);
-#ifdef SUNDIALS_DEBUG_ASSERT
-    assert(false);
-#endif
-#endif
-    return SUNFALSE; /*  Assert failed */
-  }
-  return SUNTRUE; /* Assert OK */
-}
-
-inline sunbooleantype SUNDIALS_CUSOLVER_Assert(cusolverStatus_t status, const char *file, int line)
-{
-  if (status != CUSOLVER_STATUS_SUCCESS)
-  {
-#ifdef SUNDIALS_DEBUG
-    fprintf(stderr,
-            "ERROR in cuSOLVER runtime operation: cusolverStatus_t = %d %s:%d\n",
-            status, file, line);
-#ifdef SUNDIALS_DEBUG_ASSERT
-    assert(false);
-#endif
-#endif
-    return SUNFALSE; /*  Assert failed */
-  }
-  return SUNTRUE; /* Assert OK */
-}
-=======
->>>>>>> f5555835
 
 #ifdef __cplusplus  /* wrapper to enable C++ usage */
 }
