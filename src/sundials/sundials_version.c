/* -----------------------------------------------------------------
 * Programmer(s): David J. Gardner @ LLNL
 * -----------------------------------------------------------------
 * SUNDIALS Copyright Start
 * Copyright (c) 2002-2023, Lawrence Livermore National Security
 * and Southern Methodist University.
 * All rights reserved.
 *
 * See the top-level LICENSE and NOTICE files for details.
 *
 * SPDX-License-Identifier: BSD-3-Clause
 * SUNDIALS Copyright End
 * -----------------------------------------------------------------
 * This file implements functions for getting SUNDIALS version
 * information.
 * -----------------------------------------------------------------*/

#include <string.h>
#include <sundials/sundials_version.h>

#include "sundials/sundials_errors.h"

/* note strlen does not include terminating null character hence the
   use of >= when checking len below and strncpy copies up to len
   characters including the terminating null character */

/* fill string with SUNDIALS version information */
SUNErrCode SUNDIALSGetVersion(char* version, int len)
{
<<<<<<< HEAD
  if (version == NULL) { return SUN_ERR_CORRUPT; }
  if (strlen(SUNDIALS_VERSION) >= (size_t)len)
  {
    return SUN_ERR_ARG_OUTOFRANGE;
  }
=======
  if (version == NULL) return SUN_ERR_ARG_CORRUPT;
  if (strlen(SUNDIALS_VERSION) >= (size_t)len) return SUN_ERR_ARG_OUTOFRANGE;
>>>>>>> 339d1231

  strncpy(version, SUNDIALS_VERSION, (size_t)len);

  return SUN_SUCCESS;
}

/* fill integers with SUNDIALS major, minor, and patch release
   numbers and fill a string with the release label */
<<<<<<< HEAD
SUNErrCode SUNDIALSGetVersionNumber(int* major, int* minor, int* patch,
                                    char* label, int len)
{
  if (major == NULL || minor == NULL || patch == NULL || label == NULL)
  {
    return SUN_ERR_CORRUPT;
  }
  if (strlen(SUNDIALS_VERSION_LABEL) >= (size_t)len)
  {
    return SUN_ERR_ARG_OUTOFRANGE;
  }
=======
SUNErrCode SUNDIALSGetVersionNumber(int *major, int *minor, int *patch,
                                    char *label, int len)
{
  if (major == NULL ||
      minor == NULL ||
      patch == NULL ||
      label == NULL) return SUN_ERR_ARG_CORRUPT;
  if (strlen(SUNDIALS_VERSION_LABEL) >= (size_t)len) return SUN_ERR_ARG_OUTOFRANGE;
>>>>>>> 339d1231

  *major = SUNDIALS_VERSION_MAJOR;
  *minor = SUNDIALS_VERSION_MINOR;
  *patch = SUNDIALS_VERSION_PATCH;
  strncpy(label, SUNDIALS_VERSION_LABEL, (size_t)len);

  return SUN_SUCCESS;
}<|MERGE_RESOLUTION|>--- conflicted
+++ resolved
@@ -27,16 +27,8 @@
 /* fill string with SUNDIALS version information */
 SUNErrCode SUNDIALSGetVersion(char* version, int len)
 {
-<<<<<<< HEAD
-  if (version == NULL) { return SUN_ERR_CORRUPT; }
-  if (strlen(SUNDIALS_VERSION) >= (size_t)len)
-  {
-    return SUN_ERR_ARG_OUTOFRANGE;
-  }
-=======
   if (version == NULL) return SUN_ERR_ARG_CORRUPT;
   if (strlen(SUNDIALS_VERSION) >= (size_t)len) return SUN_ERR_ARG_OUTOFRANGE;
->>>>>>> 339d1231
 
   strncpy(version, SUNDIALS_VERSION, (size_t)len);
 
@@ -45,19 +37,6 @@
 
 /* fill integers with SUNDIALS major, minor, and patch release
    numbers and fill a string with the release label */
-<<<<<<< HEAD
-SUNErrCode SUNDIALSGetVersionNumber(int* major, int* minor, int* patch,
-                                    char* label, int len)
-{
-  if (major == NULL || minor == NULL || patch == NULL || label == NULL)
-  {
-    return SUN_ERR_CORRUPT;
-  }
-  if (strlen(SUNDIALS_VERSION_LABEL) >= (size_t)len)
-  {
-    return SUN_ERR_ARG_OUTOFRANGE;
-  }
-=======
 SUNErrCode SUNDIALSGetVersionNumber(int *major, int *minor, int *patch,
                                     char *label, int len)
 {
@@ -66,7 +45,6 @@
       patch == NULL ||
       label == NULL) return SUN_ERR_ARG_CORRUPT;
   if (strlen(SUNDIALS_VERSION_LABEL) >= (size_t)len) return SUN_ERR_ARG_OUTOFRANGE;
->>>>>>> 339d1231
 
   *major = SUNDIALS_VERSION_MAJOR;
   *minor = SUNDIALS_VERSION_MINOR;
