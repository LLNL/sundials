/* -----------------------------------------------------------------
 * Programmer(s): David J. Gardner @ LLNL
 * -----------------------------------------------------------------
 * SUNDIALS Copyright Start
 * Copyright (c) 2002-2023, Lawrence Livermore National Security
 * and Southern Methodist University.
 * All rights reserved.
 *
 * See the top-level LICENSE and NOTICE files for details.
 *
 * SPDX-License-Identifier: BSD-3-Clause
 * SUNDIALS Copyright End
 * -----------------------------------------------------------------
 * This file implements functions for getting SUNDIALS version
 * information.
 * -----------------------------------------------------------------*/

#include <string.h>
#include <sundials/sundials_version.h>
#include "sundials/sundials_errors.h"

#include "sundials/sundials_errors.h"

/* note strlen does not include terminating null character hence the
   use of >= when checking len below and strncpy copies up to len
   characters including the terminating null character */

/* fill string with SUNDIALS version information */
<<<<<<< HEAD
SUNErrCode SUNDIALSGetVersion(char* version, int len)
{
  if (version == NULL) { return SUN_ERR_ARG_CORRUPT; }
  if (strlen(SUNDIALS_VERSION) >= (size_t)len)
  {
    return SUN_ERR_ARG_OUTOFRANGE;
  }
=======
SUNErrCode SUNDIALSGetVersion(char *version, int len)
{
  if (version == NULL) return SUN_ERR_ARG_CORRUPT;
  if (strlen(SUNDIALS_VERSION) >= (size_t)len) return SUN_ERR_ARG_OUTOFRANGE;
>>>>>>> 64540950

  strncpy(version, SUNDIALS_VERSION, (size_t)len);

  return SUN_SUCCESS;
}

/* fill integers with SUNDIALS major, minor, and patch release
   numbers and fill a string with the release label */
<<<<<<< HEAD
SUNErrCode SUNDIALSGetVersionNumber(int* major, int* minor, int* patch,
                                    char* label, int len)
{
  if (major == NULL || minor == NULL || patch == NULL || label == NULL)
  {
    return SUN_ERR_ARG_CORRUPT;
  }
  if (strlen(SUNDIALS_VERSION_LABEL) >= (size_t)len)
  {
    return SUN_ERR_ARG_OUTOFRANGE;
  }
=======
SUNErrCode SUNDIALSGetVersionNumber(int *major, int *minor, int *patch,
                                    char *label, int len)
{
  if (major == NULL ||
      minor == NULL ||
      patch == NULL ||
      label == NULL) return SUN_ERR_ARG_CORRUPT;
  if (strlen(SUNDIALS_VERSION_LABEL) >= (size_t)len) return SUN_ERR_ARG_OUTOFRANGE;
>>>>>>> 64540950

  *major = SUNDIALS_VERSION_MAJOR;
  *minor = SUNDIALS_VERSION_MINOR;
  *patch = SUNDIALS_VERSION_PATCH;
  strncpy(label, SUNDIALS_VERSION_LABEL, (size_t)len);

  return SUN_SUCCESS;
}<|MERGE_RESOLUTION|>--- conflicted
+++ resolved
@@ -26,20 +26,10 @@
    characters including the terminating null character */
 
 /* fill string with SUNDIALS version information */
-<<<<<<< HEAD
-SUNErrCode SUNDIALSGetVersion(char* version, int len)
-{
-  if (version == NULL) { return SUN_ERR_ARG_CORRUPT; }
-  if (strlen(SUNDIALS_VERSION) >= (size_t)len)
-  {
-    return SUN_ERR_ARG_OUTOFRANGE;
-  }
-=======
 SUNErrCode SUNDIALSGetVersion(char *version, int len)
 {
   if (version == NULL) return SUN_ERR_ARG_CORRUPT;
   if (strlen(SUNDIALS_VERSION) >= (size_t)len) return SUN_ERR_ARG_OUTOFRANGE;
->>>>>>> 64540950
 
   strncpy(version, SUNDIALS_VERSION, (size_t)len);
 
@@ -48,19 +38,6 @@
 
 /* fill integers with SUNDIALS major, minor, and patch release
    numbers and fill a string with the release label */
-<<<<<<< HEAD
-SUNErrCode SUNDIALSGetVersionNumber(int* major, int* minor, int* patch,
-                                    char* label, int len)
-{
-  if (major == NULL || minor == NULL || patch == NULL || label == NULL)
-  {
-    return SUN_ERR_ARG_CORRUPT;
-  }
-  if (strlen(SUNDIALS_VERSION_LABEL) >= (size_t)len)
-  {
-    return SUN_ERR_ARG_OUTOFRANGE;
-  }
-=======
 SUNErrCode SUNDIALSGetVersionNumber(int *major, int *minor, int *patch,
                                     char *label, int len)
 {
@@ -69,7 +46,6 @@
       patch == NULL ||
       label == NULL) return SUN_ERR_ARG_CORRUPT;
   if (strlen(SUNDIALS_VERSION_LABEL) >= (size_t)len) return SUN_ERR_ARG_OUTOFRANGE;
->>>>>>> 64540950
 
   *major = SUNDIALS_VERSION_MAJOR;
   *minor = SUNDIALS_VERSION_MINOR;
