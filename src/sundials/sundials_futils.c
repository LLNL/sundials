/* -----------------------------------------------------------------
 * Programmer(s): Cody J. Balos
 * -----------------------------------------------------------------
 * SUNDIALS Copyright Start
 * Copyright (c) 2002-2023, Lawrence Livermore National Security
 * and Southern Methodist University.
 * All rights reserved.
 *
 * See the top-level LICENSE and NOTICE files for details.
 *
 * SPDX-License-Identifier: BSD-3-Clause
 * SUNDIALS Copyright End
 * -----------------------------------------------------------------
 * SUNDIALS Fortran 2003 interface utility implementations.
 * -----------------------------------------------------------------*/

#include <string.h>
<<<<<<< HEAD
#include <sundials/priv/sundials_errors_impl.h>
#include <sundials/sundials_errors.h>
=======
#include <sundials/sundials_errors.h>
#include <sundials/priv/sundials_errors_impl.h>
>>>>>>> 64540950

/* Create a file pointer with the given file name and mode. */
SUNErrCode SUNDIALSFileOpen(const char* filename, const char* mode, FILE** fp_out)
{
  SUNErrCode err = SUN_SUCCESS;
<<<<<<< HEAD
  FILE* fp       = *fp_out;
=======
  FILE* fp = *fp_out;
>>>>>>> 64540950

  if (filename)
  {
    if (!strcmp(filename, "stdout")) { fp = stdout; }
    else if (!strcmp(filename, "stderr")) { fp = stderr; }
    else { fp = fopen(filename, mode); }
  }

  if (!fp) { err = SUN_ERR_FILE_OPEN; }
<<<<<<< HEAD

=======
 
>>>>>>> 64540950
  *fp_out = fp;
  return err;
}

/* Close a file pointer with the given file name. */
SUNErrCode SUNDIALSFileClose(FILE** fp_ptr)
{
  if (!fp_ptr) { return SUN_SUCCESS; }
  FILE* fp = *fp_ptr;
<<<<<<< HEAD
  if (fp && (fp != stdout) && (fp != stderr)) { fclose(fp); }
=======
  if (fp && (fp != stdout) && (fp != stderr))
  {
    fclose(fp);
  }
>>>>>>> 64540950
  return SUN_SUCCESS;
}<|MERGE_RESOLUTION|>--- conflicted
+++ resolved
@@ -15,23 +15,14 @@
  * -----------------------------------------------------------------*/
 
 #include <string.h>
-<<<<<<< HEAD
-#include <sundials/priv/sundials_errors_impl.h>
-#include <sundials/sundials_errors.h>
-=======
 #include <sundials/sundials_errors.h>
 #include <sundials/priv/sundials_errors_impl.h>
->>>>>>> 64540950
 
 /* Create a file pointer with the given file name and mode. */
 SUNErrCode SUNDIALSFileOpen(const char* filename, const char* mode, FILE** fp_out)
 {
   SUNErrCode err = SUN_SUCCESS;
-<<<<<<< HEAD
-  FILE* fp       = *fp_out;
-=======
   FILE* fp = *fp_out;
->>>>>>> 64540950
 
   if (filename)
   {
@@ -41,11 +32,7 @@
   }
 
   if (!fp) { err = SUN_ERR_FILE_OPEN; }
-<<<<<<< HEAD
-
-=======
  
->>>>>>> 64540950
   *fp_out = fp;
   return err;
 }
@@ -55,13 +42,9 @@
 {
   if (!fp_ptr) { return SUN_SUCCESS; }
   FILE* fp = *fp_ptr;
-<<<<<<< HEAD
-  if (fp && (fp != stdout) && (fp != stderr)) { fclose(fp); }
-=======
   if (fp && (fp != stdout) && (fp != stderr))
   {
     fclose(fp);
   }
->>>>>>> 64540950
   return SUN_SUCCESS;
 }