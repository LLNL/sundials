--- conflicted
+++ resolved
@@ -19,16 +19,9 @@
  * -----------------------------------------------------------------*/
 
 #include <stdlib.h>
-<<<<<<< HEAD
-#include <sundials/priv/sundials_errors_impl.h>
-#include <sundials/sundials_core.h>
-#include <sundials/sundials_errors.h>
-
-=======
 #include <sundials/sundials_core.h>
 #include <sundials/priv/sundials_errors_impl.h>
 #include <sundials/sundials_errors.h>
->>>>>>> 64540950
 #include "sundials_iterative_impl.h"
 #include "sundials_logger_impl.h"
 
@@ -48,11 +41,7 @@
   SUNLinearSolver LS;
   SUNLinearSolver_Ops ops;
 
-<<<<<<< HEAD
-  if (sunctx == NULL) { return NULL; }
-=======
   if (sunctx == NULL) return NULL;
->>>>>>> 64540950
 
   SUNFunctionBegin(sunctx);
 
@@ -97,17 +86,10 @@
 
 void SUNLinSolFreeEmpty(SUNLinearSolver S)
 {
-<<<<<<< HEAD
-  if (S == NULL) { return; }
-
-  /* free non-NULL ops structure */
-  if (S->ops) { free(S->ops); }
-=======
   if (S == NULL) return;
 
   /* free non-NULL ops structure */
   if (S->ops) free(S->ops);
->>>>>>> 64540950
   S->ops = NULL;
 
   /* free overall N_Vector object and return */
@@ -126,26 +108,16 @@
 
 SUNLinearSolver_ID SUNLinSolGetID(SUNLinearSolver S)
 {
-<<<<<<< HEAD
-  if (S->ops->getid) { return (S->ops->getid(S)); }
-  else { return (SUNLINEARSOLVER_CUSTOM); }
-=======
   if (S->ops->getid) return (S->ops->getid(S));
   else return (SUNLINEARSOLVER_CUSTOM);
->>>>>>> 64540950
 }
 
 SUNErrCode SUNLinSolSetATimes(SUNLinearSolver S, void* A_data, SUNATimesFn ATimes)
 {
   SUNErrCode ier;
   SUNDIALS_MARK_FUNCTION_BEGIN(getSUNProfiler(S));
-<<<<<<< HEAD
-  if (S->ops->setatimes) { ier = S->ops->setatimes(S, A_data, ATimes); }
-  else { ier = SUN_SUCCESS; }
-=======
   if (S->ops->setatimes) ier = S->ops->setatimes(S, A_data, ATimes);
   else ier = SUN_SUCCESS;
->>>>>>> 64540950
   SUNDIALS_MARK_FUNCTION_END(getSUNProfiler(S));
   return (ier);
 }
@@ -158,12 +130,7 @@
   if (S->ops->setpreconditioner)
   {
     ier = S->ops->setpreconditioner(S, P_data, Pset, Psol);
-<<<<<<< HEAD
-  }
-  else { ier = SUN_SUCCESS; }
-=======
-  else ier = SUN_SUCCESS;
->>>>>>> 64540950
+  else ier = SUN_SUCCESS;
   SUNDIALS_MARK_FUNCTION_END(getSUNProfiler(S));
   return (ier);
 }
@@ -172,39 +139,24 @@
 {
   SUNErrCode ier;
   SUNDIALS_MARK_FUNCTION_BEGIN(getSUNProfiler(S));
-<<<<<<< HEAD
-  if (S->ops->setscalingvectors) { ier = S->ops->setscalingvectors(S, s1, s2); }
-  else { ier = SUN_SUCCESS; }
-=======
   if (S->ops->setscalingvectors) ier = S->ops->setscalingvectors(S, s1, s2);
   else ier = SUN_SUCCESS;
->>>>>>> 64540950
   SUNDIALS_MARK_FUNCTION_END(getSUNProfiler(S));
   return (ier);
 }
 
 SUNErrCode SUNLinSolSetZeroGuess(SUNLinearSolver S, sunbooleantype onoff)
 {
-<<<<<<< HEAD
-  if (S->ops->setzeroguess) { return (S->ops->setzeroguess(S, onoff)); }
-  else { return SUN_SUCCESS; }
-=======
   if (S->ops->setzeroguess) return (S->ops->setzeroguess(S, onoff));
   else return SUN_SUCCESS;
->>>>>>> 64540950
 }
 
 SUNErrCode SUNLinSolInitialize(SUNLinearSolver S)
 {
   SUNErrCode ier;
   SUNDIALS_MARK_FUNCTION_BEGIN(getSUNProfiler(S));
-<<<<<<< HEAD
-  if (S->ops->initialize) { ier = S->ops->initialize(S); }
-  else { ier = SUN_SUCCESS; }
-=======
   if (S->ops->initialize) ier = S->ops->initialize(S);
   else ier = SUN_SUCCESS;
->>>>>>> 64540950
   SUNDIALS_MARK_FUNCTION_END(getSUNProfiler(S));
   return (ier);
 }
@@ -213,13 +165,8 @@
 {
   SUNErrCode ier;
   SUNDIALS_MARK_FUNCTION_BEGIN(getSUNProfiler(S));
-<<<<<<< HEAD
-  if (S->ops->setup) { ier = S->ops->setup(S, A); }
-  else { ier = SUNLS_SUCCESS; }
-=======
   if (S->ops->setup) ier = S->ops->setup(S, A);
   else ier = SUNLS_SUCCESS;
->>>>>>> 64540950
   SUNDIALS_MARK_FUNCTION_END(getSUNProfiler(S));
   return (ier);
 }
@@ -237,13 +184,8 @@
 int SUNLinSolNumIters(SUNLinearSolver S)
 {
   int result;
-<<<<<<< HEAD
-  if (S->ops->numiters) { result = S->ops->numiters(S); }
-  else { result = 0; }
-=======
   if (S->ops->numiters) result = S->ops->numiters(S);
   else result = 0;
->>>>>>> 64540950
   return (result);
 }
 
@@ -261,35 +203,21 @@
 {
   N_Vector resid;
   SUNDIALS_MARK_FUNCTION_BEGIN(getSUNProfiler(S));
-<<<<<<< HEAD
-  if (S->ops->resid) { resid = S->ops->resid(S); }
-  else { resid = NULL; }
-=======
   if (S->ops->resid) resid = S->ops->resid(S);
   else resid = NULL;
->>>>>>> 64540950
   SUNDIALS_MARK_FUNCTION_END(getSUNProfiler(S));
   return (resid);
 }
 
 sunindextype SUNLinSolLastFlag(SUNLinearSolver S)
 {
-<<<<<<< HEAD
-  if (S->ops->lastflag) { return ((sunindextype)S->ops->lastflag(S)); }
-  else { return 0; }
-=======
   if (S->ops->lastflag) return ((sunindextype)S->ops->lastflag(S));
   else return 0; 
->>>>>>> 64540950
 }
 
 SUNErrCode SUNLinSolSpace(SUNLinearSolver S, long int* lenrwLS, long int* leniwLS)
 {
-<<<<<<< HEAD
-  if (S->ops->space) { return (S->ops->space(S, lenrwLS, leniwLS)); }
-=======
   if (S->ops->space) return (S->ops->space(S, lenrwLS, leniwLS));
->>>>>>> 64540950
   else
   {
     *lenrwLS = 0;
@@ -300,21 +228,11 @@
 
 SUNErrCode SUNLinSolFree(SUNLinearSolver S)
 {
-<<<<<<< HEAD
-  if (S == NULL) { return SUN_SUCCESS; }
-
-  /* if the free operation exists use it */
-  if (S->ops)
-  {
-    if (S->ops->free) { return (S->ops->free(S)); }
-  }
-=======
   if (S == NULL) return SUN_SUCCESS;
 
   /* if the free operation exists use it */
   if (S->ops)
     if (S->ops->free) return (S->ops->free(S));
->>>>>>> 64540950
 
   /* if we reach this point, either ops == NULL or free == NULL,
      try to cleanup by freeing the content, ops, and solver */
