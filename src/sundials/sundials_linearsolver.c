/* -----------------------------------------------------------------
 * Programmer(s): Daniel Reynolds @ SMU
 *                David J. Gardner, Carol S. Woodward, and
 *                Slaven Peles @ LLNL
 * -----------------------------------------------------------------
 * SUNDIALS Copyright Start
 * Copyright (c) 2002-2023, Lawrence Livermore National Security
 * and Southern Methodist University.
 * All rights reserved.
 *
 * See the top-level LICENSE and NOTICE files for details.
 *
 * SPDX-License-Identifier: BSD-3-Clause
 * SUNDIALS Copyright End
 * -----------------------------------------------------------------
 * This is the implementation file for a generic SUNLINEARSOLVER
 * package.  It contains the implementation of the SUNLinearSolver
 * operations listed in sundials_linearsolver.h
 * -----------------------------------------------------------------*/

#include <stdlib.h>
#include <sundials/sundials_core.h>
#include <sundials/impl/sundials_errors_impl.h>

#if defined(SUNDIALS_BUILD_WITH_PROFILING)
static SUNProfiler getSUNProfiler(SUNLinearSolver S)
{
  return (S->sunctx->profiler);
}
#endif

/* -----------------------------------------------------------------
 * Create a new empty SUNLinearSolver object
 * ----------------------------------------------------------------- */

SUNLinearSolver SUNLinSolNewEmpty(SUNContext sunctx)
{
  SUNAssignSUNCTX(sunctx);
  SUNLinearSolver LS;
  SUNLinearSolver_Ops ops;

  /* a context is required */


  /* create linear solver object */
  LS = NULL;
  LS = (SUNLinearSolver)malloc(sizeof *LS);
  SUNAssert(LS, SUN_ERR_MALLOC_FAIL);

  /* create linear solver ops structure */
  ops = NULL;
  ops = (SUNLinearSolver_Ops)malloc(sizeof *ops);
  SUNAssert(ops, SUN_ERR_MALLOC_FAIL);

  /* initialize operations to NULL */
  ops->gettype           = NULL;
  ops->getid             = NULL;
  ops->setatimes         = NULL;
  ops->setpreconditioner = NULL;
  ops->setscalingvectors = NULL;
  ops->setzeroguess      = NULL;
  ops->initialize        = NULL;
  ops->setup             = NULL;
  ops->solve             = NULL;
  ops->numiters          = NULL;
  ops->resnorm           = NULL;
  ops->resid             = NULL;
  ops->lastflag          = NULL;
  ops->space             = NULL;
  ops->free              = NULL;

  /* attach ops and initialize content and context to NULL */
  LS->ops     = ops;
  LS->content = NULL;
  LS->sunctx  = sunctx;

  return (LS);
}

/* -----------------------------------------------------------------
 * Free a generic SUNLinearSolver (assumes content is already empty)
 * ----------------------------------------------------------------- */

void SUNLinSolFreeEmpty(SUNLinearSolver S)
{
  if (S == NULL) return;

  /* free non-NULL ops structure */
  if (S->ops) free(S->ops);
  S->ops = NULL;

  /* free overall N_Vector object and return */
  free(S);
  return;
}

/* -----------------------------------------------------------------
 * Functions in the 'ops' structure
 * -----------------------------------------------------------------*/

SUNLinearSolver_Type SUNLinSolGetType(SUNLinearSolver S)
{
  return (S->ops->gettype(S));
}

SUNLinearSolver_ID SUNLinSolGetID(SUNLinearSolver S)
{
  if (S->ops->getid) return (S->ops->getid(S));
  else return (SUNLINEARSOLVER_CUSTOM);
}

SUNErrCode SUNLinSolSetATimes(SUNLinearSolver S, void* A_data, SUNATimesFn ATimes)
{
  SUNErrCode ier;
  SUNDIALS_MARK_FUNCTION_BEGIN(getSUNProfiler(S));
  if (S->ops->setatimes) ier = S->ops->setatimes(S, A_data, ATimes);
  else ier = SUNLS_SUCCESS;
  SUNDIALS_MARK_FUNCTION_END(getSUNProfiler(S));
  return (ier);
}

SUNErrCode SUNLinSolSetPreconditioner(SUNLinearSolver S, void* P_data,
                                      SUNPSetupFn Pset, SUNPSolveFn Psol)
{
  SUNErrCode ier;
  SUNDIALS_MARK_FUNCTION_BEGIN(getSUNProfiler(S));
  if (S->ops->setpreconditioner)
    ier = S->ops->setpreconditioner(S, P_data, Pset, Psol);
  else ier = SUNLS_SUCCESS;
  SUNDIALS_MARK_FUNCTION_END(getSUNProfiler(S));
  return (ier);
}

SUNErrCode SUNLinSolSetScalingVectors(SUNLinearSolver S, N_Vector s1, N_Vector s2)
{
  SUNErrCode ier;
  SUNDIALS_MARK_FUNCTION_BEGIN(getSUNProfiler(S));
  if (S->ops->setscalingvectors) ier = S->ops->setscalingvectors(S, s1, s2);
  else ier = SUNLS_SUCCESS;
  SUNDIALS_MARK_FUNCTION_END(getSUNProfiler(S));
  return (ier);
}

<<<<<<< HEAD
SUNErrCode SUNLinSolSetZeroGuess(SUNLinearSolver S, booleantype onoff)
=======
int SUNLinSolSetZeroGuess(SUNLinearSolver S, sunbooleantype onoff)
>>>>>>> 1212aea4
{
  if (S->ops->setzeroguess) return ((int)S->ops->setzeroguess(S, onoff));
  else return SUNLS_SUCCESS;
}

SUNErrCode SUNLinSolInitialize(SUNLinearSolver S)
{
  SUNErrCode ier;
  SUNDIALS_MARK_FUNCTION_BEGIN(getSUNProfiler(S));
  if (S->ops->initialize) ier = S->ops->initialize(S);
  else ier = SUNLS_SUCCESS;
  SUNDIALS_MARK_FUNCTION_END(getSUNProfiler(S));
  return (ier);
}

int SUNLinSolSetup(SUNLinearSolver S, SUNMatrix A)
{
  SUNErrCode ier;
  SUNDIALS_MARK_FUNCTION_BEGIN(getSUNProfiler(S));
  if (S->ops->setup) ier = S->ops->setup(S, A);
  else ier = SUNLS_SUCCESS;
  SUNDIALS_MARK_FUNCTION_END(getSUNProfiler(S));
  return (ier);
}

int SUNLinSolSolve(SUNLinearSolver S, SUNMatrix A, N_Vector x,
                   N_Vector b, sunrealtype tol)
{
  SUNErrCode ier;
  SUNDIALS_MARK_FUNCTION_BEGIN(getSUNProfiler(S));
  ier = S->ops->solve(S, A, x, b, tol);
  SUNDIALS_MARK_FUNCTION_END(getSUNProfiler(S));
  return (ier);
}

int SUNLinSolNumIters(SUNLinearSolver S)
{
  int result;
  if (S->ops->numiters) result = S->ops->numiters(S);
  else result = 0;
  return (result);
}

sunrealtype SUNLinSolResNorm(SUNLinearSolver S)
{
  sunrealtype result;
  SUNDIALS_MARK_FUNCTION_BEGIN(getSUNProfiler(S));
<<<<<<< HEAD
  if (S->ops->resnorm) result = S->ops->resnorm(S);
  else result = RCONST(0.0);
=======
  if (S->ops->resnorm)
    result = S->ops->resnorm(S);
  else
    result = SUN_RCONST(0.0);
>>>>>>> 1212aea4
  SUNDIALS_MARK_FUNCTION_END(getSUNProfiler(S));
  return (result);
}

N_Vector SUNLinSolResid(SUNLinearSolver S)
{
  N_Vector resid;
  SUNDIALS_MARK_FUNCTION_BEGIN(getSUNProfiler(S));
  if (S->ops->resid) resid = S->ops->resid(S);
  else resid = NULL;
  SUNDIALS_MARK_FUNCTION_END(getSUNProfiler(S));
  return (resid);
}

sunindextype SUNLinSolLastFlag(SUNLinearSolver S)
{
  if (S->ops->lastflag) return ((sunindextype)S->ops->lastflag(S));
  else return SUNLS_SUCCESS;
}

SUNErrCode SUNLinSolSpace(SUNLinearSolver S, long int* lenrwLS, long int* leniwLS)
{
  if (S->ops->space) return ((int)S->ops->space(S, lenrwLS, leniwLS));
  else
  {
    *lenrwLS = 0;
    *leniwLS = 0;
    return SUNLS_SUCCESS;
  }
}

SUNErrCode SUNLinSolFree(SUNLinearSolver S)
{
  if (S == NULL) return SUNLS_SUCCESS;

  /* if the free operation exists use it */
  if (S->ops)
    if (S->ops->free) return (S->ops->free(S));

  /* if we reach this point, either ops == NULL or free == NULL,
     try to cleanup by freeing the content, ops, and solver */
  if (S->content)
  {
    free(S->content);
    S->content = NULL;
  }
  if (S->ops)
  {
    free(S->ops);
    S->ops = NULL;
  }
  free(S);
  S = NULL;

  return (SUNLS_SUCCESS);
}<|MERGE_RESOLUTION|>--- conflicted
+++ resolved
@@ -141,11 +141,7 @@
   return (ier);
 }
 
-<<<<<<< HEAD
-SUNErrCode SUNLinSolSetZeroGuess(SUNLinearSolver S, booleantype onoff)
-=======
-int SUNLinSolSetZeroGuess(SUNLinearSolver S, sunbooleantype onoff)
->>>>>>> 1212aea4
+SUNErrCode SUNLinSolSetZeroGuess(SUNLinearSolver S, sunbooleantype onoff)
 {
   if (S->ops->setzeroguess) return ((int)S->ops->setzeroguess(S, onoff));
   else return SUNLS_SUCCESS;
@@ -193,15 +189,10 @@
 {
   sunrealtype result;
   SUNDIALS_MARK_FUNCTION_BEGIN(getSUNProfiler(S));
-<<<<<<< HEAD
-  if (S->ops->resnorm) result = S->ops->resnorm(S);
-  else result = RCONST(0.0);
-=======
   if (S->ops->resnorm)
     result = S->ops->resnorm(S);
   else
     result = SUN_RCONST(0.0);
->>>>>>> 1212aea4
   SUNDIALS_MARK_FUNCTION_END(getSUNProfiler(S));
   return (result);
 }
