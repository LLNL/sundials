/* -----------------------------------------------------------------
 * Programmer(s): Cody J. Balos @ LLNL
 * -----------------------------------------------------------------
 * SUNDIALS Copyright Start
 * Copyright (c) 2002-2023, Lawrence Livermore National Security
 * and Southern Methodist University.
 * All rights reserved.
 *
 * See the top-level LICENSE and NOTICE files for details.
 *
 * SPDX-License-Identifier: BSD-3-Clause
 * SUNDIALS Copyright End
 * -----------------------------------------------------------------
 * SUNDIALS context class. A context object holds data that all
 * SUNDIALS objects in a simulation share.
 * ----------------------------------------------------------------*/

#include <stdio.h>
#include <stdlib.h>
#include <string.h>
<<<<<<< HEAD
#include <sundials/priv/sundials_context_impl.h>
#include <sundials/priv/sundials_errors_impl.h>
=======

>>>>>>> 64540950
#include <sundials/sundials_context.h>
#include <sundials/sundials_logger.h>
#include <sundials/sundials_profiler.h>
#include <sundials/priv/sundials_errors_impl.h>
#include <sundials/priv/sundials_context_impl.h>
#include "sundials/sundials_errors.h"
#include "sundials/sundials_types.h"

<<<<<<< HEAD
#include "sundials/sundials_errors.h"
#include "sundials/sundials_types.h"
=======
>>>>>>> 64540950
#include "sundials_adiak_metadata.h"

SUNErrCode SUNContext_Create(SUNComm comm, SUNContext* sunctx_out)
{
<<<<<<< HEAD
  SUNErrCode err       = SUN_SUCCESS;
  SUNProfiler profiler = NULL;
  SUNLogger logger     = NULL;
  SUNContext sunctx    = NULL;
  SUNErrHandler eh     = NULL;

  *sunctx_out = NULL;
  sunctx      = (SUNContext)malloc(sizeof(struct SUNContext_));

  /* SUNContext_Create cannot assert or log since the SUNContext is not yet
   * created */
  if (!sunctx) { return SUN_ERR_MALLOC_FAIL; }

  SUNFunctionBegin(sunctx);

#ifdef SUNDIALS_ADIAK_ENABLED
=======
  SUNErrCode err = SUN_SUCCESS;
  SUNProfiler profiler = NULL;
  SUNLogger logger     = NULL;
  SUNContext sunctx    = NULL;
  SUNErrHandler eh = NULL;

  *sunctx_out = NULL;
  sunctx = (SUNContext)malloc(sizeof(struct SUNContext_));

  /* SUNContext_Create cannot assert or log since the SUNContext is not yet
   * created */
  if (!sunctx) {
    return SUN_ERR_MALLOC_FAIL;
  }

  SUNFunctionBegin(sunctx);
  
#ifdef SUNDIALS_ADIAK_ENABLED 
>>>>>>> 64540950
  adiak_init(&comm);
  sunAdiakCollectMetadata();
#endif

  do {
<<<<<<< HEAD
#if SUNDIALS_LOGGING_LEVEL > 0
#if SUNDIALS_MPI_ENABLED
    err = SUNLogger_CreateFromEnv(comm, &logger);
    SUNCheckCallNoRet(err);
    if (err) { break; }
#else
    err = SUNLogger_CreateFromEnv(SUN_COMM_NULL, &logger);
    SUNCheckCallNoRet(err);
    if (err) { break; }
#endif
#else
    err = SUNLogger_Create(SUN_COMM_NULL, 0, &logger);
    SUNCheckCallNoRet(err);
    if (err) { break; }
    err = SUNLogger_SetErrorFilename(logger, "");
    SUNCheckCallNoRet(err);
    if (err) { break; }
    err = SUNLogger_SetWarningFilename(logger, "");
    SUNCheckCallNoRet(err);
    if (err) { break; }
    err = SUNLogger_SetInfoFilename(logger, "");
    SUNCheckCallNoRet(err);
    if (err) { break; }
    err = SUNLogger_SetDebugFilename(logger, "");
    SUNCheckCallNoRet(err);
    if (err) { break; }
#endif

#if defined(SUNDIALS_BUILD_WITH_PROFILING) && !defined(SUNDIALS_CALIPER_ENABLED)
    err = SUNProfiler_Create(comm, "SUNContext Default", &profiler);
    SUNCheckCallNoRet(err);
    if (err) { break; }
#endif

    err = SUNErrHandler_Create(SUNLogErrHandlerFn, NULL, &eh);
    SUNCheckCallNoRet(err);
    if (err) { break; }

    sunctx->logger       = logger;
    sunctx->own_logger   = logger != NULL;
    sunctx->profiler     = profiler;
    sunctx->own_profiler = profiler != NULL;
    sunctx->last_err     = SUN_SUCCESS;
    sunctx->err_handler  = eh;
    sunctx->comm         = comm;
  }
  while (0);

  if (err)
  {
=======
#if SUNDIALS_LOGGING_LEVEL > 0 
#if SUNDIALS_MPI_ENABLED
    err = SUNLogger_CreateFromEnv(comm, &logger); 
    SUNCheckCallNoRet(err); if (err) { break; }
#else
    err = SUNLogger_CreateFromEnv(SUN_COMM_NULL, &logger); 
    SUNCheckCallNoRet(err); if (err) { break; }
#endif
#else
    err = SUNLogger_Create(SUN_COMM_NULL, 0, &logger); 
    SUNCheckCallNoRet(err); if (err) { break; }
    err = SUNLogger_SetErrorFilename(logger, ""); 
    SUNCheckCallNoRet(err); if (err) { break; }
    err = SUNLogger_SetWarningFilename(logger, "");
    SUNCheckCallNoRet(err); if (err) { break; }
    err = SUNLogger_SetInfoFilename(logger, "");
    SUNCheckCallNoRet(err); if (err) { break; }
    err = SUNLogger_SetDebugFilename(logger, "");
    SUNCheckCallNoRet(err); if (err) { break; }
#endif

#if defined(SUNDIALS_BUILD_WITH_PROFILING) && !defined(SUNDIALS_CALIPER_ENABLED)
    err = SUNProfiler_Create(comm, "SUNContext Default", &profiler); 
    SUNCheckCallNoRet(err); if (err) { break; }
#endif

    err = SUNErrHandler_Create(SUNLogErrHandlerFn, NULL, &eh);
    SUNCheckCallNoRet(err); if (err) { break; }

    sunctx->logger        = logger;
    sunctx->own_logger    = logger != NULL;
    sunctx->profiler      = profiler;
    sunctx->own_profiler  = profiler != NULL;
    sunctx->last_err      = SUN_SUCCESS;
    sunctx->err_handler   = eh;
    sunctx->comm          = comm;
  } while (0);

  if (err) {
>>>>>>> 64540950
#if defined(SUNDIALS_BUILD_WITH_PROFILING) && !defined(SUNDIALS_CALIPER_ENABLED)
    SUNCheckCallNoRet(SUNProfiler_Free(&profiler));
#endif
    SUNCheckCallNoRet(SUNLogger_Destroy(&logger));
    free(sunctx);
<<<<<<< HEAD
  }
  else { *sunctx_out = sunctx; }

  return err;
}

SUNErrCode SUNContext_GetLastError(SUNContext sunctx)
{
  if (!sunctx) { return SUN_ERR_SUNCTX_CORRUPT; }

  SUNFunctionBegin(sunctx);
  SUNErrCode err   = sunctx->last_err;
  sunctx->last_err = SUN_SUCCESS;
  return err;
}

SUNErrCode SUNContext_PeekLastError(SUNContext sunctx)
{
  if (!sunctx) { return SUN_ERR_SUNCTX_CORRUPT; }

  SUNFunctionBegin(sunctx);
  return sunctx->last_err;
}

SUNErrCode SUNContext_PushErrHandler(SUNContext sunctx, SUNErrHandlerFn err_fn,
                                     void* err_user_data)
{
  if (!sunctx || !err_fn) { return SUN_ERR_SUNCTX_CORRUPT; }

  SUNFunctionBegin(sunctx);
  SUNErrHandler new_err_handler = NULL;
  if (SUNErrHandler_Create(err_fn, err_user_data, &new_err_handler))
  {
    return SUN_ERR_CORRUPT;
=======
  } else {
    *sunctx_out = sunctx;
>>>>>>> 64540950
  }
  new_err_handler->previous = sunctx->err_handler;
  sunctx->err_handler       = new_err_handler;
  return SUN_SUCCESS;
}

<<<<<<< HEAD
SUNErrCode SUNContext_PopErrHandler(SUNContext sunctx)
{
  if (!sunctx) { return SUN_ERR_SUNCTX_CORRUPT; }

  SUNFunctionBegin(sunctx);
  if (sunctx->err_handler)
  {
    SUNErrHandler eh = sunctx->err_handler;
    if (sunctx->err_handler->previous)
    {
      sunctx->err_handler = sunctx->err_handler->previous;
    }
    else { sunctx->err_handler = NULL; }
=======
  return err;
}

SUNErrCode SUNContext_GetLastError(SUNContext sunctx)
{
  if (!sunctx) { return SUN_ERR_SUNCTX_CORRUPT; }

  SUNFunctionBegin(sunctx);
  SUNErrCode err = sunctx->last_err;
  sunctx->last_err = SUN_SUCCESS;
  return err;
}

SUNErrCode SUNContext_PeekLastError(SUNContext sunctx)
{
  if (!sunctx) { return SUN_ERR_SUNCTX_CORRUPT; }

  SUNFunctionBegin(sunctx);
  return sunctx->last_err;
}

SUNErrCode SUNContext_PushErrHandler(SUNContext sunctx, SUNErrHandlerFn err_fn, void* err_user_data)
{
  if (!sunctx || !err_fn) { return SUN_ERR_SUNCTX_CORRUPT; }

  SUNFunctionBegin(sunctx);
  SUNErrHandler new_err_handler = NULL;
  if (SUNErrHandler_Create(err_fn, err_user_data, &new_err_handler)) {
    return SUN_ERR_CORRUPT;
  }
  new_err_handler->previous = sunctx->err_handler;
  sunctx->err_handler = new_err_handler;
  return SUN_SUCCESS;
}

SUNErrCode SUNContext_PopErrHandler(SUNContext sunctx)
{
  if (!sunctx) { return SUN_ERR_SUNCTX_CORRUPT; }

  SUNFunctionBegin(sunctx);
  if (sunctx->err_handler) {
    SUNErrHandler eh = sunctx->err_handler;
    if (sunctx->err_handler->previous) {
      sunctx->err_handler = sunctx->err_handler->previous;
    } else {
      sunctx->err_handler = NULL;
    }
>>>>>>> 64540950
    SUNErrHandler_Destroy(&eh);
  }
  return SUN_SUCCESS;
}

SUNErrCode SUNContext_ClearErrHandlers(SUNContext sunctx)
{
  if (!sunctx) { return SUN_ERR_SUNCTX_CORRUPT; }

  SUNFunctionBegin(sunctx);
  while (sunctx->err_handler != NULL)
  {
    SUNCheckCall(SUNContext_PopErrHandler(sunctx));
  }
  return SUN_SUCCESS;
}

SUNErrCode SUNContext_GetProfiler(SUNContext sunctx, SUNProfiler* profiler)
{
  if (!sunctx) { return SUN_ERR_SUNCTX_CORRUPT; }

  SUNFunctionBegin(sunctx);

#ifdef SUNDIALS_BUILD_WITH_PROFILING
  /* get profiler */
  *profiler = sunctx->profiler;
#else
  *profiler = NULL;
#endif

  return SUN_SUCCESS;
}

SUNErrCode SUNContext_SetProfiler(SUNContext sunctx, SUNProfiler profiler)
{
  if (!sunctx) { return SUN_ERR_SUNCTX_CORRUPT; }

  SUNFunctionBegin(sunctx);

#ifdef SUNDIALS_BUILD_WITH_PROFILING
  /* free any existing profiler */
<<<<<<< HEAD
  if (sunctx->profiler && sunctx->own_profiler)
  {
    SUNCheckCall(SUNProfiler_Free(&(sunctx->profiler)));
=======
  if (sunctx->profiler && sunctx->own_profiler) {
    SUNCheckCall(SUNProfiler_Free(&(sunctx->profiler))); 
>>>>>>> 64540950
    sunctx->profiler = NULL;
  }

  /* set profiler */
  sunctx->profiler     = profiler;
  sunctx->own_profiler = SUNFALSE;
#endif

  return SUN_SUCCESS;
}

SUNErrCode SUNContext_GetLogger(SUNContext sunctx, SUNLogger* logger)
{
  if (!sunctx) { return SUN_ERR_SUNCTX_CORRUPT; }

  SUNFunctionBegin(sunctx);

  /* get logger */
  *logger = sunctx->logger;
  return SUN_SUCCESS;
}

SUNErrCode SUNContext_SetLogger(SUNContext sunctx, SUNLogger logger)
<<<<<<< HEAD
{
=======
{  
>>>>>>> 64540950
  if (!sunctx) { return SUN_ERR_SUNCTX_CORRUPT; }

  SUNFunctionBegin(sunctx);

  /* free any existing logger */
<<<<<<< HEAD
  if (sunctx->logger && sunctx->own_logger)
  {
    if (SUNLogger_Destroy(&(sunctx->logger))) { return SUN_ERR_DESTROY_FAIL; }
=======
  if (sunctx->logger && sunctx->own_logger) {
    if (SUNLogger_Destroy(&(sunctx->logger))) {
      return SUN_ERR_DESTROY_FAIL;
    }
>>>>>>> 64540950
    sunctx->logger = NULL;
  }

  /* set logger */
  sunctx->logger     = logger;
  sunctx->own_logger = SUNFALSE;

  return SUN_SUCCESS;
}

SUNErrCode SUNContext_Free(SUNContext* sunctx)
{
#ifdef SUNDIALS_ADIAK_ENABLED
  adiak_fini();
#endif

<<<<<<< HEAD
  if (!sunctx || !(*sunctx)) { return SUN_SUCCESS; }

#if defined(SUNDIALS_BUILD_WITH_PROFILING) && !defined(SUNDIALS_CALIPER_ENABLED)
  /* Find out where we are printing to */
  FILE* fp                    = NULL;
  char* sunprofiler_print_env = getenv("SUNPROFILER_PRINT");
  fp                          = NULL;
  if (sunprofiler_print_env)
  {
    if (!strcmp(sunprofiler_print_env, "0")) { fp = NULL; }
    else if (!strcmp(sunprofiler_print_env, "1") ||
             !strcmp(sunprofiler_print_env, "TRUE") ||
=======
  if (!sunctx || !(*sunctx)) {
    return SUN_SUCCESS;
  }

#if defined(SUNDIALS_BUILD_WITH_PROFILING) && !defined(SUNDIALS_CALIPER_ENABLED)
  /* Find out where we are printing to */
  FILE* fp = NULL;
  char* sunprofiler_print_env = getenv("SUNPROFILER_PRINT");
  fp                    = NULL;
  if (sunprofiler_print_env) {
    if (!strcmp(sunprofiler_print_env, "0")) fp = NULL;
    else if (!strcmp(sunprofiler_print_env, "1") || !strcmp(sunprofiler_print_env, "TRUE") ||
>>>>>>> 64540950
             !strcmp(sunprofiler_print_env, "stdout"))
    {
      fp = stdout;
    }
    else { fp = fopen(sunprofiler_print_env, "a"); }
  }

  /* Enforce that the profiler is freed before finalizing,
     if it is not owned by the sunctx. */
<<<<<<< HEAD
  if ((*sunctx)->profiler)
  {
    if (fp) { SUNProfiler_Print((*sunctx)->profiler, fp); }
    if (fp) { fclose(fp); }
    if ((*sunctx)->own_profiler) { SUNProfiler_Free(&(*sunctx)->profiler); }
=======
  if ((*sunctx)->profiler) {
    if (fp) SUNProfiler_Print((*sunctx)->profiler, fp);
    if (fp) fclose(fp);
    if ((*sunctx)->own_profiler) SUNProfiler_Free(&(*sunctx)->profiler);
>>>>>>> 64540950
  }
#endif

  if ((*sunctx)->logger && (*sunctx)->own_logger)
  {
    SUNLogger_Destroy(&(*sunctx)->logger);
  }

  SUNErrHandler_Destroy(&(*sunctx)->err_handler);

  free(*sunctx);
  *sunctx = NULL;

  return SUN_SUCCESS;
}<|MERGE_RESOLUTION|>--- conflicted
+++ resolved
@@ -18,12 +18,7 @@
 #include <stdio.h>
 #include <stdlib.h>
 #include <string.h>
-<<<<<<< HEAD
-#include <sundials/priv/sundials_context_impl.h>
-#include <sundials/priv/sundials_errors_impl.h>
-=======
-
->>>>>>> 64540950
+
 #include <sundials/sundials_context.h>
 #include <sundials/sundials_logger.h>
 #include <sundials/sundials_profiler.h>
@@ -32,33 +27,10 @@
 #include "sundials/sundials_errors.h"
 #include "sundials/sundials_types.h"
 
-<<<<<<< HEAD
-#include "sundials/sundials_errors.h"
-#include "sundials/sundials_types.h"
-=======
->>>>>>> 64540950
 #include "sundials_adiak_metadata.h"
 
 SUNErrCode SUNContext_Create(SUNComm comm, SUNContext* sunctx_out)
 {
-<<<<<<< HEAD
-  SUNErrCode err       = SUN_SUCCESS;
-  SUNProfiler profiler = NULL;
-  SUNLogger logger     = NULL;
-  SUNContext sunctx    = NULL;
-  SUNErrHandler eh     = NULL;
-
-  *sunctx_out = NULL;
-  sunctx      = (SUNContext)malloc(sizeof(struct SUNContext_));
-
-  /* SUNContext_Create cannot assert or log since the SUNContext is not yet
-   * created */
-  if (!sunctx) { return SUN_ERR_MALLOC_FAIL; }
-
-  SUNFunctionBegin(sunctx);
-
-#ifdef SUNDIALS_ADIAK_ENABLED
-=======
   SUNErrCode err = SUN_SUCCESS;
   SUNProfiler profiler = NULL;
   SUNLogger logger     = NULL;
@@ -77,64 +49,11 @@
   SUNFunctionBegin(sunctx);
   
 #ifdef SUNDIALS_ADIAK_ENABLED 
->>>>>>> 64540950
   adiak_init(&comm);
   sunAdiakCollectMetadata();
 #endif
 
   do {
-<<<<<<< HEAD
-#if SUNDIALS_LOGGING_LEVEL > 0
-#if SUNDIALS_MPI_ENABLED
-    err = SUNLogger_CreateFromEnv(comm, &logger);
-    SUNCheckCallNoRet(err);
-    if (err) { break; }
-#else
-    err = SUNLogger_CreateFromEnv(SUN_COMM_NULL, &logger);
-    SUNCheckCallNoRet(err);
-    if (err) { break; }
-#endif
-#else
-    err = SUNLogger_Create(SUN_COMM_NULL, 0, &logger);
-    SUNCheckCallNoRet(err);
-    if (err) { break; }
-    err = SUNLogger_SetErrorFilename(logger, "");
-    SUNCheckCallNoRet(err);
-    if (err) { break; }
-    err = SUNLogger_SetWarningFilename(logger, "");
-    SUNCheckCallNoRet(err);
-    if (err) { break; }
-    err = SUNLogger_SetInfoFilename(logger, "");
-    SUNCheckCallNoRet(err);
-    if (err) { break; }
-    err = SUNLogger_SetDebugFilename(logger, "");
-    SUNCheckCallNoRet(err);
-    if (err) { break; }
-#endif
-
-#if defined(SUNDIALS_BUILD_WITH_PROFILING) && !defined(SUNDIALS_CALIPER_ENABLED)
-    err = SUNProfiler_Create(comm, "SUNContext Default", &profiler);
-    SUNCheckCallNoRet(err);
-    if (err) { break; }
-#endif
-
-    err = SUNErrHandler_Create(SUNLogErrHandlerFn, NULL, &eh);
-    SUNCheckCallNoRet(err);
-    if (err) { break; }
-
-    sunctx->logger       = logger;
-    sunctx->own_logger   = logger != NULL;
-    sunctx->profiler     = profiler;
-    sunctx->own_profiler = profiler != NULL;
-    sunctx->last_err     = SUN_SUCCESS;
-    sunctx->err_handler  = eh;
-    sunctx->comm         = comm;
-  }
-  while (0);
-
-  if (err)
-  {
-=======
 #if SUNDIALS_LOGGING_LEVEL > 0 
 #if SUNDIALS_MPI_ENABLED
     err = SUNLogger_CreateFromEnv(comm, &logger); 
@@ -174,72 +93,16 @@
   } while (0);
 
   if (err) {
->>>>>>> 64540950
 #if defined(SUNDIALS_BUILD_WITH_PROFILING) && !defined(SUNDIALS_CALIPER_ENABLED)
     SUNCheckCallNoRet(SUNProfiler_Free(&profiler));
 #endif
     SUNCheckCallNoRet(SUNLogger_Destroy(&logger));
     free(sunctx);
-<<<<<<< HEAD
-  }
-  else { *sunctx_out = sunctx; }
-
-  return err;
-}
-
-SUNErrCode SUNContext_GetLastError(SUNContext sunctx)
-{
-  if (!sunctx) { return SUN_ERR_SUNCTX_CORRUPT; }
-
-  SUNFunctionBegin(sunctx);
-  SUNErrCode err   = sunctx->last_err;
-  sunctx->last_err = SUN_SUCCESS;
-  return err;
-}
-
-SUNErrCode SUNContext_PeekLastError(SUNContext sunctx)
-{
-  if (!sunctx) { return SUN_ERR_SUNCTX_CORRUPT; }
-
-  SUNFunctionBegin(sunctx);
-  return sunctx->last_err;
-}
-
-SUNErrCode SUNContext_PushErrHandler(SUNContext sunctx, SUNErrHandlerFn err_fn,
-                                     void* err_user_data)
-{
-  if (!sunctx || !err_fn) { return SUN_ERR_SUNCTX_CORRUPT; }
-
-  SUNFunctionBegin(sunctx);
-  SUNErrHandler new_err_handler = NULL;
-  if (SUNErrHandler_Create(err_fn, err_user_data, &new_err_handler))
-  {
-    return SUN_ERR_CORRUPT;
-=======
   } else {
     *sunctx_out = sunctx;
->>>>>>> 64540950
-  }
-  new_err_handler->previous = sunctx->err_handler;
-  sunctx->err_handler       = new_err_handler;
-  return SUN_SUCCESS;
-}
-
-<<<<<<< HEAD
-SUNErrCode SUNContext_PopErrHandler(SUNContext sunctx)
-{
-  if (!sunctx) { return SUN_ERR_SUNCTX_CORRUPT; }
-
-  SUNFunctionBegin(sunctx);
-  if (sunctx->err_handler)
-  {
-    SUNErrHandler eh = sunctx->err_handler;
-    if (sunctx->err_handler->previous)
-    {
-      sunctx->err_handler = sunctx->err_handler->previous;
-    }
-    else { sunctx->err_handler = NULL; }
-=======
+  }
+  else { *sunctx_out = sunctx; }
+
   return err;
 }
 
@@ -287,7 +150,6 @@
     } else {
       sunctx->err_handler = NULL;
     }
->>>>>>> 64540950
     SUNErrHandler_Destroy(&eh);
   }
   return SUN_SUCCESS;
@@ -329,14 +191,8 @@
 
 #ifdef SUNDIALS_BUILD_WITH_PROFILING
   /* free any existing profiler */
-<<<<<<< HEAD
-  if (sunctx->profiler && sunctx->own_profiler)
-  {
-    SUNCheckCall(SUNProfiler_Free(&(sunctx->profiler)));
-=======
   if (sunctx->profiler && sunctx->own_profiler) {
     SUNCheckCall(SUNProfiler_Free(&(sunctx->profiler))); 
->>>>>>> 64540950
     sunctx->profiler = NULL;
   }
 
@@ -360,26 +216,16 @@
 }
 
 SUNErrCode SUNContext_SetLogger(SUNContext sunctx, SUNLogger logger)
-<<<<<<< HEAD
-{
-=======
 {  
->>>>>>> 64540950
   if (!sunctx) { return SUN_ERR_SUNCTX_CORRUPT; }
 
   SUNFunctionBegin(sunctx);
 
   /* free any existing logger */
-<<<<<<< HEAD
-  if (sunctx->logger && sunctx->own_logger)
-  {
-    if (SUNLogger_Destroy(&(sunctx->logger))) { return SUN_ERR_DESTROY_FAIL; }
-=======
   if (sunctx->logger && sunctx->own_logger) {
     if (SUNLogger_Destroy(&(sunctx->logger))) {
       return SUN_ERR_DESTROY_FAIL;
     }
->>>>>>> 64540950
     sunctx->logger = NULL;
   }
 
@@ -396,20 +242,6 @@
   adiak_fini();
 #endif
 
-<<<<<<< HEAD
-  if (!sunctx || !(*sunctx)) { return SUN_SUCCESS; }
-
-#if defined(SUNDIALS_BUILD_WITH_PROFILING) && !defined(SUNDIALS_CALIPER_ENABLED)
-  /* Find out where we are printing to */
-  FILE* fp                    = NULL;
-  char* sunprofiler_print_env = getenv("SUNPROFILER_PRINT");
-  fp                          = NULL;
-  if (sunprofiler_print_env)
-  {
-    if (!strcmp(sunprofiler_print_env, "0")) { fp = NULL; }
-    else if (!strcmp(sunprofiler_print_env, "1") ||
-             !strcmp(sunprofiler_print_env, "TRUE") ||
-=======
   if (!sunctx || !(*sunctx)) {
     return SUN_SUCCESS;
   }
@@ -422,7 +254,6 @@
   if (sunprofiler_print_env) {
     if (!strcmp(sunprofiler_print_env, "0")) fp = NULL;
     else if (!strcmp(sunprofiler_print_env, "1") || !strcmp(sunprofiler_print_env, "TRUE") ||
->>>>>>> 64540950
              !strcmp(sunprofiler_print_env, "stdout"))
     {
       fp = stdout;
@@ -432,18 +263,10 @@
 
   /* Enforce that the profiler is freed before finalizing,
      if it is not owned by the sunctx. */
-<<<<<<< HEAD
-  if ((*sunctx)->profiler)
-  {
-    if (fp) { SUNProfiler_Print((*sunctx)->profiler, fp); }
-    if (fp) { fclose(fp); }
-    if ((*sunctx)->own_profiler) { SUNProfiler_Free(&(*sunctx)->profiler); }
-=======
   if ((*sunctx)->profiler) {
     if (fp) SUNProfiler_Print((*sunctx)->profiler, fp);
     if (fp) fclose(fp);
     if ((*sunctx)->own_profiler) SUNProfiler_Free(&(*sunctx)->profiler);
->>>>>>> 64540950
   }
 #endif
 
