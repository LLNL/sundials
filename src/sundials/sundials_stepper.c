/* -----------------------------------------------------------------
 * SUNDIALS Copyright Start
 * Copyright (c) 2002-2025, Lawrence Livermore National Security
 * and Southern Methodist University.
 * All rights reserved.
 *
 * See the top-level LICENSE and NOTICE files for details.
 *
 * SPDX-License-Identifier: BSD-3-Clause
 * SUNDIALS Copyright End
 * -----------------------------------------------------------------*/

#include <stdlib.h>
#include <string.h>
#include <sundials/priv/sundials_errors_impl.h>
#include <sundials/sundials_core.h>

#include "sundials/sundials_errors.h"
#include "sundials/sundials_nvector.h"
#include "sundials/sundials_types.h"
#include "sundials_stepper_impl.h"

SUNErrCode SUNStepper_Create(SUNContext sunctx, SUNStepper* stepper_ptr)
{
  SUNFunctionBegin(sunctx);
  SUNCheck(stepper_ptr, SUN_ERR_ARG_CORRUPT);

  SUNStepper stepper = malloc(sizeof(*stepper));
  SUNAssert(stepper, SUN_ERR_MALLOC_FAIL);

  stepper->content   = NULL;
  stepper->sunctx    = sunctx;
  stepper->last_flag = SUN_SUCCESS;

  stepper->ops = malloc(sizeof(*(stepper->ops)));
  SUNAssert(stepper->ops, SUN_ERR_MALLOC_FAIL);

  stepper->ops->evolve           = NULL;
  stepper->ops->onestep          = NULL;
  stepper->ops->fullrhs          = NULL;
  stepper->ops->reset            = NULL;
  stepper->ops->setstoptime      = NULL;
  stepper->ops->setstepdirection = NULL;
  stepper->ops->setforcing       = NULL;
  stepper->ops->destroy          = NULL;

  *stepper_ptr = stepper;

  return SUN_SUCCESS;
}

SUNErrCode SUNStepper_Destroy(SUNStepper* stepper_ptr)
{
  if (stepper_ptr != NULL)
  {
    const SUNStepper_Ops ops = (*stepper_ptr)->ops;
    if (ops && ops->destroy) { ops->destroy(*stepper_ptr); }
    free(ops);
    free(*stepper_ptr);
    *stepper_ptr = NULL;
  }

  return SUN_SUCCESS;
}

SUNErrCode SUNStepper_Evolve(SUNStepper stepper, sunrealtype tout, N_Vector y,
                             sunrealtype* tret)
{
  SUNFunctionBegin(stepper->sunctx);
  if (stepper->ops->evolve)
  {
    return stepper->ops->evolve(stepper, tout, y, tret);
  }
  return SUN_ERR_NOT_IMPLEMENTED;
}

SUNErrCode SUNStepper_OneStep(SUNStepper stepper, sunrealtype tout, N_Vector y,
                              sunrealtype* tret)
{
  SUNFunctionBegin(stepper->sunctx);
  if (stepper->ops->onestep)
  {
    return stepper->ops->onestep(stepper, tout, y, tret);
  }
  return SUN_ERR_NOT_IMPLEMENTED;
}

SUNErrCode SUNStepper_FullRhs(SUNStepper stepper, sunrealtype t, N_Vector v,
                              N_Vector f, SUNFullRhsMode mode)
{
  SUNFunctionBegin(stepper->sunctx);
  if (stepper->ops->fullrhs)
  {
    return stepper->ops->fullrhs(stepper, t, v, f, mode);
  }
  return SUN_ERR_NOT_IMPLEMENTED;
}

SUNErrCode SUNStepper_Reset(SUNStepper stepper, sunrealtype tR, N_Vector yR)
{
  SUNFunctionBegin(stepper->sunctx);
  if (stepper->ops->reset) { return stepper->ops->reset(stepper, tR, yR); }
  return SUN_ERR_NOT_IMPLEMENTED;
}

SUNErrCode SUNStepper_ResetCheckpointIndex(SUNStepper stepper, int64_t ckptIdxR)
{
  SUNFunctionBegin(stepper->sunctx);
  if (stepper->ops->reset)
  {
    return stepper->ops->resetcheckpointindex(stepper, ckptIdxR);
  }
  return SUN_ERR_NOT_IMPLEMENTED;
}

SUNErrCode SUNStepper_SetStopTime(SUNStepper stepper, sunrealtype tstop)
{
  SUNFunctionBegin(stepper->sunctx);
  if (stepper->ops->setstoptime)
  {
    return stepper->ops->setstoptime(stepper, tstop);
  }
  return SUN_ERR_NOT_IMPLEMENTED;
}

SUNErrCode SUNStepper_SetStepDirection(SUNStepper stepper, sunrealtype stepdir)
{
  SUNFunctionBegin(stepper->sunctx);
  if (stepper->ops->setstepdirection)
  {
    return stepper->ops->setstepdirection(stepper, stepdir);
  }
  return SUN_ERR_NOT_IMPLEMENTED;
}

SUNErrCode SUNStepper_SetForcing(SUNStepper stepper, sunrealtype tshift,
                                 sunrealtype tscale, N_Vector* forcing,
                                 int nforcing)
{
  SUNFunctionBegin(stepper->sunctx);
  if (stepper->ops->setforcing)
  {
    return stepper->ops->setforcing(stepper, tshift, tscale, forcing, nforcing);
  }
  return SUN_ERR_NOT_IMPLEMENTED;
}

SUNErrCode SUNStepper_SetContent(SUNStepper stepper, void* content)
{
  SUNFunctionBegin(stepper->sunctx);
  stepper->content = content;
  return SUN_SUCCESS;
}

SUNErrCode SUNStepper_GetContent(SUNStepper stepper, void** content)
{
  SUNFunctionBegin(stepper->sunctx);
  *content = stepper->content;
  return SUN_SUCCESS;
}

SUNErrCode SUNStepper_GetNumSteps(SUNStepper stepper, suncountertype* nst)
{
  SUNFunctionBegin(stepper->sunctx);
  if (stepper->ops->getnumsteps)
  {
    return stepper->ops->getnumsteps(stepper, nst);
  }
  return SUN_ERR_NOT_IMPLEMENTED;
}

SUNErrCode SUNStepper_SetLastFlag(SUNStepper stepper, int last_flag)
{
  SUNFunctionBegin(stepper->sunctx);
  stepper->last_flag = last_flag;
  return SUN_SUCCESS;
}

SUNErrCode SUNStepper_GetLastFlag(SUNStepper stepper, int* last_flag)
{
  SUNFunctionBegin(stepper->sunctx);
  *last_flag = stepper->last_flag;
  return SUN_SUCCESS;
}

SUNErrCode SUNStepper_SetEvolveFn(SUNStepper stepper, SUNStepperEvolveFn fn)
{
  SUNFunctionBegin(stepper->sunctx);
  stepper->ops->evolve = fn;
  return SUN_SUCCESS;
}

SUNErrCode SUNStepper_SetOneStepFn(SUNStepper stepper, SUNStepperOneStepFn fn)
{
  SUNFunctionBegin(stepper->sunctx);
  stepper->ops->onestep = fn;
  return SUN_SUCCESS;
}

SUNErrCode SUNStepper_SetFullRhsFn(SUNStepper stepper, SUNStepperFullRhsFn fn)
{
  SUNFunctionBegin(stepper->sunctx);
  stepper->ops->fullrhs = fn;
  return SUN_SUCCESS;
}

SUNErrCode SUNStepper_SetResetFn(SUNStepper stepper, SUNStepperResetFn fn)
{
  SUNFunctionBegin(stepper->sunctx);
  stepper->ops->reset = fn;
  return SUN_SUCCESS;
}

SUNErrCode SUNStepper_SetResetCheckpointIndexFn(SUNStepper stepper,
                                                SUNStepperResetCheckpointIndexFn fn)
{
  SUNFunctionBegin(stepper->sunctx);
  stepper->ops->resetcheckpointindex = fn;
  return SUN_SUCCESS;
}

SUNErrCode SUNStepper_SetStopTimeFn(SUNStepper stepper, SUNStepperSetStopTimeFn fn)
{
  SUNFunctionBegin(stepper->sunctx);
  stepper->ops->setstoptime = fn;
  return SUN_SUCCESS;
}

SUNErrCode SUNStepper_SetStepDirectionFn(SUNStepper stepper,
                                         SUNStepperSetStepDirectionFn fn)
{
  SUNFunctionBegin(stepper->sunctx);
  stepper->ops->setstepdirection = fn;
  return SUN_SUCCESS;
}

SUNErrCode SUNStepper_SetForcingFn(SUNStepper stepper, SUNStepperSetForcingFn fn)
{
  SUNFunctionBegin(stepper->sunctx);
  stepper->ops->setforcing = fn;
  return SUN_SUCCESS;
}

<<<<<<< HEAD
SUNErrCode SUNStepper_SetGetNumStepsFn(SUNStepper stepper, SUNStepperGetNumStepsFn fn)
=======
SUNErrCode SUNStepper_SetGetNumStepsFn(SUNStepper stepper,
                                       SUNStepperGetNumStepsFn fn)
>>>>>>> 784e7d42
{
  SUNFunctionBegin(stepper->sunctx);
  stepper->ops->getnumsteps = fn;
  return SUN_SUCCESS;
}

SUNErrCode SUNStepper_SetDestroyFn(SUNStepper stepper, SUNStepperDestroyFn fn)
{
  SUNFunctionBegin(stepper->sunctx);
  stepper->ops->destroy = fn;
  return SUN_SUCCESS;
}<|MERGE_RESOLUTION|>--- conflicted
+++ resolved
@@ -241,12 +241,8 @@
   return SUN_SUCCESS;
 }
 
-<<<<<<< HEAD
-SUNErrCode SUNStepper_SetGetNumStepsFn(SUNStepper stepper, SUNStepperGetNumStepsFn fn)
-=======
 SUNErrCode SUNStepper_SetGetNumStepsFn(SUNStepper stepper,
                                        SUNStepperGetNumStepsFn fn)
->>>>>>> 784e7d42
 {
   SUNFunctionBegin(stepper->sunctx);
   stepper->ops->getnumsteps = fn;
