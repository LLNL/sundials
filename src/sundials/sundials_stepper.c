--- conflicted
+++ resolved
@@ -35,23 +35,14 @@
   stepper->ops = malloc(sizeof(*(stepper->ops)));
   SUNAssert(stepper->ops, SUN_ERR_MALLOC_FAIL);
 
-<<<<<<< HEAD
   stepper->ops->evolve           = NULL;
+  stepper->ops->onestep          = NULL;
   stepper->ops->fullrhs          = NULL;
   stepper->ops->reset            = NULL;
   stepper->ops->setstoptime      = NULL;
   stepper->ops->setstepdirection = NULL;
   stepper->ops->setforcing       = NULL;
   stepper->ops->destroy          = NULL;
-=======
-  stepper->ops->evolve      = NULL;
-  stepper->ops->onestep     = NULL;
-  stepper->ops->fullrhs     = NULL;
-  stepper->ops->reset       = NULL;
-  stepper->ops->setstoptime = NULL;
-  stepper->ops->setforcing  = NULL;
-  stepper->ops->destroy     = NULL;
->>>>>>> 068fbd71
 
   *stepper_ptr = stepper;
 
