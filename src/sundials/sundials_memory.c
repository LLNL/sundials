--- conflicted
+++ resolved
@@ -63,12 +63,8 @@
   return SUN_SUCCESS;
 }
 
-<<<<<<< HEAD
-booleantype SUNMemoryHelper_ImplementsRequiredOps(SUNMemoryHelper helper)
-=======
 
 sunbooleantype SUNMemoryHelper_ImplementsRequiredOps(SUNMemoryHelper helper)
->>>>>>> 1212aea4
 {
   if (helper->ops->alloc == NULL || helper->ops->dealloc == NULL ||
       helper->ops->copy == NULL)
