--- conflicted
+++ resolved
@@ -19,14 +19,8 @@
  * -----------------------------------------------------------------*/
 
 #include <stdlib.h>
-<<<<<<< HEAD
-#include <sundials/priv/sundials_errors_impl.h>
-#include <sundials/sundials_core.h>
-
-=======
 #include <sundials/sundials_core.h>
 #include <sundials/priv/sundials_errors_impl.h>
->>>>>>> 64540950
 #include "sundials/sundials_errors.h"
 #include "sundials/sundials_types.h"
 
@@ -40,17 +34,6 @@
 
 SUNMatrix SUNMatNewEmpty(SUNContext sunctx)
 {
-<<<<<<< HEAD
-  if (sunctx == NULL) { return NULL; }
-
-  SUNFunctionBegin(sunctx);
-  SUNMatrix A;
-  SUNMatrix_Ops ops;
-
-  /* create matrix object */
-  A = NULL;
-  A = (SUNMatrix)malloc(sizeof *A);
-=======
   if (sunctx == NULL) return NULL;
 
   SUNFunctionBegin(sunctx);
@@ -60,16 +43,11 @@
   /* create matrix object */
   A = NULL;
   A = (SUNMatrix) malloc(sizeof *A);
->>>>>>> 64540950
   SUNAssertNull(A, SUN_ERR_MALLOC_FAIL);
 
   /* create matrix ops structure */
   ops = NULL;
-<<<<<<< HEAD
-  ops = (SUNMatrix_Ops)malloc(sizeof *ops);
-=======
   ops = (SUNMatrix_Ops) malloc(sizeof *ops);
->>>>>>> 64540950
   SUNAssertNull(ops, SUN_ERR_MALLOC_FAIL);
 
   /* initialize operations to NULL */
@@ -242,11 +220,7 @@
   return (ier);
 }
 
-<<<<<<< HEAD
-SUNErrCode SUNMatSpace(SUNMatrix A, long int* lenrw, long int* leniw)
-=======
 SUNErrCode SUNMatSpace(SUNMatrix A, long int *lenrw, long int *leniw)
->>>>>>> 64540950
 {
   SUNErrCode ier;
   SUNDIALS_MARK_FUNCTION_BEGIN(getSUNProfiler(A));
