--- conflicted
+++ resolved
@@ -367,11 +367,7 @@
   SUNHashMapKeyValue* sorted = NULL;
 
   if (!p) { return SUN_ERR_ARG_CORRUPT; }
-<<<<<<< HEAD
-
-=======
   
->>>>>>> 64540950
   sunStartTiming(p->overhead);
 
   /* Get the total SUNDIALS time up to this point */
