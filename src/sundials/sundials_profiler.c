--- conflicted
+++ resolved
@@ -156,11 +156,7 @@
   double sundials_time;
 };
 
-<<<<<<< HEAD
-SUNErrCode SUNProfiler_Create(void* comm, const char* title, SUNProfiler* p)
-=======
-int SUNProfiler_Create(SUNComm comm, const char* title, SUNProfiler* p)
->>>>>>> 314e8e07
+SUNErrCode SUNProfiler_Create(SUNComm comm, const char* title, SUNProfiler* p)
 {
   SUNProfiler profiler;
   int max_entries;
