/* -----------------------------------------------------------------
 * Programmer: Cody J. Balos @ LLNL
 * -----------------------------------------------------------------
 * SUNDIALS Copyright Start
 * Copyright (c) 2002-2025, Lawrence Livermore National Security
 * and Southern Methodist University.
 * All rights reserved.
 *
 * See the top-level LICENSE and NOTICE files for details.
 *
 * SPDX-License-Identifier: BSD-3-Clause
 * SUNDIALS Copyright End
 * -----------------------------------------------------------------*/

<<<<<<< HEAD
#include "sundials_profiler_impl.h"
=======
#include <limits.h>
#include <stdio.h>
#include <stdlib.h>
#include <string.h>

#include <sundials/priv/sundials_errors_impl.h>
#include <sundials/sundials_config.h>
#include <sundials/sundials_errors.h>
#include <sundials/sundials_math.h>
#include <sundials/sundials_profiler.h>
#include <sundials/sundials_types.h>

#if SUNDIALS_MPI_ENABLED
#include <mpi.h>
#endif

#if defined(SUNDIALS_HAVE_POSIX_TIMERS)
#include <stddef.h>
#include <time.h>
#include <unistd.h>
#elif defined(WIN32) || defined(_WIN32)
#include <windows.h>
#else
#error SUNProfiler needs POSIX or Windows timers
#endif

#include "sundials_debug.h"
#include "sundials_hashmap_impl.h"
#include "sundials_macros.h"

#define SUNDIALS_ROOT_TIMER ((const char*)"From profiler epoch")

#if defined(SUNDIALS_HAVE_POSIX_TIMERS)
typedef struct timespec sunTimespec;
#else
typedef struct _sunTimespec
{
  long int tv_sec;
  long int tv_nsec;
} sunTimespec;
#endif

/* Private functions */
#if SUNDIALS_MPI_ENABLED
static SUNErrCode sunCollectTimers(SUNProfiler p);
#endif
static void sunPrintTimer(SUNHashMapKeyValue kv, FILE* fp, void* pvoid);
static int sunCompareTimes(const void* l, const void* r);
static int sunclock_gettime_monotonic(sunTimespec* tp);

/*
  sunTimerStruct.
  A private structure holding timing information.
 */

struct _sunTimerStruct
{
  sunTimespec* tic;
  sunTimespec* toc;
  double average;
  double maximum;
  double elapsed;
  long count;
};

typedef struct _sunTimerStruct sunTimerStruct;
>>>>>>> 70ef6092

static sunTimerStruct* sunTimerStructNew(void)
{
  sunTimerStruct* ts = (sunTimerStruct*)malloc(sizeof(sunTimerStruct));
  ts->tic            = (sunTimespec*)malloc(sizeof(sunTimespec));
  ts->toc            = (sunTimespec*)malloc(sizeof(sunTimespec));
  ts->tic->tv_sec    = 0;
  ts->tic->tv_nsec   = 0;
  ts->elapsed        = 0.0;
  ts->average        = 0.0;
  ts->maximum        = 0.0;
  ts->count          = 0;
  return ts;
}

static void sunTimerStructFree(void* TS)
{
  sunTimerStruct* ts = (sunTimerStruct*)TS;
  if (ts)
  {
    if (ts->tic) { free(ts->tic); }
    if (ts->toc) { free(ts->toc); }
    free(ts);
  }
}

static SUNErrCode sunProfilerDestroyKeyValue(SUNHashMapKeyValue* kv_ptr)
{
  if (!kv_ptr || !(*kv_ptr)) { return SUN_SUCCESS; }
  sunTimerStructFree((*kv_ptr)->value);
  free((*kv_ptr)->key);
  free(*kv_ptr);
  return SUN_SUCCESS;
}

static void sunStartTiming(sunTimerStruct* entry)
{
  sunclock_gettime_monotonic(entry->tic);
}

static void sunStopTiming(sunTimerStruct* entry)
{
  long s_difference  = 0;
  long ns_difference = 0;

  sunclock_gettime_monotonic(entry->toc);

  s_difference  = entry->toc->tv_sec - entry->tic->tv_sec;
  ns_difference = entry->toc->tv_nsec - entry->tic->tv_nsec;
  if (ns_difference < 0)
  {
    s_difference--;
    ns_difference = 1000000000 + entry->toc->tv_nsec - entry->tic->tv_nsec;
  }

  entry->elapsed += ((double)s_difference) + ((double)ns_difference) * 1e-9;
  entry->average = entry->elapsed;
  entry->maximum = entry->elapsed;
}

static void sunResetTiming(sunTimerStruct* entry)
{
  entry->tic->tv_sec  = 0;
  entry->tic->tv_nsec = 0;
  entry->toc->tv_sec  = 0;
  entry->toc->tv_nsec = 0;
  entry->elapsed      = 0.0;
  entry->average      = 0.0;
  entry->maximum      = 0.0;
  entry->count        = 0;
}

SUNErrCode SUNProfiler_Create(SUNComm comm, const char* title, SUNProfiler* p)
{
  SUNProfiler profiler;
  int max_entries;
  char* max_entries_env;

  *p = profiler = (SUNProfiler)malloc(sizeof(struct SUNProfiler_));

  if (profiler == NULL) { return SUN_SUCCESS; }

  profiler->overhead = sunTimerStructNew();
  if (!profiler->overhead)
  {
    free(profiler);
    *p = profiler = NULL;
    return SUN_ERR_MALLOC_FAIL;
  }

  sunStartTiming(profiler->overhead);

  /* Check to see if max entries env variable was set, and use if it was. */
  max_entries     = 2560;
  max_entries_env = getenv("SUNPROFILER_MAX_ENTRIES");
  if (max_entries_env) { max_entries = atoi(max_entries_env); }
  if (max_entries <= 0) { max_entries = 2560; }

  /* Create the hashmap used to store the timers */
  if (SUNHashMap_New(max_entries, sunProfilerDestroyKeyValue, &profiler->map))
  {
    sunTimerStructFree((void*)profiler->overhead);
    free(profiler);
    *p = profiler = NULL;
    return SUN_ERR_MALLOC_FAIL;
  }

  /* Attach the comm, duplicating it if MPI is used. */
#if SUNDIALS_MPI_ENABLED
  profiler->comm = SUN_COMM_NULL;
  if (comm != SUN_COMM_NULL) { MPI_Comm_dup(comm, &profiler->comm); }
#else
  if (comm != SUN_COMM_NULL)
  {
    free(profiler);
    return -1;
  }
  profiler->comm = SUN_COMM_NULL;
#endif

  /* Copy the title of the profiler (note strlen does not include terminating
     null character hence the +1) */
  profiler->title = malloc((strlen(title) + 1) * sizeof(char));
  strcpy(profiler->title, title);

  /* Initialize the overall timer to 0. */
  profiler->sundials_time = 0.0;

  SUNDIALS_MARK_BEGIN(profiler, SUNDIALS_ROOT_TIMER);
  sunStopTiming(profiler->overhead);

  return SUN_SUCCESS;
}

SUNErrCode SUNProfiler_Free(SUNProfiler* p)
{
  if (!p || !(*p)) { return SUN_SUCCESS; }

  SUNDIALS_MARK_END(*p, SUNDIALS_ROOT_TIMER);

  if (*p)
  {
    SUNHashMap_Destroy(&(*p)->map);
    sunTimerStructFree((void*)(*p)->overhead);
#if SUNDIALS_MPI_ENABLED
    if ((*p)->comm != SUN_COMM_NULL) { MPI_Comm_free(&(*p)->comm); }
#endif
    free((*p)->title);
    free(*p);
  }
  *p = NULL;

  return SUN_SUCCESS;
}

SUNErrCode SUNProfiler_Begin(SUNProfiler p, const char* name)
{
  int64_t ier;
  sunTimerStruct* timer = NULL;

  if (!p) { return SUN_ERR_ARG_CORRUPT; }

  sunStartTiming(p->overhead);

  if (SUNHashMap_GetValue(p->map, name, (void**)&timer))
  {
    timer = sunTimerStructNew();
    ier   = SUNHashMap_Insert(p->map, name, (void*)timer);
    if (ier)
    {
      sunTimerStructFree(timer);
      sunStopTiming(p->overhead);
      if (ier == SUNHASHMAP_ERROR) { return SUN_ERR_PROFILER_MAPINSERT; }
      if (ier == SUNHASHMAP_DUPLICATE) { return SUN_ERR_PROFILER_MAPFULL; }
    }
  }

  timer->count++;
  sunStartTiming(timer);

  sunStopTiming(p->overhead);
  return SUN_SUCCESS;
}

SUNErrCode SUNProfiler_End(SUNProfiler p, const char* name)
{
  int64_t ier;
  sunTimerStruct* timer;

  if (!p) { return SUN_ERR_ARG_CORRUPT; }

  sunStartTiming(p->overhead);

  ier = SUNHashMap_GetValue(p->map, name, (void**)&timer);
  if (ier)
  {
    sunStopTiming(p->overhead);
    if (ier == SUNHASHMAP_ERROR) { return SUN_ERR_PROFILER_MAPGET; }
    if (ier == SUNHASHMAP_KEYNOTFOUND)
    {
      return SUN_ERR_PROFILER_MAPKEYNOTFOUND;
    }
  }

  sunStopTiming(timer);

  sunStopTiming(p->overhead);
  return SUN_SUCCESS;
}

SUNErrCode SUNProfiler_GetTimerResolution(SUNProfiler p, double* resolution)
{
  if (!p) { return SUN_ERR_ARG_CORRUPT; }

#if defined(SUNDIALS_HAVE_POSIX_TIMERS)
  sunTimespec spec;
  clock_getres(CLOCK_MONOTONIC, &spec);
  *resolution = 1e-9 * ((double)spec.tv_nsec);

  return SUN_SUCCESS;
#elif (defined(WIN32) || defined(_WIN32))
  static LARGE_INTEGER ticks_per_sec;

  if (!ticks_per_sec.QuadPart)
  {
    QueryPerformanceFrequency(&ticks_per_sec);
    if (!ticks_per_sec.QuadPart) { return -1; }
  }

  *resolution = (double)ticks_per_sec.QuadPart;

  return SUN_SUCCESS;
#else
#error SUNProfiler needs POSIX or Windows timers
#endif
}

SUNErrCode SUNProfiler_GetElapsedTime(SUNProfiler p, const char* name,
                                      double* time)
{
  sunTimerStruct* timer;

  if (!p) { return SUN_ERR_ARG_CORRUPT; }

  if (SUNHashMap_GetValue(p->map, name, (void**)&timer)) { return (-1); }

  *time = timer->elapsed;

  return SUN_SUCCESS;
}

SUNErrCode SUNProfiler_Reset(SUNProfiler p)
{
  if (!p) { return SUN_ERR_ARG_CORRUPT; }

  /* Reset the overhead timer */
  sunResetTiming(p->overhead);
  sunStartTiming(p->overhead);

  /* Reset all timers */
  for (int64_t i = 0; i < SUNHashMap_Capacity(p->map); i++)
  {
    SUNHashMapKeyValue* kvp =
      SUNStlVector_SUNHashMapKeyValue_At(p->map->buckets, i);

    if (!kvp || !(*kvp)) { continue; }
    sunTimerStruct* timer = (*kvp)->value;
    if (timer) { sunResetTiming(timer); }
  }

  /* Reset the overall timer. */
  p->sundials_time = 0.0;

  SUNDIALS_MARK_BEGIN(p, SUNDIALS_ROOT_TIMER);
  sunStopTiming(p->overhead);

  return SUN_SUCCESS;
}

SUNErrCode SUNProfiler_Print(SUNProfiler p, FILE* fp)
{
  int64_t ier                = 0;
  int rank                   = 0;
  sunTimerStruct* timer      = NULL;
  SUNHashMapKeyValue* sorted = NULL;

  if (!p) { return SUN_ERR_ARG_CORRUPT; }

  sunStartTiming(p->overhead);

  /* Get the total SUNDIALS time up to this point */
  SUNDIALS_MARK_END(p, SUNDIALS_ROOT_TIMER);
  SUNDIALS_MARK_BEGIN(p, SUNDIALS_ROOT_TIMER);

  ier = SUNHashMap_GetValue(p->map, SUNDIALS_ROOT_TIMER, (void**)&timer);
  if (ier == SUNHASHMAP_ERROR) { return SUN_ERR_PROFILER_MAPGET; }
  if (ier == SUNHASHMAP_KEYNOTFOUND) { return SUN_ERR_PROFILER_MAPKEYNOTFOUND; }
  p->sundials_time = timer->elapsed;

#if SUNDIALS_MPI_ENABLED
  if (p->comm != SUN_COMM_NULL)
  {
    MPI_Comm_rank(p->comm, &rank);
    /* Find the max and average time across all ranks */
    sunCollectTimers(p);
  }
#endif

  if (rank == 0)
  {
    double resolution;
    /* Sort the timers in descending order */
    if (SUNHashMap_Sort(p->map, &sorted, sunCompareTimes))
    {
      return SUN_ERR_PROFILER_MAPSORT;
    }
    SUNProfiler_GetTimerResolution(p, &resolution);
    fprintf(fp, "\n============================================================"
                "====================================================\n");
    fprintf(fp, "SUNDIALS GIT VERSION: %s\n", SUNDIALS_GIT_VERSION);
    fprintf(fp, "SUNDIALS PROFILER: %s\n", p->title);
    fprintf(fp, "TIMER RESOLUTION: %gs\n", resolution);
    fprintf(fp, "%-40s\t %% time (inclusive) \t max/rank \t average/rank \t count \n",
            "RESULTS:");
    fprintf(fp, "=============================================================="
                "==================================================\n");

#if SUNDIALS_MPI_ENABLED
    if (p->comm == SUN_COMM_NULL)
    {
      printf(
        "WARNING: no MPI communicator provided, times shown are for rank 0\n");
    }
#endif

    /* Print all the other timers out */
    for (int64_t i = 0; i < SUNHashMap_Capacity(p->map); i++)
    {
      if (sorted[i]) { sunPrintTimer(sorted[i], fp, (void*)p); }
    }
    free(sorted);
  }

  sunStopTiming(p->overhead);

  if (rank == 0)
  {
    /* Print out the total time and the profiler overhead */
    fprintf(fp, "%-40s\t %6.2f%% \t         %.6fs \t -- \t\t -- \n",
            "Est. profiler overhead", p->overhead->elapsed / p->sundials_time,
            p->overhead->elapsed);

    /* End of output */
    fprintf(fp, "\n");
  }

  return SUN_SUCCESS;
}

#if SUNDIALS_MPI_ENABLED
static void sunTimerStructReduceMaxAndSum(void* a, void* b, int* len,
                                          SUNDIALS_MAYBE_UNUSED MPI_Datatype* dType)
{
  sunTimerStruct* a_ts = (sunTimerStruct*)a;
  sunTimerStruct* b_ts = (sunTimerStruct*)b;
  int i;
  for (i = 0; i < *len; ++i)
  {
    b_ts[i].average += a_ts[i].elapsed;
    b_ts[i].maximum = SUNMAX(a_ts[i].maximum, b_ts[i].maximum);
  }
}

/* Find the max and average time across all ranks */
SUNErrCode sunCollectTimers(SUNProfiler p)
{
  int rank, nranks;

  MPI_Comm comm = p->comm;
  MPI_Comm_rank(comm, &rank);
  MPI_Comm_size(comm, &nranks);

  sunTimerStruct** values = NULL;

  /* MPI restricts us to int, but the hashmap allows int64_t.
     We add a check here to make sure that the capacity does
     not exceed an int, although it is unlikely we ever will. */
  if (SUNHashMap_Capacity(p->map) > INT_MAX)
  {
    return SUN_ERR_PROFILER_MAPFULL;
  }
  int map_size = (int)SUNHashMap_Capacity(p->map);

  /* Extract the elapsed times from the hash map */
  SUNHashMap_Values(p->map, (void***)&values, sizeof(sunTimerStruct));
  sunTimerStruct* reduced =
    (sunTimerStruct*)malloc(map_size * sizeof(sunTimerStruct));
  if (!reduced) { return SUN_ERR_MALLOC_FAIL; }
  for (int i = 0; i < map_size; ++i) { reduced[i] = *values[i]; }

  /* Register MPI datatype for sunTimerStruct */
  MPI_Datatype tmp_type, MPI_sunTimerStruct;
  const int block_lens[2]     = {5, 1};
  const MPI_Datatype types[2] = {MPI_DOUBLE, MPI_LONG};
  const MPI_Aint displ[2]     = {offsetof(sunTimerStruct, tic),
                                 offsetof(sunTimerStruct, count)};
  MPI_Aint lb, extent;

  MPI_Type_create_struct(2, block_lens, displ, types, &tmp_type);
  MPI_Type_get_extent(tmp_type, &lb, &extent);
  extent = sizeof(sunTimerStruct);
  MPI_Type_create_resized(tmp_type, lb, extent, &MPI_sunTimerStruct);
  MPI_Type_commit(&MPI_sunTimerStruct);

  /* Register max and sum MPI reduction operations for our datatype */
  MPI_Op MPI_sunTimerStruct_MAXANDSUM;
  MPI_Op_create(sunTimerStructReduceMaxAndSum, 1, &MPI_sunTimerStruct_MAXANDSUM);

  /* Compute max and average time across all ranks */
  if (rank == 0)
  {
    MPI_Reduce(MPI_IN_PLACE, reduced, map_size, MPI_sunTimerStruct,
               MPI_sunTimerStruct_MAXANDSUM, 0, comm);
  }
  else
  {
    MPI_Reduce(reduced, reduced, map_size, MPI_sunTimerStruct,
               MPI_sunTimerStruct_MAXANDSUM, 0, comm);
  }

  /* Cleanup custom MPI datatype and operations */
  MPI_Type_free(&tmp_type);
  MPI_Type_free(&MPI_sunTimerStruct);
  MPI_Op_free(&MPI_sunTimerStruct_MAXANDSUM);

  /* Update the values that are in this rank's hash map. */
  for (int i = 0; i < map_size; ++i)
  {
    values[i]->average = reduced[i].average / (double)nranks;
    values[i]->maximum = reduced[i].maximum;
  }

  free(reduced);
  free(values);

  return SUN_SUCCESS;
}
#endif

/* Print out the: timer name, percentage of exec time (based on the max),
   max across ranks, average across ranks, and the timer counter. */
void sunPrintTimer(SUNHashMapKeyValue kv, FILE* fp, void* pvoid)
{
  SUNProfiler p      = (SUNProfiler)pvoid;
  sunTimerStruct* ts = (sunTimerStruct*)kv->value;
  double maximum     = ts->maximum;
  double average     = ts->average;
  double percent = strcmp((const char*)kv->key, (const char*)SUNDIALS_ROOT_TIMER)
                     ? maximum / p->sundials_time * 100
                     : 100;
  fprintf(fp, "%-40s\t %6.2f%% \t         %.6fs \t %.6fs \t %ld\n", kv->key,
          percent, maximum, average, ts->count);
}

/* Comparator for qsort that compares key-value pairs
   based on the maximum time in the sunTimerStruct. */
int sunCompareTimes(const void* l, const void* r)
{
  double left_max;
  double right_max;

  const SUNHashMapKeyValue left  = *((const SUNHashMapKeyValue*)l);
  const SUNHashMapKeyValue right = *((const SUNHashMapKeyValue*)r);

  if (left == NULL && right == NULL) { return 0; }
  if (left == NULL) { return 1; }
  if (right == NULL) { return -1; }

  left_max  = ((sunTimerStruct*)left->value)->maximum;
  right_max = ((sunTimerStruct*)right->value)->maximum;

  if (left_max < right_max) { return 1; }
  if (left_max > right_max) { return -1; }

  return 0;
}

int sunclock_gettime_monotonic(sunTimespec* ts)
{
#if defined(SUNDIALS_HAVE_POSIX_TIMERS)
  return clock_gettime(CLOCK_MONOTONIC, ts);
#elif (defined(WIN32) || defined(_WIN32))
  static LARGE_INTEGER ticks_per_sec;
  LARGE_INTEGER ticks;

  if (!ticks_per_sec.QuadPart)
  {
    QueryPerformanceFrequency(&ticks_per_sec);
    if (!ticks_per_sec.QuadPart) { return -1; }
  }

  QueryPerformanceCounter(&ticks);

  /* QueryPerformanceCounter is ticks in microseconds */

  ts->tv_sec  = (long)(ticks.QuadPart / ticks_per_sec.QuadPart);
  ts->tv_nsec = (long)(((ticks.QuadPart % ticks_per_sec.QuadPart) * 1000000) /
                       ticks_per_sec.QuadPart);

  return 0;
#else
#error SUNProfiler needs POSIX or Windows timers
#endif
}<|MERGE_RESOLUTION|>--- conflicted
+++ resolved
@@ -12,76 +12,7 @@
  * SUNDIALS Copyright End
  * -----------------------------------------------------------------*/
 
-<<<<<<< HEAD
 #include "sundials_profiler_impl.h"
-=======
-#include <limits.h>
-#include <stdio.h>
-#include <stdlib.h>
-#include <string.h>
-
-#include <sundials/priv/sundials_errors_impl.h>
-#include <sundials/sundials_config.h>
-#include <sundials/sundials_errors.h>
-#include <sundials/sundials_math.h>
-#include <sundials/sundials_profiler.h>
-#include <sundials/sundials_types.h>
-
-#if SUNDIALS_MPI_ENABLED
-#include <mpi.h>
-#endif
-
-#if defined(SUNDIALS_HAVE_POSIX_TIMERS)
-#include <stddef.h>
-#include <time.h>
-#include <unistd.h>
-#elif defined(WIN32) || defined(_WIN32)
-#include <windows.h>
-#else
-#error SUNProfiler needs POSIX or Windows timers
-#endif
-
-#include "sundials_debug.h"
-#include "sundials_hashmap_impl.h"
-#include "sundials_macros.h"
-
-#define SUNDIALS_ROOT_TIMER ((const char*)"From profiler epoch")
-
-#if defined(SUNDIALS_HAVE_POSIX_TIMERS)
-typedef struct timespec sunTimespec;
-#else
-typedef struct _sunTimespec
-{
-  long int tv_sec;
-  long int tv_nsec;
-} sunTimespec;
-#endif
-
-/* Private functions */
-#if SUNDIALS_MPI_ENABLED
-static SUNErrCode sunCollectTimers(SUNProfiler p);
-#endif
-static void sunPrintTimer(SUNHashMapKeyValue kv, FILE* fp, void* pvoid);
-static int sunCompareTimes(const void* l, const void* r);
-static int sunclock_gettime_monotonic(sunTimespec* tp);
-
-/*
-  sunTimerStruct.
-  A private structure holding timing information.
- */
-
-struct _sunTimerStruct
-{
-  sunTimespec* tic;
-  sunTimespec* toc;
-  double average;
-  double maximum;
-  double elapsed;
-  long count;
-};
-
-typedef struct _sunTimerStruct sunTimerStruct;
->>>>>>> 70ef6092
 
 static sunTimerStruct* sunTimerStructNew(void)
 {
