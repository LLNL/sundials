--- conflicted
+++ resolved
@@ -2,14 +2,14 @@
  * -----------------------------------------------------------------
  * $Revision$
  * $Date$
- * ----------------------------------------------------------------- 
+ * -----------------------------------------------------------------
  * Programmer(s): Allan G. Taylor, Alan C. Hindmarsh, Radu Serban,
  *                and Aaron Collier @ LLNL
  * -----------------------------------------------------------------
  * LLNS Copyright Start
  * Copyright (c) 2014, Lawrence Livermore National Security
- * This work was performed under the auspices of the U.S. Department 
- * of Energy by Lawrence Livermore National Laboratory in part under 
+ * This work was performed under the auspices of the U.S. Department
+ * of Energy by Lawrence Livermore National Laboratory in part under
  * Contract W-7405-Eng-48 and in part under Contract DE-AC52-07NA27344.
  * Produced at the Lawrence Livermore National Laboratory.
  * All rights reserved.
@@ -31,7 +31,7 @@
 extern "C" {
 #endif
 
-/* 
+/*
  * =================================================================
  *   M A I N    I N T E G R A T O R    M E M O R Y    B L O C K
  * =================================================================
@@ -71,17 +71,17 @@
 
   IDAResFn       ida_res;            /* F(t,y(t),y'(t))=0; the function F     */
   void          *ida_user_data;      /* user pointer passed to res            */
-    
+
   int            ida_itol;           /* itol = IDA_SS, IDA_SV, IDA_WF, IDA_NN */
   realtype       ida_rtol;           /* relative tolerance                    */
-  realtype       ida_Satol;          /* scalar absolute tolerance             */  
-  N_Vector       ida_Vatol;          /* vector absolute tolerance             */  
+  realtype       ida_Satol;          /* scalar absolute tolerance             */
+  N_Vector       ida_Vatol;          /* vector absolute tolerance             */
   booleantype    ida_user_efun;      /* SUNTRUE if user provides efun         */
   IDAEwtFn       ida_efun;           /* function to set ewt                   */
   void          *ida_edata;          /* user pointer passed to efun           */
-  
-
-  booleantype    ida_constraintsSet; /* constraints vector present: 
+
+
+  booleantype    ida_constraintsSet; /* constraints vector present:
                                         do constraints calc                   */
   booleantype    ida_suppressalg;    /* SUNTRUE means suppress algebraic vars
                                         in local error tests                  */
@@ -223,9 +223,9 @@
 
   int (*ida_linit)(struct IDAMemRec *idamem);
 
-  int (*ida_lsetup)(struct IDAMemRec *idamem, N_Vector yyp, 
-                    N_Vector ypp, N_Vector resp, 
-                    N_Vector tempv1, N_Vector tempv2, N_Vector tempv3); 
+  int (*ida_lsetup)(struct IDAMemRec *idamem, N_Vector yyp,
+                    N_Vector ypp, N_Vector resp,
+                    N_Vector tempv1, N_Vector tempv2, N_Vector tempv3);
 
   int (*ida_lsolve)(struct IDAMemRec *idamem, N_Vector b, N_Vector weight,
                     N_Vector ycur, N_Vector ypcur, N_Vector rescur);
@@ -236,7 +236,7 @@
 
   /* Linear Solver specific memory */
 
-  void *ida_lmem;           
+  void *ida_lmem;
 
   /* Flag to indicate successful ida_linit call */
 
@@ -274,94 +274,94 @@
 
 /*
  * =================================================================
- *     I N T E R F A C E   T O    L I N E A R   S O L V E R S     
- * =================================================================
- */
-
-/*
- * -----------------------------------------------------------------
- * int (*ida_linit)(IDAMem IDA_mem);                               
- * -----------------------------------------------------------------
- * The purpose of ida_linit is to allocate memory for the          
- * solver-specific fields in the structure *(idamem->ida_lmem) and 
- * perform any needed initializations of solver-specific memory,   
- * such as counters/statistics. An (*ida_linit) should return      
- * 0 if it has successfully initialized the IDA linear solver and 
+ *     I N T E R F A C E   T O    L I N E A R   S O L V E R S
+ * =================================================================
+ */
+
+/*
+ * -----------------------------------------------------------------
+ * int (*ida_linit)(IDAMem IDA_mem);
+ * -----------------------------------------------------------------
+ * The purpose of ida_linit is to allocate memory for the
+ * solver-specific fields in the structure *(idamem->ida_lmem) and
+ * perform any needed initializations of solver-specific memory,
+ * such as counters/statistics. An (*ida_linit) should return
+ * 0 if it has successfully initialized the IDA linear solver and
  * a non-zero value otherwise. If an error does occur, an appropriate
  * message should be sent to the error handler function.
  * ----------------------------------------------------------------
- */                                                                 
-
-/*
- * -----------------------------------------------------------------
- * int (*ida_lsetup)(IDAMem IDA_mem, N_Vector yyp, N_Vector ypp,   
- *                   N_Vector resp, N_Vector tempv1, 
- *                   N_Vector tempv2, N_Vector tempv3);  
- * -----------------------------------------------------------------
- * The job of ida_lsetup is to prepare the linear solver for       
- * subsequent calls to ida_lsolve. Its parameters are as follows:  
- *                                                                 
- * idamem - problem memory pointer of type IDAMem. See the big     
- *          typedef earlier in this file.                          
- *                                                                 
- * yyp   - the predicted y vector for the current IDA internal     
- *         step.                                                   
- *                                                                 
- * ypp   - the predicted y' vector for the current IDA internal    
- *         step.                                                   
- *                                                                 
- * resp  - F(tn, yyp, ypp).                                        
- *                                                                 
- * tempv1, tempv2, tempv3 - temporary N_Vectors provided for use   
- *         by ida_lsetup.                                          
- *                                                                 
+ */
+
+/*
+ * -----------------------------------------------------------------
+ * int (*ida_lsetup)(IDAMem IDA_mem, N_Vector yyp, N_Vector ypp,
+ *                   N_Vector resp, N_Vector tempv1,
+ *                   N_Vector tempv2, N_Vector tempv3);
+ * -----------------------------------------------------------------
+ * The job of ida_lsetup is to prepare the linear solver for
+ * subsequent calls to ida_lsolve. Its parameters are as follows:
+ *
+ * idamem - problem memory pointer of type IDAMem. See the big
+ *          typedef earlier in this file.
+ *
+ * yyp   - the predicted y vector for the current IDA internal
+ *         step.
+ *
+ * ypp   - the predicted y' vector for the current IDA internal
+ *         step.
+ *
+ * resp  - F(tn, yyp, ypp).
+ *
+ * tempv1, tempv2, tempv3 - temporary N_Vectors provided for use
+ *         by ida_lsetup.
+ *
  * The ida_lsetup routine should return 0 if successful,
- * a positive value for a recoverable error, and a negative value 
+ * a positive value for a recoverable error, and a negative value
  * for an unrecoverable error.
  * -----------------------------------------------------------------
- */                                                                 
-
-/*
- * -----------------------------------------------------------------
- * int (*ida_lsolve)(IDAMem IDA_mem, N_Vector b, N_Vector weight,  
- *                   N_Vector ycur, N_Vector ypcur, N_Vector rescur);  
- * -----------------------------------------------------------------
- * ida_lsolve must solve the linear equation P x = b, where        
- * P is some approximation to the system Jacobian                  
- *                  J = (dF/dy) + cj (dF/dy')                      
- * evaluated at (tn,ycur,ypcur) and the RHS vector b is input.     
- * The N-vector ycur contains the solver's current approximation   
- * to y(tn), ypcur contains that for y'(tn), and the vector rescur 
- * contains the N-vector residual F(tn,ycur,ypcur).                
- * The solution is to be returned in the vector b. 
- *                                                                 
+ */
+
+/*
+ * -----------------------------------------------------------------
+ * int (*ida_lsolve)(IDAMem IDA_mem, N_Vector b, N_Vector weight,
+ *                   N_Vector ycur, N_Vector ypcur, N_Vector rescur);
+ * -----------------------------------------------------------------
+ * ida_lsolve must solve the linear equation P x = b, where
+ * P is some approximation to the system Jacobian
+ *                  J = (dF/dy) + cj (dF/dy')
+ * evaluated at (tn,ycur,ypcur) and the RHS vector b is input.
+ * The N-vector ycur contains the solver's current approximation
+ * to y(tn), ypcur contains that for y'(tn), and the vector rescur
+ * contains the N-vector residual F(tn,ycur,ypcur).
+ * The solution is to be returned in the vector b.
+ *
  * The ida_lsolve routine should return 0 if successful,
- * a positive value for a recoverable error, and a negative value 
+ * a positive value for a recoverable error, and a negative value
  * for an unrecoverable error.
  * -----------------------------------------------------------------
- */                                                                 
-
-/*
- * -----------------------------------------------------------------
- * int (*ida_lperf)(IDAMem IDA_mem, int perftask);                 
- * -----------------------------------------------------------------
- * ida_lperf is called two places in IDA where linear solver       
- * performance data is required by IDA. For perftask = 0, an       
- * initialization of performance variables is performed, while for 
- * perftask = 1, the performance is evaluated.                     
- * -----------------------------------------------------------------
- */                                                                 
-
-/*
- * -----------------------------------------------------------------
- * int (*ida_lfree)(IDAMem IDA_mem);                               
- * -----------------------------------------------------------------
- * ida_lfree should free up any memory allocated by the linear     
- * solver. This routine is called once a problem has been          
- * completed and the linear solver is no longer needed.  It should 
+ */
+
+/*
+ * -----------------------------------------------------------------
+ * int (*ida_lperf)(IDAMem IDA_mem, int perftask);
+ * -----------------------------------------------------------------
+ * ida_lperf is called two places in IDA where linear solver
+ * performance data is required by IDA. For perftask = 0, an
+ * initialization of performance variables is performed, while for
+ * perftask = 1, the performance is evaluated.
+ * -----------------------------------------------------------------
+ */
+
+/*
+ * -----------------------------------------------------------------
+ * int (*ida_lfree)(IDAMem IDA_mem);
+ * -----------------------------------------------------------------
+ * ida_lfree should free up any memory allocated by the linear
+ * solver. This routine is called once a problem has been
+ * completed and the linear solver is no longer needed.  It should
  * return 0 upon success, nonzero on failure.
  * -----------------------------------------------------------------
- */                                                                 
+ */
 
 /*
  * =================================================================
@@ -375,13 +375,13 @@
 
 /* High level error handler */
 
-void IDAProcessError(IDAMem IDA_mem, 
-                     int error_code, const char *module, const char *fname, 
+void IDAProcessError(IDAMem IDA_mem,
+                     int error_code, const char *module, const char *fname,
                      const char *msgfmt, ...);
 
 /* Prototype of internal errHandler function */
 
-void IDAErrHandler(int error_code, const char *module, const char *function, 
+void IDAErrHandler(int error_code, const char *module, const char *function,
                    char *msg, void *data);
 
 /* Norm functions */
@@ -390,11 +390,7 @@
 
 /* Nonlinear solver initialization function */
 
-<<<<<<< HEAD
-int IDANlsInit(IDAMem IDA_mem);
-=======
 int idaNlsInit(IDAMem IDA_mem);
->>>>>>> 7ccb4ce0
 
 /*
  * =================================================================
@@ -482,7 +478,7 @@
 #define MSG_BAD_HINIT      "Initial step is not towards tout."
 #define MSG_BAD_TSTOP      "The value " MSG_TIME_TSTOP " is behind current " MSG_TIME "in the direction of integration."
 #define MSG_CLOSE_ROOTS    "Root found at and very near " MSG_TIME "."
-#define MSG_MAX_STEPS      "At " MSG_TIME ", mxstep steps taken before reaching tout." 
+#define MSG_MAX_STEPS      "At " MSG_TIME ", mxstep steps taken before reaching tout."
 #define MSG_EWT_NOW_FAIL   "At " MSG_TIME "the user-provide EwtSet function failed."
 #define MSG_EWT_NOW_BAD    "At " MSG_TIME "some ewt component has become <= 0.0."
 #define MSG_TOO_MUCH_ACC   "At " MSG_TIME "too much accuracy requested."
@@ -502,10 +498,7 @@
 #define MSG_RTFUNC_FAILED  "At " MSG_TIME ", the rootfinding routine failed in an unrecoverable manner."
 #define MSG_NO_ROOT        "Rootfinding was not initialized."
 #define MSG_INACTIVE_ROOTS "At the end of the first step, there are still some root functions identically 0. This warning will not be issued again."
-<<<<<<< HEAD
-=======
 #define MSG_NLS_INPUT_NULL "At " MSG_TIME "the nonlinear solver was passed a NULL input."
->>>>>>> 7ccb4ce0
 #define MSG_NLS_SETUP_FAILED "At " MSG_TIME "the nonlinear solver setup failed unrecoverably."
 
 /* IDASet* / IDAGet* error messages */
