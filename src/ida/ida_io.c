--- conflicted
+++ resolved
@@ -1322,14 +1322,24 @@
 
 /*-----------------------------------------------------------------*/
 
-<<<<<<< HEAD
 int IDAGetUserData(void *ida_mem, void** user_data)
 {
   IDAMem IDA_mem;
 
   if (ida_mem==NULL) {
     IDAProcessError(NULL, IDA_MEM_NULL, "IDA", "IDAGetUserData", MSG_NO_MEM);
-=======
+    return(IDA_MEM_NULL);
+  }
+
+  IDA_mem = (IDAMem) ida_mem;
+
+  *user_data = IDA_mem->ida_user_data;
+
+  return(IDA_SUCCESS);
+}
+
+/*-----------------------------------------------------------------*/
+
 int IDAPrintAllStats(void *ida_mem, FILE *outfile, SUNOutputFormat fmt)
 {
   IDAMem IDA_mem;
@@ -1338,15 +1348,11 @@
   if (ida_mem == NULL) {
     IDAProcessError(NULL, IDA_MEM_NULL, "IDA", "IDAPrintAllStats",
                     MSG_NO_MEM);
->>>>>>> c1285f1c
-    return(IDA_MEM_NULL);
-  }
-
-  IDA_mem = (IDAMem) ida_mem;
-
-<<<<<<< HEAD
-  *user_data = IDA_mem->ida_user_data;
-=======
+    return(IDA_MEM_NULL);
+  }
+
+  IDA_mem = (IDAMem) ida_mem;
+
   switch(fmt)
   {
   case SUN_OUTPUTFORMAT_TABLE:
@@ -1475,7 +1481,6 @@
                     "Invalid formatting option.");
     return(IDA_ILL_INPUT);
   }
->>>>>>> c1285f1c
 
   return(IDA_SUCCESS);
 }
