--- conflicted
+++ resolved
@@ -461,16 +461,8 @@
   q = SUNMAX(order, 0);               /* respect lower bound  */
   q = SUNMIN(q, HINT_DEGREE(interp)); /* respect max possible */
 
-<<<<<<< HEAD
-#if SUNDIALS_LOGGING_LEVEL >= SUNDIALS_LOGGING_DEBUG
-  SUNLogger_QueueMsg(ARK_LOGGER, SUN_LOGLEVEL_DEBUG,
-                     "ARKODE::arkInterpEvaluate_Hermite", "interp-eval",
-                     "tau = " SUN_FORMAT_G ", d = %i, q = %i", tau, d, q);
-#endif
-=======
   SUNLogDebug(ARK_LOGGER, "interp-eval", "tau = %" RSYM ", d = %i, q = %i", tau,
               d, q);
->>>>>>> eb4c4da8
 
   /* call full RHS if needed -- called just AFTER the end of a step, so yn has
      been updated to ycur */
@@ -1209,16 +1201,8 @@
   q = SUNMAX(degree, 0);    /* respect lower bound */
   q = SUNMIN(q, nhist - 1); /* respect max possible */
 
-<<<<<<< HEAD
-#if SUNDIALS_LOGGING_LEVEL >= SUNDIALS_LOGGING_DEBUG
-  SUNLogger_QueueMsg(ARK_LOGGER, SUN_LOGLEVEL_DEBUG,
-                     "ARKODE::arkInterpEvaluate_Lagrange", "interp-eval",
-                     "tau = " SUN_FORMAT_G ", d = %i, q = %i", tau, deriv, q);
-#endif
-=======
   SUNLogDebug(ARK_LOGGER, "interp-eval", "tau = %" RSYM ", d = %i, q = %i", tau,
               deriv, q);
->>>>>>> eb4c4da8
 
   /* error on illegal deriv */
   if ((deriv < 0) || (deriv > 3))
