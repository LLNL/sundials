/*---------------------------------------------------------------
 * Programmer(s): Daniel R. Reynolds @ SMU
 *---------------------------------------------------------------
 * SUNDIALS Copyright Start
 * Copyright (c) 2002-2024, Lawrence Livermore National Security
 * and Southern Methodist University.
 * All rights reserved.
 *
 * See the top-level LICENSE and NOTICE files for details.
 *
 * SPDX-License-Identifier: BSD-3-Clause
 * SUNDIALS Copyright End
 *---------------------------------------------------------------
 * This is the implementation file for the optional input and
 * output functions for the ARKODE ARKStep time stepper module.
 *
 * NOTE: many functions currently in arkode_io.c will move here,
 * with slightly different names.  The code transition will be
 * minimal, but the documentation changes will be significant.
 *--------------------------------------------------------------*/

#include <stdio.h>
#include <stdlib.h>
#include <sundials/sundials_math.h>
#include <sundials/sundials_types.h>

#include "arkode_arkstep_impl.h"

/*===============================================================
  Exported optional input functions.
  ===============================================================*/

/*---------------------------------------------------------------
  ARKStepSetExplicit:

  Specifies that the implicit portion of the problem is disabled,
  and to use an explicit RK method.
  ---------------------------------------------------------------*/
int ARKStepSetExplicit(void* arkode_mem)
{
  ARKodeMem ark_mem;
  ARKodeARKStepMem step_mem;
  int retval;

  /* access ARKodeMem and ARKodeARKStepMem structures */
  retval = arkStep_AccessARKODEStepMem(arkode_mem, __func__, &ark_mem, &step_mem);
  if (retval != ARK_SUCCESS) { return (retval); }

  /* ensure that fe is defined */
  if (step_mem->fe == NULL)
  {
    arkProcessError(ark_mem, ARK_ILL_INPUT, __LINE__, __func__, __FILE__,
                    MSG_ARK_MISSING_FE);
    return (ARK_ILL_INPUT);
  }

  /* set the relevant parameters */
  step_mem->explicit = SUNTRUE;
  step_mem->implicit = SUNFALSE;

  return (ARK_SUCCESS);
}

/*---------------------------------------------------------------
  ARKStepSetImplicit:

  Specifies that the explicit portion of the problem is disabled,
  and to use an implicit RK method.
  ---------------------------------------------------------------*/
int ARKStepSetImplicit(void* arkode_mem)
{
  ARKodeMem ark_mem;
  ARKodeARKStepMem step_mem;
  int retval;

  /* access ARKodeMem and ARKodeARKStepMem structures */
  retval = arkStep_AccessARKODEStepMem(arkode_mem, __func__, &ark_mem, &step_mem);
  if (retval != ARK_SUCCESS) { return (retval); }

  /* ensure that fi is defined */
  if (step_mem->fi == NULL)
  {
    arkProcessError(ark_mem, ARK_ILL_INPUT, __LINE__, __func__, __FILE__,
                    MSG_ARK_MISSING_FI);
    return (ARK_ILL_INPUT);
  }

  /* set the relevant parameters */
  step_mem->implicit = SUNTRUE;
  step_mem->explicit = SUNFALSE;

  /* re-attach internal error weight functions if necessary */
  if (!ark_mem->user_efun)
  {
    if (ark_mem->itol == ARK_SV && ark_mem->Vabstol != NULL)
    {
      retval = ARKodeSVtolerances(ark_mem, ark_mem->reltol, ark_mem->Vabstol);
    }
    else
    {
      retval = ARKodeSStolerances(ark_mem, ark_mem->reltol, ark_mem->Sabstol);
    }
    if (retval != ARK_SUCCESS) { return (retval); }
  }

  return (ARK_SUCCESS);
}

/*---------------------------------------------------------------
  ARKStepSetImEx:

  Specifies that the specifies that problem has both implicit and
  explicit parts, and to use an ARK method (this is the default).
  ---------------------------------------------------------------*/
int ARKStepSetImEx(void* arkode_mem)
{
  ARKodeMem ark_mem;
  ARKodeARKStepMem step_mem;
  int retval;

  /* access ARKodeMem and ARKodeARKStepMem structures */
  retval = arkStep_AccessARKODEStepMem(arkode_mem, __func__, &ark_mem, &step_mem);
  if (retval != ARK_SUCCESS) { return (retval); }

  /* ensure that fe and fi are defined */
  if (step_mem->fe == NULL)
  {
    arkProcessError(ark_mem, ARK_ILL_INPUT, __LINE__, __func__, __FILE__,
                    MSG_ARK_MISSING_FE);
    return (ARK_ILL_INPUT);
  }
  if (step_mem->fi == NULL)
  {
    arkProcessError(ark_mem, ARK_ILL_INPUT, __LINE__, __func__, __FILE__,
                    MSG_ARK_MISSING_FI);
    return (ARK_ILL_INPUT);
  }

  /* set the relevant parameters */
  step_mem->explicit = SUNTRUE;
  step_mem->implicit = SUNTRUE;

  /* re-attach internal error weight functions if necessary */
  if (!ark_mem->user_efun)
  {
    if (ark_mem->itol == ARK_SV && ark_mem->Vabstol != NULL)
    {
      retval = ARKodeSVtolerances(ark_mem, ark_mem->reltol, ark_mem->Vabstol);
    }
    else
    {
      retval = ARKodeSStolerances(ark_mem, ark_mem->reltol, ark_mem->Sabstol);
    }
    if (retval != ARK_SUCCESS) { return (retval); }
  }

  return (ARK_SUCCESS);
}

/*---------------------------------------------------------------
  ARKStepSetTables:

  Specifies to use customized Butcher tables for the system.

  If Bi is NULL, then this sets the integrator in 'explicit' mode.

  If Be is NULL, then this sets the integrator in 'implicit' mode.

  Returns ARK_ILL_INPUT if both Butcher tables are not supplied.
  ---------------------------------------------------------------*/
int ARKStepSetTables(void* arkode_mem, int q, int p, ARKodeButcherTable Bi,
                     ARKodeButcherTable Be)
{
  int retval;
  ARKodeMem ark_mem;
  ARKodeARKStepMem step_mem;
  sunindextype Blrw, Bliw;

  /* access ARKodeMem and ARKodeARKStepMem structures */
  retval = arkStep_AccessARKODEStepMem(arkode_mem, __func__, &ark_mem, &step_mem);
  if (retval != ARK_SUCCESS) { return (retval); }

  /* check for illegal inputs */
  if ((Bi == NULL) && (Be == NULL))
  {
    arkProcessError(ark_mem, ARK_MEM_NULL, __LINE__, __func__, __FILE__,
                    "At least one complete table must be supplied");
    return (ARK_ILL_INPUT);
  }

  /* if both tables are set, check that they have the same number of stages */
  if ((Bi != NULL) && (Be != NULL))
  {
    if (Bi->stages != Be->stages)
    {
      arkProcessError(ark_mem, ARK_MEM_NULL, __LINE__, __func__, __FILE__,
                      "Both tables must have the same number of stages");
      return (ARK_ILL_INPUT);
    }
  }

  /* clear any existing parameters and Butcher tables */
  step_mem->stages = 0;
  step_mem->q      = 0;
  step_mem->p      = 0;

  ARKodeButcherTable_Space(step_mem->Be, &Bliw, &Blrw);
  ARKodeButcherTable_Free(step_mem->Be);
  step_mem->Be = NULL;
  ark_mem->liw -= Bliw;
  ark_mem->lrw -= Blrw;

  ARKodeButcherTable_Space(step_mem->Bi, &Bliw, &Blrw);
  ARKodeButcherTable_Free(step_mem->Bi);
  step_mem->Bi = NULL;
  ark_mem->liw -= Bliw;
  ark_mem->lrw -= Blrw;

  /*
   * determine mode (implicit/explicit/ImEx), and perform appropriate actions
   */

  /* explicit */
  if (Bi == NULL)
  {
    /* set the relevant parameters (use table q and p) */
    step_mem->stages = Be->stages;
    step_mem->q      = Be->q;
    step_mem->p      = Be->p;

    /* copy the table in step memory */
    step_mem->Be = ARKodeButcherTable_Copy(Be);
    if (step_mem->Be == NULL)
    {
      arkProcessError(ark_mem, ARK_MEM_NULL, __LINE__, __func__, __FILE__,
                      MSG_ARK_NO_MEM);
      return (ARK_MEM_NULL);
    }

    /* set method as purely explicit */
    retval = ARKStepSetExplicit(arkode_mem);
    if (retval != ARK_SUCCESS)
    {
      arkProcessError(ark_mem, ARK_ILL_INPUT, __LINE__, __func__, __FILE__,
                      "Error in ARKStepSetExplicit");
      return (retval);
    }

    /* implicit */
  }
  else if (Be == NULL)
  {
    /* set the relevant parameters (use table q and p) */
    step_mem->stages = Bi->stages;
    step_mem->q      = Bi->q;
    step_mem->p      = Bi->p;

    /* copy the table in step memory */
    step_mem->Bi = ARKodeButcherTable_Copy(Bi);
    if (step_mem->Bi == NULL)
    {
      arkProcessError(ark_mem, ARK_MEM_NULL, __LINE__, __func__, __FILE__,
                      MSG_ARK_NO_MEM);
      return (ARK_MEM_NULL);
    }

    /* set method as purely implicit */
    retval = ARKStepSetImplicit(arkode_mem);
    if (retval != ARK_SUCCESS)
    {
      arkProcessError(ark_mem, ARK_ILL_INPUT, __LINE__, __func__, __FILE__,
                      "Error in ARKStepSetImplicit");
      return (ARK_ILL_INPUT);
    }

    /* ImEx */
  }
  else
  {
    /* set the relevant parameters (use input q and p) */
    step_mem->stages = Bi->stages;
    step_mem->q      = q;
    step_mem->p      = p;

    /* copy the explicit table into step memory */
    step_mem->Be = ARKodeButcherTable_Copy(Be);
    if (step_mem->Be == NULL)
    {
      arkProcessError(ark_mem, ARK_MEM_NULL, __LINE__, __func__, __FILE__,
                      MSG_ARK_NO_MEM);
      return (ARK_MEM_NULL);
    }

    /* copy the implicit table into step memory */
    step_mem->Bi = ARKodeButcherTable_Copy(Bi);
    if (step_mem->Bi == NULL)
    {
      arkProcessError(ark_mem, ARK_MEM_NULL, __LINE__, __func__, __FILE__,
                      MSG_ARK_NO_MEM);
      return (ARK_MEM_NULL);
    }

    /* set method as ImEx */
    retval = ARKStepSetImEx(arkode_mem);
    if (retval != ARK_SUCCESS)
    {
      arkProcessError(ark_mem, ARK_ILL_INPUT, __LINE__, __func__, __FILE__,
                      "Error in ARKStepSetImEx");
      return (ARK_ILL_INPUT);
    }
  }

  /* note Butcher table space requirements */
  ARKodeButcherTable_Space(step_mem->Be, &Bliw, &Blrw);
  ark_mem->liw += Bliw;
  ark_mem->lrw += Blrw;

  ARKodeButcherTable_Space(step_mem->Bi, &Bliw, &Blrw);
  ark_mem->liw += Bliw;
  ark_mem->lrw += Blrw;

  return (ARK_SUCCESS);
}

/*---------------------------------------------------------------
  ARKStepSetTableNum:

  Specifies to use pre-existing Butcher tables for the system,
  based on the integer flags passed to
  ARKodeButcherTable_LoadERK() and ARKodeButcherTable_LoadDIRK()
  within the files arkode_butcher_erk.c and arkode_butcher_dirk.c
  (automatically calls ARKStepSetImEx).

  If either argument is negative (illegal), then this disables the
  corresponding table (e.g. itable = -1  ->  explicit)

  Note: this routine should NOT be used in conjunction with
  ARKodeSetOrder.
  ---------------------------------------------------------------*/
int ARKStepSetTableNum(void* arkode_mem, ARKODE_DIRKTableID itable,
                       ARKODE_ERKTableID etable)
{
  int flag, retval;
  ARKodeMem ark_mem;
  ARKodeARKStepMem step_mem;
  sunindextype Blrw, Bliw;

  /* access ARKodeMem and ARKodeARKStepMem structures */
  retval = arkStep_AccessARKODEStepMem(arkode_mem, __func__, &ark_mem, &step_mem);
  if (retval != ARK_SUCCESS) { return (retval); }

  /* clear any existing parameters and Butcher tables */
  step_mem->stages = 0;
  step_mem->q      = 0;
  step_mem->p      = 0;

  ARKodeButcherTable_Space(step_mem->Be, &Bliw, &Blrw);
  ARKodeButcherTable_Free(step_mem->Be);
  step_mem->Be = NULL;
  ark_mem->liw -= Bliw;
  ark_mem->lrw -= Blrw;

  ARKodeButcherTable_Space(step_mem->Bi, &Bliw, &Blrw);
  ARKodeButcherTable_Free(step_mem->Bi);
  step_mem->Bi = NULL;
  ark_mem->liw -= Bliw;
  ark_mem->lrw -= Blrw;

  /* determine mode (implicit/explicit/ImEx), and perform
     appropriate actions  */

  /*     illegal inputs */
  if ((itable < 0) && (etable < 0))
  {
    arkProcessError(ark_mem, ARK_MEM_NULL, __LINE__, __func__, __FILE__,
                    "At least one valid table number must be supplied");
    return (ARK_ILL_INPUT);

    /* explicit */
  }
  else if (itable < 0)
  {
    /* check that argument specifies an explicit table */
    if (etable < ARKODE_MIN_ERK_NUM || etable > ARKODE_MAX_ERK_NUM)
    {
      arkProcessError(ark_mem, ARK_MEM_NULL, __LINE__, __func__, __FILE__,
                      "Illegal ERK table number");
      return (ARK_ILL_INPUT);
    }

    /* fill in table based on argument */
    step_mem->Be = ARKodeButcherTable_LoadERK(etable);
    if (step_mem->Be == NULL)
    {
      arkProcessError(ark_mem, ARK_MEM_NULL, __LINE__, __func__, __FILE__,
                      "Error setting explicit table with that index");
      return (ARK_ILL_INPUT);
    }
    step_mem->stages = step_mem->Be->stages;
    step_mem->q      = step_mem->Be->q;
    step_mem->p      = step_mem->Be->p;

    /* set method as purely explicit */
    flag = ARKStepSetExplicit(arkode_mem);
    if (flag != ARK_SUCCESS)
    {
      arkProcessError(ark_mem, ARK_ILL_INPUT, __LINE__, __func__, __FILE__,
                      "Error in ARKStepSetExplicit");
      return (flag);
    }

    /* implicit */
  }
  else if (etable < 0)
  {
    /* check that argument specifies an implicit table */
    if (itable < ARKODE_MIN_DIRK_NUM || itable > ARKODE_MAX_DIRK_NUM)
    {
      arkProcessError(ark_mem, ARK_MEM_NULL, __LINE__, __func__, __FILE__,
                      "Illegal IRK table number");
      return (ARK_ILL_INPUT);
    }

    /* fill in table based on argument */
    step_mem->Bi = ARKodeButcherTable_LoadDIRK(itable);
    if (step_mem->Bi == NULL)
    {
      arkProcessError(ark_mem, ARK_MEM_NULL, __LINE__, __func__, __FILE__,
                      "Error setting table with that index");
      return (ARK_ILL_INPUT);
    }
    step_mem->stages = step_mem->Bi->stages;
    step_mem->q      = step_mem->Bi->q;
    step_mem->p      = step_mem->Bi->p;

    /* set method as purely implicit */
    flag = ARKStepSetImplicit(arkode_mem);
    if (flag != ARK_SUCCESS)
    {
      arkProcessError(ark_mem, ARK_ILL_INPUT, __LINE__, __func__, __FILE__,
                      "Error in ARKStepSetImplicit");
      return (flag);
    }

    /* ImEx */
  }
  else
  {
    /* ensure that tables match */
    if (!((etable == ARKODE_ARK324L2SA_ERK_4_2_3) &&
          (itable == ARKODE_ARK324L2SA_DIRK_4_2_3)) &&
        !((etable == ARKODE_ARK436L2SA_ERK_6_3_4) &&
          (itable == ARKODE_ARK436L2SA_DIRK_6_3_4)) &&
        !((etable == ARKODE_ARK437L2SA_ERK_7_3_4) &&
          (itable == ARKODE_ARK437L2SA_DIRK_7_3_4)) &&
        !((etable == ARKODE_ARK548L2SA_ERK_8_4_5) &&
          (itable == ARKODE_ARK548L2SA_DIRK_8_4_5)) &&
        !((etable == ARKODE_ARK548L2SAb_ERK_8_4_5) &&
          (itable == ARKODE_ARK548L2SAb_DIRK_8_4_5)) &&
        !((etable == ARKODE_ARK2_ERK_3_1_2) && (itable == ARKODE_ARK2_DIRK_3_1_2)))
    {
      arkProcessError(ark_mem, ARK_ILL_INPUT, __LINE__, __func__, __FILE__,
                      "Incompatible Butcher tables for ARK method");
      return (ARK_ILL_INPUT);
    }

    /* fill in tables based on arguments */
    step_mem->Bi = ARKodeButcherTable_LoadDIRK(itable);
    step_mem->Be = ARKodeButcherTable_LoadERK(etable);
    if (step_mem->Bi == NULL)
    {
      arkProcessError(ark_mem, ARK_MEM_NULL, __LINE__, __func__, __FILE__,
                      "Illegal IRK table number");
      return (ARK_ILL_INPUT);
    }
    if (step_mem->Be == NULL)
    {
      arkProcessError(ark_mem, ARK_MEM_NULL, __LINE__, __func__, __FILE__,
                      "Illegal ERK table number");
      return (ARK_ILL_INPUT);
    }
    step_mem->stages = step_mem->Bi->stages;
    step_mem->q      = step_mem->Bi->q;
    step_mem->p      = step_mem->Bi->p;

    /* set method as ImEx */
    if (ARKStepSetImEx(arkode_mem) != ARK_SUCCESS)
    {
      arkProcessError(ark_mem, ARK_ILL_INPUT, __LINE__, __func__, __FILE__,
                      MSG_ARK_MISSING_F);
      return (ARK_ILL_INPUT);
    }
  }

  return (ARK_SUCCESS);
}

/*---------------------------------------------------------------
  ARKStepSetTableName:

  Specifies to use pre-existing Butcher tables for the system,
  based on the string passed to
  ARKodeButcherTable_LoadERKByName() and
  ARKodeButcherTable_LoadDIRKByName() within the files
  arkode_butcher_erk.c and arkode_butcher_dirk.c (automatically
  calls ARKStepSetImEx).

  If itable is "ARKODE_DIRK_NONE" or etable is "ARKODE_ERK_NONE",
  then this disables the corresponding table.
  ---------------------------------------------------------------*/
int ARKStepSetTableName(void* arkode_mem, const char* itable, const char* etable)
{
  return (ARKStepSetTableNum(arkode_mem, arkButcherTableDIRKNameToID(itable),
                             arkButcherTableERKNameToID(etable)));
}

/*===============================================================
  Exported optional output functions.
  ===============================================================*/

/*---------------------------------------------------------------
  ARKStepGetNumRhsEvals:

  Returns the current number of calls to fe and fi
  ---------------------------------------------------------------*/
int ARKStepGetNumRhsEvals(void* arkode_mem, long int* fe_evals, long int* fi_evals)
{
  ARKodeMem ark_mem;
  ARKodeARKStepMem step_mem;
  int retval;

  /* access ARKodeMem and ARKodeARKStepMem structures */
  retval = arkStep_AccessARKODEStepMem(arkode_mem, __func__, &ark_mem, &step_mem);
  if (retval != ARK_SUCCESS) { return (retval); }

  /* get values from step_mem */
  *fe_evals = step_mem->nfe;
  *fi_evals = step_mem->nfi;

  return (ARK_SUCCESS);
}

/*---------------------------------------------------------------
  ARKStepGetCurrentButcherTables:

  Sets pointers to the explicit and implicit Butcher tables
  currently in use.
  ---------------------------------------------------------------*/
int ARKStepGetCurrentButcherTables(void* arkode_mem, ARKodeButcherTable* Bi,
                                   ARKodeButcherTable* Be)
{
  ARKodeMem ark_mem;
  ARKodeARKStepMem step_mem;
  int retval;

  /* access ARKodeMem and ARKodeARKStepMem structures */
  retval = arkStep_AccessARKODEStepMem(arkode_mem, __func__, &ark_mem, &step_mem);
  if (retval != ARK_SUCCESS) { return (retval); }

  /* get tables from step_mem */
  *Bi = step_mem->Bi;
  *Be = step_mem->Be;
  return (ARK_SUCCESS);
}

/*---------------------------------------------------------------
  ARKStepGetTimestepperStats:

  Returns integrator statistics
  ---------------------------------------------------------------*/
int ARKStepGetTimestepperStats(void* arkode_mem, long int* expsteps,
                               long int* accsteps, long int* step_attempts,
                               long int* fe_evals, long int* fi_evals,
                               long int* nlinsetups, long int* netfails)
{
  ARKodeMem ark_mem;
  ARKodeARKStepMem step_mem;
  int retval;

  /* access ARKodeMem and ARKodeARKStepMem structures */
  retval = arkStep_AccessARKODEStepMem(arkode_mem, __func__, &ark_mem, &step_mem);
  if (retval != ARK_SUCCESS) { return (retval); }

  /* set expsteps and accsteps from adaptivity structure */
  *expsteps = ark_mem->hadapt_mem->nst_exp;
  *accsteps = ark_mem->hadapt_mem->nst_acc;

  /* set remaining outputs */
  *step_attempts = ark_mem->nst_attempts;
  *fe_evals      = step_mem->nfe;
  *fi_evals      = step_mem->nfi;
  *nlinsetups    = step_mem->nsetups;
  *netfails      = ark_mem->netf;

  return (ARK_SUCCESS);
}

/*===============================================================
  Private functions attached to ARKODE
  ===============================================================*/

/*---------------------------------------------------------------
  arkStep_SetRelaxFn:

  Sets up the relaxation module using ARKStep's utility routines.
  ---------------------------------------------------------------*/
int arkStep_SetRelaxFn(ARKodeMem ark_mem, ARKRelaxFn rfn, ARKRelaxJacFn rjac)
{
  return (
    arkRelaxCreate(ark_mem, rfn, rjac, arkStep_RelaxDeltaE, arkStep_GetOrder));
}

/*---------------------------------------------------------------
  arkStep_SetUserData:

  Passes user-data pointer to attached linear solver modules.
  ---------------------------------------------------------------*/
int arkStep_SetUserData(ARKodeMem ark_mem, void* user_data)
{
  ARKodeARKStepMem step_mem;
  int retval;

  /* access ARKodeARKStepMem structure */
  retval = arkStep_AccessStepMem(ark_mem, __func__, &step_mem);
  if (retval != ARK_SUCCESS) { return (retval); }

  /* set user data in ARKODE LS mem */
  if (step_mem->lmem != NULL)
  {
    retval = arkLSSetUserData(ark_mem, user_data);
    if (retval != ARKLS_SUCCESS) { return (retval); }
  }

  /* set user data in ARKODE LSMass mem */
  if (step_mem->mass_mem != NULL)
  {
    retval = arkLSSetMassUserData(ark_mem, user_data);
    if (retval != ARKLS_SUCCESS) { return (retval); }
  }

  return (ARK_SUCCESS);
}

/*---------------------------------------------------------------
  arkStep_SetDefaults:

  Resets all ARKStep optional inputs to their default values.
  Does not change problem-defining function pointers or
  user_data pointer.  Also leaves alone any data
  structures/options related to the ARKODE infrastructure itself
  (e.g., root-finding and post-process step).
  ---------------------------------------------------------------*/
int arkStep_SetDefaults(ARKodeMem ark_mem)
{
  ARKodeARKStepMem step_mem;
  int retval;

  /* access ARKodeARKStepMem structure */
  retval = arkStep_AccessStepMem(ark_mem, __func__, &step_mem);
  if (retval != ARK_SUCCESS) { return (retval); }

  /* Set default values for integrator optional inputs */
  step_mem->q              = Q_DEFAULT; /* method order */
  step_mem->p              = 0;         /* embedding order */
  step_mem->predictor      = 0;         /* trivial predictor */
  step_mem->linear         = SUNFALSE;  /* nonlinear problem */
  step_mem->linear_timedep = SUNTRUE;   /* dfi/dy depends on t */
  step_mem->autonomous     = SUNFALSE;  /* non-autonomous problem */
  step_mem->explicit       = SUNTRUE;   /* fe(t,y) will be used */
  step_mem->implicit       = SUNTRUE;   /* fi(t,y) will be used */
  step_mem->deduce_rhs     = SUNFALSE;  /* deduce fi on result of NLS */
  step_mem->maxcor         = MAXCOR;    /* max nonlinear iters/stage */
  step_mem->nlscoef        = NLSCOEF;   /* nonlinear tolerance coefficient */
  step_mem->crdown         = CRDOWN; /* nonlinear convergence estimate coeff. */
  step_mem->rdiv           = RDIV;   /* nonlinear divergence tolerance */
  step_mem->dgmax    = DGMAX; /* max step change before recomputing J or P */
  step_mem->msbp     = MSBP;  /* max steps between updates to J or P */
  step_mem->stages   = 0;     /* no stages */
  step_mem->istage   = 0;     /* current stage */
  step_mem->Be       = NULL;  /* no Butcher tables */
  step_mem->Bi       = NULL;
  step_mem->NLS      = NULL; /* no nonlinear solver object */
  step_mem->jcur     = SUNFALSE;
  step_mem->convfail = ARK_NO_FAILURES;
  step_mem->stage_predict = NULL; /* no user-supplied stage predictor */
  return (ARK_SUCCESS);
}

/*---------------------------------------------------------------
  arkStep_SetOrder:

  Specifies the method order
  ---------------------------------------------------------------*/
int arkStep_SetOrder(ARKodeMem ark_mem, int ord)
{
  ARKodeARKStepMem step_mem;
  sunindextype Blrw, Bliw;
  int retval;

  /* access ARKodeARKStepMem structure */
  retval = arkStep_AccessStepMem(ark_mem, __func__, &step_mem);
  if (retval != ARK_SUCCESS) { return (retval); }

  /* set user-provided value, or default, depending on argument */
  if (ord <= 0) { step_mem->q = Q_DEFAULT; }
  else { step_mem->q = ord; }

  /* clear Butcher tables, since user is requesting a change in method
     or a reset to defaults.  Tables will be set in ARKInitialSetup. */
  step_mem->stages = 0;
  step_mem->istage = 0;
  step_mem->p      = 0;

  ARKodeButcherTable_Space(step_mem->Be, &Bliw, &Blrw);
  ARKodeButcherTable_Free(step_mem->Be);
  step_mem->Be = NULL;
  ark_mem->liw -= Bliw;
  ark_mem->lrw -= Blrw;

  ARKodeButcherTable_Space(step_mem->Bi, &Bliw, &Blrw);
  ARKodeButcherTable_Free(step_mem->Bi);
  step_mem->Bi = NULL;
  ark_mem->liw -= Bliw;
  ark_mem->lrw -= Blrw;

  return (ARK_SUCCESS);
}

/*---------------------------------------------------------------
  arkStep_SetLinear:

  Specifies that the implicit portion of the problem is linear,
  and to tighten the linear solver tolerances while taking only
  one Newton iteration.  DO NOT USE IN COMBINATION WITH THE
  FIXED-POINT SOLVER.  Automatically tightens DeltaGammaMax
  to ensure that step size changes cause Jacobian recomputation.

  The argument should be 1 or 0, where 1 indicates that the
  Jacobian of fi with respect to y depends on time, and
  0 indicates that it is not time dependent.  Alternately, when
  using an iterative linear solver this flag denotes time
  dependence of the preconditioner.
  ---------------------------------------------------------------*/
int arkStep_SetLinear(ARKodeMem ark_mem, int timedepend)
{
  ARKodeARKStepMem step_mem;
  int retval;

  /* access ARKodeARKStepMem structure */
  retval = arkStep_AccessStepMem(ark_mem, __func__, &step_mem);
  if (retval != ARK_SUCCESS) { return (retval); }

  if (timedepend && step_mem->autonomous)
  {
    arkProcessError(ark_mem, ARK_ILL_INPUT, __LINE__, __func__, __FILE__,
                    "Incompatible settings, the problem is autonomous but the "
                    "Jacobian is time dependent");
    return ARK_ILL_INPUT;
  }

  /* set parameters */
  step_mem->linear         = SUNTRUE;
  step_mem->linear_timedep = (timedepend == 1);
  step_mem->dgmax          = SUN_RCONST(100.0) * SUN_UNIT_ROUNDOFF;

  return (ARK_SUCCESS);
}

/*---------------------------------------------------------------
  arkStep_SetNonlinear:

  Specifies that the implicit portion of the problem is nonlinear.
  Used to undo a previous call to arkStep_SetLinear.  Automatically
  loosens DeltaGammaMax back to default value.
  ---------------------------------------------------------------*/
int arkStep_SetNonlinear(ARKodeMem ark_mem)
{
  ARKodeARKStepMem step_mem;
  int retval;

  /* access ARKodeARKStepMem structure */
  retval = arkStep_AccessStepMem(ark_mem, __func__, &step_mem);
  if (retval != ARK_SUCCESS) { return (retval); }

  /* set parameters */
  step_mem->linear         = SUNFALSE;
  step_mem->linear_timedep = SUNTRUE;
  step_mem->dgmax          = DGMAX;

  return (ARK_SUCCESS);
}

/*---------------------------------------------------------------
  arkStep_SetAutonomous:

  Indicates if the problem is autonomous (True) or non-autonomous
  (False).
  ---------------------------------------------------------------*/
int arkStep_SetAutonomous(ARKodeMem ark_mem, sunbooleantype autonomous)
{
  ARKodeARKStepMem step_mem;
  int retval;

  /* access ARKodeARKStepMem structure */
  retval = arkStep_AccessStepMem(ark_mem, __func__, &step_mem);
  if (retval != ARK_SUCCESS) { return retval; }

  step_mem->autonomous = autonomous;

  if (autonomous && step_mem->linear) { step_mem->linear_timedep = SUNFALSE; }

  /* Reattach the nonlinear system function e.g., switching to/from an
     autonomous problem with the trivial predictor requires swapping the
     nonlinear system function provided to the nonlinear solver */
  retval = arkStep_SetNlsSysFn(ark_mem);
  if (retval != ARK_SUCCESS)
  {
    arkProcessError(ark_mem, ARK_ILL_INPUT, __LINE__, __func__, __FILE__,
                    "Setting nonlinear system function failed");
    return ARK_ILL_INPUT;
  }

  /* This will be better handled when the temp vector stack is added */
  if (autonomous)
  {
    /* Allocate tempv5 if needed */
    if (!arkAllocVec(ark_mem, ark_mem->yn, &ark_mem->tempv5))
    {
      arkProcessError(ark_mem, ARK_MEM_FAIL, __LINE__, __func__, __FILE__,
                      MSG_ARK_MEM_FAIL);
      return ARK_MEM_FAIL;
    }
  }
  else
  {
    /* Free tempv5 if necessary */
    arkFreeVec(ark_mem, &ark_mem->tempv5);
  }

  return ARK_SUCCESS;
}

/*---------------------------------------------------------------
  arkStep_SetNonlinCRDown:

  Specifies the user-provided nonlinear convergence constant
  crdown.  Legal values are strictly positive; illegal values
  imply a reset to the default.
  ---------------------------------------------------------------*/
int arkStep_SetNonlinCRDown(ARKodeMem ark_mem, sunrealtype crdown)
{
  ARKodeARKStepMem step_mem;
  int retval;

  /* access ARKodeARKStepMem structure */
  retval = arkStep_AccessStepMem(ark_mem, __func__, &step_mem);
  if (retval != ARK_SUCCESS) { return (retval); }

  /* if argument legal set it, otherwise set default */
  if (crdown <= ZERO) { step_mem->crdown = CRDOWN; }
  else { step_mem->crdown = crdown; }

  return (ARK_SUCCESS);
}

/*---------------------------------------------------------------
  arkStep_SetNonlinRDiv:

  Specifies the user-provided nonlinear convergence constant
  rdiv.  Legal values are strictly positive; illegal values
  imply a reset to the default.
  ---------------------------------------------------------------*/
int arkStep_SetNonlinRDiv(ARKodeMem ark_mem, sunrealtype rdiv)
{
  ARKodeARKStepMem step_mem;
  int retval;

  /* access ARKodeARKStepMem structure */
  retval = arkStep_AccessStepMem(ark_mem, __func__, &step_mem);
  if (retval != ARK_SUCCESS) { return (retval); }

  /* if argument legal set it, otherwise set default */
  if (rdiv <= ZERO) { step_mem->rdiv = RDIV; }
  else { step_mem->rdiv = rdiv; }

  return (ARK_SUCCESS);
}

/*---------------------------------------------------------------
  arkStep_SetDeltaGammaMax:

  Specifies the user-provided linear setup decision constant
  dgmax.  Legal values are strictly positive; illegal values imply
  a reset to the default.
  ---------------------------------------------------------------*/
int arkStep_SetDeltaGammaMax(ARKodeMem ark_mem, sunrealtype dgmax)
{
  ARKodeARKStepMem step_mem;
  int retval;

  /* access ARKodeARKStepMem structure */
  retval = arkStep_AccessStepMem(ark_mem, __func__, &step_mem);
  if (retval != ARK_SUCCESS) { return (retval); }

  /* if argument legal set it, otherwise set default */
  if (dgmax <= ZERO) { step_mem->dgmax = DGMAX; }
  else { step_mem->dgmax = dgmax; }

  return (ARK_SUCCESS);
}

/*---------------------------------------------------------------
  arkStep_SetLSetupFrequency:

  Specifies the user-provided linear setup decision constant
  msbp.  Positive values give the frequency for calling lsetup;
  negative values imply recomputation of lsetup at each nonlinear
  solve; a zero value implies a reset to the default.
  ---------------------------------------------------------------*/
int arkStep_SetLSetupFrequency(ARKodeMem ark_mem, int msbp)
{
  ARKodeARKStepMem step_mem;
  int retval;

  /* access ARKodeARKStepMem structure */
  retval = arkStep_AccessStepMem(ark_mem, __func__, &step_mem);
  if (retval != ARK_SUCCESS) { return (retval); }

  /* if argument legal set it, otherwise set default */
  if (msbp == 0) { step_mem->msbp = MSBP; }
  else { step_mem->msbp = msbp; }

  return (ARK_SUCCESS);
}

/*---------------------------------------------------------------
  arkStep_SetPredictorMethod:

  Specifies the method to use for predicting implicit solutions.
  Non-default choices are {1,2,3,4}, all others will use default
  (trivial) predictor.
  ---------------------------------------------------------------*/
int arkStep_SetPredictorMethod(ARKodeMem ark_mem, int pred_method)
{
  ARKodeARKStepMem step_mem;
  int retval;

  /* access ARKodeARKStepMem structure */
  retval = arkStep_AccessStepMem(ark_mem, __func__, &step_mem);
  if (retval != ARK_SUCCESS) { return (retval); }

  /* set parameter */
  step_mem->predictor = pred_method;

  /* Reattach the nonlinear system function e.g., switching to/from the trivial
     predictor with an autonomous problem requires swapping the nonlinear system
     function provided to the nonlinear solver */
  retval = arkStep_SetNlsSysFn(ark_mem);
  if (retval != ARK_SUCCESS)
  {
    arkProcessError(ark_mem, ARK_ILL_INPUT, __LINE__, __func__, __FILE__,
                    "Setting nonlinear system function failed");
    return ARK_ILL_INPUT;
  }

  return (ARK_SUCCESS);
}

/*---------------------------------------------------------------
  arkStep_SetMaxNonlinIters:

  Specifies the maximum number of nonlinear iterations during
  one solve.  A non-positive input implies a reset to the
  default value.
  ---------------------------------------------------------------*/
int arkStep_SetMaxNonlinIters(ARKodeMem ark_mem, int maxcor)
{
  ARKodeARKStepMem step_mem;
  int retval;

  /* access ARKodeARKStepMem structure */
  retval = arkStep_AccessStepMem(ark_mem, __func__, &step_mem);
  if (retval != ARK_SUCCESS) { return (retval); }

  SUNFunctionBegin(ark_mem->sunctx);

  /* Return error message if no NLS module is present */
  if (step_mem->NLS == NULL)
  {
    arkProcessError(ark_mem, ARK_NLS_OP_ERR, __LINE__, __func__, __FILE__,
                    "No SUNNonlinearSolver object is present");
    return (ARK_ILL_INPUT);
  }

  /* argument <= 0 sets default, otherwise set input */
  if (maxcor <= 0) { step_mem->maxcor = MAXCOR; }
  else { step_mem->maxcor = maxcor; }

  /* send argument to NLS structure */
  retval = SUNNonlinSolSetMaxIters(step_mem->NLS, step_mem->maxcor);
  if (retval != SUN_SUCCESS)
  {
    arkProcessError(ark_mem, ARK_NLS_OP_ERR, __LINE__, __func__, __FILE__,
                    "Error setting maxcor in SUNNonlinearSolver object");
    return (ARK_NLS_OP_ERR);
  }

  return (ARK_SUCCESS);
}

/*---------------------------------------------------------------
  arkStep_SetNonlinConvCoef:

  Specifies the coefficient in the nonlinear solver convergence
  test.  A non-positive input implies a reset to the default value.
  ---------------------------------------------------------------*/
int arkStep_SetNonlinConvCoef(ARKodeMem ark_mem, sunrealtype nlscoef)
{
  ARKodeARKStepMem step_mem;
  int retval;

  /* access ARKodeARKStepMem structure */
  retval = arkStep_AccessStepMem(ark_mem, __func__, &step_mem);
  if (retval != ARK_SUCCESS) { return (retval); }

  /* argument <= 0 sets default, otherwise set input */
  if (nlscoef <= ZERO) { step_mem->nlscoef = NLSCOEF; }
  else { step_mem->nlscoef = nlscoef; }

  return (ARK_SUCCESS);
}

/*---------------------------------------------------------------
  arkStep_SetStagePredictFn:  Specifies a user-provided step
  predictor function having type ARKStagePredictFn.  A
  NULL input function disables calls to this routine.
  ---------------------------------------------------------------*/
int arkStep_SetStagePredictFn(ARKodeMem ark_mem, ARKStagePredictFn PredictStage)
{
  ARKodeARKStepMem step_mem;
  int retval;

  /* access ARKodeARKStepMem structure and set function pointer */
  retval = arkStep_AccessStepMem(ark_mem, __func__, &step_mem);
  if (retval != ARK_SUCCESS) { return (retval); }

  step_mem->stage_predict = PredictStage;
  return (ARK_SUCCESS);
}

/*---------------------------------------------------------------
  arkStep_SetDeduceImplicitRhs:

  Specifies if an optimization is used to avoid an evaluation of
  fi after a nonlinear solve for an implicit stage.  If stage
  postprocessecing in enabled, this option is ignored, and fi is
  never deduced.

  An argument of SUNTRUE indicates that fi is deduced to compute
  fi(z_i), and SUNFALSE indicates that fi(z_i) is computed with
  an additional evaluation of fi.
  ---------------------------------------------------------------*/
int arkStep_SetDeduceImplicitRhs(ARKodeMem ark_mem, sunbooleantype deduce)
{
  ARKodeARKStepMem step_mem;
<<<<<<< HEAD
  long int Blrw, Bliw;
=======
>>>>>>> f64d9946
  int retval;

  /* access ARKodeARKStepMem structure and set function pointer */
  retval = arkStep_AccessStepMem(ark_mem, __func__, &step_mem);
  if (retval != ARK_SUCCESS) { return (retval); }

  step_mem->deduce_rhs = deduce;
  return (ARK_SUCCESS);
}

/*---------------------------------------------------------------
  arkStep_GetCurrentGamma: Returns the current value of gamma
  ---------------------------------------------------------------*/
int arkStep_GetCurrentGamma(ARKodeMem ark_mem, sunrealtype* gamma)
{
  int retval;
  ARKodeARKStepMem step_mem;
  retval = arkStep_AccessStepMem(ark_mem, __func__, &step_mem);
  if (retval != ARK_SUCCESS) { return (retval); }
  *gamma = step_mem->gamma;
  return (retval);
}

/*---------------------------------------------------------------
  arkStep_GetEstLocalErrors: Returns the current local truncation
  error estimate vector
  ---------------------------------------------------------------*/
int arkStep_GetEstLocalErrors(ARKodeMem ark_mem, N_Vector ele)
{
  int retval;
  ARKodeARKStepMem step_mem;
  retval = arkStep_AccessStepMem(ark_mem, __func__, &step_mem);
  if (retval != ARK_SUCCESS) { return (retval); }

  /* return an error if local truncation error is not computed */
  if (ark_mem->fixedstep) { return (ARK_STEPPER_UNSUPPORTED); }

  /* otherwise, copy local truncation error vector to output */
  N_VScale(ONE, ark_mem->tempv1, ele);
  return (ARK_SUCCESS);
}

/*---------------------------------------------------------------
  arkStep_GetNumLinSolvSetups:

  Returns the current number of calls to the lsetup routine
  ---------------------------------------------------------------*/
int arkStep_GetNumLinSolvSetups(ARKodeMem ark_mem, long int* nlinsetups)
{
  ARKodeARKStepMem step_mem;
  int retval;

  /* access ARKodeARKStepMem structure */
  retval = arkStep_AccessStepMem(ark_mem, __func__, &step_mem);
  if (retval != ARK_SUCCESS) { return (retval); }

  /* get value from step_mem */
  *nlinsetups = step_mem->nsetups;

  return (ARK_SUCCESS);
}

/*---------------------------------------------------------------
  arkStep_GetNumNonlinSolvIters:

  Returns the current number of nonlinear solver iterations
  ---------------------------------------------------------------*/
int arkStep_GetNumNonlinSolvIters(ARKodeMem ark_mem, long int* nniters)
{
  ARKodeARKStepMem step_mem;
  int retval;

  /* access ARKodeARKStepMem structure */
  retval = arkStep_AccessStepMem(ark_mem, __func__, &step_mem);
  if (retval != ARK_SUCCESS) { return (retval); }

  *nniters = step_mem->nls_iters;

  return (ARK_SUCCESS);
}

/*---------------------------------------------------------------
  arkStep_GetNumNonlinSolvConvFails:

  Returns the current number of nonlinear solver convergence fails
  ---------------------------------------------------------------*/
int arkStep_GetNumNonlinSolvConvFails(ARKodeMem ark_mem, long int* nnfails)
{
  ARKodeARKStepMem step_mem;
  int retval;

  /* access ARKodeARKStepMem structure */
  retval = arkStep_AccessStepMem(ark_mem, __func__, &step_mem);
  if (retval != ARK_SUCCESS) { return (retval); }

  /* set output from step_mem */
  *nnfails = step_mem->nls_fails;

  return (ARK_SUCCESS);
}

/*---------------------------------------------------------------
  arkStep_GetNonlinSolvStats:

  Returns nonlinear solver statistics
  ---------------------------------------------------------------*/
int arkStep_GetNonlinSolvStats(ARKodeMem ark_mem, long int* nniters,
                               long int* nnfails)
{
  ARKodeARKStepMem step_mem;
  int retval;

  /* access ARKodeARKStepMem structure */
  retval = arkStep_AccessStepMem(ark_mem, __func__, &step_mem);
  if (retval != ARK_SUCCESS) { return (retval); }

  *nniters = step_mem->nls_iters;
  *nnfails = step_mem->nls_fails;

  return (ARK_SUCCESS);
}

/*---------------------------------------------------------------
  arkStep_PrintAllStats:

  Prints integrator statistics
  ---------------------------------------------------------------*/
int arkStep_PrintAllStats(ARKodeMem ark_mem, FILE* outfile, SUNOutputFormat fmt)
{
  ARKodeARKStepMem step_mem;
  ARKLsMem arkls_mem;
  ARKLsMassMem arklsm_mem;
  int retval;

  /* access ARKodeARKStepMem structure */
  retval = arkStep_AccessStepMem(ark_mem, __func__, &step_mem);
  if (retval != ARK_SUCCESS) { return (retval); }

  switch (fmt)
  {
  case SUN_OUTPUTFORMAT_TABLE:
    /* function evaluations */
    fprintf(outfile, "Explicit RHS fn evals        = %ld\n", step_mem->nfe);
    fprintf(outfile, "Implicit RHS fn evals        = %ld\n", step_mem->nfi);

    /* nonlinear solver stats */
    fprintf(outfile, "NLS iters                    = %ld\n", step_mem->nls_iters);
    fprintf(outfile, "NLS fails                    = %ld\n", step_mem->nls_fails);
    if (ark_mem->nst > 0)
    {
      fprintf(outfile, "NLS iters per step           = %" RSYM "\n",
              (sunrealtype)step_mem->nls_iters / (sunrealtype)ark_mem->nst);
    }

    /* linear solver stats */
    fprintf(outfile, "LS setups                    = %ld\n", step_mem->nsetups);
    if (ark_mem->step_getlinmem(ark_mem))
    {
      arkls_mem = (ARKLsMem)(ark_mem->step_getlinmem(ark_mem));
      fprintf(outfile, "Jac fn evals                 = %ld\n", arkls_mem->nje);
      fprintf(outfile, "LS RHS fn evals              = %ld\n", arkls_mem->nfeDQ);
      fprintf(outfile, "Prec setup evals             = %ld\n", arkls_mem->npe);
      fprintf(outfile, "Prec solves                  = %ld\n", arkls_mem->nps);
      fprintf(outfile, "LS iters                     = %ld\n", arkls_mem->nli);
      fprintf(outfile, "LS fails                     = %ld\n", arkls_mem->ncfl);
      fprintf(outfile, "Jac-times setups             = %ld\n",
              arkls_mem->njtsetup);
      fprintf(outfile, "Jac-times evals              = %ld\n",
              arkls_mem->njtimes);
      if (step_mem->nls_iters > 0)
      {
        fprintf(outfile, "LS iters per NLS iter        = %" RSYM "\n",
                (sunrealtype)arkls_mem->nli / (sunrealtype)step_mem->nls_iters);
        fprintf(outfile, "Jac evals per NLS iter       = %" RSYM "\n",
                (sunrealtype)arkls_mem->nje / (sunrealtype)step_mem->nls_iters);
        fprintf(outfile, "Prec evals per NLS iter      = %" RSYM "\n",
                (sunrealtype)arkls_mem->npe / (sunrealtype)step_mem->nls_iters);
      }
    }

    /* mass solve stats */
    if (ark_mem->step_getmassmem(ark_mem))
    {
      arklsm_mem = (ARKLsMassMem)(ark_mem->step_getmassmem(ark_mem));
      fprintf(outfile, "Mass setups                  = %ld\n",
              arklsm_mem->nmsetups);
      fprintf(outfile, "Mass solves                  = %ld\n",
              arklsm_mem->nmsolves);
      fprintf(outfile, "Mass Prec setup evals        = %ld\n", arklsm_mem->npe);
      fprintf(outfile, "Mass Prec solves             = %ld\n", arklsm_mem->nps);
      fprintf(outfile, "Mass LS iters                = %ld\n", arklsm_mem->nli);
      fprintf(outfile, "Mass LS fails                = %ld\n", arklsm_mem->ncfl);
      fprintf(outfile, "Mass-times setups            = %ld\n",
              arklsm_mem->nmtsetup);
      fprintf(outfile, "Mass-times evals             = %ld\n",
              arklsm_mem->nmtimes);
    }
    break;

  case SUN_OUTPUTFORMAT_CSV:
    /* function evaluations */
    fprintf(outfile, ",Explicit RHS fn evals,%ld", step_mem->nfe);
    fprintf(outfile, ",Implicit RHS fn evals,%ld", step_mem->nfi);

    /* nonlinear solver stats */
    fprintf(outfile, ",NLS iters,%ld", step_mem->nls_iters);
    fprintf(outfile, ",NLS fails,%ld", step_mem->nls_fails);
    if (ark_mem->nst > 0)
    {
      fprintf(outfile, ",NLS iters per step,%" RSYM,
              (sunrealtype)step_mem->nls_iters / (sunrealtype)ark_mem->nst);
    }
    else { fprintf(outfile, ",NLS iters per step,0"); }

    /* linear solver stats */
    fprintf(outfile, ",LS setups,%ld", step_mem->nsetups);
    if (ark_mem->step_getlinmem(ark_mem))
    {
      arkls_mem = (ARKLsMem)(ark_mem->step_getlinmem(ark_mem));
      fprintf(outfile, ",Jac fn evals,%ld", arkls_mem->nje);
      fprintf(outfile, ",LS RHS fn evals,%ld", arkls_mem->nfeDQ);
      fprintf(outfile, ",Prec setup evals,%ld", arkls_mem->npe);
      fprintf(outfile, ",Prec solves,%ld", arkls_mem->nps);
      fprintf(outfile, ",LS iters,%ld", arkls_mem->nli);
      fprintf(outfile, ",LS fails,%ld", arkls_mem->ncfl);
      fprintf(outfile, ",Jac-times setups,%ld", arkls_mem->njtsetup);
      fprintf(outfile, ",Jac-times evals,%ld", arkls_mem->njtimes);
      if (step_mem->nls_iters > 0)
      {
        fprintf(outfile, ",LS iters per NLS iter,%" RSYM,
                (sunrealtype)arkls_mem->nli / (sunrealtype)step_mem->nls_iters);
        fprintf(outfile, ",Jac evals per NLS iter,%" RSYM,
                (sunrealtype)arkls_mem->nje / (sunrealtype)step_mem->nls_iters);
        fprintf(outfile, ",Prec evals per NLS iter,%" RSYM,
                (sunrealtype)arkls_mem->npe / (sunrealtype)step_mem->nls_iters);
      }
      else
      {
        fprintf(outfile, ",LS iters per NLS iter,0");
        fprintf(outfile, ",Jac evals per NLS iter,0");
        fprintf(outfile, ",Prec evals per NLS iter,0");
      }
    }

    /* mass solve stats */
    if (ark_mem->step_getmassmem(ark_mem))
    {
      arklsm_mem = (ARKLsMassMem)(ark_mem->step_getmassmem(ark_mem));
      fprintf(outfile, ",Mass setups,%ld", arklsm_mem->nmsetups);
      fprintf(outfile, ",Mass solves,%ld", arklsm_mem->nmsolves);
      fprintf(outfile, ",Mass Prec setup evals,%ld", arklsm_mem->npe);
      fprintf(outfile, ",Mass Prec solves,%ld", arklsm_mem->nps);
      fprintf(outfile, ",Mass LS iters,%ld", arklsm_mem->nli);
      fprintf(outfile, ",Mass LS fails,%ld", arklsm_mem->ncfl);
      fprintf(outfile, ",Mass-times setups,%ld", arklsm_mem->nmtsetup);
      fprintf(outfile, ",Mass-times evals,%ld", arklsm_mem->nmtimes);
    }
    fprintf(outfile, "\n");
    break;

  default:
    arkProcessError(ark_mem, ARK_ILL_INPUT, __LINE__, __func__, __FILE__,
                    "Invalid formatting option.");
    return (ARK_ILL_INPUT);
  }

  return (ARK_SUCCESS);
}

/*---------------------------------------------------------------
  arkStep_WriteParameters:

  Outputs all solver parameters to the provided file pointer.
  ---------------------------------------------------------------*/
int arkStep_WriteParameters(ARKodeMem ark_mem, FILE* fp)
{
  ARKodeARKStepMem step_mem;
  int retval;

  /* access ARKodeARKStepMem structure */
  retval = arkStep_AccessStepMem(ark_mem, __func__, &step_mem);
  if (retval != ARK_SUCCESS) { return (retval); }

  /* print integrator parameters to file */
  fprintf(fp, "ARKStep time step module parameters:\n");
  fprintf(fp, "  Method order %i\n", step_mem->q);
  if (step_mem->linear)
  {
    fprintf(fp, "  Linear implicit problem");
    if (step_mem->linear_timedep)
    {
      fprintf(fp, " (time-dependent Jacobian)\n");
    }
    else { fprintf(fp, " (time-independent Jacobian)\n"); }
  }
  if (step_mem->explicit && step_mem->implicit)
  {
    fprintf(fp, "  ImEx integrator\n");
  }
  else if (step_mem->implicit) { fprintf(fp, "  Implicit integrator\n"); }
  else { fprintf(fp, "  Explicit integrator\n"); }

  if (step_mem->implicit)
  {
    fprintf(fp, "  Implicit predictor method = %i\n", step_mem->predictor);
    fprintf(fp, "  Implicit solver tolerance coefficient = %" RSYM "\n",
            step_mem->nlscoef);
    fprintf(fp, "  Maximum number of nonlinear corrections = %i\n",
            step_mem->maxcor);
    fprintf(fp, "  Nonlinear convergence rate constant = %" RSYM "\n",
            step_mem->crdown);
    fprintf(fp, "  Nonlinear divergence tolerance = %" RSYM "\n", step_mem->rdiv);
    fprintf(fp, "  Gamma factor LSetup tolerance = %" RSYM "\n", step_mem->dgmax);
    fprintf(fp, "  Number of steps between LSetup calls = %i\n", step_mem->msbp);
  }
  fprintf(fp, "\n");

  return (ARK_SUCCESS);
}

/*===============================================================
  Exported-but-deprecated user-callable functions.
  ===============================================================*/

int ARKStepResize(void* arkode_mem, N_Vector y0, sunrealtype hscale,
                  sunrealtype t0, ARKVecResizeFn resize, void* resize_data)
{
<<<<<<< HEAD
  int retval;
  ARKodeMem ark_mem;
  ARKodeARKStepMem step_mem;
  long int Blrw, Bliw;

  /* access ARKodeARKStepMem structure */
  retval = arkStep_AccessStepMem(arkode_mem, __func__, &ark_mem, &step_mem);
  if (retval != ARK_SUCCESS) { return (retval); }

  /* check for illegal inputs */
  if ((Bi == NULL) && (Be == NULL))
  {
    arkProcessError(ark_mem, ARK_MEM_NULL, __LINE__, __func__, __FILE__,
                    "At least one complete table must be supplied");
    return (ARK_ILL_INPUT);
  }

  /* if both tables are set, check that they have the same number of stages */
  if ((Bi != NULL) && (Be != NULL))
  {
    if (Bi->stages != Be->stages)
    {
      arkProcessError(ark_mem, ARK_MEM_NULL, __LINE__, __func__, __FILE__,
                      "Both tables must have the same number of stages");
      return (ARK_ILL_INPUT);
    }
  }

  /* clear any existing parameters and Butcher tables */
  step_mem->stages = 0;
  step_mem->q      = 0;
  step_mem->p      = 0;

  ARKodeButcherTable_Space(step_mem->Be, &Bliw, &Blrw);
  ARKodeButcherTable_Free(step_mem->Be);
  step_mem->Be = NULL;
  ark_mem->liw -= Bliw;
  ark_mem->lrw -= Blrw;

  ARKodeButcherTable_Space(step_mem->Bi, &Bliw, &Blrw);
  ARKodeButcherTable_Free(step_mem->Bi);
  step_mem->Bi = NULL;
  ark_mem->liw -= Bliw;
  ark_mem->lrw -= Blrw;

  /*
   * determine mode (implicit/explicit/ImEx), and perform appropriate actions
   */

  /* explicit */
  if (Bi == NULL)
  {
    /* set the relevant parameters (use table q and p) */
    step_mem->stages = Be->stages;
    step_mem->q      = Be->q;
    step_mem->p      = Be->p;

    /* copy the table in step memory */
    step_mem->Be = ARKodeButcherTable_Copy(Be);
    if (step_mem->Be == NULL)
    {
      arkProcessError(ark_mem, ARK_MEM_NULL, __LINE__, __func__, __FILE__,
                      MSG_ARK_NO_MEM);
      return (ARK_MEM_NULL);
    }

    /* set method as purely explicit */
    retval = ARKStepSetExplicit(arkode_mem);
    if (retval != ARK_SUCCESS)
    {
      arkProcessError(ark_mem, ARK_ILL_INPUT, __LINE__, __func__, __FILE__,
                      "Error in ARKStepSetExplicit");
      return (retval);
    }

    /* implicit */
  }
  else if (Be == NULL)
  {
    /* set the relevant parameters (use table q and p) */
    step_mem->stages = Bi->stages;
    step_mem->q      = Bi->q;
    step_mem->p      = Bi->p;

    /* copy the table in step memory */
    step_mem->Bi = ARKodeButcherTable_Copy(Bi);
    if (step_mem->Bi == NULL)
    {
      arkProcessError(ark_mem, ARK_MEM_NULL, __LINE__, __func__, __FILE__,
                      MSG_ARK_NO_MEM);
      return (ARK_MEM_NULL);
    }
=======
  return (ARKodeResize(arkode_mem, y0, hscale, t0, resize, resize_data));
}
>>>>>>> f64d9946

int ARKStepReset(void* arkode_mem, sunrealtype tR, N_Vector yR)
{
  return (ARKodeReset(arkode_mem, tR, yR));
}

int ARKStepSStolerances(void* arkode_mem, sunrealtype reltol, sunrealtype abstol)
{
  return (ARKodeSStolerances(arkode_mem, reltol, abstol));
}

int ARKStepSVtolerances(void* arkode_mem, sunrealtype reltol, N_Vector abstol)
{
  return (ARKodeSVtolerances(arkode_mem, reltol, abstol));
}

int ARKStepWFtolerances(void* arkode_mem, ARKEwtFn efun)
{
  return (ARKodeWFtolerances(arkode_mem, efun));
}

int ARKStepResStolerance(void* arkode_mem, sunrealtype rabstol)
{
  return (ARKodeResStolerance(arkode_mem, rabstol));
}

int ARKStepResVtolerance(void* arkode_mem, N_Vector rabstol)
{
  return (ARKodeResVtolerance(arkode_mem, rabstol));
}

int ARKStepResFtolerance(void* arkode_mem, ARKRwtFn rfun)
{
  return (ARKodeResFtolerance(arkode_mem, rfun));
}

int ARKStepSetLinearSolver(void* arkode_mem, SUNLinearSolver LS, SUNMatrix A)
{
  return (ARKodeSetLinearSolver(arkode_mem, LS, A));
}

int ARKStepSetMassLinearSolver(void* arkode_mem, SUNLinearSolver LS,
                               SUNMatrix M, sunbooleantype time_dep)
{
  return (ARKodeSetMassLinearSolver(arkode_mem, LS, M, time_dep));
}

int ARKStepRootInit(void* arkode_mem, int nrtfn, ARKRootFn g)
{
  return (ARKodeRootInit(arkode_mem, nrtfn, g));
}

int ARKStepSetDefaults(void* arkode_mem)
{
  return (ARKodeSetDefaults(arkode_mem));
}

int ARKStepSetOptimalParams(void* arkode_mem)
{
  ARKodeMem ark_mem;
  ARKodeARKStepMem step_mem;
<<<<<<< HEAD
  long int Blrw, Bliw;
=======
  ARKodeHAdaptMem hadapt_mem;
  int retval;
  long int lenrw, leniw;
>>>>>>> f64d9946

  /* access ARKodeMem and ARKodeARKStepMem structures */
  retval = arkStep_AccessARKODEStepMem(arkode_mem, __func__, &ark_mem, &step_mem);
  if (retval != ARK_SUCCESS) { return (retval); }

  /* access ARKodeHAdaptMem structure */
  if (ark_mem->hadapt_mem == NULL)
  {
    arkProcessError(ark_mem, ARK_MEM_NULL, __LINE__, __func__, __FILE__,
                    MSG_ARKADAPT_NO_MEM);
    return (ARK_MEM_NULL);
  }
  hadapt_mem = ark_mem->hadapt_mem;

  /* Remove current SUNAdaptController object */
  retval = SUNAdaptController_Space(hadapt_mem->hcontroller, &lenrw, &leniw);
  if (retval == SUN_SUCCESS)
  {
    ark_mem->liw -= leniw;
    ark_mem->lrw -= lenrw;
  }
  if (hadapt_mem->owncontroller)
  {
    retval = SUNAdaptController_Destroy(hadapt_mem->hcontroller);
    ark_mem->hadapt_mem->owncontroller = SUNFALSE;
    if (retval != SUN_SUCCESS)
    {
      arkProcessError(ark_mem, ARK_MEM_FAIL, __LINE__, __func__, __FILE__,
                      "SUNAdaptController_Destroy failure");
      return (ARK_MEM_FAIL);
    }
  }
  hadapt_mem->hcontroller = NULL;

  /* Choose values based on method, order */

  /*    explicit */
  if (step_mem->explicit && !step_mem->implicit)
  {
    hadapt_mem->hcontroller = SUNAdaptController_PI(ark_mem->sunctx);
    if (hadapt_mem->hcontroller == NULL)
    {
      arkProcessError(ark_mem, ARK_MEM_FAIL, __LINE__, __func__, __FILE__,
                      "SUNAdaptController_PI allocation failure");
      return (ARK_MEM_FAIL);
    }
    (void)SUNAdaptController_SetErrorBias(hadapt_mem->hcontroller,
                                          SUN_RCONST(1.2));
    (void)SUNAdaptController_SetParams_PI(hadapt_mem->hcontroller,
                                          SUN_RCONST(0.8), -SUN_RCONST(0.31));
    hadapt_mem->safety = SUN_RCONST(0.99);
    hadapt_mem->growth = SUN_RCONST(25.0);
    hadapt_mem->etamxf = SUN_RCONST(0.3);
    hadapt_mem->pq     = PQ;

    /*    implicit */
  }
  else if (step_mem->implicit && !step_mem->explicit)
  {
    switch (step_mem->q)
    {
    case 2: /* just use standard defaults since better ones unknown */
      hadapt_mem->hcontroller = SUNAdaptController_PID(ark_mem->sunctx);
      if (hadapt_mem->hcontroller == NULL)
      {
        arkProcessError(ark_mem, ARK_MEM_FAIL, __LINE__, __func__, __FILE__,
                        "SUNAdaptController_PID allocation failure");
        return (ARK_MEM_FAIL);
      }
      hadapt_mem->safety    = SAFETY;
      hadapt_mem->growth    = GROWTH;
      hadapt_mem->etamxf    = ETAMXF;
      hadapt_mem->small_nef = SMALL_NEF;
      hadapt_mem->etacf     = ETACF;
      hadapt_mem->pq        = PQ;
      step_mem->nlscoef     = SUN_RCONST(0.001);
      step_mem->maxcor      = 5;
      step_mem->crdown      = CRDOWN;
      step_mem->rdiv        = RDIV;
      step_mem->dgmax       = DGMAX;
      step_mem->msbp        = MSBP;
      break;
    case 3:
      hadapt_mem->hcontroller = SUNAdaptController_I(ark_mem->sunctx);
      if (hadapt_mem->hcontroller == NULL)
      {
        arkProcessError(ark_mem, ARK_MEM_FAIL, __LINE__, __func__, __FILE__,
                        "SUNAdaptController_I allocation failure");
        return (ARK_MEM_FAIL);
      }
      (void)SUNAdaptController_SetErrorBias(hadapt_mem->hcontroller,
                                            SUN_RCONST(1.9));
      hadapt_mem->safety    = SUN_RCONST(0.957);
      hadapt_mem->growth    = SUN_RCONST(17.6);
      hadapt_mem->etamxf    = SUN_RCONST(0.45);
      hadapt_mem->small_nef = SMALL_NEF;
      hadapt_mem->etacf     = ETACF;
      hadapt_mem->pq        = PQ;
      step_mem->nlscoef     = SUN_RCONST(0.22);
      step_mem->crdown      = SUN_RCONST(0.17);
      step_mem->rdiv        = SUN_RCONST(2.3);
      step_mem->dgmax       = SUN_RCONST(0.19);
      step_mem->msbp        = 60;
      break;
    case 4:
      hadapt_mem->hcontroller = SUNAdaptController_PID(ark_mem->sunctx);
      if (hadapt_mem->hcontroller == NULL)
      {
        arkProcessError(ark_mem, ARK_MEM_FAIL, __LINE__, __func__, __FILE__,
                        "SUNAdaptController_PID allocation failure");
        return (ARK_MEM_FAIL);
      }
      (void)SUNAdaptController_SetErrorBias(hadapt_mem->hcontroller,
                                            SUN_RCONST(1.2));
      (void)SUNAdaptController_SetParams_PID(hadapt_mem->hcontroller,
                                             SUN_RCONST(0.535),
                                             -SUN_RCONST(0.209),
                                             SUN_RCONST(0.148));
      hadapt_mem->safety    = SUN_RCONST(0.988);
      hadapt_mem->growth    = SUN_RCONST(31.5);
      hadapt_mem->etamxf    = SUN_RCONST(0.33);
      hadapt_mem->small_nef = SMALL_NEF;
      hadapt_mem->etacf     = ETACF;
      hadapt_mem->pq        = PQ;
      step_mem->nlscoef     = SUN_RCONST(0.24);
      step_mem->crdown      = SUN_RCONST(0.26);
      step_mem->rdiv        = SUN_RCONST(2.3);
      step_mem->dgmax       = SUN_RCONST(0.16);
      step_mem->msbp        = 31;
      break;
    case 5:
      hadapt_mem->hcontroller = SUNAdaptController_PID(ark_mem->sunctx);
      if (hadapt_mem->hcontroller == NULL)
      {
        arkProcessError(ark_mem, ARK_MEM_FAIL, __LINE__, __func__, __FILE__,
                        "SUNAdaptController_PID allocation failure");
        return (ARK_MEM_FAIL);
      }
      (void)SUNAdaptController_SetErrorBias(hadapt_mem->hcontroller,
                                            SUN_RCONST(3.3));
      (void)SUNAdaptController_SetParams_PID(hadapt_mem->hcontroller,
                                             SUN_RCONST(0.56), -SUN_RCONST(0.338),
                                             SUN_RCONST(0.14));
      hadapt_mem->safety    = SUN_RCONST(0.937);
      hadapt_mem->growth    = SUN_RCONST(22.0);
      hadapt_mem->etamxf    = SUN_RCONST(0.44);
      hadapt_mem->small_nef = SMALL_NEF;
      hadapt_mem->etacf     = ETACF;
      hadapt_mem->pq        = PQ;
      step_mem->nlscoef     = SUN_RCONST(0.25);
      step_mem->crdown      = SUN_RCONST(0.4);
      step_mem->rdiv        = SUN_RCONST(2.3);
      step_mem->dgmax       = SUN_RCONST(0.32);
      step_mem->msbp        = 31;
      break;
    }

    /*    imex */
  }
  else
  {
    switch (step_mem->q)
    {
    case 2: /* just use standard defaults since better ones unknown */
      hadapt_mem->hcontroller = SUNAdaptController_PID(ark_mem->sunctx);
      if (hadapt_mem->hcontroller == NULL)
      {
        arkProcessError(ark_mem, ARK_MEM_FAIL, __LINE__, __func__, __FILE__,
                        "SUNAdaptController_PID allocation failure");
        return (ARK_MEM_FAIL);
      }
      hadapt_mem->safety    = SAFETY;
      hadapt_mem->growth    = GROWTH;
      hadapt_mem->etamxf    = ETAMXF;
      hadapt_mem->small_nef = SMALL_NEF;
      hadapt_mem->etacf     = ETACF;
      hadapt_mem->pq        = PQ;
      step_mem->nlscoef     = SUN_RCONST(0.001);
      step_mem->maxcor      = 5;
      step_mem->crdown      = CRDOWN;
      step_mem->rdiv        = RDIV;
      step_mem->dgmax       = DGMAX;
      step_mem->msbp        = MSBP;
      break;
    case 3:
      hadapt_mem->hcontroller = SUNAdaptController_PID(ark_mem->sunctx);
      if (hadapt_mem->hcontroller == NULL)
      {
        arkProcessError(ark_mem, ARK_MEM_FAIL, __LINE__, __func__, __FILE__,
                        "SUNAdaptController_PID allocation failure");
        return (ARK_MEM_FAIL);
      }
      (void)SUNAdaptController_SetErrorBias(hadapt_mem->hcontroller,
                                            SUN_RCONST(1.42));
      (void)SUNAdaptController_SetParams_PID(hadapt_mem->hcontroller,
                                             SUN_RCONST(0.54), -SUN_RCONST(0.36),
                                             SUN_RCONST(0.14));
      hadapt_mem->safety    = SUN_RCONST(0.965);
      hadapt_mem->growth    = SUN_RCONST(28.7);
      hadapt_mem->etamxf    = SUN_RCONST(0.46);
      hadapt_mem->small_nef = SMALL_NEF;
      hadapt_mem->etacf     = ETACF;
      hadapt_mem->pq        = PQ;
      step_mem->nlscoef     = SUN_RCONST(0.22);
      step_mem->crdown      = SUN_RCONST(0.17);
      step_mem->rdiv        = SUN_RCONST(2.3);
      step_mem->dgmax       = SUN_RCONST(0.19);
      step_mem->msbp        = 60;
      break;
    case 4:
      hadapt_mem->hcontroller = SUNAdaptController_PID(ark_mem->sunctx);
      if (hadapt_mem->hcontroller == NULL)
      {
        arkProcessError(ark_mem, ARK_MEM_FAIL, __LINE__, __func__, __FILE__,
                        "SUNAdaptController_PID allocation failure");
        return (ARK_MEM_FAIL);
      }
      (void)SUNAdaptController_SetErrorBias(hadapt_mem->hcontroller,
                                            SUN_RCONST(1.35));
      (void)SUNAdaptController_SetParams_PID(hadapt_mem->hcontroller,
                                             SUN_RCONST(0.543),
                                             -SUN_RCONST(0.297),
                                             SUN_RCONST(0.14));
      hadapt_mem->safety    = SUN_RCONST(0.97);
      hadapt_mem->growth    = SUN_RCONST(25.0);
      hadapt_mem->etamxf    = SUN_RCONST(0.47);
      hadapt_mem->small_nef = SMALL_NEF;
      hadapt_mem->etacf     = ETACF;
      hadapt_mem->pq        = PQ;
      step_mem->nlscoef     = SUN_RCONST(0.24);
      step_mem->crdown      = SUN_RCONST(0.26);
      step_mem->rdiv        = SUN_RCONST(2.3);
      step_mem->dgmax       = SUN_RCONST(0.16);
      step_mem->msbp        = 31;
      break;
    case 5:
      hadapt_mem->hcontroller = SUNAdaptController_PI(ark_mem->sunctx);
      if (hadapt_mem->hcontroller == NULL)
      {
        arkProcessError(ark_mem, ARK_MEM_FAIL, __LINE__, __func__, __FILE__,
                        "SUNAdaptController_PI allocation failure");
        return (ARK_MEM_FAIL);
      }
      (void)SUNAdaptController_SetErrorBias(hadapt_mem->hcontroller,
                                            SUN_RCONST(1.15));
      (void)SUNAdaptController_SetParams_PI(hadapt_mem->hcontroller,
                                            SUN_RCONST(0.8), -SUN_RCONST(0.35));
      hadapt_mem->safety    = SUN_RCONST(0.993);
      hadapt_mem->growth    = SUN_RCONST(28.5);
      hadapt_mem->etamxf    = SUN_RCONST(0.3);
      hadapt_mem->small_nef = SMALL_NEF;
      hadapt_mem->etacf     = ETACF;
      hadapt_mem->pq        = PQ;
      step_mem->nlscoef     = SUN_RCONST(0.25);
      step_mem->crdown      = SUN_RCONST(0.4);
      step_mem->rdiv        = SUN_RCONST(2.3);
      step_mem->dgmax       = SUN_RCONST(0.32);
      step_mem->msbp        = 31;
      break;
    }
    hadapt_mem->owncontroller = SUNTRUE;

    retval = SUNAdaptController_Space(hadapt_mem->hcontroller, &lenrw, &leniw);
    if (retval == SUN_SUCCESS)
    {
      ark_mem->liw += leniw;
      ark_mem->lrw += lenrw;
    }
  }
  return (ARK_SUCCESS);
}

int ARKStepSetOrder(void* arkode_mem, int ord)
{
  return (ARKodeSetOrder(arkode_mem, ord));
}

int ARKStepSetInterpolantType(void* arkode_mem, int itype)
{
  return (ARKodeSetInterpolantType(arkode_mem, itype));
}

int ARKStepSetInterpolantDegree(void* arkode_mem, int degree)
{
  return (ARKodeSetInterpolantDegree(arkode_mem, degree));
}

int ARKStepSetDenseOrder(void* arkode_mem, int dord)
{
  return (ARKodeSetInterpolantDegree(arkode_mem, dord));
}

int ARKStepSetNonlinearSolver(void* arkode_mem, SUNNonlinearSolver NLS)
{
  return (ARKodeSetNonlinearSolver(arkode_mem, NLS));
}

int ARKStepSetNlsRhsFn(void* arkode_mem, ARKRhsFn nls_fi)
{
  return (ARKodeSetNlsRhsFn(arkode_mem, nls_fi));
}

int ARKStepSetLinear(void* arkode_mem, int timedepend)
{
  return (ARKodeSetLinear(arkode_mem, timedepend));
}

int ARKStepSetNonlinear(void* arkode_mem)
{
  return (ARKodeSetNonlinear(arkode_mem));
}

int ARKStepSetDeduceImplicitRhs(void* arkode_mem, sunbooleantype deduce)
{
  return (ARKodeSetDeduceImplicitRhs(arkode_mem, deduce));
}

int ARKStepSetAdaptController(void* arkode_mem, SUNAdaptController C)
{
  return (ARKodeSetAdaptController(arkode_mem, C));
}

int ARKStepSetAdaptivityAdjustment(void* arkode_mem, int adjust)
{
  return (ARKodeSetAdaptivityAdjustment(arkode_mem, adjust));
}

int ARKStepSetCFLFraction(void* arkode_mem, sunrealtype cfl_frac)
{
  return (ARKodeSetCFLFraction(arkode_mem, cfl_frac));
}

int ARKStepSetSafetyFactor(void* arkode_mem, sunrealtype safety)
{
  return (ARKodeSetSafetyFactor(arkode_mem, safety));
}

int ARKStepSetErrorBias(void* arkode_mem, sunrealtype bias)
{
  return (ARKodeSetErrorBias(arkode_mem, bias));
}

int ARKStepSetMaxGrowth(void* arkode_mem, sunrealtype mx_growth)
{
  return (ARKodeSetMaxGrowth(arkode_mem, mx_growth));
}

int ARKStepSetMinReduction(void* arkode_mem, sunrealtype eta_min)
{
  return (ARKodeSetMinReduction(arkode_mem, eta_min));
}

int ARKStepSetFixedStepBounds(void* arkode_mem, sunrealtype lb, sunrealtype ub)
{
  return (ARKodeSetFixedStepBounds(arkode_mem, lb, ub));
}

int ARKStepSetAdaptivityMethod(void* arkode_mem, int imethod, int idefault,
                               int pq, sunrealtype adapt_params[3])
{
  return (arkSetAdaptivityMethod(arkode_mem, imethod, idefault, pq, adapt_params));
}

int ARKStepSetAdaptivityFn(void* arkode_mem, ARKAdaptFn hfun, void* h_data)
{
  return (arkSetAdaptivityFn(arkode_mem, hfun, h_data));
}

int ARKStepSetMaxFirstGrowth(void* arkode_mem, sunrealtype etamx1)
{
  return (ARKodeSetMaxFirstGrowth(arkode_mem, etamx1));
}

int ARKStepSetMaxEFailGrowth(void* arkode_mem, sunrealtype etamxf)
{
  return (ARKodeSetMaxEFailGrowth(arkode_mem, etamxf));
}

int ARKStepSetSmallNumEFails(void* arkode_mem, int small_nef)
{
  return (ARKodeSetSmallNumEFails(arkode_mem, small_nef));
}

int ARKStepSetMaxCFailGrowth(void* arkode_mem, sunrealtype etacf)
{
  return (ARKodeSetMaxCFailGrowth(arkode_mem, etacf));
}

int ARKStepSetNonlinCRDown(void* arkode_mem, sunrealtype crdown)
{
  return (ARKodeSetNonlinCRDown(arkode_mem, crdown));
}

int ARKStepSetNonlinRDiv(void* arkode_mem, sunrealtype rdiv)
{
  return (ARKodeSetNonlinRDiv(arkode_mem, rdiv));
}

int ARKStepSetDeltaGammaMax(void* arkode_mem, sunrealtype dgmax)
{
  return (ARKodeSetDeltaGammaMax(arkode_mem, dgmax));
}

int ARKStepSetLSetupFrequency(void* arkode_mem, int msbp)
{
  return (ARKodeSetLSetupFrequency(arkode_mem, msbp));
}

int ARKStepSetPredictorMethod(void* arkode_mem, int pred_method)
{
  return (ARKodeSetPredictorMethod(arkode_mem, pred_method));
}

int ARKStepSetStabilityFn(void* arkode_mem, ARKExpStabFn EStab, void* estab_data)
{
  return (ARKodeSetStabilityFn(arkode_mem, EStab, estab_data));
}

int ARKStepSetMaxErrTestFails(void* arkode_mem, int maxnef)
{
  return (ARKodeSetMaxErrTestFails(arkode_mem, maxnef));
}

int ARKStepSetMaxNonlinIters(void* arkode_mem, int maxcor)
{
  return (ARKodeSetMaxNonlinIters(arkode_mem, maxcor));
}

int ARKStepSetMaxConvFails(void* arkode_mem, int maxncf)
{
  return (ARKodeSetMaxConvFails(arkode_mem, maxncf));
}

int ARKStepSetNonlinConvCoef(void* arkode_mem, sunrealtype nlscoef)
{
  return (ARKodeSetNonlinConvCoef(arkode_mem, nlscoef));
}

int ARKStepSetConstraints(void* arkode_mem, N_Vector constraints)
{
  return (ARKodeSetConstraints(arkode_mem, constraints));
}

int ARKStepSetMaxNumSteps(void* arkode_mem, long int mxsteps)
{
  return (ARKodeSetMaxNumSteps(arkode_mem, mxsteps));
}

int ARKStepSetMaxHnilWarns(void* arkode_mem, int mxhnil)
{
  return (ARKodeSetMaxHnilWarns(arkode_mem, mxhnil));
}

int ARKStepSetInitStep(void* arkode_mem, sunrealtype hin)
{
  return (ARKodeSetInitStep(arkode_mem, hin));
}

int ARKStepSetMinStep(void* arkode_mem, sunrealtype hmin)
{
  return (ARKodeSetMinStep(arkode_mem, hmin));
}

int ARKStepSetMaxStep(void* arkode_mem, sunrealtype hmax)
{
  return (ARKodeSetMaxStep(arkode_mem, hmax));
}

int ARKStepSetInterpolateStopTime(void* arkode_mem, sunbooleantype interp)
{
  return (ARKodeSetInterpolateStopTime(arkode_mem, interp));
}

int ARKStepSetStopTime(void* arkode_mem, sunrealtype tstop)
{
  return (ARKodeSetStopTime(arkode_mem, tstop));
}

int ARKStepClearStopTime(void* arkode_mem)
{
  return (ARKodeClearStopTime(arkode_mem));
}

int ARKStepSetFixedStep(void* arkode_mem, sunrealtype hfixed)
{
  return (ARKodeSetFixedStep(arkode_mem, hfixed));
}

int ARKStepSetMaxNumConstrFails(void* arkode_mem, int maxfails)
{
  return (ARKodeSetMaxNumConstrFails(arkode_mem, maxfails));
}

int ARKStepSetRootDirection(void* arkode_mem, int* rootdir)
{
  return (ARKodeSetRootDirection(arkode_mem, rootdir));
}

int ARKStepSetNoInactiveRootWarn(void* arkode_mem)
{
  return (ARKodeSetNoInactiveRootWarn(arkode_mem));
}

int ARKStepSetUserData(void* arkode_mem, void* user_data)
{
  return (ARKodeSetUserData(arkode_mem, user_data));
}

int ARKStepSetPostprocessStepFn(void* arkode_mem, ARKPostProcessFn ProcessStep)
{
  return (ARKodeSetPostprocessStepFn(arkode_mem, ProcessStep));
}

int ARKStepSetPostprocessStageFn(void* arkode_mem, ARKPostProcessFn ProcessStage)
{
  return (ARKodeSetPostprocessStageFn(arkode_mem, ProcessStage));
}

int ARKStepSetStagePredictFn(void* arkode_mem, ARKStagePredictFn PredictStage)
{
  return (ARKodeSetStagePredictFn(arkode_mem, PredictStage));
}

int ARKStepSetJacFn(void* arkode_mem, ARKLsJacFn jac)
{
  return (ARKodeSetJacFn(arkode_mem, jac));
}

int ARKStepSetMassFn(void* arkode_mem, ARKLsMassFn mass)
{
  return (ARKodeSetMassFn(arkode_mem, mass));
}

int ARKStepSetJacEvalFrequency(void* arkode_mem, long int msbj)
{
  return (ARKodeSetJacEvalFrequency(arkode_mem, msbj));
}

int ARKStepSetLinearSolutionScaling(void* arkode_mem, sunbooleantype onoff)
{
  return (ARKodeSetLinearSolutionScaling(arkode_mem, onoff));
}

int ARKStepSetEpsLin(void* arkode_mem, sunrealtype eplifac)
{
  return (ARKodeSetEpsLin(arkode_mem, eplifac));
}

int ARKStepSetMassEpsLin(void* arkode_mem, sunrealtype eplifac)
{
  return (ARKodeSetMassEpsLin(arkode_mem, eplifac));
}

int ARKStepSetLSNormFactor(void* arkode_mem, sunrealtype nrmfac)
{
  return (ARKodeSetLSNormFactor(arkode_mem, nrmfac));
}

int ARKStepSetMassLSNormFactor(void* arkode_mem, sunrealtype nrmfac)
{
  return (ARKodeSetMassLSNormFactor(arkode_mem, nrmfac));
}

int ARKStepSetPreconditioner(void* arkode_mem, ARKLsPrecSetupFn psetup,
                             ARKLsPrecSolveFn psolve)
{
  return (ARKodeSetPreconditioner(arkode_mem, psetup, psolve));
}

int ARKStepSetMassPreconditioner(void* arkode_mem, ARKLsMassPrecSetupFn psetup,
                                 ARKLsMassPrecSolveFn psolve)
{
  return (ARKodeSetMassPreconditioner(arkode_mem, psetup, psolve));
}

int ARKStepSetJacTimes(void* arkode_mem, ARKLsJacTimesSetupFn jtsetup,
                       ARKLsJacTimesVecFn jtimes)
{
  return (ARKodeSetJacTimes(arkode_mem, jtsetup, jtimes));
}

int ARKStepSetJacTimesRhsFn(void* arkode_mem, ARKRhsFn jtimesRhsFn)
{
  return (ARKodeSetJacTimesRhsFn(arkode_mem, jtimesRhsFn));
}

int ARKStepSetMassTimes(void* arkode_mem, ARKLsMassTimesSetupFn msetup,
                        ARKLsMassTimesVecFn mtimes, void* mtimes_data)
{
  return (ARKodeSetMassTimes(arkode_mem, msetup, mtimes, mtimes_data));
}

int ARKStepSetLinSysFn(void* arkode_mem, ARKLsLinSysFn linsys)
{
  return (ARKodeSetLinSysFn(arkode_mem, linsys));
}

int ARKStepEvolve(void* arkode_mem, sunrealtype tout, N_Vector yout,
                  sunrealtype* tret, int itask)
{
  return (ARKodeEvolve(arkode_mem, tout, yout, tret, itask));
}

int ARKStepGetDky(void* arkode_mem, sunrealtype t, int k, N_Vector dky)
{
  return (ARKodeGetDky(arkode_mem, t, k, dky));
}

int ARKStepComputeState(void* arkode_mem, N_Vector zcor, N_Vector z)
{
  return (ARKodeComputeState(arkode_mem, zcor, z));
}

int ARKStepGetNumExpSteps(void* arkode_mem, long int* nsteps)
{
  return (ARKodeGetNumExpSteps(arkode_mem, nsteps));
}

int ARKStepGetNumAccSteps(void* arkode_mem, long int* nsteps)
{
  return (ARKodeGetNumAccSteps(arkode_mem, nsteps));
}

int ARKStepGetNumStepAttempts(void* arkode_mem, long int* nstep_attempts)
{
  return (ARKodeGetNumStepAttempts(arkode_mem, nstep_attempts));
}

int ARKStepGetNumLinSolvSetups(void* arkode_mem, long int* nlinsetups)
{
  return (ARKodeGetNumLinSolvSetups(arkode_mem, nlinsetups));
}

int ARKStepGetNumErrTestFails(void* arkode_mem, long int* netfails)
{
  return (ARKodeGetNumErrTestFails(arkode_mem, netfails));
}

int ARKStepGetEstLocalErrors(void* arkode_mem, N_Vector ele)
{
  return (ARKodeGetEstLocalErrors(arkode_mem, ele));
}

int ARKStepGetWorkSpace(void* arkode_mem, long int* lenrw, long int* leniw)
{
  return (ARKodeGetWorkSpace(arkode_mem, lenrw, leniw));
}

int ARKStepGetNumSteps(void* arkode_mem, long int* nsteps)
{
  return (ARKodeGetNumSteps(arkode_mem, nsteps));
}

int ARKStepGetActualInitStep(void* arkode_mem, sunrealtype* hinused)
{
  return (ARKodeGetActualInitStep(arkode_mem, hinused));
}

int ARKStepGetLastStep(void* arkode_mem, sunrealtype* hlast)
{
  return (ARKodeGetLastStep(arkode_mem, hlast));
}

int ARKStepGetCurrentStep(void* arkode_mem, sunrealtype* hcur)
{
  return (ARKodeGetCurrentStep(arkode_mem, hcur));
}

int ARKStepGetCurrentTime(void* arkode_mem, sunrealtype* tcur)
{
  return (ARKodeGetCurrentTime(arkode_mem, tcur));
}

int ARKStepGetCurrentState(void* arkode_mem, N_Vector* state)
{
  return (ARKodeGetCurrentState(arkode_mem, state));
}

int ARKStepGetCurrentGamma(void* arkode_mem, sunrealtype* gamma)
{
  return (ARKodeGetCurrentGamma(arkode_mem, gamma));
}

int ARKStepGetCurrentMassMatrix(void* arkode_mem, SUNMatrix* M)
{
  return (ARKodeGetCurrentMassMatrix(arkode_mem, M));
}

int ARKStepGetTolScaleFactor(void* arkode_mem, sunrealtype* tolsfact)
{
  return (ARKodeGetTolScaleFactor(arkode_mem, tolsfact));
}

int ARKStepGetErrWeights(void* arkode_mem, N_Vector eweight)
{
  return (ARKodeGetErrWeights(arkode_mem, eweight));
}

int ARKStepGetResWeights(void* arkode_mem, N_Vector rweight)
{
  return (ARKodeGetResWeights(arkode_mem, rweight));
}

int ARKStepGetNumGEvals(void* arkode_mem, long int* ngevals)
{
  return (ARKodeGetNumGEvals(arkode_mem, ngevals));
}

int ARKStepGetRootInfo(void* arkode_mem, int* rootsfound)
{
  return (ARKodeGetRootInfo(arkode_mem, rootsfound));
}

int ARKStepGetNumConstrFails(void* arkode_mem, long int* nconstrfails)
{
  return (ARKodeGetNumConstrFails(arkode_mem, nconstrfails));
}

int ARKStepGetUserData(void* arkode_mem, void** user_data)
{
  return (ARKodeGetUserData(arkode_mem, user_data));
}

int ARKStepPrintAllStats(void* arkode_mem, FILE* outfile, SUNOutputFormat fmt)
{
  return (ARKodePrintAllStats(arkode_mem, outfile, fmt));
}

char* ARKStepGetReturnFlagName(long int flag)
{
  return (ARKodeGetReturnFlagName(flag));
}

int ARKStepWriteParameters(void* arkode_mem, FILE* fp)
{
  return (ARKodeWriteParameters(arkode_mem, fp));
}

int ARKStepWriteButcher(void* arkode_mem, FILE* fp)
{
  int retval;
  ARKodeMem ark_mem;
  ARKodeARKStepMem step_mem;

  /* access ARKodeMem and ARKodeARKStepMem structures */
  retval = arkStep_AccessARKODEStepMem(arkode_mem, __func__, &ark_mem, &step_mem);
  if (retval != ARK_SUCCESS) { return (retval); }

  /* check that Butcher table is non-NULL (otherwise report error) */
  if ((step_mem->Be == NULL) && (step_mem->Bi == NULL))
  {
    arkProcessError(ark_mem, ARK_MEM_NULL, __LINE__, __func__, __FILE__,
                    "Butcher table memory is NULL");
    return (ARK_MEM_NULL);
  }

  /* print Butcher tables to file */
  fprintf(fp, "\nARKStep Butcher tables (stages = %i):\n", step_mem->stages);
  if (step_mem->explicit && (step_mem->Be != NULL))
  {
    fprintf(fp, "  Explicit Butcher table:\n");
    ARKodeButcherTable_Write(step_mem->Be, fp);
  }
  fprintf(fp, "\n");
  if (step_mem->implicit && (step_mem->Bi != NULL))
  {
    fprintf(fp, "  Implicit Butcher table:\n");
    ARKodeButcherTable_Write(step_mem->Bi, fp);
  }
  fprintf(fp, "\n");

  return (ARK_SUCCESS);
}

int ARKStepGetStepStats(void* arkode_mem, long int* nsteps, sunrealtype* hinused,
                        sunrealtype* hlast, sunrealtype* hcur, sunrealtype* tcur)
{
  return (ARKodeGetStepStats(arkode_mem, nsteps, hinused, hlast, hcur, tcur));
}

int ARKStepGetNonlinearSystemData(void* arkode_mem, sunrealtype* tcur,
                                  N_Vector* zpred, N_Vector* z, N_Vector* Fi,
                                  sunrealtype* gamma, N_Vector* sdata,
                                  void** user_data)
{
  return (ARKodeGetNonlinearSystemData(arkode_mem, tcur, zpred, z, Fi, gamma,
                                       sdata, user_data));
}

int ARKStepGetNumNonlinSolvIters(void* arkode_mem, long int* nniters)
{
  return (ARKodeGetNumNonlinSolvIters(arkode_mem, nniters));
}

int ARKStepGetNumNonlinSolvConvFails(void* arkode_mem, long int* nnfails)
{
  return (ARKodeGetNumNonlinSolvConvFails(arkode_mem, nnfails));
}

int ARKStepGetNonlinSolvStats(void* arkode_mem, long int* nniters,
                              long int* nnfails)
{
  return (ARKodeGetNonlinSolvStats(arkode_mem, nniters, nnfails));
}

int ARKStepGetNumStepSolveFails(void* arkode_mem, long int* nncfails)
{
  return (ARKodeGetNumStepSolveFails(arkode_mem, nncfails));
}

int ARKStepGetJac(void* arkode_mem, SUNMatrix* J)
{
  return (ARKodeGetJac(arkode_mem, J));
}

int ARKStepGetJacTime(void* arkode_mem, sunrealtype* t_J)
{
  return (ARKodeGetJacTime(arkode_mem, t_J));
}

int ARKStepGetJacNumSteps(void* arkode_mem, long* nst_J)
{
  return (ARKodeGetJacNumSteps(arkode_mem, nst_J));
}

int ARKStepGetLinWorkSpace(void* arkode_mem, long int* lenrwLS, long int* leniwLS)
{
  return (ARKodeGetLinWorkSpace(arkode_mem, lenrwLS, leniwLS));
}

int ARKStepGetNumJacEvals(void* arkode_mem, long int* njevals)
{
  return (ARKodeGetNumJacEvals(arkode_mem, njevals));
}

int ARKStepGetNumPrecEvals(void* arkode_mem, long int* npevals)
{
  return (ARKodeGetNumPrecEvals(arkode_mem, npevals));
}

int ARKStepGetNumPrecSolves(void* arkode_mem, long int* npsolves)
{
  return (ARKodeGetNumPrecSolves(arkode_mem, npsolves));
}

int ARKStepGetNumLinIters(void* arkode_mem, long int* nliters)
{
  return (ARKodeGetNumLinIters(arkode_mem, nliters));
}

int ARKStepGetNumLinConvFails(void* arkode_mem, long int* nlcfails)
{
  return (ARKodeGetNumLinConvFails(arkode_mem, nlcfails));
}

int ARKStepGetNumJTSetupEvals(void* arkode_mem, long int* njtsetups)
{
  return (ARKodeGetNumJTSetupEvals(arkode_mem, njtsetups));
}

int ARKStepGetNumJtimesEvals(void* arkode_mem, long int* njvevals)
{
  return (ARKodeGetNumJtimesEvals(arkode_mem, njvevals));
}

int ARKStepGetNumLinRhsEvals(void* arkode_mem, long int* nfevalsLS)
{
  return (ARKodeGetNumLinRhsEvals(arkode_mem, nfevalsLS));
}

int ARKStepGetLastLinFlag(void* arkode_mem, long int* flag)
{
  return (ARKodeGetLastLinFlag(arkode_mem, flag));
}

int ARKStepGetMassWorkSpace(void* arkode_mem, long int* lenrwMLS,
                            long int* leniwMLS)
{
  return (ARKodeGetMassWorkSpace(arkode_mem, lenrwMLS, leniwMLS));
}

int ARKStepGetNumMassSetups(void* arkode_mem, long int* nmsetups)
{
  return (ARKodeGetNumMassSetups(arkode_mem, nmsetups));
}

int ARKStepGetNumMassMultSetups(void* arkode_mem, long int* nmvsetups)
{
  return (ARKodeGetNumMassMultSetups(arkode_mem, nmvsetups));
}

int ARKStepGetNumMassMult(void* arkode_mem, long int* nmvevals)
{
  return (ARKodeGetNumMassMult(arkode_mem, nmvevals));
}

int ARKStepGetNumMassSolves(void* arkode_mem, long int* nmsolves)
{
  return (ARKodeGetNumMassSolves(arkode_mem, nmsolves));
}

int ARKStepGetNumMassPrecEvals(void* arkode_mem, long int* nmpevals)
{
  return (ARKodeGetNumMassPrecEvals(arkode_mem, nmpevals));
}

int ARKStepGetNumMassPrecSolves(void* arkode_mem, long int* nmpsolves)
{
  return (ARKodeGetNumMassPrecSolves(arkode_mem, nmpsolves));
}

int ARKStepGetNumMassIters(void* arkode_mem, long int* nmiters)
{
  return (ARKodeGetNumMassIters(arkode_mem, nmiters));
}

int ARKStepGetNumMassConvFails(void* arkode_mem, long int* nmcfails)
{
  return (ARKodeGetNumMassConvFails(arkode_mem, nmcfails));
}

int ARKStepGetNumMTSetups(void* arkode_mem, long int* nmtsetups)
{
  return (ARKodeGetNumMTSetups(arkode_mem, nmtsetups));
}

int ARKStepGetLastMassFlag(void* arkode_mem, long int* flag)
{
  return (ARKodeGetLastMassFlag(arkode_mem, flag));
}

char* ARKStepGetLinReturnFlagName(long int flag)
{
  return (ARKodeGetLinReturnFlagName(flag));
}

void ARKStepFree(void** arkode_mem) { ARKodeFree(arkode_mem); }

void ARKStepPrintMem(void* arkode_mem, FILE* outfile)
{
  ARKodePrintMem(arkode_mem, outfile);
}

int ARKStepSetRelaxFn(void* arkode_mem, ARKRelaxFn rfn, ARKRelaxJacFn rjac)
{
  return (ARKodeSetRelaxFn(arkode_mem, rfn, rjac));
}

int ARKStepSetRelaxEtaFail(void* arkode_mem, sunrealtype eta_rf)
{
  return (ARKodeSetRelaxEtaFail(arkode_mem, eta_rf));
}

int ARKStepSetRelaxLowerBound(void* arkode_mem, sunrealtype lower)
{
  return (ARKodeSetRelaxLowerBound(arkode_mem, lower));
}

int ARKStepSetRelaxMaxFails(void* arkode_mem, int max_fails)
{
  return (ARKodeSetRelaxMaxFails(arkode_mem, max_fails));
}

int ARKStepSetRelaxMaxIters(void* arkode_mem, int max_iters)
{
  return (ARKodeSetRelaxMaxIters(arkode_mem, max_iters));
}

int ARKStepSetRelaxSolver(void* arkode_mem, ARKRelaxSolver solver)
{
  return (ARKodeSetRelaxSolver(arkode_mem, solver));
}

int ARKStepSetRelaxResTol(void* arkode_mem, sunrealtype res_tol)
{
  return (ARKodeSetRelaxResTol(arkode_mem, res_tol));
}

int ARKStepSetRelaxTol(void* arkode_mem, sunrealtype rel_tol, sunrealtype abs_tol)
{
  return (ARKodeSetRelaxTol(arkode_mem, rel_tol, abs_tol));
}

int ARKStepSetRelaxUpperBound(void* arkode_mem, sunrealtype upper)
{
  return (ARKodeSetRelaxUpperBound(arkode_mem, upper));
}

int ARKStepGetNumRelaxFnEvals(void* arkode_mem, long int* r_evals)
{
  return (ARKodeGetNumRelaxFnEvals(arkode_mem, r_evals));
}

int ARKStepGetNumRelaxJacEvals(void* arkode_mem, long int* J_evals)
{
  return (ARKodeGetNumRelaxJacEvals(arkode_mem, J_evals));
}

int ARKStepGetNumRelaxFails(void* arkode_mem, long int* relax_fails)
{
  return (ARKodeGetNumRelaxFails(arkode_mem, relax_fails));
}

int ARKStepGetNumRelaxBoundFails(void* arkode_mem, long int* fails)
{
  return (ARKodeGetNumRelaxBoundFails(arkode_mem, fails));
}

int ARKStepGetNumRelaxSolveFails(void* arkode_mem, long int* fails)
{
  return (ARKodeGetNumRelaxSolveFails(arkode_mem, fails));
}

int ARKStepGetNumRelaxSolveIters(void* arkode_mem, long int* iters)
{
  return (ARKodeGetNumRelaxSolveIters(arkode_mem, iters));
}

/*===============================================================
  EOF
  ===============================================================*/<|MERGE_RESOLUTION|>--- conflicted
+++ resolved
@@ -1063,10 +1063,6 @@
 int arkStep_SetDeduceImplicitRhs(ARKodeMem ark_mem, sunbooleantype deduce)
 {
   ARKodeARKStepMem step_mem;
-<<<<<<< HEAD
-  long int Blrw, Bliw;
-=======
->>>>>>> f64d9946
   int retval;
 
   /* access ARKodeARKStepMem structure and set function pointer */
@@ -1394,103 +1390,8 @@
 int ARKStepResize(void* arkode_mem, N_Vector y0, sunrealtype hscale,
                   sunrealtype t0, ARKVecResizeFn resize, void* resize_data)
 {
-<<<<<<< HEAD
-  int retval;
-  ARKodeMem ark_mem;
-  ARKodeARKStepMem step_mem;
-  long int Blrw, Bliw;
-
-  /* access ARKodeARKStepMem structure */
-  retval = arkStep_AccessStepMem(arkode_mem, __func__, &ark_mem, &step_mem);
-  if (retval != ARK_SUCCESS) { return (retval); }
-
-  /* check for illegal inputs */
-  if ((Bi == NULL) && (Be == NULL))
-  {
-    arkProcessError(ark_mem, ARK_MEM_NULL, __LINE__, __func__, __FILE__,
-                    "At least one complete table must be supplied");
-    return (ARK_ILL_INPUT);
-  }
-
-  /* if both tables are set, check that they have the same number of stages */
-  if ((Bi != NULL) && (Be != NULL))
-  {
-    if (Bi->stages != Be->stages)
-    {
-      arkProcessError(ark_mem, ARK_MEM_NULL, __LINE__, __func__, __FILE__,
-                      "Both tables must have the same number of stages");
-      return (ARK_ILL_INPUT);
-    }
-  }
-
-  /* clear any existing parameters and Butcher tables */
-  step_mem->stages = 0;
-  step_mem->q      = 0;
-  step_mem->p      = 0;
-
-  ARKodeButcherTable_Space(step_mem->Be, &Bliw, &Blrw);
-  ARKodeButcherTable_Free(step_mem->Be);
-  step_mem->Be = NULL;
-  ark_mem->liw -= Bliw;
-  ark_mem->lrw -= Blrw;
-
-  ARKodeButcherTable_Space(step_mem->Bi, &Bliw, &Blrw);
-  ARKodeButcherTable_Free(step_mem->Bi);
-  step_mem->Bi = NULL;
-  ark_mem->liw -= Bliw;
-  ark_mem->lrw -= Blrw;
-
-  /*
-   * determine mode (implicit/explicit/ImEx), and perform appropriate actions
-   */
-
-  /* explicit */
-  if (Bi == NULL)
-  {
-    /* set the relevant parameters (use table q and p) */
-    step_mem->stages = Be->stages;
-    step_mem->q      = Be->q;
-    step_mem->p      = Be->p;
-
-    /* copy the table in step memory */
-    step_mem->Be = ARKodeButcherTable_Copy(Be);
-    if (step_mem->Be == NULL)
-    {
-      arkProcessError(ark_mem, ARK_MEM_NULL, __LINE__, __func__, __FILE__,
-                      MSG_ARK_NO_MEM);
-      return (ARK_MEM_NULL);
-    }
-
-    /* set method as purely explicit */
-    retval = ARKStepSetExplicit(arkode_mem);
-    if (retval != ARK_SUCCESS)
-    {
-      arkProcessError(ark_mem, ARK_ILL_INPUT, __LINE__, __func__, __FILE__,
-                      "Error in ARKStepSetExplicit");
-      return (retval);
-    }
-
-    /* implicit */
-  }
-  else if (Be == NULL)
-  {
-    /* set the relevant parameters (use table q and p) */
-    step_mem->stages = Bi->stages;
-    step_mem->q      = Bi->q;
-    step_mem->p      = Bi->p;
-
-    /* copy the table in step memory */
-    step_mem->Bi = ARKodeButcherTable_Copy(Bi);
-    if (step_mem->Bi == NULL)
-    {
-      arkProcessError(ark_mem, ARK_MEM_NULL, __LINE__, __func__, __FILE__,
-                      MSG_ARK_NO_MEM);
-      return (ARK_MEM_NULL);
-    }
-=======
   return (ARKodeResize(arkode_mem, y0, hscale, t0, resize, resize_data));
 }
->>>>>>> f64d9946
 
 int ARKStepReset(void* arkode_mem, sunrealtype tR, N_Vector yR)
 {
@@ -1552,13 +1453,9 @@
 {
   ARKodeMem ark_mem;
   ARKodeARKStepMem step_mem;
-<<<<<<< HEAD
-  long int Blrw, Bliw;
-=======
   ARKodeHAdaptMem hadapt_mem;
   int retval;
   long int lenrw, leniw;
->>>>>>> f64d9946
 
   /* access ARKodeMem and ARKodeARKStepMem structures */
   retval = arkStep_AccessARKODEStepMem(arkode_mem, __func__, &ark_mem, &step_mem);
