/*---------------------------------------------------------------
 * Programmer(s): Daniel R. Reynolds @ SMU
 *---------------------------------------------------------------
 * SUNDIALS Copyright Start
 * Copyright (c) 2002-2024, Lawrence Livermore National Security
 * and Southern Methodist University.
 * All rights reserved.
 *
 * See the top-level LICENSE and NOTICE files for details.
 *
 * SPDX-License-Identifier: BSD-3-Clause
 * SUNDIALS Copyright End
 *---------------------------------------------------------------
 * This is the implementation file for Butcher table structure
 * for the ARKODE infrastructure.
 *--------------------------------------------------------------*/

#include <stdio.h>
#include <stdlib.h>
#include <sundials/sundials_math.h>

#include "arkode_impl.h"

/* tolerance for checking order conditions */
#define TOL (SUNRsqrt(SUN_UNIT_ROUNDOFF))

/* Private utility functions for checking method order */
static int arkode_butcher_mv(sunrealtype** A, sunrealtype* x, int s,
                             sunrealtype* b);
static int arkode_butcher_vv(sunrealtype* x, sunrealtype* y, int s,
                             sunrealtype* z);
static int arkode_butcher_vp(sunrealtype* x, int l, int s, sunrealtype* z);
static int arkode_butcher_dot(sunrealtype* x, sunrealtype* y, int s,
                              sunrealtype* d);
static sunbooleantype arkode_butcher_rowsum(sunrealtype** A, sunrealtype* c,
                                            int s);
static sunbooleantype arkode_butcher_order1(sunrealtype* b, int s);
static sunbooleantype arkode_butcher_order2(sunrealtype* b, sunrealtype* c,
                                            int s);
static sunbooleantype arkode_butcher_order3a(sunrealtype* b, sunrealtype* c1,
                                             sunrealtype* c2, int s);
static sunbooleantype arkode_butcher_order3b(sunrealtype* b, sunrealtype** A,
                                             sunrealtype* c, int s);
static sunbooleantype arkode_butcher_order4a(sunrealtype* b, sunrealtype* c1,
                                             sunrealtype* c2, sunrealtype* c3,
                                             int s);
static sunbooleantype arkode_butcher_order4b(sunrealtype* b, sunrealtype* c1,
                                             sunrealtype** A, sunrealtype* c2,
                                             int s);
static sunbooleantype arkode_butcher_order4c(sunrealtype* b, sunrealtype** A,
                                             sunrealtype* c1, sunrealtype* c2,
                                             int s);
static sunbooleantype arkode_butcher_order4d(sunrealtype* b, sunrealtype** A1,
                                             sunrealtype** A2, sunrealtype* c,
                                             int s);
static sunbooleantype arkode_butcher_order5a(sunrealtype* b, sunrealtype* c1,
                                             sunrealtype* c2, sunrealtype* c3,
                                             sunrealtype* c4, int s);
static sunbooleantype arkode_butcher_order5b(sunrealtype* b, sunrealtype* c1,
                                             sunrealtype* c2, sunrealtype** A,
                                             sunrealtype* c3, int s);
static sunbooleantype arkode_butcher_order5c(sunrealtype* b, sunrealtype** A1,
                                             sunrealtype* c1, sunrealtype** A2,
                                             sunrealtype* c2, int s);
static sunbooleantype arkode_butcher_order5d(sunrealtype* b, sunrealtype* c1,
                                             sunrealtype** A, sunrealtype* c2,
                                             sunrealtype* c3, int s);
static sunbooleantype arkode_butcher_order5e(sunrealtype* b, sunrealtype** A,
                                             sunrealtype* c1, sunrealtype* c2,
                                             sunrealtype* c3, int s);
static sunbooleantype arkode_butcher_order5f(sunrealtype* b, sunrealtype* c1,
                                             sunrealtype** A1, sunrealtype** A2,
                                             sunrealtype* c2, int s);
static sunbooleantype arkode_butcher_order5g(sunrealtype* b, sunrealtype** A1,
                                             sunrealtype* c1, sunrealtype** A2,
                                             sunrealtype* c2, int s);
static sunbooleantype arkode_butcher_order5h(sunrealtype* b, sunrealtype** A1,
                                             sunrealtype** A2, sunrealtype* c1,
                                             sunrealtype* c2, int s);
static sunbooleantype arkode_butcher_order5i(sunrealtype* b, sunrealtype** A1,
                                             sunrealtype** A2, sunrealtype** A3,
                                             sunrealtype* c, int s);
static sunbooleantype arkode_butcher_order6a(sunrealtype* b, sunrealtype* c1,
                                             sunrealtype* c2, sunrealtype* c3,
                                             sunrealtype* c4, sunrealtype* c5,
                                             int s);
static sunbooleantype arkode_butcher_order6b(sunrealtype* b, sunrealtype* c1,
                                             sunrealtype* c2, sunrealtype* c3,
                                             sunrealtype** A, sunrealtype* c4,
                                             int s);
static sunbooleantype arkode_butcher_order6c(sunrealtype* b, sunrealtype* c1,
                                             sunrealtype** A1, sunrealtype* c2,
                                             sunrealtype** A2, sunrealtype* c3,
                                             int s);
static sunbooleantype arkode_butcher_order6d(sunrealtype* b, sunrealtype* c1,
                                             sunrealtype* c2, sunrealtype** A,
                                             sunrealtype* c3, sunrealtype* c4,
                                             int s);
static sunbooleantype arkode_butcher_order6e(sunrealtype* b, sunrealtype* c1,
                                             sunrealtype* c2, sunrealtype** A1,
                                             sunrealtype** A2, sunrealtype* c3,
                                             int s);
static sunbooleantype arkode_butcher_order6f(sunrealtype* b, sunrealtype** A1,
                                             sunrealtype** A2, sunrealtype* c1,
                                             sunrealtype** A3, sunrealtype* c2,
                                             int s);
static sunbooleantype arkode_butcher_order6g(sunrealtype* b, sunrealtype* c1,
                                             sunrealtype** A, sunrealtype* c2,
                                             sunrealtype* c3, sunrealtype* c4,
                                             int s);
static sunbooleantype arkode_butcher_order6h(sunrealtype* b, sunrealtype* c1,
                                             sunrealtype** A1, sunrealtype* c2,
                                             sunrealtype** A2, sunrealtype* c3,
                                             int s);
static sunbooleantype arkode_butcher_order6i(sunrealtype* b, sunrealtype* c1,
                                             sunrealtype** A1, sunrealtype** A2,
                                             sunrealtype* c2, sunrealtype* c3,
                                             int s);
static sunbooleantype arkode_butcher_order6j(sunrealtype* b, sunrealtype* c1,
                                             sunrealtype** A1, sunrealtype** A2,
                                             sunrealtype** A3, sunrealtype* c2,
                                             int s);
static sunbooleantype arkode_butcher_order6k(sunrealtype* b, sunrealtype** A,
                                             sunrealtype* c1, sunrealtype* c2,
                                             sunrealtype* c3, sunrealtype* c4,
                                             int s);
static sunbooleantype arkode_butcher_order6l(sunrealtype* b, sunrealtype** A1,
                                             sunrealtype* c1, sunrealtype* c2,
                                             sunrealtype** A2, sunrealtype* c3,
                                             int s);
static sunbooleantype arkode_butcher_order6m(sunrealtype* b, sunrealtype** A1,
                                             sunrealtype** A2, sunrealtype* c1,
                                             sunrealtype** A3, sunrealtype* c2,
                                             int s);
static sunbooleantype arkode_butcher_order6n(sunrealtype* b, sunrealtype** A1,
                                             sunrealtype* c1, sunrealtype** A2,
                                             sunrealtype* c2, sunrealtype* c3,
                                             int s);
static sunbooleantype arkode_butcher_order6o(sunrealtype* b, sunrealtype** A1,
                                             sunrealtype* c1, sunrealtype** A2,
                                             sunrealtype** A3, sunrealtype* c2,
                                             int s);
static sunbooleantype arkode_butcher_order6p(sunrealtype* b, sunrealtype** A1,
                                             sunrealtype** A2, sunrealtype* c1,
                                             sunrealtype* c2, sunrealtype* c3,
                                             int s);
static sunbooleantype arkode_butcher_order6q(sunrealtype* b, sunrealtype** A1,
                                             sunrealtype** A2, sunrealtype* c1,
                                             sunrealtype** A3, sunrealtype* c2,
                                             int s);
static sunbooleantype arkode_butcher_order6r(sunrealtype* b, sunrealtype** A1,
                                             sunrealtype** A2, sunrealtype** A3,
                                             sunrealtype* c1, sunrealtype* c2,
                                             int s);
static sunbooleantype arkode_butcher_order6s(sunrealtype* b, sunrealtype** A1,
                                             sunrealtype** A2, sunrealtype** A3,
                                             sunrealtype** A4, sunrealtype* c,
                                             int s);
static int __ButcherSimplifyingAssumptions(sunrealtype** A, sunrealtype* b,
                                           sunrealtype* c, int s);

/*---------------------------------------------------------------
  Routine to allocate an empty Butcher table structure
  ---------------------------------------------------------------*/
ARKodeButcherTable ARKodeButcherTable_Alloc(int stages, sunbooleantype embedded)
{
  int i;
  ARKodeButcherTable B;

  /* Check for legal 'stages' value */
  if (stages < 1) { return (NULL); }

  /* Allocate Butcher table structure */
  B = NULL;
  B = (ARKodeButcherTable)malloc(sizeof(struct ARKodeButcherTableMem));
  if (B == NULL) { return (NULL); }

  /* initialize pointers in B structure to NULL */
  B->A = NULL;
  B->b = NULL;
  B->c = NULL;
  B->d = NULL;

  /* set stages into B structure */
  B->stages = stages;

  /*
   * Allocate fields within Butcher table structure
   */

  /* allocate rows of A */
  B->A = (sunrealtype**)calloc(stages, sizeof(sunrealtype*));
  if (B->A == NULL)
  {
    ARKodeButcherTable_Free(B);
    return (NULL);
  }

  /* initialize each row of A to NULL */
  for (i = 0; i < stages; i++) { B->A[i] = NULL; }

  /* allocate columns of A */
  for (i = 0; i < stages; i++)
  {
    B->A[i] = (sunrealtype*)calloc(stages, sizeof(sunrealtype));
    if (B->A[i] == NULL)
    {
      ARKodeButcherTable_Free(B);
      return (NULL);
    }
  }

  B->b = (sunrealtype*)calloc(stages, sizeof(sunrealtype));
  if (B->b == NULL)
  {
    ARKodeButcherTable_Free(B);
    return (NULL);
  }

  B->c = (sunrealtype*)calloc(stages, sizeof(sunrealtype));
  if (B->c == NULL)
  {
    ARKodeButcherTable_Free(B);
    return (NULL);
  }

  if (embedded)
  {
    B->d = (sunrealtype*)calloc(stages, sizeof(sunrealtype));
    if (B->d == NULL)
    {
      ARKodeButcherTable_Free(B);
      return (NULL);
    }
  }

  /* initialize order parameters */
  B->q = 0;
  B->p = 0;

  return (B);
}

/*---------------------------------------------------------------
  Routine to allocate and fill a Butcher table structure
  ---------------------------------------------------------------*/
ARKodeButcherTable ARKodeButcherTable_Create(int s, int q, int p,
                                             sunrealtype* c, sunrealtype* A,
                                             sunrealtype* b, sunrealtype* d)
{
  int i, j;
  ARKodeButcherTable B;
  sunbooleantype embedded;

  /* Check for legal number of stages */
  if (s < 1) { return (NULL); }

  /* Does the table have an embedding? */
  embedded = (d != NULL) ? SUNTRUE : SUNFALSE;

  /* Allocate Butcher table structure */
  B = ARKodeButcherTable_Alloc(s, embedded);
  if (B == NULL) { return (NULL); }

  /* set the relevant parameters */
  B->stages = s;
  B->q      = q;
  B->p      = p;

  for (i = 0; i < s; i++)
  {
    B->c[i] = c[i];
    B->b[i] = b[i];
    for (j = 0; j < s; j++) { B->A[i][j] = A[i * s + j]; }
  }

  if (embedded)
  {
    for (i = 0; i < s; i++) { B->d[i] = d[i]; }
  }

  return (B);
}

/*---------------------------------------------------------------
  Routine to copy a Butcher table structure
  ---------------------------------------------------------------*/
ARKodeButcherTable ARKodeButcherTable_Copy(ARKodeButcherTable B)
{
  int i, j, s;
  ARKodeButcherTable Bcopy;
  sunbooleantype embedded;

  /* Check for legal input */
  if (B == NULL) { return (NULL); }

  /* Get the number of stages */
  s = B->stages;

  /* Does the table have an embedding? */
  embedded = (B->d != NULL) ? SUNTRUE : SUNFALSE;

  /* Allocate Butcher table structure */
  Bcopy = ARKodeButcherTable_Alloc(s, embedded);
  if (Bcopy == NULL) { return (NULL); }

  /* set the relevant parameters */
  Bcopy->stages = B->stages;
  Bcopy->q      = B->q;
  Bcopy->p      = B->p;

  /* Copy Butcher table */
  for (i = 0; i < s; i++)
  {
    Bcopy->c[i] = B->c[i];
    Bcopy->b[i] = B->b[i];
    for (j = 0; j < s; j++) { Bcopy->A[i][j] = B->A[i][j]; }
  }

  if (embedded)
  {
    for (i = 0; i < s; i++) { Bcopy->d[i] = B->d[i]; }
  }

  return (Bcopy);
}

/*---------------------------------------------------------------
  Routine to query the Butcher table structure workspace size
  ---------------------------------------------------------------*/
void ARKodeButcherTable_Space(ARKodeButcherTable B, sunindextype* liw,
                              sunindextype* lrw)
{
  /* initialize outputs and return if B is not allocated */
  *liw = 0;
  *lrw = 0;
  if (B == NULL) { return; }

  /* fill outputs based on B */
  *liw = 3;
  if (B->d != NULL) { *lrw = B->stages * (B->stages + 3); }
  else { *lrw = B->stages * (B->stages + 2); }
}

/*---------------------------------------------------------------
  Routine to free a Butcher table structure
  ---------------------------------------------------------------*/
void ARKodeButcherTable_Free(ARKodeButcherTable B)
{
  int i;

  /* Free each field within Butcher table structure, and then
     free structure itself */
  if (B != NULL)
  {
    if (B->d != NULL) { free(B->d); }
    if (B->c != NULL) { free(B->c); }
    if (B->b != NULL) { free(B->b); }
    if (B->A != NULL)
    {
      for (i = 0; i < B->stages; i++)
      {
        if (B->A[i] != NULL) { free(B->A[i]); }
      }
      free(B->A);
    }

    free(B);
  }
}

/*---------------------------------------------------------------
  Routine to print a Butcher table structure
  ---------------------------------------------------------------*/
void ARKodeButcherTable_Write(ARKodeButcherTable B, FILE* outfile)
{
  int i, j;

  /* check for vaild table */
  if (B == NULL) { return; }
  if (B->A == NULL) { return; }
  for (i = 0; i < B->stages; i++)
  {
    if (B->A[i] == NULL) { return; }
  }
  if (B->c == NULL) { return; }
  if (B->b == NULL) { return; }

  fprintf(outfile, "  A = \n");
  for (i = 0; i < B->stages; i++)
  {
    fprintf(outfile, "      ");
    for (j = 0; j < B->stages; j++)
    {
      fprintf(outfile, "%" RSYM "  ", B->A[i][j]);
    }
    fprintf(outfile, "\n");
  }

  fprintf(outfile, "  c = ");
  for (i = 0; i < B->stages; i++) { fprintf(outfile, "%" RSYM "  ", B->c[i]); }
  fprintf(outfile, "\n");

  fprintf(outfile, "  b = ");
  for (i = 0; i < B->stages; i++) { fprintf(outfile, "%" RSYM "  ", B->b[i]); }
  fprintf(outfile, "\n");

  if (B->d != NULL)
  {
    fprintf(outfile, "  d = ");
    for (i = 0; i < B->stages; i++)
    {
      fprintf(outfile, "%" RSYM "  ", B->d[i]);
    }
    fprintf(outfile, "\n");
  }
}

sunbooleantype ARKodeButcherTable_IsStifflyAccurate(ARKodeButcherTable B)
{
  int i;
  for (i = 0; i < B->stages; i++)
  {
    if (SUNRabs(B->b[i] - B->A[B->stages - 1][i]) > 100 * SUN_UNIT_ROUNDOFF)
    {
      return SUNFALSE;
    }
  }
  return SUNTRUE;
}

/*---------------------------------------------------------------
  Routine to determine the analytical order of accuracy for a
  specified Butcher table.  We check the analytical [necessary]
  order conditions up through order 6.  After that, we revert to
  the [sufficient] Butcher simplifying assumptions.

  Inputs:
     B: Butcher table to check
     outfile: file pointer to print results; if NULL then no
        outputs are printed

  Outputs:
     q: measured order of accuracy for method
     p: measured order of accuracy for embedding [0 if not present]

  Return values:
     0 (success): internal {q,p} values match analytical order
     1 (warning): internal {q,p} values are lower than analytical
        order, or method achieves maximum order possible with this
        routine and internal {q,p} are higher.
    -1 (failure): internal p and q values are higher than analytical
         order
    -2 (failure): NULL-valued B (or critical contents)

  Note: for embedded methods, if the return flags for p and q would
  differ, failure takes precedence over warning, which takes
  precedence over success.
  ---------------------------------------------------------------*/
int ARKodeButcherTable_CheckOrder(ARKodeButcherTable B, int* q, int* p,
                                  FILE* outfile)
{
  /* local variables */
  int q_SA, p_SA, i, s;
  sunrealtype **A, *b, *c, *d;
  sunbooleantype alltrue;
  (*q) = (*p) = 0;

  /* verify non-NULL Butcher table structure and contents */
  if (B == NULL) { return (-2); }
  if (B->stages < 1) { return (-2); }
  if (B->A == NULL) { return (-2); }
  for (i = 0; i < B->stages; i++)
  {
    if (B->A[i] == NULL) { return (-2); }
  }
  if (B->c == NULL) { return (-2); }
  if (B->b == NULL) { return (-2); }

  /* set shortcuts for Butcher table components */
  A = B->A;
  b = B->b;
  c = B->c;
  d = B->d;
  s = B->stages;

  /* check method order */
  if (outfile) { fprintf(outfile, "ARKodeButcherTable_CheckOrder:\n"); }

  /*    row sum condition */
  if (arkode_butcher_rowsum(A, c, s)) { (*q) = 0; }
  else
  {
    (*q) = -1;
    if (outfile) { fprintf(outfile, "  method fails row sum condition\n"); }
  }
  /*    order 1 condition */
  if ((*q) == 0)
  {
    if (arkode_butcher_order1(b, s)) { (*q) = 1; }
    else
    {
      if (outfile) { fprintf(outfile, "  method fails order 1 condition\n"); }
    }
  }
  /*    order 2 condition */
  if ((*q) == 1)
  {
    if (arkode_butcher_order2(b, c, s)) { (*q) = 2; }
    else
    {
      if (outfile) { fprintf(outfile, "  method fails order 2 condition\n"); }
    }
  }
  /*    order 3 conditions */
  if ((*q) == 2)
  {
    alltrue = SUNTRUE;
    if (!arkode_butcher_order3a(b, c, c, s))
    {
      alltrue = SUNFALSE;
      if (outfile) { fprintf(outfile, "  method fails order 3 condition A\n"); }
    }
    if (!arkode_butcher_order3b(b, A, c, s))
    {
      alltrue = SUNFALSE;
      if (outfile) { fprintf(outfile, "  method fails order 3 condition B\n"); }
    }
    if (alltrue) { (*q) = 3; }
  }
  /*    order 4 conditions */
  if ((*q) == 3)
  {
    alltrue = SUNTRUE;
    if (!arkode_butcher_order4a(b, c, c, c, s))
    {
      alltrue = SUNFALSE;
      if (outfile) { fprintf(outfile, "  method fails order 4 condition A\n"); }
    }
    if (!arkode_butcher_order4b(b, c, A, c, s))
    {
      alltrue = SUNFALSE;
      if (outfile) { fprintf(outfile, "  method fails order 4 condition B\n"); }
    }
    if (!arkode_butcher_order4c(b, A, c, c, s))
    {
      alltrue = SUNFALSE;
      if (outfile) { fprintf(outfile, "  method fails order 4 condition C\n"); }
    }
    if (!arkode_butcher_order4d(b, A, A, c, s))
    {
      alltrue = SUNFALSE;
      if (outfile) { fprintf(outfile, "  method fails order 4 condition D\n"); }
    }
    if (alltrue) { (*q) = 4; }
  }
  /*    order 5 conditions */
  if ((*q) == 4)
  {
    alltrue = SUNTRUE;
    if (!arkode_butcher_order5a(b, c, c, c, c, s))
    {
      alltrue = SUNFALSE;
      if (outfile) { fprintf(outfile, "  method fails order 5 condition A\n"); }
    }
    if (!arkode_butcher_order5b(b, c, c, A, c, s))
    {
      alltrue = SUNFALSE;
      if (outfile) { fprintf(outfile, "  method fails order 5 condition B\n"); }
    }
    if (!arkode_butcher_order5c(b, A, c, A, c, s))
    {
      alltrue = SUNFALSE;
      if (outfile) { fprintf(outfile, "  method fails order 5 condition C\n"); }
    }
    if (!arkode_butcher_order5d(b, c, A, c, c, s))
    {
      alltrue = SUNFALSE;
      if (outfile) { fprintf(outfile, "  method fails order 5 condition D\n"); }
    }
    if (!arkode_butcher_order5e(b, A, c, c, c, s))
    {
      alltrue = SUNFALSE;
      if (outfile) { fprintf(outfile, "  method fails order 5 condition E\n"); }
    }
    if (!arkode_butcher_order5f(b, c, A, A, c, s))
    {
      alltrue = SUNFALSE;
      if (outfile) { fprintf(outfile, "  method fails order 5 condition F\n"); }
    }
    if (!arkode_butcher_order5g(b, A, c, A, c, s))
    {
      alltrue = SUNFALSE;
      if (outfile) { fprintf(outfile, "  method fails order 5 condition G\n"); }
    }
    if (!arkode_butcher_order5h(b, A, A, c, c, s))
    {
      alltrue = SUNFALSE;
      if (outfile) { fprintf(outfile, "  method fails order 5 condition H\n"); }
    }
    if (!arkode_butcher_order5i(b, A, A, A, c, s))
    {
      alltrue = SUNFALSE;
      if (outfile) { fprintf(outfile, "  method fails order 5 condition I\n"); }
    }
    if (alltrue) { (*q) = 5; }
  }
  /*    order 6 conditions */
  if ((*q) == 5)
  {
    alltrue = SUNTRUE;
    if (!arkode_butcher_order6a(b, c, c, c, c, c, s))
    {
      alltrue = SUNFALSE;
      if (outfile) { fprintf(outfile, "  method fails order 6 condition A\n"); }
    }
    if (!arkode_butcher_order6b(b, c, c, c, A, c, s))
    {
      alltrue = SUNFALSE;
      if (outfile) { fprintf(outfile, "  method fails order 6 condition B\n"); }
    }
    if (!arkode_butcher_order6c(b, c, A, c, A, c, s))
    {
      alltrue = SUNFALSE;
      if (outfile) { fprintf(outfile, "  method fails order 6 condition C\n"); }
    }
    if (!arkode_butcher_order6d(b, c, c, A, c, c, s))
    {
      alltrue = SUNFALSE;
      if (outfile) { fprintf(outfile, "  method fails order 6 condition D\n"); }
    }
    if (!arkode_butcher_order6e(b, c, c, A, A, c, s))
    {
      alltrue = SUNFALSE;
      if (outfile) { fprintf(outfile, "  method fails order 6 condition E\n"); }
    }
    if (!arkode_butcher_order6f(b, A, A, c, A, c, s))
    {
      alltrue = SUNFALSE;
      if (outfile) { fprintf(outfile, "  method fails order 6 condition F\n"); }
    }
    if (!arkode_butcher_order6g(b, c, A, c, c, c, s))
    {
      alltrue = SUNFALSE;
      if (outfile) { fprintf(outfile, "  method fails order 6 condition G\n"); }
    }
    if (!arkode_butcher_order6h(b, c, A, c, A, c, s))
    {
      alltrue = SUNFALSE;
      if (outfile) { fprintf(outfile, "  method fails order 6 condition H\n"); }
    }
    if (!arkode_butcher_order6i(b, c, A, A, c, c, s))
    {
      alltrue = SUNFALSE;
      if (outfile) { fprintf(outfile, "  method fails order 6 condition I\n"); }
    }
    if (!arkode_butcher_order6j(b, c, A, A, A, c, s))
    {
      alltrue = SUNFALSE;
      if (outfile) { fprintf(outfile, "  method fails order 6 condition J\n"); }
    }
    if (!arkode_butcher_order6k(b, A, c, c, c, c, s))
    {
      alltrue = SUNFALSE;
      if (outfile) { fprintf(outfile, "  method fails order 6 condition K\n"); }
    }
    if (!arkode_butcher_order6l(b, A, c, c, A, c, s))
    {
      alltrue = SUNFALSE;
      if (outfile) { fprintf(outfile, "  method fails order 6 condition L\n"); }
    }
    if (!arkode_butcher_order6m(b, A, A, c, A, c, s))
    {
      alltrue = SUNFALSE;
      if (outfile) { fprintf(outfile, "  method fails order 6 condition M\n"); }
    }
    if (!arkode_butcher_order6n(b, A, c, A, c, c, s))
    {
      alltrue = SUNFALSE;
      if (outfile) { fprintf(outfile, "  method fails order 6 condition N\n"); }
    }
    if (!arkode_butcher_order6o(b, A, c, A, A, c, s))
    {
      alltrue = SUNFALSE;
      if (outfile) { fprintf(outfile, "  method fails order 6 condition O\n"); }
    }
    if (!arkode_butcher_order6p(b, A, A, c, c, c, s))
    {
      alltrue = SUNFALSE;
      if (outfile) { fprintf(outfile, "  method fails order 6 condition P\n"); }
    }
    if (!arkode_butcher_order6q(b, A, A, c, A, c, s))
    {
      alltrue = SUNFALSE;
      if (outfile) { fprintf(outfile, "  method fails order 6 condition Q\n"); }
    }
    if (!arkode_butcher_order6r(b, A, A, A, c, c, s))
    {
      alltrue = SUNFALSE;
      if (outfile) { fprintf(outfile, "  method fails order 6 condition R\n"); }
    }
    if (!arkode_butcher_order6s(b, A, A, A, A, c, s))
    {
      alltrue = SUNFALSE;
      if (outfile) { fprintf(outfile, "  method fails order 6 condition S\n"); }
    }
    if (alltrue) { (*q) = 6; }
  }
  /*    higher order conditions (via simplifying assumptions) */
  if ((*q) == 6)
  {
    if (outfile)
    {
      fprintf(outfile,
              "  method order >= 6; reverting to simplifying assumptions\n");
    }
    q_SA = __ButcherSimplifyingAssumptions(A, b, c, s);
    (*q) = SUNMAX((*q), q_SA);
    if (outfile) { fprintf(outfile, "  method order = %i\n", (*q)); }
  }

  /* check embedding order */
  if (d)
  {
    if (outfile) { fprintf(outfile, "\n"); }
    b = d;

    /*    row sum condition */
    if (arkode_butcher_rowsum(A, c, s)) { (*p) = 0; }
    else
    {
      (*p) = -1;
      if (outfile)
      {
        fprintf(outfile, "  embedding fails row sum condition\n");
      }
    }
    /*    order 1 condition */
    if ((*p) == 0)
    {
      if (arkode_butcher_order1(b, s)) { (*p) = 1; }
      else
      {
        if (outfile)
        {
          fprintf(outfile, "  embedding fails order 1 condition\n");
        }
      }
    }
    /*    order 2 condition */
    if ((*p) == 1)
    {
      if (arkode_butcher_order2(b, c, s)) { (*p) = 2; }
      else
      {
        if (outfile)
        {
          fprintf(outfile, "  embedding fails order 2 condition\n");
        }
      }
    }
    /*    order 3 conditions */
    if ((*p) == 2)
    {
      alltrue = SUNTRUE;
      if (!arkode_butcher_order3a(b, c, c, s))
      {
        alltrue = SUNFALSE;
        if (outfile)
        {
          fprintf(outfile, "  embedding fails order 3 condition A\n");
        }
      }
      if (!arkode_butcher_order3b(b, A, c, s))
      {
        alltrue = SUNFALSE;
        if (outfile)
        {
          fprintf(outfile, "  embedding fails order 3 condition B\n");
        }
      }
      if (alltrue) { (*p) = 3; }
    }
    /*    order 4 conditions */
    if ((*p) == 3)
    {
      alltrue = SUNTRUE;
      if (!arkode_butcher_order4a(b, c, c, c, s))
      {
        alltrue = SUNFALSE;
        if (outfile)
        {
          fprintf(outfile, "  embedding fails order 4 condition A\n");
        }
      }
      if (!arkode_butcher_order4b(b, c, A, c, s))
      {
        alltrue = SUNFALSE;
        if (outfile)
        {
          fprintf(outfile, "  embedding fails order 4 condition B\n");
        }
      }
      if (!arkode_butcher_order4c(b, A, c, c, s))
      {
        alltrue = SUNFALSE;
        if (outfile)
        {
          fprintf(outfile, "  embedding fails order 4 condition C\n");
        }
      }
      if (!arkode_butcher_order4d(b, A, A, c, s))
      {
        alltrue = SUNFALSE;
        if (outfile)
        {
          fprintf(outfile, "  embedding fails order 4 condition D\n");
        }
      }
      if (alltrue) { (*p) = 4; }
    }
    /*    order 5 conditions */
    if ((*p) == 4)
    {
      alltrue = SUNTRUE;
      if (!arkode_butcher_order5a(b, c, c, c, c, s))
      {
        alltrue = SUNFALSE;
        if (outfile)
        {
          fprintf(outfile, "  embedding fails order 5 condition A\n");
        }
      }
      if (!arkode_butcher_order5b(b, c, c, A, c, s))
      {
        alltrue = SUNFALSE;
        if (outfile)
        {
          fprintf(outfile, "  embedding fails order 5 condition B\n");
        }
      }
      if (!arkode_butcher_order5c(b, A, c, A, c, s))
      {
        alltrue = SUNFALSE;
        if (outfile)
        {
          fprintf(outfile, "  embedding fails order 5 condition C\n");
        }
      }
      if (!arkode_butcher_order5d(b, c, A, c, c, s))
      {
        alltrue = SUNFALSE;
        if (outfile)
        {
          fprintf(outfile, "  embedding fails order 5 condition D\n");
        }
      }
      if (!arkode_butcher_order5e(b, A, c, c, c, s))
      {
        alltrue = SUNFALSE;
        if (outfile)
        {
          fprintf(outfile, "  embedding fails order 5 condition E\n");
        }
      }
      if (!arkode_butcher_order5f(b, c, A, A, c, s))
      {
        alltrue = SUNFALSE;
        if (outfile)
        {
          fprintf(outfile, "  embedding fails order 5 condition F\n");
        }
      }
      if (!arkode_butcher_order5g(b, A, c, A, c, s))
      {
        alltrue = SUNFALSE;
        if (outfile)
        {
          fprintf(outfile, "  embedding fails order 5 condition G\n");
        }
      }
      if (!arkode_butcher_order5h(b, A, A, c, c, s))
      {
        alltrue = SUNFALSE;
        if (outfile)
        {
          fprintf(outfile, "  embedding fails order 5 condition H\n");
        }
      }
      if (!arkode_butcher_order5i(b, A, A, A, c, s))
      {
        alltrue = SUNFALSE;
        if (outfile)
        {
          fprintf(outfile, "  embedding fails order 5 condition I\n");
        }
      }
      if (alltrue) { (*p) = 5; }
    }
    /*    order 6 conditions */
    if ((*p) == 5)
    {
      alltrue = SUNTRUE;
      if (!arkode_butcher_order6a(b, c, c, c, c, c, s))
      {
        alltrue = SUNFALSE;
        if (outfile)
        {
          fprintf(outfile, "  embedding fails order 6 condition A\n");
        }
      }
      if (!arkode_butcher_order6b(b, c, c, c, A, c, s))
      {
        alltrue = SUNFALSE;
        if (outfile)
        {
          fprintf(outfile, "  embedding fails order 6 condition B\n");
        }
      }
      if (!arkode_butcher_order6c(b, c, A, c, A, c, s))
      {
        alltrue = SUNFALSE;
        if (outfile)
        {
          fprintf(outfile, "  embedding fails order 6 condition C\n");
        }
      }
      if (!arkode_butcher_order6d(b, c, c, A, c, c, s))
      {
        alltrue = SUNFALSE;
        if (outfile)
        {
          fprintf(outfile, "  embedding fails order 6 condition D\n");
        }
      }
      if (!arkode_butcher_order6e(b, c, c, A, A, c, s))
      {
        alltrue = SUNFALSE;
        if (outfile)
        {
          fprintf(outfile, "  embedding fails order 6 condition E\n");
        }
      }
      if (!arkode_butcher_order6f(b, A, A, c, A, c, s))
      {
        alltrue = SUNFALSE;
        if (outfile)
        {
          fprintf(outfile, "  embedding fails order 6 condition F\n");
        }
      }
      if (!arkode_butcher_order6g(b, c, A, c, c, c, s))
      {
        alltrue = SUNFALSE;
        if (outfile)
        {
          fprintf(outfile, "  embedding fails order 6 condition G\n");
        }
      }
      if (!arkode_butcher_order6h(b, c, A, c, A, c, s))
      {
        alltrue = SUNFALSE;
        if (outfile)
        {
          fprintf(outfile, "  embedding fails order 6 condition H\n");
        }
      }
      if (!arkode_butcher_order6i(b, c, A, A, c, c, s))
      {
        alltrue = SUNFALSE;
        if (outfile)
        {
          fprintf(outfile, "  embedding fails order 6 condition I\n");
        }
      }
      if (!arkode_butcher_order6j(b, c, A, A, A, c, s))
      {
        alltrue = SUNFALSE;
        if (outfile)
        {
          fprintf(outfile, "  embedding fails order 6 condition J\n");
        }
      }
      if (!arkode_butcher_order6k(b, A, c, c, c, c, s))
      {
        alltrue = SUNFALSE;
        if (outfile)
        {
          fprintf(outfile, "  embedding fails order 6 condition K\n");
        }
      }
      if (!arkode_butcher_order6l(b, A, c, c, A, c, s))
      {
        alltrue = SUNFALSE;
        if (outfile)
        {
          fprintf(outfile, "  embedding fails order 6 condition L\n");
        }
      }
      if (!arkode_butcher_order6m(b, A, A, c, A, c, s))
      {
        alltrue = SUNFALSE;
        if (outfile)
        {
          fprintf(outfile, "  embedding fails order 6 condition M\n");
        }
      }
      if (!arkode_butcher_order6n(b, A, c, A, c, c, s))
      {
        alltrue = SUNFALSE;
        if (outfile)
        {
          fprintf(outfile, "  embedding fails order 6 condition N\n");
        }
      }
      if (!arkode_butcher_order6o(b, A, c, A, A, c, s))
      {
        alltrue = SUNFALSE;
        if (outfile)
        {
          fprintf(outfile, "  embedding fails order 6 condition O\n");
        }
      }
      if (!arkode_butcher_order6p(b, A, A, c, c, c, s))
      {
        alltrue = SUNFALSE;
        if (outfile)
        {
          fprintf(outfile, "  embedding fails order 6 condition P\n");
        }
      }
      if (!arkode_butcher_order6q(b, A, A, c, A, c, s))
      {
        alltrue = SUNFALSE;
        if (outfile)
        {
          fprintf(outfile, "  embedding fails order 6 condition Q\n");
        }
      }
      if (!arkode_butcher_order6r(b, A, A, A, c, c, s))
      {
        alltrue = SUNFALSE;
        if (outfile)
        {
          fprintf(outfile, "  embedding fails order 6 condition R\n");
        }
      }
      if (!arkode_butcher_order6s(b, A, A, A, A, c, s))
      {
        alltrue = SUNFALSE;
        if (outfile)
        {
          fprintf(outfile, "  embedding fails order 6 condition S\n");
        }
      }
      if (alltrue) { (*p) = 6; }
    }
    /*    higher order conditions (via simplifying assumptions) */
    if ((*p) == 6)
    {
      if (outfile)
      {
        fprintf(outfile, "  embedding order >= 6; reverting to simplifying "
                         "assumptions\n");
      }
      p_SA = __ButcherSimplifyingAssumptions(A, b, c, s);
      (*p) = SUNMAX((*p), p_SA);
      if (outfile) { fprintf(outfile, "  embedding order = %i\n", (*p)); }
    }
  }

  /* compare results against stored values and return */

  /*    check failure modes first */
  if (((*q) < B->q) && ((*q) < 6)) { return (-1); }
  if (d)
  {
    if (((*p) < B->p) && ((*p) < 6)) { return (-1); }
  }

  /*    check warning modes */
  if ((*q) > B->q) { return (1); }
  if (d)
  {
    if ((*p) > B->p) { return (1); }
  }
  if (((*q) < B->q) && ((*q) >= 6)) { return (1); }
  if (d)
  {
    if (((*p) < B->p) && ((*p) >= 6)) { return (1); }
  }

  /*    return success */
  return (0);
}

/*---------------------------------------------------------------
  Routine to determine the analytical order of accuracy for a
  specified pair of Butcher tables in an ARK pair.  We check the
  analytical order conditions up through order 6.

  Inputs:
     B1, B2: Butcher tables to check
     outfile: file pointer to print results; if NULL then no
        outputs are printed

  Outputs:
     q: measured order of accuracy for method
     p: measured order of accuracy for embedding [0 if not present]

  Return values:
     0 (success): completed checks
     1 (warning): internal {q,p} values are lower than analytical
        order, or method achieves maximum order possible with this
        routine and internal {q,p} are higher.
    -1 (failure): NULL-valued B1, B2 (or critical contents)

  Note: for embedded methods, if the return flags for p and q would
  differ, warning takes precedence over success.
  ---------------------------------------------------------------*/
int ARKodeButcherTable_CheckARKOrder(ARKodeButcherTable B1, ARKodeButcherTable B2,
                                     int* q, int* p, FILE* outfile)
{
  /* local variables */
  int i, j, k, l, m, n, s;
  sunbooleantype alltrue;
  sunrealtype **A[2], *b[2], *c[2], *d[2];
  (*q) = (*p) = 0;

  /* verify non-NULL Butcher table structure and contents */
  if (B1 == NULL) { return (-1); }
  if (B1->stages < 1) { return (-1); }
  if (B1->A == NULL) { return (-1); }
  for (i = 0; i < B1->stages; i++)
  {
    if (B1->A[i] == NULL) { return (-1); }
  }
  if (B1->c == NULL) { return (-1); }
  if (B1->b == NULL) { return (-1); }
  if (B2 == NULL) { return (-1); }
  if (B2->stages < 1) { return (-1); }
  if (B2->A == NULL) { return (-1); }
  for (i = 0; i < B2->stages; i++)
  {
    if (B2->A[i] == NULL) { return (-1); }
  }
  if (B2->c == NULL) { return (-1); }
  if (B2->b == NULL) { return (-1); }
  if (B1->stages != B2->stages) { return (-1); }

  /* set shortcuts for Butcher table components */
  A[0] = B1->A;
  b[0] = B1->b;
  c[0] = B1->c;
  d[0] = B1->d;
  A[1] = B2->A;
  b[1] = B2->b;
  c[1] = B2->c;
  d[1] = B1->d;
  s    = B1->stages;

  /* check method order */
  if (outfile) { fprintf(outfile, "ARKodeButcherTable_CheckARKOrder:\n"); }

  /*    row sum conditions */
  if (arkode_butcher_rowsum(A[0], c[0], s) && arkode_butcher_rowsum(A[1], c[1], s))
  {
    (*q) = 0;
  }
  else
  {
    (*q) = -1;
    if (outfile) { fprintf(outfile, "  method fails row sum conditions\n"); }
  }
  /*    order 1 conditions */
  if ((*q) == 0)
  {
    if (arkode_butcher_order1(b[0], s) && arkode_butcher_order1(b[1], s))
    {
      (*q) = 1;
    }
    else
    {
      if (outfile) { fprintf(outfile, "  method fails order 1 conditions\n"); }
    }
  }
  /*    order 2 conditions */
  if ((*q) == 1)
  {
    alltrue = SUNTRUE;
    for (i = 0; i < 2; i++)
    {
      for (j = 0; j < 2; j++)
      {
        alltrue = (alltrue && arkode_butcher_order2(b[i], c[j], s));
      }
    }
    if (alltrue) { (*q) = 2; }
    else
    {
      if (outfile) { fprintf(outfile, "  method fails order 2 conditions\n"); }
    }
  }
  /*    order 3 conditions */
  if ((*q) == 2)
  {
    alltrue = SUNTRUE;
    for (i = 0; i < 2; i++)
    {
      for (j = 0; j < 2; j++)
      {
        for (k = 0; k < 2; k++)
        {
          alltrue = (alltrue && arkode_butcher_order3a(b[i], c[j], c[k], s));
        }
      }
    }
    if ((!alltrue) && outfile)
    {
      fprintf(outfile, "  method fails order 3 conditions A\n");
    }
    for (i = 0; i < 2; i++)
    {
      for (j = 0; j < 2; j++)
      {
        for (k = 0; k < 2; k++)
        {
          alltrue = (alltrue && arkode_butcher_order3b(b[i], A[j], c[k], s));
        }
      }
    }
    if ((!alltrue) && outfile)
    {
      fprintf(outfile, "  method fails order 3 conditions B\n");
    }
    if (alltrue) { (*q) = 3; }
  }
  /*    order 4 conditions */
  if ((*q) == 3)
  {
    alltrue = SUNTRUE;
    for (i = 0; i < 2; i++)
    {
      for (j = 0; j < 2; j++)
      {
        for (k = 0; k < 2; k++)
        {
          for (l = 0; l < 2; l++)
          {
            alltrue = (alltrue &&
                       arkode_butcher_order4a(b[i], c[j], c[k], c[l], s));
          }
        }
      }
    }
    if ((!alltrue) && outfile)
    {
      fprintf(outfile, "  method fails order 4 conditions A\n");
    }
    for (i = 0; i < 2; i++)
    {
      for (j = 0; j < 2; j++)
      {
        for (k = 0; k < 2; k++)
        {
          for (l = 0; l < 2; l++)
          {
            alltrue = (alltrue &&
                       arkode_butcher_order4b(b[i], c[j], A[k], c[l], s));
          }
        }
      }
    }
    if ((!alltrue) && outfile)
    {
      fprintf(outfile, "  method fails order 4 conditions B\n");
    }
    for (i = 0; i < 2; i++)
    {
      for (j = 0; j < 2; j++)
      {
        for (k = 0; k < 2; k++)
        {
          for (l = 0; l < 2; l++)
          {
            alltrue = (alltrue &&
                       arkode_butcher_order4c(b[i], A[j], c[k], c[l], s));
          }
        }
      }
    }
    if ((!alltrue) && outfile)
    {
      fprintf(outfile, "  method fails order 4 conditions C\n");
    }
    for (i = 0; i < 2; i++)
    {
      for (j = 0; j < 2; j++)
      {
        for (k = 0; k < 2; k++)
        {
          for (l = 0; l < 2; l++)
          {
            alltrue = (alltrue &&
                       arkode_butcher_order4d(b[i], A[j], A[k], c[l], s));
          }
        }
      }
    }
    if ((!alltrue) && outfile)
    {
      fprintf(outfile, "  method fails order 4 conditions D\n");
    }
    if (alltrue) { (*q) = 4; }
  }
  /*    order 5 conditions */
  if ((*q) == 4)
  {
    alltrue = SUNTRUE;
    for (i = 0; i < 2; i++)
    {
      for (j = 0; j < 2; j++)
      {
        for (k = 0; k < 2; k++)
        {
          for (l = 0; l < 2; l++)
          {
            for (m = 0; m < 2; m++)
            {
              alltrue = (alltrue && arkode_butcher_order5a(b[i], c[j], c[k],
                                                           c[l], c[m], s));
            }
          }
        }
      }
    }
    if ((!alltrue) && outfile)
    {
      fprintf(outfile, "  method fails order 5 conditions A\n");
    }
    for (i = 0; i < 2; i++)
    {
      for (j = 0; j < 2; j++)
      {
        for (k = 0; k < 2; k++)
        {
          for (l = 0; l < 2; l++)
          {
            for (m = 0; m < 2; m++)
            {
              alltrue = (alltrue && arkode_butcher_order5b(b[i], c[j], c[k],
                                                           A[l], c[m], s));
            }
          }
        }
      }
    }
    if ((!alltrue) && outfile)
    {
      fprintf(outfile, "  method fails order 5 conditions B\n");
    }
    for (i = 0; i < 2; i++)
    {
      for (j = 0; j < 2; j++)
      {
        for (k = 0; k < 2; k++)
        {
          for (l = 0; l < 2; l++)
          {
            for (m = 0; m < 2; m++)
            {
              alltrue = (alltrue && arkode_butcher_order5c(b[i], A[j], c[k],
                                                           A[l], c[m], s));
            }
          }
        }
      }
    }
    if ((!alltrue) && outfile)
    {
      fprintf(outfile, "  method fails order 5 conditions C\n");
    }
    for (i = 0; i < 2; i++)
    {
      for (j = 0; j < 2; j++)
      {
        for (k = 0; k < 2; k++)
        {
          for (l = 0; l < 2; l++)
          {
            for (m = 0; m < 2; m++)
            {
              alltrue = (alltrue && arkode_butcher_order5d(b[i], c[j], A[k],
                                                           c[l], c[m], s));
            }
          }
        }
      }
    }
    if ((!alltrue) && outfile)
    {
      fprintf(outfile, "  method fails order 5 conditions D\n");
    }
    for (i = 0; i < 2; i++)
    {
      for (j = 0; j < 2; j++)
      {
        for (k = 0; k < 2; k++)
        {
          for (l = 0; l < 2; l++)
          {
            for (m = 0; m < 2; m++)
            {
              alltrue = (alltrue && arkode_butcher_order5e(b[i], A[j], c[k],
                                                           c[l], c[m], s));
            }
          }
        }
      }
    }
    if ((!alltrue) && outfile)
    {
      fprintf(outfile, "  method fails order 5 conditions E\n");
    }
    for (i = 0; i < 2; i++)
    {
      for (j = 0; j < 2; j++)
      {
        for (k = 0; k < 2; k++)
        {
          for (l = 0; l < 2; l++)
          {
            for (m = 0; m < 2; m++)
            {
              alltrue = (alltrue && arkode_butcher_order5f(b[i], c[j], A[k],
                                                           A[l], c[m], s));
            }
          }
        }
      }
    }
    if ((!alltrue) && outfile)
    {
      fprintf(outfile, "  method fails order 5 conditions F\n");
    }
    for (i = 0; i < 2; i++)
    {
      for (j = 0; j < 2; j++)
      {
        for (k = 0; k < 2; k++)
        {
          for (l = 0; l < 2; l++)
          {
            for (m = 0; m < 2; m++)
            {
              alltrue = (alltrue && arkode_butcher_order5g(b[i], A[j], c[k],
                                                           A[l], c[m], s));
            }
          }
        }
      }
    }
    if ((!alltrue) && outfile)
    {
      fprintf(outfile, "  method fails order 5 conditions G\n");
    }
    for (i = 0; i < 2; i++)
    {
      for (j = 0; j < 2; j++)
      {
        for (k = 0; k < 2; k++)
        {
          for (l = 0; l < 2; l++)
          {
            for (m = 0; m < 2; m++)
            {
              alltrue = (alltrue && arkode_butcher_order5h(b[i], A[j], A[k],
                                                           c[l], c[m], s));
            }
          }
        }
      }
    }
    if ((!alltrue) && outfile)
    {
      fprintf(outfile, "  method fails order 5 conditions H\n");
    }
    for (i = 0; i < 2; i++)
    {
      for (j = 0; j < 2; j++)
      {
        for (k = 0; k < 2; k++)
        {
          for (l = 0; l < 2; l++)
          {
            for (m = 0; m < 2; m++)
            {
              alltrue = (alltrue && arkode_butcher_order5i(b[i], A[j], A[k],
                                                           A[l], c[m], s));
            }
          }
        }
      }
    }
    if ((!alltrue) && outfile)
    {
      fprintf(outfile, "  method fails order 5 conditions I\n");
    }
    if (alltrue) { (*q) = 5; }
  }
  /*    order 6 conditions */
  if ((*q) == 5)
  {
    alltrue = SUNTRUE;
    for (i = 0; i < 2; i++)
    {
      for (j = 0; j < 2; j++)
      {
        for (k = 0; k < 2; k++)
        {
          for (l = 0; l < 2; l++)
          {
            for (m = 0; m < 2; m++)
            {
              for (n = 0; n < 2; n++)
              {
                alltrue = (alltrue && arkode_butcher_order6a(b[i], c[j], c[k],
                                                             c[l], c[m], c[n], s));
              }
            }
          }
        }
      }
    }
    if ((!alltrue) && outfile)
    {
      fprintf(outfile, "  method fails order 6 conditions A\n");
    }
    for (i = 0; i < 2; i++)
    {
      for (j = 0; j < 2; j++)
      {
        for (k = 0; k < 2; k++)
        {
          for (l = 0; l < 2; l++)
          {
            for (m = 0; m < 2; m++)
            {
              for (n = 0; n < 2; n++)
              {
                alltrue = (alltrue && arkode_butcher_order6b(b[i], c[j], c[k],
                                                             c[l], A[m], c[n], s));
              }
            }
          }
        }
      }
    }
    if ((!alltrue) && outfile)
    {
      fprintf(outfile, "  method fails order 6 conditions B\n");
    }
    for (i = 0; i < 2; i++)
    {
      for (j = 0; j < 2; j++)
      {
        for (k = 0; k < 2; k++)
        {
          for (l = 0; l < 2; l++)
          {
            for (m = 0; m < 2; m++)
            {
              for (n = 0; n < 2; n++)
              {
                alltrue = (alltrue && arkode_butcher_order6c(b[i], c[j], A[k],
                                                             c[l], A[m], c[n], s));
              }
            }
          }
        }
      }
    }
    if ((!alltrue) && outfile)
    {
      fprintf(outfile, "  method fails order 6 conditions C\n");
    }
    for (i = 0; i < 2; i++)
    {
      for (j = 0; j < 2; j++)
      {
        for (k = 0; k < 2; k++)
        {
          for (l = 0; l < 2; l++)
          {
            for (m = 0; m < 2; m++)
            {
              for (n = 0; n < 2; n++)
              {
                alltrue = (alltrue && arkode_butcher_order6d(b[i], c[j], c[k],
                                                             A[l], c[m], c[n], s));
              }
            }
          }
        }
      }
    }
    if ((!alltrue) && outfile)
    {
      fprintf(outfile, "  method fails order 6 conditions D\n");
    }
    for (i = 0; i < 2; i++)
    {
      for (j = 0; j < 2; j++)
      {
        for (k = 0; k < 2; k++)
        {
          for (l = 0; l < 2; l++)
          {
            for (m = 0; m < 2; m++)
            {
              for (n = 0; n < 2; n++)
              {
                alltrue = (alltrue && arkode_butcher_order6e(b[i], c[j], c[k],
                                                             A[l], A[m], c[n], s));
              }
            }
          }
        }
      }
    }
    if ((!alltrue) && outfile)
    {
      fprintf(outfile, "  method fails order 6 conditions E\n");
    }
    for (i = 0; i < 2; i++)
    {
      for (j = 0; j < 2; j++)
      {
        for (k = 0; k < 2; k++)
        {
          for (l = 0; l < 2; l++)
          {
            for (m = 0; m < 2; m++)
            {
              for (n = 0; n < 2; n++)
              {
                alltrue = (alltrue && arkode_butcher_order6f(b[i], A[j], A[k],
                                                             c[l], A[m], c[n], s));
              }
            }
          }
        }
      }
    }
    if ((!alltrue) && outfile)
    {
      fprintf(outfile, "  method fails order 6 conditions F\n");
    }
    for (i = 0; i < 2; i++)
    {
      for (j = 0; j < 2; j++)
      {
        for (k = 0; k < 2; k++)
        {
          for (l = 0; l < 2; l++)
          {
            for (m = 0; m < 2; m++)
            {
              for (n = 0; n < 2; n++)
              {
                alltrue = (alltrue && arkode_butcher_order6g(b[i], c[j], A[k],
                                                             c[l], c[m], c[n], s));
              }
            }
          }
        }
      }
    }
    if ((!alltrue) && outfile)
    {
      fprintf(outfile, "  method fails order 6 conditions G\n");
    }
    for (i = 0; i < 2; i++)
    {
      for (j = 0; j < 2; j++)
      {
        for (k = 0; k < 2; k++)
        {
          for (l = 0; l < 2; l++)
          {
            for (m = 0; m < 2; m++)
            {
              for (n = 0; n < 2; n++)
              {
                alltrue = (alltrue && arkode_butcher_order6h(b[i], c[j], A[k],
                                                             c[l], A[m], c[n], s));
              }
            }
          }
        }
      }
    }
    if ((!alltrue) && outfile)
    {
      fprintf(outfile, "  method fails order 6 conditions H\n");
    }
    for (i = 0; i < 2; i++)
    {
      for (j = 0; j < 2; j++)
      {
        for (k = 0; k < 2; k++)
        {
          for (l = 0; l < 2; l++)
          {
            for (m = 0; m < 2; m++)
            {
              for (n = 0; n < 2; n++)
              {
                alltrue = (alltrue && arkode_butcher_order6i(b[i], c[j], A[k],
                                                             A[l], c[m], c[n], s));
              }
            }
          }
        }
      }
    }
    if ((!alltrue) && outfile)
    {
      fprintf(outfile, "  method fails order 6 conditions I\n");
    }
    for (i = 0; i < 2; i++)
    {
      for (j = 0; j < 2; j++)
      {
        for (k = 0; k < 2; k++)
        {
          for (l = 0; l < 2; l++)
          {
            for (m = 0; m < 2; m++)
            {
              for (n = 0; n < 2; n++)
              {
                alltrue = (alltrue && arkode_butcher_order6j(b[i], c[j], A[k],
                                                             A[l], A[m], c[n], s));
              }
            }
          }
        }
      }
    }
    if ((!alltrue) && outfile)
    {
      fprintf(outfile, "  method fails order 6 conditions J\n");
    }
    for (i = 0; i < 2; i++)
    {
      for (j = 0; j < 2; j++)
      {
        for (k = 0; k < 2; k++)
        {
          for (l = 0; l < 2; l++)
          {
            for (m = 0; m < 2; m++)
            {
              for (n = 0; n < 2; n++)
              {
                alltrue = (alltrue && arkode_butcher_order6k(b[i], A[j], c[k],
                                                             c[l], c[m], c[n], s));
              }
            }
          }
        }
      }
    }
    if ((!alltrue) && outfile)
    {
      fprintf(outfile, "  method fails order 6 conditions K\n");
    }
    for (i = 0; i < 2; i++)
    {
      for (j = 0; j < 2; j++)
      {
        for (k = 0; k < 2; k++)
        {
          for (l = 0; l < 2; l++)
          {
            for (m = 0; m < 2; m++)
            {
              for (n = 0; n < 2; n++)
              {
                alltrue = (alltrue && arkode_butcher_order6l(b[i], A[j], c[k],
                                                             c[l], A[m], c[n], s));
              }
            }
          }
        }
      }
    }
    if ((!alltrue) && outfile)
    {
      fprintf(outfile, "  method fails order 6 conditions L\n");
    }
    for (i = 0; i < 2; i++)
    {
      for (j = 0; j < 2; j++)
      {
        for (k = 0; k < 2; k++)
        {
          for (l = 0; l < 2; l++)
          {
            for (m = 0; m < 2; m++)
            {
              for (n = 0; n < 2; n++)
              {
                alltrue = (alltrue && arkode_butcher_order6m(b[i], A[j], A[k],
                                                             c[l], A[m], c[n], s));
              }
            }
          }
        }
      }
    }
    if ((!alltrue) && outfile)
    {
      fprintf(outfile, "  method fails order 6 conditions M\n");
    }
    for (i = 0; i < 2; i++)
    {
      for (j = 0; j < 2; j++)
      {
        for (k = 0; k < 2; k++)
        {
          for (l = 0; l < 2; l++)
          {
            for (m = 0; m < 2; m++)
            {
              for (n = 0; n < 2; n++)
              {
                alltrue = (alltrue && arkode_butcher_order6n(b[i], A[j], c[k],
                                                             A[l], c[m], c[n], s));
              }
            }
          }
        }
      }
    }
    if ((!alltrue) && outfile)
    {
      fprintf(outfile, "  method fails order 6 conditions N\n");
    }
    for (i = 0; i < 2; i++)
    {
      for (j = 0; j < 2; j++)
      {
        for (k = 0; k < 2; k++)
        {
          for (l = 0; l < 2; l++)
          {
            for (m = 0; m < 2; m++)
            {
              for (n = 0; n < 2; n++)
              {
                alltrue = (alltrue && arkode_butcher_order6o(b[i], A[j], c[k],
                                                             A[l], A[m], c[n], s));
              }
            }
          }
        }
      }
    }
    if ((!alltrue) && outfile)
    {
      fprintf(outfile, "  method fails order 6 conditions O\n");
    }
    for (i = 0; i < 2; i++)
    {
      for (j = 0; j < 2; j++)
      {
        for (k = 0; k < 2; k++)
        {
          for (l = 0; l < 2; l++)
          {
            for (m = 0; m < 2; m++)
            {
              for (n = 0; n < 2; n++)
              {
                alltrue = (alltrue && arkode_butcher_order6p(b[i], A[j], A[k],
                                                             c[l], c[m], c[n], s));
              }
            }
          }
        }
      }
    }
    if ((!alltrue) && outfile)
    {
      fprintf(outfile, "  method fails order 6 conditions P\n");
    }
    for (i = 0; i < 2; i++)
    {
      for (j = 0; j < 2; j++)
      {
        for (k = 0; k < 2; k++)
        {
          for (l = 0; l < 2; l++)
          {
            for (m = 0; m < 2; m++)
            {
              for (n = 0; n < 2; n++)
              {
                alltrue = (alltrue && arkode_butcher_order6q(b[i], A[j], A[k],
                                                             c[l], A[m], c[n], s));
              }
            }
          }
        }
      }
    }
    if ((!alltrue) && outfile)
    {
      fprintf(outfile, "  method fails order 6 conditions Q\n");
    }
    for (i = 0; i < 2; i++)
    {
      for (j = 0; j < 2; j++)
      {
        for (k = 0; k < 2; k++)
        {
          for (l = 0; l < 2; l++)
          {
            for (m = 0; m < 2; m++)
            {
              for (n = 0; n < 2; n++)
              {
                alltrue = (alltrue && arkode_butcher_order6r(b[i], A[j], A[k],
                                                             A[l], c[m], c[n], s));
              }
            }
          }
        }
      }
    }
    if ((!alltrue) && outfile)
    {
      fprintf(outfile, "  method fails order 6 conditions R\n");
    }
    for (i = 0; i < 2; i++)
    {
      for (j = 0; j < 2; j++)
      {
        for (k = 0; k < 2; k++)
        {
          for (l = 0; l < 2; l++)
          {
            for (m = 0; m < 2; m++)
            {
              for (n = 0; n < 2; n++)
              {
                alltrue = (alltrue && arkode_butcher_order6s(b[i], A[j], A[k],
                                                             A[l], A[m], c[n], s));
              }
            }
          }
        }
      }
    }
    if ((!alltrue) && outfile)
    {
      fprintf(outfile, "  method fails order 6 conditions S\n");
    }
    if (alltrue) { (*q) = 6; }
  }

  /* check embedding order */
  if (d[0] && d[1])
  {
    if (outfile) { fprintf(outfile, "\n"); }

    /*    row sum conditions */
    if (arkode_butcher_rowsum(A[0], c[0], s) &&
        arkode_butcher_rowsum(A[1], c[1], s))
    {
      (*p) = 0;
    }
    else
    {
      (*p) = -1;
      if (outfile)
      {
        fprintf(outfile, "  embedding fails row sum conditions\n");
      }
    }
    /*    order 1 conditions */
    if ((*p) == 0)
    {
      if (arkode_butcher_order1(d[0], s) && arkode_butcher_order1(d[1], s))
      {
        (*p) = 1;
      }
      else
      {
        if (outfile)
        {
          fprintf(outfile, "  embedding fails order 1 conditions\n");
        }
      }
    }
    /*    order 2 conditions */
    if ((*p) == 1)
    {
      alltrue = SUNTRUE;
      for (i = 0; i < 2; i++)
      {
        for (j = 0; j < 2; j++)
        {
          alltrue = (alltrue && arkode_butcher_order2(d[i], c[j], s));
        }
      }
      if (alltrue) { (*p) = 2; }
      else
      {
        if (outfile)
        {
          fprintf(outfile, "  embedding fails order 2 conditions\n");
        }
      }
    }
    /*    order 3 conditions */
    if ((*p) == 2)
    {
      alltrue = SUNTRUE;
      for (i = 0; i < 2; i++)
      {
        for (j = 0; j < 2; j++)
        {
          for (k = 0; k < 2; k++)
          {
            alltrue = (alltrue && arkode_butcher_order3a(d[i], c[j], c[k], s));
          }
        }
      }
      if ((!alltrue) && outfile)
      {
        fprintf(outfile, "  embedding fails order 3 conditions A\n");
      }
      for (i = 0; i < 2; i++)
      {
        for (j = 0; j < 2; j++)
        {
          for (k = 0; k < 2; k++)
          {
            alltrue = (alltrue && arkode_butcher_order3b(d[i], A[j], c[k], s));
          }
        }
      }
      if ((!alltrue) && outfile)
      {
        fprintf(outfile, "  embedding fails order 3 conditions B\n");
      }
      if (alltrue) { (*p) = 3; }
    }
    /*    order 4 conditions */
    if ((*p) == 3)
    {
      alltrue = SUNTRUE;
      for (i = 0; i < 2; i++)
      {
        for (j = 0; j < 2; j++)
        {
          for (k = 0; k < 2; k++)
          {
            for (l = 0; l < 2; l++)
            {
              alltrue = (alltrue &&
                         arkode_butcher_order4a(d[i], c[j], c[k], c[l], s));
            }
          }
        }
      }
      if ((!alltrue) && outfile)
      {
        fprintf(outfile, "  embedding fails order 4 conditions A\n");
      }
      for (i = 0; i < 2; i++)
      {
        for (j = 0; j < 2; j++)
        {
          for (k = 0; k < 2; k++)
          {
            for (l = 0; l < 2; l++)
            {
              alltrue = (alltrue &&
                         arkode_butcher_order4b(d[i], c[j], A[k], c[l], s));
            }
          }
        }
      }
      if ((!alltrue) && outfile)
      {
        fprintf(outfile, "  embedding fails order 4 conditions B\n");
      }
      for (i = 0; i < 2; i++)
      {
        for (j = 0; j < 2; j++)
        {
          for (k = 0; k < 2; k++)
          {
            for (l = 0; l < 2; l++)
            {
              alltrue = (alltrue &&
                         arkode_butcher_order4c(d[i], A[j], c[k], c[l], s));
            }
          }
        }
      }
      if ((!alltrue) && outfile)
      {
        fprintf(outfile, "  embedding fails order 4 conditions C\n");
      }
      for (i = 0; i < 2; i++)
      {
        for (j = 0; j < 2; j++)
        {
          for (k = 0; k < 2; k++)
          {
            for (l = 0; l < 2; l++)
            {
              alltrue = (alltrue &&
                         arkode_butcher_order4d(d[i], A[j], A[k], c[l], s));
            }
          }
        }
      }
      if ((!alltrue) && outfile)
      {
        fprintf(outfile, "  embedding fails order 4 conditions D\n");
      }
      if (alltrue) { (*p) = 4; }
    }
    /*    order 5 conditions */
    if ((*p) == 4)
    {
      alltrue = SUNTRUE;
      for (i = 0; i < 2; i++)
      {
        for (j = 0; j < 2; j++)
        {
          for (k = 0; k < 2; k++)
          {
            for (l = 0; l < 2; l++)
            {
              for (m = 0; m < 2; m++)
              {
                alltrue = (alltrue && arkode_butcher_order5a(d[i], c[j], c[k],
                                                             c[l], c[m], s));
              }
            }
          }
        }
      }
      if ((!alltrue) && outfile)
      {
        fprintf(outfile, "  embedding fails order 5 conditions A\n");
      }
      for (i = 0; i < 2; i++)
      {
        for (j = 0; j < 2; j++)
        {
          for (k = 0; k < 2; k++)
          {
            for (l = 0; l < 2; l++)
            {
              for (m = 0; m < 2; m++)
              {
                alltrue = (alltrue && arkode_butcher_order5b(d[i], c[j], c[k],
                                                             A[l], c[m], s));
              }
            }
          }
        }
      }
      if ((!alltrue) && outfile)
      {
        fprintf(outfile, "  embedding fails order 5 conditions B\n");
      }
      for (i = 0; i < 2; i++)
      {
        for (j = 0; j < 2; j++)
        {
          for (k = 0; k < 2; k++)
          {
            for (l = 0; l < 2; l++)
            {
              for (m = 0; m < 2; m++)
              {
                alltrue = (alltrue && arkode_butcher_order5c(d[i], A[j], c[k],
                                                             A[l], c[m], s));
              }
            }
          }
        }
      }
      if ((!alltrue) && outfile)
      {
        fprintf(outfile, "  embedding fails order 5 conditions C\n");
      }
      for (i = 0; i < 2; i++)
      {
        for (j = 0; j < 2; j++)
        {
          for (k = 0; k < 2; k++)
          {
            for (l = 0; l < 2; l++)
            {
              for (m = 0; m < 2; m++)
              {
                alltrue = (alltrue && arkode_butcher_order5d(d[i], c[j], A[k],
                                                             c[l], c[m], s));
              }
            }
          }
        }
      }
      if ((!alltrue) && outfile)
      {
        fprintf(outfile, "  embedding fails order 5 conditions D\n");
      }
      for (i = 0; i < 2; i++)
      {
        for (j = 0; j < 2; j++)
        {
          for (k = 0; k < 2; k++)
          {
            for (l = 0; l < 2; l++)
            {
              for (m = 0; m < 2; m++)
              {
                alltrue = (alltrue && arkode_butcher_order5e(d[i], A[j], c[k],
                                                             c[l], c[m], s));
              }
            }
          }
        }
      }
      if ((!alltrue) && outfile)
      {
        fprintf(outfile, "  embedding fails order 5 conditions E\n");
      }
      for (i = 0; i < 2; i++)
      {
        for (j = 0; j < 2; j++)
        {
          for (k = 0; k < 2; k++)
          {
            for (l = 0; l < 2; l++)
            {
              for (m = 0; m < 2; m++)
              {
                alltrue = (alltrue && arkode_butcher_order5f(d[i], c[j], A[k],
                                                             A[l], c[m], s));
              }
            }
          }
        }
      }
      if ((!alltrue) && outfile)
      {
        fprintf(outfile, "  embedding fails order 5 conditions F\n");
      }
      for (i = 0; i < 2; i++)
      {
        for (j = 0; j < 2; j++)
        {
          for (k = 0; k < 2; k++)
          {
            for (l = 0; l < 2; l++)
            {
              for (m = 0; m < 2; m++)
              {
                alltrue = (alltrue && arkode_butcher_order5g(d[i], A[j], c[k],
                                                             A[l], c[m], s));
              }
            }
          }
        }
      }
      if ((!alltrue) && outfile)
      {
        fprintf(outfile, "  embedding fails order 5 conditions G\n");
      }
      for (i = 0; i < 2; i++)
      {
        for (j = 0; j < 2; j++)
        {
          for (k = 0; k < 2; k++)
          {
            for (l = 0; l < 2; l++)
            {
              for (m = 0; m < 2; m++)
              {
                alltrue = (alltrue && arkode_butcher_order5h(d[i], A[j], A[k],
                                                             c[l], c[m], s));
              }
            }
          }
        }
      }
      if ((!alltrue) && outfile)
      {
        fprintf(outfile, "  embedding fails order 5 conditions H\n");
      }
      for (i = 0; i < 2; i++)
      {
        for (j = 0; j < 2; j++)
        {
          for (k = 0; k < 2; k++)
          {
            for (l = 0; l < 2; l++)
            {
              for (m = 0; m < 2; m++)
              {
                alltrue = (alltrue && arkode_butcher_order5i(d[i], A[j], A[k],
                                                             A[l], c[m], s));
              }
            }
          }
        }
      }
      if ((!alltrue) && outfile)
      {
        fprintf(outfile, "  embedding fails order 5 conditions I\n");
      }
      if (alltrue) { (*p) = 5; }
    }
    /*    order 6 conditions */
    if ((*p) == 5)
    {
      alltrue = SUNTRUE;
      for (i = 0; i < 2; i++)
      {
        for (j = 0; j < 2; j++)
        {
          for (k = 0; k < 2; k++)
          {
            for (l = 0; l < 2; l++)
            {
              for (m = 0; m < 2; m++)
              {
                for (n = 0; n < 2; n++)
                {
                  alltrue = (alltrue &&
                             arkode_butcher_order6a(d[i], c[j], c[k], c[l],
                                                    c[m], c[n], s));
                }
              }
            }
          }
        }
      }
      if ((!alltrue) && outfile)
      {
        fprintf(outfile, "  embedding fails order 6 conditions A\n");
      }
      for (i = 0; i < 2; i++)
      {
        for (j = 0; j < 2; j++)
        {
          for (k = 0; k < 2; k++)
          {
            for (l = 0; l < 2; l++)
            {
              for (m = 0; m < 2; m++)
              {
                for (n = 0; n < 2; n++)
                {
                  alltrue = (alltrue &&
                             arkode_butcher_order6b(d[i], c[j], c[k], c[l],
                                                    A[m], c[n], s));
                }
              }
            }
          }
        }
      }
      if ((!alltrue) && outfile)
      {
        fprintf(outfile, "  embedding fails order 6 conditions B\n");
      }
      for (i = 0; i < 2; i++)
      {
        for (j = 0; j < 2; j++)
        {
          for (k = 0; k < 2; k++)
          {
            for (l = 0; l < 2; l++)
            {
              for (m = 0; m < 2; m++)
              {
                for (n = 0; n < 2; n++)
                {
                  alltrue = (alltrue &&
                             arkode_butcher_order6c(d[i], c[j], A[k], c[l],
                                                    A[m], c[n], s));
                }
              }
            }
          }
        }
      }
      if ((!alltrue) && outfile)
      {
        fprintf(outfile, "  embedding fails order 6 conditions C\n");
      }
      for (i = 0; i < 2; i++)
      {
        for (j = 0; j < 2; j++)
        {
          for (k = 0; k < 2; k++)
          {
            for (l = 0; l < 2; l++)
            {
              for (m = 0; m < 2; m++)
              {
                for (n = 0; n < 2; n++)
                {
                  alltrue = (alltrue &&
                             arkode_butcher_order6d(d[i], c[j], c[k], A[l],
                                                    c[m], c[n], s));
                }
              }
            }
          }
        }
      }
      if ((!alltrue) && outfile)
      {
        fprintf(outfile, "  embedding fails order 6 conditions D\n");
      }
      for (i = 0; i < 2; i++)
      {
        for (j = 0; j < 2; j++)
        {
          for (k = 0; k < 2; k++)
          {
            for (l = 0; l < 2; l++)
            {
              for (m = 0; m < 2; m++)
              {
                for (n = 0; n < 2; n++)
                {
                  alltrue = (alltrue &&
                             arkode_butcher_order6e(d[i], c[j], c[k], A[l],
                                                    A[m], c[n], s));
                }
              }
            }
          }
        }
      }
      if ((!alltrue) && outfile)
      {
        fprintf(outfile, "  embedding fails order 6 conditions E\n");
      }
      for (i = 0; i < 2; i++)
      {
        for (j = 0; j < 2; j++)
        {
          for (k = 0; k < 2; k++)
          {
            for (l = 0; l < 2; l++)
            {
              for (m = 0; m < 2; m++)
              {
                for (n = 0; n < 2; n++)
                {
                  alltrue = (alltrue &&
                             arkode_butcher_order6f(d[i], A[j], A[k], c[l],
                                                    A[m], c[n], s));
                }
              }
            }
          }
        }
      }
      if ((!alltrue) && outfile)
      {
        fprintf(outfile, "  embedding fails order 6 conditions F\n");
      }
      for (i = 0; i < 2; i++)
      {
        for (j = 0; j < 2; j++)
        {
          for (k = 0; k < 2; k++)
          {
            for (l = 0; l < 2; l++)
            {
              for (m = 0; m < 2; m++)
              {
                for (n = 0; n < 2; n++)
                {
                  alltrue = (alltrue &&
                             arkode_butcher_order6g(d[i], c[j], A[k], c[l],
                                                    c[m], c[n], s));
                }
              }
            }
          }
        }
      }
      if ((!alltrue) && outfile)
      {
        fprintf(outfile, "  embedding fails order 6 conditions G\n");
      }
      for (i = 0; i < 2; i++)
      {
        for (j = 0; j < 2; j++)
        {
          for (k = 0; k < 2; k++)
          {
            for (l = 0; l < 2; l++)
            {
              for (m = 0; m < 2; m++)
              {
                for (n = 0; n < 2; n++)
                {
                  alltrue = (alltrue &&
                             arkode_butcher_order6h(d[i], c[j], A[k], c[l],
                                                    A[m], c[n], s));
                }
              }
            }
          }
        }
      }
      if ((!alltrue) && outfile)
      {
        fprintf(outfile, "  embedding fails order 6 conditions H\n");
      }
      for (i = 0; i < 2; i++)
      {
        for (j = 0; j < 2; j++)
        {
          for (k = 0; k < 2; k++)
          {
            for (l = 0; l < 2; l++)
            {
              for (m = 0; m < 2; m++)
              {
                for (n = 0; n < 2; n++)
                {
                  alltrue = (alltrue &&
                             arkode_butcher_order6i(d[i], c[j], A[k], A[l],
                                                    c[m], c[n], s));
                }
              }
            }
          }
        }
      }
      if ((!alltrue) && outfile)
      {
        fprintf(outfile, "  embedding fails order 6 conditions I\n");
      }
      for (i = 0; i < 2; i++)
      {
        for (j = 0; j < 2; j++)
        {
          for (k = 0; k < 2; k++)
          {
            for (l = 0; l < 2; l++)
            {
              for (m = 0; m < 2; m++)
              {
                for (n = 0; n < 2; n++)
                {
                  alltrue = (alltrue &&
                             arkode_butcher_order6j(d[i], c[j], A[k], A[l],
                                                    A[m], c[n], s));
                }
              }
            }
          }
        }
      }
      if ((!alltrue) && outfile)
      {
        fprintf(outfile, "  embedding fails order 6 conditions J\n");
      }
      for (i = 0; i < 2; i++)
      {
        for (j = 0; j < 2; j++)
        {
          for (k = 0; k < 2; k++)
          {
            for (l = 0; l < 2; l++)
            {
              for (m = 0; m < 2; m++)
              {
                for (n = 0; n < 2; n++)
                {
                  alltrue = (alltrue &&
                             arkode_butcher_order6k(d[i], A[j], c[k], c[l],
                                                    c[m], c[n], s));
                }
              }
            }
          }
        }
      }
      if ((!alltrue) && outfile)
      {
        fprintf(outfile, "  embedding fails order 6 conditions K\n");
      }
      for (i = 0; i < 2; i++)
      {
        for (j = 0; j < 2; j++)
        {
          for (k = 0; k < 2; k++)
          {
            for (l = 0; l < 2; l++)
            {
              for (m = 0; m < 2; m++)
              {
                for (n = 0; n < 2; n++)
                {
                  alltrue = (alltrue &&
                             arkode_butcher_order6l(d[i], A[j], c[k], c[l],
                                                    A[m], c[n], s));
                }
              }
            }
          }
        }
      }
      if ((!alltrue) && outfile)
      {
        fprintf(outfile, "  embedding fails order 6 conditions L\n");
      }
      for (i = 0; i < 2; i++)
      {
        for (j = 0; j < 2; j++)
        {
          for (k = 0; k < 2; k++)
          {
            for (l = 0; l < 2; l++)
            {
              for (m = 0; m < 2; m++)
              {
                for (n = 0; n < 2; n++)
                {
                  alltrue = (alltrue &&
                             arkode_butcher_order6m(d[i], A[j], A[k], c[l],
                                                    A[m], c[n], s));
                }
              }
            }
          }
        }
      }
      if ((!alltrue) && outfile)
      {
        fprintf(outfile, "  embedding fails order 6 conditions M\n");
      }
      for (i = 0; i < 2; i++)
      {
        for (j = 0; j < 2; j++)
        {
          for (k = 0; k < 2; k++)
          {
            for (l = 0; l < 2; l++)
            {
              for (m = 0; m < 2; m++)
              {
                for (n = 0; n < 2; n++)
                {
                  alltrue = (alltrue &&
                             arkode_butcher_order6n(d[i], A[j], c[k], A[l],
                                                    c[m], c[n], s));
                }
              }
            }
          }
        }
      }
      if ((!alltrue) && outfile)
      {
        fprintf(outfile, "  embedding fails order 6 conditions N\n");
      }
      for (i = 0; i < 2; i++)
      {
        for (j = 0; j < 2; j++)
        {
          for (k = 0; k < 2; k++)
          {
            for (l = 0; l < 2; l++)
            {
              for (m = 0; m < 2; m++)
              {
                for (n = 0; n < 2; n++)
                {
                  alltrue = (alltrue &&
                             arkode_butcher_order6o(d[i], A[j], c[k], A[l],
                                                    A[m], c[n], s));
                }
              }
            }
          }
        }
      }
      if ((!alltrue) && outfile)
      {
        fprintf(outfile, "  embedding fails order 6 conditions O\n");
      }
      for (i = 0; i < 2; i++)
      {
        for (j = 0; j < 2; j++)
        {
          for (k = 0; k < 2; k++)
          {
            for (l = 0; l < 2; l++)
            {
              for (m = 0; m < 2; m++)
              {
                for (n = 0; n < 2; n++)
                {
                  alltrue = (alltrue &&
                             arkode_butcher_order6p(d[i], A[j], A[k], c[l],
                                                    c[m], c[n], s));
                }
              }
            }
          }
        }
      }
      if ((!alltrue) && outfile)
      {
        fprintf(outfile, "  embedding fails order 6 conditions P\n");
      }
      for (i = 0; i < 2; i++)
      {
        for (j = 0; j < 2; j++)
        {
          for (k = 0; k < 2; k++)
          {
            for (l = 0; l < 2; l++)
            {
              for (m = 0; m < 2; m++)
              {
                for (n = 0; n < 2; n++)
                {
                  alltrue = (alltrue &&
                             arkode_butcher_order6q(d[i], A[j], A[k], c[l],
                                                    A[m], c[n], s));
                }
              }
            }
          }
        }
      }
      if ((!alltrue) && outfile)
      {
        fprintf(outfile, "  embedding fails order 6 conditions Q\n");
      }
      for (i = 0; i < 2; i++)
      {
        for (j = 0; j < 2; j++)
        {
          for (k = 0; k < 2; k++)
          {
            for (l = 0; l < 2; l++)
            {
              for (m = 0; m < 2; m++)
              {
                for (n = 0; n < 2; n++)
                {
                  alltrue = (alltrue &&
                             arkode_butcher_order6r(d[i], A[j], A[k], A[l],
                                                    c[m], c[n], s));
                }
              }
            }
          }
        }
      }
      if ((!alltrue) && outfile)
      {
        fprintf(outfile, "  embedding fails order 6 conditions R\n");
      }
      for (i = 0; i < 2; i++)
      {
        for (j = 0; j < 2; j++)
        {
          for (k = 0; k < 2; k++)
          {
            for (l = 0; l < 2; l++)
            {
              for (m = 0; m < 2; m++)
              {
                for (n = 0; n < 2; n++)
                {
                  alltrue = (alltrue &&
                             arkode_butcher_order6s(d[i], A[j], A[k], A[l],
                                                    A[m], c[n], s));
                }
              }
            }
          }
        }
      }
      if ((!alltrue) && outfile)
      {
        fprintf(outfile, "  embedding fails order 6 conditions S\n");
      }
      if (alltrue) { (*p) = 6; }
    }
  }

  /* compare results against stored values and return */

  /*    check warning modes */
  if ((*q) > B1->q) { return (1); }
  if ((*q) > B2->q) { return (1); }
  if (d[0] && d[1])
  {
    if ((*p) > B1->p) { return (1); }
    if ((*p) > B2->p) { return (1); }
  }
  if (((*q) < B1->q) && ((*q) == 6)) { return (1); }
  if (((*q) < B2->q) && ((*q) == 6)) { return (1); }
  if (d[0] && d[1])
  {
    if (((*p) < B1->p) && ((*p) == 6)) { return (1); }
    if (((*p) < B2->p) && ((*p) == 6)) { return (1); }
  }

  /*    return success */
  return (0);
}

/*---------------------------------------------------------------
  Private utility routines for checking method order
  ---------------------------------------------------------------*/

/*---------------------------------------------------------------
  Utility routine to compute small dense matrix-vector product
       b = A*x
  Here A is (s x s), x and b are (s x 1).  Returns 0 on success,
  nonzero on failure.
  ---------------------------------------------------------------*/
static int arkode_butcher_mv(sunrealtype** A, sunrealtype* x, int s,
                             sunrealtype* b)
{
  int i, j;
  if ((A == NULL) || (x == NULL) || (b == NULL) || (s < 1)) { return (1); }
  for (i = 0; i < s; i++) { b[i] = SUN_RCONST(0.0); }
  for (i = 0; i < s; i++)
  {
    for (j = 0; j < s; j++) { b[i] += A[i][j] * x[j]; }
  }
  return (0);
}

/*---------------------------------------------------------------
  Utility routine to compute small vector .* vector product
       z = x.*y   [Matlab notation]
  Here all vectors are (s x 1).   Returns 0 on success,
  nonzero on failure.
  ---------------------------------------------------------------*/
static int arkode_butcher_vv(sunrealtype* x, sunrealtype* y, int s, sunrealtype* z)
{
  int i;
  if ((x == NULL) || (y == NULL) || (z == NULL) || (s < 1)) { return (1); }
  for (i = 0; i < s; i++) { z[i] = x[i] * y[i]; }
  return (0);
}

/*---------------------------------------------------------------
  Utility routine to compute small vector .^ int
       z = x.^l   [Matlab notation]
  Here all vectors are (s x 1).   Returns 0 on success,
  nonzero on failure.
  ---------------------------------------------------------------*/
static int arkode_butcher_vp(sunrealtype* x, int l, int s, sunrealtype* z)
{
  int i;
  if ((x == NULL) || (z == NULL) || (s < 1) || (s < 0)) { return (1); }
  for (i = 0; i < s; i++) { z[i] = SUNRpowerI(x[i], l); }
  return (0);
}

/*---------------------------------------------------------------
  Utility routine to compute small vector dot product:
       d = dot(x,y)
  Here x and y are (s x 1), and d is scalar.   Returns 0 on success,
  nonzero on failure.
  ---------------------------------------------------------------*/
static int arkode_butcher_dot(sunrealtype* x, sunrealtype* y, int s,
                              sunrealtype* d)
{
  int i;
  if ((x == NULL) || (y == NULL) || (d == NULL) || (s < 1)) { return (1); }
  (*d) = SUN_RCONST(0.0);
  for (i = 0; i < s; i++) { (*d) += x[i] * y[i]; }
  return (0);
}

/*---------------------------------------------------------------
  Utility routines to check specific order conditions.  Each
  returns SUNTRUE on success, SUNFALSE on failure.
     Order 0:  arkode_butcher_rowsum
     Order 1:  arkode_butcher_order1
     Order 2:  arkode_butcher_order2
     Order 3:  arkode_butcher_order3a and arkode_butcher_order3b
     Order 4:  arkode_butcher_order4a through arkode_butcher_order4d
     Order 5:  arkode_butcher_order5a through arkode_butcher_order5i
     Order 6:  arkode_butcher_order6a through arkode_butcher_order6s
  ---------------------------------------------------------------*/

/* c(i) = sum(A(i,:)) */
static sunbooleantype arkode_butcher_rowsum(sunrealtype** A, sunrealtype* c, int s)
{
  int i, j;
  sunrealtype rsum;
  for (i = 0; i < s; i++)
  {
    rsum = SUN_RCONST(0.0);
    for (j = 0; j < s; j++) { rsum += A[i][j]; }
    if (SUNRabs(rsum - c[i]) > TOL) { return (SUNFALSE); }
  }
  return (SUNTRUE);
}

/* b'*e = 1 */
static sunbooleantype arkode_butcher_order1(sunrealtype* b, int s)
{
  int i;
  sunrealtype err = SUN_RCONST(1.0);
  for (i = 0; i < s; i++) { err -= b[i]; }
  return (SUNRabs(err) > TOL) ? SUNFALSE : SUNTRUE;
}

/* b'*c = 1/2 */
static sunbooleantype arkode_butcher_order2(sunrealtype* b, sunrealtype* c, int s)
{
  sunrealtype bc;
  if (arkode_butcher_dot(b, c, s, &bc)) { return (SUNFALSE); }
  return (SUNRabs(bc - SUN_RCONST(0.5)) > TOL) ? SUNFALSE : SUNTRUE;
}

/* b'*(c1.*c2) = 1/3 */
static sunbooleantype arkode_butcher_order3a(sunrealtype* b, sunrealtype* c1,
                                             sunrealtype* c2, int s)
{
  sunrealtype bcc;
  sunrealtype* tmp = calloc(s, sizeof(sunrealtype));
  if (arkode_butcher_vv(c1, c2, s, tmp))
  {
    free(tmp);
    return (SUNFALSE);
  }
  if (arkode_butcher_dot(b, tmp, s, &bcc)) { return (SUNFALSE); }
  free(tmp);
  return (SUNRabs(bcc - SUN_RCONST(1.0) / SUN_RCONST(3.0)) > TOL) ? SUNFALSE
                                                                  : SUNTRUE;
}

/* b'*(A*c) = 1/6 */
static sunbooleantype arkode_butcher_order3b(sunrealtype* b, sunrealtype** A,
                                             sunrealtype* c, int s)
{
  sunrealtype bAc;
  sunrealtype* tmp = calloc(s, sizeof(sunrealtype));
  if (arkode_butcher_mv(A, c, s, tmp))
  {
    free(tmp);
    return (SUNFALSE);
  }
  if (arkode_butcher_dot(b, tmp, s, &bAc)) { return (SUNFALSE); }
  free(tmp);
  return (SUNRabs(bAc - SUN_RCONST(1.0) / SUN_RCONST(6.0)) > TOL) ? SUNFALSE
                                                                  : SUNTRUE;
}

/* b'*(c1.*c2.*c3) = 1/4 */
static sunbooleantype arkode_butcher_order4a(sunrealtype* b, sunrealtype* c1,
                                             sunrealtype* c2, sunrealtype* c3,
                                             int s)
{
  sunrealtype bccc;
  sunrealtype* tmp1 = calloc(s, sizeof(sunrealtype));
  sunrealtype* tmp2 = calloc(s, sizeof(sunrealtype));
  if (arkode_butcher_vv(c1, c2, s, tmp1))
  {
    free(tmp1);
    free(tmp2);
    return (SUNFALSE);
  }
  if (arkode_butcher_vv(c3, tmp1, s, tmp2))
  {
    free(tmp1);
    free(tmp2);
    return (SUNFALSE);
  }
  if (arkode_butcher_dot(b, tmp2, s, &bccc)) { return (SUNFALSE); }
  free(tmp1);
  free(tmp2);
  return (SUNRabs(bccc - SUN_RCONST(0.25)) > TOL) ? SUNFALSE : SUNTRUE;
}

/* (b.*c1)'*(A*c2) = 1/8 */
static sunbooleantype arkode_butcher_order4b(sunrealtype* b, sunrealtype* c1,
                                             sunrealtype** A, sunrealtype* c2,
                                             int s)
{
  sunrealtype bcAc;
  sunrealtype* tmp1 = calloc(s, sizeof(sunrealtype));
  sunrealtype* tmp2 = calloc(s, sizeof(sunrealtype));
  if (arkode_butcher_vv(b, c1, s, tmp1))
  {
    free(tmp1);
    free(tmp2);
    return (SUNFALSE);
  }
  if (arkode_butcher_mv(A, c2, s, tmp2))
  {
    free(tmp1);
    free(tmp2);
    return (SUNFALSE);
  }
  if (arkode_butcher_dot(tmp1, tmp2, s, &bcAc)) { return (SUNFALSE); }
  free(tmp1);
  free(tmp2);
  return (SUNRabs(bcAc - SUN_RCONST(0.125)) > TOL) ? SUNFALSE : SUNTRUE;
}

/* b'*A*(c1.*c2) = 1/12 */
static sunbooleantype arkode_butcher_order4c(sunrealtype* b, sunrealtype** A,
                                             sunrealtype* c1, sunrealtype* c2,
                                             int s)
{
  sunrealtype bAcc;
  sunrealtype* tmp1 = calloc(s, sizeof(sunrealtype));
  sunrealtype* tmp2 = calloc(s, sizeof(sunrealtype));
  if (arkode_butcher_vv(c1, c2, s, tmp1))
  {
    free(tmp1);
    free(tmp2);
    return (SUNFALSE);
  }
  if (arkode_butcher_mv(A, tmp1, s, tmp2))
  {
    free(tmp1);
    free(tmp2);
    return (SUNFALSE);
  }
  if (arkode_butcher_dot(b, tmp2, s, &bAcc)) { return (SUNFALSE); }
  free(tmp1);
  free(tmp2);
  return (SUNRabs(bAcc - SUN_RCONST(1.0) / SUN_RCONST(12.0)) > TOL) ? SUNFALSE
                                                                    : SUNTRUE;
}

/* b'*A1*A2*c = 1/24 */
static sunbooleantype arkode_butcher_order4d(sunrealtype* b, sunrealtype** A1,
                                             sunrealtype** A2, sunrealtype* c,
                                             int s)
{
  sunrealtype bAAc;
  sunrealtype* tmp1 = calloc(s, sizeof(sunrealtype));
  sunrealtype* tmp2 = calloc(s, sizeof(sunrealtype));
  if (arkode_butcher_mv(A2, c, s, tmp1))
  {
    free(tmp1);
    free(tmp2);
    return (SUNFALSE);
  }
  if (arkode_butcher_mv(A1, tmp1, s, tmp2))
  {
    free(tmp1);
    free(tmp2);
    return (SUNFALSE);
  }
  if (arkode_butcher_dot(b, tmp2, s, &bAAc)) { return (SUNFALSE); }
  free(tmp1);
  free(tmp2);
  return (SUNRabs(bAAc - SUN_RCONST(1.0) / SUN_RCONST(24.0)) > TOL) ? SUNFALSE
                                                                    : SUNTRUE;
}

/* b'*(c1.*c2.*c3.*c4) = 1/5 */
static sunbooleantype arkode_butcher_order5a(sunrealtype* b, sunrealtype* c1,
                                             sunrealtype* c2, sunrealtype* c3,
                                             sunrealtype* c4, int s)
{
  sunrealtype bcccc;
  sunrealtype* tmp1 = calloc(s, sizeof(sunrealtype));
  sunrealtype* tmp2 = calloc(s, sizeof(sunrealtype));
  if (arkode_butcher_vv(c1, c2, s, tmp1))
  {
    free(tmp1);
    free(tmp2);
    return (SUNFALSE);
  }
  if (arkode_butcher_vv(c3, tmp1, s, tmp2))
  {
    free(tmp1);
    free(tmp2);
    return (SUNFALSE);
  }
  if (arkode_butcher_vv(c4, tmp2, s, tmp1))
  {
    free(tmp1);
    free(tmp2);
    return (SUNFALSE);
  }
  if (arkode_butcher_dot(b, tmp1, s, &bcccc)) { return (SUNFALSE); }
  free(tmp1);
  free(tmp2);
  return (SUNRabs(bcccc - SUN_RCONST(0.2)) > TOL) ? SUNFALSE : SUNTRUE;
}

/* (b.*c1.*c2)'*(A*c3) = 1/10 */
static sunbooleantype arkode_butcher_order5b(sunrealtype* b, sunrealtype* c1,
                                             sunrealtype* c2, sunrealtype** A,
                                             sunrealtype* c3, int s)
{
  sunrealtype bccAc;
  sunrealtype* tmp1 = calloc(s, sizeof(sunrealtype));
  sunrealtype* tmp2 = calloc(s, sizeof(sunrealtype));
  if (arkode_butcher_vv(c1, c2, s, tmp1))
  {
    free(tmp1);
    free(tmp2);
    return (SUNFALSE);
  }
  if (arkode_butcher_vv(b, tmp1, s, tmp2))
  {
    free(tmp1);
    free(tmp2);
    return (SUNFALSE);
  }
  if (arkode_butcher_mv(A, c3, s, tmp1))
  {
    free(tmp1);
    free(tmp2);
    return (SUNFALSE);
  }
  if (arkode_butcher_dot(tmp1, tmp2, s, &bccAc)) { return (SUNFALSE); }
  free(tmp1);
  free(tmp2);
  return (SUNRabs(bccAc - SUN_RCONST(0.1)) > TOL) ? SUNFALSE : SUNTRUE;
}

/* b'*((A1*c1).*(A2*c2)) = 1/20 */
static sunbooleantype arkode_butcher_order5c(sunrealtype* b, sunrealtype** A1,
                                             sunrealtype* c1, sunrealtype** A2,
                                             sunrealtype* c2, int s)
{
  sunrealtype bAcAc;
  sunrealtype* tmp1 = calloc(s, sizeof(sunrealtype));
  sunrealtype* tmp2 = calloc(s, sizeof(sunrealtype));
  sunrealtype* tmp3 = calloc(s, sizeof(sunrealtype));
  if (arkode_butcher_mv(A1, c1, s, tmp1))
  {
    free(tmp1);
    free(tmp2);
    free(tmp3);
    return (SUNFALSE);
  }
  if (arkode_butcher_mv(A2, c2, s, tmp2))
  {
    free(tmp1);
    free(tmp2);
    free(tmp3);
    return (SUNFALSE);
  }
  if (arkode_butcher_vv(tmp1, tmp2, s, tmp3))
  {
    free(tmp1);
    free(tmp2);
    free(tmp3);
    return (SUNFALSE);
  }
  if (arkode_butcher_dot(b, tmp3, s, &bAcAc)) { return (SUNFALSE); }
  free(tmp1);
  free(tmp2);
  free(tmp3);
  return (SUNRabs(bAcAc - SUN_RCONST(0.05)) > TOL) ? SUNFALSE : SUNTRUE;
}

/* (b.*c1)'*A*(c2.*c3) = 1/15 */
static sunbooleantype arkode_butcher_order5d(sunrealtype* b, sunrealtype* c1,
                                             sunrealtype** A, sunrealtype* c2,
                                             sunrealtype* c3, int s)
{
  sunrealtype bcAcc;
  sunrealtype* tmp1 = calloc(s, sizeof(sunrealtype));
  sunrealtype* tmp2 = calloc(s, sizeof(sunrealtype));
  if (arkode_butcher_vv(c2, c3, s, tmp1))
  {
    free(tmp1);
    free(tmp2);
    return (SUNFALSE);
  }
  if (arkode_butcher_mv(A, tmp1, s, tmp2))
  {
    free(tmp1);
    free(tmp2);
    return (SUNFALSE);
  }
  if (arkode_butcher_vv(b, c1, s, tmp1))
  {
    free(tmp1);
    free(tmp2);
    return (SUNFALSE);
  }
  if (arkode_butcher_dot(tmp1, tmp2, s, &bcAcc)) { return (SUNFALSE); }
  free(tmp1);
  free(tmp2);
  return (SUNRabs(bcAcc - SUN_RCONST(1.0) / SUN_RCONST(15.0)) > TOL) ? SUNFALSE
                                                                     : SUNTRUE;
}

/* b'*A*(c1.*c2.*c3) = 1/20 */
static sunbooleantype arkode_butcher_order5e(sunrealtype* b, sunrealtype** A,
                                             sunrealtype* c1, sunrealtype* c2,
                                             sunrealtype* c3, int s)
{
  sunrealtype bAccc;
  sunrealtype* tmp1 = calloc(s, sizeof(sunrealtype));
  sunrealtype* tmp2 = calloc(s, sizeof(sunrealtype));
  if (arkode_butcher_vv(c1, c2, s, tmp1))
  {
    free(tmp1);
    free(tmp2);
    return (SUNFALSE);
  }
  if (arkode_butcher_vv(c3, tmp1, s, tmp2))
  {
    free(tmp1);
    free(tmp2);
    return (SUNFALSE);
  }
  if (arkode_butcher_mv(A, tmp2, s, tmp1))
  {
    free(tmp1);
    free(tmp2);
    return (SUNFALSE);
  }
  if (arkode_butcher_dot(b, tmp1, s, &bAccc)) { return (SUNFALSE); }
  free(tmp1);
  free(tmp2);
  return (SUNRabs(bAccc - SUN_RCONST(0.05)) > TOL) ? SUNFALSE : SUNTRUE;
}

/* (b.*c1)'*A1*A2*c2 = 1/30 */
static sunbooleantype arkode_butcher_order5f(sunrealtype* b, sunrealtype* c1,
                                             sunrealtype** A1, sunrealtype** A2,
                                             sunrealtype* c2, int s)
{
  sunrealtype bcAAc;
  sunrealtype* tmp1 = calloc(s, sizeof(sunrealtype));
  sunrealtype* tmp2 = calloc(s, sizeof(sunrealtype));
  if (arkode_butcher_mv(A2, c2, s, tmp1))
  {
    free(tmp1);
    free(tmp2);
    return (SUNFALSE);
  }
  if (arkode_butcher_mv(A1, tmp1, s, tmp2))
  {
    free(tmp1);
    free(tmp2);
    return (SUNFALSE);
  }
  if (arkode_butcher_vv(b, c1, s, tmp1))
  {
    free(tmp1);
    free(tmp2);
    return (SUNFALSE);
  }
  if (arkode_butcher_dot(tmp1, tmp2, s, &bcAAc)) { return (SUNFALSE); }
  free(tmp1);
  free(tmp2);
  return (SUNRabs(bcAAc - SUN_RCONST(1.0) / SUN_RCONST(30.0)) > TOL) ? SUNFALSE
                                                                     : SUNTRUE;
}

/* b'*A1*(c1.*(A2*c2)) = 1/40 */
static sunbooleantype arkode_butcher_order5g(sunrealtype* b, sunrealtype** A1,
                                             sunrealtype* c1, sunrealtype** A2,
                                             sunrealtype* c2, int s)
{
  sunrealtype bAcAc;
  sunrealtype* tmp1 = calloc(s, sizeof(sunrealtype));
  sunrealtype* tmp2 = calloc(s, sizeof(sunrealtype));
  if (arkode_butcher_mv(A2, c2, s, tmp1))
  {
    free(tmp1);
    free(tmp2);
    return (SUNFALSE);
  }
  if (arkode_butcher_vv(c1, tmp1, s, tmp2))
  {
    free(tmp1);
    free(tmp2);
    return (SUNFALSE);
  }
  if (arkode_butcher_mv(A1, tmp2, s, tmp1))
  {
    free(tmp1);
    free(tmp2);
    return (SUNFALSE);
  }
  if (arkode_butcher_dot(b, tmp1, s, &bAcAc)) { return (SUNFALSE); }
  free(tmp1);
  free(tmp2);
  return (SUNRabs(bAcAc - SUN_RCONST(1.0) / SUN_RCONST(40.0)) > TOL) ? SUNFALSE
                                                                     : SUNTRUE;
}

/* b'*A1*A2*(c1.*c2) = 1/60 */
static sunbooleantype arkode_butcher_order5h(sunrealtype* b, sunrealtype** A1,
                                             sunrealtype** A2, sunrealtype* c1,
                                             sunrealtype* c2, int s)
{
  sunrealtype bAAcc;
  sunrealtype* tmp1 = calloc(s, sizeof(sunrealtype));
  sunrealtype* tmp2 = calloc(s, sizeof(sunrealtype));
  if (arkode_butcher_vv(c1, c2, s, tmp1))
  {
    free(tmp1);
    free(tmp2);
    return (SUNFALSE);
  }
  if (arkode_butcher_mv(A2, tmp1, s, tmp2))
  {
    free(tmp1);
    free(tmp2);
    return (SUNFALSE);
  }
  if (arkode_butcher_mv(A1, tmp2, s, tmp1))
  {
    free(tmp1);
    free(tmp2);
    return (SUNFALSE);
  }
  if (arkode_butcher_dot(b, tmp1, s, &bAAcc)) { return (SUNFALSE); }
  free(tmp1);
  free(tmp2);
  return (SUNRabs(bAAcc - SUN_RCONST(1.0) / SUN_RCONST(60.0)) > TOL) ? SUNFALSE
                                                                     : SUNTRUE;
}

/* b'*A1*A2*A3*c = 1/120 */
static sunbooleantype arkode_butcher_order5i(sunrealtype* b, sunrealtype** A1,
                                             sunrealtype** A2, sunrealtype** A3,
                                             sunrealtype* c, int s)
{
  sunrealtype bAAAc;
  sunrealtype* tmp1 = calloc(s, sizeof(sunrealtype));
  sunrealtype* tmp2 = calloc(s, sizeof(sunrealtype));
  if (arkode_butcher_mv(A3, c, s, tmp1))
  {
    free(tmp1);
    free(tmp2);
    return (SUNFALSE);
  }
  if (arkode_butcher_mv(A2, tmp1, s, tmp2))
  {
    free(tmp1);
    free(tmp2);
    return (SUNFALSE);
  }
  if (arkode_butcher_mv(A1, tmp2, s, tmp1))
  {
    free(tmp1);
    free(tmp2);
    return (SUNFALSE);
  }
  if (arkode_butcher_dot(b, tmp1, s, &bAAAc)) { return (SUNFALSE); }
  free(tmp1);
  free(tmp2);
  return (SUNRabs(bAAAc - SUN_RCONST(1.0) / SUN_RCONST(120.0)) > TOL) ? SUNFALSE
                                                                      : SUNTRUE;
}

/* b'*(c1.*c2.*c3.*c4.*c5) = 1/6 */
static sunbooleantype arkode_butcher_order6a(sunrealtype* b, sunrealtype* c1,
                                             sunrealtype* c2, sunrealtype* c3,
                                             sunrealtype* c4, sunrealtype* c5,
                                             int s)
{
  sunrealtype bccccc;
  sunrealtype* tmp1 = calloc(s, sizeof(sunrealtype));
  sunrealtype* tmp2 = calloc(s, sizeof(sunrealtype));
  if (arkode_butcher_vv(c1, c2, s, tmp1))
  {
    free(tmp1);
    free(tmp2);
    return (SUNFALSE);
  }
  if (arkode_butcher_vv(c3, tmp1, s, tmp2))
  {
    free(tmp1);
    free(tmp2);
    return (SUNFALSE);
  }
  if (arkode_butcher_vv(c4, tmp2, s, tmp1))
  {
    free(tmp1);
    free(tmp2);
    return (SUNFALSE);
  }
  if (arkode_butcher_vv(c5, tmp1, s, tmp2))
  {
    free(tmp1);
    free(tmp2);
    return (SUNFALSE);
  }
  if (arkode_butcher_dot(b, tmp2, s, &bccccc)) { return (SUNFALSE); }
  free(tmp1);
  free(tmp2);
  return (SUNRabs(bccccc - SUN_RCONST(1.0) / SUN_RCONST(6.0)) > TOL) ? SUNFALSE
                                                                     : SUNTRUE;
}

/* (b.*c1.*c2.*c3)'*(A*c4) = 1/12 */
static sunbooleantype arkode_butcher_order6b(sunrealtype* b, sunrealtype* c1,
                                             sunrealtype* c2, sunrealtype* c3,
                                             sunrealtype** A, sunrealtype* c4,
                                             int s)
{
  sunrealtype bcccAc;
  sunrealtype* tmp1 = calloc(s, sizeof(sunrealtype));
  sunrealtype* tmp2 = calloc(s, sizeof(sunrealtype));
  if (arkode_butcher_vv(b, c1, s, tmp1))
  {
    free(tmp1);
    free(tmp2);
    return (SUNFALSE);
  }
  if (arkode_butcher_vv(c2, tmp1, s, tmp2))
  {
    free(tmp1);
    free(tmp2);
    return (SUNFALSE);
  }
  if (arkode_butcher_vv(c3, tmp2, s, tmp1))
  {
    free(tmp1);
    free(tmp2);
    return (SUNFALSE);
  }
  if (arkode_butcher_mv(A, c4, s, tmp2))
  {
    free(tmp1);
    free(tmp2);
    return (SUNFALSE);
  }
  if (arkode_butcher_dot(tmp1, tmp2, s, &bcccAc)) { return (SUNFALSE); }
  free(tmp1);
  free(tmp2);
  return (SUNRabs(bcccAc - SUN_RCONST(1.0) / SUN_RCONST(12.0)) > TOL) ? SUNFALSE
                                                                      : SUNTRUE;
}

/* b'*(c1.*(A1*c2).*(A2*c3)) = 1/24 */
static sunbooleantype arkode_butcher_order6c(sunrealtype* b, sunrealtype* c1,
                                             sunrealtype** A1, sunrealtype* c2,
                                             sunrealtype** A2, sunrealtype* c3,
                                             int s)
{
  sunrealtype bcAc2;
  sunrealtype* tmp1 = calloc(s, sizeof(sunrealtype));
  sunrealtype* tmp2 = calloc(s, sizeof(sunrealtype));
  sunrealtype* tmp3 = calloc(s, sizeof(sunrealtype));
  if (arkode_butcher_mv(A2, c3, s, tmp1))
  {
    free(tmp1);
    free(tmp2);
    free(tmp3);
    return (SUNFALSE);
  }
  if (arkode_butcher_mv(A1, c2, s, tmp2))
  {
    free(tmp1);
    free(tmp2);
    free(tmp3);
    return (SUNFALSE);
  }
  if (arkode_butcher_vv(tmp1, tmp2, s, tmp3))
  {
    free(tmp1);
    free(tmp2);
    free(tmp3);
    return (SUNFALSE);
  }
  if (arkode_butcher_vv(c1, tmp3, s, tmp1))
  {
    free(tmp1);
    free(tmp2);
    free(tmp3);
    return (SUNFALSE);
  }
  if (arkode_butcher_dot(b, tmp1, s, &bcAc2)) { return (SUNFALSE); }
  free(tmp1);
  free(tmp2);
  free(tmp3);
  return (SUNRabs(bcAc2 - SUN_RCONST(1.0) / SUN_RCONST(24.0)) > TOL) ? SUNFALSE
                                                                     : SUNTRUE;
}

/* (b.*c1.*c2)'*A*(c3.*c4) = 1/18 */
static sunbooleantype arkode_butcher_order6d(sunrealtype* b, sunrealtype* c1,
                                             sunrealtype* c2, sunrealtype** A,
                                             sunrealtype* c3, sunrealtype* c4,
                                             int s)
{
  sunrealtype bccAcc;
  sunrealtype* tmp1 = calloc(s, sizeof(sunrealtype));
  sunrealtype* tmp2 = calloc(s, sizeof(sunrealtype));
  sunrealtype* tmp3 = calloc(s, sizeof(sunrealtype));
  if (arkode_butcher_vv(c3, c4, s, tmp1))
  {
    free(tmp1);
    free(tmp2);
    free(tmp3);
    return (SUNFALSE);
  }
  if (arkode_butcher_mv(A, tmp1, s, tmp2))
  {
    free(tmp1);
    free(tmp2);
    free(tmp3);
    return (SUNFALSE);
  }
  if (arkode_butcher_vv(c1, c2, s, tmp1))
  {
    free(tmp1);
    free(tmp2);
    free(tmp3);
    return (SUNFALSE);
  }
  if (arkode_butcher_vv(b, tmp1, s, tmp3))
  {
    free(tmp1);
    free(tmp2);
    free(tmp3);
    return (SUNFALSE);
  }
  if (arkode_butcher_dot(tmp2, tmp3, s, &bccAcc)) { return (SUNFALSE); }
  free(tmp1);
  free(tmp2);
  free(tmp3);
  return (SUNRabs(bccAcc - SUN_RCONST(1.0) / SUN_RCONST(18.0)) > TOL) ? SUNFALSE
                                                                      : SUNTRUE;
}

/* (b.*(c1.*c2))'*A1*A2*c3 = 1/36 */
static sunbooleantype arkode_butcher_order6e(sunrealtype* b, sunrealtype* c1,
                                             sunrealtype* c2, sunrealtype** A1,
                                             sunrealtype** A2, sunrealtype* c3,
                                             int s)
{
  sunrealtype bccAAc;
  sunrealtype* tmp1 = calloc(s, sizeof(sunrealtype));
  sunrealtype* tmp2 = calloc(s, sizeof(sunrealtype));
  sunrealtype* tmp3 = calloc(s, sizeof(sunrealtype));
  if (arkode_butcher_vv(c1, c2, s, tmp1))
  {
    free(tmp1);
    free(tmp2);
    free(tmp3);
    return (SUNFALSE);
  }
  if (arkode_butcher_vv(b, tmp1, s, tmp2))
  {
    free(tmp1);
    free(tmp2);
    free(tmp3);
    return (SUNFALSE);
  }
  if (arkode_butcher_mv(A2, c3, s, tmp1))
  {
    free(tmp1);
    free(tmp2);
    free(tmp3);
    return (SUNFALSE);
  }
  if (arkode_butcher_mv(A1, tmp1, s, tmp3))
  {
    free(tmp1);
    free(tmp2);
    free(tmp3);
    return (SUNFALSE);
  }
  if (arkode_butcher_dot(tmp2, tmp3, s, &bccAAc)) { return (SUNFALSE); }
  free(tmp1);
  free(tmp2);
  free(tmp3);
  return (SUNRabs(bccAAc - SUN_RCONST(1.0) / SUN_RCONST(36.0)) > TOL) ? SUNFALSE
                                                                      : SUNTRUE;
}

/* b'*((A1*A2*c1).*(A3*c2)) = 1/72 */
static sunbooleantype arkode_butcher_order6f(sunrealtype* b, sunrealtype** A1,
                                             sunrealtype** A2, sunrealtype* c1,
                                             sunrealtype** A3, sunrealtype* c2,
                                             int s)
{
  sunrealtype bAAcAc;
  sunrealtype* tmp1 = calloc(s, sizeof(sunrealtype));
  sunrealtype* tmp2 = calloc(s, sizeof(sunrealtype));
  sunrealtype* tmp3 = calloc(s, sizeof(sunrealtype));
  if (arkode_butcher_mv(A2, c1, s, tmp1))
  {
    free(tmp1);
    free(tmp2);
    free(tmp3);
    return (SUNFALSE);
  }
  if (arkode_butcher_mv(A1, tmp1, s, tmp2))
  {
    free(tmp1);
    free(tmp2);
    free(tmp3);
    return (SUNFALSE);
  }
  if (arkode_butcher_mv(A3, c2, s, tmp1))
  {
    free(tmp1);
    free(tmp2);
    free(tmp3);
    return (SUNFALSE);
  }
  if (arkode_butcher_vv(tmp1, tmp2, s, tmp3))
  {
    free(tmp1);
    free(tmp2);
    free(tmp3);
    return (SUNFALSE);
  }
  if (arkode_butcher_dot(b, tmp3, s, &bAAcAc)) { return (SUNFALSE); }
  free(tmp1);
  free(tmp2);
  free(tmp3);
  return (SUNRabs(bAAcAc - SUN_RCONST(1.0) / SUN_RCONST(72.0)) > TOL) ? SUNFALSE
                                                                      : SUNTRUE;
}

/* b'*(c1.*(A*(c2.*c3.*c4))) = 1/24 */
static sunbooleantype arkode_butcher_order6g(sunrealtype* b, sunrealtype* c1,
                                             sunrealtype** A, sunrealtype* c2,
                                             sunrealtype* c3, sunrealtype* c4,
                                             int s)
{
  sunrealtype bcAccc;
  sunrealtype* tmp1 = calloc(s, sizeof(sunrealtype));
  sunrealtype* tmp2 = calloc(s, sizeof(sunrealtype));
  if (arkode_butcher_vv(c2, c3, s, tmp1))
  {
    free(tmp1);
    free(tmp2);
    return (SUNFALSE);
  }
  if (arkode_butcher_vv(c4, tmp1, s, tmp2))
  {
    free(tmp1);
    free(tmp2);
    return (SUNFALSE);
  }
  if (arkode_butcher_mv(A, tmp2, s, tmp1))
  {
    free(tmp1);
    free(tmp2);
    return (SUNFALSE);
  }
  if (arkode_butcher_vv(c1, tmp1, s, tmp2))
  {
    free(tmp1);
    free(tmp2);
    return (SUNFALSE);
  }
  if (arkode_butcher_dot(b, tmp2, s, &bcAccc)) { return (SUNFALSE); }
  free(tmp1);
  free(tmp2);
  return (SUNRabs(bcAccc - SUN_RCONST(1.0) / SUN_RCONST(24.0)) > TOL) ? SUNFALSE
                                                                      : SUNTRUE;
}

/* b'*(c1.*(A1*(c2.*(A2*c3)))) = 1/48 */
static sunbooleantype arkode_butcher_order6h(sunrealtype* b, sunrealtype* c1,
                                             sunrealtype** A1, sunrealtype* c2,
                                             sunrealtype** A2, sunrealtype* c3,
                                             int s)
{
  sunrealtype bcAcAc;
  sunrealtype* tmp1 = calloc(s, sizeof(sunrealtype));
  sunrealtype* tmp2 = calloc(s, sizeof(sunrealtype));
  if (arkode_butcher_mv(A2, c3, s, tmp1))
  {
    free(tmp1);
    free(tmp2);
    return (SUNFALSE);
  }
  if (arkode_butcher_vv(c2, tmp1, s, tmp2))
  {
    free(tmp1);
    free(tmp2);
    return (SUNFALSE);
  }
  if (arkode_butcher_mv(A1, tmp2, s, tmp1))
  {
    free(tmp1);
    free(tmp2);
    return (SUNFALSE);
  }
  if (arkode_butcher_vv(c1, tmp1, s, tmp2))
  {
    free(tmp1);
    free(tmp2);
    return (SUNFALSE);
  }
  if (arkode_butcher_dot(b, tmp2, s, &bcAcAc)) { return (SUNFALSE); }
  free(tmp1);
  free(tmp2);
  return (SUNRabs(bcAcAc - SUN_RCONST(1.0) / SUN_RCONST(48.0)) > TOL) ? SUNFALSE
                                                                      : SUNTRUE;
}

/* b'*(c1.*(A1*A2*(c2.*c3))) = 1/72 */
static sunbooleantype arkode_butcher_order6i(sunrealtype* b, sunrealtype* c1,
                                             sunrealtype** A1, sunrealtype** A2,
                                             sunrealtype* c2, sunrealtype* c3,
                                             int s)
{
  sunrealtype bcAAcc;
  sunrealtype* tmp1 = calloc(s, sizeof(sunrealtype));
  sunrealtype* tmp2 = calloc(s, sizeof(sunrealtype));
  if (arkode_butcher_vv(c2, c3, s, tmp1))
  {
    free(tmp1);
    free(tmp2);
    return (SUNFALSE);
  }
  if (arkode_butcher_mv(A2, tmp1, s, tmp2))
  {
    free(tmp1);
    free(tmp2);
    return (SUNFALSE);
  }
  if (arkode_butcher_mv(A1, tmp2, s, tmp1))
  {
    free(tmp1);
    free(tmp2);
    return (SUNFALSE);
  }
  if (arkode_butcher_vv(c1, tmp1, s, tmp2))
  {
    free(tmp1);
    free(tmp2);
    return (SUNFALSE);
  }
  if (arkode_butcher_dot(b, tmp2, s, &bcAAcc)) { return (SUNFALSE); }
  free(tmp1);
  free(tmp2);
  return (SUNRabs(bcAAcc - SUN_RCONST(1.0) / SUN_RCONST(72.0)) > TOL) ? SUNFALSE
                                                                      : SUNTRUE;
}

/* b'*(c1.*(A1*A2*A3*c2)) = 1/144 */
static sunbooleantype arkode_butcher_order6j(sunrealtype* b, sunrealtype* c1,
                                             sunrealtype** A1, sunrealtype** A2,
                                             sunrealtype** A3, sunrealtype* c2,
                                             int s)
{
  sunrealtype bcAAAc;
  sunrealtype* tmp1 = calloc(s, sizeof(sunrealtype));
  sunrealtype* tmp2 = calloc(s, sizeof(sunrealtype));
  if (arkode_butcher_mv(A3, c2, s, tmp1))
  {
    free(tmp1);
    free(tmp2);
    return (SUNFALSE);
  }
  if (arkode_butcher_mv(A2, tmp1, s, tmp2))
  {
    free(tmp1);
    free(tmp2);
    return (SUNFALSE);
  }
  if (arkode_butcher_mv(A1, tmp2, s, tmp1))
  {
    free(tmp1);
    free(tmp2);
    return (SUNFALSE);
  }
  if (arkode_butcher_vv(c1, tmp1, s, tmp2))
  {
    free(tmp1);
    free(tmp2);
    return (SUNFALSE);
  }
  if (arkode_butcher_dot(b, tmp2, s, &bcAAAc)) { return (SUNFALSE); }
  free(tmp1);
  free(tmp2);
  return (SUNRabs(bcAAAc - SUN_RCONST(1.0) / SUN_RCONST(144.0)) > TOL) ? SUNFALSE
                                                                       : SUNTRUE;
}

/* b'*A*(c1.*c2.*c3.*c4) = 1/30 */
static sunbooleantype arkode_butcher_order6k(sunrealtype* b, sunrealtype** A,
                                             sunrealtype* c1, sunrealtype* c2,
                                             sunrealtype* c3, sunrealtype* c4,
                                             int s)
{
  sunrealtype bAcccc;
  sunrealtype* tmp1 = calloc(s, sizeof(sunrealtype));
  sunrealtype* tmp2 = calloc(s, sizeof(sunrealtype));
  if (arkode_butcher_vv(c1, c2, s, tmp1))
  {
    free(tmp1);
    free(tmp2);
    return (SUNFALSE);
  }
  if (arkode_butcher_vv(c3, tmp1, s, tmp2))
  {
    free(tmp1);
    free(tmp2);
    return (SUNFALSE);
  }
  if (arkode_butcher_vv(c4, tmp2, s, tmp1))
  {
    free(tmp1);
    free(tmp2);
    return (SUNFALSE);
  }
  if (arkode_butcher_mv(A, tmp1, s, tmp2))
  {
    free(tmp1);
    free(tmp2);
    return (SUNFALSE);
  }
  if (arkode_butcher_dot(b, tmp2, s, &bAcccc)) { return (SUNFALSE); }
  free(tmp1);
  free(tmp2);
  return (SUNRabs(bAcccc - SUN_RCONST(1.0) / SUN_RCONST(30.0)) > TOL) ? SUNFALSE
                                                                      : SUNTRUE;
}

/* b'*A1*(c1.*c2.*(A2*c3)) = 1/60 */
static sunbooleantype arkode_butcher_order6l(sunrealtype* b, sunrealtype** A1,
                                             sunrealtype* c1, sunrealtype* c2,
                                             sunrealtype** A2, sunrealtype* c3,
                                             int s)
{
  sunrealtype bAccAc;
  sunrealtype* tmp1 = calloc(s, sizeof(sunrealtype));
  sunrealtype* tmp2 = calloc(s, sizeof(sunrealtype));
  if (arkode_butcher_mv(A2, c3, s, tmp1))
  {
    free(tmp1);
    free(tmp2);
    return (SUNFALSE);
  }
  if (arkode_butcher_vv(c2, tmp1, s, tmp2))
  {
    free(tmp1);
    free(tmp2);
    return (SUNFALSE);
  }
  if (arkode_butcher_vv(c1, tmp2, s, tmp1))
  {
    free(tmp1);
    free(tmp2);
    return (SUNFALSE);
  }
  if (arkode_butcher_mv(A1, tmp1, s, tmp2))
  {
    free(tmp1);
    free(tmp2);
    return (SUNFALSE);
  }
  if (arkode_butcher_dot(b, tmp2, s, &bAccAc)) { return (SUNFALSE); }
  free(tmp1);
  free(tmp2);
  return (SUNRabs(bAccAc - SUN_RCONST(1.0) / SUN_RCONST(60.0)) > TOL) ? SUNFALSE
                                                                      : SUNTRUE;
}

/* b'*A1*((A2*c1).*(A3*c2)) = 1/120 */
static sunbooleantype arkode_butcher_order6m(sunrealtype* b, sunrealtype** A1,
                                             sunrealtype** A2, sunrealtype* c1,
                                             sunrealtype** A3, sunrealtype* c2,
                                             int s)
{
  sunrealtype bAAcAc;
  sunrealtype* tmp1 = calloc(s, sizeof(sunrealtype));
  sunrealtype* tmp2 = calloc(s, sizeof(sunrealtype));
  sunrealtype* tmp3 = calloc(s, sizeof(sunrealtype));
  if (arkode_butcher_mv(A3, c2, s, tmp1))
  {
    free(tmp1);
    free(tmp2);
    free(tmp3);
    return (SUNFALSE);
  }
  if (arkode_butcher_mv(A2, c1, s, tmp2))
  {
    free(tmp1);
    free(tmp2);
    free(tmp3);
    return (SUNFALSE);
  }
  if (arkode_butcher_vv(tmp1, tmp2, s, tmp3))
  {
    free(tmp1);
    free(tmp2);
    return (SUNFALSE);
  }
  if (arkode_butcher_mv(A1, tmp3, s, tmp1))
  {
    free(tmp1);
    free(tmp2);
    free(tmp3);
    return (SUNFALSE);
  }
  if (arkode_butcher_dot(b, tmp1, s, &bAAcAc)) { return (SUNFALSE); }
  free(tmp1);
  free(tmp2);
  free(tmp3);
  return (SUNRabs(bAAcAc - SUN_RCONST(1.0) / SUN_RCONST(120.0)) > TOL) ? SUNFALSE
                                                                       : SUNTRUE;
}

/* b'*A1*(c1.*(A2*(c2.*c3))) = 1/90 */
static sunbooleantype arkode_butcher_order6n(sunrealtype* b, sunrealtype** A1,
                                             sunrealtype* c1, sunrealtype** A2,
                                             sunrealtype* c2, sunrealtype* c3,
                                             int s)
{
  sunrealtype bAcAcc;
  sunrealtype* tmp1 = calloc(s, sizeof(sunrealtype));
  sunrealtype* tmp2 = calloc(s, sizeof(sunrealtype));
  if (arkode_butcher_vv(c2, c3, s, tmp1))
  {
    free(tmp1);
    free(tmp2);
    return (SUNFALSE);
  }
  if (arkode_butcher_mv(A2, tmp1, s, tmp2))
  {
    free(tmp1);
    free(tmp2);
    return (SUNFALSE);
  }
  if (arkode_butcher_vv(c1, tmp2, s, tmp1))
  {
    free(tmp1);
    free(tmp2);
    return (SUNFALSE);
  }
  if (arkode_butcher_mv(A1, tmp1, s, tmp2))
  {
    free(tmp1);
    free(tmp2);
    return (SUNFALSE);
  }
  if (arkode_butcher_dot(b, tmp2, s, &bAcAcc)) { return (SUNFALSE); }
  free(tmp1);
  free(tmp2);
  return (SUNRabs(bAcAcc - SUN_RCONST(1.0) / SUN_RCONST(90.0)) > TOL) ? SUNFALSE
                                                                      : SUNTRUE;
}

/* b'*A1*(c1.*(A2*A3*c2)) = 1/180 */
static sunbooleantype arkode_butcher_order6o(sunrealtype* b, sunrealtype** A1,
                                             sunrealtype* c1, sunrealtype** A2,
                                             sunrealtype** A3, sunrealtype* c2,
                                             int s)
{
  sunrealtype bAcAAc;
  sunrealtype* tmp1 = calloc(s, sizeof(sunrealtype));
  sunrealtype* tmp2 = calloc(s, sizeof(sunrealtype));
  if (arkode_butcher_mv(A3, c2, s, tmp1))
  {
    free(tmp1);
    free(tmp2);
    return (SUNFALSE);
  }
  if (arkode_butcher_mv(A2, tmp1, s, tmp2))
  {
    free(tmp1);
    free(tmp2);
    return (SUNFALSE);
  }
  if (arkode_butcher_vv(c1, tmp2, s, tmp1))
  {
    free(tmp1);
    free(tmp2);
    return (SUNFALSE);
  }
  if (arkode_butcher_mv(A1, tmp1, s, tmp2))
  {
    free(tmp1);
    free(tmp2);
    return (SUNFALSE);
  }
  if (arkode_butcher_dot(b, tmp2, s, &bAcAAc)) { return (SUNFALSE); }
  free(tmp1);
  free(tmp2);
  return (SUNRabs(bAcAAc - SUN_RCONST(1.0) / SUN_RCONST(180.0)) > TOL) ? SUNFALSE
                                                                       : SUNTRUE;
}

/* b'*A1*A2*(c1.*c2.*c3) = 1/120 */
static sunbooleantype arkode_butcher_order6p(sunrealtype* b, sunrealtype** A1,
                                             sunrealtype** A2, sunrealtype* c1,
                                             sunrealtype* c2, sunrealtype* c3,
                                             int s)
{
  sunrealtype bAAccc;
  sunrealtype* tmp1 = calloc(s, sizeof(sunrealtype));
  sunrealtype* tmp2 = calloc(s, sizeof(sunrealtype));
  if (arkode_butcher_vv(c1, c2, s, tmp1))
  {
    free(tmp1);
    free(tmp2);
    return (SUNFALSE);
  }
  if (arkode_butcher_vv(c3, tmp1, s, tmp2))
  {
    free(tmp1);
    free(tmp2);
    return (SUNFALSE);
  }
  if (arkode_butcher_mv(A2, tmp2, s, tmp1))
  {
    free(tmp1);
    free(tmp2);
    return (SUNFALSE);
  }
  if (arkode_butcher_mv(A1, tmp1, s, tmp2))
  {
    free(tmp1);
    free(tmp2);
    return (SUNFALSE);
  }
  if (arkode_butcher_dot(b, tmp2, s, &bAAccc)) { return (SUNFALSE); }
  free(tmp1);
  free(tmp2);
  return (SUNRabs(bAAccc - SUN_RCONST(1.0) / SUN_RCONST(120.0)) > TOL) ? SUNFALSE
                                                                       : SUNTRUE;
}

/* b'*A1*A2*(c1.*(A3*c2)) = 1/240 */
static sunbooleantype arkode_butcher_order6q(sunrealtype* b, sunrealtype** A1,
                                             sunrealtype** A2, sunrealtype* c1,
                                             sunrealtype** A3, sunrealtype* c2,
                                             int s)
{
  sunrealtype bAAcAc;
  sunrealtype* tmp1 = calloc(s, sizeof(sunrealtype));
  sunrealtype* tmp2 = calloc(s, sizeof(sunrealtype));
  if (arkode_butcher_mv(A3, c2, s, tmp1))
  {
    free(tmp1);
    free(tmp2);
    return (SUNFALSE);
  }
  if (arkode_butcher_vv(c1, tmp1, s, tmp2))
  {
    free(tmp1);
    free(tmp2);
    return (SUNFALSE);
  }
  if (arkode_butcher_mv(A2, tmp2, s, tmp1))
  {
    free(tmp1);
    free(tmp2);
    return (SUNFALSE);
  }
  if (arkode_butcher_mv(A1, tmp1, s, tmp2))
  {
    free(tmp1);
    free(tmp2);
    return (SUNFALSE);
  }
  if (arkode_butcher_dot(b, tmp2, s, &bAAcAc)) { return (SUNFALSE); }
  free(tmp1);
  free(tmp2);
  return (SUNRabs(bAAcAc - SUN_RCONST(1.0) / SUN_RCONST(240.0)) > TOL) ? SUNFALSE
                                                                       : SUNTRUE;
}

/* b'*A1*A2*A3*(c1.*c2) = 1/360 */
static sunbooleantype arkode_butcher_order6r(sunrealtype* b, sunrealtype** A1,
                                             sunrealtype** A2, sunrealtype** A3,
                                             sunrealtype* c1, sunrealtype* c2,
                                             int s)
{
  sunrealtype bAAAcc;
  sunrealtype* tmp1 = calloc(s, sizeof(sunrealtype));
  sunrealtype* tmp2 = calloc(s, sizeof(sunrealtype));
  if (arkode_butcher_vv(c1, c2, s, tmp1))
  {
    free(tmp1);
    free(tmp2);
    return (SUNFALSE);
  }
  if (arkode_butcher_mv(A3, tmp1, s, tmp2))
  {
    free(tmp1);
    free(tmp2);
    return (SUNFALSE);
  }
  if (arkode_butcher_mv(A2, tmp2, s, tmp1))
  {
    free(tmp1);
    free(tmp2);
    return (SUNFALSE);
  }
  if (arkode_butcher_mv(A1, tmp1, s, tmp2))
  {
    free(tmp1);
    free(tmp2);
    return (SUNFALSE);
  }
  if (arkode_butcher_dot(b, tmp2, s, &bAAAcc)) { return (SUNFALSE); }
  free(tmp1);
  free(tmp2);
  return (SUNRabs(bAAAcc - SUN_RCONST(1.0) / SUN_RCONST(360.0)) > TOL) ? SUNFALSE
                                                                       : SUNTRUE;
}

/* b'*A1*A2*A3*A4*c = 1/720 */
static sunbooleantype arkode_butcher_order6s(sunrealtype* b, sunrealtype** A1,
                                             sunrealtype** A2, sunrealtype** A3,
                                             sunrealtype** A4, sunrealtype* c,
                                             int s)
{
  sunrealtype bAAAAc;
  sunrealtype* tmp1 = calloc(s, sizeof(sunrealtype));
  sunrealtype* tmp2 = calloc(s, sizeof(sunrealtype));
  if (arkode_butcher_mv(A4, c, s, tmp1))
  {
    free(tmp1);
    free(tmp2);
    return (SUNFALSE);
  }
<<<<<<< HEAD
  if (__mv(A3, tmp1, s, tmp2))
=======
  if (arkode_butcher_mv(A3, tmp1, s, tmp2))
>>>>>>> 8bdca734
  {
    free(tmp1);
    free(tmp2);
    return (SUNFALSE);
  }
  if (arkode_butcher_mv(A2, tmp2, s, tmp1))
  {
    free(tmp1);
    free(tmp2);
    return (SUNFALSE);
  }
  if (arkode_butcher_mv(A1, tmp1, s, tmp2))
  {
    free(tmp1);
    free(tmp2);
    return (SUNFALSE);
  }
  if (arkode_butcher_dot(b, tmp2, s, &bAAAAc)) { return (SUNFALSE); }
  free(tmp1);
  free(tmp2);
  return (SUNRabs(bAAAAc - SUN_RCONST(1.0) / SUN_RCONST(720.0)) > TOL) ? SUNFALSE
                                                                       : SUNTRUE;
}

/*---------------------------------------------------------------
  Utility routine to check Butcher's simplifying assumptions.
  Returns the maximum predicted order.
  ---------------------------------------------------------------*/
static int __ButcherSimplifyingAssumptions(sunrealtype** A, sunrealtype* b,
                                           sunrealtype* c, int s)
{
  int P, Q, R, i, j, k, q;
  sunrealtype RHS, LHS;
  sunbooleantype alltrue;
  sunrealtype* tmp = calloc(s, sizeof(sunrealtype));

  /* B(P) */
  P = 0;
  for (i = 1; i < 1000; i++)
  {
    if (arkode_butcher_vp(c, i - 1, s, tmp))
    {
      free(tmp);
      return (0);
    }
    if (arkode_butcher_dot(b, tmp, s, &LHS))
    {
      free(tmp);
      return (0);
    }
    RHS = SUN_RCONST(1.0) / i;
    if (SUNRabs(RHS - LHS) > TOL) { break; }
    P++;
  }

  /* C(Q) */
  Q = 0;
  for (k = 1; k < 1000; k++)
  {
    alltrue = SUNTRUE;
    for (i = 0; i < s; i++)
    {
      if (arkode_butcher_vp(c, k - 1, s, tmp))
      {
        free(tmp);
        return (0);
      }
      if (arkode_butcher_dot(A[i], tmp, s, &LHS))
      {
        free(tmp);
        return (0);
      }
      RHS = SUNRpowerI(c[i], k) / k;
      if (SUNRabs(RHS - LHS) > TOL)
      {
        alltrue = SUNFALSE;
        break;
      }
    }
    if (alltrue) { Q++; }
    else { break; }
  }

  /* D(R) */
  R = 0;
  for (k = 1; k < 1000; k++)
  {
    alltrue = SUNTRUE;
    for (j = 0; j < s; j++)
    {
      LHS = SUN_RCONST(0.0);
      for (i = 0; i < s; i++)
      {
        LHS += A[i][j] * b[i] * SUNRpowerI(c[i], k - 1);
      }
      RHS = b[j] / k * (SUN_RCONST(1.0) - SUNRpowerI(c[j], k));
      if (SUNRabs(RHS - LHS) > TOL)
      {
        alltrue = SUNFALSE;
        break;
      }
    }
    if (alltrue) { R++; }
    else { break; }
  }

  /* determine q, clean up and return */
  q = 0;
  for (i = 1; i <= P; i++)
  {
    if ((q > Q + R + 1) || (q > 2 * Q + 2)) { break; }
    q++;
  }
  free(tmp);
  return (q);
}

/*---------------------------------------------------------------
  EOF
  ---------------------------------------------------------------*/<|MERGE_RESOLUTION|>--- conflicted
+++ resolved
@@ -4149,11 +4149,7 @@
     free(tmp2);
     return (SUNFALSE);
   }
-<<<<<<< HEAD
-  if (__mv(A3, tmp1, s, tmp2))
-=======
   if (arkode_butcher_mv(A3, tmp1, s, tmp2))
->>>>>>> 8bdca734
   {
     free(tmp1);
     free(tmp2);
