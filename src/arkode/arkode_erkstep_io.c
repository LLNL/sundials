/*---------------------------------------------------------------
 * Programmer(s): Daniel R. Reynolds @ SMU
 *---------------------------------------------------------------
 * SUNDIALS Copyright Start
 * Copyright (c) 2002-2024, Lawrence Livermore National Security
 * and Southern Methodist University.
 * All rights reserved.
 *
 * See the top-level LICENSE and NOTICE files for details.
 *
 * SPDX-License-Identifier: BSD-3-Clause
 * SUNDIALS Copyright End
 *---------------------------------------------------------------
 * This is the implementation file for the optional input and
 * output functions for the ARKODE ERKStep time stepper module.
 *
 * NOTE: many functions currently in arkode_io.c will move here,
 * with slightly different names.  The code transition will be
 * minimal, but the documentation changes will be significant.
 *--------------------------------------------------------------*/

#include <stdio.h>
#include <stdlib.h>
#include <sundials/sundials_math.h>
#include <sundials/sundials_types.h>

#include "arkode_erkstep_impl.h"

/*===============================================================
  Exported optional input functions.
  ===============================================================*/

/*---------------------------------------------------------------
  ERKStepSetTable:

  Specifies to use a customized Butcher table for the explicit
  portion of the system.

  If d==NULL, then the method is automatically flagged as a
  fixed-step method; a user MUST also call either
  ERKStepSetFixedStep or ERKStepSetInitStep to set the desired
  time step size.
  ---------------------------------------------------------------*/
int ERKStepSetTable(void* arkode_mem, ARKodeButcherTable B)
{
  ARKodeMem ark_mem;
  ARKodeERKStepMem step_mem;
  sunindextype Blrw, Bliw;
  int retval;

  /* access ARKodeMem and ARKodeERKStepMem structures */
  retval = erkStep_AccessARKODEStepMem(arkode_mem, __func__, &ark_mem, &step_mem);
  if (retval != ARK_SUCCESS) { return (retval); }

  /* check for legal inputs */
  if (B == NULL)
  {
    arkProcessError(ark_mem, ARK_MEM_NULL, __LINE__, __func__, __FILE__,
                    MSG_ARK_NO_MEM);
    return (ARK_MEM_NULL);
  }

  /* clear any existing parameters and Butcher tables */
  step_mem->stages = 0;
  step_mem->q      = 0;
  step_mem->p      = 0;

  ARKodeButcherTable_Space(step_mem->B, &Bliw, &Blrw);
  ARKodeButcherTable_Free(step_mem->B);
  step_mem->B = NULL;
  ark_mem->liw -= Bliw;
  ark_mem->lrw -= Blrw;

  /* set the relevant parameters */
  step_mem->stages = B->stages;
  step_mem->q      = B->q;
  step_mem->p      = B->p;

  /* copy the table into step memory */
  step_mem->B = ARKodeButcherTable_Copy(B);
  if (step_mem->B == NULL)
  {
    arkProcessError(ark_mem, ARK_MEM_NULL, __LINE__, __func__, __FILE__,
                    MSG_ARK_NO_MEM);
    return (ARK_MEM_NULL);
  }

  ARKodeButcherTable_Space(step_mem->B, &Bliw, &Blrw);
  ark_mem->liw += Bliw;
  ark_mem->lrw += Blrw;

  return (ARK_SUCCESS);
}

/*---------------------------------------------------------------
  ERKStepSetTableNum:

  Specifies to use a pre-existing Butcher table for the problem,
  based on the integer flag passed to ARKodeButcherTable_LoadERK()
  within the file arkode_butcher_erk.c.
  ---------------------------------------------------------------*/
int ERKStepSetTableNum(void* arkode_mem, ARKODE_ERKTableID etable)
{
  ARKodeMem ark_mem;
  ARKodeERKStepMem step_mem;
  sunindextype Blrw, Bliw;
  int retval;

  /* access ARKodeMem and ARKodeERKStepMem structures */
  retval = erkStep_AccessARKODEStepMem(arkode_mem, __func__, &ark_mem, &step_mem);
  if (retval != ARK_SUCCESS) { return (retval); }

  /* check that argument specifies an explicit table */
  if (etable < ARKODE_MIN_ERK_NUM || etable > ARKODE_MAX_ERK_NUM)
  {
    arkProcessError(ark_mem, ARK_MEM_NULL, __LINE__, __func__, __FILE__,
                    "Illegal ERK table number");
    return (ARK_ILL_INPUT);
  }

  /* clear any existing parameters and Butcher tables */
  step_mem->stages = 0;
  step_mem->q      = 0;
  step_mem->p      = 0;

  ARKodeButcherTable_Space(step_mem->B, &Bliw, &Blrw);
  ARKodeButcherTable_Free(step_mem->B);
  step_mem->B = NULL;
  ark_mem->liw -= Bliw;
  ark_mem->lrw -= Blrw;

  /* fill in table based on argument */
  step_mem->B = ARKodeButcherTable_LoadERK(etable);
  if (step_mem->B == NULL)
  {
    arkProcessError(ark_mem, ARK_MEM_NULL, __LINE__, __func__, __FILE__,
                    "Error setting table with that index");
    return (ARK_ILL_INPUT);
  }
  step_mem->stages = step_mem->B->stages;
  step_mem->q      = step_mem->B->q;
  step_mem->p      = step_mem->B->p;

  ARKodeButcherTable_Space(step_mem->B, &Bliw, &Blrw);
  ark_mem->liw += Bliw;
  ark_mem->lrw += Blrw;

  return (ARK_SUCCESS);
}

/*---------------------------------------------------------------
  ERKStepSetTableName:

  Specifies to use a pre-existing Butcher table for the problem,
  based on the string passed to ARKodeButcherTable_LoadERKByNmae()
  within the file arkode_butcher_erk.c.
  ---------------------------------------------------------------*/
int ERKStepSetTableName(void* arkode_mem, const char* etable)
{
  return ERKStepSetTableNum(arkode_mem, arkButcherTableERKNameToID(etable));
}

/*===============================================================
  Exported optional output functions.
  ===============================================================*/

/*---------------------------------------------------------------
  ERKStepGetNumRhsEvals:

  Returns the current number of calls to f
  ---------------------------------------------------------------*/
int ERKStepGetNumRhsEvals(void* arkode_mem, long int* fevals)
{
  ARKodeMem ark_mem;
  ARKodeERKStepMem step_mem;
  int retval;

  /* access ARKodeMem and ARKodeERKStepMem structures */
  retval = erkStep_AccessARKODEStepMem(arkode_mem, __func__, &ark_mem, &step_mem);
  if (retval != ARK_SUCCESS) { return (retval); }

  /* get values from step_mem */
  *fevals = step_mem->nfe;

  return (ARK_SUCCESS);
}

/*---------------------------------------------------------------
  ERKStepGetCurrentButcherTable:

  Sets pointers to the Butcher table currently in use.
  ---------------------------------------------------------------*/
int ERKStepGetCurrentButcherTable(void* arkode_mem, ARKodeButcherTable* B)
{
  ARKodeMem ark_mem;
  ARKodeERKStepMem step_mem;
  int retval;

  /* access ARKodeMem and ARKodeERKStepMem structures */
  retval = erkStep_AccessARKODEStepMem(arkode_mem, __func__, &ark_mem, &step_mem);
  if (retval != ARK_SUCCESS) { return (retval); }

  /* get tables from step_mem */
  *B = step_mem->B;
  return (ARK_SUCCESS);
}

/*---------------------------------------------------------------
  ERKStepGetTimestepperStats:

  Returns integrator statistics
  ---------------------------------------------------------------*/
int ERKStepGetTimestepperStats(void* arkode_mem, long int* expsteps,
                               long int* accsteps, long int* attempts,
                               long int* fevals, long int* netfails)
{
  ARKodeMem ark_mem;
  ARKodeERKStepMem step_mem;
  int retval;

  /* access ARKodeMem and ARKodeERKStepMem structures */
  retval = erkStep_AccessARKODEStepMem(arkode_mem, __func__, &ark_mem, &step_mem);
  if (retval != ARK_SUCCESS) { return (retval); }

  /* set expsteps and accsteps from adaptivity structure */
  *expsteps = ark_mem->hadapt_mem->nst_exp;
  *accsteps = ark_mem->hadapt_mem->nst_acc;

  /* set remaining outputs */
  *attempts = ark_mem->nst_attempts;
  *fevals   = step_mem->nfe;
  *netfails = ark_mem->netf;

  return (ARK_SUCCESS);
}

/*===============================================================
  Private functions attached to ARKODE
  ===============================================================*/

/*---------------------------------------------------------------
  erkStep_SetRelaxFn:

  Sets up the relaxation module using ERKStep's utility routines.
  ---------------------------------------------------------------*/
int erkStep_SetRelaxFn(ARKodeMem ark_mem, ARKRelaxFn rfn, ARKRelaxJacFn rjac)
{
  return (
    arkRelaxCreate(ark_mem, rfn, rjac, erkStep_RelaxDeltaE, erkStep_GetOrder));
}

/*---------------------------------------------------------------
  erkStep_SetDefaults:

  Resets all ERKStep optional inputs to their default values.
  Does not change problem-defining function pointers or
  user_data pointer.
  ---------------------------------------------------------------*/
int erkStep_SetDefaults(ARKodeMem ark_mem)
{
  ARKodeERKStepMem step_mem;
  int retval;
  long int lenrw, leniw;

  /* access ARKodeERKStepMem structure */
  retval = erkStep_AccessStepMem(ark_mem, __func__, &step_mem);
  if (retval != ARK_SUCCESS) { return (retval); }

  /* Remove current SUNAdaptController object, and replace with "PI" */
  retval = SUNAdaptController_Space(ark_mem->hadapt_mem->hcontroller, &lenrw,
                                    &leniw);
  if (retval == SUN_SUCCESS)
  {
    ark_mem->liw -= leniw;
    ark_mem->lrw -= lenrw;
  }
  if (ark_mem->hadapt_mem->owncontroller)
  {
    retval = SUNAdaptController_Destroy(ark_mem->hadapt_mem->hcontroller);
    ark_mem->hadapt_mem->owncontroller = SUNFALSE;
    if (retval != SUN_SUCCESS)
    {
      arkProcessError(ark_mem, ARK_MEM_FAIL, __LINE__, __func__, __FILE__,
                      "SUNAdaptController_Destroy failure");
      return (ARK_MEM_FAIL);
    }
  }
  ark_mem->hadapt_mem->hcontroller = NULL;
  ark_mem->hadapt_mem->hcontroller = SUNAdaptController_PI(ark_mem->sunctx);
  if (ark_mem->hadapt_mem->hcontroller == NULL)
  {
    arkProcessError(ark_mem, ARK_MEM_FAIL, __LINE__, __func__, __FILE__,
                    "SUNAdaptControllerPI allocation failure");
    return (ARK_MEM_FAIL);
  }
  ark_mem->hadapt_mem->owncontroller = SUNTRUE;
  retval = SUNAdaptController_Space(ark_mem->hadapt_mem->hcontroller, &lenrw,
                                    &leniw);
  if (retval == SUN_SUCCESS)
  {
    ark_mem->liw += leniw;
    ark_mem->lrw += lenrw;
  }

  /* Set default values for integrator optional inputs
     (overwrite some adaptivity params for ERKStep use) */
  step_mem->q      = Q_DEFAULT;                  /* method order */
  step_mem->p      = 0;                          /* embedding order */
  step_mem->stages = 0;                          /* no stages */
  step_mem->B      = NULL;                       /* no Butcher table */
  ark_mem->hadapt_mem->etamxf = SUN_RCONST(0.3); /* max change on error-failed step */
  ark_mem->hadapt_mem->safety = SUN_RCONST(0.99); /* step adaptivity safety factor  */
  ark_mem->hadapt_mem->growth = SUN_RCONST(25.0); /* step adaptivity growth factor */
  (void)SUNAdaptController_SetErrorBias(ark_mem->hadapt_mem->hcontroller,
                                        SUN_RCONST(1.2));
  (void)SUNAdaptController_SetParams_PI(ark_mem->hadapt_mem->hcontroller,
                                        SUN_RCONST(0.8), -SUN_RCONST(0.31));
  return (ARK_SUCCESS);
}

/*---------------------------------------------------------------
  erkStep_SetOrder:

  Specifies the method order
  ---------------------------------------------------------------*/
int erkStep_SetOrder(ARKodeMem ark_mem, int ord)
{
  ARKodeERKStepMem step_mem;
  long int Blrw, Bliw;
  int retval;

  /* access ARKodeERKStepMem structure */
  retval = erkStep_AccessStepMem(ark_mem, __func__, &step_mem);
  if (retval != ARK_SUCCESS) { return (retval); }

  /* set user-provided value, or default, depending on argument */
  if (ord <= 0) { step_mem->q = Q_DEFAULT; }
  else { step_mem->q = ord; }

  /* clear Butcher tables, since user is requesting a change in method
     or a reset to defaults.  Tables will be set in ARKInitialSetup. */
  step_mem->stages = 0;
  step_mem->p      = 0;

  ARKodeButcherTable_Space(step_mem->B, &Bliw, &Blrw);
  ARKodeButcherTable_Free(step_mem->B);
  step_mem->B = NULL;
  ark_mem->liw -= Bliw;
  ark_mem->lrw -= Blrw;

  return (ARK_SUCCESS);
}

/*---------------------------------------------------------------
  erkStep_GetEstLocalErrors: Returns the current local truncation
  error estimate vector
  ---------------------------------------------------------------*/
int erkStep_GetEstLocalErrors(ARKodeMem ark_mem, N_Vector ele)
{
  int retval;
  ARKodeERKStepMem step_mem;
  retval = erkStep_AccessStepMem(ark_mem, __func__, &step_mem);
  if (retval != ARK_SUCCESS) { return (retval); }

  /* return an error if local truncation error is not computed */
  if (ark_mem->fixedstep) { return (ARK_STEPPER_UNSUPPORTED); }

  /* otherwise, copy local truncation error vector to output */
  N_VScale(ONE, ark_mem->tempv1, ele);
  return (ARK_SUCCESS);
}

/*---------------------------------------------------------------
  erkStep_PrintAllStats:

  Prints integrator statistics
  ---------------------------------------------------------------*/
int erkStep_PrintAllStats(ARKodeMem ark_mem, FILE* outfile, SUNOutputFormat fmt)
{
  ARKodeERKStepMem step_mem;
<<<<<<< HEAD
  long int Blrw, Bliw;
=======
>>>>>>> f64d9946
  int retval;

  /* access ARKodeERKStepMem structure */
  retval = erkStep_AccessStepMem(ark_mem, __func__, &step_mem);
  if (retval != ARK_SUCCESS) { return (retval); }

  switch (fmt)
  {
  case SUN_OUTPUTFORMAT_TABLE:
    fprintf(outfile, "RHS fn evals                 = %ld\n", step_mem->nfe);
    break;
  case SUN_OUTPUTFORMAT_CSV:
    fprintf(outfile, ",RHS fn evals,%ld", step_mem->nfe);
    fprintf(outfile, "\n");
    break;
  default:
    arkProcessError(ark_mem, ARK_ILL_INPUT, __LINE__, __func__, __FILE__,
                    "Invalid formatting option.");
    return (ARK_ILL_INPUT);
  }

  return (ARK_SUCCESS);
}

/*---------------------------------------------------------------
  erkStep_WriteParameters:

  Outputs all solver parameters to the provided file pointer.
  ---------------------------------------------------------------*/
int erkStep_WriteParameters(ARKodeMem ark_mem, FILE* fp)
{
  ARKodeERKStepMem step_mem;
<<<<<<< HEAD
  long int Blrw, Bliw;
=======
>>>>>>> f64d9946
  int retval;

  /* access ARKodeERKStepMem structure */
  retval = erkStep_AccessStepMem(ark_mem, __func__, &step_mem);
  if (retval != ARK_SUCCESS) { return (retval); }

  /* print integrator parameters to file */
  fprintf(fp, "ERKStep time step module parameters:\n");
  fprintf(fp, "  Method order %i\n", step_mem->q);
  fprintf(fp, "\n");

  return (ARK_SUCCESS);
}

/*===============================================================
  Exported-but-deprecated user-callable functions.
  ===============================================================*/

int ERKStepResize(void* arkode_mem, N_Vector y0, sunrealtype hscale,
                  sunrealtype t0, ARKVecResizeFn resize, void* resize_data)
{
  return (ARKodeResize(arkode_mem, y0, hscale, t0, resize, resize_data));
}

int ERKStepReset(void* arkode_mem, sunrealtype tR, N_Vector yR)
{
  return (ARKodeReset(arkode_mem, tR, yR));
}

int ERKStepSStolerances(void* arkode_mem, sunrealtype reltol, sunrealtype abstol)
{
  return (ARKodeSStolerances(arkode_mem, reltol, abstol));
}

int ERKStepSVtolerances(void* arkode_mem, sunrealtype reltol, N_Vector abstol)
{
  return (ARKodeSVtolerances(arkode_mem, reltol, abstol));
}

int ERKStepWFtolerances(void* arkode_mem, ARKEwtFn efun)
{
  return (ARKodeWFtolerances(arkode_mem, efun));
}

int ERKStepRootInit(void* arkode_mem, int nrtfn, ARKRootFn g)
{
  return (ARKodeRootInit(arkode_mem, nrtfn, g));
}

int ERKStepSetDefaults(void* arkode_mem)
{
  return (ARKodeSetDefaults(arkode_mem));
}

int ERKStepSetOrder(void* arkode_mem, int ord)
{
  return (ARKodeSetOrder(arkode_mem, ord));
}

int ERKStepSetInterpolantType(void* arkode_mem, int itype)
{
  return (ARKodeSetInterpolantType(arkode_mem, itype));
}

int ERKStepSetInterpolantDegree(void* arkode_mem, int degree)
{
  return (ARKodeSetInterpolantDegree(arkode_mem, degree));
}

int ERKStepSetDenseOrder(void* arkode_mem, int dord)
{
  return (ARKodeSetInterpolantDegree(arkode_mem, dord));
}

int ERKStepSetAdaptController(void* arkode_mem, SUNAdaptController C)
{
  return (ARKodeSetAdaptController(arkode_mem, C));
}

int ERKStepSetAdaptivityAdjustment(void* arkode_mem, int adjust)
{
  return (ARKodeSetAdaptivityAdjustment(arkode_mem, adjust));
}

int ERKStepSetCFLFraction(void* arkode_mem, sunrealtype cfl_frac)
{
  return (ARKodeSetCFLFraction(arkode_mem, cfl_frac));
}

int ERKStepSetSafetyFactor(void* arkode_mem, sunrealtype safety)
{
  return (ARKodeSetSafetyFactor(arkode_mem, safety));
}

int ERKStepSetErrorBias(void* arkode_mem, sunrealtype bias)
{
  return (ARKodeSetErrorBias(arkode_mem, bias));
}

int ERKStepSetMaxGrowth(void* arkode_mem, sunrealtype mx_growth)
{
  return (ARKodeSetMaxGrowth(arkode_mem, mx_growth));
}

int ERKStepSetMinReduction(void* arkode_mem, sunrealtype eta_min)
{
  return (ARKodeSetMinReduction(arkode_mem, eta_min));
}

int ERKStepSetFixedStepBounds(void* arkode_mem, sunrealtype lb, sunrealtype ub)
{
  return (ARKodeSetFixedStepBounds(arkode_mem, lb, ub));
}

int ERKStepSetAdaptivityMethod(void* arkode_mem, int imethod, int idefault,
                               int pq, sunrealtype adapt_params[3])
{
  return (arkSetAdaptivityMethod(arkode_mem, imethod, idefault, pq, adapt_params));
}

int ERKStepSetAdaptivityFn(void* arkode_mem, ARKAdaptFn hfun, void* h_data)
{
  return (arkSetAdaptivityFn(arkode_mem, hfun, h_data));
}

int ERKStepSetMaxFirstGrowth(void* arkode_mem, sunrealtype etamx1)
{
  return (ARKodeSetMaxFirstGrowth(arkode_mem, etamx1));
}

int ERKStepSetMaxEFailGrowth(void* arkode_mem, sunrealtype etamxf)
{
  return (ARKodeSetMaxEFailGrowth(arkode_mem, etamxf));
}

int ERKStepSetSmallNumEFails(void* arkode_mem, int small_nef)
{
  return (ARKodeSetSmallNumEFails(arkode_mem, small_nef));
}

int ERKStepSetStabilityFn(void* arkode_mem, ARKExpStabFn EStab, void* estab_data)
{
  return (ARKodeSetStabilityFn(arkode_mem, EStab, estab_data));
}

int ERKStepSetMaxErrTestFails(void* arkode_mem, int maxnef)
{
  return (ARKodeSetMaxErrTestFails(arkode_mem, maxnef));
}

int ERKStepSetConstraints(void* arkode_mem, N_Vector constraints)
{
  return (ARKodeSetConstraints(arkode_mem, constraints));
}

int ERKStepSetMaxNumSteps(void* arkode_mem, long int mxsteps)
{
  return (ARKodeSetMaxNumSteps(arkode_mem, mxsteps));
}

int ERKStepSetMaxHnilWarns(void* arkode_mem, int mxhnil)
{
  return (ARKodeSetMaxHnilWarns(arkode_mem, mxhnil));
}

int ERKStepSetInitStep(void* arkode_mem, sunrealtype hin)
{
  return (ARKodeSetInitStep(arkode_mem, hin));
}

int ERKStepSetMinStep(void* arkode_mem, sunrealtype hmin)
{
  return (ARKodeSetMinStep(arkode_mem, hmin));
}

int ERKStepSetMaxStep(void* arkode_mem, sunrealtype hmax)
{
  return (ARKodeSetMaxStep(arkode_mem, hmax));
}

int ERKStepSetInterpolateStopTime(void* arkode_mem, sunbooleantype interp)
{
  return (ARKodeSetInterpolateStopTime(arkode_mem, interp));
}

int ERKStepSetStopTime(void* arkode_mem, sunrealtype tstop)
{
  return (ARKodeSetStopTime(arkode_mem, tstop));
}

int ERKStepClearStopTime(void* arkode_mem)
{
  return (ARKodeClearStopTime(arkode_mem));
}

int ERKStepSetFixedStep(void* arkode_mem, sunrealtype hfixed)
{
  return (ARKodeSetFixedStep(arkode_mem, hfixed));
}

int ERKStepSetMaxNumConstrFails(void* arkode_mem, int maxfails)
{
  return (ARKodeSetMaxNumConstrFails(arkode_mem, maxfails));
}

int ERKStepSetRootDirection(void* arkode_mem, int* rootdir)
{
  return (ARKodeSetRootDirection(arkode_mem, rootdir));
}

int ERKStepSetNoInactiveRootWarn(void* arkode_mem)
{
  return (ARKodeSetNoInactiveRootWarn(arkode_mem));
}

int ERKStepSetUserData(void* arkode_mem, void* user_data)
{
  return (ARKodeSetUserData(arkode_mem, user_data));
}

int ERKStepSetPostprocessStepFn(void* arkode_mem, ARKPostProcessFn ProcessStep)
{
  return (ARKodeSetPostprocessStepFn(arkode_mem, ProcessStep));
}

int ERKStepSetPostprocessStageFn(void* arkode_mem, ARKPostProcessFn ProcessStage)
{
  return (ARKodeSetPostprocessStageFn(arkode_mem, ProcessStage));
}

int ERKStepEvolve(void* arkode_mem, sunrealtype tout, N_Vector yout,
                  sunrealtype* tret, int itask)
{
  return (ARKodeEvolve(arkode_mem, tout, yout, tret, itask));
}

int ERKStepGetDky(void* arkode_mem, sunrealtype t, int k, N_Vector dky)
{
  return (ARKodeGetDky(arkode_mem, t, k, dky));
}

int ERKStepGetNumExpSteps(void* arkode_mem, long int* nsteps)
{
  return (ARKodeGetNumExpSteps(arkode_mem, nsteps));
}

int ERKStepGetNumAccSteps(void* arkode_mem, long int* nsteps)
{
  return (ARKodeGetNumAccSteps(arkode_mem, nsteps));
}

int ERKStepGetNumStepAttempts(void* arkode_mem, long int* nstep_attempts)
{
  return (ARKodeGetNumStepAttempts(arkode_mem, nstep_attempts));
}

int ERKStepGetNumErrTestFails(void* arkode_mem, long int* netfails)
{
  return (ARKodeGetNumErrTestFails(arkode_mem, netfails));
}

int ERKStepGetEstLocalErrors(void* arkode_mem, N_Vector ele)
{
  return (ARKodeGetEstLocalErrors(arkode_mem, ele));
}

int ERKStepGetWorkSpace(void* arkode_mem, long int* lenrw, long int* leniw)
{
  return (ARKodeGetWorkSpace(arkode_mem, lenrw, leniw));
}

int ERKStepGetNumSteps(void* arkode_mem, long int* nsteps)
{
  return (ARKodeGetNumSteps(arkode_mem, nsteps));
}

int ERKStepGetActualInitStep(void* arkode_mem, sunrealtype* hinused)
{
  return (ARKodeGetActualInitStep(arkode_mem, hinused));
}

int ERKStepGetLastStep(void* arkode_mem, sunrealtype* hlast)
{
  return (ARKodeGetLastStep(arkode_mem, hlast));
}

int ERKStepGetCurrentStep(void* arkode_mem, sunrealtype* hcur)
{
  return (ARKodeGetCurrentStep(arkode_mem, hcur));
}

int ERKStepGetCurrentTime(void* arkode_mem, sunrealtype* tcur)
{
  return (ARKodeGetCurrentTime(arkode_mem, tcur));
}

int ERKStepGetTolScaleFactor(void* arkode_mem, sunrealtype* tolsfact)
{
  return (ARKodeGetTolScaleFactor(arkode_mem, tolsfact));
}

int ERKStepGetErrWeights(void* arkode_mem, N_Vector eweight)
{
  return (ARKodeGetErrWeights(arkode_mem, eweight));
}

int ERKStepGetNumGEvals(void* arkode_mem, long int* ngevals)
{
  return (ARKodeGetNumGEvals(arkode_mem, ngevals));
}

int ERKStepGetRootInfo(void* arkode_mem, int* rootsfound)
{
  return (ARKodeGetRootInfo(arkode_mem, rootsfound));
}

int ERKStepGetNumConstrFails(void* arkode_mem, long int* nconstrfails)
{
  return (ARKodeGetNumConstrFails(arkode_mem, nconstrfails));
}

int ERKStepGetUserData(void* arkode_mem, void** user_data)
{
  return (ARKodeGetUserData(arkode_mem, user_data));
}

int ERKStepPrintAllStats(void* arkode_mem, FILE* outfile, SUNOutputFormat fmt)
{
  return (ARKodePrintAllStats(arkode_mem, outfile, fmt));
}

char* ERKStepGetReturnFlagName(long int flag)
{
  return (ARKodeGetReturnFlagName(flag));
}

int ERKStepWriteParameters(void* arkode_mem, FILE* fp)
{
  return (ARKodeWriteParameters(arkode_mem, fp));
}

int ERKStepWriteButcher(void* arkode_mem, FILE* fp)
{
  int retval;
  ARKodeMem ark_mem;
  ARKodeERKStepMem step_mem;

  /* access ARKodeMem and ARKodeERKStepMem structures */
  retval = erkStep_AccessARKODEStepMem(arkode_mem, __func__, &ark_mem, &step_mem);
  if (retval != ARK_SUCCESS) { return (retval); }

  /* check that Butcher table is non-NULL (otherwise report error) */
  if (step_mem->B == NULL)
  {
    arkProcessError(ark_mem, ARK_MEM_NULL, __LINE__, __func__, __FILE__,
                    "Butcher table memory is NULL");
    return (ARK_MEM_NULL);
  }

  /* print Butcher table to file */
  fprintf(fp, "\nERKStep Butcher table (stages = %i):\n", step_mem->stages);
  ARKodeButcherTable_Write(step_mem->B, fp);
  fprintf(fp, "\n");

  return (ARK_SUCCESS);
}

int ERKStepGetStepStats(void* arkode_mem, long int* nsteps, sunrealtype* hinused,
                        sunrealtype* hlast, sunrealtype* hcur, sunrealtype* tcur)
{
  return (ARKodeGetStepStats(arkode_mem, nsteps, hinused, hlast, hcur, tcur));
}

void ERKStepFree(void** arkode_mem) { ARKodeFree(arkode_mem); }

void ERKStepPrintMem(void* arkode_mem, FILE* outfile)
{
  ARKodePrintMem(arkode_mem, outfile);
}

int ERKStepSetRelaxFn(void* arkode_mem, ARKRelaxFn rfn, ARKRelaxJacFn rjac)
{
  return (ARKodeSetRelaxFn(arkode_mem, rfn, rjac));
}

int ERKStepSetRelaxEtaFail(void* arkode_mem, sunrealtype eta_rf)
{
  return (ARKodeSetRelaxEtaFail(arkode_mem, eta_rf));
}

int ERKStepSetRelaxLowerBound(void* arkode_mem, sunrealtype lower)
{
  return (ARKodeSetRelaxLowerBound(arkode_mem, lower));
}

int ERKStepSetRelaxMaxFails(void* arkode_mem, int max_fails)
{
  return (ARKodeSetRelaxMaxFails(arkode_mem, max_fails));
}

int ERKStepSetRelaxMaxIters(void* arkode_mem, int max_iters)
{
  return (ARKodeSetRelaxMaxIters(arkode_mem, max_iters));
}

int ERKStepSetRelaxSolver(void* arkode_mem, ARKRelaxSolver solver)
{
  return (ARKodeSetRelaxSolver(arkode_mem, solver));
}

int ERKStepSetRelaxResTol(void* arkode_mem, sunrealtype res_tol)
{
  return (ARKodeSetRelaxResTol(arkode_mem, res_tol));
}

int ERKStepSetRelaxTol(void* arkode_mem, sunrealtype rel_tol, sunrealtype abs_tol)
{
  return (ARKodeSetRelaxTol(arkode_mem, rel_tol, abs_tol));
}

int ERKStepSetRelaxUpperBound(void* arkode_mem, sunrealtype upper)
{
  return (ARKodeSetRelaxUpperBound(arkode_mem, upper));
}

int ERKStepGetNumRelaxFnEvals(void* arkode_mem, long int* r_evals)
{
  return (ARKodeGetNumRelaxFnEvals(arkode_mem, r_evals));
}

int ERKStepGetNumRelaxJacEvals(void* arkode_mem, long int* J_evals)
{
  return (ARKodeGetNumRelaxJacEvals(arkode_mem, J_evals));
}

int ERKStepGetNumRelaxFails(void* arkode_mem, long int* relax_fails)
{
  return (ARKodeGetNumRelaxFails(arkode_mem, relax_fails));
}

int ERKStepGetNumRelaxBoundFails(void* arkode_mem, long int* fails)
{
  return (ARKodeGetNumRelaxBoundFails(arkode_mem, fails));
}

int ERKStepGetNumRelaxSolveFails(void* arkode_mem, long int* fails)
{
  return (ARKodeGetNumRelaxSolveFails(arkode_mem, fails));
}

int ERKStepGetNumRelaxSolveIters(void* arkode_mem, long int* iters)
{
  return (ARKodeGetNumRelaxSolveIters(arkode_mem, iters));
}

/*===============================================================
  EOF
  ===============================================================*/<|MERGE_RESOLUTION|>--- conflicted
+++ resolved
@@ -326,7 +326,7 @@
 int erkStep_SetOrder(ARKodeMem ark_mem, int ord)
 {
   ARKodeERKStepMem step_mem;
-  long int Blrw, Bliw;
+  sunindextype Blrw, Bliw;
   int retval;
 
   /* access ARKodeERKStepMem structure */
@@ -378,10 +378,6 @@
 int erkStep_PrintAllStats(ARKodeMem ark_mem, FILE* outfile, SUNOutputFormat fmt)
 {
   ARKodeERKStepMem step_mem;
-<<<<<<< HEAD
-  long int Blrw, Bliw;
-=======
->>>>>>> f64d9946
   int retval;
 
   /* access ARKodeERKStepMem structure */
@@ -414,10 +410,6 @@
 int erkStep_WriteParameters(ARKodeMem ark_mem, FILE* fp)
 {
   ARKodeERKStepMem step_mem;
-<<<<<<< HEAD
-  long int Blrw, Bliw;
-=======
->>>>>>> f64d9946
   int retval;
 
   /* access ARKodeERKStepMem structure */
