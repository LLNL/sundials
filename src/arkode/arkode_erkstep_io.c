/*---------------------------------------------------------------
 * Programmer(s): Daniel R. Reynolds @ SMU
 *---------------------------------------------------------------
 * SUNDIALS Copyright Start
 * Copyright (c) 2002-2024, Lawrence Livermore National Security
 * and Southern Methodist University.
 * All rights reserved.
 *
 * See the top-level LICENSE and NOTICE files for details.
 *
 * SPDX-License-Identifier: BSD-3-Clause
 * SUNDIALS Copyright End
 *---------------------------------------------------------------
 * This is the implementation file for the optional input and
 * output functions for the ARKODE ERKStep time stepper module.
 *
 * NOTE: many functions currently in arkode_io.c will move here,
 * with slightly different names.  The code transition will be
 * minimal, but the documentation changes will be significant.
 *--------------------------------------------------------------*/

#include <stdio.h>
#include <stdlib.h>
#include <sundials/sundials_math.h>
#include <sundials/sundials_types.h>

#include "arkode_erkstep_impl.h"

/*===============================================================
  Exported optional input functions.
  ===============================================================*/

/*---------------------------------------------------------------
  ERKStepSetTable:

  Specifies to use a customized Butcher table for the explicit
  portion of the system.

  If d==NULL, then the method is automatically flagged as a
  fixed-step method; a user MUST also call either
  ERKStepSetFixedStep or ERKStepSetInitStep to set the desired
  time step size.
  ---------------------------------------------------------------*/
int ERKStepSetTable(void* arkode_mem, ARKodeButcherTable B)
{
  ARKodeMem ark_mem;
  ARKodeERKStepMem step_mem;
  sunindextype Blrw, Bliw;
  int retval;

  /* access ARKodeMem and ARKodeERKStepMem structures */
  retval = erkStep_AccessARKODEStepMem(arkode_mem, __func__, &ark_mem, &step_mem);
  if (retval != ARK_SUCCESS) { return (retval); }

  /* check for legal inputs */
  if (B == NULL)
  {
    arkProcessError(ark_mem, ARK_MEM_NULL, __LINE__, __func__, __FILE__,
                    MSG_ARK_NO_MEM);
    return (ARK_MEM_NULL);
  }

  /* clear any existing parameters and Butcher tables */
  step_mem->stages = 0;
  step_mem->q      = 0;
  step_mem->p      = 0;

  ARKodeButcherTable_Space(step_mem->B, &Bliw, &Blrw);
  ARKodeButcherTable_Free(step_mem->B);
  step_mem->B = NULL;
  ark_mem->liw -= Bliw;
  ark_mem->lrw -= Blrw;

  /* set the relevant parameters */
  step_mem->stages = B->stages;
  step_mem->q      = B->q;
  step_mem->p      = B->p;

  /* copy the table into step memory */
  step_mem->B = ARKodeButcherTable_Copy(B);
  if (step_mem->B == NULL)
  {
    arkProcessError(ark_mem, ARK_MEM_NULL, __LINE__, __func__, __FILE__,
                    MSG_ARK_NO_MEM);
    return (ARK_MEM_NULL);
  }

  ARKodeButcherTable_Space(step_mem->B, &Bliw, &Blrw);
  ark_mem->liw += Bliw;
  ark_mem->lrw += Blrw;

  return (ARK_SUCCESS);
}

/*---------------------------------------------------------------
  ERKStepSetTableNum:

  Specifies to use a pre-existing Butcher table for the problem,
  based on the integer flag passed to ARKodeButcherTable_LoadERK()
  within the file arkode_butcher_erk.c.
  ---------------------------------------------------------------*/
int ERKStepSetTableNum(void* arkode_mem, ARKODE_ERKTableID etable)
{
  ARKodeMem ark_mem;
  ARKodeERKStepMem step_mem;
  sunindextype Blrw, Bliw;
  int retval;

  /* access ARKodeMem and ARKodeERKStepMem structures */
  retval = erkStep_AccessARKODEStepMem(arkode_mem, __func__, &ark_mem, &step_mem);
  if (retval != ARK_SUCCESS) { return (retval); }

  /* check that argument specifies an explicit table */
  if (etable < ARKODE_MIN_ERK_NUM || etable > ARKODE_MAX_ERK_NUM)
  {
    arkProcessError(ark_mem, ARK_MEM_NULL, __LINE__, __func__, __FILE__,
                    "Illegal ERK table number");
    return (ARK_ILL_INPUT);
  }

  /* clear any existing parameters and Butcher tables */
  step_mem->stages = 0;
  step_mem->q      = 0;
  step_mem->p      = 0;

  ARKodeButcherTable_Space(step_mem->B, &Bliw, &Blrw);
  ARKodeButcherTable_Free(step_mem->B);
  step_mem->B = NULL;
  ark_mem->liw -= Bliw;
  ark_mem->lrw -= Blrw;

  /* fill in table based on argument */
  step_mem->B = ARKodeButcherTable_LoadERK(etable);
  if (step_mem->B == NULL)
  {
    arkProcessError(ark_mem, ARK_MEM_NULL, __LINE__, __func__, __FILE__,
                    "Error setting table with that index");
    return (ARK_ILL_INPUT);
  }
  step_mem->stages = step_mem->B->stages;
  step_mem->q      = step_mem->B->q;
  step_mem->p      = step_mem->B->p;

  ARKodeButcherTable_Space(step_mem->B, &Bliw, &Blrw);
  ark_mem->liw += Bliw;
  ark_mem->lrw += Blrw;

  return (ARK_SUCCESS);
}

/*---------------------------------------------------------------
  ERKStepSetTableName:

  Specifies to use a pre-existing Butcher table for the problem,
  based on the string passed to ARKodeButcherTable_LoadERKByNmae()
  within the file arkode_butcher_erk.c.
  ---------------------------------------------------------------*/
int ERKStepSetTableName(void* arkode_mem, const char* etable)
{
  return ERKStepSetTableNum(arkode_mem, arkButcherTableERKNameToID(etable));
}

/*---------------------------------------------------------------
  Wrapper functions for accumulated temporal error estimation.
  ---------------------------------------------------------------*/
int ERKStepSetAccumulatedErrorType(void* arkode_mem, int accum_type)
{
  return (arkSetAccumulatedErrorType(arkode_mem, accum_type));
}

int ERKStepResetAccumulatedError(void* arkode_mem)
{
  return (arkResetAccumulatedError(arkode_mem));
}

int ERKStepGetAccumulatedError(void* arkode_mem, sunrealtype* accum_error)
{
  return (arkGetAccumulatedError(arkode_mem, accum_error));
}

/*===============================================================
  Exported optional output functions.
  ===============================================================*/

<<<<<<< HEAD
int ERKStepGetNumStepAttempts(void* arkode_mem, long int* nstep_attempts)
{
  return (arkGetNumStepAttempts(arkode_mem, nstep_attempts));
}

int ERKStepGetNumSteps(void* arkode_mem, long int* nsteps)
{
  return (arkGetNumSteps(arkode_mem, nsteps));
}

int ERKStepGetActualInitStep(void* arkode_mem, sunrealtype* hinused)
{
  return (arkGetActualInitStep(arkode_mem, hinused));
}

int ERKStepGetLastStep(void* arkode_mem, sunrealtype* hlast)
{
  return (arkGetLastStep(arkode_mem, hlast));
}

int ERKStepGetCurrentStep(void* arkode_mem, sunrealtype* hcur)
{
  return (arkGetCurrentStep(arkode_mem, hcur));
}

int ERKStepGetCurrentTime(void* arkode_mem, sunrealtype* tcur)
{
  return (arkGetCurrentTime(arkode_mem, tcur));
}

int ERKStepGetTolScaleFactor(void* arkode_mem, sunrealtype* tolsfact)
{
  return (arkGetTolScaleFactor(arkode_mem, tolsfact));
}

int ERKStepGetErrWeights(void* arkode_mem, N_Vector eweight)
{
  return (arkGetErrWeights(arkode_mem, eweight));
}

int ERKStepGetEstLocalErrors(void* arkode_mem, N_Vector ele)
{
  return (arkGetEstLocalErrors(arkode_mem, ele));
}

int ERKStepGetWorkSpace(void* arkode_mem, long int* lenrw, long int* leniw)
{
  return (arkGetWorkSpace(arkode_mem, lenrw, leniw));
}

int ERKStepGetNumGEvals(void* arkode_mem, long int* ngevals)
{
  return (arkGetNumGEvals(arkode_mem, ngevals));
}

int ERKStepGetRootInfo(void* arkode_mem, int* rootsfound)
{
  return (arkGetRootInfo(arkode_mem, rootsfound));
}

int ERKStepGetStepStats(void* arkode_mem, long int* nsteps, sunrealtype* hinused,
                        sunrealtype* hlast, sunrealtype* hcur, sunrealtype* tcur)
{
  return (arkGetStepStats(arkode_mem, nsteps, hinused, hlast, hcur, tcur));
}

int ERKStepGetNumConstrFails(void* arkode_mem, long int* nconstrfails)
{
  return (arkGetNumConstrFails(arkode_mem, nconstrfails));
}

int ERKStepGetNumExpSteps(void* arkode_mem, long int* nsteps)
{
  return (arkGetNumExpSteps(arkode_mem, nsteps));
}

int ERKStepGetNumAccSteps(void* arkode_mem, long int* nsteps)
{
  return (arkGetNumAccSteps(arkode_mem, nsteps));
}

int ERKStepGetNumErrTestFails(void* arkode_mem, long int* netfails)
{
  return (arkGetNumErrTestFails(arkode_mem, netfails));
}

int ERKStepGetUserData(void* arkode_mem, void** user_data)
{
  return (arkGetUserData(arkode_mem, user_data));
}

char* ERKStepGetReturnFlagName(long int flag)
{
  return (arkGetReturnFlagName(flag));
}

/* -----------------------------------------------------------------------------
 * Wrappers for the ARKODE relaxation module
 * ---------------------------------------------------------------------------*/

int ERKStepSetRelaxFn(void* arkode_mem, ARKRelaxFn rfn, ARKRelaxJacFn rjac)
{
  return arkRelaxCreate(arkode_mem, rfn, rjac, erkStep_RelaxDeltaE,
                        erkStep_GetOrder);
}

int ERKStepSetRelaxEtaFail(void* arkode_mem, sunrealtype eta_rf)
{
  return arkRelaxSetEtaFail(arkode_mem, eta_rf);
}

int ERKStepSetRelaxLowerBound(void* arkode_mem, sunrealtype lower)
{
  return arkRelaxSetLowerBound(arkode_mem, lower);
}

int ERKStepSetRelaxMaxFails(void* arkode_mem, int max_fails)
{
  return arkRelaxSetMaxFails(arkode_mem, max_fails);
}

int ERKStepSetRelaxMaxIters(void* arkode_mem, int max_iters)
{
  return arkRelaxSetMaxIters(arkode_mem, max_iters);
}
=======
/*---------------------------------------------------------------
  ERKStepGetNumRhsEvals:
>>>>>>> d10ca84d

  Returns the current number of calls to f
  ---------------------------------------------------------------*/
int ERKStepGetNumRhsEvals(void* arkode_mem, long int* fevals)
{
  ARKodeMem ark_mem;
  ARKodeERKStepMem step_mem;
  int retval;

  /* access ARKodeMem and ARKodeERKStepMem structures */
  retval = erkStep_AccessARKODEStepMem(arkode_mem, __func__, &ark_mem, &step_mem);
  if (retval != ARK_SUCCESS) { return (retval); }

  /* get values from step_mem */
  *fevals = step_mem->nfe;

  return (ARK_SUCCESS);
}

/*---------------------------------------------------------------
  ERKStepGetCurrentButcherTable:

  Sets pointers to the Butcher table currently in use.
  ---------------------------------------------------------------*/
int ERKStepGetCurrentButcherTable(void* arkode_mem, ARKodeButcherTable* B)
{
  ARKodeMem ark_mem;
  ARKodeERKStepMem step_mem;
  int retval;

  /* access ARKodeMem and ARKodeERKStepMem structures */
  retval = erkStep_AccessARKODEStepMem(arkode_mem, __func__, &ark_mem, &step_mem);
  if (retval != ARK_SUCCESS) { return (retval); }

  /* get tables from step_mem */
  *B = step_mem->B;
  return (ARK_SUCCESS);
}

/*---------------------------------------------------------------
  ERKStepGetTimestepperStats:

  Returns integrator statistics
  ---------------------------------------------------------------*/
int ERKStepGetTimestepperStats(void* arkode_mem, long int* expsteps,
                               long int* accsteps, long int* attempts,
                               long int* fevals, long int* netfails)
{
  ARKodeMem ark_mem;
  ARKodeERKStepMem step_mem;
  int retval;

  /* access ARKodeMem and ARKodeERKStepMem structures */
  retval = erkStep_AccessARKODEStepMem(arkode_mem, __func__, &ark_mem, &step_mem);
  if (retval != ARK_SUCCESS) { return (retval); }

  /* set expsteps and accsteps from adaptivity structure */
  *expsteps = ark_mem->hadapt_mem->nst_exp;
  *accsteps = ark_mem->hadapt_mem->nst_acc;

  /* set remaining outputs */
  *attempts = ark_mem->nst_attempts;
  *fevals   = step_mem->nfe;
  *netfails = ark_mem->netf;

  return (ARK_SUCCESS);
}

/*===============================================================
  Private functions attached to ARKODE
  ===============================================================*/

/*---------------------------------------------------------------
  erkStep_SetRelaxFn:

  Sets up the relaxation module using ERKStep's utility routines.
  ---------------------------------------------------------------*/
int erkStep_SetRelaxFn(ARKodeMem ark_mem, ARKRelaxFn rfn, ARKRelaxJacFn rjac)
{
  return (
    arkRelaxCreate(ark_mem, rfn, rjac, erkStep_RelaxDeltaE, erkStep_GetOrder));
}

/*---------------------------------------------------------------
  erkStep_SetDefaults:

  Resets all ERKStep optional inputs to their default values.
  Does not change problem-defining function pointers or
  user_data pointer.
  ---------------------------------------------------------------*/
int erkStep_SetDefaults(ARKodeMem ark_mem)
{
  ARKodeERKStepMem step_mem;
  int retval;
  long int lenrw, leniw;

  /* access ARKodeERKStepMem structure */
  retval = erkStep_AccessStepMem(ark_mem, __func__, &step_mem);
  if (retval != ARK_SUCCESS) { return (retval); }

  /* Remove current SUNAdaptController object, and replace with "PI" */
  retval = SUNAdaptController_Space(ark_mem->hadapt_mem->hcontroller, &lenrw,
                                    &leniw);
  if (retval == SUN_SUCCESS)
  {
    ark_mem->liw -= leniw;
    ark_mem->lrw -= lenrw;
  }
  if (ark_mem->hadapt_mem->owncontroller)
  {
    retval = SUNAdaptController_Destroy(ark_mem->hadapt_mem->hcontroller);
    ark_mem->hadapt_mem->owncontroller = SUNFALSE;
    if (retval != SUN_SUCCESS)
    {
      arkProcessError(ark_mem, ARK_MEM_FAIL, __LINE__, __func__, __FILE__,
                      "SUNAdaptController_Destroy failure");
      return (ARK_MEM_FAIL);
    }
  }
  ark_mem->hadapt_mem->hcontroller = NULL;
  ark_mem->hadapt_mem->hcontroller = SUNAdaptController_PI(ark_mem->sunctx);
  if (ark_mem->hadapt_mem->hcontroller == NULL)
  {
    arkProcessError(ark_mem, ARK_MEM_FAIL, __LINE__, __func__, __FILE__,
                    "SUNAdaptControllerPI allocation failure");
    return (ARK_MEM_FAIL);
  }
  ark_mem->hadapt_mem->owncontroller = SUNTRUE;
  retval = SUNAdaptController_Space(ark_mem->hadapt_mem->hcontroller, &lenrw,
                                    &leniw);
  if (retval == SUN_SUCCESS)
  {
    ark_mem->liw += leniw;
    ark_mem->lrw += lenrw;
  }

  /* Set default values for integrator optional inputs
     (overwrite some adaptivity params for ERKStep use) */
  step_mem->q      = Q_DEFAULT;                  /* method order */
  step_mem->p      = 0;                          /* embedding order */
  step_mem->stages = 0;                          /* no stages */
  step_mem->B      = NULL;                       /* no Butcher table */
  ark_mem->hadapt_mem->etamxf = SUN_RCONST(0.3); /* max change on error-failed step */
  ark_mem->hadapt_mem->safety = SUN_RCONST(0.99); /* step adaptivity safety factor  */
  ark_mem->hadapt_mem->growth = SUN_RCONST(25.0); /* step adaptivity growth factor */
  (void)SUNAdaptController_SetErrorBias(ark_mem->hadapt_mem->hcontroller,
                                        SUN_RCONST(1.2));
  (void)SUNAdaptController_SetParams_PI(ark_mem->hadapt_mem->hcontroller,
                                        SUN_RCONST(0.8), -SUN_RCONST(0.31));
  return (ARK_SUCCESS);
}

/*---------------------------------------------------------------
  erkStep_SetOrder:

  Specifies the method order
  ---------------------------------------------------------------*/
int erkStep_SetOrder(ARKodeMem ark_mem, int ord)
{
  ARKodeERKStepMem step_mem;
  sunindextype Blrw, Bliw;
  int retval;

  /* access ARKodeERKStepMem structure */
  retval = erkStep_AccessStepMem(ark_mem, __func__, &step_mem);
  if (retval != ARK_SUCCESS) { return (retval); }

  /* set user-provided value, or default, depending on argument */
  if (ord <= 0) { step_mem->q = Q_DEFAULT; }
  else { step_mem->q = ord; }

  /* clear Butcher tables, since user is requesting a change in method
     or a reset to defaults.  Tables will be set in ARKInitialSetup. */
  step_mem->stages = 0;
  step_mem->p      = 0;

  ARKodeButcherTable_Space(step_mem->B, &Bliw, &Blrw);
  ARKodeButcherTable_Free(step_mem->B);
  step_mem->B = NULL;
  ark_mem->liw -= Bliw;
  ark_mem->lrw -= Blrw;

  return (ARK_SUCCESS);
}

/*---------------------------------------------------------------
  erkStep_GetEstLocalErrors: Returns the current local truncation
  error estimate vector
  ---------------------------------------------------------------*/
int erkStep_GetEstLocalErrors(ARKodeMem ark_mem, N_Vector ele)
{
  int retval;
  ARKodeERKStepMem step_mem;
  retval = erkStep_AccessStepMem(ark_mem, __func__, &step_mem);
  if (retval != ARK_SUCCESS) { return (retval); }

  /* return an error if local truncation error is not computed */
  if (ark_mem->fixedstep) { return (ARK_STEPPER_UNSUPPORTED); }

  /* otherwise, copy local truncation error vector to output */
  N_VScale(ONE, ark_mem->tempv1, ele);
  return (ARK_SUCCESS);
}

/*---------------------------------------------------------------
  erkStep_PrintAllStats:

  Prints integrator statistics
  ---------------------------------------------------------------*/
int erkStep_PrintAllStats(ARKodeMem ark_mem, FILE* outfile, SUNOutputFormat fmt)
{
  ARKodeERKStepMem step_mem;
  int retval;

  /* access ARKodeERKStepMem structure */
  retval = erkStep_AccessStepMem(ark_mem, __func__, &step_mem);
  if (retval != ARK_SUCCESS) { return (retval); }

  switch (fmt)
  {
  case SUN_OUTPUTFORMAT_TABLE:
    fprintf(outfile, "RHS fn evals                 = %ld\n", step_mem->nfe);
    break;
  case SUN_OUTPUTFORMAT_CSV:
    fprintf(outfile, ",RHS fn evals,%ld", step_mem->nfe);
    fprintf(outfile, "\n");
    break;
  default:
    arkProcessError(ark_mem, ARK_ILL_INPUT, __LINE__, __func__, __FILE__,
                    "Invalid formatting option.");
    return (ARK_ILL_INPUT);
  }

  return (ARK_SUCCESS);
}

/*---------------------------------------------------------------
  erkStep_WriteParameters:

  Outputs all solver parameters to the provided file pointer.
  ---------------------------------------------------------------*/
int erkStep_WriteParameters(ARKodeMem ark_mem, FILE* fp)
{
  ARKodeERKStepMem step_mem;
  int retval;

  /* access ARKodeERKStepMem structure */
  retval = erkStep_AccessStepMem(ark_mem, __func__, &step_mem);
  if (retval != ARK_SUCCESS) { return (retval); }

  /* print integrator parameters to file */
  fprintf(fp, "ERKStep time step module parameters:\n");
  fprintf(fp, "  Method order %i\n", step_mem->q);
  fprintf(fp, "\n");

  return (ARK_SUCCESS);
}

/*===============================================================
  Exported-but-deprecated user-callable functions.
  ===============================================================*/

int ERKStepResize(void* arkode_mem, N_Vector y0, sunrealtype hscale,
                  sunrealtype t0, ARKVecResizeFn resize, void* resize_data)
{
  return (ARKodeResize(arkode_mem, y0, hscale, t0, resize, resize_data));
}

int ERKStepReset(void* arkode_mem, sunrealtype tR, N_Vector yR)
{
  return (ARKodeReset(arkode_mem, tR, yR));
}

int ERKStepSStolerances(void* arkode_mem, sunrealtype reltol, sunrealtype abstol)
{
  return (ARKodeSStolerances(arkode_mem, reltol, abstol));
}

int ERKStepSVtolerances(void* arkode_mem, sunrealtype reltol, N_Vector abstol)
{
  return (ARKodeSVtolerances(arkode_mem, reltol, abstol));
}

int ERKStepWFtolerances(void* arkode_mem, ARKEwtFn efun)
{
  return (ARKodeWFtolerances(arkode_mem, efun));
}

int ERKStepRootInit(void* arkode_mem, int nrtfn, ARKRootFn g)
{
  return (ARKodeRootInit(arkode_mem, nrtfn, g));
}

int ERKStepSetDefaults(void* arkode_mem)
{
  return (ARKodeSetDefaults(arkode_mem));
}

int ERKStepSetOrder(void* arkode_mem, int ord)
{
  return (ARKodeSetOrder(arkode_mem, ord));
}

int ERKStepSetInterpolantType(void* arkode_mem, int itype)
{
  return (ARKodeSetInterpolantType(arkode_mem, itype));
}

int ERKStepSetInterpolantDegree(void* arkode_mem, int degree)
{
  return (ARKodeSetInterpolantDegree(arkode_mem, degree));
}

int ERKStepSetDenseOrder(void* arkode_mem, int dord)
{
  return (ARKodeSetInterpolantDegree(arkode_mem, dord));
}

int ERKStepSetAdaptController(void* arkode_mem, SUNAdaptController C)
{
  return (ARKodeSetAdaptController(arkode_mem, C));
}

int ERKStepSetAdaptivityAdjustment(void* arkode_mem, int adjust)
{
  return (ARKodeSetAdaptivityAdjustment(arkode_mem, adjust));
}

int ERKStepSetCFLFraction(void* arkode_mem, sunrealtype cfl_frac)
{
  return (ARKodeSetCFLFraction(arkode_mem, cfl_frac));
}

int ERKStepSetSafetyFactor(void* arkode_mem, sunrealtype safety)
{
  return (ARKodeSetSafetyFactor(arkode_mem, safety));
}

int ERKStepSetErrorBias(void* arkode_mem, sunrealtype bias)
{
  return (ARKodeSetErrorBias(arkode_mem, bias));
}

int ERKStepSetMaxGrowth(void* arkode_mem, sunrealtype mx_growth)
{
  return (ARKodeSetMaxGrowth(arkode_mem, mx_growth));
}

int ERKStepSetMinReduction(void* arkode_mem, sunrealtype eta_min)
{
  return (ARKodeSetMinReduction(arkode_mem, eta_min));
}

int ERKStepSetFixedStepBounds(void* arkode_mem, sunrealtype lb, sunrealtype ub)
{
  return (ARKodeSetFixedStepBounds(arkode_mem, lb, ub));
}

int ERKStepSetAdaptivityMethod(void* arkode_mem, int imethod, int idefault,
                               int pq, sunrealtype adapt_params[3])
{
  return (arkSetAdaptivityMethod(arkode_mem, imethod, idefault, pq, adapt_params));
}

int ERKStepSetAdaptivityFn(void* arkode_mem, ARKAdaptFn hfun, void* h_data)
{
  return (arkSetAdaptivityFn(arkode_mem, hfun, h_data));
}

int ERKStepSetMaxFirstGrowth(void* arkode_mem, sunrealtype etamx1)
{
  return (ARKodeSetMaxFirstGrowth(arkode_mem, etamx1));
}

int ERKStepSetMaxEFailGrowth(void* arkode_mem, sunrealtype etamxf)
{
  return (ARKodeSetMaxEFailGrowth(arkode_mem, etamxf));
}

int ERKStepSetSmallNumEFails(void* arkode_mem, int small_nef)
{
  return (ARKodeSetSmallNumEFails(arkode_mem, small_nef));
}

int ERKStepSetStabilityFn(void* arkode_mem, ARKExpStabFn EStab, void* estab_data)
{
  return (ARKodeSetStabilityFn(arkode_mem, EStab, estab_data));
}

int ERKStepSetMaxErrTestFails(void* arkode_mem, int maxnef)
{
  return (ARKodeSetMaxErrTestFails(arkode_mem, maxnef));
}

int ERKStepSetConstraints(void* arkode_mem, N_Vector constraints)
{
  return (ARKodeSetConstraints(arkode_mem, constraints));
}

int ERKStepSetMaxNumSteps(void* arkode_mem, long int mxsteps)
{
  return (ARKodeSetMaxNumSteps(arkode_mem, mxsteps));
}

int ERKStepSetMaxHnilWarns(void* arkode_mem, int mxhnil)
{
  return (ARKodeSetMaxHnilWarns(arkode_mem, mxhnil));
}

int ERKStepSetInitStep(void* arkode_mem, sunrealtype hin)
{
  return (ARKodeSetInitStep(arkode_mem, hin));
}

int ERKStepSetMinStep(void* arkode_mem, sunrealtype hmin)
{
  return (ARKodeSetMinStep(arkode_mem, hmin));
}

int ERKStepSetMaxStep(void* arkode_mem, sunrealtype hmax)
{
  return (ARKodeSetMaxStep(arkode_mem, hmax));
}

int ERKStepSetInterpolateStopTime(void* arkode_mem, sunbooleantype interp)
{
  return (ARKodeSetInterpolateStopTime(arkode_mem, interp));
}

int ERKStepSetStopTime(void* arkode_mem, sunrealtype tstop)
{
  return (ARKodeSetStopTime(arkode_mem, tstop));
}

int ERKStepClearStopTime(void* arkode_mem)
{
  return (ARKodeClearStopTime(arkode_mem));
}

int ERKStepSetFixedStep(void* arkode_mem, sunrealtype hfixed)
{
  return (ARKodeSetFixedStep(arkode_mem, hfixed));
}

int ERKStepSetMaxNumConstrFails(void* arkode_mem, int maxfails)
{
  return (ARKodeSetMaxNumConstrFails(arkode_mem, maxfails));
}

int ERKStepSetRootDirection(void* arkode_mem, int* rootdir)
{
  return (ARKodeSetRootDirection(arkode_mem, rootdir));
}

int ERKStepSetNoInactiveRootWarn(void* arkode_mem)
{
  return (ARKodeSetNoInactiveRootWarn(arkode_mem));
}

<<<<<<< HEAD
/*---------------------------------------------------------------
  ERKStepGetTimestepperStats:
=======
int ERKStepSetUserData(void* arkode_mem, void* user_data)
{
  return (ARKodeSetUserData(arkode_mem, user_data));
}

int ERKStepSetPostprocessStepFn(void* arkode_mem, ARKPostProcessFn ProcessStep)
{
  return (ARKodeSetPostprocessStepFn(arkode_mem, ProcessStep));
}

int ERKStepSetPostprocessStageFn(void* arkode_mem, ARKPostProcessFn ProcessStage)
{
  return (ARKodeSetPostprocessStageFn(arkode_mem, ProcessStage));
}

int ERKStepEvolve(void* arkode_mem, sunrealtype tout, N_Vector yout,
                  sunrealtype* tret, int itask)
{
  return (ARKodeEvolve(arkode_mem, tout, yout, tret, itask));
}

int ERKStepGetDky(void* arkode_mem, sunrealtype t, int k, N_Vector dky)
{
  return (ARKodeGetDky(arkode_mem, t, k, dky));
}

int ERKStepGetNumExpSteps(void* arkode_mem, long int* nsteps)
{
  return (ARKodeGetNumExpSteps(arkode_mem, nsteps));
}
>>>>>>> d10ca84d

int ERKStepGetNumAccSteps(void* arkode_mem, long int* nsteps)
{
  return (ARKodeGetNumAccSteps(arkode_mem, nsteps));
}

int ERKStepGetNumStepAttempts(void* arkode_mem, long int* nstep_attempts)
{
  return (ARKodeGetNumStepAttempts(arkode_mem, nstep_attempts));
}

int ERKStepGetNumErrTestFails(void* arkode_mem, long int* netfails)
{
  return (ARKodeGetNumErrTestFails(arkode_mem, netfails));
}

int ERKStepGetEstLocalErrors(void* arkode_mem, N_Vector ele)
{
  return (ARKodeGetEstLocalErrors(arkode_mem, ele));
}

int ERKStepGetWorkSpace(void* arkode_mem, long int* lenrw, long int* leniw)
{
  return (ARKodeGetWorkSpace(arkode_mem, lenrw, leniw));
}

int ERKStepGetNumSteps(void* arkode_mem, long int* nsteps)
{
  return (ARKodeGetNumSteps(arkode_mem, nsteps));
}

int ERKStepGetActualInitStep(void* arkode_mem, sunrealtype* hinused)
{
  return (ARKodeGetActualInitStep(arkode_mem, hinused));
}

int ERKStepGetLastStep(void* arkode_mem, sunrealtype* hlast)
{
  return (ARKodeGetLastStep(arkode_mem, hlast));
}

int ERKStepGetCurrentStep(void* arkode_mem, sunrealtype* hcur)
{
  return (ARKodeGetCurrentStep(arkode_mem, hcur));
}

int ERKStepGetCurrentTime(void* arkode_mem, sunrealtype* tcur)
{
  return (ARKodeGetCurrentTime(arkode_mem, tcur));
}

int ERKStepGetTolScaleFactor(void* arkode_mem, sunrealtype* tolsfact)
{
  return (ARKodeGetTolScaleFactor(arkode_mem, tolsfact));
}

int ERKStepGetErrWeights(void* arkode_mem, N_Vector eweight)
{
  return (ARKodeGetErrWeights(arkode_mem, eweight));
}

int ERKStepGetNumGEvals(void* arkode_mem, long int* ngevals)
{
  return (ARKodeGetNumGEvals(arkode_mem, ngevals));
}

int ERKStepGetRootInfo(void* arkode_mem, int* rootsfound)
{
  return (ARKodeGetRootInfo(arkode_mem, rootsfound));
}

int ERKStepGetNumConstrFails(void* arkode_mem, long int* nconstrfails)
{
  return (ARKodeGetNumConstrFails(arkode_mem, nconstrfails));
}

int ERKStepGetUserData(void* arkode_mem, void** user_data)
{
  return (ARKodeGetUserData(arkode_mem, user_data));
}

int ERKStepPrintAllStats(void* arkode_mem, FILE* outfile, SUNOutputFormat fmt)
{
  return (ARKodePrintAllStats(arkode_mem, outfile, fmt));
}

char* ERKStepGetReturnFlagName(long int flag)
{
  return (ARKodeGetReturnFlagName(flag));
}

int ERKStepWriteParameters(void* arkode_mem, FILE* fp)
{
  return (ARKodeWriteParameters(arkode_mem, fp));
}

int ERKStepWriteButcher(void* arkode_mem, FILE* fp)
{
  int retval;
  ARKodeMem ark_mem;
  ARKodeERKStepMem step_mem;

  /* access ARKodeMem and ARKodeERKStepMem structures */
  retval = erkStep_AccessARKODEStepMem(arkode_mem, __func__, &ark_mem, &step_mem);
  if (retval != ARK_SUCCESS) { return (retval); }

  /* check that Butcher table is non-NULL (otherwise report error) */
  if (step_mem->B == NULL)
  {
    arkProcessError(ark_mem, ARK_MEM_NULL, __LINE__, __func__, __FILE__,
                    "Butcher table memory is NULL");
    return (ARK_MEM_NULL);
  }

  /* print Butcher table to file */
  fprintf(fp, "\nERKStep Butcher table (stages = %i):\n", step_mem->stages);
  ARKodeButcherTable_Write(step_mem->B, fp);
  fprintf(fp, "\n");

  return (ARK_SUCCESS);
}

int ERKStepGetStepStats(void* arkode_mem, long int* nsteps, sunrealtype* hinused,
                        sunrealtype* hlast, sunrealtype* hcur, sunrealtype* tcur)
{
  return (ARKodeGetStepStats(arkode_mem, nsteps, hinused, hlast, hcur, tcur));
}

void ERKStepFree(void** arkode_mem) { ARKodeFree(arkode_mem); }

void ERKStepPrintMem(void* arkode_mem, FILE* outfile)
{
  ARKodePrintMem(arkode_mem, outfile);
}

int ERKStepSetRelaxFn(void* arkode_mem, ARKRelaxFn rfn, ARKRelaxJacFn rjac)
{
  return (ARKodeSetRelaxFn(arkode_mem, rfn, rjac));
}

int ERKStepSetRelaxEtaFail(void* arkode_mem, sunrealtype eta_rf)
{
  return (ARKodeSetRelaxEtaFail(arkode_mem, eta_rf));
}

int ERKStepSetRelaxLowerBound(void* arkode_mem, sunrealtype lower)
{
  return (ARKodeSetRelaxLowerBound(arkode_mem, lower));
}

int ERKStepSetRelaxMaxFails(void* arkode_mem, int max_fails)
{
  return (ARKodeSetRelaxMaxFails(arkode_mem, max_fails));
}

int ERKStepSetRelaxMaxIters(void* arkode_mem, int max_iters)
{
  return (ARKodeSetRelaxMaxIters(arkode_mem, max_iters));
}

int ERKStepSetRelaxSolver(void* arkode_mem, ARKRelaxSolver solver)
{
  return (ARKodeSetRelaxSolver(arkode_mem, solver));
}

int ERKStepSetRelaxResTol(void* arkode_mem, sunrealtype res_tol)
{
  return (ARKodeSetRelaxResTol(arkode_mem, res_tol));
}

int ERKStepSetRelaxTol(void* arkode_mem, sunrealtype rel_tol, sunrealtype abs_tol)
{
  return (ARKodeSetRelaxTol(arkode_mem, rel_tol, abs_tol));
}

int ERKStepSetRelaxUpperBound(void* arkode_mem, sunrealtype upper)
{
  return (ARKodeSetRelaxUpperBound(arkode_mem, upper));
}

int ERKStepGetNumRelaxFnEvals(void* arkode_mem, long int* r_evals)
{
  return (ARKodeGetNumRelaxFnEvals(arkode_mem, r_evals));
}

int ERKStepGetNumRelaxJacEvals(void* arkode_mem, long int* J_evals)
{
  return (ARKodeGetNumRelaxJacEvals(arkode_mem, J_evals));
}

int ERKStepGetNumRelaxFails(void* arkode_mem, long int* relax_fails)
{
  return (ARKodeGetNumRelaxFails(arkode_mem, relax_fails));
}

int ERKStepGetNumRelaxBoundFails(void* arkode_mem, long int* fails)
{
  return (ARKodeGetNumRelaxBoundFails(arkode_mem, fails));
}

int ERKStepGetNumRelaxSolveFails(void* arkode_mem, long int* fails)
{
  return (ARKodeGetNumRelaxSolveFails(arkode_mem, fails));
}

int ERKStepGetNumRelaxSolveIters(void* arkode_mem, long int* iters)
{
  return (ARKodeGetNumRelaxSolveIters(arkode_mem, iters));
}

/*===============================================================
  EOF
  ===============================================================*/<|MERGE_RESOLUTION|>--- conflicted
+++ resolved
@@ -160,158 +160,12 @@
   return ERKStepSetTableNum(arkode_mem, arkButcherTableERKNameToID(etable));
 }
 
-/*---------------------------------------------------------------
-  Wrapper functions for accumulated temporal error estimation.
-  ---------------------------------------------------------------*/
-int ERKStepSetAccumulatedErrorType(void* arkode_mem, int accum_type)
-{
-  return (arkSetAccumulatedErrorType(arkode_mem, accum_type));
-}
-
-int ERKStepResetAccumulatedError(void* arkode_mem)
-{
-  return (arkResetAccumulatedError(arkode_mem));
-}
-
-int ERKStepGetAccumulatedError(void* arkode_mem, sunrealtype* accum_error)
-{
-  return (arkGetAccumulatedError(arkode_mem, accum_error));
-}
-
 /*===============================================================
   Exported optional output functions.
   ===============================================================*/
 
-<<<<<<< HEAD
-int ERKStepGetNumStepAttempts(void* arkode_mem, long int* nstep_attempts)
-{
-  return (arkGetNumStepAttempts(arkode_mem, nstep_attempts));
-}
-
-int ERKStepGetNumSteps(void* arkode_mem, long int* nsteps)
-{
-  return (arkGetNumSteps(arkode_mem, nsteps));
-}
-
-int ERKStepGetActualInitStep(void* arkode_mem, sunrealtype* hinused)
-{
-  return (arkGetActualInitStep(arkode_mem, hinused));
-}
-
-int ERKStepGetLastStep(void* arkode_mem, sunrealtype* hlast)
-{
-  return (arkGetLastStep(arkode_mem, hlast));
-}
-
-int ERKStepGetCurrentStep(void* arkode_mem, sunrealtype* hcur)
-{
-  return (arkGetCurrentStep(arkode_mem, hcur));
-}
-
-int ERKStepGetCurrentTime(void* arkode_mem, sunrealtype* tcur)
-{
-  return (arkGetCurrentTime(arkode_mem, tcur));
-}
-
-int ERKStepGetTolScaleFactor(void* arkode_mem, sunrealtype* tolsfact)
-{
-  return (arkGetTolScaleFactor(arkode_mem, tolsfact));
-}
-
-int ERKStepGetErrWeights(void* arkode_mem, N_Vector eweight)
-{
-  return (arkGetErrWeights(arkode_mem, eweight));
-}
-
-int ERKStepGetEstLocalErrors(void* arkode_mem, N_Vector ele)
-{
-  return (arkGetEstLocalErrors(arkode_mem, ele));
-}
-
-int ERKStepGetWorkSpace(void* arkode_mem, long int* lenrw, long int* leniw)
-{
-  return (arkGetWorkSpace(arkode_mem, lenrw, leniw));
-}
-
-int ERKStepGetNumGEvals(void* arkode_mem, long int* ngevals)
-{
-  return (arkGetNumGEvals(arkode_mem, ngevals));
-}
-
-int ERKStepGetRootInfo(void* arkode_mem, int* rootsfound)
-{
-  return (arkGetRootInfo(arkode_mem, rootsfound));
-}
-
-int ERKStepGetStepStats(void* arkode_mem, long int* nsteps, sunrealtype* hinused,
-                        sunrealtype* hlast, sunrealtype* hcur, sunrealtype* tcur)
-{
-  return (arkGetStepStats(arkode_mem, nsteps, hinused, hlast, hcur, tcur));
-}
-
-int ERKStepGetNumConstrFails(void* arkode_mem, long int* nconstrfails)
-{
-  return (arkGetNumConstrFails(arkode_mem, nconstrfails));
-}
-
-int ERKStepGetNumExpSteps(void* arkode_mem, long int* nsteps)
-{
-  return (arkGetNumExpSteps(arkode_mem, nsteps));
-}
-
-int ERKStepGetNumAccSteps(void* arkode_mem, long int* nsteps)
-{
-  return (arkGetNumAccSteps(arkode_mem, nsteps));
-}
-
-int ERKStepGetNumErrTestFails(void* arkode_mem, long int* netfails)
-{
-  return (arkGetNumErrTestFails(arkode_mem, netfails));
-}
-
-int ERKStepGetUserData(void* arkode_mem, void** user_data)
-{
-  return (arkGetUserData(arkode_mem, user_data));
-}
-
-char* ERKStepGetReturnFlagName(long int flag)
-{
-  return (arkGetReturnFlagName(flag));
-}
-
-/* -----------------------------------------------------------------------------
- * Wrappers for the ARKODE relaxation module
- * ---------------------------------------------------------------------------*/
-
-int ERKStepSetRelaxFn(void* arkode_mem, ARKRelaxFn rfn, ARKRelaxJacFn rjac)
-{
-  return arkRelaxCreate(arkode_mem, rfn, rjac, erkStep_RelaxDeltaE,
-                        erkStep_GetOrder);
-}
-
-int ERKStepSetRelaxEtaFail(void* arkode_mem, sunrealtype eta_rf)
-{
-  return arkRelaxSetEtaFail(arkode_mem, eta_rf);
-}
-
-int ERKStepSetRelaxLowerBound(void* arkode_mem, sunrealtype lower)
-{
-  return arkRelaxSetLowerBound(arkode_mem, lower);
-}
-
-int ERKStepSetRelaxMaxFails(void* arkode_mem, int max_fails)
-{
-  return arkRelaxSetMaxFails(arkode_mem, max_fails);
-}
-
-int ERKStepSetRelaxMaxIters(void* arkode_mem, int max_iters)
-{
-  return arkRelaxSetMaxIters(arkode_mem, max_iters);
-}
-=======
 /*---------------------------------------------------------------
   ERKStepGetNumRhsEvals:
->>>>>>> d10ca84d
 
   Returns the current number of calls to f
   ---------------------------------------------------------------*/
@@ -771,10 +625,6 @@
   return (ARKodeSetNoInactiveRootWarn(arkode_mem));
 }
 
-<<<<<<< HEAD
-/*---------------------------------------------------------------
-  ERKStepGetTimestepperStats:
-=======
 int ERKStepSetUserData(void* arkode_mem, void* user_data)
 {
   return (ARKodeSetUserData(arkode_mem, user_data));
@@ -805,7 +655,6 @@
 {
   return (ARKodeGetNumExpSteps(arkode_mem, nsteps));
 }
->>>>>>> d10ca84d
 
 int ERKStepGetNumAccSteps(void* arkode_mem, long int* nsteps)
 {
