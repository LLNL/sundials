/*---------------------------------------------------------------
 * Programmer(s): Daniel R. Reynolds @ SMU
 *---------------------------------------------------------------
 * SUNDIALS Copyright Start
 * Copyright (c) 2002-2024, Lawrence Livermore National Security
 * and Southern Methodist University.
 * All rights reserved.
 *
 * See the top-level LICENSE and NOTICE files for details.
 *
 * SPDX-License-Identifier: BSD-3-Clause
 * SUNDIALS Copyright End
 *---------------------------------------------------------------
 * This is the implementation file for the optional input and
 * output functions for the ARKODE ERKStep time stepper module.
 *
 * NOTE: many functions currently in arkode_io.c will move here,
 * with slightly different names.  The code transition will be
 * minimal, but the documentation changes will be significant.
 *--------------------------------------------------------------*/

#include <stdio.h>
#include <stdlib.h>
#include <sundials/sundials_math.h>
#include <sundials/sundials_types.h>

#include "arkode_erkstep_impl.h"

/*===============================================================
  Exported optional input functions.
  ===============================================================*/

/*---------------------------------------------------------------
  ERKStepSetTable:

  Specifies to use a customized Butcher table for the explicit
  portion of the system.

  If d==NULL, then the method is automatically flagged as a
  fixed-step method; a user MUST also call either
  ERKStepSetFixedStep or ERKStepSetInitStep to set the desired
  time step size.
  ---------------------------------------------------------------*/
int ERKStepSetTable(void* arkode_mem, ARKodeButcherTable B)
{
  ARKodeMem ark_mem;
  ARKodeERKStepMem step_mem;
  sunindextype Blrw, Bliw;
  int retval;

  /* access ARKodeMem and ARKodeERKStepMem structures */
  retval = erkStep_AccessARKODEStepMem(arkode_mem, __func__, &ark_mem, &step_mem);
  if (retval != ARK_SUCCESS) { return (retval); }

  /* check for legal inputs */
  if (B == NULL)
  {
    arkProcessError(ark_mem, ARK_MEM_NULL, __LINE__, __func__, __FILE__,
                    MSG_ARK_NO_MEM);
    return (ARK_MEM_NULL);
  }

  /* clear any existing parameters and Butcher tables */
  step_mem->stages = 0;
  step_mem->q      = 0;
  step_mem->p      = 0;

  ARKodeButcherTable_Space(step_mem->B, &Bliw, &Blrw);
  ARKodeButcherTable_Free(step_mem->B);
  step_mem->B = NULL;
  ark_mem->liw -= Bliw;
  ark_mem->lrw -= Blrw;

  /* set the relevant parameters */
  step_mem->stages = B->stages;
  step_mem->q      = B->q;
  step_mem->p      = B->p;

  /* copy the table into step memory */
  step_mem->B = ARKodeButcherTable_Copy(B);
  if (step_mem->B == NULL)
  {
    arkProcessError(ark_mem, ARK_MEM_NULL, __LINE__, __func__, __FILE__,
                    MSG_ARK_NO_MEM);
    return (ARK_MEM_NULL);
  }

  ARKodeButcherTable_Space(step_mem->B, &Bliw, &Blrw);
  ark_mem->liw += Bliw;
  ark_mem->lrw += Blrw;

  return (ARK_SUCCESS);
}

/*---------------------------------------------------------------
  ERKStepSetTableNum:

  Specifies to use a pre-existing Butcher table for the problem,
  based on the integer flag passed to ARKodeButcherTable_LoadERK()
  within the file arkode_butcher_erk.c.
  ---------------------------------------------------------------*/
int ERKStepSetTableNum(void* arkode_mem, ARKODE_ERKTableID etable)
{
  ARKodeMem ark_mem;
  ARKodeERKStepMem step_mem;
  sunindextype Blrw, Bliw;
  int retval;

  /* access ARKodeMem and ARKodeERKStepMem structures */
  retval = erkStep_AccessARKODEStepMem(arkode_mem, __func__, &ark_mem, &step_mem);
  if (retval != ARK_SUCCESS) { return (retval); }

  /* check that argument specifies an explicit table */
  if (etable < ARKODE_MIN_ERK_NUM || etable > ARKODE_MAX_ERK_NUM)
  {
    arkProcessError(ark_mem, ARK_MEM_NULL, __LINE__, __func__, __FILE__,
                    "Illegal ERK table number");
    return (ARK_ILL_INPUT);
  }

  /* clear any existing parameters and Butcher tables */
  step_mem->stages = 0;
  step_mem->q      = 0;
  step_mem->p      = 0;

  ARKodeButcherTable_Space(step_mem->B, &Bliw, &Blrw);
  ARKodeButcherTable_Free(step_mem->B);
  step_mem->B = NULL;
  ark_mem->liw -= Bliw;
  ark_mem->lrw -= Blrw;

  /* fill in table based on argument */
  step_mem->B = ARKodeButcherTable_LoadERK(etable);
  if (step_mem->B == NULL)
  {
    arkProcessError(ark_mem, ARK_MEM_NULL, __LINE__, __func__, __FILE__,
                    "Error setting table with that index");
    return (ARK_ILL_INPUT);
  }
  step_mem->stages = step_mem->B->stages;
  step_mem->q      = step_mem->B->q;
  step_mem->p      = step_mem->B->p;

  ARKodeButcherTable_Space(step_mem->B, &Bliw, &Blrw);
  ark_mem->liw += Bliw;
  ark_mem->lrw += Blrw;

  return (ARK_SUCCESS);
}

/*---------------------------------------------------------------
  ERKStepSetTableName:

  Specifies to use a pre-existing Butcher table for the problem,
  based on the string passed to ARKodeButcherTable_LoadERKByNmae()
  within the file arkode_butcher_erk.c.
  ---------------------------------------------------------------*/
int ERKStepSetTableName(void* arkode_mem, const char* etable)
{
  return ERKStepSetTableNum(arkode_mem, arkButcherTableERKNameToID(etable));
}

/*===============================================================
  Exported optional output functions.
  ===============================================================*/

/*---------------------------------------------------------------
  ERKStepGetNumRhsEvals:

  Returns the current number of calls to f
  ---------------------------------------------------------------*/
int ERKStepGetNumRhsEvals(void* arkode_mem, long int* fevals)
{
  ARKodeMem ark_mem;
  ARKodeERKStepMem step_mem;
  int retval;

  /* access ARKodeMem and ARKodeERKStepMem structures */
  retval = erkStep_AccessARKODEStepMem(arkode_mem, __func__, &ark_mem, &step_mem);
  if (retval != ARK_SUCCESS) { return (retval); }

  /* get values from step_mem */
  *fevals = step_mem->nfe;

  return (ARK_SUCCESS);
}

/*---------------------------------------------------------------
  ERKStepGetCurrentButcherTable:

  Sets pointers to the Butcher table currently in use.
  ---------------------------------------------------------------*/
int ERKStepGetCurrentButcherTable(void* arkode_mem, ARKodeButcherTable* B)
{
  ARKodeMem ark_mem;
  ARKodeERKStepMem step_mem;
  int retval;

  /* access ARKodeMem and ARKodeERKStepMem structures */
  retval = erkStep_AccessARKODEStepMem(arkode_mem, __func__, &ark_mem, &step_mem);
  if (retval != ARK_SUCCESS) { return (retval); }

  /* get tables from step_mem */
  *B = step_mem->B;
  return (ARK_SUCCESS);
}

/*---------------------------------------------------------------
  ERKStepGetTimestepperStats:

  Returns integrator statistics
  ---------------------------------------------------------------*/
int ERKStepGetTimestepperStats(void* arkode_mem, long int* expsteps,
                               long int* accsteps, long int* attempts,
                               long int* fevals, long int* netfails)
{
  ARKodeMem ark_mem;
  ARKodeERKStepMem step_mem;
  int retval;

  /* access ARKodeMem and ARKodeERKStepMem structures */
  retval = erkStep_AccessARKODEStepMem(arkode_mem, __func__, &ark_mem, &step_mem);
  if (retval != ARK_SUCCESS) { return (retval); }

  /* set expsteps and accsteps from adaptivity structure */
  *expsteps = ark_mem->hadapt_mem->nst_exp;
  *accsteps = ark_mem->hadapt_mem->nst_acc;

  /* set remaining outputs */
  *attempts = ark_mem->nst_attempts;
  *fevals   = step_mem->nfe;
  *netfails = ark_mem->netf;

  return (ARK_SUCCESS);
}

/*===============================================================
  Private functions attached to ARKODE
  ===============================================================*/

/*---------------------------------------------------------------
  erkStep_SetRelaxFn:

  Sets up the relaxation module using ERKStep's utility routines.
  ---------------------------------------------------------------*/
int erkStep_SetRelaxFn(ARKodeMem ark_mem, ARKRelaxFn rfn, ARKRelaxJacFn rjac)
{
  return (
    arkRelaxCreate(ark_mem, rfn, rjac, erkStep_RelaxDeltaE, erkStep_GetOrder));
}

/*---------------------------------------------------------------
  erkStep_SetDefaults:

  Resets all ERKStep optional inputs to their default values.
  Does not change problem-defining function pointers or
  user_data pointer.
  ---------------------------------------------------------------*/
int erkStep_SetDefaults(ARKodeMem ark_mem)
{
  ARKodeERKStepMem step_mem;
  sunindextype Blrw, Bliw;
  long int lenrw, leniw;
  int retval;

  /* access ARKodeERKStepMem structure */
  retval = erkStep_AccessStepMem(ark_mem, __func__, &step_mem);
  if (retval != ARK_SUCCESS) { return (retval); }

  /* Set default values for integrator optional inputs */
  step_mem->q      = Q_DEFAULT;                  /* method order */
  step_mem->p      = 0;                          /* embedding order */
  step_mem->stages = 0;                          /* no stages */
  ark_mem->hadapt_mem->etamxf = SUN_RCONST(0.3); /* max change on error-failed step */
  ark_mem->hadapt_mem->safety = SUN_RCONST(0.99); /* step adaptivity safety factor  */
  ark_mem->hadapt_mem->growth = SUN_RCONST(25.0); /* step adaptivity growth factor */

  /* Remove pre-existing Butcher table */
  if (step_mem->B)
  {
    ARKodeButcherTable_Space(step_mem->B, &Bliw, &Blrw);
    ark_mem->liw -= Bliw;
    ark_mem->lrw -= Blrw;
    ARKodeButcherTable_Free(step_mem->B);
  }
  step_mem->B = NULL;

  /* Remove current SUNAdaptController object, and replace with "PI" */
  if (ark_mem->hadapt_mem->owncontroller)
  {
    retval = SUNAdaptController_Space(ark_mem->hadapt_mem->hcontroller, &lenrw,
                                      &leniw);
    if (retval == SUN_SUCCESS)
    {
      ark_mem->liw -= leniw;
      ark_mem->lrw -= lenrw;
    }
    retval = SUNAdaptController_Destroy(ark_mem->hadapt_mem->hcontroller);
    ark_mem->hadapt_mem->owncontroller = SUNFALSE;
    if (retval != SUN_SUCCESS)
    {
      arkProcessError(ark_mem, ARK_MEM_FAIL, __LINE__, __func__, __FILE__,
                      "SUNAdaptController_Destroy failure");
      return (ARK_MEM_FAIL);
    }
  }
  ark_mem->hadapt_mem->hcontroller = NULL;
  ark_mem->hadapt_mem->hcontroller = SUNAdaptController_PI(ark_mem->sunctx);
  if (ark_mem->hadapt_mem->hcontroller == NULL)
  {
    arkProcessError(ark_mem, ARK_MEM_FAIL, __LINE__, __func__, __FILE__,
                    "SUNAdaptControllerPI allocation failure");
    return (ARK_MEM_FAIL);
  }
  ark_mem->hadapt_mem->owncontroller = SUNTRUE;
  retval = SUNAdaptController_Space(ark_mem->hadapt_mem->hcontroller, &lenrw,
                                    &leniw);
  if (retval == SUN_SUCCESS)
  {
    ark_mem->liw += leniw;
    ark_mem->lrw += lenrw;
  }

<<<<<<< HEAD
  /* Set default values for integrator optional inputs
     (overwrite some adaptivity params for ERKStep use) */
  step_mem->q      = Q_DEFAULT;                  /* method order */
  step_mem->p      = 0;                          /* embedding order */
  step_mem->stages = 0;                          /* no stages */
  step_mem->B      = NULL;                       /* no Butcher table */
  /* TODO: add ERK-specific config here if needed */
=======
  /* Update some controller parameters */
  (void)SUNAdaptController_SetErrorBias(ark_mem->hadapt_mem->hcontroller,
                                        SUN_RCONST(1.2));
  (void)SUNAdaptController_SetParams_PI(ark_mem->hadapt_mem->hcontroller,
                                        SUN_RCONST(0.8), -SUN_RCONST(0.31));
>>>>>>> 9fb8aa9a
  return (ARK_SUCCESS);
}

/*---------------------------------------------------------------
  erkStep_SetOrder:

  Specifies the method order
  ---------------------------------------------------------------*/
int erkStep_SetOrder(ARKodeMem ark_mem, int ord)
{
  ARKodeERKStepMem step_mem;
  sunindextype Blrw, Bliw;
  int retval;

  /* access ARKodeERKStepMem structure */
  retval = erkStep_AccessStepMem(ark_mem, __func__, &step_mem);
  if (retval != ARK_SUCCESS) { return (retval); }

  /* set user-provided value, or default, depending on argument */
  if (ord <= 0) { step_mem->q = Q_DEFAULT; }
  else { step_mem->q = ord; }

  /* clear Butcher tables, since user is requesting a change in method
     or a reset to defaults.  Tables will be set in ARKInitialSetup. */
  step_mem->stages = 0;
  step_mem->p      = 0;

  ARKodeButcherTable_Space(step_mem->B, &Bliw, &Blrw);
  ARKodeButcherTable_Free(step_mem->B);
  step_mem->B = NULL;
  ark_mem->liw -= Bliw;
  ark_mem->lrw -= Blrw;

  return (ARK_SUCCESS);
}

/*---------------------------------------------------------------
  erkStep_GetEstLocalErrors: Returns the current local truncation
  error estimate vector
  ---------------------------------------------------------------*/
int erkStep_GetEstLocalErrors(ARKodeMem ark_mem, N_Vector ele)
{
  int retval;
  ARKodeERKStepMem step_mem;
  retval = erkStep_AccessStepMem(ark_mem, __func__, &step_mem);
  if (retval != ARK_SUCCESS) { return (retval); }

  /* return an error if local truncation error is not computed */
  if (ark_mem->fixedstep) { return (ARK_STEPPER_UNSUPPORTED); }

  /* otherwise, copy local truncation error vector to output */
  N_VScale(ONE, ark_mem->tempv1, ele);
  return (ARK_SUCCESS);
}

/*---------------------------------------------------------------
  erkStep_PrintAllStats:

  Prints integrator statistics
  ---------------------------------------------------------------*/
int erkStep_PrintAllStats(ARKodeMem ark_mem, FILE* outfile, SUNOutputFormat fmt)
{
  ARKodeERKStepMem step_mem;
  int retval;

  /* access ARKodeERKStepMem structure */
  retval = erkStep_AccessStepMem(ark_mem, __func__, &step_mem);
  if (retval != ARK_SUCCESS) { return (retval); }

  switch (fmt)
  {
  case SUN_OUTPUTFORMAT_TABLE:
    fprintf(outfile, "RHS fn evals                 = %ld\n", step_mem->nfe);
    break;
  case SUN_OUTPUTFORMAT_CSV:
    fprintf(outfile, ",RHS fn evals,%ld", step_mem->nfe);
    fprintf(outfile, "\n");
    break;
  default:
    arkProcessError(ark_mem, ARK_ILL_INPUT, __LINE__, __func__, __FILE__,
                    "Invalid formatting option.");
    return (ARK_ILL_INPUT);
  }

  return (ARK_SUCCESS);
}

/*---------------------------------------------------------------
  erkStep_WriteParameters:

  Outputs all solver parameters to the provided file pointer.
  ---------------------------------------------------------------*/
int erkStep_WriteParameters(ARKodeMem ark_mem, FILE* fp)
{
  ARKodeERKStepMem step_mem;
  int retval;

  /* access ARKodeERKStepMem structure */
  retval = erkStep_AccessStepMem(ark_mem, __func__, &step_mem);
  if (retval != ARK_SUCCESS) { return (retval); }

  /* print integrator parameters to file */
  fprintf(fp, "ERKStep time step module parameters:\n");
  fprintf(fp, "  Method order %i\n", step_mem->q);
  fprintf(fp, "\n");

  return (ARK_SUCCESS);
}

/*===============================================================
  Exported-but-deprecated user-callable functions.
  ===============================================================*/

int ERKStepResize(void* arkode_mem, N_Vector y0, sunrealtype hscale,
                  sunrealtype t0, ARKVecResizeFn resize, void* resize_data)
{
  return (ARKodeResize(arkode_mem, y0, hscale, t0, resize, resize_data));
}

int ERKStepReset(void* arkode_mem, sunrealtype tR, N_Vector yR)
{
  return (ARKodeReset(arkode_mem, tR, yR));
}

int ERKStepSStolerances(void* arkode_mem, sunrealtype reltol, sunrealtype abstol)
{
  return (ARKodeSStolerances(arkode_mem, reltol, abstol));
}

int ERKStepSVtolerances(void* arkode_mem, sunrealtype reltol, N_Vector abstol)
{
  return (ARKodeSVtolerances(arkode_mem, reltol, abstol));
}

int ERKStepWFtolerances(void* arkode_mem, ARKEwtFn efun)
{
  return (ARKodeWFtolerances(arkode_mem, efun));
}

int ERKStepRootInit(void* arkode_mem, int nrtfn, ARKRootFn g)
{
  return (ARKodeRootInit(arkode_mem, nrtfn, g));
}

int ERKStepSetDefaults(void* arkode_mem)
{
  return (ARKodeSetDefaults(arkode_mem));
}

int ERKStepSetOrder(void* arkode_mem, int ord)
{
  return (ARKodeSetOrder(arkode_mem, ord));
}

int ERKStepSetInterpolantType(void* arkode_mem, int itype)
{
  return (ARKodeSetInterpolantType(arkode_mem, itype));
}

int ERKStepSetInterpolantDegree(void* arkode_mem, int degree)
{
  return (ARKodeSetInterpolantDegree(arkode_mem, degree));
}

int ERKStepSetDenseOrder(void* arkode_mem, int dord)
{
  return (ARKodeSetInterpolantDegree(arkode_mem, dord));
}

int ERKStepSetAdaptController(void* arkode_mem, SUNAdaptController C)
{
  return (ARKodeSetAdaptController(arkode_mem, C));
}

int ERKStepSetAdaptivityAdjustment(void* arkode_mem, int adjust)
{
  return (ARKodeSetAdaptivityAdjustment(arkode_mem, adjust));
}

int ERKStepSetCFLFraction(void* arkode_mem, sunrealtype cfl_frac)
{
  return (ARKodeSetCFLFraction(arkode_mem, cfl_frac));
}

int ERKStepSetSafetyFactor(void* arkode_mem, sunrealtype safety)
{
  return (ARKodeSetSafetyFactor(arkode_mem, safety));
}

int ERKStepSetErrorBias(void* arkode_mem, sunrealtype bias)
{
  return (ARKodeSetErrorBias(arkode_mem, bias));
}

int ERKStepSetMaxGrowth(void* arkode_mem, sunrealtype mx_growth)
{
  return (ARKodeSetMaxGrowth(arkode_mem, mx_growth));
}

int ERKStepSetMinReduction(void* arkode_mem, sunrealtype eta_min)
{
  return (ARKodeSetMinReduction(arkode_mem, eta_min));
}

int ERKStepSetFixedStepBounds(void* arkode_mem, sunrealtype lb, sunrealtype ub)
{
  return (ARKodeSetFixedStepBounds(arkode_mem, lb, ub));
}

int ERKStepSetAdaptivityMethod(void* arkode_mem, int imethod, int idefault,
                               int pq, sunrealtype adapt_params[3])
{
  return (arkSetAdaptivityMethod(arkode_mem, imethod, idefault, pq, adapt_params));
}

int ERKStepSetAdaptivityFn(void* arkode_mem, ARKAdaptFn hfun, void* h_data)
{
  return (arkSetAdaptivityFn(arkode_mem, hfun, h_data));
}

int ERKStepSetMaxFirstGrowth(void* arkode_mem, sunrealtype etamx1)
{
  return (ARKodeSetMaxFirstGrowth(arkode_mem, etamx1));
}

int ERKStepSetMaxEFailGrowth(void* arkode_mem, sunrealtype etamxf)
{
  return (ARKodeSetMaxEFailGrowth(arkode_mem, etamxf));
}

int ERKStepSetSmallNumEFails(void* arkode_mem, int small_nef)
{
  return (ARKodeSetSmallNumEFails(arkode_mem, small_nef));
}

int ERKStepSetStabilityFn(void* arkode_mem, ARKExpStabFn EStab, void* estab_data)
{
  return (ARKodeSetStabilityFn(arkode_mem, EStab, estab_data));
}

int ERKStepSetMaxErrTestFails(void* arkode_mem, int maxnef)
{
  return (ARKodeSetMaxErrTestFails(arkode_mem, maxnef));
}

int ERKStepSetConstraints(void* arkode_mem, N_Vector constraints)
{
  return (ARKodeSetConstraints(arkode_mem, constraints));
}

int ERKStepSetMaxNumSteps(void* arkode_mem, long int mxsteps)
{
  return (ARKodeSetMaxNumSteps(arkode_mem, mxsteps));
}

int ERKStepSetMaxHnilWarns(void* arkode_mem, int mxhnil)
{
  return (ARKodeSetMaxHnilWarns(arkode_mem, mxhnil));
}

int ERKStepSetInitStep(void* arkode_mem, sunrealtype hin)
{
  return (ARKodeSetInitStep(arkode_mem, hin));
}

int ERKStepSetMinStep(void* arkode_mem, sunrealtype hmin)
{
  return (ARKodeSetMinStep(arkode_mem, hmin));
}

int ERKStepSetMaxStep(void* arkode_mem, sunrealtype hmax)
{
  return (ARKodeSetMaxStep(arkode_mem, hmax));
}

int ERKStepSetInterpolateStopTime(void* arkode_mem, sunbooleantype interp)
{
  return (ARKodeSetInterpolateStopTime(arkode_mem, interp));
}

int ERKStepSetStopTime(void* arkode_mem, sunrealtype tstop)
{
  return (ARKodeSetStopTime(arkode_mem, tstop));
}

int ERKStepClearStopTime(void* arkode_mem)
{
  return (ARKodeClearStopTime(arkode_mem));
}

int ERKStepSetFixedStep(void* arkode_mem, sunrealtype hfixed)
{
  return (ARKodeSetFixedStep(arkode_mem, hfixed));
}

int ERKStepSetMaxNumConstrFails(void* arkode_mem, int maxfails)
{
  return (ARKodeSetMaxNumConstrFails(arkode_mem, maxfails));
}

int ERKStepSetRootDirection(void* arkode_mem, int* rootdir)
{
  return (ARKodeSetRootDirection(arkode_mem, rootdir));
}

int ERKStepSetNoInactiveRootWarn(void* arkode_mem)
{
  return (ARKodeSetNoInactiveRootWarn(arkode_mem));
}

int ERKStepSetUserData(void* arkode_mem, void* user_data)
{
  return (ARKodeSetUserData(arkode_mem, user_data));
}

int ERKStepSetPostprocessStepFn(void* arkode_mem, ARKPostProcessFn ProcessStep)
{
  return (ARKodeSetPostprocessStepFn(arkode_mem, ProcessStep));
}

int ERKStepSetPostprocessStageFn(void* arkode_mem, ARKPostProcessFn ProcessStage)
{
  return (ARKodeSetPostprocessStageFn(arkode_mem, ProcessStage));
}

int ERKStepEvolve(void* arkode_mem, sunrealtype tout, N_Vector yout,
                  sunrealtype* tret, int itask)
{
  return (ARKodeEvolve(arkode_mem, tout, yout, tret, itask));
}

int ERKStepGetDky(void* arkode_mem, sunrealtype t, int k, N_Vector dky)
{
  return (ARKodeGetDky(arkode_mem, t, k, dky));
}

int ERKStepGetNumExpSteps(void* arkode_mem, long int* nsteps)
{
  return (ARKodeGetNumExpSteps(arkode_mem, nsteps));
}

int ERKStepGetNumAccSteps(void* arkode_mem, long int* nsteps)
{
  return (ARKodeGetNumAccSteps(arkode_mem, nsteps));
}

int ERKStepGetNumStepAttempts(void* arkode_mem, long int* nstep_attempts)
{
  return (ARKodeGetNumStepAttempts(arkode_mem, nstep_attempts));
}

int ERKStepGetNumErrTestFails(void* arkode_mem, long int* netfails)
{
  return (ARKodeGetNumErrTestFails(arkode_mem, netfails));
}

int ERKStepGetEstLocalErrors(void* arkode_mem, N_Vector ele)
{
  return (ARKodeGetEstLocalErrors(arkode_mem, ele));
}

int ERKStepGetWorkSpace(void* arkode_mem, long int* lenrw, long int* leniw)
{
  return (ARKodeGetWorkSpace(arkode_mem, lenrw, leniw));
}

int ERKStepGetNumSteps(void* arkode_mem, long int* nsteps)
{
  return (ARKodeGetNumSteps(arkode_mem, nsteps));
}

int ERKStepGetActualInitStep(void* arkode_mem, sunrealtype* hinused)
{
  return (ARKodeGetActualInitStep(arkode_mem, hinused));
}

int ERKStepGetLastStep(void* arkode_mem, sunrealtype* hlast)
{
  return (ARKodeGetLastStep(arkode_mem, hlast));
}

int ERKStepGetCurrentStep(void* arkode_mem, sunrealtype* hcur)
{
  return (ARKodeGetCurrentStep(arkode_mem, hcur));
}

int ERKStepGetCurrentTime(void* arkode_mem, sunrealtype* tcur)
{
  return (ARKodeGetCurrentTime(arkode_mem, tcur));
}

int ERKStepGetTolScaleFactor(void* arkode_mem, sunrealtype* tolsfact)
{
  return (ARKodeGetTolScaleFactor(arkode_mem, tolsfact));
}

int ERKStepGetErrWeights(void* arkode_mem, N_Vector eweight)
{
  return (ARKodeGetErrWeights(arkode_mem, eweight));
}

int ERKStepGetNumGEvals(void* arkode_mem, long int* ngevals)
{
  return (ARKodeGetNumGEvals(arkode_mem, ngevals));
}

int ERKStepGetRootInfo(void* arkode_mem, int* rootsfound)
{
  return (ARKodeGetRootInfo(arkode_mem, rootsfound));
}

int ERKStepGetNumConstrFails(void* arkode_mem, long int* nconstrfails)
{
  return (ARKodeGetNumConstrFails(arkode_mem, nconstrfails));
}

int ERKStepGetUserData(void* arkode_mem, void** user_data)
{
  return (ARKodeGetUserData(arkode_mem, user_data));
}

int ERKStepPrintAllStats(void* arkode_mem, FILE* outfile, SUNOutputFormat fmt)
{
  return (ARKodePrintAllStats(arkode_mem, outfile, fmt));
}

char* ERKStepGetReturnFlagName(long int flag)
{
  return (ARKodeGetReturnFlagName(flag));
}

int ERKStepWriteParameters(void* arkode_mem, FILE* fp)
{
  return (ARKodeWriteParameters(arkode_mem, fp));
}

int ERKStepWriteButcher(void* arkode_mem, FILE* fp)
{
  int retval;
  ARKodeMem ark_mem;
  ARKodeERKStepMem step_mem;

  /* access ARKodeMem and ARKodeERKStepMem structures */
  retval = erkStep_AccessARKODEStepMem(arkode_mem, __func__, &ark_mem, &step_mem);
  if (retval != ARK_SUCCESS) { return (retval); }

  /* check that Butcher table is non-NULL (otherwise report error) */
  if (step_mem->B == NULL)
  {
    arkProcessError(ark_mem, ARK_MEM_NULL, __LINE__, __func__, __FILE__,
                    "Butcher table memory is NULL");
    return (ARK_MEM_NULL);
  }

  /* print Butcher table to file */
  fprintf(fp, "\nERKStep Butcher table (stages = %i):\n", step_mem->stages);
  ARKodeButcherTable_Write(step_mem->B, fp);
  fprintf(fp, "\n");

  return (ARK_SUCCESS);
}

int ERKStepGetStepStats(void* arkode_mem, long int* nsteps, sunrealtype* hinused,
                        sunrealtype* hlast, sunrealtype* hcur, sunrealtype* tcur)
{
  return (ARKodeGetStepStats(arkode_mem, nsteps, hinused, hlast, hcur, tcur));
}

void ERKStepFree(void** arkode_mem) { ARKodeFree(arkode_mem); }

void ERKStepPrintMem(void* arkode_mem, FILE* outfile)
{
  ARKodePrintMem(arkode_mem, outfile);
}

int ERKStepSetRelaxFn(void* arkode_mem, ARKRelaxFn rfn, ARKRelaxJacFn rjac)
{
  return (ARKodeSetRelaxFn(arkode_mem, rfn, rjac));
}

int ERKStepSetRelaxEtaFail(void* arkode_mem, sunrealtype eta_rf)
{
  return (ARKodeSetRelaxEtaFail(arkode_mem, eta_rf));
}

int ERKStepSetRelaxLowerBound(void* arkode_mem, sunrealtype lower)
{
  return (ARKodeSetRelaxLowerBound(arkode_mem, lower));
}

int ERKStepSetRelaxMaxFails(void* arkode_mem, int max_fails)
{
  return (ARKodeSetRelaxMaxFails(arkode_mem, max_fails));
}

int ERKStepSetRelaxMaxIters(void* arkode_mem, int max_iters)
{
  return (ARKodeSetRelaxMaxIters(arkode_mem, max_iters));
}

int ERKStepSetRelaxSolver(void* arkode_mem, ARKRelaxSolver solver)
{
  return (ARKodeSetRelaxSolver(arkode_mem, solver));
}

int ERKStepSetRelaxResTol(void* arkode_mem, sunrealtype res_tol)
{
  return (ARKodeSetRelaxResTol(arkode_mem, res_tol));
}

int ERKStepSetRelaxTol(void* arkode_mem, sunrealtype rel_tol, sunrealtype abs_tol)
{
  return (ARKodeSetRelaxTol(arkode_mem, rel_tol, abs_tol));
}

int ERKStepSetRelaxUpperBound(void* arkode_mem, sunrealtype upper)
{
  return (ARKodeSetRelaxUpperBound(arkode_mem, upper));
}

int ERKStepGetNumRelaxFnEvals(void* arkode_mem, long int* r_evals)
{
  return (ARKodeGetNumRelaxFnEvals(arkode_mem, r_evals));
}

int ERKStepGetNumRelaxJacEvals(void* arkode_mem, long int* J_evals)
{
  return (ARKodeGetNumRelaxJacEvals(arkode_mem, J_evals));
}

int ERKStepGetNumRelaxFails(void* arkode_mem, long int* relax_fails)
{
  return (ARKodeGetNumRelaxFails(arkode_mem, relax_fails));
}

int ERKStepGetNumRelaxBoundFails(void* arkode_mem, long int* fails)
{
  return (ARKodeGetNumRelaxBoundFails(arkode_mem, fails));
}

int ERKStepGetNumRelaxSolveFails(void* arkode_mem, long int* fails)
{
  return (ARKodeGetNumRelaxSolveFails(arkode_mem, fails));
}

int ERKStepGetNumRelaxSolveIters(void* arkode_mem, long int* iters)
{
  return (ARKodeGetNumRelaxSolveIters(arkode_mem, iters));
}

/*===============================================================
  EOF
  ===============================================================*/<|MERGE_RESOLUTION|>--- conflicted
+++ resolved
@@ -321,21 +321,6 @@
     ark_mem->lrw += lenrw;
   }
 
-<<<<<<< HEAD
-  /* Set default values for integrator optional inputs
-     (overwrite some adaptivity params for ERKStep use) */
-  step_mem->q      = Q_DEFAULT;                  /* method order */
-  step_mem->p      = 0;                          /* embedding order */
-  step_mem->stages = 0;                          /* no stages */
-  step_mem->B      = NULL;                       /* no Butcher table */
-  /* TODO: add ERK-specific config here if needed */
-=======
-  /* Update some controller parameters */
-  (void)SUNAdaptController_SetErrorBias(ark_mem->hadapt_mem->hcontroller,
-                                        SUN_RCONST(1.2));
-  (void)SUNAdaptController_SetParams_PI(ark_mem->hadapt_mem->hcontroller,
-                                        SUN_RCONST(0.8), -SUN_RCONST(0.31));
->>>>>>> 9fb8aa9a
   return (ARK_SUCCESS);
 }
 
