/*---------------------------------------------------------------
 * Programmer(s): Steven B. Roberts @ LLNL
                  Cody J. Balos @ LLNL
 *---------------------------------------------------------------
 * SUNDIALS Copyright Start
 * Copyright (c) 2002-2025, Lawrence Livermore National Security
 * and Southern Methodist University.
 * All rights reserved.
 *
 * See the top-level LICENSE and NOTICE files for details.
 *
 * SPDX-License-Identifier: BSD-3-Clause
 * SUNDIALS Copyright End
 *---------------------------------------------------------------
 * This is the implementation file for ARKODE's interfacing with
 * SUNStepper
 *--------------------------------------------------------------*/

#include <arkode/arkode.h>
#include <sundials/sundials_stepper.h>
#include "arkode_impl.h"
#include "sundials_macros.h"

static SUNErrCode arkSUNStepperEvolveHelper(SUNStepper stepper,
                                            sunrealtype tout, N_Vector y,
                                            sunrealtype* tret, int mode)
{
  SUNFunctionBegin(stepper->sunctx);
  /* extract the ARKODE memory struct */
  void* arkode_mem;
  SUNCheckCall(SUNStepper_GetContent(stepper, &arkode_mem));

  /* evolve inner ODE */
  stepper->last_flag = ARKodeEvolve(arkode_mem, tout, y, tret, mode);
  if (stepper->last_flag < 0) { return SUN_ERR_OP_FAIL; }

  return SUN_SUCCESS;
}

static SUNErrCode arkSUNStepperEvolve(SUNStepper stepper, sunrealtype tout,
                                      N_Vector y, sunrealtype* tret)
{
  return arkSUNStepperEvolveHelper(stepper, tout, y, tret, ARK_NORMAL);
}

static SUNErrCode arkSUNStepperOneStep(SUNStepper stepper, sunrealtype tout,
                                       N_Vector y, sunrealtype* tret)
{
  return arkSUNStepperEvolveHelper(stepper, tout, y, tret, ARK_ONE_STEP);
}

/*------------------------------------------------------------------------------
  Implementation of SUNStepperFullRhsFn to compute the full inner
  (fast) ODE IVP RHS.
  ----------------------------------------------------------------------------*/

static SUNErrCode arkSUNStepperFullRhs(SUNStepper stepper, sunrealtype t,
                                       N_Vector y, N_Vector f,
                                       SUNFullRhsMode mode)
{
  SUNFunctionBegin(stepper->sunctx);
  /* extract the ARKODE memory struct */
  void* arkode_mem;
  SUNCheckCall(SUNStepper_GetContent(stepper, &arkode_mem));
  ARKodeMem ark_mem = (ARKodeMem)arkode_mem;

  int ark_mode;
  switch (mode)
  {
  case SUN_FULLRHS_START: ark_mode = ARK_FULLRHS_START; break;
  case SUN_FULLRHS_END: ark_mode = ARK_FULLRHS_END; break;
  case SUN_FULLRHS_OTHER: ark_mode = ARK_FULLRHS_OTHER; break;
  default: ark_mode = -1; break;
  }

  stepper->last_flag = ark_mem->step_fullrhs(ark_mem, t, y, f, ark_mode);
  if (stepper->last_flag != ARK_SUCCESS) { return SUN_ERR_OP_FAIL; }

  return SUN_SUCCESS;
}

/*------------------------------------------------------------------------------
  Implementation of SUNStepperResetFn to reset the inner (fast) stepper
  state.
  ----------------------------------------------------------------------------*/

static SUNErrCode arkSUNStepperReset(SUNStepper stepper, sunrealtype tR,
<<<<<<< HEAD
                                     N_Vector yR, int64_t ckptIdxR)
=======
                                     N_Vector yR)
>>>>>>> b5b1385f
{
  SUNFunctionBegin(stepper->sunctx);

  /* extract the ARKODE memory struct */
  void* arkode_mem;
  SUNCheckCall(SUNStepper_GetContent(stepper, &arkode_mem));

  stepper->last_flag = ARKodeReset(arkode_mem, tR, yR);
  if (stepper->last_flag != ARK_SUCCESS) { return SUN_ERR_OP_FAIL; }

  stepper->last_flag = ARKodeSetAdjointCheckpointIndex(arkode_mem, ckptIdxR);
  if (stepper->last_flag != ARK_SUCCESS) { return SUN_ERR_OP_FAIL; }

  return SUN_SUCCESS;
}

/*------------------------------------------------------------------------------
  Implementation of SUNStepperStopTimeFn to set the tstop time
  ----------------------------------------------------------------------------*/

static SUNErrCode arkSUNStepperSetStopTime(SUNStepper stepper, sunrealtype tstop)
{
  SUNFunctionBegin(stepper->sunctx);
  /* extract the ARKODE memory struct */
  void* arkode_mem;
  SUNCheckCall(SUNStepper_GetContent(stepper, &arkode_mem));

  stepper->last_flag = ARKodeSetStopTime(arkode_mem, tstop);
  if (stepper->last_flag != ARK_SUCCESS) { return SUN_ERR_OP_FAIL; }

  return SUN_SUCCESS;
}

static SUNErrCode arkSUNStepperSetStepDirection(SUNStepper stepper,
                                                sunrealtype stepdir)
{
  SUNFunctionBegin(stepper->sunctx);
  /* extract the ARKODE memory struct */
  void* arkode_mem;
  SUNCheckCall(SUNStepper_GetContent(stepper, &arkode_mem));

  stepper->last_flag = ARKodeSetStepDirection(arkode_mem, stepdir);
  if (stepper->last_flag != ARK_SUCCESS) { return SUN_ERR_OP_FAIL; }

  return SUN_SUCCESS;
}

static SUNErrCode arkSUNStepperSetForcing(SUNStepper stepper, sunrealtype tshift,
                                          sunrealtype tscale, N_Vector* forcing,
                                          int nforcing)
{
  SUNFunctionBegin(stepper->sunctx);
  /* extract the ARKODE memory struct */
  void* arkode_mem;
  SUNCheckCall(SUNStepper_GetContent(stepper, &arkode_mem));
  ARKodeMem ark_mem = (ARKodeMem)arkode_mem;

  stepper->last_flag = ark_mem->step_setforcing(ark_mem, tshift, tscale,
                                                forcing, nforcing);
  if (stepper->last_flag != ARK_SUCCESS) { return SUN_ERR_OP_FAIL; }

  return SUN_SUCCESS;
}

SUNErrCode arkSUNStepperSelfDestruct(SUNStepper stepper)
{
  /* This function is useful when we create a ARKodeMem/SUNStepper internally,
     and want it to be destroyed with the SUNStepper. */
  ARKodeMem ark_mem;

  SUNErrCode errcode = SUNStepper_GetContent(stepper, (void**)&ark_mem);
  if (errcode) { return errcode; }

  ARKodeFree((void**)&ark_mem);

  return SUN_SUCCESS;
}

int ARKodeCreateSUNStepper(void* arkode_mem, SUNStepper* stepper)
{
  /* unpack ark_mem */
  if (arkode_mem == NULL)
  {
    arkProcessError(NULL, ARK_MEM_NULL, __LINE__, __func__, __FILE__,
                    MSG_ARK_NO_MEM);
    return ARK_MEM_NULL;
  }
  ARKodeMem ark_mem = (ARKodeMem)arkode_mem;

  SUNErrCode err = SUNStepper_Create(ark_mem->sunctx, stepper);
  if (err != SUN_SUCCESS)
  {
    arkProcessError(ark_mem, ARK_SUNSTEPPER_ERR, __LINE__, __func__, __FILE__,
                    "Failed to create SUNStepper");
    return ARK_SUNSTEPPER_ERR;
  }

  err = SUNStepper_SetContent(*stepper, arkode_mem);
  if (err != SUN_SUCCESS)
  {
    arkProcessError(ark_mem, ARK_SUNSTEPPER_ERR, __LINE__, __func__, __FILE__,
                    "Failed to set SUNStepper content");
    return ARK_SUNSTEPPER_ERR;
  }

  err = SUNStepper_SetEvolveFn(*stepper, arkSUNStepperEvolve);
  if (err != SUN_SUCCESS)
  {
    arkProcessError(ark_mem, ARK_SUNSTEPPER_ERR, __LINE__, __func__, __FILE__,
                    "Failed to set SUNStepper evolve function");
    return ARK_SUNSTEPPER_ERR;
  }

  err = SUNStepper_SetOneStepFn(*stepper, arkSUNStepperOneStep);
  if (err != SUN_SUCCESS)
  {
    arkProcessError(ark_mem, ARK_SUNSTEPPER_ERR, __LINE__, __func__, __FILE__,
                    "Failed to set SUNStepper one step function");
    return ARK_SUNSTEPPER_ERR;
  }

  err = SUNStepper_SetFullRhsFn(*stepper, arkSUNStepperFullRhs);
  if (err != SUN_SUCCESS)
  {
    arkProcessError(ark_mem, ARK_SUNSTEPPER_ERR, __LINE__, __func__, __FILE__,
                    "Failed to set SUNStepper full RHS function");
    return ARK_SUNSTEPPER_ERR;
  }

  err = SUNStepper_SetResetFn(*stepper, arkSUNStepperReset);
  if (err != SUN_SUCCESS)
  {
    arkProcessError(ark_mem, ARK_SUNSTEPPER_ERR, __LINE__, __func__, __FILE__,
                    "Failed to set SUNStepper reset function");
    return ARK_SUNSTEPPER_ERR;
  }

  err = SUNStepper_SetStopTimeFn(*stepper, arkSUNStepperSetStopTime);
  if (err != SUN_SUCCESS)
  {
    arkProcessError(ark_mem, ARK_SUNSTEPPER_ERR, __LINE__, __func__, __FILE__,
                    "Failed to set SUNStepper stop time function");
    return ARK_SUNSTEPPER_ERR;
  }

  err = SUNStepper_SetStepDirectionFn(*stepper, arkSUNStepperSetStepDirection);
  if (err != SUN_SUCCESS) { return ARK_SUNSTEPPER_ERR; }

  if (ark_mem->step_setforcing != NULL)
  {
    err = SUNStepper_SetForcingFn(*stepper, arkSUNStepperSetForcing);
    if (err != SUN_SUCCESS)
    {
      arkProcessError(ark_mem, ARK_SUNSTEPPER_ERR, __LINE__, __func__, __FILE__,
                      "Failed to set SUNStepper forcing function");
      return ARK_SUNSTEPPER_ERR;
    }
  }

  return ARK_SUCCESS;
}<|MERGE_RESOLUTION|>--- conflicted
+++ resolved
@@ -85,11 +85,7 @@
   ----------------------------------------------------------------------------*/
 
 static SUNErrCode arkSUNStepperReset(SUNStepper stepper, sunrealtype tR,
-<<<<<<< HEAD
-                                     N_Vector yR, int64_t ckptIdxR)
-=======
                                      N_Vector yR)
->>>>>>> b5b1385f
 {
   SUNFunctionBegin(stepper->sunctx);
 
@@ -98,9 +94,6 @@
   SUNCheckCall(SUNStepper_GetContent(stepper, &arkode_mem));
 
   stepper->last_flag = ARKodeReset(arkode_mem, tR, yR);
-  if (stepper->last_flag != ARK_SUCCESS) { return SUN_ERR_OP_FAIL; }
-
-  stepper->last_flag = ARKodeSetAdjointCheckpointIndex(arkode_mem, ckptIdxR);
   if (stepper->last_flag != ARK_SUCCESS) { return SUN_ERR_OP_FAIL; }
 
   return SUN_SUCCESS;
