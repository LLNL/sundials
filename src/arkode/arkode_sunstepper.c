/*---------------------------------------------------------------
 * Programmer(s): Steven B. Roberts @ LLNL
                  Cody J. Balos @ LLNL
 *---------------------------------------------------------------
 * SUNDIALS Copyright Start
 * Copyright (c) 2002-2024, Lawrence Livermore National Security
 * and Southern Methodist University.
 * All rights reserved.
 *
 * See the top-level LICENSE and NOTICE files for details.
 *
 * SPDX-License-Identifier: BSD-3-Clause
 * SUNDIALS Copyright End
 *---------------------------------------------------------------
 * This is the implementation file for ARKODE's interfacing with
 * SUNStepper
 *--------------------------------------------------------------*/

#include <arkode/arkode.h>
#include <sundials/sundials_stepper.h>
#include "arkode_impl.h"
#include "sundials_macros.h"

static SUNErrCode arkSUNStepperEvolveHelper(SUNStepper stepper,
                                            sunrealtype tout, N_Vector y,
                                            sunrealtype* tret, int mode)
{
  SUNFunctionBegin(stepper->sunctx);
  /* extract the ARKODE memory struct */
  void* arkode_mem;
  SUNCheckCall(SUNStepper_GetContent(stepper, &arkode_mem));

  /* evolve inner ODE */
  stepper->last_flag = ARKodeEvolve(arkode_mem, tout, y, tret, mode);
  if (stepper->last_flag < 0) { return SUN_ERR_OP_FAIL; }

  return SUN_SUCCESS;
}

static SUNErrCode arkSUNStepperEvolve(SUNStepper stepper, sunrealtype tout,
                                      N_Vector y, sunrealtype* tret)
{
  return arkSUNStepperEvolveHelper(stepper, tout, y, tret, ARK_NORMAL);
}

static SUNErrCode arkSUNStepperOneStep(SUNStepper stepper, sunrealtype tout,
                                       N_Vector y, sunrealtype* tret)
{
  return arkSUNStepperEvolveHelper(stepper, tout, y, tret, ARK_ONE_STEP);
}

/*------------------------------------------------------------------------------
  Implementation of SUNStepperFullRhsFn to compute the full inner
  (fast) ODE IVP RHS.
  ----------------------------------------------------------------------------*/

static SUNErrCode arkSUNStepperFullRhs(SUNStepper stepper, sunrealtype t,
                                       N_Vector y, N_Vector f,
                                       SUNFullRhsMode mode)
{
  SUNFunctionBegin(stepper->sunctx);
  /* extract the ARKODE memory struct */
  void* arkode_mem;
  SUNCheckCall(SUNStepper_GetContent(stepper, &arkode_mem));
  ARKodeMem ark_mem = (ARKodeMem)arkode_mem;

  int ark_mode;
  switch (mode)
  {
  case SUN_FULLRHS_START: ark_mode = ARK_FULLRHS_START; break;
  case SUN_FULLRHS_END: ark_mode = ARK_FULLRHS_END; break;
  case SUN_FULLRHS_OTHER: ark_mode = ARK_FULLRHS_OTHER; break;
  default: ark_mode = -1; break;
  }

  stepper->last_flag = ark_mem->step_fullrhs(ark_mem, t, y, f, ark_mode);
  if (stepper->last_flag != ARK_SUCCESS) { return SUN_ERR_OP_FAIL; }

  return SUN_SUCCESS;
}

/*------------------------------------------------------------------------------
  Implementation of SUNStepperResetFn to reset the inner (fast) stepper
  state.
  ----------------------------------------------------------------------------*/

static SUNErrCode arkSUNStepperReset(SUNStepper stepper, sunrealtype tR,
<<<<<<< HEAD
                                     N_Vector yR, int64_t ckptIdxR)
=======
                                     N_Vector yR,
                                     SUNDIALS_MAYBE_UNUSED int64_t ckptIdxR)
>>>>>>> 8f4e8425
{
  SUNFunctionBegin(stepper->sunctx);

  /* extract the ARKODE memory struct */
  void* arkode_mem;
  SUNCheckCall(SUNStepper_GetContent(stepper, &arkode_mem));

  stepper->last_flag = ARKodeReset(arkode_mem, tR, yR);
  if (stepper->last_flag != ARK_SUCCESS) { return SUN_ERR_OP_FAIL; }

  stepper->last_flag = ARKodeSetAdjointCheckpointIndex(arkode_mem, ckptIdxR);
  if (stepper->last_flag != ARK_SUCCESS) { return SUN_ERR_OP_FAIL; }

  return SUN_SUCCESS;
}

/*------------------------------------------------------------------------------
  Implementation of SUNStepperStopTimeFn to set the tstop time
  ----------------------------------------------------------------------------*/

static SUNErrCode arkSUNStepperSetStopTime(SUNStepper stepper, sunrealtype tstop)
{
  SUNFunctionBegin(stepper->sunctx);
  /* extract the ARKODE memory struct */
  void* arkode_mem;
  SUNCheckCall(SUNStepper_GetContent(stepper, &arkode_mem));

  stepper->last_flag = ARKodeSetStopTime(arkode_mem, tstop);
  if (stepper->last_flag != ARK_SUCCESS) { return SUN_ERR_OP_FAIL; }

  return SUN_SUCCESS;
}

static SUNErrCode arkSUNStepperSetStepDirection(SUNStepper stepper,
                                                sunrealtype stepdir)
{
  SUNFunctionBegin(stepper->sunctx);
  /* extract the ARKODE memory struct */
  void* arkode_mem;
  SUNCheckCall(SUNStepper_GetContent(stepper, &arkode_mem));

  stepper->last_flag = ARKodeSetStepDirection(arkode_mem, stepdir);
  if (stepper->last_flag != ARK_SUCCESS) { return SUN_ERR_OP_FAIL; }

  return SUN_SUCCESS;
}

static SUNErrCode arkSUNStepperSetForcing(SUNStepper stepper, sunrealtype tshift,
                                          sunrealtype tscale, N_Vector* forcing,
                                          int nforcing)
{
  SUNFunctionBegin(stepper->sunctx);
  /* extract the ARKODE memory struct */
  void* arkode_mem;
  SUNCheckCall(SUNStepper_GetContent(stepper, &arkode_mem));
  ARKodeMem ark_mem = (ARKodeMem)arkode_mem;

  stepper->last_flag = ark_mem->step_setforcing(ark_mem, tshift, tscale,
                                                forcing, nforcing);
  if (stepper->last_flag != ARK_SUCCESS) { return SUN_ERR_OP_FAIL; }

  return SUN_SUCCESS;
}

SUNErrCode arkSUNStepperSelfDestruct(SUNStepper stepper)
{
  /* This function is useful when we create a ARKodeMem/SUNStepper internally, 
     and want it to be destroyed with the SUNStepper. */
  ARKodeMem ark_mem;

  SUNErrCode errcode = SUNStepper_GetContent(stepper, (void**)&ark_mem);
  if (errcode) { return errcode; }

  ARKodeFree((void**)&ark_mem);

  return SUN_SUCCESS;
}

int ARKodeCreateSUNStepper(void* arkode_mem, SUNStepper* stepper)
{
  /* unpack ark_mem */
  if (arkode_mem == NULL)
  {
    arkProcessError(NULL, ARK_MEM_NULL, __LINE__, __func__, __FILE__,
                    MSG_ARK_NO_MEM);
    return ARK_MEM_NULL;
  }
  ARKodeMem ark_mem = (ARKodeMem)arkode_mem;

  SUNErrCode err = SUNStepper_Create(ark_mem->sunctx, stepper);
  if (err != SUN_SUCCESS)
  {
    arkProcessError(ark_mem, ARK_SUNSTEPPER_ERR, __LINE__, __func__, __FILE__,
                    "Failed to create SUNStepper");
    return ARK_SUNSTEPPER_ERR;
  }

  err = SUNStepper_SetContent(*stepper, arkode_mem);
  if (err != SUN_SUCCESS)
  {
    arkProcessError(ark_mem, ARK_SUNSTEPPER_ERR, __LINE__, __func__, __FILE__,
                    "Failed to set SUNStepper content");
    return ARK_SUNSTEPPER_ERR;
  }

  err = SUNStepper_SetEvolveFn(*stepper, arkSUNStepperEvolve);
  if (err != SUN_SUCCESS)
  {
    arkProcessError(ark_mem, ARK_SUNSTEPPER_ERR, __LINE__, __func__, __FILE__,
                    "Failed to set SUNStepper evolve function");
    return ARK_SUNSTEPPER_ERR;
  }

  err = SUNStepper_SetOneStepFn(*stepper, arkSUNStepperOneStep);
  if (err != SUN_SUCCESS)
  {
    arkProcessError(ark_mem, ARK_SUNSTEPPER_ERR, __LINE__, __func__, __FILE__,
                    "Failed to set SUNStepper one step function");
    return ARK_SUNSTEPPER_ERR;
  }

  err = SUNStepper_SetFullRhsFn(*stepper, arkSUNStepperFullRhs);
  if (err != SUN_SUCCESS)
  {
    arkProcessError(ark_mem, ARK_SUNSTEPPER_ERR, __LINE__, __func__, __FILE__,
                    "Failed to set SUNStepper full RHS function");
    return ARK_SUNSTEPPER_ERR;
  }

  err = SUNStepper_SetResetFn(*stepper, arkSUNStepperReset);
  if (err != SUN_SUCCESS)
  {
    arkProcessError(ark_mem, ARK_SUNSTEPPER_ERR, __LINE__, __func__, __FILE__,
                    "Failed to set SUNStepper reset function");
    return ARK_SUNSTEPPER_ERR;
  }

  err = SUNStepper_SetStopTimeFn(*stepper, arkSUNStepperSetStopTime);
  if (err != SUN_SUCCESS)
  {
    arkProcessError(ark_mem, ARK_SUNSTEPPER_ERR, __LINE__, __func__, __FILE__,
                    "Failed to set SUNStepper stop time function");
    return ARK_SUNSTEPPER_ERR;
  }

  err = SUNStepper_SetStepDirectionFn(*stepper, arkSUNStepperSetStepDirection);
  if (err != SUN_SUCCESS) { return ARK_SUNSTEPPER_ERR; }

  if (ark_mem->step_setforcing != NULL)
  {
    err = SUNStepper_SetForcingFn(*stepper, arkSUNStepperSetForcing);
    if (err != SUN_SUCCESS)
    {
      arkProcessError(ark_mem, ARK_SUNSTEPPER_ERR, __LINE__, __func__, __FILE__,
                      "Failed to set SUNStepper forcing function");
      return ARK_SUNSTEPPER_ERR;
    }
  }

  return ARK_SUCCESS;
}<|MERGE_RESOLUTION|>--- conflicted
+++ resolved
@@ -85,12 +85,7 @@
   ----------------------------------------------------------------------------*/
 
 static SUNErrCode arkSUNStepperReset(SUNStepper stepper, sunrealtype tR,
-<<<<<<< HEAD
                                      N_Vector yR, int64_t ckptIdxR)
-=======
-                                     N_Vector yR,
-                                     SUNDIALS_MAYBE_UNUSED int64_t ckptIdxR)
->>>>>>> 8f4e8425
 {
   SUNFunctionBegin(stepper->sunctx);
 
@@ -157,7 +152,7 @@
 
 SUNErrCode arkSUNStepperSelfDestruct(SUNStepper stepper)
 {
-  /* This function is useful when we create a ARKodeMem/SUNStepper internally, 
+  /* This function is useful when we create a ARKodeMem/SUNStepper internally,
      and want it to be destroyed with the SUNStepper. */
   ARKodeMem ark_mem;
 
