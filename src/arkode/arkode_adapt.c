--- conflicted
+++ resolved
@@ -153,17 +153,8 @@
   /* enforce minimum bound time step reduction */
   h_acc = SUNMAX(h_acc, SUNRabs(hadapt_mem->etamin * hcur));
 
-<<<<<<< HEAD
-#if SUNDIALS_LOGGING_LEVEL >= SUNDIALS_LOGGING_INFO
-  SUNLogger_QueueMsg(ARK_LOGGER, SUN_LOGLEVEL_INFO, "ARKODE::arkAdapt",
-                     "new-step-after-max-min-bounds",
-                     "h_acc = %" RSYM ", h_cfl = %" RSYM,
-                     SUNRcopysign(h_acc, hcur), h_cfl);
-#endif
-=======
   SUNLogDebug(ARK_LOGGER, "new-step-after-max-min-bounds",
-              "h_acc = %" RSYM ", h_cfl = %" RSYM, h_acc, h_cfl);
->>>>>>> 1fb40c0e
+              "h_acc = %" RSYM ", h_cfl = %" RSYM, SUNRcopysign(h_acc, hcur), h_cfl);
 
   /* increment the relevant step counter, set desired step */
   if (h_acc <= h_cfl) { hadapt_mem->nst_acc++; }
