--- conflicted
+++ resolved
@@ -151,17 +151,8 @@
   }
   if (h_cfl <= ZERO) { h_cfl = SUN_RCONST(1.0e30) * SUNRabs(hcur); }
 
-<<<<<<< HEAD
-#if SUNDIALS_LOGGING_LEVEL >= SUNDIALS_LOGGING_INFO
-  SUNLogger_QueueMsg(ARK_LOGGER, SUN_LOGLEVEL_INFO, "ARKODE::arkAdapt",
-                     "new-step-before-bounds",
-                     "h_acc = " SUN_FORMAT_G ", h_cfl = " SUN_FORMAT_G, h_acc,
-                     h_cfl);
-#endif
-=======
   SUNLogDebug(ARK_LOGGER, "new-step-before-bounds",
               "h_acc = %" RSYM ", h_cfl = %" RSYM, h_acc, h_cfl);
->>>>>>> eb4c4da8
 
   /* enforce safety factors */
   h_acc *= hadapt_mem->safety;
@@ -173,17 +164,8 @@
   /* enforce minimum bound time step reduction */
   h_acc = int_dir * SUNMAX(SUNRabs(h_acc), SUNRabs(hadapt_mem->etamin * hcur));
 
-<<<<<<< HEAD
-#if SUNDIALS_LOGGING_LEVEL >= SUNDIALS_LOGGING_INFO
-  SUNLogger_QueueMsg(ARK_LOGGER, SUN_LOGLEVEL_INFO, "ARKODE::arkAdapt",
-                     "new-step-after-max-min-bounds",
-                     "h_acc = " SUN_FORMAT_G ", h_cfl = " SUN_FORMAT_G, h_acc,
-                     h_cfl);
-#endif
-=======
   SUNLogDebug(ARK_LOGGER, "new-step-after-max-min-bounds",
               "h_acc = %" RSYM ", h_cfl = %" RSYM, h_acc, h_cfl);
->>>>>>> eb4c4da8
 
   /* increment the relevant step counter, set desired step */
   if (SUNRabs(h_acc) < SUNRabs(h_cfl)) { hadapt_mem->nst_acc++; }
@@ -209,14 +191,7 @@
   /* enforce maximum time step size */
   ark_mem->eta /= SUNMAX(ONE, SUNRabs(hcur) * ark_mem->hmax_inv * ark_mem->eta);
 
-<<<<<<< HEAD
-#if SUNDIALS_LOGGING_LEVEL >= SUNDIALS_LOGGING_DEBUG
-  SUNLogger_QueueMsg(ARK_LOGGER, SUN_LOGLEVEL_DEBUG, "ARKODE::arkAdapt",
-                     "new-step-eta", "eta = " SUN_FORMAT_G, ark_mem->eta);
-#endif
-=======
   SUNLogDebug(ARK_LOGGER, "new-step-eta", "eta = %" RSYM, ark_mem->eta);
->>>>>>> eb4c4da8
 
   return (retval);
 }
