--- conflicted
+++ resolved
@@ -27,21 +27,13 @@
 #include <sundials/sundials_context.h>
 #include <sundials/sundials_linearsolver.h>
 
-<<<<<<< HEAD
 #include <sundials/priv/sundials_context_impl.h>
 #include <sundials/priv/sundials_errors_impl.h>
 #include "sundials_logger_impl.h"
 #include "arkode_types_impl.h"
-=======
->>>>>>> 101a31e5
 #include "arkode_adapt_impl.h"
 #include "arkode_root_impl.h"
-<<<<<<< HEAD
 #include "arkode_relaxation_impl.h"
-=======
-#include "arkode_types_impl.h"
-#include "sundials_logger_impl.h"
->>>>>>> 101a31e5
 
 #ifdef __cplusplus /* wrapper to enable C++ usage */
 extern "C" {
@@ -399,14 +391,6 @@
   sunbooleantype initialized;  /* denotes arkInitialSetup has been done      */
   sunbooleantype call_fullrhs; /* denotes the full RHS fn will be called     */
 
-<<<<<<< HEAD
-=======
-  /* Error handler function and error ouput file */
-  ARKErrHandlerFn ehfun; /* error messages are handled by ehfun        */
-  void* eh_data;         /* data pointer passed to ehfun               */
-  FILE* errfp;           /* ARKODE error messages are sent to errfp    */
-
->>>>>>> 101a31e5
   /* Rootfinding Data */
   ARKodeRootMem root_mem; /* root-finding structure */
 
@@ -881,13 +865,8 @@
   HIGH LEVEL ERROR HANDLER, USED THROUGHOUT ARKODE
   ===============================================================*/
 
-<<<<<<< HEAD
 void arkProcessError(ARKodeMem ark_mem, int error_code, int line, const char *func,
                      const char* file, const char *msgfmt, ...);
-=======
-void arkProcessError(ARKodeMem ark_mem, int error_code, const char* module,
-                     const char* fname, const char* msgfmt, ...);
->>>>>>> 101a31e5
 
 /*===============================================================
   ARKODE PRIVATE FUNCTION PROTOTYPES
@@ -964,9 +943,8 @@
 int arkCheckConstraints(ARKodeMem ark_mem, int* nflag, int* constrfails);
 int arkCheckTemporalError(ARKodeMem ark_mem, int* nflagPtr, int* nefPtr,
                           sunrealtype dsm);
-<<<<<<< HEAD
-int arkAccessHAdaptMem(void* arkode_mem, const char *fname,
-                       ARKodeMem *ark_mem, ARKodeHAdaptMem *hadapt_mem);
+int arkAccessHAdaptMem(void* arkode_mem, const char* fname, ARKodeMem* ark_mem,
+                       ARKodeHAdaptMem* hadapt_mem);
 
 int arkSetAdaptController(void *arkode_mem, SUNAdaptController C);
 int arkSetDefaults(void *arkode_mem);
@@ -1035,80 +1013,8 @@
                      SUNOutputFormat fmt);
 char *arkGetReturnFlagName(long int flag);
 
-ARKODE_DIRKTableID arkButcherTableDIRKNameToID(const char *imethod);
-ARKODE_ERKTableID arkButcherTableERKNameToID(const char *emethod);
-=======
-int arkAccessHAdaptMem(void* arkode_mem, const char* fname, ARKodeMem* ark_mem,
-                       ARKodeHAdaptMem* hadapt_mem);
-
-int arkSetAdaptController(void* arkode_mem, SUNAdaptController C);
-int arkSetDefaults(void* arkode_mem);
-int arkSetDenseOrder(void* arkode_mem, int dord);
-int arkSetInterpolantType(void* arkode_mem, int itype);
-int arkSetInterpolantDegree(void* arkode_mem, int degree);
-int arkSetErrHandlerFn(void* arkode_mem, ARKErrHandlerFn ehfun, void* eh_data);
-int arkSetErrFile(void* arkode_mem, FILE* errfp);
-int arkSetUserData(void* arkode_mem, void* user_data);
-int arkSetMaxNumSteps(void* arkode_mem, long int mxsteps);
-int arkSetMaxHnilWarns(void* arkode_mem, int mxhnil);
-int arkSetInitStep(void* arkode_mem, sunrealtype hin);
-int arkSetMinStep(void* arkode_mem, sunrealtype hmin);
-int arkSetMaxStep(void* arkode_mem, sunrealtype hmax);
-int arkSetStopTime(void* arkode_mem, sunrealtype tstop);
-int arkSetInterpolateStopTime(void* arkode_mem, sunbooleantype interp);
-int arkClearStopTime(void* arkode_mem);
-int arkSetFixedStep(void* arkode_mem, sunrealtype hfixed);
-int arkSetRootDirection(void* arkode_mem, int* rootdir);
-int arkSetNoInactiveRootWarn(void* arkode_mem);
-int arkSetPostprocessStepFn(void* arkode_mem, ARKPostProcessFn ProcessStep);
-int arkSetPostprocessStageFn(void* arkode_mem, ARKPostProcessFn ProcessStage);
-int arkSetConstraints(void* arkode_mem, N_Vector constraints);
-int arkSetMaxNumConstrFails(void* arkode_mem, int maxfails);
-int arkSetAdaptivityAdjustment(void* arkode_mem, int adjust);
-int arkSetCFLFraction(void* arkode_mem, sunrealtype cfl_frac);
-int arkSetSafetyFactor(void* arkode_mem, sunrealtype safety);
-int arkSetErrorBias(void* arkode_mem, sunrealtype bias);
-int arkSetMaxGrowth(void* arkode_mem, sunrealtype mx_growth);
-int arkSetMinReduction(void* arkode_mem, sunrealtype eta_min);
-int arkSetFixedStepBounds(void* arkode_mem, sunrealtype lb, sunrealtype ub);
-int arkSetAdaptivityMethod(void* arkode_mem, int imethod, int idefault, int pq,
-                           sunrealtype adapt_params[3]);
-int arkSetAdaptivityFn(void* arkode_mem, ARKAdaptFn hfun, void* h_data);
-int arkSetMaxFirstGrowth(void* arkode_mem, sunrealtype etamx1);
-int arkSetMaxEFailGrowth(void* arkode_mem, sunrealtype etamxf);
-int arkSetSmallNumEFails(void* arkode_mem, int small_nef);
-int arkSetMaxCFailGrowth(void* arkode_mem, sunrealtype etacf);
-int arkSetStabilityFn(void* arkode_mem, ARKExpStabFn EStab, void* estab_data);
-int arkSetMaxErrTestFails(void* arkode_mem, int maxnef);
-int arkSetMaxConvFails(void* arkode_mem, int maxncf);
-int arkSetUseCompensatedSums(void* arkode_mem, sunbooleantype onoff);
-int arkGetWorkSpace(void* arkode_mem, long int* lenrw, long int* leniw);
-int arkGetNumStepAttempts(void* arkode_mem, long int* nstep_attempts);
-int arkGetNumSteps(void* arkode_mem, long int* nsteps);
-int arkGetActualInitStep(void* arkode_mem, sunrealtype* hinused);
-int arkGetLastStep(void* arkode_mem, sunrealtype* hlast);
-int arkGetCurrentStep(void* arkode_mem, sunrealtype* hcur);
-int arkGetCurrentState(void* arkode_mem, N_Vector* ycur);
-int arkGetCurrentTime(void* arkode_mem, sunrealtype* tcur);
-int arkGetTolScaleFactor(void* arkode_mem, sunrealtype* tolsfac);
-int arkGetErrWeights(void* arkode_mem, N_Vector eweight);
-int arkGetResWeights(void* arkode_mem, N_Vector rweight);
-int arkGetNumGEvals(void* arkode_mem, long int* ngevals);
-int arkGetRootInfo(void* arkode_mem, int* rootsfound);
-int arkGetNumConstrFails(void* arkode_mem, long int* nconstrfails);
-int arkGetNumExpSteps(void* arkode_mem, long int* nsteps);
-int arkGetNumAccSteps(void* arkode_mem, long int* nsteps);
-int arkGetNumErrTestFails(void* arkode_mem, long int* netfails);
-int arkGetNumStepSolveFails(void* arkode_mem, long int* nncfails);
-int arkGetStepStats(void* arkode_mem, long int* nsteps, sunrealtype* hinused,
-                    sunrealtype* hlast, sunrealtype* hcur, sunrealtype* tcur);
-int arkGetUserData(void* arkode_mem, void** user_data);
-int arkPrintAllStats(void* arkode_mem, FILE* outfile, SUNOutputFormat fmt);
-char* arkGetReturnFlagName(long int flag);
-
 ARKODE_DIRKTableID arkButcherTableDIRKNameToID(const char* imethod);
 ARKODE_ERKTableID arkButcherTableERKNameToID(const char* emethod);
->>>>>>> 101a31e5
 
 /* XBraid interface functions */
 int arkSetForcePass(void* arkode_mem, sunbooleantype force_pass);
