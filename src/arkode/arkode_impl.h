--- conflicted
+++ resolved
@@ -220,14 +220,11 @@
                                          long int* num_rhs_evals);
 typedef int (*ARKTimestepSetStepDirection)(ARKodeMem ark_mem,
                                            sunrealtype stepdir);
-<<<<<<< HEAD
+typedef int (*ARKTimestepSetUseCompensatedSums)(ARKodeMem ark_mem,
+                                                sunbooleantype onoff);
 typedef int (*ARKTimestepSetFromCommandLine)(ARKodeMem ark_mem, int* argidx,
                                              char* argv[], size_t offset,
                                              sunbooleantype* arg_used);
-=======
-typedef int (*ARKTimestepSetUseCompensatedSums)(ARKodeMem ark_mem,
-                                                sunbooleantype onoff);
->>>>>>> fc8ed9c2
 
 /* time stepper interface functions -- temporal adaptivity */
 typedef int (*ARKTimestepGetEstLocalErrors)(ARKodeMem ark_mem, N_Vector ele);
@@ -418,11 +415,8 @@
   ARKTimestepSetOrder step_setorder;
   ARKTimestepGetNumRhsEvals step_getnumrhsevals;
   ARKTimestepSetStepDirection step_setstepdirection;
-<<<<<<< HEAD
+  ARKTimestepSetUseCompensatedSums step_setusecompensatedsums;
   ARKTimestepSetFromCommandLine step_setfromcommandline;
-=======
-  ARKTimestepSetUseCompensatedSums step_setusecompensatedsums;
->>>>>>> fc8ed9c2
 
   /* Time stepper module -- temporal adaptivity */
   sunbooleantype step_supports_adaptive;
