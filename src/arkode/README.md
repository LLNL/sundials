# ARKODE
<<<<<<< HEAD
### Version 5.6.2 (Nov 2023)
=======
### Version 6.0.0-rc.1 (Jan 2024)
>>>>>>> e5eec3d1

**Daniel R. Reynolds,
  Department of Mathematics, SMU**

**David J. Gardner, Carol S. Woodward, and Cody J. Balos,
  Center for Applied Scientific Computing, LLNL**

ARKODE is a package for the solution of stiff, nonstiff, and multirate ordinary
differential equation (ODE) systems (initial value problems) given in linearly
implicit the form
```
M y' = f1(t,y) + f2(t,y), y(t0) = y0.
```
The integration methods implemented in ARKODE include explicit and implicit
Runge-Kutta methods, implicit-explicit (IMEX) additive Runge-Kutta methods, and
multirate infinitesimal (MRI) methods.

ARKODE is part of a the SUNDIALS Suite of Nonlinear and Differential/Algebraic
equation Solvers which consists of ARKODE, CVODE, CVODES, IDA, IDAS, and KINSOL.
It is written in ANSI standard C and can be used in a variety of computing
environments including serial, shared memory, distributed memory, and
accelerator-based (e.g., GPU) systems. This flexibility is obtained from a
modular design that leverages the shared vector, matrix, linear solver, and
nonlinear solver APIs used across SUNDIALS packages.

## Documentation

See the ARKODE documentation at [Read the Docs](https://sundials.readthedocs.io/en/latest/arkode)
for more information about ARKODE usage.

## Installation

For installation instructions see the
[SUNDIALS Installation Guide](https://sundials.readthedocs.io/en/latest/Install_link.html).

## Release History

Information on recent changes to ARKODE can be found in the "Introduction"
chapter of the ARKODE User Guide and a complete release history is available in
the "SUNDIALS Release History" appendix of the ARKODE User Guide.

## References

* D. R. Reynolds, D. J. Gardner, C. S. Woodward, and C. J. Balos,
<<<<<<< HEAD
  "User Documentation for ARKODE v5.6.2," LLNL technical report
  LLNL-SM-668082, Nov 2023.

* D. R. Reynolds, "Example Programs for ARKODE v5.6.2," Technical Report,
  Southern Methodist University Center for Scientific Computation, Nov 2023.
=======
  "User Documentation for ARKODE v6.0.0-rc.1," LLNL technical report
  LLNL-SM-668082, Jan 2024.

* D. R. Reynolds, "Example Programs for ARKODE v6.0.0-rc.1," Technical Report,
  Southern Methodist University Center for Scientific Computation, Jan 2024.
>>>>>>> e5eec3d1
<|MERGE_RESOLUTION|>--- conflicted
+++ resolved
@@ -1,9 +1,5 @@
 # ARKODE
-<<<<<<< HEAD
-### Version 5.6.2 (Nov 2023)
-=======
 ### Version 6.0.0-rc.1 (Jan 2024)
->>>>>>> e5eec3d1
 
 **Daniel R. Reynolds,
   Department of Mathematics, SMU**
@@ -48,16 +44,8 @@
 ## References
 
 * D. R. Reynolds, D. J. Gardner, C. S. Woodward, and C. J. Balos,
-<<<<<<< HEAD
-  "User Documentation for ARKODE v5.6.2," LLNL technical report
-  LLNL-SM-668082, Nov 2023.
-
-* D. R. Reynolds, "Example Programs for ARKODE v5.6.2," Technical Report,
-  Southern Methodist University Center for Scientific Computation, Nov 2023.
-=======
   "User Documentation for ARKODE v6.0.0-rc.1," LLNL technical report
   LLNL-SM-668082, Jan 2024.
 
 * D. R. Reynolds, "Example Programs for ARKODE v6.0.0-rc.1," Technical Report,
-  Southern Methodist University Center for Scientific Computation, Jan 2024.
->>>>>>> e5eec3d1
+  Southern Methodist University Center for Scientific Computation, Jan 2024.