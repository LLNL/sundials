--- conflicted
+++ resolved
@@ -90,26 +90,6 @@
   memset(step_mem, 0, sizeof(struct ARKodeERKStepMemRec));
 
   /* Attach step_mem structure and function pointers to ark_mem */
-<<<<<<< HEAD
-  ark_mem->step_init                = erkStep_Init;
-  ark_mem->step_fullrhs             = erkStep_FullRHS;
-  ark_mem->step                     = erkStep_TakeStep;
-  ark_mem->step_printallstats       = erkStep_PrintAllStats;
-  ark_mem->step_writeparameters     = erkStep_WriteParameters;
-  ark_mem->step_resize              = erkStep_Resize;
-  ark_mem->step_free                = erkStep_Free;
-  ark_mem->step_printmem            = erkStep_PrintMem;
-  ark_mem->step_setfromcommandline  = erkStep_SetFromCommandLine;
-  ark_mem->step_setdefaults         = erkStep_SetDefaults;
-  ark_mem->step_setrelaxfn          = erkStep_SetRelaxFn;
-  ark_mem->step_setorder            = erkStep_SetOrder;
-  ark_mem->step_getnumrhsevals      = erkStep_GetNumRhsEvals;
-  ark_mem->step_getestlocalerrors   = erkStep_GetEstLocalErrors;
-  ark_mem->step_setforcing          = erkStep_SetInnerForcing;
-  ark_mem->step_supports_adaptive   = SUNTRUE;
-  ark_mem->step_supports_relaxation = SUNTRUE;
-  ark_mem->step_mem                 = (void*)step_mem;
-=======
   ark_mem->step_init                  = erkStep_Init;
   ark_mem->step_fullrhs               = erkStep_FullRHS;
   ark_mem->step                       = erkStep_TakeStep;
@@ -119,6 +99,7 @@
   ark_mem->step_resize                = erkStep_Resize;
   ark_mem->step_free                  = erkStep_Free;
   ark_mem->step_printmem              = erkStep_PrintMem;
+  ark_mem->step_setfromcommandline    = erkStep_SetFromCommandLine;
   ark_mem->step_setdefaults           = erkStep_SetDefaults;
   ark_mem->step_setrelaxfn            = erkStep_SetRelaxFn;
   ark_mem->step_setorder              = erkStep_SetOrder;
@@ -128,7 +109,6 @@
   ark_mem->step_supports_adaptive     = SUNTRUE;
   ark_mem->step_supports_relaxation   = SUNTRUE;
   ark_mem->step_mem                   = (void*)step_mem;
->>>>>>> fc8ed9c2
 
   /* Set default values for optional inputs */
   retval = erkStep_SetDefaults((void*)ark_mem);
