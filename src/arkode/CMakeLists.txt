# ---------------------------------------------------------------
# Programmer(s): Daniel R. Reynolds @ SMU, Cody J. Balos @ LLNL
# ---------------------------------------------------------------
# SUNDIALS Copyright Start
# Copyright (c) 2002-2023, Lawrence Livermore National Security
# and Southern Methodist University.
# All rights reserved.
#
# See the top-level LICENSE and NOTICE files for details.
#
# SPDX-License-Identifier: BSD-3-Clause
# SUNDIALS Copyright End
# ---------------------------------------------------------------
# CMakeLists.txt file for the ARKODE library
# ---------------------------------------------------------------

install(CODE "MESSAGE(\"\nInstall ARKODE\n\")")

# Add variable arkode_SOURCES with the sources for the ARKODE library
set(arkode_SOURCES
  arkode_arkstep_io.c
  arkode_arkstep_nls.c
  arkode_arkstep.c
  arkode_bandpre.c
  arkode_bbdpre.c
  arkode_butcher_dirk.c
  arkode_butcher_erk.c
  arkode_butcher.c
  arkode_erkstep_io.c
  arkode_erkstep.c
  arkode_interp.c
  arkode_io.c
  arkode_ls.c
  arkode_mri_tables.c
  arkode_mristep_io.c
  arkode_mristep_nls.c
  arkode_mristep.c
  arkode_relaxation.c
  arkode_root.c
<<<<<<< HEAD
  arkode_user_controller.c
  arkode_user_stability.c
=======
  arkode_sprkstep_io.c
  arkode_sprkstep.c
  arkode_sprk.c
>>>>>>> a4553b50
  arkode.c
)

# Add variable arkode_HEADERS with the exported ARKODE header files
set(arkode_HEADERS
  arkode.h
  arkode_arkstep.h
  arkode_bandpre.h
  arkode_bbdpre.h
  arkode_butcher.h
  arkode_butcher_dirk.h
  arkode_butcher_erk.h
  arkode_erkstep.h
  arkode_ls.h
  arkode_mristep.h
  arkode_sprk.h
  arkode_sprkstep.h
)

# Add prefix with complete path to the ARKODE header files
add_prefix(${SUNDIALS_SOURCE_DIR}/include/arkode/ arkode_HEADERS)

# Create the sundials_arkode library
sundials_add_library(sundials_arkode
  SOURCES
    ${arkode_SOURCES}
  HEADERS
    ${arkode_HEADERS}
  INCLUDE_SUBDIR
    arkode
  OBJECT_LIBRARIES
    sundials_generic_obj
    sundials_sunmemsys_obj
    sundials_nvecserial_obj
    sundials_suncontrolexpgus_obj
    sundials_suncontroli_obj
    sundials_suncontrolpid_obj
    sundials_suncontrolimpgus_obj
    sundials_suncontrolpi_obj
    sundials_suncontrolimexgus_obj
    sundials_sunheuristicsdefault_obj
    sundials_sunheuristicsunconstrained_obj
    sundials_sunmatrixband_obj
    sundials_sunmatrixdense_obj
    sundials_sunmatrixsparse_obj
    sundials_sunlinsolband_obj
    sundials_sunlinsoldense_obj
    sundials_sunlinsolspbcgs_obj
    sundials_sunlinsolspfgmr_obj
    sundials_sunlinsolspgmr_obj
    sundials_sunlinsolsptfqmr_obj
    sundials_sunlinsolpcg_obj
    sundials_sunnonlinsolnewton_obj
    sundials_sunnonlinsolfixedpoint_obj
  OUTPUT_NAME
    sundials_arkode
  VERSION
    ${arkodelib_VERSION}
  SOVERSION
    ${arkodelib_SOVERSION}
)

# Finished ARKODE
message(STATUS "Added ARKODE module")

# Add F2003 module if the interface is enabled
if(BUILD_FORTRAN_MODULE_INTERFACE)
  add_subdirectory(fmod)
endif()

# Add ARKODE XBraid interface
if(ENABLE_XBRAID)
  add_subdirectory(xbraid)
endif()<|MERGE_RESOLUTION|>--- conflicted
+++ resolved
@@ -37,14 +37,11 @@
   arkode_mristep.c
   arkode_relaxation.c
   arkode_root.c
-<<<<<<< HEAD
-  arkode_user_controller.c
-  arkode_user_stability.c
-=======
   arkode_sprkstep_io.c
   arkode_sprkstep.c
   arkode_sprk.c
->>>>>>> a4553b50
+  arkode_user_controller.c
+  arkode_user_stability.c
   arkode.c
 )
 
