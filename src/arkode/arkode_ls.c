--- conflicted
+++ resolved
@@ -3450,22 +3450,6 @@
   arkls_mem->nli += nli_inc;
   if (retval != SUN_SUCCESS) { arkls_mem->ncfl++; }
 
-<<<<<<< HEAD
-  /* Log solver statistics to diagnostics file (if requested) */
-#if SUNDIALS_LOGGING_LEVEL >= SUNDIALS_LOGGING_DEBUG
-  SUNLogger_QueueMsg(ARK_LOGGER, SUN_LOGLEVEL_DEBUG, "ARKODE::arkLsSolve",
-                     "ls-stats",
-                     "bnorm = " SUN_FORMAT_G ", resnorm = " SUN_FORMAT_G
-                     ", ls_iters = %i, prec_solves = %i",
-                     bnorm, resnorm, nli_inc, (int)(arkls_mem->nps - nps_inc));
-#else
-  /* Suppress warning about set but unused variables due to logging ifdef. */
-  (void)nps_inc;
-  (void)resnorm;
-#endif
-
-=======
->>>>>>> eb4c4da8
   /* Interpret solver return value  */
   arkls_mem->last_flag = retval;
 
@@ -3907,27 +3891,12 @@
   arkls_mem->nli += nli_inc;
   if (retval != SUN_SUCCESS) { arkls_mem->ncfl++; }
 
-<<<<<<< HEAD
-  /* Log solver statistics to diagnostics file (if requested) */
-#if SUNDIALS_LOGGING_LEVEL >= SUNDIALS_LOGGING_DEBUG
-  SUNLogger_QueueMsg(ARK_LOGGER, SUN_LOGLEVEL_DEBUG, "ARKODE::arkLsMassSolve",
-                     "mass-ls-stats",
-                     "resnorm = " SUN_FORMAT_G
-                     ", ls_iters = %i, prec_solves = %i",
-                     resnorm, nli_inc, (int)(arkls_mem->nps - nps_inc));
-#else
-  /* Suppress warning about set but unused variables due to logging ifdef. */
-  (void)nps_inc;
-  (void)resnorm;
-#endif
-=======
   SUNLogInfoIf(retval == SUN_SUCCESS, ARK_LOGGER, "end-mass-linear-solve",
                "status = success, iters = %i, p-solves = %i, res-norm = %.16g",
                nli_inc, (int)(arkls_mem->nps - nps_inc), resnorm);
   SUNLogInfoIf(retval != SUN_SUCCESS, ARK_LOGGER,
                "end-mass-linear-solve", "status = failed, retval = %i, iters = %i, p-solves = %i, res-norm = %.16g",
                retval, nli_inc, (int)(arkls_mem->nps - nps_inc), resnorm);
->>>>>>> eb4c4da8
 
   /* Interpret solver return value  */
   arkls_mem->last_flag = retval;
