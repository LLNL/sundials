/*---------------------------------------------------------------
 * Programmer(s): Daniel R. Reynolds @ SMU
 *---------------------------------------------------------------
 * SUNDIALS Copyright Start
 * Copyright (c) 2002-2024, Lawrence Livermore National Security
 * and Southern Methodist University.
 * All rights reserved.
 *
 * See the top-level LICENSE and NOTICE files for details.
 *
 * SPDX-License-Identifier: BSD-3-Clause
 * SUNDIALS Copyright End
 *---------------------------------------------------------------
 * This is the implementation file for the main ARKODE
 * infrastructure.  It is independent of the ARKODE time step
 * module, nonlinear solver, linear solver and vector modules in
 * use.
 *--------------------------------------------------------------*/

#include "arkode/arkode.h"

#include <stdarg.h>
#include <stdio.h>
#include <stdlib.h>
#include <string.h>
#include <sunadaptcontroller/sunadaptcontroller_soderlind.h>
#include <sundials/sundials_config.h>
#include <sundials/sundials_math.h>
#include <sundials/sundials_types.h>

#include "arkode_impl.h"
#include "arkode_interp_impl.h"
#include "sundials/priv/sundials_errors_impl.h"
#include "sundials/sundials_context.h"
#include "sundials/sundials_logger.h"
#include "sundials_utils.h"

#include "sundials_macros.h"

/*===============================================================
  Exported functions
  ===============================================================*/

/*---------------------------------------------------------------
  ARKodeResize:

  ARKodeResize re-initializes ARKODE's memory for a problem with a
  changing vector size.  It is assumed that the problem dynamics
  before and after the vector resize will be comparable, so that
  all time-stepping heuristics prior to calling ARKodeResize
  remain valid after the call.  If instead the dynamics should be
  re-calibrated, the ARKODE memory structure should be deleted
  with a call to ARKodeFree, and re-created with a call to
  *StepCreate.

  To aid in the vector-resize operation, the user can supply a
  vector resize function, that will take as input an N_Vector with
  the previous size, and return as output a corresponding vector
  of the new size.  If this function (of type ARKVecResizeFn) is
  not supplied (i.e. is set to NULL), then all existing N_Vectors
  will be destroyed and re-cloned from the input vector.

  In the case that the dynamical time scale should be modified
  slightly from the previous time scale, an input "hscale" is
  allowed, that will re-scale the upcoming time step by the
  specified factor.  If a value <= 0 is specified, the default of
  1.0 will be used.

  Other arguments:
  ark_mem          Existing ARKODE memory data structure.
  y0               The newly-sized solution vector, holding
                   the current dependent variable values.
  t0               The current value of the independent
                   variable.
  resize_data      User-supplied data structure that will be
                   passed to the supplied resize function.

  The return value is ARK_SUCCESS = 0 if no errors occurred, or
  a negative value otherwise.
  ---------------------------------------------------------------*/
int ARKodeResize(void* arkode_mem, N_Vector y0, sunrealtype hscale,
                 sunrealtype t0, ARKVecResizeFn resize, void* resize_data)
{
  sunbooleantype resizeOK;
  sunindextype lrw1, liw1, lrw_diff, liw_diff;
  int retval;
  ARKodeMem ark_mem;

  /* Check ark_mem */
  if (arkode_mem == NULL)
  {
    arkProcessError(NULL, ARK_MEM_NULL, __LINE__, __func__, __FILE__,
                    MSG_ARK_NO_MEM);
    return (ARK_MEM_NULL);
  }
  ark_mem = (ARKodeMem)arkode_mem;

  /* Check if ark_mem was allocated */
  if (ark_mem->MallocDone == SUNFALSE)
  {
    arkProcessError(ark_mem, ARK_NO_MALLOC, __LINE__, __func__, __FILE__,
                    MSG_ARK_NO_MALLOC);
    return (ARK_NO_MALLOC);
  }

  /* Check for legal input parameters */
  if (y0 == NULL)
  {
    arkProcessError(ark_mem, ARK_ILL_INPUT, __LINE__, __func__, __FILE__,
                    MSG_ARK_NULL_Y0);
    return (ARK_ILL_INPUT);
  }

  /* Copy the input parameters into ARKODE state */
  ark_mem->tcur = t0;
  ark_mem->tn   = t0;

  /* Update time-stepping parameters */
  /*   adjust upcoming step size depending on hscale */
  if (hscale <= ZERO) { hscale = ONE; }
  if (hscale != ONE)
  {
    /* Encode hscale into ark_mem structure */
    ark_mem->eta = hscale;
    ark_mem->hprime *= hscale;

    /* If next step would overtake tstop, adjust stepsize */
    if (ark_mem->tstopset)
    {
      if ((ark_mem->tcur + ark_mem->hprime - ark_mem->tstop) * ark_mem->hprime >
          ZERO)
      {
        ark_mem->hprime = (ark_mem->tstop - ark_mem->tcur) *
                          (ONE - FOUR * ark_mem->uround);
        ark_mem->eta = ark_mem->hprime / ark_mem->h;
      }
    }
  }

  /* Determine change in vector sizes */
  lrw1 = liw1 = 0;
  if (y0->ops->nvspace != NULL) { N_VSpace(y0, &lrw1, &liw1); }
  lrw_diff      = lrw1 - ark_mem->lrw1;
  liw_diff      = liw1 - ark_mem->liw1;
  ark_mem->lrw1 = lrw1;
  ark_mem->liw1 = liw1;

  /* Resize the solver vectors (using y0 as a template) */
  resizeOK = arkResizeVectors(ark_mem, resize, resize_data, lrw_diff, liw_diff,
                              y0);
  if (!resizeOK)
  {
    arkProcessError(ark_mem, ARK_MEM_FAIL, __LINE__, __func__, __FILE__,
                    "Unable to resize vector");
    return (ARK_MEM_FAIL);
  }

  /* Resize the interpolation structure memory */
  if (ark_mem->interp != NULL)
  {
    retval = arkInterpResize(ark_mem, ark_mem->interp, resize, resize_data,
                             lrw_diff, liw_diff, y0);
    if (retval != ARK_SUCCESS)
    {
      arkProcessError(ark_mem, retval, __LINE__, __func__, __FILE__,
                      "Interpolation module resize failure");
      return (retval);
    }
  }

  /* Copy y0 into ark_yn to set the current solution */
  N_VScale(ONE, y0, ark_mem->yn);
  ark_mem->fn_is_current = SUNFALSE;

  /* Disable constraints */
  ark_mem->constraintsSet = SUNFALSE;

  /* Indicate that problem needs to be initialized */
  ark_mem->initsetup  = SUNTRUE;
  ark_mem->init_type  = RESIZE_INIT;
  ark_mem->firststage = SUNTRUE;

  /* Call the stepper-specific resize (if provided) */
  if (ark_mem->step_resize)
  {
    return (ark_mem->step_resize(ark_mem, y0, hscale, t0, resize, resize_data));
  }

  /* Problem has been successfully re-sized */
  return (ARK_SUCCESS);
}

/*---------------------------------------------------------------
  ARKodeReset:

  This routine resets an ARKode module to solve the same
  problem from the given time with the input state (all counter
  values are retained).
  ---------------------------------------------------------------*/
int ARKodeReset(void* arkode_mem, sunrealtype tR, N_Vector yR)
{
  ARKodeMem ark_mem;
  int retval;
  if (arkode_mem == NULL)
  {
    arkProcessError(NULL, ARK_MEM_NULL, __LINE__, __func__, __FILE__,
                    MSG_ARK_NO_MEM);
    return (ARK_MEM_NULL);
  }
  ark_mem = (ARKodeMem)arkode_mem;

  /* Reset main ARKODE infrastructure */
  retval = arkInit(ark_mem, tR, yR, RESET_INIT);
  if (retval != ARK_SUCCESS)
  {
    arkProcessError(ark_mem, retval, __LINE__, __func__, __FILE__,
                    "ARKode reset failure");
    return (retval);
  }

  /* Call stepper routine to perform remaining reset operations (if provided) */
  if (ark_mem->step_reset) { return (ark_mem->step_reset(ark_mem, tR, yR)); }

  return (ARK_SUCCESS);
}

/*---------------------------------------------------------------
  ARKodeSStolerances, ARKodeSVtolerances, ARKodeWFtolerances:

  These functions specify the integration tolerances. One of them
  SHOULD be called before the first call to ARKodeEvolve; otherwise
  default values of reltol=1e-4 and abstol=1e-9 will be used,
  which may be entirely incorrect for a specific problem.

  ARKodeSStolerances specifies scalar relative and absolute
  tolerances.

  ARKodeSVtolerances specifies scalar relative tolerance and a
  vector absolute tolerance (a potentially different absolute
  tolerance for each vector component).

  ARKodeWFtolerances specifies a user-provides function (of type
  ARKEwtFn) which will be called to set the error weight vector.
  ---------------------------------------------------------------*/
int ARKodeSStolerances(void* arkode_mem, sunrealtype reltol, sunrealtype abstol)
{
  /* unpack ark_mem */
  ARKodeMem ark_mem;
  if (arkode_mem == NULL)
  {
    arkProcessError(NULL, ARK_MEM_NULL, __LINE__, __func__, __FILE__,
                    MSG_ARK_NO_MEM);
    return (ARK_MEM_NULL);
  }
  ark_mem = (ARKodeMem)arkode_mem;

  /* Check inputs */
  if (ark_mem->MallocDone == SUNFALSE)
  {
    arkProcessError(ark_mem, ARK_NO_MALLOC, __LINE__, __func__, __FILE__,
                    MSG_ARK_NO_MALLOC);
    return (ARK_NO_MALLOC);
  }
  if (reltol < ZERO)
  {
    arkProcessError(ark_mem, ARK_ILL_INPUT, __LINE__, __func__, __FILE__,
                    MSG_ARK_BAD_RELTOL);
    return (ARK_ILL_INPUT);
  }
  if (abstol < ZERO)
  {
    arkProcessError(ark_mem, ARK_ILL_INPUT, __LINE__, __func__, __FILE__,
                    MSG_ARK_BAD_ABSTOL);
    return (ARK_ILL_INPUT);
  }

  /* Set flag indicating whether abstol == 0 */
  ark_mem->atolmin0 = (abstol == ZERO);

  /* Copy tolerances into memory */
  ark_mem->reltol  = reltol;
  ark_mem->Sabstol = abstol;
  ark_mem->itol    = ARK_SS;

  /* enforce use of arkEwtSetSS */
  ark_mem->user_efun = SUNFALSE;
  ark_mem->efun      = arkEwtSetSS;
  ark_mem->e_data    = ark_mem;

  return (ARK_SUCCESS);
}

int ARKodeSVtolerances(void* arkode_mem, sunrealtype reltol, N_Vector abstol)
{
  /* local variables */
  sunrealtype abstolmin;

  /* unpack ark_mem */
  ARKodeMem ark_mem;
  if (arkode_mem == NULL)
  {
    arkProcessError(NULL, ARK_MEM_NULL, __LINE__, __func__, __FILE__,
                    MSG_ARK_NO_MEM);
    return (ARK_MEM_NULL);
  }
  ark_mem = (ARKodeMem)arkode_mem;

  /* Check inputs */
  if (ark_mem->MallocDone == SUNFALSE)
  {
    arkProcessError(ark_mem, ARK_NO_MALLOC, __LINE__, __func__, __FILE__,
                    MSG_ARK_NO_MALLOC);
    return (ARK_NO_MALLOC);
  }
  if (reltol < ZERO)
  {
    arkProcessError(ark_mem, ARK_ILL_INPUT, __LINE__, __func__, __FILE__,
                    MSG_ARK_BAD_RELTOL);
    return (ARK_ILL_INPUT);
  }
  if (abstol == NULL)
  {
    arkProcessError(ark_mem, ARK_ILL_INPUT, __LINE__, __func__, __FILE__,
                    MSG_ARK_NULL_ABSTOL);
    return (ARK_ILL_INPUT);
  }
  if (abstol->ops->nvmin == NULL)
  {
    arkProcessError(ark_mem, ARK_ILL_INPUT, __LINE__, __func__, __FILE__,
                    "Missing N_VMin routine from N_Vector");
    return (ARK_ILL_INPUT);
  }
  abstolmin = N_VMin(abstol);
  if (abstolmin < ZERO)
  {
    arkProcessError(ark_mem, ARK_ILL_INPUT, __LINE__, __func__, __FILE__,
                    MSG_ARK_BAD_ABSTOL);
    return (ARK_ILL_INPUT);
  }

  /* Set flag indicating whether min(abstol) == 0 */
  ark_mem->atolmin0 = (abstolmin == ZERO);

  /* Copy tolerances into memory */
  if (!(ark_mem->VabstolMallocDone))
  {
    if (!arkAllocVec(ark_mem, ark_mem->ewt, &(ark_mem->Vabstol)))
    {
      arkProcessError(ark_mem, ARK_MEM_FAIL, __LINE__, __func__, __FILE__,
                      MSG_ARK_ARKMEM_FAIL);
      return (ARK_ILL_INPUT);
    }
    ark_mem->VabstolMallocDone = SUNTRUE;
  }
  N_VScale(ONE, abstol, ark_mem->Vabstol);
  ark_mem->reltol = reltol;
  ark_mem->itol   = ARK_SV;

  /* enforce use of arkEwtSetSV */
  ark_mem->user_efun = SUNFALSE;
  ark_mem->efun      = arkEwtSetSV;
  ark_mem->e_data    = ark_mem;

  return (ARK_SUCCESS);
}

int ARKodeWFtolerances(void* arkode_mem, ARKEwtFn efun)
{
  /* unpack ark_mem */
  ARKodeMem ark_mem;
  if (arkode_mem == NULL)
  {
    arkProcessError(NULL, ARK_MEM_NULL, __LINE__, __func__, __FILE__,
                    MSG_ARK_NO_MEM);
    return (ARK_MEM_NULL);
  }
  ark_mem = (ARKodeMem)arkode_mem;

  if (ark_mem->MallocDone == SUNFALSE)
  {
    arkProcessError(ark_mem, ARK_NO_MALLOC, __LINE__, __func__, __FILE__,
                    MSG_ARK_NO_MALLOC);
    return (ARK_NO_MALLOC);
  }

  /* Copy tolerance data into memory */
  ark_mem->itol      = ARK_WF;
  ark_mem->user_efun = SUNTRUE;
  ark_mem->efun      = efun;
  ark_mem->e_data    = ark_mem->user_data;

  return (ARK_SUCCESS);
}

/*---------------------------------------------------------------
  ARKodeResStolerance, ARKodeResVtolerance, ARKodeResFtolerance:

  These functions specify the absolute residual tolerance.
  Specification of the absolute residual tolerance is only
  necessary for problems with non-identity mass matrices in which
  the units of the solution vector y dramatically differ from the
  units of the ODE right-hand side f(t,y).  If this occurs, one
  of these routines SHOULD be called before the first call to
  ARKODE; otherwise the default value of rabstol=1e-9 will be
  used, which may be entirely incorrect for a specific problem.

  ARKodeResStolerances specifies a scalar residual tolerance.

  ARKodeResVtolerances specifies a vector residual tolerance
  (a potentially different absolute residual tolerance for
  each vector component).

  ARKodeResFtolerances specifies a user-provides function (of
  type ARKRwtFn) which will be called to set the residual
  weight vector.
  ---------------------------------------------------------------*/
int ARKodeResStolerance(void* arkode_mem, sunrealtype rabstol)
{
  /* unpack ark_mem */
  ARKodeMem ark_mem;
  if (arkode_mem == NULL)
  {
    arkProcessError(NULL, ARK_MEM_NULL, __LINE__, __func__, __FILE__,
                    MSG_ARK_NO_MEM);
    return (ARK_MEM_NULL);
  }
  ark_mem = (ARKodeMem)arkode_mem;

  /* Guard against use for time steppers that do not support mass matrices */
  if (!ark_mem->step_supports_massmatrix)
  {
    arkProcessError(ark_mem, ARK_STEPPER_UNSUPPORTED, __LINE__, __func__,
                    __FILE__, "time-stepping module does not support non-identity mass matrices");
    return (ARK_STEPPER_UNSUPPORTED);
  }

  /* Check inputs */
  if (ark_mem->MallocDone == SUNFALSE)
  {
    arkProcessError(ark_mem, ARK_NO_MALLOC, __LINE__, __func__, __FILE__,
                    MSG_ARK_NO_MALLOC);
    return (ARK_NO_MALLOC);
  }
  if (rabstol < ZERO)
  {
    arkProcessError(ark_mem, ARK_ILL_INPUT, __LINE__, __func__, __FILE__,
                    MSG_ARK_BAD_RABSTOL);
    return (ARK_ILL_INPUT);
  }

  /* Set flag indicating whether rabstol == 0 */
  ark_mem->Ratolmin0 = (rabstol == ZERO);

  /* Allocate space for rwt if necessary */
  if (ark_mem->rwt_is_ewt)
  {
    ark_mem->rwt = NULL;
    if (!arkAllocVec(ark_mem, ark_mem->ewt, &(ark_mem->rwt)))
    {
      arkProcessError(ark_mem, ARK_MEM_FAIL, __LINE__, __func__, __FILE__,
                      MSG_ARK_ARKMEM_FAIL);
      return (ARK_ILL_INPUT);
    }
    ark_mem->rwt_is_ewt = SUNFALSE;
  }

  /* Copy tolerances into memory */
  ark_mem->SRabstol = rabstol;
  ark_mem->ritol    = ARK_SS;

  /* enforce use of arkRwtSet */
  ark_mem->user_efun = SUNFALSE;
  ark_mem->rfun      = arkRwtSet;
  ark_mem->r_data    = ark_mem;

  return (ARK_SUCCESS);
}

int ARKodeResVtolerance(void* arkode_mem, N_Vector rabstol)
{
  /* local variables */
  sunrealtype rabstolmin;

  /* unpack ark_mem */
  ARKodeMem ark_mem;
  if (arkode_mem == NULL)
  {
    arkProcessError(NULL, ARK_MEM_NULL, __LINE__, __func__, __FILE__,
                    MSG_ARK_NO_MEM);
    return (ARK_MEM_NULL);
  }
  ark_mem = (ARKodeMem)arkode_mem;

  /* Guard against use for time steppers that do not support mass matrices */
  if (!ark_mem->step_supports_massmatrix)
  {
    arkProcessError(ark_mem, ARK_STEPPER_UNSUPPORTED, __LINE__, __func__,
                    __FILE__, "time-stepping module does not support non-identity mass matrices");
    return (ARK_STEPPER_UNSUPPORTED);
  }

  /* Check inputs */
  if (ark_mem->MallocDone == SUNFALSE)
  {
    arkProcessError(ark_mem, ARK_NO_MALLOC, __LINE__, __func__, __FILE__,
                    MSG_ARK_NO_MALLOC);
    return (ARK_NO_MALLOC);
  }
  if (rabstol == NULL)
  {
    arkProcessError(ark_mem, ARK_NO_MALLOC, __LINE__, __func__, __FILE__,
                    MSG_ARK_NULL_RABSTOL);
    return (ARK_NO_MALLOC);
  }
  if (rabstol->ops->nvmin == NULL)
  {
    arkProcessError(ark_mem, ARK_ILL_INPUT, __LINE__, __func__, __FILE__,
                    "Missing N_VMin routine from N_Vector");
    return (ARK_ILL_INPUT);
  }
  rabstolmin = N_VMin(rabstol);
  if (rabstolmin < ZERO)
  {
    arkProcessError(ark_mem, ARK_ILL_INPUT, __LINE__, __func__, __FILE__,
                    MSG_ARK_BAD_RABSTOL);
    return (ARK_ILL_INPUT);
  }

  /* Set flag indicating whether min(abstol) == 0 */
  ark_mem->Ratolmin0 = (rabstolmin == ZERO);

  /* Allocate space for rwt if necessary */
  if (ark_mem->rwt_is_ewt)
  {
    ark_mem->rwt = NULL;
    if (!arkAllocVec(ark_mem, ark_mem->ewt, &(ark_mem->rwt)))
    {
      arkProcessError(ark_mem, ARK_MEM_FAIL, __LINE__, __func__, __FILE__,
                      MSG_ARK_ARKMEM_FAIL);
      return (ARK_ILL_INPUT);
    }
    ark_mem->rwt_is_ewt = SUNFALSE;
  }

  /* Copy tolerances into memory */
  if (!(ark_mem->VRabstolMallocDone))
  {
    if (!arkAllocVec(ark_mem, ark_mem->rwt, &(ark_mem->VRabstol)))
    {
      arkProcessError(ark_mem, ARK_MEM_FAIL, __LINE__, __func__, __FILE__,
                      MSG_ARK_ARKMEM_FAIL);
      return (ARK_ILL_INPUT);
    }
    ark_mem->VRabstolMallocDone = SUNTRUE;
  }
  N_VScale(ONE, rabstol, ark_mem->VRabstol);
  ark_mem->ritol = ARK_SV;

  /* enforce use of arkRwtSet */
  ark_mem->user_efun = SUNFALSE;
  ark_mem->rfun      = arkRwtSet;
  ark_mem->r_data    = ark_mem;

  return (ARK_SUCCESS);
}

int ARKodeResFtolerance(void* arkode_mem, ARKRwtFn rfun)
{
  /* unpack ark_mem */
  ARKodeMem ark_mem;
  if (arkode_mem == NULL)
  {
    arkProcessError(NULL, ARK_MEM_NULL, __LINE__, __func__, __FILE__,
                    MSG_ARK_NO_MEM);
    return (ARK_MEM_NULL);
  }
  ark_mem = (ARKodeMem)arkode_mem;

  /* Guard against use for time steppers that do not support mass matrices */
  if (!ark_mem->step_supports_massmatrix)
  {
    arkProcessError(ark_mem, ARK_STEPPER_UNSUPPORTED, __LINE__, __func__,
                    __FILE__, "time-stepping module does not support non-identity mass matrices");
    return (ARK_STEPPER_UNSUPPORTED);
  }

  if (ark_mem->MallocDone == SUNFALSE)
  {
    arkProcessError(ark_mem, ARK_NO_MALLOC, __LINE__, __func__, __FILE__,
                    MSG_ARK_NO_MALLOC);
    return (ARK_NO_MALLOC);
  }

  /* Allocate space for rwt if necessary */
  if (ark_mem->rwt_is_ewt)
  {
    ark_mem->rwt = NULL;
    if (!arkAllocVec(ark_mem, ark_mem->ewt, &(ark_mem->rwt)))
    {
      arkProcessError(ark_mem, ARK_MEM_FAIL, __LINE__, __func__, __FILE__,
                      MSG_ARK_ARKMEM_FAIL);
      return (ARK_ILL_INPUT);
    }
    ark_mem->rwt_is_ewt = SUNFALSE;
  }

  /* Copy tolerance data into memory */
  ark_mem->ritol     = ARK_WF;
  ark_mem->user_rfun = SUNTRUE;
  ark_mem->rfun      = rfun;
  ark_mem->r_data    = ark_mem->user_data;

  return (ARK_SUCCESS);
}

/*---------------------------------------------------------------
  ARKodeEvolve:

  This routine is the main driver of ARKODE-based integrators.

  It integrates over a time interval defined by the user, by
  calling the time step module to do internal time steps.

  The first time that ARKodeEvolve is called for a successfully
  initialized problem, it computes a tentative initial step size.

  ARKodeEvolve supports two modes as specified by itask: ARK_NORMAL and
  ARK_ONE_STEP.  In the ARK_NORMAL mode, the solver steps until
  it reaches or passes tout and then interpolates to obtain
  y(tout).  In the ARK_ONE_STEP mode, it takes one internal step
  and returns.  The behavior of both modes can be over-rided
  through user-specification of ark_tstop (through the
  *StepSetStopTime function), in which case if a solver step
  would pass tstop, the step is shortened so that it stops at
  exactly the specified stop time, and hence interpolation of
  y(tout) is not required.
  ---------------------------------------------------------------*/
int ARKodeEvolve(void* arkode_mem, sunrealtype tout, N_Vector yout,
                 sunrealtype* tret, int itask)
{
  long int nstloc;
  int retval, kflag, istate, ir;
  int ewtsetOK;
  sunrealtype troundoff, nrm;
  sunbooleantype inactive_roots;
  sunrealtype dsm;
  int nflag, ncf, nef, constrfails;
  int relax_fails;
  ARKodeMem ark_mem;

  /* used only with debugging logging */
  SUNDIALS_MAYBE_UNUSED int attempts;

  /* Check and process inputs */

  /* Check if ark_mem exists */
  if (arkode_mem == NULL)
  {
    arkProcessError(NULL, ARK_MEM_NULL, __LINE__, __func__, __FILE__,
                    MSG_ARK_NO_MEM);
    return (ARK_MEM_NULL);
  }
  ark_mem = (ARKodeMem)arkode_mem;

  /* Check if ark_mem was allocated */
  if (ark_mem->MallocDone == SUNFALSE)
  {
    arkProcessError(ark_mem, ARK_NO_MALLOC, __LINE__, __func__, __FILE__,
                    MSG_ARK_NO_MALLOC);
    return (ARK_NO_MALLOC);
  }

  /* Check for yout != NULL */
  if ((ark_mem->ycur = yout) == NULL)
  {
    arkProcessError(ark_mem, ARK_ILL_INPUT, __LINE__, __func__, __FILE__,
                    MSG_ARK_YOUT_NULL);
    return (ARK_ILL_INPUT);
  }

  /* Check for tret != NULL */
  if (tret == NULL)
  {
    arkProcessError(ark_mem, ARK_ILL_INPUT, __LINE__, __func__, __FILE__,
                    MSG_ARK_TRET_NULL);
    return (ARK_ILL_INPUT);
  }

  /* Check for valid itask */
  if ((itask != ARK_NORMAL) && (itask != ARK_ONE_STEP))
  {
    arkProcessError(ark_mem, ARK_ILL_INPUT, __LINE__, __func__, __FILE__,
                    MSG_ARK_BAD_ITASK);
    return (ARK_ILL_INPUT);
  }

  /* start profiler */
  SUNDIALS_MARK_FUNCTION_BEGIN(ARK_PROFILER);

  /* store copy of itask if using root-finding */
  if (ark_mem->root_mem != NULL)
  {
    if (itask == ARK_NORMAL) { ark_mem->root_mem->toutc = tout; }
    ark_mem->root_mem->taskc = itask;
  }

  /* perform first-step-specific initializations:
     - initialize tret values to initialization time
     - perform initial integrator setup  */
  if (ark_mem->initsetup)
  {
    ark_mem->tretlast = *tret = ark_mem->tcur;
    retval                    = arkInitialSetup(ark_mem, tout);
    if (retval != ARK_SUCCESS)
    {
      SUNDIALS_MARK_FUNCTION_END(ARK_PROFILER);
      return (retval);
    }
  }

  /* perform stopping tests */
  if (!ark_mem->initsetup)
  {
    if (arkStopTests(ark_mem, tout, yout, tret, itask, &retval))
    {
      SUNDIALS_MARK_FUNCTION_END(ARK_PROFILER);
      return (retval);
    }
  }

  /*--------------------------------------------------
    Looping point for successful internal steps

    - update the ewt/rwt vectors for upcoming step
    - check for errors (too many steps, too much
      accuracy requested, step size too small)
    - loop over attempts at a new step:
      * try to take step (via time stepper module),
        handle solver convergence or other failures
      * if the stepper requests ARK_RETRY_STEP, we
        retry the step without accumulating failures.
        A stepper should never request this multiple
        times in a row.
      * perform constraint-handling (if selected)
      * check temporal error
      * if all of the above pass, complete step by
        updating current time, solution, error &
        stepsize history arrays.
    - perform stop tests:
      * check for root in last step taken
      * check if tout was passed
      * check if close to tstop
      * check if in ONE_STEP mode (must return)
    --------------------------------------------------*/
  nstloc = 0;
  for (;;)
  {
    ark_mem->next_h = ark_mem->h;

    /* Reset and check ewt and rwt */
    if (!ark_mem->initsetup)
    {
      ewtsetOK = ark_mem->efun(ark_mem->yn, ark_mem->ewt, ark_mem->e_data);
      if (ewtsetOK != 0)
      {
        if (ark_mem->itol == ARK_WF)
        {
          arkProcessError(ark_mem, ARK_ILL_INPUT, __LINE__, __func__, __FILE__,
                          MSG_ARK_EWT_NOW_FAIL, ark_mem->tcur);
        }
        else
        {
          arkProcessError(ark_mem, ARK_ILL_INPUT, __LINE__, __func__, __FILE__,
                          MSG_ARK_EWT_NOW_BAD, ark_mem->tcur);
        }

        istate            = ARK_ILL_INPUT;
        ark_mem->tretlast = *tret = ark_mem->tcur;
        N_VScale(ONE, ark_mem->yn, yout);
        break;
      }

      if (!ark_mem->rwt_is_ewt)
      {
        ewtsetOK = ark_mem->rfun(ark_mem->yn, ark_mem->rwt, ark_mem->r_data);
        if (ewtsetOK != 0)
        {
          if (ark_mem->itol == ARK_WF)
          {
            arkProcessError(ark_mem, ARK_ILL_INPUT, __LINE__, __func__,
                            __FILE__, MSG_ARK_RWT_NOW_FAIL, ark_mem->tcur);
          }
          else
          {
            arkProcessError(ark_mem, ARK_ILL_INPUT, __LINE__, __func__,
                            __FILE__, MSG_ARK_RWT_NOW_BAD, ark_mem->tcur);
          }

          istate            = ARK_ILL_INPUT;
          ark_mem->tretlast = *tret = ark_mem->tcur;
          N_VScale(ONE, ark_mem->yn, yout);
          break;
        }
      }
    }

    /* Check for too many steps */
    if ((ark_mem->mxstep > 0) && (nstloc >= ark_mem->mxstep))
    {
      arkProcessError(ark_mem, ARK_TOO_MUCH_WORK, __LINE__, __func__, __FILE__,
                      MSG_ARK_MAX_STEPS, ark_mem->tcur);
      istate            = ARK_TOO_MUCH_WORK;
      ark_mem->tretlast = *tret = ark_mem->tcur;
      N_VScale(ONE, ark_mem->yn, yout);
      break;
    }

    /* Check for too much accuracy requested */
    nrm            = N_VWrmsNorm(ark_mem->yn, ark_mem->ewt);
    ark_mem->tolsf = ark_mem->uround * nrm;
    if (ark_mem->tolsf > ONE && !ark_mem->fixedstep)
    {
      arkProcessError(ark_mem, ARK_TOO_MUCH_ACC, __LINE__, __func__, __FILE__,
                      MSG_ARK_TOO_MUCH_ACC, ark_mem->tcur);
      istate            = ARK_TOO_MUCH_ACC;
      ark_mem->tretlast = *tret = ark_mem->tcur;
      N_VScale(ONE, ark_mem->yn, yout);
      ark_mem->tolsf *= TWO;
      break;
    }
    else { ark_mem->tolsf = ONE; }

    /* Check for h below roundoff level in tn */
    if (ark_mem->tcur + ark_mem->h == ark_mem->tcur)
    {
      ark_mem->nhnil++;
      if (ark_mem->nhnil <= ark_mem->mxhnil)
      {
        arkProcessError(ark_mem, ARK_WARNING, __LINE__, __func__, __FILE__,
                        MSG_ARK_HNIL, ark_mem->tcur, ark_mem->h);
      }
      if (ark_mem->nhnil == ark_mem->mxhnil)
      {
        arkProcessError(ark_mem, ARK_WARNING, __LINE__, __func__, __FILE__,
                        MSG_ARK_HNIL_DONE);
      }
    }

    /* Update parameter for upcoming step size */
    if (ark_mem->hprime != ark_mem->h)
    {
      ark_mem->h      = ark_mem->h * ark_mem->eta;
      ark_mem->next_h = ark_mem->h;
    }
    if (ark_mem->fixedstep)
    {
      ark_mem->h      = ark_mem->hin;
      ark_mem->next_h = ark_mem->h;

      /* patch for 'fixedstep' + 'tstop' use case:
         limit fixed step size if step would overtake tstop */
      if (ark_mem->tstopset)
      {
        if ((ark_mem->tcur + ark_mem->h - ark_mem->tstop) * ark_mem->h > ZERO)
        {
          ark_mem->h = (ark_mem->tstop - ark_mem->tcur) *
                       (ONE - FOUR * ark_mem->uround);
        }
      }
    }

    /* Looping point for step attempts */
    dsm      = ZERO;
    kflag    = ARK_SUCCESS;
    attempts = ncf = nef = constrfails = ark_mem->last_kflag = 0;
    relax_fails                                              = 0;
    nflag                                                    = FIRST_CALL;
    for (;;)
    {
      /* increment attempt counters
         Note: kflag can only equal ARK_RETRY_STEP if the stepper rejected
         the current step size before performing calculations. Thus, we do
         not include those when keeping track of step "attempts". */
      if (kflag != ARK_RETRY_STEP)
      {
        attempts++;
        ark_mem->nst_attempts++;
      }

      SUNLogInfo(ARK_LOGGER, "begin-step-attempt",
                 "step = %li, tn = %" RSYM ", h = %" RSYM, ark_mem->nst + 1,
                 ark_mem->tn, ark_mem->h);

      /* Call time stepper module to attempt a step:
            0 => step completed successfully
           >0 => step encountered recoverable failure; reduce step if possible
           <0 => step encountered unrecoverable failure */
      kflag = ark_mem->step((void*)ark_mem, &dsm, &nflag);
      if (kflag < 0)
      {
        /* Log fatal errors here, other returns handled below */
        SUNLogInfo(ARK_LOGGER, "end-step-attempt",
                   "status = failed step, kflag = %i", kflag);
        break;
      }

      /* handle solver convergence failures */
      kflag = arkCheckConvergence(ark_mem, &nflag, &ncf);

      SUNLogInfoIf(kflag != ARK_SUCCESS, ARK_LOGGER, "end-step-attempt",
                   "status = failed step, kflag = %i", kflag);

      if (kflag < 0) { break; }

      /* Perform relaxation:
           - computes relaxation parameter
           - on success, updates ycur, h, and dsm
           - on recoverable failure, updates eta and signals to retry step
           - on fatal error, returns negative error flag */
      if (ark_mem->relax_enabled && (kflag == ARK_SUCCESS))
      {
        kflag = arkRelax(ark_mem, &relax_fails, &dsm);

        SUNLogInfoIf(kflag != ARK_SUCCESS, ARK_LOGGER, "end-step-attempt",
                     "status = failed relaxtion, kflag = %i", kflag);

        if (kflag < 0) { break; }
      }

      /* perform constraint-handling (if selected, and if solver check passed) */
      if (ark_mem->constraintsSet && (kflag == ARK_SUCCESS))
      {
        kflag = arkCheckConstraints(ark_mem, &constrfails, &nflag);

        SUNLogInfoIf(kflag != ARK_SUCCESS, ARK_LOGGER, "end-step-attempt",
                     "status = failed constraints, kflag = %i", kflag);

        if (kflag < 0) { break; }
      }

      /* when fixed time-stepping is enabled, 'success' == successful stage solves
         (checked in previous block), so just enforce no step size change */
      if (ark_mem->fixedstep)
      {
        ark_mem->eta = ONE;
        SUNLogInfo(ARK_LOGGER, "end-step-attempt", "status = success");
        break;
      }

      /* check temporal error (if checks above passed) */
      if (kflag == ARK_SUCCESS)
      {
        kflag = arkCheckTemporalError(ark_mem, &nflag, &nef, dsm);

        SUNLogInfoIf(kflag != ARK_SUCCESS, ARK_LOGGER, "end-step-attempt",
                     "status = failed error test, dsm = %" RSYM ", kflag = %i",
                     dsm, kflag);

        if (kflag < 0) { break; }
      }

      /* if ignoring temporal error test result (XBraid) force step to pass */
      if (ark_mem->force_pass)
      {
        ark_mem->last_kflag = kflag;
        kflag               = ARK_SUCCESS;
        SUNLogInfo(ARK_LOGGER, "end-step-attempt", "status = success");
        break;
      }

      /* break attempt loop on successful step */
      if (kflag == ARK_SUCCESS)
      {
        SUNLogInfo(ARK_LOGGER, "end-step-attempt",
                   "status = success, dsm = %" RSYM, dsm);
        break;
      }

      /* unsuccessful step, if |h| = hmin, return ARK_ERR_FAILURE */
      if (SUNRabs(ark_mem->h) <= ark_mem->hmin * ONEPSM)
      {
        SUNDIALS_MARK_FUNCTION_END(ARK_PROFILER);
        return (ARK_ERR_FAILURE);
      }

      /* update h, hprime and next_h for next iteration */
      ark_mem->h *= ark_mem->eta;
      ark_mem->next_h = ark_mem->hprime = ark_mem->h;

    } /* end looping for step attempts */

    /* If step attempt loop succeeded, complete step (update current time, solution,
       error stepsize history arrays; call user-supplied step postprocessing function)
       (added stuff from arkStep_PrepareNextStep -- revisit) */
    if (kflag == ARK_SUCCESS) { kflag = arkCompleteStep(ark_mem, dsm); }

    /* If step attempt loop failed, process flag and return to user */
    if (kflag != ARK_SUCCESS)
    {
      istate            = arkHandleFailure(ark_mem, kflag);
      ark_mem->tretlast = *tret = ark_mem->tcur;
      N_VScale(ONE, ark_mem->yn, yout);
      break;
    }

    nstloc++;

    /* Check for root in last step taken. */
    if (ark_mem->root_mem != NULL)
    {
      if (ark_mem->root_mem->nrtfn > 0)
      {
        retval = arkRootCheck3((void*)ark_mem);
        if (retval == RTFOUND)
        { /* A new root was found */
          ark_mem->root_mem->irfnd = 1;
          istate                   = ARK_ROOT_RETURN;
          ark_mem->tretlast = *tret = ark_mem->root_mem->tlo;
          break;
        }
        else if (retval == ARK_RTFUNC_FAIL)
        { /* g failed */
          arkProcessError(ark_mem, ARK_RTFUNC_FAIL, __LINE__, __func__, __FILE__,
                          MSG_ARK_RTFUNC_FAILED, ark_mem->root_mem->tlo);
          istate = ARK_RTFUNC_FAIL;
          break;
        }

        /* If we are at the end of the first step and we still have
           some event functions that are inactive, issue a warning
           as this may indicate a user error in the implementation
           of the root function. */
        if (ark_mem->nst == 1)
        {
          inactive_roots = SUNFALSE;
          for (ir = 0; ir < ark_mem->root_mem->nrtfn; ir++)
          {
            if (!ark_mem->root_mem->gactive[ir])
            {
              inactive_roots = SUNTRUE;
              break;
            }
          }
          if ((ark_mem->root_mem->mxgnull > 0) && inactive_roots)
          {
            arkProcessError(ark_mem, ARK_WARNING, __LINE__, __func__, __FILE__,
                            MSG_ARK_INACTIVE_ROOTS);
          }
        }
      }
    }

    /* Check if tn is at tstop or near tstop */
    if (ark_mem->tstopset)
    {
      troundoff = FUZZ_FACTOR * ark_mem->uround *
                  (SUNRabs(ark_mem->tcur) + SUNRabs(ark_mem->h));

      if (SUNRabs(ark_mem->tcur - ark_mem->tstop) <= troundoff)
      {
        /* Ensure tout >= tstop, otherwise check for tout return below */
        if ((tout - ark_mem->tstop) * ark_mem->h >= ZERO ||
            SUNRabs(tout - ark_mem->tstop) <= troundoff)
        {
          if (ark_mem->tstopinterp && ark_mem->interp)
          {
            retval = ARKodeGetDky(ark_mem, ark_mem->tstop, 0, yout);
            if (retval != ARK_SUCCESS)
            {
              arkProcessError(ark_mem, retval, __LINE__, __func__, __FILE__,
                              MSG_ARK_INTERPOLATION_FAIL, ark_mem->tstop);
              istate = retval;
              break;
            }
          }
          else { N_VScale(ONE, ark_mem->yn, yout); }
          ark_mem->tretlast = *tret = ark_mem->tstop;
          ark_mem->tstopset         = SUNFALSE;
          istate                    = ARK_TSTOP_RETURN;
          break;
        }
      }
      /* limit upcoming step if it will overcome tstop */
      else if ((ark_mem->tcur + ark_mem->hprime - ark_mem->tstop) * ark_mem->h >
               ZERO)
      {
        ark_mem->hprime = (ark_mem->tstop - ark_mem->tcur) *
                          (ONE - FOUR * ark_mem->uround);
        ark_mem->eta = ark_mem->hprime / ark_mem->h;
      }
    }

    /* In NORMAL mode, check if tout reached */
    if ((itask == ARK_NORMAL) && (ark_mem->tcur - tout) * ark_mem->h >= ZERO)
    {
      if (ark_mem->interp)
      {
        retval = ARKodeGetDky(ark_mem, tout, 0, yout);
        if (retval != ARK_SUCCESS)
        {
          arkProcessError(ark_mem, retval, __LINE__, __func__, __FILE__,
                          MSG_ARK_INTERPOLATION_FAIL, tout);
          istate = retval;
          break;
        }
        ark_mem->tretlast = *tret = tout;
      }
      else
      {
        N_VScale(ONE, ark_mem->yn, yout);
        ark_mem->tretlast = *tret = ark_mem->tcur;
      }
      ark_mem->next_h = ark_mem->hprime;
      istate          = ARK_SUCCESS;
      break;
    }

    /* In ONE_STEP mode, copy y and exit loop */
    if (itask == ARK_ONE_STEP)
    {
      istate            = ARK_SUCCESS;
      ark_mem->tretlast = *tret = ark_mem->tcur;
      N_VScale(ONE, ark_mem->yn, yout);
      ark_mem->next_h = ark_mem->hprime;
      break;
    }

  } /* end looping for internal steps */

  /* stop profiler and return */
  SUNDIALS_MARK_FUNCTION_END(ARK_PROFILER);
  return (istate);
}

/*---------------------------------------------------------------
  ARKodeGetDky:

  This routine computes the k-th derivative of the interpolating
  polynomial at the time t and stores the result in the vector
  dky. This routine internally calls arkInterpEvaluate to perform
  the interpolation.  We have the restriction that 0 <= k <= 3.
  This routine uses an interpolating polynomial of degree
  max(deg, k), i.e. it will form a polynomial of the degree
  available by the interpolation module and/or requested by
  the user through deg, unless higher-order derivatives are
  requested.

  This function is called by ARKodeEvolve with k=0 and t=tout to
  perform interpolation of outputs, but may also be called
  indirectly by the user via time step module *StepGetDky calls.
  Note: in all cases it will be called after ark_tcur has been
  updated to correspond with the end time of the last successful
  step.
  ---------------------------------------------------------------*/
int ARKodeGetDky(void* arkode_mem, sunrealtype t, int k, N_Vector dky)
{
  sunrealtype s, tfuzz, tp, tn1;
  int retval;
  ARKodeMem ark_mem;

  /* Check if ark_mem exists */
  if (arkode_mem == NULL)
  {
    arkProcessError(NULL, ARK_MEM_NULL, __LINE__, __func__, __FILE__,
                    MSG_ARK_NO_MEM);
    return (ARK_MEM_NULL);
  }
  ark_mem = (ARKodeMem)arkode_mem;

  /* Check all inputs for legality */
  if (dky == NULL)
  {
    arkProcessError(ark_mem, ARK_BAD_DKY, __LINE__, __func__, __FILE__,
                    MSG_ARK_NULL_DKY);
    return (ARK_BAD_DKY);
  }
  if (ark_mem->interp == NULL)
  {
    arkProcessError(ark_mem, ARK_MEM_NULL, __LINE__, __func__, __FILE__,
                    "Missing interpolation structure");
    return (ARK_MEM_NULL);
  }

  /* Allow for some slack */
  tfuzz = FUZZ_FACTOR * ark_mem->uround *
          (SUNRabs(ark_mem->tcur) + SUNRabs(ark_mem->hold));
  if (ark_mem->hold < ZERO) { tfuzz = -tfuzz; }
  tp  = ark_mem->tcur - ark_mem->hold - tfuzz;
  tn1 = ark_mem->tcur + tfuzz;
  if ((t - tp) * (t - tn1) > ZERO)
  {
    arkProcessError(ark_mem, ARK_BAD_T, __LINE__, __func__, __FILE__,
                    MSG_ARK_BAD_T, t, ark_mem->tcur - ark_mem->hold,
                    ark_mem->tcur);
    return (ARK_BAD_T);
  }

  /* call arkInterpEvaluate to evaluate result */
  s      = (t - ark_mem->tcur) / ark_mem->h;
  retval = arkInterpEvaluate(ark_mem, ark_mem->interp, s, k,
                             ARK_INTERP_MAX_DEGREE, dky);
  if (retval != ARK_SUCCESS)
  {
    arkProcessError(ark_mem, retval, __LINE__, __func__, __FILE__,
                    "Error calling arkInterpEvaluate");
    return (retval);
  }
  return (ARK_SUCCESS);
}

/*---------------------------------------------------------------
  ARKodeFree:

  This routine frees the ARKODE infrastructure memory.
  ---------------------------------------------------------------*/
void ARKodeFree(void** arkode_mem)
{
  ARKodeMem ark_mem;

  if (*arkode_mem == NULL) { return; }

  ark_mem = (ARKodeMem)(*arkode_mem);

  /* free the time-stepper module memory (if provided) */
  if (ark_mem->step_free) { ark_mem->step_free(ark_mem); }

  /* free vector storage */
  arkFreeVectors(ark_mem);

  /* free the time step adaptivity module */
  if (ark_mem->hadapt_mem != NULL)
  {
    if (ark_mem->hadapt_mem->owncontroller)
    {
      (void)SUNAdaptController_Destroy(ark_mem->hadapt_mem->hcontroller);
      ark_mem->hadapt_mem->owncontroller = SUNFALSE;
    }
    free(ark_mem->hadapt_mem);
    ark_mem->hadapt_mem = NULL;
  }

  /* free the interpolation module */
  if (ark_mem->interp != NULL)
  {
    arkInterpFree(ark_mem, ark_mem->interp);
    ark_mem->interp = NULL;
  }

  /* free the root-finding module */
  if (ark_mem->root_mem != NULL)
  {
    (void)arkRootFree(ark_mem);
    ark_mem->root_mem = NULL;
  }

  /* free the relaxation module */
  if (ark_mem->relax_mem)
  {
    (void)arkRelaxDestroy(ark_mem->relax_mem);
    ark_mem->relax_mem = NULL;
  }

  free(*arkode_mem);
  *arkode_mem = NULL;
}

/*---------------------------------------------------------------
  ARKodePrintMem:

  This routine outputs the ark_mem structure to a specified file
  pointer.
  ---------------------------------------------------------------*/
void ARKodePrintMem(void* arkode_mem, FILE* outfile)
{
  ARKodeMem ark_mem;

  /* Check if ark_mem exists */
  if (arkode_mem == NULL)
  {
    arkProcessError(NULL, ARK_MEM_NULL, __LINE__, __func__, __FILE__,
                    MSG_ARK_NO_MEM);
    return;
  }
  ark_mem = (ARKodeMem)arkode_mem;

  /* if outfile==NULL, set it to stdout */
  if (outfile == NULL) { outfile = stdout; }

  /* output general values */
  fprintf(outfile, "itol = %i\n", ark_mem->itol);
  fprintf(outfile, "ritol = %i\n", ark_mem->ritol);
  fprintf(outfile, "mxhnil = %i\n", ark_mem->mxhnil);
  fprintf(outfile, "mxstep = %li\n", ark_mem->mxstep);
  fprintf(outfile, "lrw1 = %li\n", (long int)ark_mem->lrw1);
  fprintf(outfile, "liw1 = %li\n", (long int)ark_mem->liw1);
  fprintf(outfile, "lrw = %li\n", (long int)ark_mem->lrw);
  fprintf(outfile, "liw = %li\n", (long int)ark_mem->liw);
  fprintf(outfile, "user_efun = %i\n", ark_mem->user_efun);
  fprintf(outfile, "tstopset = %i\n", ark_mem->tstopset);
  fprintf(outfile, "tstopinterp = %i\n", ark_mem->tstopinterp);
  fprintf(outfile, "tstop = %" RSYM "\n", ark_mem->tstop);
  fprintf(outfile, "VabstolMallocDone = %i\n", ark_mem->VabstolMallocDone);
  fprintf(outfile, "MallocDone = %i\n", ark_mem->MallocDone);
  fprintf(outfile, "initsetup = %i\n", ark_mem->initsetup);
  fprintf(outfile, "init_type = %i\n", ark_mem->init_type);
  fprintf(outfile, "firststage = %i\n", ark_mem->firststage);
  fprintf(outfile, "uround = %" RSYM "\n", ark_mem->uround);
  fprintf(outfile, "reltol = %" RSYM "\n", ark_mem->reltol);
  fprintf(outfile, "Sabstol = %" RSYM "\n", ark_mem->Sabstol);
  fprintf(outfile, "fixedstep = %i\n", ark_mem->fixedstep);
  fprintf(outfile, "tolsf = %" RSYM "\n", ark_mem->tolsf);
  fprintf(outfile, "call_fullrhs = %i\n", ark_mem->call_fullrhs);
  fprintf(outfile, "do_adjoint = %i\n", ark_mem->do_adjoint);

  /* output counters */
  fprintf(outfile, "nhnil = %i\n", ark_mem->nhnil);
  fprintf(outfile, "nst_attempts = %li\n", ark_mem->nst_attempts);
  fprintf(outfile, "nst = %li\n", ark_mem->nst);
  fprintf(outfile, "ncfn = %li\n", ark_mem->ncfn);
  fprintf(outfile, "netf = %li\n", ark_mem->netf);

  /* output time-stepping values */
  fprintf(outfile, "hin = %" RSYM "\n", ark_mem->hin);
  fprintf(outfile, "h = %" RSYM "\n", ark_mem->h);
  fprintf(outfile, "hprime = %" RSYM "\n", ark_mem->hprime);
  fprintf(outfile, "next_h = %" RSYM "\n", ark_mem->next_h);
  fprintf(outfile, "eta = %" RSYM "\n", ark_mem->eta);
  fprintf(outfile, "tcur = %" RSYM "\n", ark_mem->tcur);
  fprintf(outfile, "tretlast = %" RSYM "\n", ark_mem->tretlast);
  fprintf(outfile, "hmin = %" RSYM "\n", ark_mem->hmin);
  fprintf(outfile, "hmax_inv = %" RSYM "\n", ark_mem->hmax_inv);
  fprintf(outfile, "h0u = %" RSYM "\n", ark_mem->h0u);
  fprintf(outfile, "tn = %" RSYM "\n", ark_mem->tn);
  fprintf(outfile, "hold = %" RSYM "\n", ark_mem->hold);
  fprintf(outfile, "maxnef = %i\n", ark_mem->maxnef);
  fprintf(outfile, "maxncf = %i\n", ark_mem->maxncf);

  /* output time-stepping adaptivity structure */
  fprintf(outfile, "timestep adaptivity structure:\n");
  arkPrintAdaptMem(ark_mem->hadapt_mem, outfile);

  /* output inequality constraints quantities */
  fprintf(outfile, "constraintsSet = %i\n", ark_mem->constraintsSet);
  fprintf(outfile, "maxconstrfails = %i\n", ark_mem->maxconstrfails);

  /* output root-finding quantities */
  if (ark_mem->root_mem != NULL)
  {
    (void)arkPrintRootMem((void*)ark_mem, outfile);
  }

  /* output interpolation quantities */
  if (ark_mem->interp) { arkInterpPrintMem(ark_mem->interp, outfile); }
  else { fprintf(outfile, "interpolation = NULL\n"); }

#ifdef SUNDIALS_DEBUG_PRINTVEC
  /* output vector quantities */
  fprintf(outfile, "Vapbsol:\n");
  N_VPrintFile(ark_mem->Vabstol, outfile);
  fprintf(outfile, "ewt:\n");
  N_VPrintFile(ark_mem->ewt, outfile);
  if (!ark_mem->rwt_is_ewt)
  {
    fprintf(outfile, "rwt:\n");
    N_VPrintFile(ark_mem->rwt, outfile);
  }
  fprintf(outfile, "ycur:\n");
  N_VPrintFile(ark_mem->ycur, outfile);
  fprintf(outfile, "yn:\n");
  N_VPrintFile(ark_mem->yn, outfile);
  fprintf(outfile, "fn:\n");
  if (ark_mem->fn) { N_VPrintFile(ark_mem->fn, outfile); }
  fprintf(outfile, "tempv1:\n");
  N_VPrintFile(ark_mem->tempv1, outfile);
  fprintf(outfile, "tempv2:\n");
  N_VPrintFile(ark_mem->tempv2, outfile);
  fprintf(outfile, "tempv3:\n");
  N_VPrintFile(ark_mem->tempv3, outfile);
  fprintf(outfile, "tempv4:\n");
  N_VPrintFile(ark_mem->tempv4, outfile);
  fprintf(outfile, "tempv5:\n");
  N_VPrintFile(ark_mem->tempv5, outfile);
  fprintf(outfile, "constraints:\n");
  N_VPrintFile(ark_mem->constraints, outfile);
#endif

  /* Call stepper PrintMem function (if provided) */
  if (ark_mem->step_printmem) { ark_mem->step_printmem(ark_mem, outfile); }
}

/*------------------------------------------------------------------------------
  ARKodeCreateMRIStepInnerStepper

  Wraps an ARKODE integrator as an MRIStep inner stepper.
  ----------------------------------------------------------------------------*/

int ARKodeCreateMRIStepInnerStepper(void* inner_arkode_mem,
                                    MRIStepInnerStepper* stepper)
{
  ARKodeMem ark_mem;
  int retval;

  /* Check if ark_mem exists */
  if (inner_arkode_mem == NULL)
  {
    arkProcessError(NULL, ARK_MEM_NULL, __LINE__, __func__, __FILE__,
                    MSG_ARK_NO_MEM);
    return (ARK_MEM_NULL);
  }
  ark_mem = (ARKodeMem)inner_arkode_mem;

  /* return with an error if the ARKODE solver does not support forcing */
  if (ark_mem->step_setforcing == NULL)
  {
    arkProcessError(ark_mem, ARK_STEPPER_UNSUPPORTED, __LINE__, __func__,
                    __FILE__, "time-stepping module does not support forcing");
    return (ARK_STEPPER_UNSUPPORTED);
  }

  retval = MRIStepInnerStepper_Create(ark_mem->sunctx, stepper);
  if (retval != ARK_SUCCESS) { return (retval); }

  retval = MRIStepInnerStepper_SetContent(*stepper, inner_arkode_mem);
  if (retval != ARK_SUCCESS) { return (retval); }

  retval = MRIStepInnerStepper_SetEvolveFn(*stepper, ark_MRIStepInnerEvolve);
  if (retval != ARK_SUCCESS) { return (retval); }

  retval = MRIStepInnerStepper_SetFullRhsFn(*stepper, ark_MRIStepInnerFullRhs);
  if (retval != ARK_SUCCESS) { return (retval); }

  retval = MRIStepInnerStepper_SetResetFn(*stepper, ark_MRIStepInnerReset);
  if (retval != ARK_SUCCESS) { return (retval); }

  retval =
    MRIStepInnerStepper_SetAccumulatedErrorGetFn(*stepper,
                                                 ark_MRIStepInnerGetAccumulatedError);
  if (retval != ARK_SUCCESS) { return (retval); }

  retval =
    MRIStepInnerStepper_SetAccumulatedErrorResetFn(*stepper,
                                                   ark_MRIStepInnerResetAccumulatedError);
  if (retval != ARK_SUCCESS) { return (retval); }

  retval = MRIStepInnerStepper_SetRTolFn(*stepper, ark_MRIStepInnerSetRTol);
  if (retval != ARK_SUCCESS) { return (retval); }

  return (ARK_SUCCESS);
}

/*===============================================================
  Private internal functions
  ===============================================================*/

/*---------------------------------------------------------------
  arkCreate:

  arkCreate creates an internal memory block for a problem to
  be solved by a time step module built on ARKODE.  If successful,
  arkCreate returns a pointer to the problem memory. If an
  initialization error occurs, arkCreate prints an error message
  to standard err and returns NULL.
  ---------------------------------------------------------------*/
ARKodeMem arkCreate(SUNContext sunctx)
{
  int iret;
  ARKodeMem ark_mem;

  if (!sunctx)
  {
    arkProcessError(NULL, ARK_ILL_INPUT, __LINE__, __func__, __FILE__,
                    MSG_ARK_NULL_SUNCTX);
    return (NULL);
  }

  ark_mem = NULL;
  ark_mem = (ARKodeMem)malloc(sizeof(struct ARKodeMemRec));
  if (ark_mem == NULL)
  {
    arkProcessError(NULL, ARK_MEM_FAIL, __LINE__, __func__, __FILE__,
                    MSG_ARK_ARKMEM_FAIL);
    return (NULL);
  }

  /* Zero out ark_mem */
  memset(ark_mem, 0, sizeof(struct ARKodeMemRec));

  /* Set the context */
  ark_mem->sunctx = sunctx;

  /* Set uround */
  ark_mem->uround = SUN_UNIT_ROUNDOFF;

  /* Initialize time step module to NULL */
  ark_mem->step_attachlinsol              = NULL;
  ark_mem->step_attachmasssol             = NULL;
  ark_mem->step_disablelsetup             = NULL;
  ark_mem->step_disablemsetup             = NULL;
  ark_mem->step_getlinmem                 = NULL;
  ark_mem->step_getmassmem                = NULL;
  ark_mem->step_getimplicitrhs            = NULL;
  ark_mem->step_mmult                     = NULL;
  ark_mem->step_getgammas                 = NULL;
  ark_mem->step_init                      = NULL;
  ark_mem->step_fullrhs                   = NULL;
  ark_mem->step                           = NULL;
  ark_mem->step_setuserdata               = NULL;
  ark_mem->step_printallstats             = NULL;
  ark_mem->step_writeparameters           = NULL;
  ark_mem->step_resize                    = NULL;
  ark_mem->step_reset                     = NULL;
  ark_mem->step_free                      = NULL;
  ark_mem->step_printmem                  = NULL;
  ark_mem->step_setdefaults               = NULL;
  ark_mem->step_computestate              = NULL;
  ark_mem->step_setrelaxfn                = NULL;
  ark_mem->step_setorder                  = NULL;
  ark_mem->step_setnonlinearsolver        = NULL;
  ark_mem->step_setlinear                 = NULL;
  ark_mem->step_setnonlinear              = NULL;
  ark_mem->step_setautonomous             = NULL;
  ark_mem->step_setnlsrhsfn               = NULL;
  ark_mem->step_setdeduceimplicitrhs      = NULL;
  ark_mem->step_setnonlincrdown           = NULL;
  ark_mem->step_setnonlinrdiv             = NULL;
  ark_mem->step_setdeltagammamax          = NULL;
  ark_mem->step_setlsetupfrequency        = NULL;
  ark_mem->step_setpredictormethod        = NULL;
  ark_mem->step_setmaxnonliniters         = NULL;
  ark_mem->step_setnonlinconvcoef         = NULL;
  ark_mem->step_setstagepredictfn         = NULL;
  ark_mem->step_getnumrhsevals            = NULL;
  ark_mem->step_setstepdirection          = NULL;
  ark_mem->step_getnumlinsolvsetups       = NULL;
  ark_mem->step_setadaptcontroller        = NULL;
  ark_mem->step_getestlocalerrors         = NULL;
  ark_mem->step_getcurrentgamma           = NULL;
  ark_mem->step_getnonlinearsystemdata    = NULL;
  ark_mem->step_getnumnonlinsolviters     = NULL;
  ark_mem->step_getnumnonlinsolvconvfails = NULL;
  ark_mem->step_getnonlinsolvstats        = NULL;
  ark_mem->step_setforcing                = NULL;
  ark_mem->step_mem                       = NULL;
  ark_mem->step_supports_adaptive         = SUNFALSE;
  ark_mem->step_supports_implicit         = SUNFALSE;
  ark_mem->step_supports_massmatrix       = SUNFALSE;
  ark_mem->step_supports_relaxation       = SUNFALSE;

  /* Initialize root finding variables */
  ark_mem->root_mem = NULL;

  /* Initialize inequality constraints variables */
  ark_mem->constraintsSet = SUNFALSE;
  ark_mem->constraints    = NULL;

  /* Initialize relaxation variables */
  ark_mem->relax_enabled = SUNFALSE;
  ark_mem->relax_mem     = NULL;

  /* Initialize lrw and liw */
  ark_mem->lrw = 18;
  ark_mem->liw = 53; /* fcn/data ptr, int, long int, sunindextype, sunbooleantype */

  /* No mallocs have been done yet */
  ark_mem->VabstolMallocDone  = SUNFALSE;
  ark_mem->VRabstolMallocDone = SUNFALSE;
  ark_mem->MallocDone         = SUNFALSE;

  /* No user-supplied step postprocessing function yet */
  ark_mem->ProcessStep = NULL;
  ark_mem->ps_data     = NULL;

  /* No user-supplied stage postprocessing function yet */
  ark_mem->ProcessStage = NULL;

  /* No user_data pointer yet */
  ark_mem->user_data = NULL;

  /* Allocate step adaptivity structure and note storage */
  ark_mem->hadapt_mem = arkAdaptInit();
  if (ark_mem->hadapt_mem == NULL)
  {
    arkProcessError(NULL, ARK_MEM_FAIL, __LINE__, __func__, __FILE__,
                    "Allocation of step adaptivity structure failed");
    ARKodeFree((void**)&ark_mem);
    return (NULL);
  }
  ark_mem->lrw += ARK_ADAPT_LRW;
  ark_mem->liw += ARK_ADAPT_LIW;

  /* Initialize the interpolation structure to NULL */
  ark_mem->interp        = NULL;
  ark_mem->interp_type   = ARK_INTERP_HERMITE;
  ark_mem->interp_degree = ARK_INTERP_MAX_DEGREE;

  /* Initially, rwt should point to ewt */
  ark_mem->rwt_is_ewt = SUNTRUE;

  /* Indicate that calling the full RHS function is not required, this flag is
     updated to SUNTRUE by the interpolation module initialization function
     and/or the stepper initialization function in arkInitialSetup */
  ark_mem->call_fullrhs = SUNFALSE;

  /* Indicate that the problem needs to be initialized */
  ark_mem->initsetup   = SUNTRUE;
  ark_mem->init_type   = FIRST_INIT;
  ark_mem->firststage  = SUNTRUE;
  ark_mem->initialized = SUNFALSE;

  /* Initial step size has not been determined yet */
  ark_mem->h   = ZERO;
  ark_mem->h0u = ZERO;

  /* Accumulated error estimation strategy */
  ark_mem->AccumErrorType = ARK_ACCUMERROR_NONE;
  ark_mem->AccumError     = ZERO;

  /* Set default values for integrator and stepper optional inputs */
  iret = ARKodeSetDefaults(ark_mem);
  if (iret != ARK_SUCCESS)
  {
    arkProcessError(NULL, 0, __LINE__, __func__, __FILE__,
                    "Error setting default solver options");
    ARKodeFree((void**)&ark_mem);
    return (NULL);
  }

  ark_mem->do_adjoint = SUNFALSE;

  /* Return pointer to ARKODE memory block */
  return (ark_mem);
}

/*---------------------------------------------------------------
  arkRwtSet

  This routine is responsible for setting the residual weight
  vector rwt, according to tol_type, as follows:

  (1) rwt[i] = 1 / (reltol * SUNRabs(M*ycur[i]) + rabstol), i=0,...,neq-1
      if tol_type = ARK_SS
  (2) rwt[i] = 1 / (reltol * SUNRabs(M*ycur[i]) + rabstol[i]), i=0,...,neq-1
      if tol_type = ARK_SV
  (3) unset if tol_type is any other value (occurs rwt=ewt)

  arkRwtSet returns 0 if rwt is successfully set as above to a
  positive vector and -1 otherwise. In the latter case, rwt is
  considered undefined.

  All the real work is done in the routines arkRwtSetSS, arkRwtSetSV.
  ---------------------------------------------------------------*/
int arkRwtSet(N_Vector y, N_Vector weight, void* data)
{
  ARKodeMem ark_mem;
  N_Vector My;
  int flag = 0;

  /* data points to ark_mem here */
  ark_mem = (ARKodeMem)data;

  /* return if rwt is just ewt */
  if (ark_mem->rwt_is_ewt) { return (0); }

  /* put M*y into ark_tempv1 */
  My = ark_mem->tempv1;
  if (ark_mem->step_mmult != NULL)
  {
    flag = ark_mem->step_mmult((void*)ark_mem, y, My);
    if (flag != ARK_SUCCESS) { return (ARK_MASSMULT_FAIL); }
  }
  else
  { /* this condition should not apply, but just in case */
    N_VScale(ONE, y, My);
  }

  /* call appropriate routine to fill rwt */
  switch (ark_mem->ritol)
  {
  case ARK_SS: flag = arkRwtSetSS(ark_mem, My, weight); break;
  case ARK_SV: flag = arkRwtSetSV(ark_mem, My, weight); break;
  }

  return (flag);
}

/*---------------------------------------------------------------
  arkInit:

  arkInit allocates and initializes memory for a problem. All
  inputs are checked for errors. If any error occurs during
  initialization, an error flag is returned. Otherwise, it returns
  ARK_SUCCESS.  This routine should be called by an ARKODE
  timestepper module (not by the user).  This routine must be
  called prior to calling ARKodeEvolve to evolve the problem. The
  initialization type indicates if the values of internal counters
  should be reinitialized (FIRST_INIT) or retained (RESET_INIT).
  ---------------------------------------------------------------*/
int arkInit(ARKodeMem ark_mem, sunrealtype t0, N_Vector y0, int init_type)
{
  sunbooleantype stepperOK, nvectorOK, allocOK;
  int retval;
  sunindextype lrw1, liw1;

  /* Check ark_mem */
  if (ark_mem == NULL)
  {
    arkProcessError(NULL, ARK_MEM_NULL, __LINE__, __func__, __FILE__,
                    MSG_ARK_NO_MEM);
    return (ARK_MEM_NULL);
  }

  /* Check for legal input parameters */
  if (y0 == NULL)
  {
    arkProcessError(ark_mem, ARK_ILL_INPUT, __LINE__, __func__, __FILE__,
                    MSG_ARK_NULL_Y0);
    return (ARK_ILL_INPUT);
  }

  /* Check if reset was called before the first Evolve call */
  if (init_type == RESET_INIT && !(ark_mem->initialized))
  {
    init_type = FIRST_INIT;
  }

  /* Check if allocations have been done i.e., is this first init call */
  if (ark_mem->MallocDone == SUNFALSE)
  {
    /* Test if all required time stepper operations are implemented */
    stepperOK = arkCheckTimestepper(ark_mem);
    if (!stepperOK)
    {
      arkProcessError(ark_mem, ARK_ILL_INPUT, __LINE__, __func__, __FILE__,
                      "Time stepper module is missing required functionality");
      return (ARK_ILL_INPUT);
    }

    /* Test if all required vector operations are implemented */
    nvectorOK = arkCheckNvector(y0);
    if (!nvectorOK)
    {
      arkProcessError(ark_mem, ARK_ILL_INPUT, __LINE__, __func__, __FILE__,
                      MSG_ARK_BAD_NVECTOR);
      return (ARK_ILL_INPUT);
    }

    /* Set space requirements for one N_Vector */
    if (y0->ops->nvspace != NULL) { N_VSpace(y0, &lrw1, &liw1); }
    else
    {
      lrw1 = 0;
      liw1 = 0;
    }
    ark_mem->lrw1 = lrw1;
    ark_mem->liw1 = liw1;

    /* Allocate the solver vectors (using y0 as a template) */
    allocOK = arkAllocVectors(ark_mem, y0);
    if (!allocOK)
    {
      arkProcessError(ark_mem, ARK_MEM_FAIL, __LINE__, __func__, __FILE__,
                      MSG_ARK_MEM_FAIL);
      return (ARK_MEM_FAIL);
    }

    /* All allocations are complete */
    ark_mem->MallocDone = SUNTRUE;
  }

  /* All allocation and error checking is complete at this point */

  /* Copy the input parameters into ARKODE state */
  ark_mem->tcur = t0;
  ark_mem->tn   = t0;

  /* Initialize yn */
  N_VScale(ONE, y0, ark_mem->yn);
  ark_mem->fn_is_current = SUNFALSE;

  /* Clear any previous 'tstop' */
  ark_mem->tstopset = SUNFALSE;

  /* Initializations on (re-)initialization call, skip on reset */
  if (init_type == FIRST_INIT)
  {
    /* Counters */
    ark_mem->nst_attempts = 0;
    ark_mem->nst          = 0;
    ark_mem->nhnil        = 0;
    ark_mem->ncfn         = 0;
    ark_mem->netf         = 0;
    ark_mem->nconstrfails = 0;

    /* Initial, old, and next step sizes */
    ark_mem->h0u    = ZERO;
    ark_mem->hold   = ZERO;
    ark_mem->next_h = ZERO;

    /* Tolerance scale factor */
    ark_mem->tolsf = ONE;

    /* Reset error controller object */
    if (ark_mem->hadapt_mem->hcontroller)
    {
      retval = SUNAdaptController_Reset(ark_mem->hadapt_mem->hcontroller);
      if (retval != SUN_SUCCESS)
      {
        arkProcessError(ark_mem, ARK_CONTROLLER_ERR, __LINE__, __func__,
                        __FILE__, "Unable to reset error controller object");
        return (ARK_CONTROLLER_ERR);
      }
    }

    /* Adaptivity counters */
    ark_mem->hadapt_mem->nst_acc = 0;
    ark_mem->hadapt_mem->nst_exp = 0;

    /* Accumulated error estimate */
    ark_mem->AccumError = ZERO;

    /* Indicate that calling the full RHS function is not required, this flag is
       updated to SUNTRUE by the interpolation module initialization function
       and/or the stepper initialization function in arkInitialSetup */
    ark_mem->call_fullrhs = SUNFALSE;

    /* Adjoint related */
    ark_mem->checkpoint_step_idx = 0;

    /* Indicate that initialization has not been done before */
    ark_mem->initialized = SUNFALSE;
  }

  /* Indicate initialization is needed */
  ark_mem->initsetup  = SUNTRUE;
  ark_mem->init_type  = init_type;
  ark_mem->firststage = SUNTRUE;

  return (ARK_SUCCESS);
}

/*---------------------------------------------------------------
  arkCheckTimestepper:

  This routine checks if all required time stepper function
  pointers have been supplied.  If any of them is missing it
  returns SUNFALSE.
  ---------------------------------------------------------------*/
sunbooleantype arkCheckTimestepper(ARKodeMem ark_mem)
{
  if ((ark_mem->step_init == NULL) || (ark_mem->step == NULL) ||
      (ark_mem->step_mem == NULL))
  {
    return (SUNFALSE);
  }
  return (SUNTRUE);
}

/*---------------------------------------------------------------
  arkCheckNvector:

  This routine checks if all required vector operations are
  present.  If any of them is missing it returns SUNFALSE.
  ---------------------------------------------------------------*/
sunbooleantype arkCheckNvector(N_Vector tmpl) /* to be updated?? */
{
  if ((tmpl->ops->nvclone == NULL) || (tmpl->ops->nvdestroy == NULL) ||
      (tmpl->ops->nvlinearsum == NULL) || (tmpl->ops->nvconst == NULL) ||
      (tmpl->ops->nvdiv == NULL) || (tmpl->ops->nvscale == NULL) ||
      (tmpl->ops->nvabs == NULL) || (tmpl->ops->nvinv == NULL) ||
      (tmpl->ops->nvaddconst == NULL) || (tmpl->ops->nvmaxnorm == NULL) ||
      (tmpl->ops->nvwrmsnorm == NULL))
  {
    return (SUNFALSE);
  }
  else { return (SUNTRUE); }
}

/*---------------------------------------------------------------
  arkInitialSetup

  This routine performs all necessary items to prepare ARKODE for
  the first internal step after initialization, reinitialization,
  a reset() call, or a resize() call, including:
  - input consistency checks
  - (re)initializes the stepper
  - computes error and residual weights
  - (re)initialize the interpolation structure
  - checks for valid initial step input or estimates first step
  - checks for approach to tstop
  - checks for root near t0
  ---------------------------------------------------------------*/
int arkInitialSetup(ARKodeMem ark_mem, sunrealtype tout)
{
  int retval, hflag, istate;
  sunrealtype tout_hin, rh, htmp;
  sunbooleantype conOK;

  /* Check that user has supplied an initial step size if fixedstep mode is on */
  if ((ark_mem->fixedstep) && (ark_mem->hin == ZERO))
  {
    arkProcessError(ark_mem, ARK_ILL_INPUT, __LINE__, __func__, __FILE__,
                    "Fixed step mode enabled, but no step size set");
    return (ARK_ILL_INPUT);
  }

  /* If using a built-in routine for error/residual weights with abstol==0,
     ensure that N_VMin is available */
  if ((!ark_mem->user_efun) && (ark_mem->atolmin0) && (!ark_mem->yn->ops->nvmin))
  {
    arkProcessError(ark_mem, ARK_ILL_INPUT, __LINE__, __func__, __FILE__,
                    "N_VMin unimplemented (required by error-weight function)");
    return (ARK_ILL_INPUT);
  }
  if ((!ark_mem->user_rfun) && (!ark_mem->rwt_is_ewt) && (ark_mem->Ratolmin0) &&
      (!ark_mem->yn->ops->nvmin))
  {
    arkProcessError(ark_mem, ARK_ILL_INPUT, __LINE__, __func__,
                    __FILE__, "N_VMin unimplemented (required by residual-weight function)");
    return (ARK_ILL_INPUT);
  }

  /* Test input tstop for legality (correct direction of integration) */
  if (ark_mem->tstopset)
  {
#if SUNDIALS_LOGGING_LEVEL >= SUNDIALS_LOGGING_DEBUG
    SUNLogger_QueueMsg(ARK_LOGGER, SUN_LOGLEVEL_DEBUG,
                       "ARKODE::arkInitialSetup", "test-tstop",
                       "h = %" RSYM ", tcur = %" RSYM ", tout = %" RSYM
                       ", tstop = %" RSYM,
                       ark_mem->h, ark_mem->tcur, tout, ark_mem->tstop);
#endif

    htmp = (ark_mem->h == ZERO) ? tout - ark_mem->tcur : ark_mem->h;
    if ((ark_mem->tstop - ark_mem->tcur) * htmp <= ZERO)
    {
      arkProcessError(ark_mem, ARK_ILL_INPUT, __LINE__, __func__, __FILE__,
                      MSG_ARK_BAD_TSTOP, ark_mem->tstop, ark_mem->tcur);
      return (ARK_ILL_INPUT);
    }
  }

  /* Check to see if y0 satisfies constraints */
  if (ark_mem->constraintsSet)
  {
    conOK = N_VConstrMask(ark_mem->constraints, ark_mem->yn, ark_mem->tempv1);
    if (!conOK)
    {
      arkProcessError(ark_mem, ARK_ILL_INPUT, __LINE__, __func__, __FILE__,
                      MSG_ARK_Y0_FAIL_CONSTR);
      return (ARK_ILL_INPUT);
    }
  }

  /* Load initial error weights */
  retval = ark_mem->efun(ark_mem->yn, ark_mem->ewt, ark_mem->e_data);
  if (retval != 0)
  {
    if (ark_mem->itol == ARK_WF)
    {
      arkProcessError(ark_mem, ARK_ILL_INPUT, __LINE__, __func__, __FILE__,
                      MSG_ARK_EWT_FAIL);
    }
    else
    {
      arkProcessError(ark_mem, ARK_ILL_INPUT, __LINE__, __func__, __FILE__,
                      MSG_ARK_BAD_EWT);
    }
    return (ARK_ILL_INPUT);
  }

  /* Set up the time stepper module */
  if (ark_mem->step_init == NULL)
  {
    arkProcessError(ark_mem, ARK_ILL_INPUT, __LINE__, __func__, __FILE__,
                    "Time stepper module is missing");
    return (ARK_ILL_INPUT);
  }
  retval = ark_mem->step_init(ark_mem, tout, ark_mem->init_type);
  if (retval != ARK_SUCCESS)
  {
    arkProcessError(ark_mem, retval, __LINE__, __func__, __FILE__,
                    "Error in initialization of time stepper module");
    return (retval);
  }

  /* Load initial residual weights */
  if (ark_mem->rwt_is_ewt)
  { /* update pointer to ewt */
    ark_mem->rwt = ark_mem->ewt;
  }
  else
  {
    retval = ark_mem->rfun(ark_mem->yn, ark_mem->rwt, ark_mem->r_data);
    if (retval != 0)
    {
      if (ark_mem->itol == ARK_WF)
      {
        arkProcessError(ark_mem, ARK_ILL_INPUT, __LINE__, __func__, __FILE__,
                        MSG_ARK_RWT_FAIL);
      }
      else
      {
        arkProcessError(ark_mem, ARK_ILL_INPUT, __LINE__, __func__, __FILE__,
                        MSG_ARK_BAD_RWT);
      }
      return (ARK_ILL_INPUT);
    }
  }

  /* Create default interpolation module (if needed) */
  if (ark_mem->interp_type != ARK_INTERP_NONE && !(ark_mem->interp))
  {
    if (ark_mem->interp_type == ARK_INTERP_LAGRANGE)
    {
      ark_mem->interp = arkInterpCreate_Lagrange(ark_mem, ark_mem->interp_degree);
    }
    else
    {
      ark_mem->interp = arkInterpCreate_Hermite(ark_mem, ark_mem->interp_degree);
    }
    if (ark_mem->interp == NULL)
    {
      arkProcessError(ark_mem, ARK_MEM_FAIL, __LINE__, __func__, __FILE__,
                      "Unable to allocate interpolation module");
      return ARK_MEM_FAIL;
    }
  }

  /* Fill initial interpolation data (if needed) */
  if (ark_mem->interp != NULL)
  {
    /* Stepper init may have limited the interpolation degree */
    if (arkInterpSetDegree(ark_mem, ark_mem->interp, ark_mem->interp_degree))
    {
      arkProcessError(ark_mem, ARK_ILL_INPUT, __LINE__, __func__, __FILE__,
                      "Unable to update interpolation polynomial degree");
      return ARK_ILL_INPUT;
    }

    if (arkInterpInit(ark_mem, ark_mem->interp, ark_mem->tcur))
    {
      arkProcessError(ark_mem, ARK_ILL_INPUT, __LINE__, __func__, __FILE__,
                      "Unable to initialize interpolation module");
      return ARK_ILL_INPUT;
    }
  }

  /* Check if the configuration requires interpolation */
  if (ark_mem->root_mem && !(ark_mem->interp))
  {
    arkProcessError(ark_mem, ARK_ILL_INPUT, __LINE__, __func__, __FILE__,
                    "Rootfinding requires an interpolation module");
    return ARK_ILL_INPUT;
  }

  if (ark_mem->tstopinterp && !(ark_mem->interp))
  {
    arkProcessError(ark_mem, ARK_ILL_INPUT, __LINE__, __func__, __FILE__,
                    "Stop time interpolation requires an interpolation module");
    return ARK_ILL_INPUT;
  }

  /* If fullrhs will be called (to estimate initial step, explicit steppers, Hermite
     interpolation module, and possibly (but not always) arkRootCheck1), then
     ensure that it is provided, and space is allocated for fn.  Otherwise,
     we should free ark_mem->fn if it is allocated. */
  if (ark_mem->call_fullrhs || (ark_mem->h0u == ZERO && ark_mem->hin == ZERO) ||
      ark_mem->root_mem)
  {
    if (!ark_mem->step_fullrhs)
    {
      arkProcessError(ark_mem, ARK_ILL_INPUT, __LINE__, __func__, __FILE__,
                      MSG_ARK_MISSING_FULLRHS);
      return ARK_ILL_INPUT;
    }

    if (!arkAllocVec(ark_mem, ark_mem->yn, &ark_mem->fn))
    {
      arkProcessError(ark_mem, ARK_MEM_FAIL, __LINE__, __func__, __FILE__,
                      MSG_ARK_MEM_FAIL);
      return (ARK_MEM_FAIL);
    }
  }
  else
  {
    if (ark_mem->fn != NULL) { arkFreeVec(ark_mem, &ark_mem->fn); }
  }

  /* initialization complete */
  ark_mem->initialized = SUNTRUE;

  /* Set initial step size */
  if (ark_mem->h0u == ZERO)
  {
    /* Check input h for validity */
    ark_mem->h = ark_mem->hin;
    if ((ark_mem->h != ZERO) && ((tout - ark_mem->tcur) * ark_mem->h < ZERO))
    {
      arkProcessError(ark_mem, ARK_ILL_INPUT, __LINE__, __func__, __FILE__,
                      MSG_ARK_BAD_H0);
      return (ARK_ILL_INPUT);
    }

    /* Estimate initial h if not set */
    if (ark_mem->h == ZERO)
    {
      /* If necessary, temporarily set h as it is used to compute the tolerance
         in a potential mass matrix solve when computing the full rhs */
      ark_mem->h = SUNRabs(tout - ark_mem->tcur);
      if (ark_mem->h == ZERO) { ark_mem->h = ONE; }

      /* Estimate the first step size */
      tout_hin = tout;
      if (ark_mem->tstopset &&
          (tout - ark_mem->tcur) * (tout - ark_mem->tstop) > ZERO)
      {
        tout_hin = ark_mem->tstop;
      }
      hflag = arkHin(ark_mem, tout_hin);
      if (hflag != ARK_SUCCESS)
      {
        istate = arkHandleFailure(ark_mem, hflag);
        return (istate);
      }

      /* Use first step growth factor for estimated h */
      ark_mem->hadapt_mem->etamax = ark_mem->hadapt_mem->etamx1;
    }
    else if (ark_mem->nst == 0)
    {
      /* Use first step growth factor for user defined h */
      ark_mem->hadapt_mem->etamax = ark_mem->hadapt_mem->etamx1;
    }
    else
    {
      /* Use standard growth factor (e.g., for reset) */
      ark_mem->hadapt_mem->etamax = ark_mem->hadapt_mem->growth;
    }

    /* Enforce step size bounds */
    rh = SUNRabs(ark_mem->h) * ark_mem->hmax_inv;
    if (rh > ONE) { ark_mem->h /= rh; }
    if (SUNRabs(ark_mem->h) < ark_mem->hmin)
    {
      ark_mem->h *= ark_mem->hmin / SUNRabs(ark_mem->h);
    }

    /* Check for approach to tstop */
    if (ark_mem->tstopset)
    {
      if ((ark_mem->tcur + ark_mem->h - ark_mem->tstop) * ark_mem->h > ZERO)
      {
        ark_mem->h = (ark_mem->tstop - ark_mem->tcur) *
                     (ONE - FOUR * ark_mem->uround);
      }
    }

    /* Set initial time step factors */
    ark_mem->h0u    = ark_mem->h;
    ark_mem->eta    = ONE;
    ark_mem->hprime = ark_mem->h;
  }
  else
  {
    /* If next step would overtake tstop, adjust stepsize */
    if (ark_mem->tstopset)
    {
      if ((ark_mem->tcur + ark_mem->hprime - ark_mem->tstop) * ark_mem->h > ZERO)
      {
        ark_mem->hprime = (ark_mem->tstop - ark_mem->tcur) *
                          (ONE - FOUR * ark_mem->uround);
        ark_mem->eta = ark_mem->hprime / ark_mem->h;
      }
    }
  }

  /* Check for zeros of root function g at and near t0. */
  if (ark_mem->root_mem != NULL)
  {
    if (ark_mem->root_mem->nrtfn > 0)
    {
      retval = arkRootCheck1((void*)ark_mem);
      if (retval != ARK_SUCCESS) { return retval; }
    }
  }

  return (ARK_SUCCESS);
}

/*---------------------------------------------------------------
  arkStopTests

  This routine performs relevant stopping tests:
  - check for root in last step
  - check if we passed tstop
  - check if we passed tout (NORMAL mode)
  - check if current tn was returned (ONE_STEP mode)
  - check if we are close to tstop
  (adjust step size if needed)
  ---------------------------------------------------------------*/
int arkStopTests(ARKodeMem ark_mem, sunrealtype tout, N_Vector yout,
                 sunrealtype* tret, int itask, int* ier)
{
  int irfndp, retval;
  sunrealtype troundoff;

  /* Estimate an infinitesimal time interval to be used as
     a roundoff for time quantities (based on current time
     and step size) */
  troundoff = FUZZ_FACTOR * ark_mem->uround *
              (SUNRabs(ark_mem->tcur) + SUNRabs(ark_mem->h));

  /* First, check for a root in the last step taken, other than the
     last root found, if any.  If itask = ARK_ONE_STEP and y(tn) was not
     returned because of an intervening root, return y(tn) now.     */
  if (ark_mem->root_mem != NULL)
  {
    if (ark_mem->root_mem->nrtfn > 0)
    {
      /* Shortcut to roots found in previous step */
      irfndp = ark_mem->root_mem->irfnd;

      /* If the full RHS was not computed in the last call to arkCompleteStep
         and roots were found in the previous step, then compute the full rhs
         for possible use in arkRootCheck2 (not always necessary) */
      if (!(ark_mem->fn_is_current) && irfndp != 0)
      {
        retval = ark_mem->step_fullrhs(ark_mem, ark_mem->tn, ark_mem->yn,
                                       ark_mem->fn, ARK_FULLRHS_END);
        if (retval != 0)
        {
          arkProcessError(ark_mem, ARK_RHSFUNC_FAIL, __LINE__, __func__,
                          __FILE__, MSG_ARK_RHSFUNC_FAILED);
          *ier = ARK_RHSFUNC_FAIL;
          return (1);
        }
        ark_mem->fn_is_current = SUNTRUE;
      }

      retval = arkRootCheck2((void*)ark_mem);

      if (retval == CLOSERT)
      {
        arkProcessError(ark_mem, ARK_ILL_INPUT, __LINE__, __func__, __FILE__,
                        MSG_ARK_CLOSE_ROOTS, ark_mem->root_mem->tlo);
        *ier = ARK_ILL_INPUT;
        return (1);
      }
      else if (retval == ARK_RTFUNC_FAIL)
      {
        arkProcessError(ark_mem, ARK_RTFUNC_FAIL, __LINE__, __func__, __FILE__,
                        MSG_ARK_RTFUNC_FAILED, ark_mem->root_mem->tlo);
        *ier = ARK_RTFUNC_FAIL;
        return (1);
      }
      else if (retval == RTFOUND)
      {
        ark_mem->tretlast = *tret = ark_mem->root_mem->tlo;
        *ier                      = ARK_ROOT_RETURN;
        return (1);
      }

      /* If tn is distinct from tretlast (within roundoff),
         check remaining interval for roots */
      if (SUNRabs(ark_mem->tcur - ark_mem->tretlast) > troundoff)
      {
        retval = arkRootCheck3((void*)ark_mem);

        if (retval == ARK_SUCCESS)
        { /* no root found */
          ark_mem->root_mem->irfnd = 0;
          if ((irfndp == 1) && (itask == ARK_ONE_STEP))
          {
            ark_mem->tretlast = *tret = ark_mem->tcur;
            N_VScale(ONE, ark_mem->yn, yout);
            *ier = ARK_SUCCESS;
            return (1);
          }
        }
        else if (retval == RTFOUND)
        { /* a new root was found */
          ark_mem->root_mem->irfnd = 1;
          ark_mem->tretlast = *tret = ark_mem->root_mem->tlo;
          *ier                      = ARK_ROOT_RETURN;
          return (1);
        }
        else if (retval == ARK_RTFUNC_FAIL)
        { /* g failed */
          arkProcessError(ark_mem, ARK_RTFUNC_FAIL, __LINE__, __func__, __FILE__,
                          MSG_ARK_RTFUNC_FAILED, ark_mem->root_mem->tlo);
          *ier = ARK_RTFUNC_FAIL;
          return (1);
        }
      }

    } /* end of root stop check */
  }

  /* Test for tn at tstop or near tstop */
  if (ark_mem->tstopset)
  {
    if (SUNRabs(ark_mem->tcur - ark_mem->tstop) <= troundoff)
    {
      /* Ensure tout >= tstop, otherwise check for tout return below */
      if ((tout - ark_mem->tstop) * ark_mem->h >= ZERO ||
          SUNRabs(tout - ark_mem->tstop) <= troundoff)
      {
        if (ark_mem->tstopinterp && ark_mem->interp)
        {
          *ier = ARKodeGetDky(ark_mem, ark_mem->tstop, 0, yout);
          if (*ier != ARK_SUCCESS)
          {
            arkProcessError(ark_mem, ARK_ILL_INPUT, __LINE__, __func__, __FILE__,
                            MSG_ARK_BAD_TSTOP, ark_mem->tstop, ark_mem->tcur);
            *ier = ARK_ILL_INPUT;
            return (1);
          }
        }
        else { N_VScale(ONE, ark_mem->yn, yout); }
        ark_mem->tretlast = *tret = ark_mem->tstop;
        ark_mem->tstopset         = SUNFALSE;
        *ier                      = ARK_TSTOP_RETURN;
        return (1);
      }
    }
    /* If next step would overtake tstop, adjust stepsize */
    else if ((ark_mem->tcur + ark_mem->hprime - ark_mem->tstop) * ark_mem->h >
             ZERO)
    {
      ark_mem->hprime = (ark_mem->tstop - ark_mem->tcur) *
                        (ONE - FOUR * ark_mem->uround);
      ark_mem->eta = ark_mem->hprime / ark_mem->h;
    }
  }

  /* In ARK_NORMAL mode, test if tout was reached */
  if ((itask == ARK_NORMAL) && ((ark_mem->tcur - tout) * ark_mem->h >= ZERO))
  {
    if (ark_mem->interp)
    {
      *ier = ARKodeGetDky(ark_mem, tout, 0, yout);
      if (*ier != ARK_SUCCESS)
      {
        arkProcessError(ark_mem, ARK_ILL_INPUT, __LINE__, __func__, __FILE__,
                        MSG_ARK_BAD_TOUT, tout);
        *ier = ARK_ILL_INPUT;
        return (1);
      }
      ark_mem->tretlast = *tret = tout;
    }
    else
    {
      N_VScale(ONE, ark_mem->yn, yout);
      ark_mem->tretlast = *tret = ark_mem->tcur;
    }
    *ier = ARK_SUCCESS;
    return (1);
  }

  /* In ARK_ONE_STEP mode, test if tn was returned */
  if (itask == ARK_ONE_STEP &&
      SUNRabs(ark_mem->tcur - ark_mem->tretlast) > troundoff)
  {
    ark_mem->tretlast = *tret = ark_mem->tcur;
    N_VScale(ONE, ark_mem->yn, yout);
    *ier = ARK_SUCCESS;
    return (1);
  }

  return (0);
}

/*---------------------------------------------------------------
  arkHin

  This routine computes a tentative initial step size h0.
  If tout is too close to tn (= t0), then arkHin returns
  ARK_TOO_CLOSE and h remains uninitialized. Note that here tout
  is either the value passed to ARKodeEvolve at the first call or the
  value of tstop (if tstop is enabled and it is closer to t0=tn
  than tout). If the RHS function fails unrecoverably, arkHin
  returns ARK_RHSFUNC_FAIL. If the RHS function fails recoverably
  too many times and recovery is not possible, arkHin returns
  ARK_REPTD_RHSFUNC_ERR. Otherwise, arkHin sets h to the chosen
  value h0 and returns ARK_SUCCESS.

  The algorithm used seeks to find h0 as a solution of
  (WRMS norm of (h0^2 ydd / 2)) = 1,
  where ydd = estimated second derivative of y.  Although this
  choice is based on an error expansion of the Backward Euler
  method, and hence results in an overly-conservative time step
  for our higher-order ARK methods, it does find an order-of-
  magnitude estimate of the initial time scale of the solution.
  Since this method is only used on the first time step, the
  additional caution will not overly hinder solver efficiency.

  We start with an initial estimate equal to the geometric mean
  of the lower and upper bounds on the step size.

  Loop up to H0_ITERS times to find h0.
  Stop if new and previous values differ by a factor < 2.
  Stop if hnew/hg > 2 after one iteration, as this probably
  means that the ydd value is bad because of cancellation error.

  For each new proposed hg, we allow H0_ITERS attempts to
  resolve a possible recoverable failure from f() by reducing
  the proposed stepsize by a factor of 0.2. If a legal stepsize
  still cannot be found, fall back on a previous value if
  possible, or else return ARK_REPTD_RHSFUNC_ERR.

  Finally, we apply a bias (0.5) and verify that h0 is within
  bounds.
  ---------------------------------------------------------------*/
int arkHin(ARKodeMem ark_mem, sunrealtype tout)
{
  int retval, sign, count1, count2;
  sunrealtype tdiff, tdist, tround, hlb, hub;
  sunrealtype hg, hgs, hs, hnew, hrat, h0, yddnrm;
  sunbooleantype hgOK;

  /* If tout is too close to tn, give up */
  if ((tdiff = tout - ark_mem->tcur) == ZERO) { return (ARK_TOO_CLOSE); }

  sign   = (tdiff > ZERO) ? 1 : -1;
  tdist  = SUNRabs(tdiff);
  tround = ark_mem->uround * SUNMAX(SUNRabs(ark_mem->tcur), SUNRabs(tout));

  if (tdist < TWO * tround) { return (ARK_TOO_CLOSE); }

  /* call full RHS if needed */
  if (!(ark_mem->fn_is_current))
  {
    /* NOTE: The step size (h) is used in setting the tolerance in a potential
       mass matrix solve when computing the full RHS. Before calling arkHin, h
       is set to |tout - tcur| or 1 and so we do not need to guard against
       h == 0 here before calling the full RHS. */
    retval = ark_mem->step_fullrhs(ark_mem, ark_mem->tn, ark_mem->yn,
                                   ark_mem->fn, ARK_FULLRHS_START);
    if (retval) { return ARK_RHSFUNC_FAIL; }
    ark_mem->fn_is_current = SUNTRUE;
  }

  /* Set lower and upper bounds on h0, and take geometric mean
     as first trial value.
     Exit with this value if the bounds cross each other. */
  hlb = H0_LBFACTOR * tround;
  hub = arkUpperBoundH0(ark_mem, tdist);

  hg = SUNRsqrt(hlb * hub);

  if (hub < hlb)
  {
    if (sign == -1) { ark_mem->h = -hg; }
    else { ark_mem->h = hg; }
    return (ARK_SUCCESS);
  }

  /* Outer loop */
  hs = hg; /* safeguard against 'uninitialized variable' warning */
  for (count1 = 1; count1 <= H0_ITERS; count1++)
  {
    /* Attempts to estimate ydd */
    hgOK = SUNFALSE;

    for (count2 = 1; count2 <= H0_ITERS; count2++)
    {
      hgs    = hg * sign;
      retval = arkYddNorm(ark_mem, hgs, &yddnrm);
      /* If f() failed unrecoverably, give up */
      if (retval < 0) { return (ARK_RHSFUNC_FAIL); }
      /* If successful, we can use ydd */
      if (retval == ARK_SUCCESS)
      {
        hgOK = SUNTRUE;
        break;
      }
      /* f() failed recoverably; cut step size and test it again */
      hg *= SUN_RCONST(0.2);
    }

    /* If f() failed recoverably H0_ITERS times */
    if (!hgOK)
    {
      /* Exit if this is the first or second pass. No recovery possible */
      if (count1 <= 2) { return (ARK_REPTD_RHSFUNC_ERR); }
      /* We have a fall-back option. The value hs is a previous hnew which
         passed through f(). Use it and break */
      hnew = hs;
      break;
    }

    /* The proposed step size is feasible. Save it. */
    hs = hg;

    /* Propose new step size */
    hnew = (yddnrm * hub * hub > TWO) ? SUNRsqrt(TWO / yddnrm)
                                      : SUNRsqrt(hg * hub);

    /* If last pass, stop now with hnew */
    if (count1 == H0_ITERS) { break; }

    hrat = hnew / hg;

    /* Accept hnew if it does not differ from hg by more than a factor of 2 */
    if ((hrat > HALF) && (hrat < TWO)) { break; }

    /* After one pass, if ydd seems to be bad, use fall-back value. */
    if ((count1 > 1) && (hrat > TWO))
    {
      hnew = hg;
      break;
    }

    /* Send this value back through f() */
    hg = hnew;
  }

  /* Apply bounds, bias factor, and attach sign */
  h0 = H0_BIAS * hnew;
  if (h0 < hlb) { h0 = hlb; }
  if (h0 > hub) { h0 = hub; }
  if (sign == -1) { h0 = -h0; }
  ark_mem->h = h0;

  return (ARK_SUCCESS);
}

/*---------------------------------------------------------------
  arkUpperBoundH0

  This routine sets an upper bound on abs(h0) based on
  tdist = tn - t0 and the values of y[i]/y'[i].
  ---------------------------------------------------------------*/
sunrealtype arkUpperBoundH0(ARKodeMem ark_mem, sunrealtype tdist)
{
  sunrealtype hub_inv, hub;
  N_Vector temp1, temp2;

  /* Bound based on |y0|/|y0'| -- allow at most an increase of
   * H0_UBFACTOR in y0 (based on a forward Euler step). The weight
   * factor is used as a safeguard against zero components in y0. */
  temp1 = ark_mem->tempv1;
  temp2 = ark_mem->tempv2;

  N_VAbs(ark_mem->yn, temp2);
  ark_mem->efun(ark_mem->yn, temp1, ark_mem->e_data);
  N_VInv(temp1, temp1);
  N_VLinearSum(H0_UBFACTOR, temp2, ONE, temp1, temp1);

  N_VAbs(ark_mem->fn, temp2);

  N_VDiv(temp2, temp1, temp1);
  hub_inv = N_VMaxNorm(temp1);

  /* bound based on tdist -- allow at most a step of magnitude
   * H0_UBFACTOR * tdist */
  hub = H0_UBFACTOR * tdist;

  /* Use the smaller of the two */
  if (hub * hub_inv > ONE) { hub = ONE / hub_inv; }

  return (hub);
}

/*---------------------------------------------------------------
  arkYddNorm

  This routine computes an estimate of the second derivative of y
  using a difference quotient, and returns its WRMS norm.
  ---------------------------------------------------------------*/
int arkYddNorm(ARKodeMem ark_mem, sunrealtype hg, sunrealtype* yddnrm)
{
  int retval;

  /* increment y with a multiple of f */
  N_VLinearSum(hg, ark_mem->fn, ONE, ark_mem->yn, ark_mem->ycur);

  /* compute y', via the ODE RHS routine */
  retval = ark_mem->step_fullrhs(ark_mem, ark_mem->tcur + hg, ark_mem->ycur,
                                 ark_mem->tempv1, ARK_FULLRHS_OTHER);
  if (retval != 0) { return (ARK_RHSFUNC_FAIL); }

  /* difference new f and original f to estimate y'' */
  N_VLinearSum(ONE / hg, ark_mem->tempv1, -ONE / hg, ark_mem->fn,
               ark_mem->tempv1);

  /* reset ycur to equal yn (unnecessary?) */
  N_VScale(ONE, ark_mem->yn, ark_mem->ycur);

  /* compute norm of y'' */
  *yddnrm = N_VWrmsNorm(ark_mem->tempv1, ark_mem->ewt);

  return (ARK_SUCCESS);
}

/*---------------------------------------------------------------
  arkCompleteStep

  This routine performs various update operations when the step
  solution is complete.  It is assumed that the timestepper
  module has stored the time-evolved solution in ark_mem->ycur,
  and the step that gave rise to this solution in ark_mem->h.
  We update the current time (tn), the current solution (yn),
  increment the overall step counter nst, record the values hold
  and tnew, allow for user-provided postprocessing, and update
  the interpolation structure.
  ---------------------------------------------------------------*/
int arkCompleteStep(ARKodeMem ark_mem, sunrealtype dsm)
{
  int retval;
  sunrealtype troundoff;

  /* Set current time to the end of the step (in case the last
     stage time does not coincide with the step solution time).
     If tstop is enabled, it is possible for tn + h to be past
     tstop by roundoff, and in that case, we reset tn (after
     incrementing by h) to tstop. */

  /* During long-time integration, roundoff can creep into tcur.
     Compensated summation fixes this but with increased cost, so it is optional. */
  if (ark_mem->use_compensated_sums)
  {
    sunCompensatedSum(ark_mem->tn, ark_mem->h, &ark_mem->tcur, &ark_mem->terr);
  }
  else { ark_mem->tcur = ark_mem->tn + ark_mem->h; }

  if (ark_mem->tstopset)
  {
    troundoff = FUZZ_FACTOR * ark_mem->uround *
                (SUNRabs(ark_mem->tcur) + SUNRabs(ark_mem->h));
    if (SUNRabs(ark_mem->tcur - ark_mem->tstop) <= troundoff)
    {
      ark_mem->tcur = ark_mem->tstop;
    }
  }

  /* store this step's contribution to accumulated temporal error */
  if (ark_mem->AccumErrorType != ARK_ACCUMERROR_NONE)
  {
    if (ark_mem->AccumErrorType == ARK_ACCUMERROR_MAX)
    {
      ark_mem->AccumError = SUNMAX(dsm, ark_mem->AccumError);
    }
    else if (ark_mem->AccumErrorType == ARK_ACCUMERROR_SUM)
    {
      ark_mem->AccumError += dsm;
    }
    else /* ARK_ACCUMERROR_AVG */ { ark_mem->AccumError += (dsm * ark_mem->h); }
  }

  /* apply user-supplied step postprocessing function (if supplied) */
  if (ark_mem->ProcessStep != NULL)
  {
    retval = ark_mem->ProcessStep(ark_mem->tcur, ark_mem->ycur, ark_mem->ps_data);
    if (retval != 0) { return (ARK_POSTPROCESS_STEP_FAIL); }
  }

  /* update interpolation structure

     NOTE: This must be called before updating yn with ycur as the interpolation
     module may need to save tn, yn from the start of this step

     NOTE: When doing adjoint integration interpolation is disabled, so we skip this */
  if (ark_mem->interp != NULL && !ark_mem->do_adjoint)
  {
    retval = arkInterpUpdate(ark_mem, ark_mem->interp, ark_mem->tcur);
    if (retval != ARK_SUCCESS) { return (retval); }
  }

  /* update yn to current solution */
  N_VScale(ONE, ark_mem->ycur, ark_mem->yn);
  ark_mem->fn_is_current = SUNFALSE;

  /* Notify time step controller object of successful step */
  if (ark_mem->hadapt_mem->hcontroller)
  {
    retval = SUNAdaptController_UpdateH(ark_mem->hadapt_mem->hcontroller,
                                        ark_mem->h, dsm);
    if (retval != SUN_SUCCESS)
    {
      arkProcessError(ark_mem, ARK_CONTROLLER_ERR, __LINE__, __func__, __FILE__,
                      "Failure updating controller object");
      return (ARK_CONTROLLER_ERR);
    }
  }

  /* update scalar quantities */
  ark_mem->nst++;
  ark_mem->checkpoint_step_idx++;
  ark_mem->hold   = ark_mem->h;
  ark_mem->tn     = ark_mem->tcur;
  ark_mem->hprime = ark_mem->h * ark_mem->eta;

  /* Reset growth factor for subsequent time step */
  ark_mem->hadapt_mem->etamax = ark_mem->hadapt_mem->growth;

  /* Turn off flag indicating initial step and first stage */
  ark_mem->initsetup  = SUNFALSE;
  ark_mem->firststage = SUNFALSE;

  return (ARK_SUCCESS);
}

/*---------------------------------------------------------------
  arkHandleFailure

  This routine prints error messages for all cases of failure by
  arkHin and ark_step. It returns to ARKODE the value that ARKODE
  is to return to the user.
  ---------------------------------------------------------------*/
int arkHandleFailure(ARKodeMem ark_mem, int flag)
{
  /* Depending on flag, print error message and return error flag */
  switch (flag)
  {
  case ARK_ERR_FAILURE:
    arkProcessError(ark_mem, ARK_ERR_FAILURE, __LINE__, __func__, __FILE__,
                    MSG_ARK_ERR_FAILS, ark_mem->tcur, ark_mem->h);
    break;
  case ARK_CONV_FAILURE:
    arkProcessError(ark_mem, ARK_CONV_FAILURE, __LINE__, __func__, __FILE__,
                    MSG_ARK_CONV_FAILS, ark_mem->tcur, ark_mem->h);
    break;
  case ARK_LSETUP_FAIL:
    arkProcessError(ark_mem, ARK_LSETUP_FAIL, __LINE__, __func__, __FILE__,
                    MSG_ARK_SETUP_FAILED, ark_mem->tcur);
    break;
  case ARK_LSOLVE_FAIL:
    arkProcessError(ark_mem, ARK_LSOLVE_FAIL, __LINE__, __func__, __FILE__,
                    MSG_ARK_SOLVE_FAILED, ark_mem->tcur);
    break;
  case ARK_RHSFUNC_FAIL:
    arkProcessError(ark_mem, ARK_RHSFUNC_FAIL, __LINE__, __func__, __FILE__,
                    MSG_ARK_RHSFUNC_FAILED, ark_mem->tcur);
    break;
  case ARK_UNREC_RHSFUNC_ERR:
    arkProcessError(ark_mem, ARK_UNREC_RHSFUNC_ERR, __LINE__, __func__,
                    __FILE__, MSG_ARK_RHSFUNC_UNREC, ark_mem->tcur);
    break;
  case ARK_REPTD_RHSFUNC_ERR:
    arkProcessError(ark_mem, ARK_REPTD_RHSFUNC_ERR, __LINE__, __func__,
                    __FILE__, MSG_ARK_RHSFUNC_REPTD, ark_mem->tcur);
    break;
  case ARK_RTFUNC_FAIL:
    arkProcessError(ark_mem, ARK_RTFUNC_FAIL, __LINE__, __func__, __FILE__,
                    MSG_ARK_RTFUNC_FAILED, ark_mem->tcur);
    break;
  case ARK_TOO_CLOSE:
    arkProcessError(ark_mem, ARK_TOO_CLOSE, __LINE__, __func__, __FILE__,
                    MSG_ARK_TOO_CLOSE);
    break;
  case ARK_CONSTR_FAIL:
    arkProcessError(ark_mem, ARK_CONSTR_FAIL, __LINE__, __func__, __FILE__,
                    MSG_ARK_FAILED_CONSTR, ark_mem->tcur);
    break;
  case ARK_MASSSOLVE_FAIL:
    arkProcessError(ark_mem, ARK_MASSSOLVE_FAIL, __LINE__, __func__, __FILE__,
                    MSG_ARK_MASSSOLVE_FAIL);
    break;
  case ARK_NLS_SETUP_FAIL:
    arkProcessError(ark_mem, ARK_NLS_SETUP_FAIL, __LINE__, __func__,
                    __FILE__, "At t = %Lg the nonlinear solver setup failed unrecoverably",
                    (long double)ark_mem->tcur);
    break;
  case ARK_VECTOROP_ERR:
    arkProcessError(ark_mem, ARK_VECTOROP_ERR, __LINE__, __func__, __FILE__,
                    MSG_ARK_VECTOROP_ERR, ark_mem->tcur);
    break;
  case ARK_INNERSTEP_FAIL:
    arkProcessError(ark_mem, ARK_INNERSTEP_FAIL, __LINE__, __func__, __FILE__,
                    MSG_ARK_INNERSTEP_FAILED, ark_mem->tcur);
    break;
  case ARK_NLS_OP_ERR:
    arkProcessError(ark_mem, ARK_NLS_OP_ERR, __LINE__, __func__, __FILE__,
                    MSG_ARK_NLS_FAIL, ark_mem->tcur);
    break;
  case ARK_USER_PREDICT_FAIL:
    arkProcessError(ark_mem, ARK_USER_PREDICT_FAIL, __LINE__, __func__,
                    __FILE__, MSG_ARK_USER_PREDICT_FAIL, ark_mem->tcur);
    break;
  case ARK_POSTPROCESS_STEP_FAIL:
    arkProcessError(ark_mem, ARK_POSTPROCESS_STEP_FAIL, __LINE__, __func__,
                    __FILE__, MSG_ARK_POSTPROCESS_STEP_FAIL, ark_mem->tcur);
    break;
  case ARK_POSTPROCESS_STAGE_FAIL:
    arkProcessError(ark_mem, ARK_POSTPROCESS_STAGE_FAIL, __LINE__, __func__,
                    __FILE__, MSG_ARK_POSTPROCESS_STAGE_FAIL, ark_mem->tcur);
    break;
  case ARK_INTERP_FAIL:
    arkProcessError(ark_mem, ARK_INTERP_FAIL, __LINE__, __func__, __FILE__,
                    "At t = %Lg the interpolation module failed unrecoverably",
                    (long double)ark_mem->tcur);
    break;
  case ARK_INVALID_TABLE:
    arkProcessError(ark_mem, ARK_INVALID_TABLE, __LINE__, __func__, __FILE__,
                    "ARKODE was provided an invalid method table");
    break;
  case ARK_RELAX_FAIL:
    arkProcessError(ark_mem, ARK_RELAX_FAIL, __LINE__, __func__, __FILE__,
                    "At t = %Lg the relaxation module failed",
                    (long double)ark_mem->tcur);
    break;
  case ARK_RELAX_MEM_NULL:
    arkProcessError(ark_mem, ARK_RELAX_MEM_NULL, __LINE__, __func__, __FILE__,
                    "The ARKODE relaxation module memory is NULL");
    break;
  case ARK_RELAX_FUNC_FAIL:
    arkProcessError(ark_mem, ARK_RELAX_FUNC_FAIL, __LINE__, __func__, __FILE__,
                    "The relaxation function failed unrecoverably");
    break;
  case ARK_RELAX_JAC_FAIL:
    arkProcessError(ark_mem, ARK_RELAX_JAC_FAIL, __LINE__, __func__, __FILE__,
                    "The relaxation Jacobian failed unrecoverably");
    break;
<<<<<<< HEAD
  case ARK_ADJ_RECOMPUTE_FAIL:
    arkProcessError(ark_mem, ARK_ADJ_RECOMPUTE_FAIL, __LINE__, __func__, __FILE__,
                    "The forward recomputation of step failed unrecoverably");
=======
  case ARK_DOMEIG_FAIL:
    arkProcessError(ark_mem, ARK_DOMEIG_FAIL, __LINE__, __func__, __FILE__,
                    "The dominant eigenvalue function failed unrecoverably");
    break;
  case ARK_MAX_STAGE_LIMIT_FAIL:
    arkProcessError(ark_mem, ARK_MAX_STAGE_LIMIT_FAIL, __LINE__, __func__,
                    __FILE__, "The max stage limit failed unrecoverably");
>>>>>>> 525c71bb
    break;
  case ARK_SUNSTEPPER_ERR:
    arkProcessError(ark_mem, ARK_SUNSTEPPER_ERR, __LINE__, __func__, __FILE__,
                    "An inner SUNStepper error occurred");
    break;
  default:
    /* This return should never happen */
    arkProcessError(ark_mem, ARK_UNRECOGNIZED_ERROR, __LINE__, __func__, __FILE__,
                    "ARKODE encountered an unrecognized error. Please report "
                    "this to the Sundials developers at "
                    "sundials-users@llnl.gov");
    return (ARK_UNRECOGNIZED_ERROR);
  }

  return (flag);
}

/*---------------------------------------------------------------
  arkEwtSetSS

  This routine is responsible for setting the error weight vector
  ewt as follows:

  ewt[i] = 1 / (reltol * SUNRabs(ycur[i]) + abstol), i=0,...,neq-1

  When the absolute tolerance is zero, it tests for non-positive
  components before inverting. arkEwtSetSS returns 0 if ewt is
  successfully set to a positive vector and -1 otherwise. In the
  latter case, ewt is considered undefined.
  ---------------------------------------------------------------*/
int arkEwtSetSS(N_Vector ycur, N_Vector weight, void* arkode_mem)
{
  ARKodeMem ark_mem = (ARKodeMem)arkode_mem;
  N_VAbs(ycur, ark_mem->tempv1);
  N_VScale(ark_mem->reltol, ark_mem->tempv1, ark_mem->tempv1);
  N_VAddConst(ark_mem->tempv1, ark_mem->Sabstol, ark_mem->tempv1);
  if (ark_mem->atolmin0)
  {
    if (N_VMin(ark_mem->tempv1) <= ZERO) { return (-1); }
  }
  N_VInv(ark_mem->tempv1, weight);
  return (0);
}

/*---------------------------------------------------------------
  arkEwtSetSV

  This routine is responsible for setting the error weight vector
  ewt as follows:

  ewt[i] = 1 / (reltol * SUNRabs(ycur[i]) + abstol[i]), i=0,...,neq-1

  When any absolute tolerance is zero, it tests for non-positive
  components before inverting. arkEwtSetSV returns 0 if ewt is
  successfully set to a positive vector and -1 otherwise. In the
  latter case, ewt is considered undefined.
  ---------------------------------------------------------------*/
int arkEwtSetSV(N_Vector ycur, N_Vector weight, void* arkode_mem)
{
  ARKodeMem ark_mem = (ARKodeMem)arkode_mem;
  N_VAbs(ycur, ark_mem->tempv1);
  N_VLinearSum(ark_mem->reltol, ark_mem->tempv1, ONE, ark_mem->Vabstol,
               ark_mem->tempv1);
  if (ark_mem->atolmin0)
  {
    if (N_VMin(ark_mem->tempv1) <= ZERO) { return (-1); }
  }
  N_VInv(ark_mem->tempv1, weight);
  return (0);
}

/*---------------------------------------------------------------
  arkEwtSetSmallReal

  This routine is responsible for setting the error weight vector
  ewt as follows:

  ewt[i] = SUN_SMALL_REAL

  This is routine is only used with explicit time stepping with
  a fixed step size to avoid a potential too much error return
  to the user.
  ---------------------------------------------------------------*/
int arkEwtSetSmallReal(SUNDIALS_MAYBE_UNUSED N_Vector ycur, N_Vector weight,
                       SUNDIALS_MAYBE_UNUSED void* arkode_mem)
{
  N_VConst(SUN_SMALL_REAL, weight);
  return (ARK_SUCCESS);
}

/*---------------------------------------------------------------
  arkRwtSetSS

  This routine sets rwt as described above in the case tol_type = ARK_SS.
  When the absolute tolerance is zero, it tests for non-positive
  components before inverting. arkRwtSetSS returns 0 if rwt is
  successfully set to a positive vector and -1 otherwise. In the
  latter case, rwt is considered undefined.
  ---------------------------------------------------------------*/
int arkRwtSetSS(ARKodeMem ark_mem, N_Vector My, N_Vector weight)
{
  N_VAbs(My, ark_mem->tempv1);
  N_VScale(ark_mem->reltol, ark_mem->tempv1, ark_mem->tempv1);
  N_VAddConst(ark_mem->tempv1, ark_mem->SRabstol, ark_mem->tempv1);
  if (ark_mem->Ratolmin0)
  {
    if (N_VMin(ark_mem->tempv1) <= ZERO) { return (-1); }
  }
  N_VInv(ark_mem->tempv1, weight);
  return (0);
}

/*---------------------------------------------------------------
  arkRwtSetSV

  This routine sets rwt as described above in the case tol_type = ARK_SV.
  When any absolute tolerance is zero, it tests for non-positive
  components before inverting. arkRwtSetSV returns 0 if rwt is
  successfully set to a positive vector and -1 otherwise. In the
  latter case, rwt is considered undefined.
  ---------------------------------------------------------------*/
int arkRwtSetSV(ARKodeMem ark_mem, N_Vector My, N_Vector weight)
{
  N_VAbs(My, ark_mem->tempv1);
  N_VLinearSum(ark_mem->reltol, ark_mem->tempv1, ONE, ark_mem->VRabstol,
               ark_mem->tempv1);
  if (ark_mem->Ratolmin0)
  {
    if (N_VMin(ark_mem->tempv1) <= ZERO) { return (-1); }
  }
  N_VInv(ark_mem->tempv1, weight);
  return (0);
}

/*---------------------------------------------------------------
  arkExpStab is the default explicit stability estimation function
  ---------------------------------------------------------------*/
int arkExpStab(SUNDIALS_MAYBE_UNUSED N_Vector y,
               SUNDIALS_MAYBE_UNUSED sunrealtype t, sunrealtype* hstab,
               SUNDIALS_MAYBE_UNUSED void* data)
{
  /* explicit stability not used by default,
     set to zero to disable */
  *hstab = SUN_RCONST(0.0);

  return (ARK_SUCCESS);
}

/*---------------------------------------------------------------
  arkPredict_MaximumOrder

  This routine predicts the nonlinear implicit stage solution
  using the ARKode interpolation module.  This uses the
  highest-degree interpolant supported by the module (stored
  in the interpolation module).
  ---------------------------------------------------------------*/
int arkPredict_MaximumOrder(ARKodeMem ark_mem, sunrealtype tau, N_Vector yguess)
{
  /* verify that ark_mem and interpolation structure are provided */
  if (ark_mem == NULL)
  {
    arkProcessError(NULL, ARK_MEM_NULL, __LINE__, __func__, __FILE__,
                    "ARKodeMem structure is NULL");
    return (ARK_MEM_NULL);
  }
  if (ark_mem->interp == NULL)
  {
    arkProcessError(ark_mem, ARK_MEM_NULL, __LINE__, __func__, __FILE__,
                    "ARKodeInterpMem structure is NULL");
    return (ARK_MEM_NULL);
  }

  /* call the interpolation module to do the work */
  return (arkInterpEvaluate(ark_mem, ark_mem->interp, tau, 0,
                            ARK_INTERP_MAX_DEGREE, yguess));
}

/*---------------------------------------------------------------
  arkPredict_VariableOrder

  This routine predicts the nonlinear implicit stage solution
  using the ARKODE interpolation module.  The degree of the
  interpolant is based on the level of extrapolation outside the
  preceding time step.
  ---------------------------------------------------------------*/
int arkPredict_VariableOrder(ARKodeMem ark_mem, sunrealtype tau, N_Vector yguess)
{
  int ord;
  sunrealtype tau_tol  = HALF;
  sunrealtype tau_tol2 = SUN_RCONST(0.75);

  /* verify that ark_mem and interpolation structure are provided */
  if (ark_mem == NULL)
  {
    arkProcessError(NULL, ARK_MEM_NULL, __LINE__, __func__, __FILE__,
                    "ARKodeMem structure is NULL");
    return (ARK_MEM_NULL);
  }
  if (ark_mem->interp == NULL)
  {
    arkProcessError(ark_mem, ARK_MEM_NULL, __LINE__, __func__, __FILE__,
                    "ARKodeInterpMem structure is NULL");
    return (ARK_MEM_NULL);
  }

  /* set the polynomial order based on tau input */
  if (tau <= tau_tol) { ord = 3; }
  else if (tau <= tau_tol2) { ord = 2; }
  else { ord = 1; }

  /* call the interpolation module to do the work */
  return (arkInterpEvaluate(ark_mem, ark_mem->interp, tau, 0, ord, yguess));
}

/*---------------------------------------------------------------
  arkPredict_CutoffOrder

  This routine predicts the nonlinear implicit stage solution
  using the ARKODE interpolation module.  If the level of
  extrapolation is small enough, it uses the maximum degree
  polynomial available (stored in the interpolation module
  structure); otherwise it uses a linear polynomial.
  ---------------------------------------------------------------*/
int arkPredict_CutoffOrder(ARKodeMem ark_mem, sunrealtype tau, N_Vector yguess)
{
  int ord;
  sunrealtype tau_tol = HALF;

  /* verify that ark_mem and interpolation structure are provided */
  if (ark_mem == NULL)
  {
    arkProcessError(NULL, ARK_MEM_NULL, __LINE__, __func__, __FILE__,
                    "ARKodeMem structure is NULL");
    return (ARK_MEM_NULL);
  }
  if (ark_mem->interp == NULL)
  {
    arkProcessError(ark_mem, ARK_MEM_NULL, __LINE__, __func__, __FILE__,
                    "ARKodeInterpMem structure is NULL");
    return (ARK_MEM_NULL);
  }

  /* set the polynomial order based on tau input */
  if (tau <= tau_tol) { ord = ARK_INTERP_MAX_DEGREE; }
  else { ord = 1; }

  /* call the interpolation module to do the work */
  return (arkInterpEvaluate(ark_mem, ark_mem->interp, tau, 0, ord, yguess));
}

/*---------------------------------------------------------------
  arkPredict_Bootstrap

  This routine predicts the nonlinear implicit stage solution
  using a quadratic Hermite interpolating polynomial, based on
  the data {y_n, f(t_n,y_n), f(t_n+hj,z_j)}.

  Note: we assume that ftemp = f(t_n+hj,z_j) can be computed via
     N_VLinearCombination(nvec, cvals, Xvecs, ftemp),
  i.e. the inputs cvals[0:nvec-1] and Xvecs[0:nvec-1] may be
  combined to form f(t_n+hj,z_j).
  ---------------------------------------------------------------*/
int arkPredict_Bootstrap(ARKodeMem ark_mem, sunrealtype hj, sunrealtype tau,
                         int nvec, sunrealtype* cvals, N_Vector* Xvecs,
                         N_Vector yguess)
{
  sunrealtype a0, a1, a2;
  int i, retval;

  /* verify that ark_mem and interpolation structure are provided */
  if (ark_mem == NULL)
  {
    arkProcessError(NULL, ARK_MEM_NULL, __LINE__, __func__, __FILE__,
                    "ARKodeMem structure is NULL");
    return (ARK_MEM_NULL);
  }
  if (ark_mem->interp == NULL)
  {
    arkProcessError(ark_mem, ARK_MEM_NULL, __LINE__, __func__, __FILE__,
                    "ARKodeInterpMem structure is NULL");
    return (ARK_MEM_NULL);
  }

  /* set coefficients for Hermite interpolant */
  a0 = ONE;
  a2 = tau * tau / TWO / hj;
  a1 = tau - a2;

  /* set arrays for fused vector operation; shift inputs for
     f(t_n+hj,z_j) to end of queue */
  for (i = 0; i < nvec; i++)
  {
    cvals[2 + i] = a2 * cvals[i];
    Xvecs[2 + i] = Xvecs[i];
  }
  cvals[0] = a0;
  Xvecs[0] = ark_mem->yn;
  cvals[1] = a1;
  Xvecs[1] = ark_mem->fn;

  /* call fused vector operation to compute prediction */
  retval = N_VLinearCombination(nvec + 2, cvals, Xvecs, yguess);
  if (retval != 0) { return (ARK_VECTOROP_ERR); }
  return (ARK_SUCCESS);
}

/*---------------------------------------------------------------
  arkCheckConvergence

  This routine checks the return flag from the time-stepper's
  "step" routine for algebraic solver convergence issues.

  Returns ARK_SUCCESS (0) if successful, PREDICT_AGAIN (>0)
  on a recoverable convergence failure, or a relevant
  nonrecoverable failure flag (<0).
  --------------------------------------------------------------*/
int arkCheckConvergence(ARKodeMem ark_mem, int* nflagPtr, int* ncfPtr)
{
  ARKodeHAdaptMem hadapt_mem;

  /* If nonlinear solver succeeded, return with ARK_SUCCESS */
  if (*nflagPtr == ARK_SUCCESS) { return (ARK_SUCCESS); }
  /* Returns with an ARK_RETRY_STEP flag occur at a stage well before
  any algebraic solvers are involved. On the other hand,
  the arkCheckConvergence function handles the results from algebraic
  solvers, which never take place with an ARK_RETRY_STEP flag.
  Therefore, we immediately return from arkCheckConvergence,
  as it is irrelevant in the case of an ARK_RETRY_STEP */
  if (*nflagPtr == ARK_RETRY_STEP) { return (ARK_RETRY_STEP); }

  /* The nonlinear soln. failed; increment ncfn */
  ark_mem->ncfn++;

  /* If fixed time stepping, then return with convergence failure */
  if (ark_mem->fixedstep) { return (ARK_CONV_FAILURE); }

  /* Otherwise, access adaptivity structure */
  if (ark_mem->hadapt_mem == NULL)
  {
    arkProcessError(ark_mem, ARK_MEM_NULL, __LINE__, __func__, __FILE__,
                    MSG_ARKADAPT_NO_MEM);
    return (ARK_MEM_NULL);
  }
  hadapt_mem = ark_mem->hadapt_mem;

  /* Return if lsetup, lsolve, or rhs failed unrecoverably */
  if (*nflagPtr < 0)
  {
    if (*nflagPtr == ARK_LSETUP_FAIL) { return (ARK_LSETUP_FAIL); }
    else if (*nflagPtr == ARK_LSOLVE_FAIL) { return (ARK_LSOLVE_FAIL); }
    else if (*nflagPtr == ARK_RHSFUNC_FAIL) { return (ARK_RHSFUNC_FAIL); }
    else { return (ARK_NLS_OP_ERR); }
  }

  /* At this point, nflag = CONV_FAIL or RHSFUNC_RECVR; increment ncf */
  (*ncfPtr)++;
  hadapt_mem->etamax = ONE;

  /* If we had maxncf failures, or if |h| = hmin,
     return ARK_CONV_FAILURE or ARK_REPTD_RHSFUNC_ERR. */
  if ((*ncfPtr == ark_mem->maxncf) ||
      (SUNRabs(ark_mem->h) <= ark_mem->hmin * ONEPSM))
  {
    if (*nflagPtr == CONV_FAIL) { return (ARK_CONV_FAILURE); }
    if (*nflagPtr == RHSFUNC_RECVR) { return (ARK_REPTD_RHSFUNC_ERR); }
  }

  /* Reduce step size due to convergence failure */
  ark_mem->eta = hadapt_mem->etacf;

  /* Signal for Jacobian/preconditioner setup */
  *nflagPtr = PREV_CONV_FAIL;

  /* Return to reattempt the step */
  return (PREDICT_AGAIN);
}

/*---------------------------------------------------------------
  arkCheckConstraints

  This routine determines if the constraints of the problem
  are satisfied by the proposed step

  Returns ARK_SUCCESS if successful, otherwise CONSTR_RECVR
  --------------------------------------------------------------*/
int arkCheckConstraints(ARKodeMem ark_mem, int* constrfails, int* nflag)
{
  sunbooleantype constraintsPassed;
  N_Vector mm  = ark_mem->tempv4;
  N_Vector tmp = ark_mem->tempv3;

  /* Check constraints and get mask vector mm for where constraints failed */
  constraintsPassed = N_VConstrMask(ark_mem->constraints, ark_mem->ycur, mm);
  if (constraintsPassed) { return (ARK_SUCCESS); }

  /* Constraints not met */

  /* Update total fails and fails in current step */
  ark_mem->nconstrfails++;
  (*constrfails)++;

  /* Return with error if reached max fails in a step */
  if (*constrfails == ark_mem->maxconstrfails) { return (ARK_CONSTR_FAIL); }

  /* Return with error if using fixed step sizes */
  if (ark_mem->fixedstep) { return (ARK_CONSTR_FAIL); }

  /* Return with error if |h| == hmin */
  if (SUNRabs(ark_mem->h) <= ark_mem->hmin * ONEPSM)
  {
    return (ARK_CONSTR_FAIL);
  }

  /* Reduce h by computing eta = h'/h */
  N_VLinearSum(ONE, ark_mem->yn, -ONE, ark_mem->ycur, tmp);
  N_VProd(mm, tmp, tmp);
  ark_mem->eta = SUN_RCONST(0.9) * N_VMinQuotient(ark_mem->yn, tmp);
  ark_mem->eta = SUNMAX(ark_mem->eta, TENTH);

  /* Signal for Jacobian/preconditioner setup */
  *nflag = PREV_CONV_FAIL;

  /* Return to reattempt the step */
  return (CONSTR_RECVR);
}

/*---------------------------------------------------------------
  arkCheckTemporalError

  This routine performs the local error test for the method.
  The weighted local error norm dsm is passed in.  This value is
  used to predict the next step to attempt based on dsm.
  The test dsm <= 1 is made, and if this fails then additional
  checks are performed based on the number of successive error
  test failures.

  Returns ARK_SUCCESS if the test passes.

  If the test fails:
    - if maxnef error test failures have occurred or if
      SUNRabs(h) = hmin, we return ARK_ERR_FAILURE.
    - otherwise: set *nflagPtr to PREV_ERR_FAIL, and
      return TRY_AGAIN.
  --------------------------------------------------------------*/
int arkCheckTemporalError(ARKodeMem ark_mem, int* nflagPtr, int* nefPtr,
                          sunrealtype dsm)
{
  int retval;
  sunrealtype ttmp;
  ARKodeHAdaptMem hadapt_mem;

  /* Access hadapt_mem structure */
  if (ark_mem->hadapt_mem == NULL)
  {
    arkProcessError(ark_mem, ARK_MEM_NULL, __LINE__, __func__, __FILE__,
                    MSG_ARKADAPT_NO_MEM);
    return (ARK_MEM_NULL);
  }
  hadapt_mem = ark_mem->hadapt_mem;

  /* consider change of step size for next step attempt (may be
     larger/smaller than current step, depending on dsm) */
  ttmp   = (dsm <= ONE) ? ark_mem->tn + ark_mem->h : ark_mem->tn;
  retval = arkAdapt(ark_mem, hadapt_mem, ark_mem->ycur, ttmp, ark_mem->h, dsm);
  if (retval != ARK_SUCCESS) { return (ARK_ERR_FAILURE); }

  /* if we've made it here then no nonrecoverable failures occurred; someone above
     has recommended an 'eta' value for the next step -- enforce bounds on that value
     and set upcoming step size */
  ark_mem->eta = SUNMIN(ark_mem->eta, ark_mem->hadapt_mem->etamax);
  ark_mem->eta = SUNMAX(ark_mem->eta, ark_mem->hmin / SUNRabs(ark_mem->h));
  ark_mem->eta /=
    SUNMAX(ONE, SUNRabs(ark_mem->h) * ark_mem->hmax_inv * ark_mem->eta);

  /* If est. local error norm dsm passes test, return ARK_SUCCESS */
  if (dsm <= ONE) { return (ARK_SUCCESS); }

  /* Test failed; increment counters, set nflag */
  (*nefPtr)++;
  ark_mem->netf++;
  *nflagPtr = PREV_ERR_FAIL;

  /* At maxnef failures, return ARK_ERR_FAILURE */
  if (*nefPtr == ark_mem->maxnef) { return (ARK_ERR_FAILURE); }

  /* Set etamax=1 to prevent step size increase at end of this step */
  hadapt_mem->etamax = ONE;

  /* Enforce failure bounds on eta */
  if (*nefPtr >= hadapt_mem->small_nef)
  {
    ark_mem->eta = SUNMIN(ark_mem->eta, hadapt_mem->etamxf);
  }

  /* Enforce min/max step bounds once again due to adjustments above */
  ark_mem->eta = SUNMIN(ark_mem->eta, ark_mem->hadapt_mem->etamax);
  ark_mem->eta = SUNMAX(ark_mem->eta, ark_mem->hmin / SUNRabs(ark_mem->h));
  ark_mem->eta /=
    SUNMAX(ONE, SUNRabs(ark_mem->h) * ark_mem->hmax_inv * ark_mem->eta);

  return (TRY_AGAIN);
}

/*---------------------------------------------------------------
  arkAllocVec and arkAllocVecArray:

  These routines allocate (respectively) single vector or a vector
  array based on a template vector.  If the target vector or vector
  array already exists it is left alone; otherwise it is allocated
  by cloning the input vector.

  This routine also updates the optional outputs lrw and liw, which
  are (respectively) the lengths of the overall ARKODE real and
  integer work spaces.

  SUNTRUE is returned if the allocation is successful (or if the
  target vector or vector array already exists) otherwise SUNFALSE
  is returned.
  ---------------------------------------------------------------*/
sunbooleantype arkAllocVec(ARKodeMem ark_mem, N_Vector tmpl, N_Vector* v)
{
  /* allocate the new vector if necessary */
  if (*v == NULL)
  {
    *v = N_VClone(tmpl);
    if (*v == NULL)
    {
      arkFreeVectors(ark_mem);
      return (SUNFALSE);
    }
    else
    {
      ark_mem->lrw += ark_mem->lrw1;
      ark_mem->liw += ark_mem->liw1;
    }
  }
  return (SUNTRUE);
}

sunbooleantype arkAllocVecArray(int count, N_Vector tmpl, N_Vector** v,
                                sunindextype lrw1, long int* lrw,
                                sunindextype liw1, long int* liw)
{
  /* allocate the new vector array if necessary */
  if (*v == NULL)
  {
    *v = N_VCloneVectorArray(count, tmpl);
    if (*v == NULL) { return (SUNFALSE); }
    *lrw += count * lrw1;
    *liw += count * liw1;
  }
  return (SUNTRUE);
}

/*---------------------------------------------------------------
  arkFreeVec and arkFreeVecArray:

  These routines (respectively) free a single vector or a vector
  array. If the target vector or vector array is already NULL it
  is left alone; otherwise it is freed and the optional outputs
  lrw and liw are updated accordingly.
  ---------------------------------------------------------------*/
void arkFreeVec(ARKodeMem ark_mem, N_Vector* v)
{
  if (*v != NULL)
  {
    N_VDestroy(*v);
    *v = NULL;
    ark_mem->lrw -= ark_mem->lrw1;
    ark_mem->liw -= ark_mem->liw1;
  }
}

void arkFreeVecArray(int count, N_Vector** v, sunindextype lrw1, long int* lrw,
                     sunindextype liw1, long int* liw)
{
  if (*v != NULL)
  {
    N_VDestroyVectorArray(*v, count);
    *v = NULL;
    *lrw -= count * lrw1;
    *liw -= count * liw1;
  }
}

/*---------------------------------------------------------------
  arkResizeVec and arkResizeVecArray:

  This routines (respectively) resize a single vector or a vector
  array based on a template vector. If the ARKVecResizeFn function
  is non-NULL, then it calls that routine to perform the resize;
  otherwise it deallocates and reallocates the target vector or
  vector array based on the template vector. These routines also
  updates the optional outputs lrw and liw, which are
  (respectively) the lengths of the overall ARKODE real and
  integer work spaces.

  SUNTRUE is returned if the resize is successful otherwise
  SUNFALSE is returned.
  ---------------------------------------------------------------*/
sunbooleantype arkResizeVec(ARKodeMem ark_mem, ARKVecResizeFn resize,
                            void* resize_data, sunindextype lrw_diff,
                            sunindextype liw_diff, N_Vector tmpl, N_Vector* v)
{
  if (*v != NULL)
  {
    if (resize == NULL)
    {
      N_VDestroy(*v);
      *v = NULL;
      *v = N_VClone(tmpl);
      if (*v == NULL)
      {
        arkProcessError(ark_mem, ARK_MEM_FAIL, __LINE__, __func__, __FILE__,
                        "Unable to clone vector");
        return (SUNFALSE);
      }
    }
    else
    {
      if (resize(*v, tmpl, resize_data))
      {
        arkProcessError(ark_mem, ARK_MEM_FAIL, __LINE__, __func__, __FILE__,
                        MSG_ARK_RESIZE_FAIL);
        return (SUNFALSE);
      }
    }
    ark_mem->lrw += lrw_diff;
    ark_mem->liw += liw_diff;
  }
  return (SUNTRUE);
}

sunbooleantype arkResizeVecArray(ARKVecResizeFn resize, void* resize_data,
                                 int count, N_Vector tmpl, N_Vector** v,
                                 sunindextype lrw_diff, long int* lrw,
                                 sunindextype liw_diff, long int* liw)
{
  int i;

  if (*v != NULL)
  {
    if (resize == NULL)
    {
      N_VDestroyVectorArray(*v, count);
      *v = NULL;
      *v = N_VCloneVectorArray(count, tmpl);
      if (*v == NULL) { return (SUNFALSE); }
    }
    else
    {
      for (i = 0; i < count; i++)
      {
        if (resize((*v)[i], tmpl, resize_data)) { return (SUNFALSE); }
      }
    }
    *lrw += count * lrw_diff;
    *liw += count * liw_diff;
  }
  return (SUNTRUE);
}

/*---------------------------------------------------------------
  arkAllocVectors:

  This routine allocates the ARKODE vectors ewt, yn, tempv* and
  ftemp. If any of these vectors already exist, they are left
  alone. Otherwise, it will allocate each vector by cloning the
  input vector. This routine also updates the optional outputs
  lrw and liw, which are (respectively) the lengths of the real
  and integer work spaces.

  If all memory allocations are successful, arkAllocVectors
  returns SUNTRUE, otherwise it returns SUNFALSE.
  ---------------------------------------------------------------*/
sunbooleantype arkAllocVectors(ARKodeMem ark_mem, N_Vector tmpl)
{
  /* Allocate ewt if needed */
  if (!arkAllocVec(ark_mem, tmpl, &ark_mem->ewt)) { return (SUNFALSE); }

  /* Set rwt to point at ewt */
  if (ark_mem->rwt_is_ewt) { ark_mem->rwt = ark_mem->ewt; }

  /* Allocate yn if needed */
  if (!arkAllocVec(ark_mem, tmpl, &ark_mem->yn)) { return (SUNFALSE); }

  /* Allocate tempv1 if needed */
  if (!arkAllocVec(ark_mem, tmpl, &ark_mem->tempv1)) { return (SUNFALSE); }

  /* Allocate tempv2 if needed */
  if (!arkAllocVec(ark_mem, tmpl, &ark_mem->tempv2)) { return (SUNFALSE); }

  /* Allocate tempv3 if needed */
  if (!arkAllocVec(ark_mem, tmpl, &ark_mem->tempv3)) { return (SUNFALSE); }

  /* Allocate tempv4 if needed */
  if (!arkAllocVec(ark_mem, tmpl, &ark_mem->tempv4)) { return (SUNFALSE); }

  return (SUNTRUE);
}

/*---------------------------------------------------------------
  arkResizeVectors:

  This routine resizes all ARKODE vectors if they exist,
  otherwise they are left alone. If a resize function is provided
  it is called to resize the vectors otherwise the vector is
  freed and a new vector is created by cloning in input vector.
  This routine also updates the optional outputs lrw and liw,
  which are (respectively) the lengths of the real and integer
  work spaces.

  If all memory allocations are successful, arkResizeVectors
  returns SUNTRUE, otherwise it returns SUNFALSE.
  ---------------------------------------------------------------*/
sunbooleantype arkResizeVectors(ARKodeMem ark_mem, ARKVecResizeFn resize,
                                void* resize_data, sunindextype lrw_diff,
                                sunindextype liw_diff, N_Vector tmpl)
{
  /* Vabstol */
  if (!arkResizeVec(ark_mem, resize, resize_data, lrw_diff, liw_diff, tmpl,
                    &ark_mem->Vabstol))
  {
    return (SUNFALSE);
  }

  /* VRabstol */
  if (!arkResizeVec(ark_mem, resize, resize_data, lrw_diff, liw_diff, tmpl,
                    &ark_mem->VRabstol))
  {
    return (SUNFALSE);
  }

  /* ewt */
  if (!arkResizeVec(ark_mem, resize, resize_data, lrw_diff, liw_diff, tmpl,
                    &ark_mem->ewt))
  {
    return (SUNFALSE);
  }

  /* rwt  */
  if (ark_mem->rwt_is_ewt)
  { /* update pointer to ewt */
    ark_mem->rwt = ark_mem->ewt;
  }
  else
  { /* resize if distinct from ewt */
    if (!arkResizeVec(ark_mem, resize, resize_data, lrw_diff, liw_diff, tmpl,
                      &ark_mem->rwt))
    {
      return (SUNFALSE);
    }
  }

  /* yn */
  if (!arkResizeVec(ark_mem, resize, resize_data, lrw_diff, liw_diff, tmpl,
                    &ark_mem->yn))
  {
    return (SUNFALSE);
  }

  /* fn */
  if (!arkResizeVec(ark_mem, resize, resize_data, lrw_diff, liw_diff, tmpl,
                    &ark_mem->fn))
  {
    return (SUNFALSE);
  }

  /* tempv* */
  if (!arkResizeVec(ark_mem, resize, resize_data, lrw_diff, liw_diff, tmpl,
                    &ark_mem->tempv1))
  {
    return (SUNFALSE);
  }

  if (!arkResizeVec(ark_mem, resize, resize_data, lrw_diff, liw_diff, tmpl,
                    &ark_mem->tempv2))
  {
    return (SUNFALSE);
  }

  if (!arkResizeVec(ark_mem, resize, resize_data, lrw_diff, liw_diff, tmpl,
                    &ark_mem->tempv3))
  {
    return (SUNFALSE);
  }

  if (!arkResizeVec(ark_mem, resize, resize_data, lrw_diff, liw_diff, tmpl,
                    &ark_mem->tempv4))
  {
    return (SUNFALSE);
  }

  if (!arkResizeVec(ark_mem, resize, resize_data, lrw_diff, liw_diff, tmpl,
                    &ark_mem->tempv5))
  {
    return (SUNFALSE);
  }

  /* constraints */
  if (!arkResizeVec(ark_mem, resize, resize_data, lrw_diff, liw_diff, tmpl,
                    &ark_mem->constraints))
  {
    return (SUNFALSE);
  }

  return (SUNTRUE);
}

/*---------------------------------------------------------------
  arkFreeVectors

  This routine frees the ARKODE vectors allocated in both
  arkAllocVectors and arkAllocRKVectors.
  ---------------------------------------------------------------*/
void arkFreeVectors(ARKodeMem ark_mem)
{
  arkFreeVec(ark_mem, &ark_mem->ewt);
  if (!ark_mem->rwt_is_ewt) { arkFreeVec(ark_mem, &ark_mem->rwt); }
  arkFreeVec(ark_mem, &ark_mem->tempv1);
  arkFreeVec(ark_mem, &ark_mem->tempv2);
  arkFreeVec(ark_mem, &ark_mem->tempv3);
  arkFreeVec(ark_mem, &ark_mem->tempv4);
  arkFreeVec(ark_mem, &ark_mem->tempv5);
  arkFreeVec(ark_mem, &ark_mem->yn);
  arkFreeVec(ark_mem, &ark_mem->fn);
  arkFreeVec(ark_mem, &ark_mem->Vabstol);
  arkFreeVec(ark_mem, &ark_mem->constraints);
}

/*---------------------------------------------------------------
  arkAccessHAdaptMem:

  Shortcut routine to unpack ark_mem and hadapt_mem structures from
  void* pointer.  If either is missing it returns ARK_MEM_NULL.
  ---------------------------------------------------------------*/
int arkAccessHAdaptMem(void* arkode_mem, const char* fname, ARKodeMem* ark_mem,
                       ARKodeHAdaptMem* hadapt_mem)
{
  /* access ARKodeMem structure */
  if (arkode_mem == NULL)
  {
    arkProcessError(NULL, ARK_MEM_NULL, __LINE__, fname, __FILE__,
                    MSG_ARK_NO_MEM);
    return (ARK_MEM_NULL);
  }
  *ark_mem = (ARKodeMem)arkode_mem;
  if ((*ark_mem)->hadapt_mem == NULL)
  {
    arkProcessError(*ark_mem, ARK_MEM_NULL, __LINE__, __func__, __FILE__,
                    MSG_ARKADAPT_NO_MEM);
    return (ARK_MEM_NULL);
  }
  *hadapt_mem = (ARKodeHAdaptMem)(*ark_mem)->hadapt_mem;
  return (ARK_SUCCESS);
}

/*---------------------------------------------------------------
  arkProcessError is a high level error handling function that
  calls the appropriate SUNDIALS error handler
  ---------------------------------------------------------------*/
void arkProcessError(ARKodeMem ark_mem, int error_code, int line,
                     const char* func, const char* file, const char* msgfmt, ...)
{
  /* We initialize the argument pointer variable before each vsnprintf call to avoid undefined behavior
     (msgfmt is the last required argument to arkProcessError) */
  va_list ap;

  /* Compose the message */
  va_start(ap, msgfmt);
  size_t msglen = 1;
  if (msgfmt) { msglen += vsnprintf(NULL, 0, msgfmt, ap); }
  va_end(ap);

  char* msg = (char*)malloc(msglen);

  va_start(ap, msgfmt);
  vsnprintf(msg, msglen, msgfmt, ap);
  va_end(ap);

  do {
    if (ark_mem == NULL)
    {
      SUNGlobalFallbackErrHandler(line, func, file, msg, error_code);
      break;
    }

    if (error_code == ARK_WARNING)
    {
#if SUNDIALS_LOGGING_LEVEL >= SUNDIALS_LOGGING_WARNING
      char* file_and_line = sunCombineFileAndLine(line, file);
      SUNLogger_QueueMsg(ARK_LOGGER, SUN_LOGLEVEL_WARNING, file_and_line, func,
                         msg);
      free(file_and_line);
#endif
      break;
    }

    /* Call the SUNDIALS main error handler */
    SUNHandleErrWithMsg(line, func, file, msg, error_code, ark_mem->sunctx);

    /* Clear the error now */
    (void)SUNContext_GetLastError(ark_mem->sunctx);
  }
  while (0);

  free(msg);

  return;
}

/*---------------------------------------------------------------
  Utility routines for ARKODE to serve as an MRIStepInnerStepper
  ---------------------------------------------------------------*/

/*------------------------------------------------------------------------------
  ark_MRIStepInnerEvolve

  Implementation of MRIStepInnerStepperEvolveFn to advance the inner (fast)
  ODE IVP.  Since the raw return value from an MRIStepInnerStepper is
  meaningless, aside from whether it is 0 (success), >0 (recoverable failure),
  and <0 (unrecoverable failure), we map various ARKODE return values
  accordingly.
  ----------------------------------------------------------------------------*/

int ark_MRIStepInnerEvolve(MRIStepInnerStepper stepper,
                           SUNDIALS_MAYBE_UNUSED sunrealtype t0,
                           sunrealtype tout, N_Vector y)
{
  void* arkode_mem; /* arkode memory             */
  ARKodeMem ark_mem;
  sunrealtype tret;           /* return time               */
  sunrealtype tshift, tscale; /* time normalization values */
  N_Vector* forcing;          /* forcing vectors           */
  int nforcing;               /* number of forcing vectors */
  int retval;                 /* return value              */

  /* extract the ARKODE memory struct */
  retval = MRIStepInnerStepper_GetContent(stepper, &arkode_mem);
  if (retval != ARK_SUCCESS) { return -1; }
  if (arkode_mem == NULL)
  {
    arkProcessError(NULL, ARK_MEM_NULL, __LINE__, __func__, __FILE__,
                    MSG_ARK_NO_MEM);
    return -1;
  }
  ark_mem = (ARKodeMem)arkode_mem;

  /* get the forcing data */
  retval = MRIStepInnerStepper_GetForcingData(stepper, &tshift, &tscale,
                                              &forcing, &nforcing);
  if (retval != ARK_SUCCESS) { return -1; }

  /* set the inner forcing data */
  retval = ark_mem->step_setforcing(ark_mem, tshift, tscale, forcing, nforcing);
  if (retval != ARK_SUCCESS) { return -1; }

  /* set the stop time */
  retval = ARKodeSetStopTime(arkode_mem, tout);
  if (retval != ARK_SUCCESS) { return -1; }

  /* evolve inner ODE, consider all positive return values as 'success' */
  retval = ARKodeEvolve(arkode_mem, tout, y, &tret, ARK_NORMAL);
  if (retval > 0) { retval = 0; }

  /* set a recoverable failure for a few ARKODE failure modes;
     on other ARKODE errors return with an unrecoverable failure */
  if (retval < 0)
  {
    if ((retval == ARK_TOO_MUCH_WORK) || (retval == ARK_CONV_FAILURE) ||
        (retval == ARK_ERR_FAILURE))
    {
      retval = 1;
    }
    else { return -1; }
  }

  /* disable inner forcing */
  if (ark_mem->step_setforcing(ark_mem, ZERO, ONE, NULL, 0) != ARK_SUCCESS)
  {
    return -1;
  }

  return retval;
}

/*------------------------------------------------------------------------------
  ark_MRIStepInnerFullRhs

  Implementation of MRIStepInnerStepperFullRhsFn to compute the full inner
  (fast) ODE IVP RHS.
  ----------------------------------------------------------------------------*/

int ark_MRIStepInnerFullRhs(MRIStepInnerStepper stepper, sunrealtype t,
                            N_Vector y, N_Vector f, int mode)
{
  void* arkode_mem; /* arkode memory */
  ARKodeMem ark_mem;
  int retval = MRIStepInnerStepper_GetContent(stepper, &arkode_mem);
  if (retval != ARK_SUCCESS) { return -1; }
  if (arkode_mem == NULL)
  {
    arkProcessError(NULL, ARK_MEM_NULL, __LINE__, __func__, __FILE__,
                    MSG_ARK_NO_MEM);
    return -1;
  }
  ark_mem = (ARKodeMem)arkode_mem;
  retval  = ark_mem->step_fullrhs(arkode_mem, t, y, f, mode);
  if (retval == ARK_SUCCESS) { return 0; }
  return -1;
}

/*------------------------------------------------------------------------------
  ark_MRIStepInnerReset

  Implementation of MRIStepInnerStepperResetFn to reset the inner (fast) stepper
  state.
  ----------------------------------------------------------------------------*/

int ark_MRIStepInnerReset(MRIStepInnerStepper stepper, sunrealtype tR, N_Vector yR)
{
  void* arkode_mem;
  int retval = MRIStepInnerStepper_GetContent(stepper, &arkode_mem);
  if (retval != ARK_SUCCESS) { return -1; }
  retval = ARKodeReset(arkode_mem, tR, yR);
  if (retval == ARK_SUCCESS) { return 0; }
  return -1;
}

/*------------------------------------------------------------------------------
  ark_MRIStepInnerGetAccumulatedError

  Implementation of MRIStepInnerGetAccumulatedError to retrieve the accumulated
  temporal error estimate from the inner (fast) stepper.
  ----------------------------------------------------------------------------*/

int ark_MRIStepInnerGetAccumulatedError(MRIStepInnerStepper stepper,
                                        sunrealtype* accum_error)
{
  void* arkode_mem;
  int retval = MRIStepInnerStepper_GetContent(stepper, &arkode_mem);
  if (retval != ARK_SUCCESS) { return -1; }
  retval = ARKodeGetAccumulatedError(arkode_mem, accum_error);
  if (retval == ARK_SUCCESS) { return 0; }
  if (retval > 0) { return 1; }
  return -1;
}

/*------------------------------------------------------------------------------
  ark_MRIStepInnerResetAccumulatedError

  Implementation of MRIStepInnerResetAccumulatedError to reset the accumulated
  temporal error estimator in the inner (fast) stepper.
  ----------------------------------------------------------------------------*/

int ark_MRIStepInnerResetAccumulatedError(MRIStepInnerStepper stepper)
{
  void* arkode_mem;
  int retval = MRIStepInnerStepper_GetContent(stepper, &arkode_mem);
  if (retval != ARK_SUCCESS) { return -1; }
  retval = ARKodeResetAccumulatedError(arkode_mem);
  if (retval == ARK_SUCCESS) { return 0; }
  return -1;
}

/*------------------------------------------------------------------------------
  ark_MRIStepInnerSetRTol

  Implementation of MRIStepInnerSetRTol to set a relative tolerance for the
  upcoming evolution using the inner (fast) stepper.
  ----------------------------------------------------------------------------*/

int ark_MRIStepInnerSetRTol(MRIStepInnerStepper stepper, sunrealtype rtol)
{
  void* arkode_mem;
  ARKodeMem ark_mem;
  int retval = MRIStepInnerStepper_GetContent(stepper, &arkode_mem);
  if (retval != ARK_SUCCESS) { return -1; }
  if (arkode_mem == NULL)
  {
    arkProcessError(NULL, ARK_MEM_NULL, __LINE__, __func__, __FILE__,
                    MSG_ARK_NO_MEM);
    return -1;
  }
  ark_mem = (ARKodeMem)arkode_mem;
  if (rtol > ZERO)
  {
    ark_mem->reltol = rtol;
    return 0;
  }
  else { return -1; }
}

/*===============================================================
  EOF
  ===============================================================*/<|MERGE_RESOLUTION|>--- conflicted
+++ resolved
@@ -2812,11 +2812,9 @@
     arkProcessError(ark_mem, ARK_RELAX_JAC_FAIL, __LINE__, __func__, __FILE__,
                     "The relaxation Jacobian failed unrecoverably");
     break;
-<<<<<<< HEAD
   case ARK_ADJ_RECOMPUTE_FAIL:
     arkProcessError(ark_mem, ARK_ADJ_RECOMPUTE_FAIL, __LINE__, __func__, __FILE__,
                     "The forward recomputation of step failed unrecoverably");
-=======
   case ARK_DOMEIG_FAIL:
     arkProcessError(ark_mem, ARK_DOMEIG_FAIL, __LINE__, __func__, __FILE__,
                     "The dominant eigenvalue function failed unrecoverably");
@@ -2824,7 +2822,6 @@
   case ARK_MAX_STAGE_LIMIT_FAIL:
     arkProcessError(ark_mem, ARK_MAX_STAGE_LIMIT_FAIL, __LINE__, __func__,
                     __FILE__, "The max stage limit failed unrecoverably");
->>>>>>> 525c71bb
     break;
   case ARK_SUNSTEPPER_ERR:
     arkProcessError(ark_mem, ARK_SUNSTEPPER_ERR, __LINE__, __func__, __FILE__,
