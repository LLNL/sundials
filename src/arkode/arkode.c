--- conflicted
+++ resolved
@@ -885,19 +885,9 @@
         ark_mem->nst_attempts++;
       }
 
-<<<<<<< HEAD
-#if SUNDIALS_LOGGING_LEVEL >= SUNDIALS_LOGGING_DEBUG
-      SUNLogger_QueueMsg(ARK_LOGGER, SUN_LOGLEVEL_DEBUG, "ARKODE::ARKodeEvolve",
-                         "start-step",
-                         "step = %li, attempt = %i, h = " SUN_FORMAT_G
-                         ", tcur = " SUN_FORMAT_G,
-                         ark_mem->nst, attempts, ark_mem->h, ark_mem->tcur);
-#endif
-=======
       SUNLogInfo(ARK_LOGGER, "begin-step-attempt",
                  "step = %li, tn = %" RSYM ", h = %" RSYM, ark_mem->nst + 1,
                  ark_mem->tn, ark_mem->h);
->>>>>>> eb4c4da8
 
       /* Call time stepper module to attempt a step:
             0 => step completed successfully
@@ -2628,16 +2618,6 @@
     }
   }
 
-<<<<<<< HEAD
-#if SUNDIALS_LOGGING_LEVEL >= SUNDIALS_LOGGING_DEBUG
-  SUNLogger_QueueMsg(ARK_LOGGER, SUN_LOGLEVEL_DEBUG, "ARKODE::arkCompleteStep",
-                     "end-step",
-                     "step = %li, h = " SUN_FORMAT_G ", tcur = " SUN_FORMAT_G,
-                     ark_mem->nst, ark_mem->h, ark_mem->tcur);
-#endif
-
-=======
->>>>>>> eb4c4da8
   /* store this step's contribution to accumulated temporal error */
   if (ark_mem->AccumErrorType != ARK_ACCUMERROR_NONE)
   {
