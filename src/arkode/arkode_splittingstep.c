--- conflicted
+++ resolved
@@ -226,21 +226,9 @@
       sunrealtype t_start = ark_mem->tn + beta_start * ark_mem->h;
       sunrealtype t_end   = ark_mem->tn + beta_end * ark_mem->h;
 
-<<<<<<< HEAD
-#if SUNDIALS_LOGGING_LEVEL >= SUNDIALS_LOGGING_DEBUG
-      SUNLogger_QueueMsg(ARK_LOGGER, SUN_LOGLEVEL_DEBUG,
-                         "ARKODE::splittingStep_SequentialMethod",
-                         "start-inner-evolve",
-                         "step = %li, sequential method = %i, stage = %i, "
-                         "partition = %i, t0 = " SUN_FORMAT_G
-                         ", tout = " SUN_FORMAT_G,
-                         ark_mem->nst, i, j, k, t_start, t_end);
-#endif
-=======
       SUNLogInfo(ARK_LOGGER, "begin-partition",
                  "partition = %i, t_start = %" RSYM ", t_end = %" RSYM, k,
                  t_start, t_end);
->>>>>>> eb4c4da8
 
       SUNStepper stepper = step_mem->steppers[k];
       /* TODO(SBR): A potential future optimization is removing this reset and
