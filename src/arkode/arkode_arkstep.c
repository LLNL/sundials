/*---------------------------------------------------------------
 * Programmer(s): Daniel R. Reynolds @ SMU
 *---------------------------------------------------------------
 * SUNDIALS Copyright Start
 * Copyright (c) 2002-2024, Lawrence Livermore National Security
 * and Southern Methodist University.
 * All rights reserved.
 *
 * See the top-level LICENSE and NOTICE files for details.
 *
 * SPDX-License-Identifier: BSD-3-Clause
 * SUNDIALS Copyright End
 *---------------------------------------------------------------
 * This is the implementation file for ARKODE's ARK time stepper
 * module.
 *--------------------------------------------------------------*/

#include <stdio.h>
#include <stdlib.h>
#include <string.h>
#include <sundials/sundials_math.h>
#include <sunnonlinsol/sunnonlinsol_newton.h>

#include "arkode/arkode.h"
#include "arkode/arkode_butcher.h"
#include "arkode_arkstep_impl.h"
#include "arkode_impl.h"
#include "arkode_interp_impl.h"
#include "sundials/sundials_types.h"

#define FIXED_LIN_TOL

/*===============================================================
  Exported functions
  ===============================================================*/

void* ARKStepCreate(ARKRhsFn fe, ARKRhsFn fi, sunrealtype t0, N_Vector y0,
                    SUNContext sunctx)
{
  ARKodeMem ark_mem;
  ARKodeARKStepMem step_mem;
  SUNNonlinearSolver NLS;
  sunbooleantype nvectorOK;
  int retval;

  /* Check that at least one of fe, fi is supplied and is to be used */
  if (fe == NULL && fi == NULL)
  {
    arkProcessError(NULL, ARK_ILL_INPUT, __LINE__, __func__, __FILE__,
                    MSG_ARK_NULL_F);
    return (NULL);
  }

  /* Check for legal input parameters */
  if (y0 == NULL)
  {
    arkProcessError(NULL, ARK_ILL_INPUT, __LINE__, __func__, __FILE__,
                    MSG_ARK_NULL_Y0);
    return (NULL);
  }

  if (!sunctx)
  {
    arkProcessError(NULL, ARK_ILL_INPUT, __LINE__, __func__, __FILE__,
                    MSG_ARK_NULL_SUNCTX);
    return (NULL);
  }

  /* Test if all required vector operations are implemented */
  nvectorOK = arkStep_CheckNVector(y0);
  if (!nvectorOK)
  {
    arkProcessError(NULL, ARK_ILL_INPUT, __LINE__, __func__, __FILE__,
                    MSG_ARK_BAD_NVECTOR);
    return (NULL);
  }

  /* Create ark_mem structure and set default values */
  ark_mem = arkCreate(sunctx);
  if (ark_mem == NULL)
  {
    arkProcessError(NULL, ARK_MEM_NULL, __LINE__, __func__, __FILE__,
                    MSG_ARK_NO_MEM);
    return (NULL);
  }

  /* Allocate ARKodeARKStepMem structure, and initialize to zero */
  step_mem = NULL;
  step_mem = (ARKodeARKStepMem)malloc(sizeof(struct ARKodeARKStepMemRec));
  if (step_mem == NULL)
  {
    arkProcessError(ark_mem, ARK_MEM_FAIL, __LINE__, __func__, __FILE__,
                    MSG_ARK_ARKMEM_FAIL);
    ARKodeFree((void**)&ark_mem);
    return (NULL);
  }
  memset(step_mem, 0, sizeof(struct ARKodeARKStepMemRec));

  /* Attach step_mem structure and function pointers to ark_mem */
  ark_mem->step_attachlinsol              = arkStep_AttachLinsol;
  ark_mem->step_attachmasssol             = arkStep_AttachMasssol;
  ark_mem->step_disablelsetup             = arkStep_DisableLSetup;
  ark_mem->step_disablemsetup             = arkStep_DisableMSetup;
  ark_mem->step_getlinmem                 = arkStep_GetLmem;
  ark_mem->step_getmassmem                = arkStep_GetMassMem;
  ark_mem->step_getimplicitrhs            = arkStep_GetImplicitRHS;
  ark_mem->step_mmult                     = NULL;
  ark_mem->step_getgammas                 = arkStep_GetGammas;
  ark_mem->step_init                      = arkStep_Init;
  ark_mem->step_fullrhs                   = arkStep_FullRHS;
  ark_mem->step                           = arkStep_TakeStep_Z;
  ark_mem->step_setuserdata               = arkStep_SetUserData;
  ark_mem->step_printallstats             = arkStep_PrintAllStats;
  ark_mem->step_writeparameters           = arkStep_WriteParameters;
  ark_mem->step_resize                    = arkStep_Resize;
  ark_mem->step_free                      = arkStep_Free;
  ark_mem->step_printmem                  = arkStep_PrintMem;
  ark_mem->step_setdefaults               = arkStep_SetDefaults;
  ark_mem->step_computestate              = arkStep_ComputeState;
  ark_mem->step_setrelaxfn                = arkStep_SetRelaxFn;
  ark_mem->step_setorder                  = arkStep_SetOrder;
  ark_mem->step_setnonlinearsolver        = arkStep_SetNonlinearSolver;
  ark_mem->step_setlinear                 = arkStep_SetLinear;
  ark_mem->step_setnonlinear              = arkStep_SetNonlinear;
  ark_mem->step_setautonomous             = arkStep_SetAutonomous;
  ark_mem->step_setnlsrhsfn               = arkStep_SetNlsRhsFn;
  ark_mem->step_setdeduceimplicitrhs      = arkStep_SetDeduceImplicitRhs;
  ark_mem->step_setnonlincrdown           = arkStep_SetNonlinCRDown;
  ark_mem->step_setnonlinrdiv             = arkStep_SetNonlinRDiv;
  ark_mem->step_setdeltagammamax          = arkStep_SetDeltaGammaMax;
  ark_mem->step_setlsetupfrequency        = arkStep_SetLSetupFrequency;
  ark_mem->step_setpredictormethod        = arkStep_SetPredictorMethod;
  ark_mem->step_setmaxnonliniters         = arkStep_SetMaxNonlinIters;
  ark_mem->step_setnonlinconvcoef         = arkStep_SetNonlinConvCoef;
  ark_mem->step_setstagepredictfn         = arkStep_SetStagePredictFn;
  ark_mem->step_getnumrhsevals            = arkStep_GetNumRhsEvals;
  ark_mem->step_getnumlinsolvsetups       = arkStep_GetNumLinSolvSetups;
  ark_mem->step_getcurrentgamma           = arkStep_GetCurrentGamma;
  ark_mem->step_getestlocalerrors         = arkStep_GetEstLocalErrors;
  ark_mem->step_getnonlinearsystemdata    = arkStep_GetNonlinearSystemData;
  ark_mem->step_getnumnonlinsolviters     = arkStep_GetNumNonlinSolvIters;
  ark_mem->step_getnumnonlinsolvconvfails = arkStep_GetNumNonlinSolvConvFails;
  ark_mem->step_getnonlinsolvstats        = arkStep_GetNonlinSolvStats;
  ark_mem->step_setforcing                = arkStep_SetInnerForcing;
  ark_mem->step_supports_adaptive         = SUNTRUE;
  ark_mem->step_supports_implicit         = SUNTRUE;
  ark_mem->step_supports_massmatrix       = SUNTRUE;
  ark_mem->step_supports_relaxation       = SUNTRUE;
  ark_mem->step_mem                       = (void*)step_mem;

  /* Set default values for optional inputs */
  retval = arkStep_SetDefaults((void*)ark_mem);
  if (retval != ARK_SUCCESS)
  {
    arkProcessError(ark_mem, retval, __LINE__, __func__, __FILE__,
                    "Error setting default solver options");
    ARKodeFree((void**)&ark_mem);
    return (NULL);
  }

  /* Set implicit/explicit problem based on function pointers */
  step_mem->explicit = (fe == NULL) ? SUNFALSE : SUNTRUE;
  step_mem->implicit = (fi == NULL) ? SUNFALSE : SUNTRUE;

  /* Allocate the general ARK stepper vectors using y0 as a template */
  /* NOTE: Fe, Fi, cvals and Xvecs will be allocated later on
     (based on the number of ARK stages) */

  /* Clone the input vector to create sdata, zpred and zcor */
  if (!arkAllocVec(ark_mem, y0, &(step_mem->sdata)))
  {
    ARKodeFree((void**)&ark_mem);
    return (NULL);
  }
  if (!arkAllocVec(ark_mem, y0, &(step_mem->zpred)))
  {
    ARKodeFree((void**)&ark_mem);
    return (NULL);
  }
  if (!arkAllocVec(ark_mem, y0, &(step_mem->zcor)))
  {
    ARKodeFree((void**)&ark_mem);
    return (NULL);
  }

  /* Copy the input parameters into ARKODE state */
  step_mem->fe = fe;
  step_mem->fi = fi;

  /* Update the ARKODE workspace requirements */
  ark_mem->liw += 41; /* fcn/data ptr, int, long int, sunindextype, sunbooleantype */
  ark_mem->lrw += 10;

  /* If an implicit component is to be solved, create default Newton NLS object */
  step_mem->ownNLS = SUNFALSE;
  if (step_mem->implicit)
  {
    NLS = SUNNonlinSol_Newton(y0, ark_mem->sunctx);
    if (NLS == NULL)
    {
      arkProcessError(ark_mem, ARK_MEM_FAIL, __LINE__, __func__, __FILE__,
                      "Error creating default Newton solver");
      ARKodeFree((void**)&ark_mem);
      return (NULL);
    }
    retval = ARKodeSetNonlinearSolver(ark_mem, NLS);
    if (retval != ARK_SUCCESS)
    {
      arkProcessError(ark_mem, ARK_MEM_FAIL, __LINE__, __func__, __FILE__,
                      "Error attaching default Newton solver");
      ARKodeFree((void**)&ark_mem);
      return (NULL);
    }
    step_mem->ownNLS = SUNTRUE;
  }

  /* Set the linear solver addresses to NULL (we check != NULL later) */
  step_mem->linit       = NULL;
  step_mem->lsetup      = NULL;
  step_mem->lsolve      = NULL;
  step_mem->lfree       = NULL;
  step_mem->lmem        = NULL;
  step_mem->lsolve_type = -1;

  /* Set the mass matrix solver addresses to NULL */
  step_mem->minit       = NULL;
  step_mem->msetup      = NULL;
  step_mem->mmult       = NULL;
  step_mem->msolve      = NULL;
  step_mem->mfree       = NULL;
  step_mem->mass_mem    = NULL;
  step_mem->mass_type   = MASS_IDENTITY;
  step_mem->msolve_type = -1;

  /* Initialize initial error norm  */
  step_mem->eRNrm = ONE;

  /* Initialize all the counters */
  step_mem->nfe       = 0;
  step_mem->nfi       = 0;
  step_mem->nsetups   = 0;
  step_mem->nstlp     = 0;
  step_mem->nls_iters = 0;
  step_mem->nls_fails = 0;

  /* Initialize fused op work space */
  step_mem->cvals        = NULL;
  step_mem->Xvecs        = NULL;
  step_mem->nfusedopvecs = 0;

  /* Initialize external polynomial forcing data */
  step_mem->expforcing = SUNFALSE;
  step_mem->impforcing = SUNFALSE;
  step_mem->forcing    = NULL;
  step_mem->nforcing   = 0;

  /* Initialize saved fi alias */
  step_mem->fn_implicit = NULL;

  /* Initialize main ARKODE infrastructure */
  retval = arkInit(ark_mem, t0, y0, FIRST_INIT);
  if (retval != ARK_SUCCESS)
  {
    arkProcessError(ark_mem, retval, __LINE__, __func__, __FILE__,
                    "Unable to initialize main ARKODE infrastructure");
    ARKodeFree((void**)&ark_mem);
    return (NULL);
  }

  return ((void*)ark_mem);
}

/*---------------------------------------------------------------
  ARKStepReInit:

  This routine re-initializes the ARKStep module to solve a new
  problem of the same size as was previously solved. This routine
  should also be called when the problem dynamics or desired solvers
  have changed dramatically, so that the problem integration should
  resume as if started from scratch.

  Note all internal counters are set to 0 on re-initialization.
  ---------------------------------------------------------------*/
int ARKStepReInit(void* arkode_mem, ARKRhsFn fe, ARKRhsFn fi, sunrealtype t0,
                  N_Vector y0)
{
  ARKodeMem ark_mem;
  ARKodeARKStepMem step_mem;
  int retval;

  /* access ARKodeMem and ARKodeARKStepMem structures */
  retval = arkStep_AccessARKODEStepMem(arkode_mem, __func__, &ark_mem, &step_mem);
  if (retval != ARK_SUCCESS) { return (retval); }

  /* Check if ark_mem was allocated */
  if (ark_mem->MallocDone == SUNFALSE)
  {
    arkProcessError(ark_mem, ARK_NO_MALLOC, __LINE__, __func__, __FILE__,
                    MSG_ARK_NO_MALLOC);
    return (ARK_NO_MALLOC);
  }

  /* Check that at least one of fe, fi is supplied and is to be used */
  if (fe == NULL && fi == NULL)
  {
    arkProcessError(ark_mem, ARK_ILL_INPUT, __LINE__, __func__, __FILE__,
                    MSG_ARK_NULL_F);
    return (ARK_ILL_INPUT);
  }

  /* Check that y0 is supplied */
  if (y0 == NULL)
  {
    arkProcessError(ark_mem, ARK_ILL_INPUT, __LINE__, __func__, __FILE__,
                    MSG_ARK_NULL_Y0);
    return (ARK_ILL_INPUT);
  }

  /* Set implicit/explicit problem based on function pointers */
  step_mem->explicit = (fe == NULL) ? SUNFALSE : SUNTRUE;
  step_mem->implicit = (fi == NULL) ? SUNFALSE : SUNTRUE;

  /* Copy the input parameters into ARKODE state */
  step_mem->fe = fe;
  step_mem->fi = fi;

  /* Initialize initial error norm  */
  step_mem->eRNrm = ONE;

  /* Initialize main ARKODE infrastructure */
  retval = arkInit(ark_mem, t0, y0, FIRST_INIT);
  if (retval != ARK_SUCCESS)
  {
    arkProcessError(ark_mem, retval, __LINE__, __func__, __FILE__,
                    "Unable to reinitialize main ARKODE infrastructure");
    return (retval);
  }

  /* Initialize all the counters */
  step_mem->nfe     = 0;
  step_mem->nfi     = 0;
  step_mem->nsetups = 0;
  step_mem->nstlp   = 0;

  return (ARK_SUCCESS);
}

/*===============================================================
  Interface routines supplied to ARKODE
  ===============================================================*/

/*---------------------------------------------------------------
  arkStep_Resize:

  This routine resizes the memory within the ARKStep module.
  ---------------------------------------------------------------*/
int arkStep_Resize(ARKodeMem ark_mem, N_Vector y0,
                   SUNDIALS_MAYBE_UNUSED sunrealtype hscale,
                   SUNDIALS_MAYBE_UNUSED sunrealtype t0, ARKVecResizeFn resize,
                   void* resize_data)
{
  ARKodeARKStepMem step_mem;
  SUNNonlinearSolver NLS;
  sunindextype lrw1, liw1, lrw_diff, liw_diff;
  int i, retval;

  /* access ARKodeARKStepMem structure */
  retval = arkStep_AccessStepMem(ark_mem, __func__, &step_mem);
  if (retval != ARK_SUCCESS) { return (retval); }

  /* Determine change in vector sizes */
  lrw1 = liw1 = 0;
  if (y0->ops->nvspace != NULL) { N_VSpace(y0, &lrw1, &liw1); }
  lrw_diff      = lrw1 - ark_mem->lrw1;
  liw_diff      = liw1 - ark_mem->liw1;
  ark_mem->lrw1 = lrw1;
  ark_mem->liw1 = liw1;

  /* Resize the sdata, zpred and zcor vectors */
  if (!arkResizeVec(ark_mem, resize, resize_data, lrw_diff, liw_diff, y0,
                    &step_mem->sdata))
  {
    arkProcessError(ark_mem, ARK_MEM_FAIL, __LINE__, __func__, __FILE__,
                    "Unable to resize vector");
    return (ARK_MEM_FAIL);
  }

  if (!arkResizeVec(ark_mem, resize, resize_data, lrw_diff, liw_diff, y0,
                    &step_mem->zpred))
  {
    arkProcessError(ark_mem, ARK_MEM_FAIL, __LINE__, __func__, __FILE__,
                    "Unable to resize vector");
    return (ARK_MEM_FAIL);
  }

  if (!arkResizeVec(ark_mem, resize, resize_data, lrw_diff, liw_diff, y0,
                    &step_mem->zcor))
  {
    arkProcessError(ark_mem, ARK_MEM_FAIL, __LINE__, __func__, __FILE__,
                    "Unable to resize vector");
    return (ARK_MEM_FAIL);
  }

  /* Resize the ARKStep vectors */
  /*     Fe */
  if (step_mem->Fe != NULL)
  {
    for (i = 0; i < step_mem->stages; i++)
    {
      if (!arkResizeVec(ark_mem, resize, resize_data, lrw_diff, liw_diff, y0,
                        &step_mem->Fe[i]))
      {
        arkProcessError(ark_mem, ARK_MEM_FAIL, __LINE__, __func__, __FILE__,
                        "Unable to resize vector");
        return (ARK_MEM_FAIL);
      }
    }
  }
  /*     Fi */
  if (step_mem->Fi != NULL)
  {
    for (i = 0; i < step_mem->stages; i++)
    {
      if (!arkResizeVec(ark_mem, resize, resize_data, lrw_diff, liw_diff, y0,
                        &step_mem->Fi[i]))
      {
        arkProcessError(ark_mem, ARK_MEM_FAIL, __LINE__, __func__, __FILE__,
                        "Unable to resize vector");
        return (ARK_MEM_FAIL);
      }
    }
  }

  /* If a NLS object was previously used, destroy and recreate default Newton
     NLS object (can be replaced by user-defined object if desired) */
  if ((step_mem->NLS != NULL) && (step_mem->ownNLS))
  {
    /* destroy existing NLS object */
    retval = SUNNonlinSolFree(step_mem->NLS);
    if (retval != ARK_SUCCESS) { return (retval); }
    step_mem->NLS    = NULL;
    step_mem->ownNLS = SUNFALSE;

    /* create new Newton NLS object */
    NLS = SUNNonlinSol_Newton(y0, ark_mem->sunctx);
    if (NLS == NULL)
    {
      arkProcessError(ark_mem, ARK_MEM_FAIL, __LINE__, __func__, __FILE__,
                      "Error creating default Newton solver");
      return (ARK_MEM_FAIL);
    }

    /* attach new Newton NLS object */
    retval = ARKodeSetNonlinearSolver(ark_mem, NLS);
    if (retval != ARK_SUCCESS)
    {
      arkProcessError(ark_mem, ARK_MEM_FAIL, __LINE__, __func__, __FILE__,
                      "Error attaching default Newton solver");
      return (ARK_MEM_FAIL);
    }
    step_mem->ownNLS = SUNTRUE;
  }

  /* reset nonlinear solver counters */
  if (step_mem->NLS != NULL) { step_mem->nsetups = 0; }

  return (ARK_SUCCESS);
}

/*---------------------------------------------------------------
  arkStep_ComputeState:

  Computes y based on the current prediction and given correction.
  ---------------------------------------------------------------*/
int arkStep_ComputeState(ARKodeMem ark_mem, N_Vector zcor, N_Vector z)
{
  int retval;
  ARKodeARKStepMem step_mem;

  /* access ARKodeARKStepMem structure */
  retval = arkStep_AccessStepMem(ark_mem, __func__, &step_mem);
  if (retval != ARK_SUCCESS) { return (retval); }

  N_VLinearSum(ONE, step_mem->zpred, ONE, zcor, z);

  return (ARK_SUCCESS);
}

/*---------------------------------------------------------------
  arkStep_Free frees all ARKStep memory.
  ---------------------------------------------------------------*/
void arkStep_Free(ARKodeMem ark_mem)
{
  int j;
  sunindextype Bliw, Blrw;
  ARKodeARKStepMem step_mem;

  /* nothing to do if ark_mem is already NULL */
  if (ark_mem == NULL) { return; }

  /* conditional frees on non-NULL ARKStep module */
  if (ark_mem->step_mem != NULL)
  {
    step_mem = (ARKodeARKStepMem)ark_mem->step_mem;

    /* free the Butcher tables */
    if (step_mem->Be != NULL)
    {
      ARKodeButcherTable_Space(step_mem->Be, &Bliw, &Blrw);
      ARKodeButcherTable_Free(step_mem->Be);
      step_mem->Be = NULL;
      ark_mem->liw -= Bliw;
      ark_mem->lrw -= Blrw;
    }
    if (step_mem->Bi != NULL)
    {
      ARKodeButcherTable_Space(step_mem->Bi, &Bliw, &Blrw);
      ARKodeButcherTable_Free(step_mem->Bi);
      step_mem->Bi = NULL;
      ark_mem->liw -= Bliw;
      ark_mem->lrw -= Blrw;
    }

    /* free the nonlinear solver memory (if applicable) */
    if ((step_mem->NLS != NULL) && (step_mem->ownNLS))
    {
      SUNNonlinSolFree(step_mem->NLS);
      step_mem->ownNLS = SUNFALSE;
    }
    step_mem->NLS = NULL;

    /* free the linear solver memory */
    if (step_mem->lfree != NULL)
    {
      step_mem->lfree((void*)ark_mem);
      step_mem->lmem = NULL;
    }

    /* free the mass matrix solver memory */
    if (step_mem->mfree != NULL)
    {
      step_mem->mfree((void*)ark_mem);
      step_mem->mass_mem = NULL;
    }

    /* free the sdata, zpred and zcor vectors */
    if (step_mem->sdata != NULL)
    {
      arkFreeVec(ark_mem, &step_mem->sdata);
      step_mem->sdata = NULL;
    }
    if (step_mem->zpred != NULL)
    {
      arkFreeVec(ark_mem, &step_mem->zpred);
      step_mem->zpred = NULL;
    }
    if (step_mem->zcor != NULL)
    {
      arkFreeVec(ark_mem, &step_mem->zcor);
      step_mem->zcor = NULL;
    }

    /* free the RHS vectors */
    if (step_mem->Fe != NULL)
    {
      for (j = 0; j < step_mem->stages; j++)
      {
        arkFreeVec(ark_mem, &step_mem->Fe[j]);
      }
      free(step_mem->Fe);
      step_mem->Fe = NULL;
      ark_mem->liw -= step_mem->stages;
    }
    if (step_mem->Fi != NULL)
    {
      for (j = 0; j < step_mem->stages; j++)
      {
        arkFreeVec(ark_mem, &step_mem->Fi[j]);
      }
      free(step_mem->Fi);
      step_mem->Fi = NULL;
      ark_mem->liw -= step_mem->stages;
    }

    /* free stage vectors */
    if (step_mem->z != NULL)
    {
      for (j = 0; j < step_mem->stages; j++)
      {
        arkFreeVec(ark_mem, &step_mem->z[j]);
      }
      free(step_mem->z);
      step_mem->z = NULL;
      ark_mem->liw -= step_mem->stages;
    }

    /* free the reusable arrays for fused vector interface */
    if (step_mem->cvals != NULL)
    {
      free(step_mem->cvals);
      step_mem->cvals = NULL;
      ark_mem->lrw -= step_mem->nfusedopvecs;
    }
    if (step_mem->Xvecs != NULL)
    {
      free(step_mem->Xvecs);
      step_mem->Xvecs = NULL;
      ark_mem->liw -= step_mem->nfusedopvecs;
    }
    step_mem->nfusedopvecs = 0;

    /* free work arrays for MRI forcing */
    if (step_mem->stage_times)
    {
      free(step_mem->stage_times);
      step_mem->stage_times = NULL;
      ark_mem->lrw -= step_mem->stages;
    }

    if (step_mem->stage_coefs)
    {
      free(step_mem->stage_coefs);
      step_mem->stage_coefs = NULL;
      ark_mem->lrw -= step_mem->stages;
    }

    /* free the time stepper module itself */
    free(ark_mem->step_mem);
    ark_mem->step_mem = NULL;
  }
}

/*---------------------------------------------------------------
  arkStep_PrintMem:

  This routine outputs the memory from the ARKStep structure to
  a specified file pointer (useful when debugging).
  ---------------------------------------------------------------*/
void arkStep_PrintMem(ARKodeMem ark_mem, FILE* outfile)
{
  ARKodeARKStepMem step_mem;
  int retval;

#ifdef SUNDIALS_DEBUG_PRINTVEC
  int i;
#endif

  /* access ARKodeARKStepMem structure */
  retval = arkStep_AccessStepMem(ark_mem, __func__, &step_mem);
  if (retval != ARK_SUCCESS) { return; }

  /* output integer quantities */
  fprintf(outfile, "ARKStep: q = %i\n", step_mem->q);
  fprintf(outfile, "ARKStep: p = %i\n", step_mem->p);
  fprintf(outfile, "ARKStep: istage = %i\n", step_mem->istage);
  fprintf(outfile, "ARKStep: stages = %i\n", step_mem->stages);
  fprintf(outfile, "ARKStep: maxcor = %i\n", step_mem->maxcor);
  fprintf(outfile, "ARKStep: msbp = %i\n", step_mem->msbp);
  fprintf(outfile, "ARKStep: predictor = %i\n", step_mem->predictor);
  fprintf(outfile, "ARKStep: lsolve_type = %i\n", step_mem->lsolve_type);
  fprintf(outfile, "ARKStep: msolve_type = %i\n", step_mem->msolve_type);
  fprintf(outfile, "ARKStep: convfail = %i\n", step_mem->convfail);

  /* output long integer quantities */
  fprintf(outfile, "ARKStep: nfe = %li\n", step_mem->nfe);
  fprintf(outfile, "ARKStep: nfi = %li\n", step_mem->nfi);
  fprintf(outfile, "ARKStep: nsetups = %li\n", step_mem->nsetups);
  fprintf(outfile, "ARKStep: nstlp = %li\n", step_mem->nstlp);

  /* output boolean quantities */
  fprintf(outfile, "ARKStep: user_linear = %i\n", step_mem->linear);
  fprintf(outfile, "ARKStep: user_linear_timedep = %i\n",
          step_mem->linear_timedep);
  fprintf(outfile, "ARKStep: user_explicit = %i\n", step_mem->explicit);
  fprintf(outfile, "ARKStep: user_implicit = %i\n", step_mem->implicit);
  fprintf(outfile, "ARKStep: jcur = %i\n", step_mem->jcur);

  /* output sunrealtype quantities */
  if (step_mem->Be != NULL)
  {
    fprintf(outfile, "ARKStep: explicit Butcher table:\n");
    ARKodeButcherTable_Write(step_mem->Be, outfile);
  }
  if (step_mem->Bi != NULL)
  {
    fprintf(outfile, "ARKStep: implicit Butcher table:\n");
    ARKodeButcherTable_Write(step_mem->Bi, outfile);
  }
  fprintf(outfile, "ARKStep: gamma = %" RSYM "\n", step_mem->gamma);
  fprintf(outfile, "ARKStep: gammap = %" RSYM "\n", step_mem->gammap);
  fprintf(outfile, "ARKStep: gamrat = %" RSYM "\n", step_mem->gamrat);
  fprintf(outfile, "ARKStep: crate = %" RSYM "\n", step_mem->crate);
  fprintf(outfile, "ARKStep: eRNrm = %" RSYM "\n", step_mem->eRNrm);
  fprintf(outfile, "ARKStep: nlscoef = %" RSYM "\n", step_mem->nlscoef);
  fprintf(outfile, "ARKStep: crdown = %" RSYM "\n", step_mem->crdown);
  fprintf(outfile, "ARKStep: rdiv = %" RSYM "\n", step_mem->rdiv);
  fprintf(outfile, "ARKStep: dgmax = %" RSYM "\n", step_mem->dgmax);

#ifdef SUNDIALS_DEBUG_PRINTVEC
  /* output vector quantities */
  fprintf(outfile, "ARKStep: sdata:\n");
  N_VPrintFile(step_mem->sdata, outfile);
  fprintf(outfile, "ARKStep: zpred:\n");
  N_VPrintFile(step_mem->zpred, outfile);
  fprintf(outfile, "ARKStep: zcor:\n");
  N_VPrintFile(step_mem->zcor, outfile);
  if (step_mem->Fe != NULL)
    for (i = 0; i < step_mem->stages; i++)
    {
      fprintf(outfile, "ARKStep: Fe[%i]:\n", i);
      N_VPrintFile(step_mem->Fe[i], outfile);
    }
  if (step_mem->Fi != NULL)
    for (i = 0; i < step_mem->stages; i++)
    {
      fprintf(outfile, "ARKStep: Fi[%i]:\n", i);
      N_VPrintFile(step_mem->Fi[i], outfile);
    }
#endif
}

/*---------------------------------------------------------------
  arkStep_AttachLinsol:

  This routine attaches the various set of system linear solver
  interface routines, data structure, and solver type to the
  ARKStep module.
  ---------------------------------------------------------------*/
int arkStep_AttachLinsol(ARKodeMem ark_mem, ARKLinsolInitFn linit,
                         ARKLinsolSetupFn lsetup, ARKLinsolSolveFn lsolve,
                         ARKLinsolFreeFn lfree,
                         SUNLinearSolver_Type lsolve_type, void* lmem)
{
  ARKodeARKStepMem step_mem;
  int retval;

  /* access ARKodeARKStepMem structure */
  retval = arkStep_AccessStepMem(ark_mem, __func__, &step_mem);
  if (retval != ARK_SUCCESS) { return (retval); }

  /* free any existing system solver */
  if (step_mem->lfree != NULL) { step_mem->lfree(ark_mem); }

  /* Attach the provided routines, data structure and solve type */
  step_mem->linit       = linit;
  step_mem->lsetup      = lsetup;
  step_mem->lsolve      = lsolve;
  step_mem->lfree       = lfree;
  step_mem->lmem        = lmem;
  step_mem->lsolve_type = lsolve_type;

  /* Reset all linear solver counters */
  step_mem->nsetups = 0;
  step_mem->nstlp   = 0;

  return (ARK_SUCCESS);
}

/*---------------------------------------------------------------
  arkStep_AttachMasssol:

  This routine attaches the set of mass matrix linear solver
  interface routines, data structure, and solver type to the
  ARKStep module.
  ---------------------------------------------------------------*/
int arkStep_AttachMasssol(ARKodeMem ark_mem, ARKMassInitFn minit,
                          ARKMassSetupFn msetup, ARKMassMultFn mmult,
                          ARKMassSolveFn msolve, ARKMassFreeFn mfree,
                          sunbooleantype time_dep,
                          SUNLinearSolver_Type msolve_type, void* mass_mem)
{
  ARKodeARKStepMem step_mem;
  int retval;

  /* access ARKodeARKStepMem structure */
  retval = arkStep_AccessStepMem(ark_mem, __func__, &step_mem);
  if (retval != ARK_SUCCESS) { return (retval); }

  /* free any existing mass matrix solver */
  if (step_mem->mfree != NULL) { step_mem->mfree(ark_mem); }

  /* Attach the provided routines, data structure and solve type */
  step_mem->minit       = minit;
  step_mem->msetup      = msetup;
  step_mem->mmult       = mmult;
  step_mem->msolve      = msolve;
  step_mem->mfree       = mfree;
  step_mem->mass_mem    = mass_mem;
  step_mem->mass_type   = (time_dep) ? MASS_TIMEDEP : MASS_FIXED;
  step_mem->msolve_type = msolve_type;

  /* Attach mmult function pointer to ark_mem as well */
  ark_mem->step_mmult = mmult;

  return (ARK_SUCCESS);
}

/*---------------------------------------------------------------
  arkStep_DisableLSetup:

  This routine NULLifies the lsetup function pointer in the
  ARKStep module.
  ---------------------------------------------------------------*/
void arkStep_DisableLSetup(ARKodeMem ark_mem)
{
  ARKodeARKStepMem step_mem;

  /* access ARKodeARKStepMem structure */
  if (ark_mem->step_mem == NULL) { return; }
  step_mem = (ARKodeARKStepMem)ark_mem->step_mem;

  /* nullify the lsetup function pointer */
  step_mem->lsetup = NULL;
}

/*---------------------------------------------------------------
  arkStep_DisableMSetup:

  This routine NULLifies the msetup function pointer in the
  ARKStep module.
  ---------------------------------------------------------------*/
void arkStep_DisableMSetup(ARKodeMem ark_mem)
{
  ARKodeARKStepMem step_mem;

  /* access ARKodeARKStepMem structure */
  if (ark_mem->step_mem == NULL) { return; }
  step_mem = (ARKodeARKStepMem)ark_mem->step_mem;

  /* nullify the msetup function pointer */
  step_mem->msetup = NULL;
}

/*---------------------------------------------------------------
  arkStep_GetLmem:

  This routine returns the system linear solver interface memory
  structure, lmem.
  ---------------------------------------------------------------*/
void* arkStep_GetLmem(ARKodeMem ark_mem)
{
  ARKodeARKStepMem step_mem;
  int retval;

  /* access ARKodeARKStepMem structure, and return lmem */
  retval = arkStep_AccessStepMem(ark_mem, __func__, &step_mem);
  if (retval != ARK_SUCCESS) { return (NULL); }
  return (step_mem->lmem);
}

/*---------------------------------------------------------------
  arkStep_GetMassMem:

  This routine returns the mass matrix solver interface memory
  structure, mass_mem.
  ---------------------------------------------------------------*/
void* arkStep_GetMassMem(ARKodeMem ark_mem)
{
  ARKodeARKStepMem step_mem;
  int retval;

  /* access ARKodeARKStepMem structure, and return mass_mem */
  retval = arkStep_AccessStepMem(ark_mem, __func__, &step_mem);
  if (retval != ARK_SUCCESS) { return (NULL); }
  return (step_mem->mass_mem);
}

/*---------------------------------------------------------------
  arkStep_GetImplicitRHS:

  This routine returns the implicit RHS function pointer, fi.
  ---------------------------------------------------------------*/
ARKRhsFn arkStep_GetImplicitRHS(ARKodeMem ark_mem)
{
  ARKodeARKStepMem step_mem;
  int retval;

  /* access ARKodeARKStepMem structure, and return fi */
  retval = arkStep_AccessStepMem(ark_mem, __func__, &step_mem);
  if (retval != ARK_SUCCESS) { return (NULL); }
  return (step_mem->fi);
}

/*---------------------------------------------------------------
  arkStep_GetGammas:

  This routine fills the current value of gamma, and states
  whether the gamma ratio fails the dgmax criteria.
  ---------------------------------------------------------------*/
int arkStep_GetGammas(ARKodeMem ark_mem, sunrealtype* gamma, sunrealtype* gamrat,
                      sunbooleantype** jcur, sunbooleantype* dgamma_fail)
{
  ARKodeARKStepMem step_mem;
  int retval;

  /* access ARKodeARKStepMem structure */
  retval = arkStep_AccessStepMem(ark_mem, __func__, &step_mem);
  if (retval != ARK_SUCCESS) { return (retval); }

  /* set outputs */
  step_mem     = (ARKodeARKStepMem)ark_mem->step_mem;
  *gamma       = step_mem->gamma;
  *gamrat      = step_mem->gamrat;
  *jcur        = &step_mem->jcur;
  *dgamma_fail = (SUNRabs(*gamrat - ONE) >= step_mem->dgmax);

  return (ARK_SUCCESS);
}

/*---------------------------------------------------------------
  arkStep_Init:

  This routine is called just prior to performing internal time
  steps (after all user "set" routines have been called) from
  within arkInitialSetup.

  For all initialization types, this routine sets the relevant
  TakeStep routine based on the current problem configuration.

  With initialization type FIRST_INIT this routine:
  - sets/checks the ARK Butcher tables to be used
  - allocates any memory that depends on the number of ARK stages,
    method order, or solver options
  - checks for consistency between the system and mass matrix
    linear solvers (if applicable)
  - initializes and sets up the system and mass matrix linear
    solvers (if applicable)
  - initializes and sets up the nonlinear solver (if applicable)
  - allocates the interpolation data structure (if needed based
    on ARKStep solver options)
  - updates the call_fullrhs flag if necessary

  With initialization type FIRST_INIT or RESIZE_INIT, this routine:
  - sets the relevant TakeStep routine based on the current
    problem configuration
  - checks for consistency between the system and mass matrix
    linear solvers (if applicable)
  - initializes and sets up the system and mass matrix linear
    solvers (if applicable)
  - initializes and sets up the nonlinear solver (if applicable)

  With initialization type RESET_INIT, this routine does nothing.
  ---------------------------------------------------------------*/
int arkStep_Init(ARKodeMem ark_mem, SUNDIALS_MAYBE_UNUSED sunrealtype tout,
                 int init_type)
{
  ARKodeARKStepMem step_mem;
  int j, retval;
  sunbooleantype reset_efun;

  /* access ARKodeARKStepMem structure */
  retval = arkStep_AccessStepMem(ark_mem, __func__, &step_mem);
  if (retval != ARK_SUCCESS) { return (retval); }

  /* immediately return if reset */
  if (init_type == RESET_INIT) { return (ARK_SUCCESS); }

  /* initializations/checks for (re-)initialization call */
  if (init_type == FIRST_INIT)
  {
    /* enforce use of arkEwtSmallReal if using a fixed step size for
       an explicit method, an internal error weight function, not
       using an iterative mass matrix solver with rwt=ewt, and not
       performing accumulated temporal error estimation */
    reset_efun = SUNTRUE;
    if (step_mem->implicit) { reset_efun = SUNFALSE; }
    if (!ark_mem->fixedstep) { reset_efun = SUNFALSE; }
    if (ark_mem->user_efun) { reset_efun = SUNFALSE; }
    if (ark_mem->AccumErrorType != ARK_ACCUMERROR_NONE)
    {
      reset_efun = SUNFALSE;
    }
    if (ark_mem->rwt_is_ewt &&
        (step_mem->msolve_type == SUNLINEARSOLVER_ITERATIVE))
    {
      reset_efun = SUNFALSE;
    }
    if (ark_mem->rwt_is_ewt &&
        (step_mem->msolve_type == SUNLINEARSOLVER_MATRIX_ITERATIVE))
    {
      reset_efun = SUNFALSE;
    }
    if (reset_efun)
    {
      ark_mem->user_efun = SUNFALSE;
      ark_mem->efun      = arkEwtSetSmallReal;
      ark_mem->e_data    = ark_mem;
    }

    /* Create Butcher tables (if not already set) */
    retval = arkStep_SetButcherTables(ark_mem);
    if (retval != ARK_SUCCESS)
    {
      arkProcessError(ark_mem, ARK_ILL_INPUT, __LINE__, __func__, __FILE__,
                      "Could not create Butcher table(s)");
      return (ARK_ILL_INPUT);
    }

    /* Check that Butcher tables are OK */
    retval = arkStep_CheckButcherTables(ark_mem);
    if (retval != ARK_SUCCESS)
    {
      arkProcessError(ark_mem, ARK_ILL_INPUT, __LINE__, __func__, __FILE__,
                      "Error in Butcher table(s)");
      return (ARK_ILL_INPUT);
    }

    /* Retrieve/store method and embedding orders now that tables are finalized */
    if (step_mem->Bi != NULL)
    {
      step_mem->q = ark_mem->hadapt_mem->q = step_mem->Bi->q;
      step_mem->p = ark_mem->hadapt_mem->p = step_mem->Bi->p;
    }
    else
    {
      step_mem->q = ark_mem->hadapt_mem->q = step_mem->Be->q;
      step_mem->p = ark_mem->hadapt_mem->p = step_mem->Be->p;
    }

    /* Ensure that if adaptivity or error accumulation is enabled, then
       method includes embedding coefficients */
    if ((!ark_mem->fixedstep || (ark_mem->AccumErrorType != ARK_ACCUMERROR_NONE)) &&
        (step_mem->p <= 0))
    {
      arkProcessError(ark_mem, ARK_ILL_INPUT, __LINE__, __func__,
                      __FILE__, "Temporal error estimation cannot be performed without embedding coefficients");
      return (ARK_ILL_INPUT);
    }

    /* Relaxation is incompatible with implicit RHS deduction */
    if (ark_mem->relax_enabled && step_mem->implicit && step_mem->deduce_rhs)
    {
      arkProcessError(ark_mem, ARK_ILL_INPUT, __LINE__, __func__,
                      __FILE__, "Relaxation cannot be performed when deducing implicit RHS values");
      return ARK_ILL_INPUT;
    }

    /* Allocate ARK RHS vector memory, update storage requirements */
    /*   Allocate Fe[0] ... Fe[stages-1] if needed */
    if (step_mem->explicit)
    {
      if (step_mem->Fe == NULL)
      {
        step_mem->Fe = (N_Vector*)calloc(step_mem->stages, sizeof(N_Vector));
      }
      for (j = 0; j < step_mem->stages; j++)
      {
        if (!arkAllocVec(ark_mem, ark_mem->ewt, &(step_mem->Fe[j])))
        {
          return (ARK_MEM_FAIL);
        }
      }
      ark_mem->liw += step_mem->stages; /* pointers */
    }

    /*   Allocate Fi[0] ... Fi[stages-1] if needed */
    if (step_mem->implicit)
    {
      if (step_mem->Fi == NULL)
      {
        step_mem->Fi = (N_Vector*)calloc(step_mem->stages, sizeof(N_Vector));
      }
      for (j = 0; j < step_mem->stages; j++)
      {
        if (!arkAllocVec(ark_mem, ark_mem->ewt, &(step_mem->Fi[j])))
        {
          return (ARK_MEM_FAIL);
        }
      }
      ark_mem->liw += step_mem->stages; /* pointers */
    }

    /* Allocate stage storage for relaxation with implicit/IMEX methods or if a
       fixed mass matrix is present (since we store f(t,y) not M^{-1} f(t,y)) */
    if (ark_mem->relax_enabled &&
        (step_mem->implicit || step_mem->mass_type == MASS_FIXED))
    {
      if (step_mem->z == NULL)
      {
        step_mem->z = (N_Vector*)calloc(step_mem->stages, sizeof(N_Vector));
      }
      for (j = 0; j < step_mem->stages; j++)
      {
        if (!arkAllocVec(ark_mem, ark_mem->ewt, &(step_mem->z[j])))
        {
          return (ARK_MEM_FAIL);
        }
      }
      ark_mem->liw += step_mem->stages; /* pointers */
    }

    /* Allocate reusable arrays for fused vector operations */
    step_mem->nfusedopvecs = 2 * step_mem->stages + 2 + step_mem->nforcing;
    if (step_mem->cvals == NULL)
    {
      step_mem->cvals = (sunrealtype*)calloc(step_mem->nfusedopvecs,
                                             sizeof(sunrealtype));
      if (step_mem->cvals == NULL) { return (ARK_MEM_FAIL); }
      ark_mem->lrw += step_mem->nfusedopvecs;
    }
    if (step_mem->Xvecs == NULL)
    {
      step_mem->Xvecs = (N_Vector*)calloc(step_mem->nfusedopvecs,
                                          sizeof(N_Vector));
      if (step_mem->Xvecs == NULL) { return (ARK_MEM_FAIL); }
      ark_mem->liw += step_mem->nfusedopvecs; /* pointers */
    }

    /* Allocate workspace for MRI forcing -- need to allocate here as the
       number of stages may not bet set before this point and we assume
       SetInnerForcing has been called before the first step i.e., methods
       start with a fast integration */
    if (step_mem->expforcing || step_mem->impforcing)
    {
      if (!(step_mem->stage_times))
      {
        step_mem->stage_times = (sunrealtype*)calloc(step_mem->stages,
                                                     sizeof(sunrealtype));
        ark_mem->lrw += step_mem->stages;
      }

      if (!(step_mem->stage_coefs))
      {
        step_mem->stage_coefs = (sunrealtype*)calloc(step_mem->stages,
                                                     sizeof(sunrealtype));
        ark_mem->lrw += step_mem->stages;
      }
    }

    /* Override the interpolant degree (if needed), used in arkInitialSetup */
    if (step_mem->q > 1 && ark_mem->interp_degree > (step_mem->q - 1))
    {
      /* Limit max degree to at most one less than the method global order */
      ark_mem->interp_degree = step_mem->q - 1;
    }
    else if (step_mem->q == 1 && ark_mem->interp_degree > 1)
    {
      /* Allow for linear interpolant with first order methods to ensure
         solution values are returned at the time interval end points */
      ark_mem->interp_degree = 1;
    }

    /* Higher-order predictors require interpolation */
    if (ark_mem->interp_type == ARK_INTERP_NONE && step_mem->predictor != 0)
    {
      arkProcessError(ark_mem, ARK_ILL_INPUT, __LINE__, __func__, __FILE__,
                      "Non-trival predictors require an interpolation module");
      return ARK_ILL_INPUT;
    }
  }

  /* set appropriate TakeStep routine based on problem configuration */
  /*    (only one choice for now) */
  ark_mem->step = arkStep_TakeStep_Z;

  /* Check for consistency between mass system and system linear system modules
     (e.g., if lsolve is direct, msolve needs to match) */
  if ((step_mem->mass_type != MASS_IDENTITY) && step_mem->lmem)
  {
    if (step_mem->lsolve_type != step_mem->msolve_type)
    {
      arkProcessError(ark_mem, ARK_ILL_INPUT, __LINE__, __func__, __FILE__,
                      "Incompatible linear and mass matrix solvers");
      return (ARK_ILL_INPUT);
    }
  }

  /* Perform mass matrix solver initialization and setup (if applicable) */
  if (step_mem->mass_type != MASS_IDENTITY)
  {
    /* Call minit (if it exists) */
    if (step_mem->minit != NULL)
    {
      retval = step_mem->minit((void*)ark_mem);
      if (retval != 0)
      {
        arkProcessError(ark_mem, ARK_MASSINIT_FAIL, __LINE__, __func__,
                        __FILE__, MSG_ARK_MASSINIT_FAIL);
        return (ARK_MASSINIT_FAIL);
      }
    }

    /* Call msetup (if it exists) */
    if (step_mem->msetup != NULL)
    {
      retval = step_mem->msetup((void*)ark_mem, ark_mem->tcur, ark_mem->tempv1,
                                ark_mem->tempv2, ark_mem->tempv3);
      if (retval != 0)
      {
        arkProcessError(ark_mem, ARK_MASSSETUP_FAIL, __LINE__, __func__,
                        __FILE__, MSG_ARK_MASSSETUP_FAIL);
        return (ARK_MASSSETUP_FAIL);
      }
    }
  }

  /* Call linit (if it exists) */
  if (step_mem->linit)
  {
    retval = step_mem->linit(ark_mem);
    if (retval != 0)
    {
      arkProcessError(ark_mem, ARK_LINIT_FAIL, __LINE__, __func__, __FILE__,
                      MSG_ARK_LINIT_FAIL);
      return (ARK_LINIT_FAIL);
    }
  }

  /* Initialize the nonlinear solver object (if it exists) */
  if (step_mem->NLS)
  {
    retval = arkStep_NlsInit(ark_mem);
    if (retval != ARK_SUCCESS)
    {
      arkProcessError(ark_mem, ARK_NLS_INIT_FAIL, __LINE__, __func__, __FILE__,
                      "Unable to initialize SUNNonlinearSolver object");
      return (ARK_NLS_INIT_FAIL);
    }
  }

  /* Signal to shared arkode module that full RHS evaluations are required */
  ark_mem->call_fullrhs = SUNTRUE;

  return (ARK_SUCCESS);
}

/*------------------------------------------------------------------------------
  arkStep_FullRHS:

  Rewriting the problem
    My' = fe(t,y) + fi(t,y)
  in the form
    y' = M^{-1}*[ fe(t,y) + fi(t,y) ],
  this routine computes the full right-hand side vector,
    f = M^{-1}*[ fe(t,y) + fi(t,y) ]

  This will be called in one of three 'modes':

     ARK_FULLRHS_START -> called in the following circumstances:
                          (a) at the beginning of a simulation i.e., at
                              (tn, yn) = (t0, y0) or (tR, yR),
                          (b) when transitioning between time steps t_{n-1}
                              \to t_{n} to fill f_{n-1} within the Hermite
                              interpolation module, or
                          (c) potentially by ARKStep at the start of the first
                              internal step.

                          In each case, we may check the fn_is_current flag to
                          know whether the values stored in Fe[0] and Fi[0] are
                          up-to-date, allowing us to copy those values instead of
                          recomputing. If these values are not current, then the RHS
                          should be stored in Fe[0] and Fi[0] for reuse later,
                          before copying the values into the output vector.

     ARK_FULLRHS_END   -> called in the following circumstances:
                          (a) when temporal root-finding is enabled, this will be
                              called in-between steps t_{n-1} \to t_{n} to fill f_{n},
                          (b) when high-order dense output is requested from the
                              Hermite interpolation module in-between steps t_{n-1}
                              \to t_{n} to fill f_{n},
                          (c) when an implicit predictor is requested from the Hermite
                              interpolation module within the time step t_{n} \to
                              t_{n+1}, in which case f_{n} needs to be filled, or
                          (d) potentially by ARKStep when starting a time step t_{n}
                              \to t_{n+1}.

                          Again, we may check the fn_is_current flag to know whether
                          ARKODE believes that the values stored in Fe[0] and Fi[0]
                          are up-to-date, and may just be copied.  If those values
                          are not current, then the only instance where recomputation
                          is not needed is (d), since the values in Fe[stages - 1]
                          and Fi[stages - 1] may be copied into Fe[0] and Fi[0],
                          respectively.  In all other cases, the RHS should be
                          recomputed and stored in Fe[0] and Fi[0] for reuse
                          later, before copying the values into the output vector.

     ARK_FULLRHS_OTHER -> called in the following circumstances:
                          (a) when estimating the initial time step size,
                          (b) for high-order dense output with the Hermite
                              interpolation module,
                          (c) by an "outer" stepper when ARKStep is used as an
                              inner solver), or
                          (d) when a high-order implicit predictor is requested from
                              the Hermite interpolation module within the time step
                              t_{n} \to t_{n+1}.

                          While instances (a)-(c) will occur in-between ARKStep time
                          steps, instance (d) can occur at the start of each internal
                          ARKStep stage.  Since the (t,y) input does not correspond
                          to an "official" time step, thus the RHS functions should
                          always be evaluated, and the values should *not* be stored
                          anywhere that will interfere with other reused ARKStep data
                          from one stage to the next (but it may use nonlinear solver
                          scratch space).
  ----------------------------------------------------------------------------*/
int arkStep_FullRHS(ARKodeMem ark_mem, sunrealtype t, N_Vector y, N_Vector f,
                    int mode)
{
  ARKodeARKStepMem step_mem;
  int nvec, retval;
  sunbooleantype recomputeRHS;
  sunrealtype* cvals;
  N_Vector* Xvecs;
  sunrealtype stage_coefs = ONE;

  /* access ARKodeARKStepMem structure */
  retval = arkStep_AccessStepMem(ark_mem, __func__, &step_mem);
  if (retval != ARK_SUCCESS) { return (retval); }

  /* local shortcuts for use with fused vector operations */
  cvals = step_mem->cvals;
  Xvecs = step_mem->Xvecs;

  /* setup mass-matrix if required (use output f as a temporary) */
  if ((step_mem->mass_type == MASS_TIMEDEP) && (step_mem->msetup != NULL))
  {
    retval = step_mem->msetup((void*)ark_mem, t, f, ark_mem->tempv2,
                              ark_mem->tempv3);
    if (retval != ARK_SUCCESS) { return (ARK_MASSSETUP_FAIL); }
  }

  /* perform RHS functions contingent on 'mode' argument */
  switch (mode)
  {
  case ARK_FULLRHS_START:

    /* compute the full RHS */
    if (!(ark_mem->fn_is_current))
    {
      /* compute the explicit component */
      if (step_mem->explicit)
      {
        retval = step_mem->fe(t, y, step_mem->Fe[0], ark_mem->user_data);
        step_mem->nfe++;
        if (retval != 0)
        {
          arkProcessError(ark_mem, ARK_RHSFUNC_FAIL, __LINE__, __func__,
                          __FILE__, MSG_ARK_RHSFUNC_FAILED, t);
          return (ARK_RHSFUNC_FAIL);
        }

        /* compute and store M(t)^{-1} fe */
        if (step_mem->mass_type == MASS_TIMEDEP)
        {
          retval = step_mem->msolve((void*)ark_mem, step_mem->Fe[0],
                                    step_mem->nlscoef / ark_mem->h);
          if (retval)
          {
            arkProcessError(ark_mem, ARK_MASSSOLVE_FAIL, __LINE__, __func__,
                            __FILE__, "Mass matrix solver failure");
            return ARK_MASSSOLVE_FAIL;
          }
        }
      }

      /* compute the implicit component */
      if (step_mem->implicit)
      {
        retval = step_mem->fi(t, y, step_mem->Fi[0], ark_mem->user_data);
        step_mem->nfi++;
        if (retval != 0)
        {
          arkProcessError(ark_mem, ARK_RHSFUNC_FAIL, __LINE__, __func__,
                          __FILE__, MSG_ARK_RHSFUNC_FAILED, t);
          return (ARK_RHSFUNC_FAIL);
        }

        /* compute and store M(t)^{-1} fi */
        if (step_mem->mass_type == MASS_TIMEDEP)
        {
          retval = step_mem->msolve((void*)ark_mem, step_mem->Fi[0],
                                    step_mem->nlscoef / ark_mem->h);
          if (retval)
          {
            arkProcessError(ark_mem, ARK_MASSSOLVE_FAIL, __LINE__, __func__,
                            __FILE__, "Mass matrix solver failure");
            return ARK_MASSSOLVE_FAIL;
          }
        }
      }
    }

    /* combine RHS vector(s) into output */
    if (step_mem->explicit && step_mem->implicit)
    {
      /* ImEx */
      N_VLinearSum(ONE, step_mem->Fi[0], ONE, step_mem->Fe[0], f);
    }
    else if (step_mem->implicit)
    {
      /* implicit */
      N_VScale(ONE, step_mem->Fi[0], f);
    }
    else
    {
      /* explicit */
      N_VScale(ONE, step_mem->Fe[0], f);
    }

    /* compute M^{-1} f for output but do not store */
    if (step_mem->mass_type == MASS_FIXED)
    {
      retval = step_mem->msolve((void*)ark_mem, f,
                                step_mem->nlscoef / ark_mem->h);
      if (retval)
      {
        arkProcessError(ark_mem, ARK_MASSSOLVE_FAIL, __LINE__, __func__,
                        __FILE__, "Mass matrix solver failure");
        return ARK_MASSSOLVE_FAIL;
      }
    }

    /* apply external polynomial (MRI) forcing (M = I required) */
    if (step_mem->expforcing || step_mem->impforcing)
    {
      cvals[0] = ONE;
      Xvecs[0] = f;
      nvec     = 1;
      arkStep_ApplyForcing(step_mem, &t, &stage_coefs, 1, &nvec);
      N_VLinearCombination(nvec, cvals, Xvecs, f);
    }

    break;

  case ARK_FULLRHS_END:

    /* compute the full RHS */
    if (!(ark_mem->fn_is_current))
    {
      /* determine if RHS functions need to be recomputed */
      recomputeRHS = SUNFALSE;

      if (step_mem->explicit)
      {
        if (!ARKodeButcherTable_IsStifflyAccurate(step_mem->Be))
        {
          recomputeRHS = SUNTRUE;
        }
      }

      if (step_mem->implicit)
      {
        if (!ARKodeButcherTable_IsStifflyAccurate(step_mem->Bi))
        {
          recomputeRHS = SUNTRUE;
        }
      }

      /* Stiffly Accurate methods are not SA when relaxation is enabled */
      if (ark_mem->relax_enabled) { recomputeRHS = SUNTRUE; }

      /* recompute RHS functions */
      if (recomputeRHS)
      {
        /* compute the explicit component */
        if (step_mem->explicit)
        {
          retval = step_mem->fe(t, y, step_mem->Fe[0], ark_mem->user_data);
          step_mem->nfe++;
          if (retval != 0)
          {
            arkProcessError(ark_mem, ARK_RHSFUNC_FAIL, __LINE__, __func__,
                            __FILE__, MSG_ARK_RHSFUNC_FAILED, t);
            return (ARK_RHSFUNC_FAIL);
          }

          /* compute and store M(t)^{-1} fi */
          if (step_mem->mass_type == MASS_TIMEDEP)
          {
            retval = step_mem->msolve((void*)ark_mem, step_mem->Fe[0],
                                      step_mem->nlscoef / ark_mem->h);
            if (retval)
            {
              arkProcessError(ark_mem, ARK_MASSSOLVE_FAIL, __LINE__, __func__,
                              __FILE__, "Mass matrix solver failure");
              return ARK_MASSSOLVE_FAIL;
            }
          }
        }

        /* compute the implicit component */
        if (step_mem->implicit)
        {
          retval = step_mem->fi(t, y, step_mem->Fi[0], ark_mem->user_data);
          step_mem->nfi++;
          if (retval != 0)
          {
            arkProcessError(ark_mem, ARK_RHSFUNC_FAIL, __LINE__, __func__,
                            __FILE__, MSG_ARK_RHSFUNC_FAILED, t);
            return (ARK_RHSFUNC_FAIL);
          }

          /* compute and store M(t)^{-1} fi */
          if (step_mem->mass_type == MASS_TIMEDEP)
          {
            retval = step_mem->msolve((void*)ark_mem, step_mem->Fi[0],
                                      step_mem->nlscoef / ark_mem->h);
            if (retval)
            {
              arkProcessError(ark_mem, ARK_MASSSOLVE_FAIL, __LINE__, __func__,
                              __FILE__, "Mass matrix solver failure");
              return ARK_MASSSOLVE_FAIL;
            }
          }
        }
      }
      else
      {
        if (step_mem->explicit)
        {
          N_VScale(ONE, step_mem->Fe[step_mem->stages - 1], step_mem->Fe[0]);
        }
        if (step_mem->implicit)
        {
          N_VScale(ONE, step_mem->Fi[step_mem->stages - 1], step_mem->Fi[0]);
        }
      }
    }

    /* combine RHS vector(s) into output */
    if (step_mem->explicit && step_mem->implicit)
    {
      /* ImEx */
      N_VLinearSum(ONE, step_mem->Fi[0], ONE, step_mem->Fe[0], f);
    }
    else if (step_mem->implicit)
    {
      /* implicit */
      N_VScale(ONE, step_mem->Fi[0], f);
    }
    else
    {
      /* explicit */
      N_VScale(ONE, step_mem->Fe[0], f);
    }

    /* compute M^{-1} f for output but do not store */
    if (step_mem->mass_type == MASS_FIXED)
    {
      retval = step_mem->msolve((void*)ark_mem, f,
                                step_mem->nlscoef / ark_mem->h);
      if (retval)
      {
        arkProcessError(ark_mem, ARK_MASSSOLVE_FAIL, __LINE__, __func__,
                        __FILE__, "Mass matrix solver failure");
        return ARK_MASSSOLVE_FAIL;
      }
    }

    /* apply external polynomial (MRI) forcing (M = I required) */
    if (step_mem->expforcing || step_mem->impforcing)
    {
      cvals[0] = ONE;
      Xvecs[0] = f;
      nvec     = 1;
      arkStep_ApplyForcing(step_mem, &t, &stage_coefs, 1, &nvec);
      N_VLinearCombination(nvec, cvals, Xvecs, f);
    }

    break;

  case ARK_FULLRHS_OTHER:

    /* compute the explicit component and store in ark_tempv2 */
    if (step_mem->explicit)
    {
      retval = step_mem->fe(t, y, ark_mem->tempv2, ark_mem->user_data);
      step_mem->nfe++;
      if (retval != 0)
      {
        arkProcessError(ark_mem, ARK_RHSFUNC_FAIL, __LINE__, __func__, __FILE__,
                        MSG_ARK_RHSFUNC_FAILED, t);
        return (ARK_RHSFUNC_FAIL);
      }
    }

    /* compute the implicit component and store in sdata */
    if (step_mem->implicit)
    {
      retval = step_mem->fi(t, y, step_mem->sdata, ark_mem->user_data);
      step_mem->nfi++;
      if (retval != 0)
      {
        arkProcessError(ark_mem, ARK_RHSFUNC_FAIL, __LINE__, __func__, __FILE__,
                        MSG_ARK_RHSFUNC_FAILED, t);
        return (ARK_RHSFUNC_FAIL);
      }
    }

    /* combine RHS vector(s) into output */
    if (step_mem->explicit && step_mem->implicit)
    { /* ImEx */
      N_VLinearSum(ONE, step_mem->sdata, ONE, ark_mem->tempv2, f);
    }
    else if (step_mem->implicit)
    { /* implicit */
      N_VScale(ONE, step_mem->sdata, f);
    }
    else
    { /* explicit */
      N_VScale(ONE, ark_mem->tempv2, f);
    }

    /* compute M^{-1} f for output but do not store */
    if (step_mem->mass_type != MASS_IDENTITY)
    {
      retval = step_mem->msolve((void*)ark_mem, f,
                                step_mem->nlscoef / ark_mem->h);
      if (retval)
      {
        arkProcessError(ark_mem, ARK_MASSSOLVE_FAIL, __LINE__, __func__,
                        __FILE__, "Mass matrix solver failure");
        return ARK_MASSSOLVE_FAIL;
      }
    }

    /* apply external polynomial (MRI) forcing (M = I required) */
    if (step_mem->expforcing || step_mem->impforcing)
    {
      cvals[0] = ONE;
      Xvecs[0] = f;
      nvec     = 1;
      arkStep_ApplyForcing(step_mem, &t, &stage_coefs, 1, &nvec);
      N_VLinearCombination(nvec, cvals, Xvecs, f);
    }

    break;

  default:
    /* return with RHS failure if unknown mode is passed */
    arkProcessError(ark_mem, ARK_RHSFUNC_FAIL, __LINE__, __func__, __FILE__,
                    "Unknown full RHS mode");
    return (ARK_RHSFUNC_FAIL);
  }

  return (ARK_SUCCESS);
}

/*---------------------------------------------------------------
  arkStep_TakeStep_Z:

  This routine serves the primary purpose of the ARKStep module:
  it performs a single ARK step (with embedding, if possible).
  This version solves for each ARK stage vector, z_i.

  The output variable dsmPtr should contain estimate of the
  weighted local error if an embedding is present; otherwise it
  should be 0.

  The input/output variable nflagPtr is used to gauge convergence
  of any algebraic solvers within the step.  At the start of a new
  time step, this will initially have the value FIRST_CALL.  On
  return from this function, nflagPtr should have a value:
            0 => algebraic solve completed successfully
           >0 => solve did not converge at this step size
                 (but may with a smaller stepsize)
           <0 => solve encountered an unrecoverable failure

  The return value from this routine is:
            0 => step completed successfully
           >0 => step encountered recoverable failure;
                 reduce step and retry (if possible)
           <0 => step encountered unrecoverable failure
  ---------------------------------------------------------------*/
int arkStep_TakeStep_Z(ARKodeMem ark_mem, sunrealtype* dsmPtr, int* nflagPtr)
{
  int retval, is, is_start, mode;
  sunbooleantype implicit_stage;
  sunbooleantype deduce_stage;
  sunbooleantype save_stages;
  sunbooleantype stiffly_accurate;
  sunbooleantype save_fn_for_interp;
  sunbooleantype imex_method;
  sunbooleantype save_fn_for_residual;
  sunbooleantype eval_rhs;
  ARKodeARKStepMem step_mem;
  N_Vector zcor0;

  /* access ARKodeARKStepMem structure */
  retval = arkStep_AccessStepMem(ark_mem, __func__, &step_mem);
  if (retval != ARK_SUCCESS) { return (retval); }

  /* if problem will involve no algebraic solvers, initialize nflagPtr to success */
  if ((!step_mem->implicit) && (step_mem->mass_type == MASS_IDENTITY))
  {
    *nflagPtr = ARK_SUCCESS;
  }

  /* call nonlinear solver setup if it exists */
  if (step_mem->NLS)
  {
    if ((step_mem->NLS)->ops->setup)
    {
      zcor0 = ark_mem->tempv3;
      N_VConst(ZERO,
               zcor0); /* set guess to all 0 (since using predictor-corrector form) */
      retval = SUNNonlinSolSetup(step_mem->NLS, zcor0, ark_mem);
      if (retval < 0) { return (ARK_NLS_SETUP_FAIL); }
      if (retval > 0) { return (ARK_NLS_SETUP_RECVR); }
    }
  }

  /* check if we need to store stage values */
  save_stages = SUNFALSE;
  if (ark_mem->relax_enabled &&
      (step_mem->implicit || step_mem->mass_type == MASS_FIXED))
  {
    save_stages = SUNTRUE;
  }

  /* check for an ImEx method */
  imex_method = step_mem->implicit && step_mem->explicit;

  /* check for implicit method with an explicit first stage */
  implicit_stage = SUNFALSE;
  is_start       = 1;
  if (step_mem->implicit)
  {
    if (SUNRabs(step_mem->Bi->A[0][0]) > TINY)
    {
      implicit_stage = SUNTRUE;
      is_start       = 0;
    }
  }

  /* explicit first stage -- store stage if necessary for relaxation */
  if (is_start == 1 && save_stages)
  {
    N_VScale(ONE, ark_mem->yn, step_mem->z[0]);
  }

  /* check if the method is Stiffly Accurate (SA) */
  stiffly_accurate = SUNTRUE;
  if (step_mem->explicit)
  {
    if (!ARKodeButcherTable_IsStifflyAccurate(step_mem->Be))
    {
      stiffly_accurate = SUNFALSE;
    }
  }

  if (step_mem->implicit)
  {
    if (!ARKodeButcherTable_IsStifflyAccurate(step_mem->Bi))
    {
      stiffly_accurate = SUNFALSE;
    }
  }

  /* For a stiffly accurate implicit or ImEx method with an implicit first
     stage, save f(tn, yn) if using Hermite interpolation as Fi[0] will be
     overwritten during the implicit solve */
  save_fn_for_interp = implicit_stage && stiffly_accurate &&
                       ark_mem->interp_type == ARK_INTERP_HERMITE;

  /* For an implicit or ImEx method using the trivial predictor with an
     autonomous problem with an identity or fixed mass matrix, save fi(tn, yn)
     for reuse in the first residual evaluation of each stage solve */
  save_fn_for_residual = step_mem->implicit && step_mem->predictor == 0 &&
                         step_mem->autonomous &&
                         step_mem->mass_type != MASS_TIMEDEP;

  /* Call the RHS if needed. */
  eval_rhs = !implicit_stage || save_fn_for_interp || save_fn_for_residual;

  if (!(ark_mem->fn_is_current) && eval_rhs)
  {
    /* If saving the RHS evaluation for reuse in the residual, call the full RHS
       for all implicit methods or for ImEx methods with an explicit first
       stage. ImEx methods with an implicit first stage may not need to evaluate
       fe depending on the interpolation type. */
    sunbooleantype res_full_rhs = save_fn_for_residual && implicit_stage &&
                                  !imex_method;

    if (!implicit_stage || save_fn_for_interp || res_full_rhs)
    {
      /* Need full RHS evaluation. If this is the first step, then we evaluate
         or copy the RHS values from an earlier evaluation (e.g., to compute
         h0). For subsequent steps treat this call as an evaluation at the end
         of the just completed step (tn, yn) and potentially reuse the
         evaluation (FSAL method) or save the value for later use. */
      mode   = (ark_mem->initsetup) ? ARK_FULLRHS_START : ARK_FULLRHS_END;
      retval = ark_mem->step_fullrhs(ark_mem, ark_mem->tn, ark_mem->yn,
                                     ark_mem->fn, mode);
      if (retval) { return ARK_RHSFUNC_FAIL; }
      ark_mem->fn_is_current = SUNTRUE;
    }
    else
    {
      /* For an ImEx method with implicit first stage and an interpolation
         method that does not need fn (e.g., Lagrange), only evaluate fi (if
         necessary) for reuse in the residual */
      if (stiffly_accurate)
      {
        N_VScale(ONE, step_mem->Fi[step_mem->stages - 1], step_mem->Fi[0]);
      }
      else
      {
        retval = step_mem->fi(ark_mem->tn, ark_mem->yn, step_mem->Fi[0],
                              ark_mem->user_data);
        step_mem->nfi++;
        if (retval < 0) { return ARK_RHSFUNC_FAIL; }
        if (retval > 0) { return ARK_UNREC_RHSFUNC_ERR; }
      }
    }
  }

  /* Set alias to implicit RHS evaluation for reuse in residual */
  step_mem->fn_implicit = NULL;
  if (save_fn_for_residual)
  {
    if (!implicit_stage)
    {
      /* Explicit first stage -- Fi[0] will be retained */
      step_mem->fn_implicit = step_mem->Fi[0];
    }
    else
    {
      /* Implicit first stage -- Fi[0] will be overwritten */
      if (imex_method || step_mem->mass_type == MASS_FIXED)
      {
        /* Copy from Fi[0] as fn includes fe or M^{-1} */
        N_VScale(ONE, step_mem->Fi[0], ark_mem->tempv5);
        step_mem->fn_implicit = ark_mem->tempv5;
      }
      else
      {
        /* fn is the same as Fi[0] but will not be overwritten */
        step_mem->fn_implicit = ark_mem->fn;
      }
    }
  }

#if SUNDIALS_LOGGING_LEVEL >= SUNDIALS_LOGGING_INFO
  if (is_start == 1)
  {
    SUNLogger_QueueMsg(ARK_LOGGER, SUN_LOGLEVEL_INFO,
                       "ARKODE::arkStep_TakeStep_Z", "start-stage",
                       "step = %li, stage = %i, implicit = %i, h = %" RSYM
                       ", tcur = %" RSYM,
                       ark_mem->nst, 0, implicit_stage, ark_mem->h,
                       ark_mem->tcur);
#ifdef SUNDIALS_LOGGING_EXTRA_DEBUG
    SUNLogger_QueueMsg(ARK_LOGGER, SUN_LOGLEVEL_DEBUG,
                       "ARKODE::arkStep_TakeStep_Z", "explicit stage",
                       "z_%i(:) =", 0);
    N_VPrintFile(ark_mem->ycur, ARK_LOGGER->debug_fp);
    if (step_mem->implicit)
    {
      SUNLogger_QueueMsg(ARK_LOGGER, SUN_LOGLEVEL_DEBUG,
                         "ARKODE::arkStep_TakeStep_Z", "implicit RHS",
                         "Fi_%i(:) =", 0);
      N_VPrintFile(step_mem->Fi[0], ARK_LOGGER->debug_fp);
    }
    if (step_mem->explicit)
    {
      SUNLogger_QueueMsg(ARK_LOGGER, SUN_LOGLEVEL_DEBUG,
                         "ARKODE::arkStep_TakeStep_Z", "explicit RHS",
                         "Fe_%i(:) =", 0);
      N_VPrintFile(step_mem->Fe[0], ARK_LOGGER->debug_fp);
    }
#endif
  }
#endif

  /* loop over internal stages to the step */
  for (is = is_start; is < step_mem->stages; is++)
  {
    /* store current stage index */
    step_mem->istage = is;

    /* determine whether implicit solve is required */
    implicit_stage = SUNFALSE;
    if (step_mem->implicit)
    {
      if (SUNRabs(step_mem->Bi->A[is][is]) > TINY) { implicit_stage = SUNTRUE; }
    }

    /* determine if the stage RHS will be deduced from the implicit solve */
    deduce_stage = step_mem->deduce_rhs && implicit_stage;

    /* set current stage time(s) */
    if (step_mem->implicit)
    {
      ark_mem->tcur = ark_mem->tn + step_mem->Bi->c[is] * ark_mem->h;
    }
    else { ark_mem->tcur = ark_mem->tn + step_mem->Be->c[is] * ark_mem->h; }

#if SUNDIALS_LOGGING_LEVEL >= SUNDIALS_LOGGING_DEBUG
    SUNLogger_QueueMsg(ARK_LOGGER, SUN_LOGLEVEL_DEBUG,
                       "ARKODE::arkStep_TakeStep_Z", "start-stage",
                       "step = %li, stage = %i, implicit = %i, h = %" RSYM
                       ", tcur = %" RSYM,
                       ark_mem->nst, is, implicit_stage, ark_mem->h,
                       ark_mem->tcur);
#endif

    /* setup time-dependent mass matrix */
    if ((step_mem->mass_type == MASS_TIMEDEP) && (step_mem->msetup != NULL))
    {
      retval = step_mem->msetup((void*)ark_mem, ark_mem->tcur, ark_mem->tempv1,
                                ark_mem->tempv2, ark_mem->tempv3);
      if (retval != ARK_SUCCESS) { return (ARK_MASSSETUP_FAIL); }
    }

    /* if implicit, call built-in and user-supplied predictors
       (results placed in zpred) */
    if (implicit_stage)
    {
      retval = arkStep_Predict(ark_mem, is, step_mem->zpred);
      if (retval != ARK_SUCCESS) { return (retval); }

      /* if a user-supplied predictor routine is provided, call that here.
         Note that arkStep_Predict is *still* called, so this user-supplied
         routine can just 'clean up' the built-in prediction, if desired. */
      if (step_mem->stage_predict)
      {
        retval = step_mem->stage_predict(ark_mem->tcur, step_mem->zpred,
                                         ark_mem->user_data);
        if (retval < 0) { return (ARK_USER_PREDICT_FAIL); }
        if (retval > 0) { return (TRY_AGAIN); }
      }
    }

#ifdef SUNDIALS_LOGGING_EXTRA_DEBUG
    SUNLogger_QueueMsg(ARK_LOGGER, SUN_LOGLEVEL_DEBUG,
                       "ARKODE::arkStep_TakeStep_Z", "predictor",
                       "zpred(:) =", "");
    N_VPrintFile(step_mem->zpred, ARK_LOGGER->debug_fp);
#endif

    /* set up explicit data for evaluation of ARK stage (store in sdata) */
    retval = arkStep_StageSetup(ark_mem, implicit_stage);
    if (retval != ARK_SUCCESS) { return (retval); }

#ifdef SUNDIALS_LOGGING_EXTRA_DEBUG
    SUNLogger_QueueMsg(ARK_LOGGER, SUN_LOGLEVEL_DEBUG,
                       "ARKODE::arkStep_TakeStep_Z", "rhs data",
                       "sdata(:) =", "");
    N_VPrintFile(step_mem->sdata, ARK_LOGGER->debug_fp);
#endif

    /* perform implicit solve if required */
    if (implicit_stage)
    {
      /* implicit solve result is stored in ark_mem->ycur;
         return with positive value on anything but success */
      *nflagPtr = arkStep_Nls(ark_mem, *nflagPtr);
      if (*nflagPtr != ARK_SUCCESS) { return (TRY_AGAIN); }

#ifdef SUNDIALS_LOGGING_EXTRA_DEBUG
      SUNLogger_QueueMsg(ARK_LOGGER, SUN_LOGLEVEL_DEBUG,
                         "ARKODE::arkStep_TakeStep_Z", "implicit stage",
                         "z_%i(:) =", is);
      N_VPrintFile(ark_mem->ycur, ARK_LOGGER->debug_fp);
#endif

      /* otherwise no implicit solve is needed */
    }
    else
    {
      /* if M is fixed, solve with it to compute update (place back in sdata) */
      if (step_mem->mass_type == MASS_FIXED)
      {
        /* perform solve; return with positive value on anything but success */
        *nflagPtr = step_mem->msolve((void*)ark_mem, step_mem->sdata,
                                     step_mem->nlscoef);
        if (*nflagPtr != ARK_SUCCESS) { return (TRY_AGAIN); }
      }

      /* set y to be yn + sdata (either computed in arkStep_StageSetup,
         or updated in prev. block) */
      N_VLinearSum(ONE, ark_mem->yn, ONE, step_mem->sdata, ark_mem->ycur);

#ifdef SUNDIALS_LOGGING_EXTRA_DEBUG
      SUNLogger_QueueMsg(ARK_LOGGER, SUN_LOGLEVEL_DEBUG,
                         "ARKODE::arkStep_TakeStep_Z", "explicit stage",
                         "z_%i(:) =", is);
      N_VPrintFile(ark_mem->ycur, ARK_LOGGER->debug_fp);
#endif
    }

    /* apply user-supplied stage postprocessing function (if supplied) */
    /* NOTE: with internally inconsistent IMEX methods (c_i^E != c_i^I) the value
       of tcur corresponds to the stage time from the implicit table (c_i^I). */
    if (ark_mem->ProcessStage != NULL)
    {
      retval = ark_mem->ProcessStage(ark_mem->tcur, ark_mem->ycur,
                                     ark_mem->user_data);
      if (retval != 0) { return (ARK_POSTPROCESS_STAGE_FAIL); }
    }

    /* successful stage solve */

    /*    store stage (if necessary for relaxation) */
    if (save_stages) { N_VScale(ONE, ark_mem->ycur, step_mem->z[is]); }

    /*    store implicit RHS (value in Fi[is] is from preceding nonlinear iteration) */
    if (step_mem->implicit)
    {
      if (!deduce_stage)
      {
        retval = step_mem->fi(ark_mem->tcur, ark_mem->ycur, step_mem->Fi[is],
                              ark_mem->user_data);
        step_mem->nfi++;
      }
      else if (step_mem->mass_type == MASS_FIXED)
      {
        retval = step_mem->mmult((void*)ark_mem, step_mem->zcor, ark_mem->tempv1);
        if (retval != ARK_SUCCESS) { return (ARK_MASSMULT_FAIL); }
        N_VLinearSum(ONE / step_mem->gamma, ark_mem->tempv1,
                     -ONE / step_mem->gamma, step_mem->sdata, step_mem->Fi[is]);
      }
      else
      {
        N_VLinearSum(ONE / step_mem->gamma, step_mem->zcor,
                     -ONE / step_mem->gamma, step_mem->sdata, step_mem->Fi[is]);
      }

#ifdef SUNDIALS_LOGGING_EXTRA_DEBUG
      SUNLogger_QueueMsg(ARK_LOGGER, SUN_LOGLEVEL_DEBUG,
                         "ARKODE::arkStep_TakeStep_Z", "implicit RHS",
                         "Fi_%i(:) =", is);
      N_VPrintFile(step_mem->Fi[is], ARK_LOGGER->debug_fp);
#endif

      if (retval < 0) { return (ARK_RHSFUNC_FAIL); }
      if (retval > 0) { return (ARK_UNREC_RHSFUNC_ERR); }
    }

    /*    store explicit RHS */
    if (step_mem->explicit)
    {
      retval = step_mem->fe(ark_mem->tn + step_mem->Be->c[is] * ark_mem->h,
                            ark_mem->ycur, step_mem->Fe[is], ark_mem->user_data);
      step_mem->nfe++;

#ifdef SUNDIALS_LOGGING_EXTRA_DEBUG
      SUNLogger_QueueMsg(ARK_LOGGER, SUN_LOGLEVEL_DEBUG,
                         "ARKODE::arkStep_TakeStep_Z", "explicit RHS",
                         "Fe_%i(:) =", is);
      N_VPrintFile(step_mem->Fe[is], ARK_LOGGER->debug_fp);
#endif

      if (retval < 0) { return (ARK_RHSFUNC_FAIL); }
      if (retval > 0) { return (ARK_UNREC_RHSFUNC_ERR); }
    }

    /* if using a time-dependent mass matrix, update Fe[is] and/or Fi[is] with M(t)^{-1} */
    if (step_mem->mass_type == MASS_TIMEDEP)
    {
      /* If the implicit stage was deduced, it already includes M(t)^{-1} */
      if (step_mem->implicit && !deduce_stage)
      {
        *nflagPtr = step_mem->msolve((void*)ark_mem, step_mem->Fi[is],
                                     step_mem->nlscoef);
#ifdef SUNDIALS_LOGGING_EXTRA_DEBUG
        SUNLogger_QueueMsg(ARK_LOGGER, SUN_LOGLEVEL_DEBUG,
                           "ARKODE::arkStep_TakeStep_Z", "M^{-1} implicit RHS",
                           "Fi_%i(:) =", is);
        N_VPrintFile(step_mem->Fi[is], ARK_LOGGER->debug_fp);
#endif
        if (*nflagPtr != ARK_SUCCESS) { return (TRY_AGAIN); }
      }
      if (step_mem->explicit)
      {
        *nflagPtr = step_mem->msolve((void*)ark_mem, step_mem->Fe[is],
                                     step_mem->nlscoef);
#ifdef SUNDIALS_LOGGING_EXTRA_DEBUG
        SUNLogger_QueueMsg(ARK_LOGGER, SUN_LOGLEVEL_DEBUG,
                           "ARKODE::arkStep_TakeStep_Z", "M^{-1} explicit RHS",
                           "Fe_%i(:) =", is);
        N_VPrintFile(step_mem->Fe[is], ARK_LOGGER->debug_fp);
#endif
        if (*nflagPtr != ARK_SUCCESS) { return (TRY_AGAIN); }
      }
    }

  } /* loop over stages */

  /* compute time-evolved solution (in ark_ycur), error estimate (in dsm).
     This can fail recoverably due to nonconvergence of the mass matrix solve,
     so handle that appropriately. */
  if (step_mem->mass_type == MASS_FIXED)
  {
    *nflagPtr = arkStep_ComputeSolutions_MassFixed(ark_mem, dsmPtr);
  }
  else { *nflagPtr = arkStep_ComputeSolutions(ark_mem, dsmPtr); }
  if (*nflagPtr < 0) { return (*nflagPtr); }
  if (*nflagPtr > 0) { return (TRY_AGAIN); }

#ifdef SUNDIALS_LOGGING_EXTRA_DEBUG
  SUNLogger_QueueMsg(ARK_LOGGER, SUN_LOGLEVEL_DEBUG, "ARKODE::arkStep_TakeStep_Z",
                     "updated solution", "ycur(:) =", "");
  N_VPrintFile(ark_mem->ycur, ARK_LOGGER->debug_fp);
#endif

#if SUNDIALS_LOGGING_LEVEL >= SUNDIALS_LOGGING_INFO
  SUNLogger_QueueMsg(ARK_LOGGER, SUN_LOGLEVEL_INFO,
                     "ARKODE::arkStep_TakeStep_Z", "end-step",
                     "step = %li, h = %" RSYM ", dsm = %" RSYM ", nflag = %d",
                     ark_mem->nst, ark_mem->h, *dsmPtr, *nflagPtr);
#endif

  return (ARK_SUCCESS);
}

/*===============================================================
  Internal utility routines
  ===============================================================*/

/*---------------------------------------------------------------
  arkStep_AccessARKODEStepMem:

  Shortcut routine to unpack ark_mem and step_mem structures from
  void* pointer.  If either is missing it returns ARK_MEM_NULL.
  ---------------------------------------------------------------*/
int arkStep_AccessARKODEStepMem(void* arkode_mem, const char* fname,
                                ARKodeMem* ark_mem, ARKodeARKStepMem* step_mem)
{
  /* access ARKodeMem structure */
  if (arkode_mem == NULL)
  {
    arkProcessError(NULL, ARK_MEM_NULL, __LINE__, fname, __FILE__,
                    MSG_ARK_NO_MEM);
    return (ARK_MEM_NULL);
  }
  *ark_mem = (ARKodeMem)arkode_mem;

  /* access ARKodeARKStepMem structure */
  if ((*ark_mem)->step_mem == NULL)
  {
    arkProcessError(*ark_mem, ARK_MEM_NULL, __LINE__, fname, __FILE__,
                    MSG_ARKSTEP_NO_MEM);
    return (ARK_MEM_NULL);
  }
  *step_mem = (ARKodeARKStepMem)(*ark_mem)->step_mem;
  return (ARK_SUCCESS);
}

/*---------------------------------------------------------------
  arkStep_AccessStepMem:

  Shortcut routine to unpack ark_mem and step_mem structures from
  void* pointer.  If either is missing it returns ARK_MEM_NULL.
  ---------------------------------------------------------------*/
int arkStep_AccessStepMem(ARKodeMem ark_mem, const char* fname,
                          ARKodeARKStepMem* step_mem)
{
  /* access ARKodeARKStepMem structure */
  if (ark_mem->step_mem == NULL)
  {
    arkProcessError(ark_mem, ARK_MEM_NULL, __LINE__, fname, __FILE__,
                    MSG_ARKSTEP_NO_MEM);
    return (ARK_MEM_NULL);
  }
  *step_mem = (ARKodeARKStepMem)ark_mem->step_mem;
  return (ARK_SUCCESS);
}

/*---------------------------------------------------------------
  arkStep_CheckNVector:

  This routine checks if all required vector operations are
  present.  If any of them is missing it returns SUNFALSE.
  ---------------------------------------------------------------*/
sunbooleantype arkStep_CheckNVector(N_Vector tmpl)
{
  if ((tmpl->ops->nvclone == NULL) || (tmpl->ops->nvdestroy == NULL) ||
      (tmpl->ops->nvlinearsum == NULL) || (tmpl->ops->nvconst == NULL) ||
      (tmpl->ops->nvscale == NULL) || (tmpl->ops->nvwrmsnorm == NULL))
  {
    return (SUNFALSE);
  }
  return (SUNTRUE);
}

/*---------------------------------------------------------------
  arkStep_SetButcherTables

  This routine determines the ERK/DIRK/ARK method to use, based
  on the desired accuracy and information on whether the problem
  is explicit, implicit or imex.
  ---------------------------------------------------------------*/
int arkStep_SetButcherTables(ARKodeMem ark_mem)
{
  int etable, itable;
  ARKodeARKStepMem step_mem;
  sunindextype Blrw, Bliw;

  /* access ARKodeARKStepMem structure */
  if (ark_mem->step_mem == NULL)
  {
    arkProcessError(NULL, ARK_MEM_NULL, __LINE__, __func__, __FILE__,
                    MSG_ARKSTEP_NO_MEM);
    return (ARK_MEM_NULL);
  }
  step_mem = (ARKodeARKStepMem)ark_mem->step_mem;

  /* if tables have already been specified, just return */
  if ((step_mem->Be != NULL) || (step_mem->Bi != NULL))
  {
    return (ARK_SUCCESS);
  }

  /* initialize table numbers to illegal values */
  etable = itable = -1;

  /**** ImEx methods ****/
  if (step_mem->explicit && step_mem->implicit)
  {
    switch (step_mem->q)
    {
    case (2):
      etable = ARKSTEP_DEFAULT_ARK_ETABLE_2;
      itable = ARKSTEP_DEFAULT_ARK_ITABLE_2;
      break;
    case (3):
      etable = ARKSTEP_DEFAULT_ARK_ETABLE_3;
      itable = ARKSTEP_DEFAULT_ARK_ITABLE_3;
      break;
    case (4):
      etable = ARKSTEP_DEFAULT_ARK_ETABLE_4;
      itable = ARKSTEP_DEFAULT_ARK_ITABLE_4;
      break;
    case (5):
      etable = ARKSTEP_DEFAULT_ARK_ETABLE_5;
      itable = ARKSTEP_DEFAULT_ARK_ITABLE_5;
      break;
    default: /* no available method, set default */
      arkProcessError(ark_mem, ARK_WARNING, __LINE__, __func__, __FILE__,
                      "No ImEx method at requested order, using q=5.");
      etable = ARKSTEP_DEFAULT_ARK_ETABLE_5;
      itable = ARKSTEP_DEFAULT_ARK_ITABLE_5;
      break;
    }

    /**** implicit methods ****/
  }
  else if (step_mem->implicit)
  {
    switch (step_mem->q)
    {
    case (1): itable = ARKSTEP_DEFAULT_DIRK_1; break;
    case (2): itable = ARKSTEP_DEFAULT_DIRK_2; break;
    case (3): itable = ARKSTEP_DEFAULT_DIRK_3; break;
    case (4): itable = ARKSTEP_DEFAULT_DIRK_4; break;
    case (5): itable = ARKSTEP_DEFAULT_DIRK_5; break;
    default: /* no available method, set default */
      arkProcessError(ark_mem, ARK_WARNING, __LINE__, __func__, __FILE__,
                      "No implicit method at requested order, using q=5.");
      itable = ARKSTEP_DEFAULT_DIRK_5;
      break;
    }

    /**** explicit methods ****/
  }
  else
  {
    switch (step_mem->q)
    {
    case (1): etable = ARKSTEP_DEFAULT_ERK_1; break;
    case (2): etable = ARKSTEP_DEFAULT_ERK_2; break;
    case (3): etable = ARKSTEP_DEFAULT_ERK_3; break;
    case (4): etable = ARKSTEP_DEFAULT_ERK_4; break;
    case (5): etable = ARKSTEP_DEFAULT_ERK_5; break;
    case (6): etable = ARKSTEP_DEFAULT_ERK_6; break;
    case (7): etable = ARKSTEP_DEFAULT_ERK_7; break;
    case (8): etable = ARKSTEP_DEFAULT_ERK_8; break;
    case (9): etable = ARKSTEP_DEFAULT_ERK_9; break;
    default: /* no available method, set default */
      arkProcessError(ark_mem, ARK_WARNING, __LINE__, __func__, __FILE__,
                      "No explicit method at requested order, using q=9.");
      etable = ARKSTEP_DEFAULT_ERK_9;
      break;
    }
  }

  if (etable > -1) { step_mem->Be = ARKodeButcherTable_LoadERK(etable); }
  if (itable > -1) { step_mem->Bi = ARKodeButcherTable_LoadDIRK(itable); }

  /* note Butcher table space requirements */
  ARKodeButcherTable_Space(step_mem->Be, &Bliw, &Blrw);
  ark_mem->liw += Bliw;
  ark_mem->lrw += Blrw;

  ARKodeButcherTable_Space(step_mem->Bi, &Bliw, &Blrw);
  ark_mem->liw += Bliw;
  ark_mem->lrw += Blrw;

  /* set [redundant] ARK stored values for stage numbers and method orders */
  if (step_mem->Be != NULL)
  {
    step_mem->stages = step_mem->Be->stages;
    step_mem->q      = step_mem->Be->q;
    step_mem->p      = step_mem->Be->p;
  }
  if (step_mem->Bi != NULL)
  {
    step_mem->stages = step_mem->Bi->stages;
    step_mem->q      = step_mem->Bi->q;
    step_mem->p      = step_mem->Bi->p;
  }

  return (ARK_SUCCESS);
}

/*---------------------------------------------------------------
  arkStep_CheckButcherTables

  This routine runs through the explicit and/or implicit Butcher
  tables to ensure that they meet all necessary requirements,
  including:
    strictly lower-triangular (ERK)
    lower-triangular with some nonzeros on diagonal (IRK)
    method order q > 0 (all)
    embedding order q > 0 (all -- if adaptive time-stepping enabled)
    stages > 0 (all)

  Returns ARK_SUCCESS if tables pass, ARK_INVALID_TABLE otherwise.
  ---------------------------------------------------------------*/
int arkStep_CheckButcherTables(ARKodeMem ark_mem)
{
  int i, j;
  sunbooleantype okay;
  ARKodeARKStepMem step_mem;
  const sunrealtype tol = SUN_RCONST(100.0) * SUN_UNIT_ROUNDOFF;

  /* access ARKodeARKStepMem structure */
  if (ark_mem->step_mem == NULL)
  {
    arkProcessError(NULL, ARK_MEM_NULL, __LINE__, __func__, __FILE__,
                    MSG_ARKSTEP_NO_MEM);
    return (ARK_MEM_NULL);
  }
  step_mem = (ARKodeARKStepMem)ark_mem->step_mem;

  /* check that the expected tables are set */
  if (step_mem->explicit && step_mem->Be == NULL)
  {
    arkProcessError(ark_mem, ARK_INVALID_TABLE, __LINE__, __func__, __FILE__,
                    "explicit table is NULL!");
    return (ARK_INVALID_TABLE);
  }

  if (step_mem->implicit && step_mem->Bi == NULL)
  {
    arkProcessError(ark_mem, ARK_INVALID_TABLE, __LINE__, __func__, __FILE__,
                    "implicit table is NULL!");
    return (ARK_INVALID_TABLE);
  }

  /* check that stages > 0 */
  if (step_mem->stages < 1)
  {
    arkProcessError(ark_mem, ARK_INVALID_TABLE, __LINE__, __func__, __FILE__,
                    "stages < 1!");
    return (ARK_INVALID_TABLE);
  }

  /* check that method order q > 0 */
  if (step_mem->q < 1)
  {
    arkProcessError(ark_mem, ARK_INVALID_TABLE, __LINE__, __func__, __FILE__,
                    "method order < 1!");
    return (ARK_INVALID_TABLE);
  }

  /* check that embedding order p > 0 */
  if ((step_mem->p < 1) && (!ark_mem->fixedstep))
  {
    arkProcessError(ark_mem, ARK_INVALID_TABLE, __LINE__, __func__, __FILE__,
                    "embedding order < 1!");
    return (ARK_INVALID_TABLE);
  }

  /* check that embedding exists */
  if ((step_mem->p > 0) && (!ark_mem->fixedstep))
  {
    if (step_mem->implicit)
    {
      if (step_mem->Bi->d == NULL)
      {
        arkProcessError(ark_mem, ARK_INVALID_TABLE, __LINE__, __func__,
                        __FILE__, "no implicit embedding!");
        return (ARK_INVALID_TABLE);
      }
    }
    if (step_mem->explicit)
    {
      if (step_mem->Be->d == NULL)
      {
        arkProcessError(ark_mem, ARK_INVALID_TABLE, __LINE__, __func__,
                        __FILE__, "no explicit embedding!");
        return (ARK_INVALID_TABLE);
      }
    }
  }

  /* check that ERK table is strictly lower triangular */
  if (step_mem->explicit)
  {
    okay = SUNTRUE;
    for (i = 0; i < step_mem->stages; i++)
    {
      for (j = i; j < step_mem->stages; j++)
      {
        if (SUNRabs(step_mem->Be->A[i][j]) > tol) { okay = SUNFALSE; }
      }
    }
    if (!okay)
    {
      arkProcessError(ark_mem, ARK_INVALID_TABLE, __LINE__, __func__, __FILE__,
                      "Ae Butcher table is implicit!");
      return (ARK_INVALID_TABLE);
    }
  }

  /* check that IRK table is implicit and lower triangular */
  if (step_mem->implicit)
  {
    okay = SUNFALSE;
    for (i = 0; i < step_mem->stages; i++)
    {
      if (SUNRabs(step_mem->Bi->A[i][i]) > tol) { okay = SUNTRUE; }
    }
    if (!okay)
    {
      arkProcessError(ark_mem, ARK_INVALID_TABLE, __LINE__, __func__, __FILE__,
                      "Ai Butcher table is explicit!");
      return (ARK_INVALID_TABLE);
    }

    okay = SUNTRUE;
    for (i = 0; i < step_mem->stages; i++)
    {
      for (j = i + 1; j < step_mem->stages; j++)
      {
        if (SUNRabs(step_mem->Bi->A[i][j]) > tol) { okay = SUNFALSE; }
      }
    }
    if (!okay)
    {
      arkProcessError(ark_mem, ARK_INVALID_TABLE, __LINE__, __func__, __FILE__,
                      "Ai Butcher table has entries above diagonal!");
      return (ARK_INVALID_TABLE);
    }
  }

  /* Check if the method is compatible with relaxation */
  if (ark_mem->relax_enabled)
  {
    if (step_mem->q < 2)
    {
      arkProcessError(ark_mem, ARK_INVALID_TABLE, __LINE__, __func__, __FILE__,
                      "The Butcher table(s) must be at least second order!");
      return ARK_INVALID_TABLE;
    }

    if (step_mem->explicit)
    {
      /* Check if all b values are positive */
      for (i = 0; i < step_mem->stages; i++)
      {
        if (step_mem->Be->b[i] < ZERO)
        {
          arkProcessError(ark_mem, ARK_INVALID_TABLE, __LINE__, __func__,
                          __FILE__,
                          "The explicit Butcher table has a negative b value!");
          return ARK_INVALID_TABLE;
        }
      }
    }

    if (step_mem->implicit)
    {
      /* Check if all b values are positive */
      for (i = 0; i < step_mem->stages; i++)
      {
        if (step_mem->Bi->b[i] < ZERO)
        {
          arkProcessError(ark_mem, ARK_INVALID_TABLE, __LINE__, __func__,
                          __FILE__,
                          "The implicit Butcher table has a negative b value!");
          return ARK_INVALID_TABLE;
        }
      }
    }
  }

  return (ARK_SUCCESS);
}

/*---------------------------------------------------------------
  arkStep_Predict

  This routine computes the prediction for a specific internal
  stage solution, storing the result in yguess.  The
  prediction is done using the interpolation structure in
  extrapolation mode, hence stages "far" from the previous time
  interval are predicted using lower order polynomials than the
  "nearby" stages.
  ---------------------------------------------------------------*/
int arkStep_Predict(ARKodeMem ark_mem, int istage, N_Vector yguess)
{
  int i, retval, jstage, nvec;
  sunrealtype tau;
  sunrealtype h;
  ARKodeARKStepMem step_mem;
  sunrealtype* cvals;
  N_Vector* Xvecs;

  /* access ARKodeARKStepMem structure */
  if (ark_mem->step_mem == NULL)
  {
    arkProcessError(NULL, ARK_MEM_NULL, __LINE__, __func__, __FILE__,
                    MSG_ARKSTEP_NO_MEM);
    return (ARK_MEM_NULL);
  }
  step_mem = (ARKodeARKStepMem)ark_mem->step_mem;

  /* verify that interpolation structure is provided */
  if ((ark_mem->interp == NULL) && (step_mem->predictor > 0) &&
      (step_mem->predictor < 4))
  {
    arkProcessError(ark_mem, ARK_MEM_NULL, __LINE__, __func__, __FILE__,
                    "Interpolation structure is NULL");
    return (ARK_MEM_NULL);
  }

  /* local shortcuts for use with fused vector operations */
  cvals = step_mem->cvals;
  Xvecs = step_mem->Xvecs;

  /* if the first step, use initial condition as guess */
  if (ark_mem->initsetup)
  {
    N_VScale(ONE, ark_mem->yn, yguess);
    return (ARK_SUCCESS);
  }

  /* set evaluation time tau as relative shift from previous successful time */
  tau = step_mem->Bi->c[istage] * ark_mem->h / ark_mem->hold;

  /* use requested predictor formula */
  switch (step_mem->predictor)
  {
  case 1:

    /***** Interpolatory Predictor 1 -- all to max order *****/
    retval = arkPredict_MaximumOrder(ark_mem, tau, yguess);
    if (retval != ARK_ILL_INPUT) { return (retval); }
    break;

  case 2:

    /***** Interpolatory Predictor 2 -- decrease order w/ increasing level of extrapolation *****/
    retval = arkPredict_VariableOrder(ark_mem, tau, yguess);
    if (retval != ARK_ILL_INPUT) { return (retval); }
    break;

  case 3:

    /***** Cutoff predictor: max order interpolatory output for stages "close"
           to previous step, first-order predictor for subsequent stages *****/
    retval = arkPredict_CutoffOrder(ark_mem, tau, yguess);
    if (retval != ARK_ILL_INPUT) { return (retval); }
    break;

  case 4:

    /***** Bootstrap predictor: if any previous stage in step has nonzero c_i,
           construct a quadratic Hermite interpolant for prediction; otherwise
           use the trivial predictor.  The actual calculations are performed in
           arkPredict_Bootstrap, but here we need to determine the appropriate
           stage, c_j, to use. *****/

    /* determine if any previous stages in step meet criteria */
    jstage = -1;
    for (i = 0; i < istage; i++)
    {
      jstage = (step_mem->Bi->c[i] != ZERO) ? i : jstage;
    }

    /* if using the trivial predictor, break */
    if (jstage == -1) { break; }

    /* find the "optimal" previous stage to use */
    for (i = 0; i < istage; i++)
    {
      if ((step_mem->Bi->c[i] > step_mem->Bi->c[jstage]) &&
          (step_mem->Bi->c[i] != ZERO))
      {
        jstage = i;
      }
    }

    /* set stage time, stage RHS and interpolation values */
    h    = ark_mem->h * step_mem->Bi->c[jstage];
    tau  = ark_mem->h * step_mem->Bi->c[istage];
    nvec = 0;
    if (step_mem->implicit)
    { /* Implicit piece */
      cvals[nvec] = ONE;
      Xvecs[nvec] = step_mem->Fi[jstage];
      nvec += 1;
    }
    if (step_mem->explicit)
    { /* Explicit piece */
      cvals[nvec] = ONE;
      Xvecs[nvec] = step_mem->Fe[jstage];
      nvec += 1;
    }

    /* call predictor routine */
    retval = arkPredict_Bootstrap(ark_mem, h, tau, nvec, cvals, Xvecs, yguess);
    if (retval != ARK_ILL_INPUT) { return (retval); }
    break;

  case 5:

    /***** Minimal correction predictor: use all previous stage
           information in this step *****/

    /* set arrays for fused vector operation */
    nvec = 0;
    if (step_mem->explicit)
    { /* Explicit pieces */
      for (jstage = 0; jstage < istage; jstage++)
      {
        cvals[nvec] = ark_mem->h * step_mem->Be->A[istage][jstage];
        Xvecs[nvec] = step_mem->Fe[jstage];
        nvec += 1;
      }
    }
    if (step_mem->implicit)
    { /* Implicit pieces */
      for (jstage = 0; jstage < istage; jstage++)
      {
        cvals[nvec] = ark_mem->h * step_mem->Bi->A[istage][jstage];
        Xvecs[nvec] = step_mem->Fi[jstage];
        nvec += 1;
      }
    }
    cvals[nvec] = ONE;
    Xvecs[nvec] = ark_mem->yn;
    nvec += 1;

    /* compute predictor */
    retval = N_VLinearCombination(nvec, cvals, Xvecs, yguess);
    if (retval != 0) { return (ARK_VECTOROP_ERR); }
    return (ARK_SUCCESS);
    break;
  }

  /* if we made it here, use the trivial predictor (previous step solution) */
  N_VScale(ONE, ark_mem->yn, yguess);
  return (ARK_SUCCESS);
}

/*---------------------------------------------------------------
  arkStep_StageSetup

  This routine sets up the stage data for computing the RK
  residual, along with the step- and method-related factors
  gamma, gammap and gamrat.

  The internal behavior of this setup depends on two factors:
  (a) whether the stage is explicit or implicit, and
  (b) the form of mass matrix (I, M, M(t)).

  In each of the following:
  * yn is the previous time step solution,
  * r corresponds to the nonlinear residual,
  * z=zp+zc corresponds to the updated stage solution, where
    zp is the predictor (zp=yn for explicit stages), and zc
    is the corrector,
  * i is the current stage index, and
  * g = h*Ai(i,i) is the implicit coefficient.

  Explicit, I:
      z = yn + h*sum_{j=0}^{i-1} (Ae(i,j)*Fe(j) + Ai(i,j)*Fi(j))
     <=>
      zc = h*sum_{j=0}^{i-1} (Ae(i,j)*Fe(j) + Ai(i,j)*Fi(j))
    This routine computes zc, stored in step_mem->sdata.

  Implicit, I:
      z = yn - h*sum_{j=0}^{i-1} Ae(i,j)*Fe(j)
             - h*sum_{j=0}^{i} Ai(i,j)*Fi(j)
     <=>
      r = zc - g*Fi(i) - s
      s = yn - zp + h*sum_{j=0}^{i-1} (Ae(i,j)*Fe(j) + Ai(i,j)*Fi(j))
    This routine computes s, stored in step_mem->sdata.

  Explicit, M:
      M*z = M*yn + h*sum_{j=0}^{i-1} (Ae(i,j)*Fe(j) + Ai(i,j)*Fi(j))
     <=>
      M*zc = s
      s = h*sum_{j=0}^{i-1} (Ae(i,j)*Fe(j) + Ai(i,j)*Fi(j))
    This routine computes s, stored in step_mem->sdata.

  Implicit, M:
      M*z = M*yn + h*sum_{j=0}^{i-1} Ae(i,j)*Fe(j)
                 + h*sum_{j=0}^{i} Ai(i,j)*Fi(j)
     <=>
      r = M*zc - g*Fi(i) - s
      s = M*(yn - zp) + h*sum_{j=0}^{i-1} (Ae(i,j)*Fe(j) + Ai(i,j)*Fi(j))
    This routine computes s, stored in step_mem->sdata.

  Explicit, M(t):
      z = yn + h*sum_{j=0}^{i-1} (Ae(i,j)*Fe(j)+Ai(i,j)*Fi(j))
     <=>
      zc = h*sum_{j=0}^{i-1} (Ae(i,j)*Fe(j)+Ai(i,j)*Fi(j))
    This routine computes zc, stored in step_mem->sdata.

  Implicit, M(t):
      M(t)*z = M(t)*yn + h*sum_{j=0}^{i-1} Ae(i,j)*Fe(j)
                       + h*sum_{j=0}^{i} Ai(i,j)*Fi(j)
     <=>
      r = M(t)*(zc - s) - g*Fi(i)
      s = yn - zp + h*sum_{j=0}^{i-1} (Ae(i,j)*Fe(j) + Ai(i,j)*Fi(j))
    This routine computes s, stored in step_mem->sdata.


  Thus _internal_ to this routine, we have 3 modes:

  Explicit (any):
    sdata = h*sum_{j=0}^{i-1} (Ae(i,j)*Fe(j) + Ai(i,j)*Fi(j))
  Implicit, M:
    sdata = M*(yn - zp) + h*sum_{j=0}^{i-1} (Ae(i,j)*Fe(j) + Ai(i,j)*Fi(j))
  Implicit, I or M(t):
    sdata = yn - zp + h*sum_{j=0}^{i-1} (Ae(i,j)*Fe(j) + Ai(i,j)*Fi(j))

  ---------------------------------------------------------------*/
int arkStep_StageSetup(ARKodeMem ark_mem, sunbooleantype implicit)
{
  /* local data */
  ARKodeARKStepMem step_mem;
  int retval, i, j, jmax, nvec;
  sunrealtype* cj;
  sunrealtype** Aij;
  sunrealtype* cvals;
  N_Vector* Xvecs;

  /* access ARKodeARKStepMem structure */
  if (ark_mem->step_mem == NULL)
  {
    arkProcessError(NULL, ARK_MEM_NULL, __LINE__, __func__, __FILE__,
                    MSG_ARKSTEP_NO_MEM);
    return (ARK_MEM_NULL);
  }
  step_mem = (ARKodeARKStepMem)ark_mem->step_mem;

  /* Set shortcut to current stage index */
  i = step_mem->istage;

  /* local shortcuts for fused vector operations */
  cvals = step_mem->cvals;
  Xvecs = step_mem->Xvecs;

  /* Update gamma if stage is implicit */
  if (implicit)
  {
    step_mem->gamma = ark_mem->h * step_mem->Bi->A[i][i];
    if (ark_mem->firststage) { step_mem->gammap = step_mem->gamma; }
    step_mem->gamrat = (ark_mem->firststage)
                         ? ONE
                         : step_mem->gamma /
                             step_mem->gammap; /* protect x/x != 1.0 */
  }

  /* If implicit, initialize sdata to yn - zpred (here: zpred = zp), and set
     first entries for eventual N_VLinearCombination call */
  nvec = 0;
  if (implicit)
  {
    N_VLinearSum(ONE, ark_mem->yn, -ONE, step_mem->zpred, step_mem->sdata);
    cvals[0] = ONE;
    Xvecs[0] = step_mem->sdata;
    nvec     = 1;
  }

  /* If implicit with fixed M!=I, update sdata with M*sdata */
  if (implicit && (step_mem->mass_type == MASS_FIXED))
  {
    N_VScale(ONE, step_mem->sdata, ark_mem->tempv1);
    retval = step_mem->mmult((void*)ark_mem, ark_mem->tempv1, step_mem->sdata);
    if (retval != ARK_SUCCESS) { return (ARK_MASSMULT_FAIL); }
  }

  /* Update sdata with prior stage information */
  if (step_mem->explicit)
  { /* Explicit pieces */
    for (j = 0; j < i; j++)
    {
      cvals[nvec] = ark_mem->h * step_mem->Be->A[i][j];
      Xvecs[nvec] = step_mem->Fe[j];
      nvec += 1;
    }
  }
  if (step_mem->implicit)
  { /* Implicit pieces */
    for (j = 0; j < i; j++)
    {
      cvals[nvec] = ark_mem->h * step_mem->Bi->A[i][j];
      Xvecs[nvec] = step_mem->Fi[j];
      nvec += 1;
    }
  }

  /* apply external polynomial (MRI) forcing (M = I required) */
  if (step_mem->expforcing || step_mem->impforcing)
  {
    if (step_mem->expforcing)
    {
      jmax = i;
      Aij  = step_mem->Be->A;
      cj   = step_mem->Be->c;
    }
    else
    {
      jmax = i + 1;
      Aij  = step_mem->Bi->A;
      cj   = step_mem->Bi->c;
    }

    for (j = 0; j < jmax; j++)
    {
      step_mem->stage_times[j] = ark_mem->tn + cj[j] * ark_mem->h;
      step_mem->stage_coefs[j] = ark_mem->h * Aij[i][j];
    }

    arkStep_ApplyForcing(step_mem, step_mem->stage_times, step_mem->stage_coefs,
                         jmax, &nvec);
  }

  /* call fused vector operation to do the work */
  retval = N_VLinearCombination(nvec, cvals, Xvecs, step_mem->sdata);
  if (retval != 0) { return (ARK_VECTOROP_ERR); }

  /* return with success */
  return (ARK_SUCCESS);
}

/*---------------------------------------------------------------
  arkStep_ComputeSolutions

  This routine calculates the final RK solution using the existing
  data.  This solution is placed directly in ark_ycur.  This routine
  also computes the error estimate ||y-ytilde||_WRMS, where ytilde
  is the embedded solution, and the norm weights come from
  ark_ewt.  This norm value is returned.  The vector form of this
  estimated error (y-ytilde) is stored in ark_mem->tempv1, in case
  the calling routine wishes to examine the error locations.

  This version assumes either an identity or time-dependent mass
  matrix (identical steps).
  ---------------------------------------------------------------*/
int arkStep_ComputeSolutions(ARKodeMem ark_mem, sunrealtype* dsmPtr)
{
  /* local data */
  int retval, j, nvec;
  N_Vector y, yerr;
  sunrealtype* cj;
  sunrealtype* bj;
  sunrealtype* dj;
  sunbooleantype stiffly_accurate;
  sunrealtype* cvals;
  N_Vector* Xvecs;
  ARKodeARKStepMem step_mem;

  /* access ARKodeARKStepMem structure */
  if (ark_mem->step_mem == NULL)
  {
    arkProcessError(NULL, ARK_MEM_NULL, __LINE__, __func__, __FILE__,
                    MSG_ARKSTEP_NO_MEM);
    return (ARK_MEM_NULL);
  }
  step_mem = (ARKodeARKStepMem)ark_mem->step_mem;

  /* set N_Vector shortcuts, and shortcut to time at end of step */
  y    = ark_mem->ycur;
  yerr = ark_mem->tempv1;

  /* local shortcuts for fused vector operations */
  cvals = step_mem->cvals;
  Xvecs = step_mem->Xvecs;

  /* initialize output */
  *dsmPtr = ZERO;

  /* check if the method is stiffly accurate */
  stiffly_accurate = SUNTRUE;

  if (step_mem->explicit)
  {
    if (!ARKodeButcherTable_IsStifflyAccurate(step_mem->Be))
    {
      stiffly_accurate = SUNFALSE;
    }
  }

  if (step_mem->implicit)
  {
    if (!ARKodeButcherTable_IsStifflyAccurate(step_mem->Bi))
    {
      stiffly_accurate = SUNFALSE;
    }
  }

  /* If the method is stiffly accurate, ycur is already the new solution */

  if (!stiffly_accurate)
  {
    /* Compute time step solution (if necessary) */
    /*   set arrays for fused vector operation */
    cvals[0] = ONE;
    Xvecs[0] = ark_mem->yn;
    nvec     = 1;
    for (j = 0; j < step_mem->stages; j++)
    {
      if (step_mem->explicit)
      { /* Explicit pieces */
        cvals[nvec] = ark_mem->h * step_mem->Be->b[j];
        Xvecs[nvec] = step_mem->Fe[j];
        nvec += 1;
      }
      if (step_mem->implicit)
      { /* Implicit pieces */
        cvals[nvec] = ark_mem->h * step_mem->Bi->b[j];
        Xvecs[nvec] = step_mem->Fi[j];
        nvec += 1;
      }
    }

    /* apply external polynomial (MRI) forcing (M = I required) */
    if (step_mem->expforcing || step_mem->impforcing)
    {
      if (step_mem->expforcing)
      {
        cj = step_mem->Be->c;
        bj = step_mem->Be->b;
      }
      else
      {
        cj = step_mem->Bi->c;
        bj = step_mem->Bi->b;
      }

      for (j = 0; j < step_mem->stages; j++)
      {
        step_mem->stage_times[j] = ark_mem->tn + cj[j] * ark_mem->h;
        step_mem->stage_coefs[j] = ark_mem->h * bj[j];
      }

      arkStep_ApplyForcing(step_mem, step_mem->stage_times,
                           step_mem->stage_coefs, step_mem->stages, &nvec);
    }

    /*   call fused vector operation to do the work */
    retval = N_VLinearCombination(nvec, cvals, Xvecs, y);
    if (retval != 0) { return (ARK_VECTOROP_ERR); }
  }

  /* Compute yerr (if temporal error estimation is enabled). */
  if (!ark_mem->fixedstep || (ark_mem->AccumErrorType != ARK_ACCUMERROR_NONE))
  {
    /* set arrays for fused vector operation */
    nvec = 0;
    for (j = 0; j < step_mem->stages; j++)
    {
      if (step_mem->explicit)
      { /* Explicit pieces */
        cvals[nvec] = ark_mem->h * (step_mem->Be->b[j] - step_mem->Be->d[j]);
        Xvecs[nvec] = step_mem->Fe[j];
        nvec += 1;
      }
      if (step_mem->implicit)
      { /* Implicit pieces */
        cvals[nvec] = ark_mem->h * (step_mem->Bi->b[j] - step_mem->Bi->d[j]);
        Xvecs[nvec] = step_mem->Fi[j];
        nvec += 1;
      }
    }

    /* apply external polynomial (MRI) forcing (M = I required) */
    if (step_mem->expforcing || step_mem->impforcing)
    {
      if (step_mem->expforcing)
      {
        cj = step_mem->Be->c;
        bj = step_mem->Be->b;
        dj = step_mem->Be->d;
      }
      else
      {
        cj = step_mem->Bi->c;
        bj = step_mem->Bi->b;
        dj = step_mem->Bi->d;
      }

      for (j = 0; j < step_mem->stages; j++)
      {
        step_mem->stage_times[j] = ark_mem->tn + cj[j] * ark_mem->h;
        step_mem->stage_coefs[j] = ark_mem->h * (bj[j] - dj[j]);
      }

      arkStep_ApplyForcing(step_mem, step_mem->stage_times,
                           step_mem->stage_coefs, step_mem->stages, &nvec);
    }

    /* call fused vector operation to do the work */
    retval = N_VLinearCombination(nvec, cvals, Xvecs, yerr);
    if (retval != 0) { return (ARK_VECTOROP_ERR); }

    /* fill error norm */
    *dsmPtr = N_VWrmsNorm(yerr, ark_mem->ewt);
  }

  return (ARK_SUCCESS);
}

/*---------------------------------------------------------------
  arkStep_ComputeSolutions_MassFixed

  This routine calculates the final RK solution using the existing
  data.  This solution is placed directly in ark_ycur.  This routine
  also computes the error estimate ||y-ytilde||_WRMS, where ytilde
  is the embedded solution, and the norm weights come from
  ark_ewt.  This norm value is returned.  The vector form of this
  estimated error (y-ytilde) is stored in ark_mem->tempv1, in case
  the calling routine wishes to examine the error locations.

  This version assumes a fixed mass matrix.
  ---------------------------------------------------------------*/
int arkStep_ComputeSolutions_MassFixed(ARKodeMem ark_mem, sunrealtype* dsmPtr)
{
  /* local data */
  int retval, j, nvec;
  N_Vector y, yerr;
  sunbooleantype stiffly_accurate;
  sunrealtype* cvals;
  N_Vector* Xvecs;
  ARKodeARKStepMem step_mem;

  /* access ARKodeARKStepMem structure */
  if (ark_mem->step_mem == NULL)
  {
    arkProcessError(NULL, ARK_MEM_NULL, __LINE__, __func__, __FILE__,
                    MSG_ARKSTEP_NO_MEM);
    return (ARK_MEM_NULL);
  }
  step_mem = (ARKodeARKStepMem)ark_mem->step_mem;

  /* set N_Vector shortcuts, and shortcut to time at end of step */
  y    = ark_mem->ycur;
  yerr = ark_mem->tempv1;

  /* local shortcuts for fused vector operations */
  cvals = step_mem->cvals;
  Xvecs = step_mem->Xvecs;

  /* initialize output */
  *dsmPtr = ZERO;

  /* check if the method is stiffly accurate */
  stiffly_accurate = SUNTRUE;

  if (step_mem->explicit)
  {
    if (!ARKodeButcherTable_IsStifflyAccurate(step_mem->Be))
    {
      stiffly_accurate = SUNFALSE;
    }
  }

  if (step_mem->implicit)
  {
    if (!ARKodeButcherTable_IsStifflyAccurate(step_mem->Bi))
    {
      stiffly_accurate = SUNFALSE;
    }
  }

  /* If the method is stiffly accurate, ycur is already the new solution */

  if (!stiffly_accurate)
  {
    /* compute y RHS (store in y) */
    /*   set arrays for fused vector operation */
    nvec = 0;
    for (j = 0; j < step_mem->stages; j++)
    {
      if (step_mem->explicit)
      { /* Explicit pieces */
        cvals[nvec] = ark_mem->h * step_mem->Be->b[j];
        Xvecs[nvec] = step_mem->Fe[j];
        nvec += 1;
      }
      if (step_mem->implicit)
      { /* Implicit pieces */
        cvals[nvec] = ark_mem->h * step_mem->Bi->b[j];
        Xvecs[nvec] = step_mem->Fi[j];
        nvec += 1;
      }
    }

    /*   call fused vector operation to compute RHS */
    retval = N_VLinearCombination(nvec, cvals, Xvecs, y);
    if (retval != 0) { return (ARK_VECTOROP_ERR); }

    /* solve for y update (stored in y) */
    retval = step_mem->msolve((void*)ark_mem, y, step_mem->nlscoef);
    if (retval < 0)
    {
      *dsmPtr = SUN_RCONST(2.0); /* indicate too much error, step with smaller step */
      N_VScale(ONE, ark_mem->yn, y); /* place old solution into y */
      return (CONV_FAIL);
    }

    /* compute y = yn + update */
    N_VLinearSum(ONE, ark_mem->yn, ONE, y, y);
  }

  /* compute yerr (if step adaptivity enabled) */
  if (!ark_mem->fixedstep)
  {
    /* compute yerr RHS vector */
    /*   set arrays for fused vector operation */
    nvec = 0;
    for (j = 0; j < step_mem->stages; j++)
    {
      if (step_mem->explicit)
      { /* Explicit pieces */
        cvals[nvec] = ark_mem->h * (step_mem->Be->b[j] - step_mem->Be->d[j]);
        Xvecs[nvec] = step_mem->Fe[j];
        nvec += 1;
      }
      if (step_mem->implicit)
      { /* Implicit pieces */
        cvals[nvec] = ark_mem->h * (step_mem->Bi->b[j] - step_mem->Bi->d[j]);
        Xvecs[nvec] = step_mem->Fi[j];
        nvec += 1;
      }
    }

    /*   call fused vector operation to compute yerr RHS */
    retval = N_VLinearCombination(nvec, cvals, Xvecs, yerr);
    if (retval != 0) { return (ARK_VECTOROP_ERR); }

    /* solve for yerr */
    retval = step_mem->msolve((void*)ark_mem, yerr, step_mem->nlscoef);
    if (retval < 0)
    {
      *dsmPtr = SUN_RCONST(2.0); /* next attempt will reduce step by 'etacf';
                                 insert dsmPtr placeholder here */
      return (CONV_FAIL);
    }
    /* fill error norm */
    *dsmPtr = N_VWrmsNorm(yerr, ark_mem->ewt);
  }

  return (ARK_SUCCESS);
}

/*===============================================================
  Internal utility routines for interacting with MRIStep
  ===============================================================*/

/*------------------------------------------------------------------------------
  arkStep_ApplyForcing

  Determines the scaling values and vectors necessary for the MRI polynomial
  forcing terms. This occurs through appending scaling values and N_Vector
  pointers to the underlying cvals and Xvecs arrays in the step_mem structure.

  stage_times -- The times at which to evaluate the forcing.

  stage_coefs -- Scaling factors (method A, b, or b - d coefficients) applied to
  forcing vectors.

  jmax -- the number of values in stage_times and stage_coefs (the stage index
  for explicit methods or the index + 1 for implicit methods).

  nvec -- On input, nvec is the next available entry in the cvals/Xvecs arrays.
  This value is incremented for each value/vector appended to the cvals/Xvecs
  arrays so on return it is the total number of values/vectors in the linear
  combination.
  ----------------------------------------------------------------------------*/

void arkStep_ApplyForcing(ARKodeARKStepMem step_mem, sunrealtype* stage_times,
                          sunrealtype* stage_coefs, int jmax, int* nvec)
{
  sunrealtype tau, taui;
  int j, k;

  /* Shortcuts to step_mem data */
  sunrealtype* vals  = step_mem->cvals;
  N_Vector* vecs     = step_mem->Xvecs;
  sunrealtype tshift = step_mem->tshift;
  sunrealtype tscale = step_mem->tscale;
  int nforcing       = step_mem->nforcing;
  N_Vector* forcing  = step_mem->forcing;

  /* Offset into vals and vecs arrays */
  int offset = *nvec;

  /* Initialize scaling values, set vectors */
  for (k = 0; k < nforcing; k++)
  {
    vals[offset + k] = ZERO;
    vecs[offset + k] = forcing[k];
  }

  for (j = 0; j < jmax; j++)
  {
    tau  = (stage_times[j] - tshift) / tscale;
    taui = ONE;

    for (k = 0; k < nforcing; k++)
    {
      vals[offset + k] += stage_coefs[j] * taui;
      taui *= tau;
    }
  }

  /* Update vector count for linear combination */
  *nvec += nforcing;
}

/*------------------------------------------------------------------------------
  arkStep_SetInnerForcing

  Sets an array of coefficient vectors for a time-dependent external polynomial
  forcing term in the ODE RHS i.e., y' = fe(t,y) + fi(t,y) + p(t). This
  function is primarily intended for use with multirate integration methods
  (e.g., MRIStep) where ARKStep is used to solve a modified ODE at a fast time
  scale. The polynomial is of the form

  p(t) = sum_{i = 0}^{nvecs - 1} forcing[i] * ((t - tshift) / (tscale))^i

  where tshift and tscale are used to normalize the time t (e.g., with MRIGARK
  methods).
  ----------------------------------------------------------------------------*/

int arkStep_SetInnerForcing(ARKodeMem ark_mem, sunrealtype tshift,
                            sunrealtype tscale, N_Vector* forcing, int nvecs)
{
  ARKodeARKStepMem step_mem;

  /* access ARKodeARKStepMem structure */
<<<<<<< HEAD
  retval = arkStep_AccessStepMem(ark_mem, __func__, &step_mem);
  if (retval != ARK_SUCCESS) { return (retval); }
=======
  if (ark_mem->step_mem == NULL)
  {
    arkProcessError(ark_mem, ARK_MEM_NULL, __LINE__, __func__, __FILE__,
                    MSG_ARKSTEP_NO_MEM);
    return ARK_MEM_NULL;
  }
  step_mem = (ARKodeARKStepMem)ark_mem->step_mem;
>>>>>>> 7320d085

  if (nvecs > 0)
  {
    /* enable forcing */
    if (step_mem->explicit)
    {
      step_mem->expforcing = SUNTRUE;
      step_mem->impforcing = SUNFALSE;
    }
    else
    {
      step_mem->expforcing = SUNFALSE;
      step_mem->impforcing = SUNTRUE;
    }
    step_mem->tshift   = tshift;
    step_mem->tscale   = tscale;
    step_mem->forcing  = forcing;
    step_mem->nforcing = nvecs;

    /* If cvals and Xvecs are not allocated then arkStep_Init has not been
       called and the number of stages has not been set yet. These arrays will
       be allocated in arkStep_Init and take into account the value of nforcing.
       On subsequent calls will check if enough space has allocated in case
       nforcing has increased since the original allocation. */
    if (step_mem->cvals != NULL && step_mem->Xvecs != NULL)
    {
      /* check if there are enough reusable arrays for fused operations */
      if ((step_mem->nfusedopvecs - nvecs) < (2 * step_mem->stages + 2))
      {
        /* free current work space */
        if (step_mem->cvals != NULL)
        {
          free(step_mem->cvals);
          ark_mem->lrw -= step_mem->nfusedopvecs;
        }
        if (step_mem->Xvecs != NULL)
        {
          free(step_mem->Xvecs);
          ark_mem->liw -= step_mem->nfusedopvecs;
        }

        /* allocate reusable arrays for fused vector operations */
        step_mem->nfusedopvecs = 2 * step_mem->stages + 2 + nvecs;

        step_mem->cvals = NULL;
        step_mem->cvals = (sunrealtype*)calloc(step_mem->nfusedopvecs,
                                               sizeof(sunrealtype));
        if (step_mem->cvals == NULL) { return (ARK_MEM_FAIL); }
        ark_mem->lrw += step_mem->nfusedopvecs;

        step_mem->Xvecs = NULL;
        step_mem->Xvecs = (N_Vector*)calloc(step_mem->nfusedopvecs,
                                            sizeof(N_Vector));
        if (step_mem->Xvecs == NULL) { return (ARK_MEM_FAIL); }
        ark_mem->liw += step_mem->nfusedopvecs;
      }
    }
  }
  else
  {
    /* disable forcing */
    step_mem->expforcing = SUNFALSE;
    step_mem->impforcing = SUNFALSE;
    step_mem->tshift     = ZERO;
    step_mem->tscale     = ONE;
    step_mem->forcing    = NULL;
    step_mem->nforcing   = 0;
  }

  return (0);
}

/*===============================================================
  Internal utility routines for relaxation
  ===============================================================*/

/* -----------------------------------------------------------------------------
 * arkStep_RelaxDeltaE
 *
 * Computes the change in the relaxation functions for use in relaxation methods
 * delta_e = h * sum_i b_i * <relax_jac(z_i), f_i>
 *
 * With implicit and IMEX methods it is necessary to store the method stages
 * (or compute the delta_e estimate along the way) to avoid inconsistencies
 * between z_i, F(z_i), and J_relax(z_i) that arise from reconstructing stages
 * from stored RHS values like with ERK methods. As such the take step function
 * stores the stages along the way but only when there is an implicit RHS. When
 * a fixed mass matrix is present the stages are also stored to avoid additional
 * mass matrix solves in reconstructing the stages for an ERK method.
 *
 * Future: when ARKStep can exploit the structure of low storage methods, it may
 * be necessary to compute the delta_e estimate along the way with explicit
 * methods to avoid storing additional RHS or stage values.
 * ---------------------------------------------------------------------------*/
int arkStep_RelaxDeltaE(ARKodeMem ark_mem, ARKRelaxJacFn relax_jac_fn,
                        long int* num_relax_jac_evals, sunrealtype* delta_e_out)
{
  int i, j, nvec, retval;
  sunrealtype* cvals;
  N_Vector* Xvecs;
  ARKodeARKStepMem step_mem;
  N_Vector z_stage = ark_mem->tempv2;
  N_Vector J_relax = ark_mem->tempv3;
  N_Vector rhs_tmp = NULL;
  sunrealtype bi   = ONE;

  /* Access the stepper memory structure */
  if (!(ark_mem->step_mem))
  {
    arkProcessError(ark_mem, ARK_MEM_NULL, __LINE__, __func__, __FILE__,
                    MSG_ARKSTEP_NO_MEM);
    return ARK_MEM_NULL;
  }
  step_mem = (ARKodeARKStepMem)(ark_mem->step_mem);

  /* Initialize output */
  *delta_e_out = ZERO;

  /* Set arrays for fused vector operation */
  cvals = step_mem->cvals;
  Xvecs = step_mem->Xvecs;

  for (i = 0; i < step_mem->stages; i++)
  {
    if (step_mem->implicit || step_mem->mass_type == MASS_FIXED)
    {
      /* Use stored stages */
      z_stage = step_mem->z[i];
    }
    else
    {
      /* Reconstruct explicit stages */
      nvec = 0;

      cvals[nvec] = ONE;
      Xvecs[nvec] = ark_mem->yn;
      nvec++;

      for (j = 0; j < i; j++)
      {
        cvals[nvec] = ark_mem->h * step_mem->Be->A[i][j];
        Xvecs[nvec] = step_mem->Fe[j];
        nvec++;
      }

      retval = N_VLinearCombination(nvec, cvals, Xvecs, z_stage);
      if (retval) { return ARK_VECTOROP_ERR; }
    }

    /* Evaluate the Jacobian at z_i */
    retval = relax_jac_fn(z_stage, J_relax, ark_mem->user_data);
    (*num_relax_jac_evals)++;
    if (retval < 0) { return ARK_RELAX_JAC_FAIL; }
    if (retval > 0) { return ARK_RELAX_JAC_RECV; }

    /* Reset temporary RHS alias */
    rhs_tmp = z_stage;

    /* Compute delta_e = h * sum_i b_i * <relax_jac(z_i), f_i> */
    if (step_mem->explicit && step_mem->implicit)
    {
      N_VLinearSum(step_mem->Be->b[i], step_mem->Fe[i], step_mem->Bi->b[i],
                   step_mem->Fi[i], rhs_tmp);
      bi = ONE;
    }
    else if (step_mem->explicit)
    {
      if (step_mem->mass_type == MASS_FIXED)
      {
        N_VScale(ONE, step_mem->Fe[i], rhs_tmp);
      }
      else { rhs_tmp = step_mem->Fe[i]; }
      bi = step_mem->Be->b[i];
    }
    else
    {
      if (step_mem->mass_type == MASS_FIXED)
      {
        N_VScale(ONE, step_mem->Fi[i], rhs_tmp);
      }
      else { rhs_tmp = step_mem->Fi[i]; }
      bi = step_mem->Bi->b[i];
    }

    if (step_mem->mass_type == MASS_FIXED)
    {
      retval = step_mem->msolve((void*)ark_mem, rhs_tmp, step_mem->nlscoef);
      if (retval) { return ARK_MASSSOLVE_FAIL; }
    }

    /* Update estimate of relaxation function change */
    if (J_relax->ops->nvdotprodlocal && J_relax->ops->nvdotprodmultiallreduce)
    {
      *delta_e_out += bi * N_VDotProdLocal(J_relax, rhs_tmp);
    }
    else { *delta_e_out += bi * N_VDotProd(J_relax, rhs_tmp); }
  }

  if (J_relax->ops->nvdotprodlocal && J_relax->ops->nvdotprodmultiallreduce)
  {
    retval = N_VDotProdMultiAllReduce(1, J_relax, delta_e_out);
    if (retval) { return ARK_VECTOROP_ERR; }
  }

  *delta_e_out *= ark_mem->h;

  return ARK_SUCCESS;
}

/* -----------------------------------------------------------------------------
 * arkStep_GetOrder
 *
 * Returns the method order
 * ---------------------------------------------------------------------------*/
int arkStep_GetOrder(ARKodeMem ark_mem)
{
  ARKodeARKStepMem step_mem = (ARKodeARKStepMem)(ark_mem->step_mem);
  return step_mem->q;
}

/*===============================================================
  EOF
  ===============================================================*/<|MERGE_RESOLUTION|>--- conflicted
+++ resolved
@@ -3249,18 +3249,8 @@
   ARKodeARKStepMem step_mem;
 
   /* access ARKodeARKStepMem structure */
-<<<<<<< HEAD
   retval = arkStep_AccessStepMem(ark_mem, __func__, &step_mem);
   if (retval != ARK_SUCCESS) { return (retval); }
-=======
-  if (ark_mem->step_mem == NULL)
-  {
-    arkProcessError(ark_mem, ARK_MEM_NULL, __LINE__, __func__, __FILE__,
-                    MSG_ARKSTEP_NO_MEM);
-    return ARK_MEM_NULL;
-  }
-  step_mem = (ARKodeARKStepMem)ark_mem->step_mem;
->>>>>>> 7320d085
 
   if (nvecs > 0)
   {
