--- conflicted
+++ resolved
@@ -3384,230 +3384,6 @@
 }
 
 /*---------------------------------------------------------------
-<<<<<<< HEAD
-  Utility routines for interfacing with SUNStepper
-  ---------------------------------------------------------------*/
-
-int ARKStepCreateSUNStepper(void* inner_arkode_mem, SUNStepper* stepper)
-{
-  int retval;
-  ARKodeMem ark_mem = (ARKodeMem)inner_arkode_mem;
-  ARKodeARKStepMem step_mem;
-
-  retval = arkStep_AccessStepMem(inner_arkode_mem, "ARKStepCreateSUNStepper",
-                                 &step_mem);
-  if (retval)
-  {
-    arkProcessError(NULL, ARK_ILL_INPUT, __LINE__, __func__, __FILE__,
-                    "The ARKStep memory pointer is NULL");
-    return ARK_ILL_INPUT;
-  }
-
-  retval = SUNStepper_Create(ark_mem->sunctx, stepper);
-  if (retval != ARK_SUCCESS) { return (retval); }
-
-  retval = SUNStepper_SetContent(*stepper, inner_arkode_mem);
-  if (retval != ARK_SUCCESS) { return (retval); }
-
-  retval = SUNStepper_SetEvolveFn(*stepper, arkStep_SUNStepperEvolve);
-  if (retval != ARK_SUCCESS) { return (retval); }
-
-  retval = SUNStepper_SetOneStepFn(*stepper, arkStep_SUNStepperOneStep);
-  if (retval != ARK_SUCCESS) { return (retval); }
-
-  retval = SUNStepper_SetTryStepFn(*stepper, arkStep_SUNStepperTryStep);
-  if (retval != ARK_SUCCESS) { return (retval); }
-
-  retval = SUNStepper_SetFullRhsFn(*stepper, arkStep_SUNStepperFullRhs);
-  if (retval != ARK_SUCCESS) { return (retval); }
-
-  retval = SUNStepper_SetResetFn(*stepper, arkStep_SUNStepperReset);
-  if (retval != ARK_SUCCESS) { return (retval); }
-
-  retval = SUNStepper_SetStopTimeFn(*stepper, arkStep_SUNStepperSetStopTime);
-  if (retval != ARK_SUCCESS) { return (retval); }
-
-  return (ARK_SUCCESS);
-}
-
-/*------------------------------------------------------------------------------
-  arkStep_SUNStepperEvolve
-
-  Implementation of SUNStepperAdvanceFn to advance the inner (fast)
-  ODE IVP.
-  ----------------------------------------------------------------------------*/
-
-int arkStep_SUNStepperEvolve(SUNStepper stepper,
-                             SUNDIALS_MAYBE_UNUSED sunrealtype t0,
-                             sunrealtype tout, N_Vector y, sunrealtype* tret,
-                             int* stop_reason)
-{
-  void* arkode_mem;           /* arkode memory             */
-  sunrealtype tshift, tscale; /* time normalization values */
-  N_Vector* forcing;          /* forcing vectors           */
-  int nforcing;               /* number of forcing vectors */
-  int retval;                 /* return value              */
-
-  /* extract the ARKODE memory struct */
-  retval = SUNStepper_GetContent(stepper, &arkode_mem);
-  if (retval != ARK_SUCCESS) { return (retval); }
-
-  /* get the forcing data */
-  retval = SUNStepper_GetForcingData(stepper, &tshift, &tscale, &forcing,
-                                     &nforcing);
-  if (retval != ARK_SUCCESS) { return (retval); }
-
-  /* set the inner forcing data */
-  retval = arkStep_SetInnerForcing(arkode_mem, tshift, tscale, forcing, nforcing);
-  if (retval != ARK_SUCCESS) { return (retval); }
-
-  /* evolve inner ODE */
-  *stop_reason = ARKodeEvolve(arkode_mem, tout, y, tret, ARK_NORMAL);
-  if (*stop_reason < 0) { return (*stop_reason); }
-
-  /* disable inner forcing */
-  retval = arkStep_SetInnerForcing(arkode_mem, ZERO, ONE, NULL, 0);
-  if (retval != ARK_SUCCESS) { return (retval); }
-
-  return (ARK_SUCCESS);
-}
-
-int arkStep_SUNStepperOneStep(SUNStepper stepper,
-                              SUNDIALS_MAYBE_UNUSED sunrealtype t0,
-                              sunrealtype tout, N_Vector y, sunrealtype* tret,
-                              int* stop_reason)
-{
-  void* arkode_mem;           /* arkode memory             */
-  sunrealtype tshift, tscale; /* time normalization values */
-  N_Vector* forcing;          /* forcing vectors           */
-  int nforcing;               /* number of forcing vectors */
-  int retval;                 /* return value              */
-
-  /* extract the ARKODE memory struct */
-  retval = SUNStepper_GetContent(stepper, &arkode_mem);
-  if (retval != ARK_SUCCESS) { return (retval); }
-
-  /* get the forcing data */
-  retval = SUNStepper_GetForcingData(stepper, &tshift, &tscale, &forcing,
-                                     &nforcing);
-  if (retval != ARK_SUCCESS) { return (retval); }
-
-  /* set the inner forcing data */
-  retval = arkStep_SetInnerForcing(arkode_mem, tshift, tscale, forcing, nforcing);
-  if (retval != ARK_SUCCESS) { return (retval); }
-
-  /* evolve inner ODE */
-  *stop_reason = ARKodeEvolve(arkode_mem, tout, y, tret, ARK_ONE_STEP);
-  if (*stop_reason < 0) { return (*stop_reason); }
-
-  /* disable inner forcing */
-  retval = arkStep_SetInnerForcing(arkode_mem, ZERO, ONE, NULL, 0);
-  if (retval != ARK_SUCCESS) { return (retval); }
-
-  return (ARK_SUCCESS);
-}
-
-int arkStep_SUNStepperTryStep(SUNStepper stepper, sunrealtype t0,
-                              sunrealtype tout, N_Vector y, sunrealtype* tret,
-                              int* stop_reason)
-{
-  void* arkode_mem;           /* arkode memory             */
-  sunrealtype tshift, tscale; /* time normalization values */
-  N_Vector* forcing;          /* forcing vectors           */
-  int nforcing;               /* number of forcing vectors */
-  int retval;                 /* return value              */
-
-  /* extract the ARKODE memory struct */
-  retval = SUNStepper_GetContent(stepper, &arkode_mem);
-  if (retval != ARK_SUCCESS) { return (retval); }
-
-  /* get the forcing data */
-  retval = SUNStepper_GetForcingData(stepper, &tshift, &tscale, &forcing,
-                                     &nforcing);
-  if (retval != ARK_SUCCESS) { return (retval); }
-
-  /* set the inner forcing data */
-  retval = arkStep_SetInnerForcing(arkode_mem, tshift, tscale, forcing, nforcing);
-  if (retval != ARK_SUCCESS) { return (retval); }
-
-  /* try to evolve inner ODE */
-  retval = arkStep_TryStep(arkode_mem, t0, tout, y, tret, stop_reason);
-  if (retval != ARK_SUCCESS) { return (retval); }
-
-  /* disable inner forcing */
-  retval = arkStep_SetInnerForcing(arkode_mem, ZERO, ONE, NULL, 0);
-  if (retval != ARK_SUCCESS) { return (retval); }
-
-  return ARK_SUCCESS;
-}
-
-/*------------------------------------------------------------------------------
-  arkStep_SUNStepperFullRhs
-
-  Implementation of SUNStepperFullRhsFn to compute the full inner
-  (fast) ODE IVP RHS.
-  ----------------------------------------------------------------------------*/
-
-int arkStep_SUNStepperFullRhs(SUNStepper stepper, sunrealtype t, N_Vector y,
-                              N_Vector f, int mode)
-{
-  void* arkode_mem;
-  int retval;
-
-  /* extract the ARKODE memory struct */
-  retval = SUNStepper_GetContent(stepper, &arkode_mem);
-  if (retval != ARK_SUCCESS) { return (retval); }
-
-  return (arkStep_FullRHS(arkode_mem, t, y, f, mode));
-}
-
-/*------------------------------------------------------------------------------
-  arkStep_SUNStepperReset
-
-  Implementation of SUNStepperResetFn to reset the inner (fast) stepper
-  state.
-  ----------------------------------------------------------------------------*/
-
-int arkStep_SUNStepperReset(SUNStepper stepper, sunrealtype tR, N_Vector yR,
-                            int64_t ckptIdxR)
-{
-  void* arkode_mem;
-  int retval;
-
-  /* extract the ARKODE memory struct */
-  retval = SUNStepper_GetContent(stepper, &arkode_mem);
-  if (retval != ARK_SUCCESS) { return (retval); }
-
-  retval = ARKodeReset(arkode_mem, tR, yR);
-  if (retval != ARK_SUCCESS) { return (retval); }
-
-  ((ARKodeMem)arkode_mem)->checkpoint_step_idx = ckptIdxR;
-
-  return retval;
-}
-
-/*------------------------------------------------------------------------------
-  arkStep_SUNStepperSetStopTime
-
-  Implementation of SUNStepperStopTimeFn to set the tstop time
-  ----------------------------------------------------------------------------*/
-
-int arkStep_SUNStepperSetStopTime(SUNStepper stepper, sunrealtype tstop)
-{
-  void* arkode_mem;
-  int retval;
-
-  /* extract the ARKODE memory struct */
-  retval = SUNStepper_GetContent(stepper, &arkode_mem);
-  if (retval != ARK_SUCCESS) { return (retval); }
-
-  retval = ARKodeSetStopTime(arkode_mem, tstop);
-  if (retval != ARK_SUCCESS) { return (retval); }
-
-  return retval;
-}
-
-/*---------------------------------------------------------------
   Utility routines for interfacing with SUNAdjointStepper
   ---------------------------------------------------------------*/
 
@@ -3852,9 +3628,8 @@
   return ARK_SUCCESS;
 }
 
+
 /*---------------------------------------------------------------
-=======
->>>>>>> c7b6cde7
   Utility routines for interfacing with MRIStep
   ---------------------------------------------------------------*/
 
