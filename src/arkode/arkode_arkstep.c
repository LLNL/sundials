--- conflicted
+++ resolved
@@ -267,137 +267,6 @@
 }
 
 /*---------------------------------------------------------------
-<<<<<<< HEAD
-  ARKStepResize:
-
-  This routine resizes the memory within the ARKStep module.
-  It first resizes the main ARKODE infrastructure memory, and
-  then resizes its own data.
-  ---------------------------------------------------------------*/
-int ARKStepResize(void* arkode_mem, N_Vector y0, sunrealtype hscale,
-                  sunrealtype t0, ARKVecResizeFn resize, void* resize_data)
-{
-  ARKodeMem ark_mem;
-  ARKodeARKStepMem step_mem;
-  SUNNonlinearSolver NLS;
-  long int lrw1, liw1, lrw_diff, liw_diff;
-  int i, retval;
-
-  /* access ARKodeARKStepMem structure */
-  retval = arkStep_AccessStepMem(arkode_mem, __func__, &ark_mem, &step_mem);
-  if (retval != ARK_SUCCESS) { return (retval); }
-
-  /* Determing change in vector sizes */
-  lrw1 = liw1 = 0;
-  if (y0->ops->nvspace != NULL) { N_VSpace(y0, &lrw1, &liw1); }
-  lrw_diff      = lrw1 - ark_mem->lrw1;
-  liw_diff      = liw1 - ark_mem->liw1;
-  ark_mem->lrw1 = lrw1;
-  ark_mem->liw1 = liw1;
-
-  /* resize ARKODE infrastructure memory */
-  retval = arkResize(ark_mem, y0, hscale, t0, resize, resize_data);
-  if (retval != ARK_SUCCESS)
-  {
-    arkProcessError(ark_mem, retval, __LINE__, __func__, __FILE__,
-                    "Unable to resize main ARKODE infrastructure");
-    return (retval);
-  }
-
-  /* Resize the sdata, zpred and zcor vectors */
-  if (!arkResizeVec(ark_mem, resize, resize_data, lrw_diff, liw_diff, y0,
-                    &step_mem->sdata))
-  {
-    arkProcessError(ark_mem, ARK_MEM_FAIL, __LINE__, __func__, __FILE__,
-                    "Unable to resize vector");
-    return (ARK_MEM_FAIL);
-  }
-
-  if (!arkResizeVec(ark_mem, resize, resize_data, lrw_diff, liw_diff, y0,
-                    &step_mem->zpred))
-  {
-    arkProcessError(ark_mem, ARK_MEM_FAIL, __LINE__, __func__, __FILE__,
-                    "Unable to resize vector");
-    return (ARK_MEM_FAIL);
-  }
-
-  if (!arkResizeVec(ark_mem, resize, resize_data, lrw_diff, liw_diff, y0,
-                    &step_mem->zcor))
-  {
-    arkProcessError(ark_mem, ARK_MEM_FAIL, __LINE__, __func__, __FILE__,
-                    "Unable to resize vector");
-    return (ARK_MEM_FAIL);
-  }
-
-  /* Resize the ARKStep vectors */
-  /*     Fe */
-  if (step_mem->Fe != NULL)
-  {
-    for (i = 0; i < step_mem->stages; i++)
-    {
-      if (!arkResizeVec(ark_mem, resize, resize_data, lrw_diff, liw_diff, y0,
-                        &step_mem->Fe[i]))
-      {
-        arkProcessError(ark_mem, ARK_MEM_FAIL, __LINE__, __func__, __FILE__,
-                        "Unable to resize vector");
-        return (ARK_MEM_FAIL);
-      }
-    }
-  }
-  /*     Fi */
-  if (step_mem->Fi != NULL)
-  {
-    for (i = 0; i < step_mem->stages; i++)
-    {
-      if (!arkResizeVec(ark_mem, resize, resize_data, lrw_diff, liw_diff, y0,
-                        &step_mem->Fi[i]))
-      {
-        arkProcessError(ark_mem, ARK_MEM_FAIL, __LINE__, __func__, __FILE__,
-                        "Unable to resize vector");
-        return (ARK_MEM_FAIL);
-      }
-    }
-  }
-
-  /* If a NLS object was previously used, destroy and recreate default Newton
-     NLS object (can be replaced by user-defined object if desired) */
-  if ((step_mem->NLS != NULL) && (step_mem->ownNLS))
-  {
-    /* destroy existing NLS object */
-    retval = SUNNonlinSolFree(step_mem->NLS);
-    if (retval != ARK_SUCCESS) { return (retval); }
-    step_mem->NLS    = NULL;
-    step_mem->ownNLS = SUNFALSE;
-
-    /* create new Newton NLS object */
-    NLS = SUNNonlinSol_Newton(y0, ark_mem->sunctx);
-    if (NLS == NULL)
-    {
-      arkProcessError(ark_mem, ARK_MEM_FAIL, __LINE__, __func__, __FILE__,
-                      "Error creating default Newton solver");
-      return (ARK_MEM_FAIL);
-    }
-
-    /* attach new Newton NLS object to ARKStep */
-    retval = ARKStepSetNonlinearSolver(ark_mem, NLS);
-    if (retval != ARK_SUCCESS)
-    {
-      arkProcessError(ark_mem, ARK_MEM_FAIL, __LINE__, __func__, __FILE__,
-                      "Error attaching default Newton solver");
-      return (ARK_MEM_FAIL);
-    }
-    step_mem->ownNLS = SUNTRUE;
-  }
-
-  /* reset nonlinear solver counters */
-  if (step_mem->NLS != NULL) { step_mem->nsetups = 0; }
-
-  return (ARK_SUCCESS);
-}
-
-/*---------------------------------------------------------------
-=======
->>>>>>> f64d9946
   ARKStepReInit:
 
   This routine re-initializes the ARKStep module to solve a new
@@ -529,7 +398,7 @@
 {
   ARKodeARKStepMem step_mem;
   SUNNonlinearSolver NLS;
-  sunindextype lrw1, liw1, lrw_diff, liw_diff;
+  long int lrw1, liw1, lrw_diff, liw_diff;
   int i, retval;
 
   /* access ARKodeARKStepMem structure */
