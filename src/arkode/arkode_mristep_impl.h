/* -----------------------------------------------------------------------------
 * Programmer(s): David J. Gardner @ LLNL
 *                Daniel R. Reynolds @ SMU
 * -----------------------------------------------------------------------------
 * SUNDIALS Copyright Start
 * Copyright (c) 2002-2024, Lawrence Livermore National Security
 * and Southern Methodist University.
 * All rights reserved.
 *
 * See the top-level LICENSE and NOTICE files for details.
 *
 * SPDX-License-Identifier: BSD-3-Clause
 * SUNDIALS Copyright End
 * -----------------------------------------------------------------------------
 * Implementation header file for ARKODE's MRI time stepper module.
 * ---------------------------------------------------------------------------*/

#ifndef _ARKODE_MRISTEP_IMPL_H
#define _ARKODE_MRISTEP_IMPL_H

/* Public header file */
#include "arkode/arkode_mristep.h"

/* Private header files */
#include "arkode_impl.h"
#include "arkode_ls_impl.h"
#include "arkode_mri_tables_impl.h"

#ifdef __cplusplus /* wrapper to enable C++ usage */
extern "C" {
#endif

/* Stage type identifiers */
#define MRISTAGE_FIRST       -2
#define MRISTAGE_STIFF_ACC   -1
#define MRISTAGE_ERK_FAST    0
#define MRISTAGE_ERK_NOFAST  1
#define MRISTAGE_DIRK_NOFAST 2
#define MRISTAGE_DIRK_FAST   3

/* Implicit solver constants (duplicate from arkode_arkstep_impl.h) */
/*   max number of nonlinear iterations */
#define MAXCOR 3
/*   constant to estimate the convergence rate for the nonlinear equation */
#define CRDOWN SUN_RCONST(0.3)
/*   if |gamma/gammap-1| > DGMAX then call lsetup */
#define DGMAX SUN_RCONST(0.2)
/*   declare divergence if ratio del/delp > RDIV */
#define RDIV SUN_RCONST(2.3)
/*   max no. of steps between lsetup calls */
#define MSBP 20
/*   default solver tolerance factor */
#define NLSCOEF SUN_RCONST(0.1)

/*===============================================================
  MRI time step module data structure
  ===============================================================*/

/*---------------------------------------------------------------
  The type ARKodeMRIStepMem is type pointer to struct
  ARKodeMRIStepMemRec. This structure contains fields to
  perform a MRI time step.
  ---------------------------------------------------------------*/
typedef struct ARKodeMRIStepMemRec
{
  /* MRI problem specification */
  ARKRhsFn fse; /* y' = fse(t,y) + fsi(t,y) + ff(t,y) */
  ARKRhsFn fsi;
  sunbooleantype linear;         /* SUNTRUE if fi is linear        */
  sunbooleantype linear_timedep; /* SUNTRUE if dfi/dy depends on t */
  sunbooleantype explicit_rhs;   /* SUNTRUE if fse is provided     */
  sunbooleantype implicit_rhs;   /* SUNTRUE if fsi is provided     */
  sunbooleantype deduce_rhs;     /* SUNTRUE if fi is deduced after
                                    a nonlinear solve              */

  /* Outer RK method storage and parameters */
  N_Vector* Fse;           /* explicit RHS at each stage               */
  N_Vector* Fsi;           /* implicit RHS at each stage               */
  sunbooleantype unify_Fs; /* Fse and Fsi point at the same memory     */
  sunbooleantype fse_is_current;
  sunbooleantype fsi_is_current;
  MRIStepCoupling MRIC;  /* slow->fast coupling table                */
  int q;                 /* method order                             */
  int p;                 /* embedding order                          */
  int stages;            /* total number of stages                   */
  int nstages_active;    /* number of active stage RHS vectors       */
  int nstages_allocated; /* number of stage RHS vectors allocated    */
  int* stage_map;        /* index map for storing stage RHS vectors  */
  int* stagetypes;       /* type flags for stages                    */
  sunrealtype* Ae_row;   /* equivalent explicit RK coeffs            */
  sunrealtype* Ai_row;   /* equivalent implicit RK coeffs            */

  /* Algebraic solver data and parameters */
  N_Vector sdata;         /* old stage data in residual               */
  N_Vector zpred;         /* predicted stage solution                 */
  N_Vector zcor;          /* stage correction                         */
  int istage;             /* current stage index                      */
  SUNNonlinearSolver NLS; /* generic SUNNonlinearSolver object        */
  sunbooleantype ownNLS;  /* flag indicating ownership of NLS         */
  ARKRhsFn nls_fsi;       /* fsi(t,y) used in the nonlinear solver    */
  sunrealtype gamma;      /* gamma = h * A(i,i)                       */
  sunrealtype gammap;     /* gamma at the last setup call             */
  sunrealtype gamrat;     /* gamma / gammap                           */
  sunrealtype dgmax;      /* call lsetup if |gamma/gammap-1| >= dgmax */
  int predictor;          /* implicit prediction method to use        */
  sunrealtype crdown;     /* nonlinear conv rate estimation constant  */
  sunrealtype rdiv;       /* nonlin divergence if del/delp > rdiv     */
  sunrealtype crate;      /* estimated nonlin convergence rate        */
  sunrealtype delp;       /* norm of previous nonlinear solver update */
  sunrealtype eRNrm;      /* estimated residual norm, used in nonlin
                             and linear solver convergence tests      */
  sunrealtype nlscoef;    /* coefficient in nonlin. convergence test  */

  int msbp;       /* positive => max # steps between lsetup
                     negative => call at each Newton iter     */
  long int nstlp; /* step number of last setup call           */

  int maxcor;          /* max num iterations for solving the
                          nonlinear equation                       */
  int convfail;        /* NLS fail flag (for interface routines)   */
  sunbooleantype jcur; /* is Jacobian info for lin solver current? */
  ARKStagePredictFn stage_predict; /* User-supplied stage predictor   */

  /* Linear Solver Data */
  ARKLinsolInitFn linit;
  ARKLinsolSetupFn lsetup;
  ARKLinsolSolveFn lsolve;
  ARKLinsolFreeFn lfree;
  void* lmem;

  /* Inner stepper */
  MRIStepInnerStepper stepper;

  /* User-supplied pre and post inner evolve functions */
  MRIStepPreInnerFn pre_inner_evolve;
  MRIStepPostInnerFn post_inner_evolve;

  /* MRI adaptivity parameters */
  sunrealtype inner_rtol_factor;     /* prev control parameter */
  sunrealtype inner_dsm;             /* prev inner stepper accumulated error */
  sunrealtype inner_rtol_factor_new; /* upcoming control parameter */

  /* Counters */
  long int nfse;        /* num fse calls                    */
  long int nfsi;        /* num fsi calls                    */
  long int nsetups;     /* num linear solver setup calls    */
  long int nls_iters;   /* num nonlinear solver iters       */
  long int nls_fails;   /* num nonlinear solver fails       */
  long int inner_fails; /* num recov. inner solver fails  */
  int nfusedopvecs;     /* length of cvals and Xvecs arrays */

  /* Data for using MRIStep with external polynomial forcing */
  sunbooleantype expforcing; /* add forcing to explicit RHS */
  sunbooleantype impforcing; /* add forcing to implicit RHS */
  sunrealtype tshift;        /* time normalization shift    */
  sunrealtype tscale;        /* time normalization scaling  */
  N_Vector* forcing;         /* array of forcing vectors    */
  int nforcing;              /* number of forcing vectors   */

  /* Reusable arrays for fused vector operations */
  sunrealtype* cvals;
  N_Vector* Xvecs;

}* ARKodeMRIStepMem;

/*===============================================================
  MRI innter time stepper data structure
  ===============================================================*/

typedef struct _MRIStepInnerStepper_Ops* MRIStepInnerStepper_Ops;

struct _MRIStepInnerStepper_Ops
{
  MRIStepInnerEvolveFn evolve;
  MRIStepInnerFullRhsFn fullrhs;
  MRIStepInnerResetFn reset;
  MRIStepInnerGetAccumulatedError geterror;
  MRIStepInnerResetAccumulatedError reseterror;
  MRIStepInnerSetRTol setrtol;
};

struct _MRIStepInnerStepper
{
  /* stepper specific content and operations */
  void* content;
  MRIStepInnerStepper_Ops ops;

  /* stepper context */
  SUNContext sunctx;

  /* base class data */
  N_Vector* forcing;      /* array of forcing vectors            */
  int nforcing;           /* number of forcing vectors active    */
  int nforcing_allocated; /* number of forcing vectors allocated */
  int last_flag;          /* last stepper return flag            */
  sunrealtype tshift;     /* time normalization shift            */
  sunrealtype tscale;     /* time normalization scaling          */

  /* fused op workspace */
  sunrealtype* vals;
  N_Vector* vecs;

  /* Space requirements */
  sunindextype lrw1; /* no. of sunrealtype words in 1 N_Vector          */
  sunindextype liw1; /* no. of integer words in 1 N_Vector           */
  long int lrw;      /* no. of sunrealtype words in ARKODE work vectors */
  long int liw;      /* no. of integer words in ARKODE work vectors  */
};

/*===============================================================
  MRI time step module private function prototypes
  ===============================================================*/

/* Interface routines supplied to ARKODE */
int mriStep_AttachLinsol(ARKodeMem ark_mem, ARKLinsolInitFn linit,
                         ARKLinsolSetupFn lsetup, ARKLinsolSolveFn lsolve,
                         ARKLinsolFreeFn lfree,
                         SUNLinearSolver_Type lsolve_type, void* lmem);
void mriStep_DisableLSetup(ARKodeMem ark_mem);
int mriStep_Init(ARKodeMem ark_mem, sunrealtype tout, int init_type);
void* mriStep_GetLmem(ARKodeMem ark_mem);
ARKRhsFn mriStep_GetImplicitRHS(ARKodeMem ark_mem);
int mriStep_GetGammas(ARKodeMem ark_mem, sunrealtype* gamma, sunrealtype* gamrat,
                      sunbooleantype** jcur, sunbooleantype* dgamma_fail);
int mriStep_FullRHS(ARKodeMem ark_mem, sunrealtype t, N_Vector y, N_Vector f,
                    int mode);
int mriStep_UpdateF0(ARKodeMem ark_mem, ARKodeMRIStepMem step_mem,
                     sunrealtype t, N_Vector y, int mode);
int mriStep_TakeStepMRIGARK(ARKodeMem ark_mem, sunrealtype* dsmPtr,
                            int* nflagPtr);
int mriStep_TakeStepMRISR(ARKodeMem ark_mem, sunrealtype* dsmPtr, int* nflagPtr);
int mriStep_TakeStepMERK(ARKodeMem ark_mem, sunrealtype* dsmPtr, int* nflagPtr);
int mriStep_SetAdaptController(ARKodeMem ark_mem, SUNAdaptController C);
int mriStep_SetUserData(ARKodeMem ark_mem, void* user_data);
int mriStep_SetDefaults(ARKodeMem ark_mem);
int mriStep_SetOrder(ARKodeMem ark_mem, int ord);
int mriStep_SetNonlinearSolver(ARKodeMem ark_mem, SUNNonlinearSolver NLS);
int mriStep_SetNlsRhsFn(ARKodeMem ark_mem, ARKRhsFn nls_fi);
int mriStep_SetLinear(ARKodeMem ark_mem, int timedepend);
int mriStep_SetNonlinear(ARKodeMem ark_mem);
int mriStep_SetNonlinCRDown(ARKodeMem ark_mem, sunrealtype crdown);
int mriStep_SetNonlinRDiv(ARKodeMem ark_mem, sunrealtype rdiv);
int mriStep_SetDeltaGammaMax(ARKodeMem ark_mem, sunrealtype dgmax);
int mriStep_SetLSetupFrequency(ARKodeMem ark_mem, int msbp);
int mriStep_SetPredictorMethod(ARKodeMem ark_mem, int pred_method);
int mriStep_SetMaxNonlinIters(ARKodeMem ark_mem, int maxcor);
int mriStep_SetNonlinConvCoef(ARKodeMem ark_mem, sunrealtype nlscoef);
int mriStep_SetStagePredictFn(ARKodeMem ark_mem, ARKStagePredictFn PredictStage);
int mriStep_SetDeduceImplicitRhs(ARKodeMem ark_mem, sunbooleantype deduce);
int mriStep_GetEstLocalErrors(ARKodeMem ark_mem, N_Vector ele);
int mriStep_GetNumRhsEvals(ARKodeMem ark_mem, int partition_index,
                           long int* rhs_evals);
int mriStep_GetCurrentGamma(ARKodeMem ark_mem, sunrealtype* gamma);
int mriStep_GetNonlinearSystemData(ARKodeMem ark_mem, sunrealtype* tcur,
                                   N_Vector* zpred, N_Vector* z, N_Vector* Fi,
                                   sunrealtype* gamma, N_Vector* sdata,
                                   void** user_data);
int mriStep_GetNumLinSolvSetups(ARKodeMem ark_mem, long int* nlinsetups);
int mriStep_GetNumNonlinSolvIters(ARKodeMem ark_mem, long int* nniters);
int mriStep_GetNumNonlinSolvConvFails(ARKodeMem ark_mem, long int* nnfails);
int mriStep_GetNonlinSolvStats(ARKodeMem ark_mem, long int* nniters,
                               long int* nnfails);
int mriStep_PrintAllStats(ARKodeMem ark_mem, FILE* outfile, SUNOutputFormat fmt);
int mriStep_WriteParameters(ARKodeMem ark_mem, FILE* fp);
int mriStep_Reset(ARKodeMem ark_mem, sunrealtype tR, N_Vector yR);
int mriStep_Resize(ARKodeMem ark_mem, N_Vector y0, sunrealtype hscale,
                   sunrealtype t0, ARKVecResizeFn resize, void* resize_data);
int mriStep_ComputeState(ARKodeMem ark_mem, N_Vector zcor, N_Vector z);
void mriStep_Free(ARKodeMem ark_mem);
void mriStep_PrintMem(ARKodeMem ark_mem, FILE* outfile);
int mriStep_SetInnerForcing(ARKodeMem ark_mem, sunrealtype tshift,
                            sunrealtype tscale, N_Vector* f, int nvecs);

/* Internal utility routines */
int mriStep_AccessARKODEStepMem(void* arkode_mem, const char* fname,
                                ARKodeMem* ark_mem, ARKodeMRIStepMem* step_mem);
int mriStep_AccessStepMem(ARKodeMem ark_mem, const char* fname,
                          ARKodeMRIStepMem* step_mem);
sunbooleantype mriStep_CheckNVector(N_Vector tmpl);
int mriStep_SetCoupling(ARKodeMem ark_mem);
int mriStep_CheckCoupling(ARKodeMem ark_mem);
int mriStep_StageERKFast(ARKodeMem ark_mem, ARKodeMRIStepMem step_mem,
                         sunrealtype t0, sunrealtype tf, N_Vector ycur,
                         N_Vector ytemp, sunbooleantype get_inner_dsm);
int mriStep_StageERKNoFast(ARKodeMem ark_mem, ARKodeMRIStepMem step_mem, int is);
int mriStep_StageDIRKFast(ARKodeMem ark_mem, ARKodeMRIStepMem step_mem, int is,
                          int* nflagPtr);
int mriStep_StageDIRKNoFast(ARKodeMem ark_mem, ARKodeMRIStepMem step_mem,
                            int is, int* nflagPtr);
int mriStep_Predict(ARKodeMem ark_mem, int istage, N_Vector yguess);
int mriStep_StageSetup(ARKodeMem ark_mem);
int mriStep_NlsInit(ARKodeMem ark_mem);
int mriStep_Nls(ARKodeMem ark_mem, int nflag);
int mriStep_SlowRHS(ARKodeMem ark_mem, sunrealtype t, N_Vector y, N_Vector f,
                    int mode);
int mriStep_Hin(ARKodeMem ark_mem, sunrealtype tcur, sunrealtype tout,
                N_Vector fcur, sunrealtype* h);
void mriStep_ApplyForcing(ARKodeMRIStepMem step_mem, sunrealtype t,
                          sunrealtype s, int* nvec);

/* private functions passed to nonlinear solver */
int mriStep_NlsResidual(N_Vector yy, N_Vector res, void* arkode_mem);
int mriStep_NlsFPFunction(N_Vector yy, N_Vector res, void* arkode_mem);
int mriStep_NlsLSetup(sunbooleantype jbad, sunbooleantype* jcur,
                      void* arkode_mem);
int mriStep_NlsLSolve(N_Vector delta, void* arkode_mem);
int mriStep_NlsConvTest(SUNNonlinearSolver NLS, N_Vector y, N_Vector del,
                        sunrealtype tol, N_Vector ewt, void* arkode_mem);

/* Inner stepper functions */
int mriStepInnerStepper_HasRequiredOps(MRIStepInnerStepper stepper);
sunbooleantype mriStepInnerStepper_SupportsRTolAdaptivity(
  MRIStepInnerStepper stepper);
int mriStepInnerStepper_Evolve(MRIStepInnerStepper stepper, sunrealtype t0,
                               sunrealtype tout, N_Vector y);
int mriStepInnerStepper_EvolveSUNStepper(MRIStepInnerStepper stepper,
                                         sunrealtype t0, sunrealtype tout,
                                         N_Vector y);
int mriStepInnerStepper_FullRhs(MRIStepInnerStepper stepper, sunrealtype t,
                                N_Vector y, N_Vector f, int mode);
int mriStepInnerStepper_FullRhsSUNStepper(MRIStepInnerStepper stepper,
                                          sunrealtype t, N_Vector y, N_Vector f,
                                          int mode);
int mriStepInnerStepper_Reset(MRIStepInnerStepper stepper, sunrealtype tR,
                              N_Vector yR);
<<<<<<< HEAD
=======
int mriStepInnerStepper_GetAccumulatedError(MRIStepInnerStepper stepper,
                                            sunrealtype* accum_error);
int mriStepInnerStepper_ResetAccumulatedError(MRIStepInnerStepper stepper);
int mriStepInnerStepper_SetRTol(MRIStepInnerStepper stepper, sunrealtype rtol);
>>>>>>> 525c71bb
int mriStepInnerStepper_ResetSUNStepper(MRIStepInnerStepper stepper,
                                        sunrealtype tR, N_Vector yR);
int mriStepInnerStepper_AllocVecs(MRIStepInnerStepper stepper, int count,
                                  N_Vector tmpl);
int mriStepInnerStepper_Resize(MRIStepInnerStepper stepper, ARKVecResizeFn resize,
                               void* resize_data, sunindextype lrw_diff,
                               sunindextype liw_diff, N_Vector tmpl);
int mriStepInnerStepper_FreeVecs(MRIStepInnerStepper stepper);
void mriStepInnerStepper_PrintMem(MRIStepInnerStepper stepper, FILE* outfile);

/* Compute forcing for inner stepper */
int mriStep_ComputeInnerForcing(ARKodeMem ark_mem, ARKodeMRIStepMem step_mem,
                                int stage, sunrealtype t0, sunrealtype tf);

/* Return effective RK coefficients (nofast stage) */
int mriStep_RKCoeffs(MRIStepCoupling MRIC, int is, int* stage_map,
                     sunrealtype* Ae_row, sunrealtype* Ai_row);

/*===============================================================
  MRIStep SUNAdaptController wrapper module -- this is used to
  insert MRIStep in-between ARKODE at the "slow" time scale, and
  the inner-steppers that comprise the MRI time-step evolution.
  Since ARKODE itself only calls single-scale controller
  functions (e.g., EstimateStep and UpdateH), then this serves to
  translate those single-rate controller functions to the multi-
  rate context, leveraging MRIStep-specific knowledge of the
  slow+fast time scale relationship to CALL multi-rate controller
  functions (e.g., EstimateMRISteps, EstimateStepTol, UpdateMRIH,
  and UpdateMRIHTol) provided by the underlying multi-rate
  controller.
  ===============================================================*/

typedef struct _mriStepControlContent
{
  ARKodeMem ark_mem;         /* ARKODE memory pointer */
  ARKodeMRIStepMem step_mem; /* MRIStep memory pointer */
  SUNAdaptController C;      /* attached controller pointer */
}* mriStepControlContent;

#define MRICONTROL_C(C) (((mriStepControlContent)(C->content))->C)
#define MRICONTROL_A(C) (((mriStepControlContent)(C->content))->ark_mem)
#define MRICONTROL_S(C) (((mriStepControlContent)(C->content))->step_mem)

SUNAdaptController SUNAdaptController_MRIStep(ARKodeMem ark_mem,
                                              SUNAdaptController C);
SUNAdaptController_Type SUNAdaptController_GetType_MRIStep(SUNAdaptController C);
SUNErrCode SUNAdaptController_EstimateStep_MRIStep(SUNAdaptController C,
                                                   sunrealtype H, int P,
                                                   sunrealtype DSM,
                                                   sunrealtype* Hnew);
SUNErrCode SUNAdaptController_Reset_MRIStep(SUNAdaptController C);
SUNErrCode SUNAdaptController_Write_MRIStep(SUNAdaptController C, FILE* fptr);
SUNErrCode SUNAdaptController_UpdateH_MRIStep(SUNAdaptController C,
                                              sunrealtype h, sunrealtype dsm);
SUNErrCode SUNAdaptController_Space_MRIStep(SUNAdaptController C,
                                            long int* lenrw, long int* leniw);

/*===============================================================
  Reusable MRIStep Error Messages
  ===============================================================*/

/* Initialization and I/O error messages */
#define MSG_MRISTEP_NO_MEM      "Time step module memory is NULL."
#define MSG_NLS_INIT_FAIL       "The nonlinear solver's init routine failed."
#define MSG_MRISTEP_NO_COUPLING "The MRIStepCoupling is NULL."

#ifdef __cplusplus
}
#endif

#endif<|MERGE_RESOLUTION|>--- conflicted
+++ resolved
@@ -323,13 +323,10 @@
                                           int mode);
 int mriStepInnerStepper_Reset(MRIStepInnerStepper stepper, sunrealtype tR,
                               N_Vector yR);
-<<<<<<< HEAD
-=======
 int mriStepInnerStepper_GetAccumulatedError(MRIStepInnerStepper stepper,
                                             sunrealtype* accum_error);
 int mriStepInnerStepper_ResetAccumulatedError(MRIStepInnerStepper stepper);
 int mriStepInnerStepper_SetRTol(MRIStepInnerStepper stepper, sunrealtype rtol);
->>>>>>> 525c71bb
 int mriStepInnerStepper_ResetSUNStepper(MRIStepInnerStepper stepper,
                                         sunrealtype tR, N_Vector yR);
 int mriStepInnerStepper_AllocVecs(MRIStepInnerStepper stepper, int count,
