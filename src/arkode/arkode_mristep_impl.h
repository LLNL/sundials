/* -----------------------------------------------------------------------------
 * Programmer(s): David J. Gardner @ LLNL
 *                Daniel R. Reynolds @ SMU
 * -----------------------------------------------------------------------------
 * SUNDIALS Copyright Start
 * Copyright (c) 2002-2024, Lawrence Livermore National Security
 * and Southern Methodist University.
 * All rights reserved.
 *
 * See the top-level LICENSE and NOTICE files for details.
 *
 * SPDX-License-Identifier: BSD-3-Clause
 * SUNDIALS Copyright End
 * -----------------------------------------------------------------------------
 * Implementation header file for ARKODE's MRI time stepper module.
 * ---------------------------------------------------------------------------*/

#ifndef _ARKODE_MRISTEP_IMPL_H
#define _ARKODE_MRISTEP_IMPL_H

/* Public header file */
#include "arkode/arkode_mristep.h"

/* Private header files */
#include "arkode_impl.h"
#include "arkode_ls_impl.h"
#include "arkode_mri_tables_impl.h"

#ifdef __cplusplus /* wrapper to enable C++ usage */
extern "C" {
#endif

/* Stage type identifiers */
#define MRISTAGE_STIFF_ACC   -1
#define MRISTAGE_ERK_FAST    0
#define MRISTAGE_ERK_NOFAST  1
#define MRISTAGE_DIRK_NOFAST 2
#define MRISTAGE_DIRK_FAST   3

/* Implicit solver constants (duplicate from arkode_arkstep_impl.h) */
/*   max number of nonlinear iterations */
#define MAXCOR 3
/*   constant to estimate the convergence rate for the nonlinear equation */
#define CRDOWN SUN_RCONST(0.3)
/*   if |gamma/gammap-1| > DGMAX then call lsetup */
#define DGMAX SUN_RCONST(0.2)
/*   declare divergence if ratio del/delp > RDIV */
#define RDIV SUN_RCONST(2.3)
/*   max no. of steps between lsetup calls */
#define MSBP 20
/*   default solver tolerance factor */
#define NLSCOEF SUN_RCONST(0.1)

/*===============================================================
  MRI time step module data structure
  ===============================================================*/

/*---------------------------------------------------------------
  The type ARKodeMRIStepMem is type pointer to struct
  ARKodeMRIStepMemRec. This structure contains fields to
  perform a MRI time step.
  ---------------------------------------------------------------*/
typedef struct ARKodeMRIStepMemRec
{
  /* MRI problem specification */
  ARKRhsFn fse; /* y' = fse(t,y) + fsi(t,y) + ff(t,y) */
  ARKRhsFn fsi;
  sunbooleantype linear;         /* SUNTRUE if fi is linear        */
  sunbooleantype linear_timedep; /* SUNTRUE if dfi/dy depends on t */
  sunbooleantype explicit_rhs;   /* SUNTRUE if fse is provided     */
  sunbooleantype implicit_rhs;   /* SUNTRUE if fsi is provided     */
  sunbooleantype deduce_rhs;     /* SUNTRUE if fi is deduced after
                                    a nonlinear solve              */

  /* Outer RK method storage and parameters */
  N_Vector* Fse;           /* explicit RHS at each stage               */
  N_Vector* Fsi;           /* implicit RHS at each stage               */
  sunbooleantype unify_Fs; /* Fse and Fsi point at the same memory   */
  MRIStepCoupling MRIC;    /* slow->fast coupling table                */
  int q;                   /* method order                             */
  int p;                   /* embedding order                          */
  int stages;              /* total number of stages                   */
  int nstages_active;      /* number of active stage RHS vectors       */
  int nstages_allocated;   /* number of stage RHS vectors allocated    */
  int* stage_map;          /* index map for storing stage RHS vectors  */
  int* stagetypes;         /* type flags for stages                    */
  sunrealtype* Ae_row;     /* equivalent explicit RK coeffs            */
  sunrealtype* Ai_row;     /* equivalent implicit RK coeffs            */

  /* Algebraic solver data and parameters */
  N_Vector sdata;         /* old stage data in residual               */
  N_Vector zpred;         /* predicted stage solution                 */
  N_Vector zcor;          /* stage correction                         */
  int istage;             /* current stage index                      */
  SUNNonlinearSolver NLS; /* generic SUNNonlinearSolver object        */
  sunbooleantype ownNLS;  /* flag indicating ownership of NLS         */
  ARKRhsFn nls_fsi;       /* fsi(t,y) used in the nonlinear solver    */
  sunrealtype gamma;      /* gamma = h * A(i,i)                       */
  sunrealtype gammap;     /* gamma at the last setup call             */
  sunrealtype gamrat;     /* gamma / gammap                           */
  sunrealtype dgmax;      /* call lsetup if |gamma/gammap-1| >= dgmax */
  int predictor;          /* implicit prediction method to use        */
  sunrealtype crdown;     /* nonlinear conv rate estimation constant  */
  sunrealtype rdiv;       /* nonlin divergence if del/delp > rdiv     */
  sunrealtype crate;      /* estimated nonlin convergence rate        */
  sunrealtype delp;       /* norm of previous nonlinear solver update */
  sunrealtype eRNrm;      /* estimated residual norm, used in nonlin
                             and linear solver convergence tests      */
  sunrealtype nlscoef;    /* coefficient in nonlin. convergence test  */

  int msbp;       /* positive => max # steps between lsetup
                             negative => call at each Newton iter     */
  long int nstlp; /* step number of last setup call           */

  int maxcor;          /* max num iterations for solving the
                          nonlinear equation                       */
  int convfail;        /* NLS fail flag (for interface routines)   */
  sunbooleantype jcur; /* is Jacobian info for lin solver current? */
  ARKStagePredictFn stage_predict; /* User-supplied stage predictor   */

  /* Linear Solver Data */
  ARKLinsolInitFn linit;
  ARKLinsolSetupFn lsetup;
  ARKLinsolSolveFn lsolve;
  ARKLinsolFreeFn lfree;
  void* lmem;

  /* Inner stepper */
  MRIStepInnerStepper stepper;

  /* User-supplied pre and post inner evolve functions */
  MRIStepPreInnerFn pre_inner_evolve;
  MRIStepPostInnerFn post_inner_evolve;

  /* MRI adaptivity parameters */
  sunrealtype inner_control;     /* prev control parameter */
  sunrealtype inner_dsm;         /* prev inner stepper accumulated error */
  sunrealtype inner_control_new; /* upcoming control parameter */

  /* Counters */
  long int nfse;      /* num fse calls                    */
  long int nfsi;      /* num fsi calls                    */
  long int nsetups;   /* num linear solver setup calls    */
  long int nls_iters; /* num nonlinear solver iters       */
  long int nls_fails; /* num nonlinear solver fails       */
  int nfusedopvecs;   /* length of cvals and Xvecs arrays */

  /* Data for using ERKStep with external polynomial forcing */
  sunbooleantype expforcing; /* add forcing to explicit RHS */
  sunbooleantype impforcing; /* add forcing to implicit RHS */
  sunrealtype tshift;        /* time normalization shift    */
  sunrealtype tscale;        /* time normalization scaling  */
  N_Vector* forcing;         /* array of forcing vectors    */
  int nforcing;              /* number of forcing vectors   */

  /* Reusable arrays for fused vector operations */
  sunrealtype* cvals;
  N_Vector* Xvecs;

}* ARKodeMRIStepMem;

/*===============================================================
  MRI innter time stepper data structure
  ===============================================================*/

typedef struct _MRIStepInnerStepper_Ops* MRIStepInnerStepper_Ops;

struct _MRIStepInnerStepper_Ops
{
  MRIStepInnerEvolveFn evolve;
  MRIStepInnerFullRhsFn fullrhs;
  MRIStepInnerResetFn reset;
  MRIStepInnerGetAccumulatedError geterror;
  MRIStepInnerResetAccumulatedError reseterror;
  MRIStepInnerSetRTol setrtol;
};

struct _MRIStepInnerStepper
{
  /* stepper specific content and operations */
  void* content;
  MRIStepInnerStepper_Ops ops;

  /* stepper context */
  SUNContext sunctx;

  /* base class data */
  N_Vector* forcing;      /* array of forcing vectors            */
  int nforcing;           /* number of forcing vectors active    */
  int nforcing_allocated; /* number of forcing vectors allocated */
  int last_flag;          /* last stepper return flag            */
  sunrealtype tshift;     /* time normalization shift            */
  sunrealtype tscale;     /* time normalization scaling          */

  /* fused op workspace */
  sunrealtype* vals;
  N_Vector* vecs;

  /* Space requirements */
  sunindextype lrw1; /* no. of sunrealtype words in 1 N_Vector          */
  sunindextype liw1; /* no. of integer words in 1 N_Vector           */
  long int lrw;      /* no. of sunrealtype words in ARKODE work vectors */
  long int liw;      /* no. of integer words in ARKODE work vectors  */
};

/*===============================================================
  MRI time step module private function prototypes
  ===============================================================*/

/* Interface routines supplied to ARKODE */
int mriStep_AttachLinsol(ARKodeMem ark_mem, ARKLinsolInitFn linit,
                         ARKLinsolSetupFn lsetup, ARKLinsolSolveFn lsolve,
                         ARKLinsolFreeFn lfree,
                         SUNLinearSolver_Type lsolve_type, void* lmem);
void mriStep_DisableLSetup(ARKodeMem ark_mem);
int mriStep_Init(ARKodeMem ark_mem, int init_type);
void* mriStep_GetLmem(ARKodeMem ark_mem);
ARKRhsFn mriStep_GetImplicitRHS(ARKodeMem ark_mem);
int mriStep_GetGammas(ARKodeMem ark_mem, sunrealtype* gamma, sunrealtype* gamrat,
                      sunbooleantype** jcur, sunbooleantype* dgamma_fail);
int mriStep_FullRHS(ARKodeMem ark_mem, sunrealtype t, N_Vector y, N_Vector f,
                    int mode);
int mriStep_TakeStepMRIGARK(ARKodeMem ark_mem, sunrealtype* dsmPtr,
                            int* nflagPtr);
int mriStep_TakeStepMRISR(ARKodeMem ark_mem, sunrealtype* dsmPtr, int* nflagPtr);
int mriStep_TakeStepMERK(ARKodeMem ark_mem, sunrealtype* dsmPtr, int* nflagPtr);
int mriStep_SetAdaptController(ARKodeMem ark_mem, SUNAdaptController C);
int mriStep_SetUserData(ARKodeMem ark_mem, void* user_data);
int mriStep_SetDefaults(ARKodeMem ark_mem);
int mriStep_SetOrder(ARKodeMem ark_mem, int ord);
int mriStep_SetNonlinearSolver(ARKodeMem ark_mem, SUNNonlinearSolver NLS);
int mriStep_SetNlsRhsFn(ARKodeMem ark_mem, ARKRhsFn nls_fi);
int mriStep_SetLinear(ARKodeMem ark_mem, int timedepend);
int mriStep_SetNonlinear(ARKodeMem ark_mem);
int mriStep_SetNonlinCRDown(ARKodeMem ark_mem, sunrealtype crdown);
int mriStep_SetNonlinRDiv(ARKodeMem ark_mem, sunrealtype rdiv);
int mriStep_SetDeltaGammaMax(ARKodeMem ark_mem, sunrealtype dgmax);
int mriStep_SetLSetupFrequency(ARKodeMem ark_mem, int msbp);
int mriStep_SetPredictorMethod(ARKodeMem ark_mem, int pred_method);
int mriStep_SetMaxNonlinIters(ARKodeMem ark_mem, int maxcor);
int mriStep_SetNonlinConvCoef(ARKodeMem ark_mem, sunrealtype nlscoef);
int mriStep_SetStagePredictFn(ARKodeMem ark_mem, ARKStagePredictFn PredictStage);
int mriStep_SetDeduceImplicitRhs(ARKodeMem ark_mem, sunbooleantype deduce);
<<<<<<< HEAD
int mriStep_GetEstLocalErrors(ARKodeMem ark_mem, N_Vector ele);
=======
int mriStep_GetNumRhsEvals(ARKodeMem ark_mem, int partition_index,
                           long int* rhs_evals);
>>>>>>> 554fa923
int mriStep_GetCurrentGamma(ARKodeMem ark_mem, sunrealtype* gamma);
int mriStep_GetNonlinearSystemData(ARKodeMem ark_mem, sunrealtype* tcur,
                                   N_Vector* zpred, N_Vector* z, N_Vector* Fi,
                                   sunrealtype* gamma, N_Vector* sdata,
                                   void** user_data);
int mriStep_GetNumLinSolvSetups(ARKodeMem ark_mem, long int* nlinsetups);
int mriStep_GetNumNonlinSolvIters(ARKodeMem ark_mem, long int* nniters);
int mriStep_GetNumNonlinSolvConvFails(ARKodeMem ark_mem, long int* nnfails);
int mriStep_GetNonlinSolvStats(ARKodeMem ark_mem, long int* nniters,
                               long int* nnfails);
int mriStep_PrintAllStats(ARKodeMem ark_mem, FILE* outfile, SUNOutputFormat fmt);
int mriStep_WriteParameters(ARKodeMem ark_mem, FILE* fp);
int mriStep_Reset(ARKodeMem ark_mem, sunrealtype tR, N_Vector yR);
int mriStep_Resize(ARKodeMem ark_mem, N_Vector y0, sunrealtype hscale,
                   sunrealtype t0, ARKVecResizeFn resize, void* resize_data);
int mriStep_ComputeState(ARKodeMem ark_mem, N_Vector zcor, N_Vector z);
void mriStep_Free(ARKodeMem ark_mem);
void mriStep_PrintMem(ARKodeMem ark_mem, FILE* outfile);
int mriStep_SetInnerForcing(ARKodeMem ark_mem, sunrealtype tshift,
                            sunrealtype tscale, N_Vector* f, int nvecs);

/* Internal utility routines */
int mriStep_AccessARKODEStepMem(void* arkode_mem, const char* fname,
                                ARKodeMem* ark_mem, ARKodeMRIStepMem* step_mem);
int mriStep_AccessStepMem(ARKodeMem ark_mem, const char* fname,
                          ARKodeMRIStepMem* step_mem);
sunbooleantype mriStep_CheckNVector(N_Vector tmpl);
int mriStep_SetCoupling(ARKodeMem ark_mem);
int mriStep_CheckCoupling(ARKodeMem ark_mem);
int mriStep_StageERKFast(ARKodeMem ark_mem, ARKodeMRIStepMem step_mem,
                         sunrealtype t0, sunrealtype tf, N_Vector ycur,
                         N_Vector ytemp, sunbooleantype force_reset,
                         sunbooleantype get_inner_dsm);
int mriStep_StageERKNoFast(ARKodeMem ark_mem, ARKodeMRIStepMem step_mem, int is);
int mriStep_StageDIRKFast(ARKodeMem ark_mem, ARKodeMRIStepMem step_mem, int is,
                          int* nflagPtr);
int mriStep_StageDIRKNoFast(ARKodeMem ark_mem, ARKodeMRIStepMem step_mem,
                            int is, int* nflagPtr);
int mriStep_Predict(ARKodeMem ark_mem, int istage, N_Vector yguess);
int mriStep_StageSetup(ARKodeMem ark_mem);
int mriStep_NlsInit(ARKodeMem ark_mem);
int mriStep_Nls(ARKodeMem ark_mem, int nflag);
int mriStep_SlowRHS(ARKodeMem ark_mem, sunrealtype t, N_Vector y, N_Vector f,
                    int mode);
int mriStep_FastRHS(ARKodeMem ark_mem, sunrealtype t, N_Vector y, N_Vector f,
                    int mode);
int mriStep_Hin(ARKodeMem ark_mem, sunrealtype tcur, sunrealtype tout,
                N_Vector fcur, sunrealtype* h);
void mriStep_ApplyForcing(ARKodeMRIStepMem step_mem, sunrealtype t,
                          sunrealtype s, int* nvec);

/* private functions passed to nonlinear solver */
int mriStep_NlsResidual(N_Vector yy, N_Vector res, void* arkode_mem);
int mriStep_NlsFPFunction(N_Vector yy, N_Vector res, void* arkode_mem);
int mriStep_NlsLSetup(sunbooleantype jbad, sunbooleantype* jcur,
                      void* arkode_mem);
int mriStep_NlsLSolve(N_Vector delta, void* arkode_mem);
int mriStep_NlsConvTest(SUNNonlinearSolver NLS, N_Vector y, N_Vector del,
                        sunrealtype tol, N_Vector ewt, void* arkode_mem);

/* Inner stepper functions */
int mriStepInnerStepper_HasRequiredOps(MRIStepInnerStepper stepper);
sunbooleantype mriStepInnerStepper_SupportsRTolAdaptivity(
  MRIStepInnerStepper stepper);
int mriStepInnerStepper_Evolve(MRIStepInnerStepper stepper, sunrealtype t0,
                               sunrealtype tout, N_Vector y);
int mriStepInnerStepper_FullRhs(MRIStepInnerStepper stepper, sunrealtype t,
                                N_Vector y, N_Vector f, int mode);
int mriStepInnerStepper_Reset(MRIStepInnerStepper stepper, sunrealtype tR,
                              N_Vector yR);
int mriStepInnerStepper_GetError(MRIStepInnerStepper stepper,
                                 sunrealtype* accum_error);
int mriStepInnerStepper_ResetError(MRIStepInnerStepper stepper);
int mriStepInnerStepper_SetRTol(MRIStepInnerStepper stepper, sunrealtype rtol);
int mriStepInnerStepper_AllocVecs(MRIStepInnerStepper stepper, int count,
                                  N_Vector tmpl);
int mriStepInnerStepper_Resize(MRIStepInnerStepper stepper, ARKVecResizeFn resize,
                               void* resize_data, sunindextype lrw_diff,
                               sunindextype liw_diff, N_Vector tmpl);
int mriStepInnerStepper_FreeVecs(MRIStepInnerStepper stepper);
void mriStepInnerStepper_PrintMem(MRIStepInnerStepper stepper, FILE* outfile);

/* Compute forcing for inner stepper */
int mriStep_ComputeInnerForcing(ARKodeMem ark_mem, ARKodeMRIStepMem step_mem,
                                int stage, sunrealtype t0, sunrealtype tf);

/* Return effective RK coefficients (nofast stage) */
int mriStep_RKCoeffs(MRIStepCoupling MRIC, int is, int* stage_map,
                     sunrealtype* Ae_row, sunrealtype* Ai_row);

/*===============================================================
  MRIStep SUNAdaptController wrapper module -- this is used to
  insert MRIStep in-between ARKODE at the "slow" time scale, and
  the inner-steppers that comprise the MRI time-step evolution.
  Since ARKODE itself only calls single-scale controller
  functions (e.g., EstimateStep and UpdateH), then this serves to
  translate those single-rate controller functions to the multi-
  rate context, leveraging MRIStep-specific knowledge of the
  slow+fast time scale relationship to CALL multi-rate controller
  functions (e.g., EstimateMRISteps, EstimateStepTol, UpdateMRIH,
  and UpdateMRITol) provided by the underlying multi-rate
  controller.
  ===============================================================*/

typedef struct _mriStepControlContent
{
  ARKodeMem ark_mem;         /* ARKODE memory pointer */
  ARKodeMRIStepMem step_mem; /* MRIStep memory pointer */
  SUNAdaptController C;      /* attached controller pointer */
}* mriStepControlContent;

#define MRICONTROL_C(C) (((mriStepControlContent)(C->content))->C)
#define MRICONTROL_A(C) (((mriStepControlContent)(C->content))->ark_mem)
#define MRICONTROL_S(C) (((mriStepControlContent)(C->content))->step_mem)

SUNAdaptController SUNAdaptController_MRIStep(ARKodeMem ark_mem,
                                              SUNAdaptController C);
SUNAdaptController_Type SUNAdaptController_GetType_MRIStep(SUNAdaptController C);
SUNErrCode SUNAdaptController_EstimateStep_MRIStep(SUNAdaptController C,
                                                   sunrealtype H, int P,
                                                   sunrealtype DSM,
                                                   sunrealtype* Hnew);
SUNErrCode SUNAdaptController_Reset_MRIStep(SUNAdaptController C);
SUNErrCode SUNAdaptController_Write_MRIStep(SUNAdaptController C, FILE* fptr);
SUNErrCode SUNAdaptController_UpdateH_MRIStep(SUNAdaptController C,
                                              sunrealtype h, sunrealtype dsm);
SUNErrCode SUNAdaptController_Space_MRIStep(SUNAdaptController C,
                                            long int* lenrw, long int* leniw);

/*===============================================================
  Reusable MRIStep Error Messages
  ===============================================================*/

/* Initialization and I/O error messages */
#define MSG_MRISTEP_NO_MEM      "Time step module memory is NULL."
#define MSG_NLS_INIT_FAIL       "The nonlinear solver's init routine failed."
#define MSG_MRISTEP_NO_COUPLING "The MRIStepCoupling is NULL."

#ifdef __cplusplus
}
#endif

#endif<|MERGE_RESOLUTION|>--- conflicted
+++ resolved
@@ -241,12 +241,9 @@
 int mriStep_SetNonlinConvCoef(ARKodeMem ark_mem, sunrealtype nlscoef);
 int mriStep_SetStagePredictFn(ARKodeMem ark_mem, ARKStagePredictFn PredictStage);
 int mriStep_SetDeduceImplicitRhs(ARKodeMem ark_mem, sunbooleantype deduce);
-<<<<<<< HEAD
 int mriStep_GetEstLocalErrors(ARKodeMem ark_mem, N_Vector ele);
-=======
 int mriStep_GetNumRhsEvals(ARKodeMem ark_mem, int partition_index,
                            long int* rhs_evals);
->>>>>>> 554fa923
 int mriStep_GetCurrentGamma(ARKodeMem ark_mem, sunrealtype* gamma);
 int mriStep_GetNonlinearSystemData(ARKodeMem ark_mem, sunrealtype* tcur,
                                    N_Vector* zpred, N_Vector* z, N_Vector* Fi,
