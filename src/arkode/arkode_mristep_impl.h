/* -----------------------------------------------------------------------------
 * Programmer(s): David J. Gardner @ LLNL
 *                Daniel R. Reynolds @ SMU
 * -----------------------------------------------------------------------------
 * SUNDIALS Copyright Start
 * Copyright (c) 2002-2024, Lawrence Livermore National Security
 * and Southern Methodist University.
 * All rights reserved.
 *
 * See the top-level LICENSE and NOTICE files for details.
 *
 * SPDX-License-Identifier: BSD-3-Clause
 * SUNDIALS Copyright End
 * -----------------------------------------------------------------------------
 * Implementation header file for ARKODE's MRI time stepper module.
 * ---------------------------------------------------------------------------*/

#ifndef _ARKODE_MRISTEP_IMPL_H
#define _ARKODE_MRISTEP_IMPL_H

/* Public header file */
#include "arkode/arkode_mristep.h"

/* Private header files */
#include "arkode_impl.h"
#include "arkode_ls_impl.h"
#include "arkode_mri_tables_impl.h"

#ifdef __cplusplus /* wrapper to enable C++ usage */
extern "C" {
#endif

/* Stage type identifiers */
#define MRISTAGE_STIFF_ACC   -1
#define MRISTAGE_ERK_FAST    0
#define MRISTAGE_ERK_NOFAST  1
#define MRISTAGE_DIRK_NOFAST 2
#define MRISTAGE_DIRK_FAST   3

/* Implicit solver constants (duplicate from arkode_arkstep_impl.h) */
/*   max number of nonlinear iterations */
#define MAXCOR 3
/*   constant to estimate the convergence rate for the nonlinear equation */
#define CRDOWN SUN_RCONST(0.3)
/*   if |gamma/gammap-1| > DGMAX then call lsetup */
#define DGMAX SUN_RCONST(0.2)
/*   declare divergence if ratio del/delp > RDIV */
#define RDIV SUN_RCONST(2.3)
/*   max no. of steps between lsetup calls */
#define MSBP 20
/*   default solver tolerance factor */
#define NLSCOEF SUN_RCONST(0.1)

/*===============================================================
  MRI time step module data structure
  ===============================================================*/

/*---------------------------------------------------------------
  The type ARKodeMRIStepMem is type pointer to struct
  ARKodeMRIStepMemRec. This structure contains fields to
  perform a MRI time step.
  ---------------------------------------------------------------*/
typedef struct ARKodeMRIStepMemRec
{
  /* MRI problem specification */
  ARKRhsFn fse; /* y' = fse(t,y) + fsi(t,y) + ff(t,y) */
  ARKRhsFn fsi;
  sunbooleantype linear;         /* SUNTRUE if fi is linear        */
  sunbooleantype linear_timedep; /* SUNTRUE if dfi/dy depends on t */
  sunbooleantype explicit_rhs;   /* SUNTRUE if fse is provided     */
  sunbooleantype implicit_rhs;   /* SUNTRUE if fsi is provided     */
  sunbooleantype deduce_rhs;     /* SUNTRUE if fi is deduced after
                                    a nonlinear solve              */

  /* Outer RK method storage and parameters */
  N_Vector* Fse;           /* explicit RHS at each stage               */
  N_Vector* Fsi;           /* implicit RHS at each stage               */
  sunbooleantype unify_Fs; /* Fse and Fsi point at the same memory     */
  sunbooleantype fse_is_current;
  sunbooleantype fsi_is_current;
  MRIStepCoupling MRIC;  /* slow->fast coupling table                */
  int q;                 /* method order                             */
  int p;                 /* embedding order                          */
  int stages;            /* total number of stages                   */
  int nstages_active;    /* number of active stage RHS vectors       */
  int nstages_allocated; /* number of stage RHS vectors allocated    */
  int* stage_map;        /* index map for storing stage RHS vectors  */
  int* stagetypes;       /* type flags for stages                    */
  sunrealtype* Ae_row;   /* equivalent explicit RK coeffs            */
  sunrealtype* Ai_row;   /* equivalent implicit RK coeffs            */

  /* Algebraic solver data and parameters */
  N_Vector sdata;         /* old stage data in residual               */
  N_Vector zpred;         /* predicted stage solution                 */
  N_Vector zcor;          /* stage correction                         */
  int istage;             /* current stage index                      */
  SUNNonlinearSolver NLS; /* generic SUNNonlinearSolver object        */
  sunbooleantype ownNLS;  /* flag indicating ownership of NLS         */
  ARKRhsFn nls_fsi;       /* fsi(t,y) used in the nonlinear solver    */
  sunrealtype gamma;      /* gamma = h * A(i,i)                       */
  sunrealtype gammap;     /* gamma at the last setup call             */
  sunrealtype gamrat;     /* gamma / gammap                           */
  sunrealtype dgmax;      /* call lsetup if |gamma/gammap-1| >= dgmax */
  int predictor;          /* implicit prediction method to use        */
  sunrealtype crdown;     /* nonlinear conv rate estimation constant  */
  sunrealtype rdiv;       /* nonlin divergence if del/delp > rdiv     */
  sunrealtype crate;      /* estimated nonlin convergence rate        */
  sunrealtype delp;       /* norm of previous nonlinear solver update */
  sunrealtype eRNrm;      /* estimated residual norm, used in nonlin
                             and linear solver convergence tests      */
  sunrealtype nlscoef;    /* coefficient in nonlin. convergence test  */

  int msbp;       /* positive => max # steps between lsetup
                     negative => call at each Newton iter     */
  long int nstlp; /* step number of last setup call           */

  int maxcor;          /* max num iterations for solving the
                          nonlinear equation                       */
  int convfail;        /* NLS fail flag (for interface routines)   */
  sunbooleantype jcur; /* is Jacobian info for lin solver current? */
  ARKStagePredictFn stage_predict; /* User-supplied stage predictor   */

  /* Linear Solver Data */
  ARKLinsolInitFn linit;
  ARKLinsolSetupFn lsetup;
  ARKLinsolSolveFn lsolve;
  ARKLinsolFreeFn lfree;
  void* lmem;

  /* Inner stepper */
  MRIStepInnerStepper stepper;

  /* User-supplied pre and post inner evolve functions */
  MRIStepPreInnerFn pre_inner_evolve;
  MRIStepPostInnerFn post_inner_evolve;

  /* MRI adaptivity parameters */
  sunrealtype inner_rtol_factor;     /* prev control parameter */
  sunrealtype inner_dsm;             /* prev inner stepper accumulated error */
  sunrealtype inner_rtol_factor_new; /* upcoming control parameter */

  /* Counters */
  long int nfse;        /* num fse calls                    */
  long int nfsi;        /* num fsi calls                    */
  long int nsetups;     /* num linear solver setup calls    */
  long int nls_iters;   /* num nonlinear solver iters       */
  long int nls_fails;   /* num nonlinear solver fails       */
  long int inner_fails; /* num recov. inner solver fails  */
  int nfusedopvecs;     /* length of cvals and Xvecs arrays */

  /* Data for using MRIStep with external polynomial forcing */
  sunbooleantype expforcing; /* add forcing to explicit RHS */
  sunbooleantype impforcing; /* add forcing to implicit RHS */
  sunrealtype tshift;        /* time normalization shift    */
  sunrealtype tscale;        /* time normalization scaling  */
  N_Vector* forcing;         /* array of forcing vectors    */
  int nforcing;              /* number of forcing vectors   */

  /* Reusable arrays for fused vector operations */
  sunrealtype* cvals;
  N_Vector* Xvecs;

}* ARKodeMRIStepMem;

/*===============================================================
  MRI innter time stepper data structure
  ===============================================================*/

typedef struct _MRIStepInnerStepper_Ops* MRIStepInnerStepper_Ops;

struct _MRIStepInnerStepper_Ops
{
  MRIStepInnerEvolveFn evolve;
  MRIStepInnerFullRhsFn fullrhs;
  MRIStepInnerResetFn reset;
  MRIStepInnerGetAccumulatedError geterror;
  MRIStepInnerResetAccumulatedError reseterror;
  MRIStepInnerSetRTol setrtol;
};

struct _MRIStepInnerStepper
{
  /* stepper specific content and operations */
  void* content;
  MRIStepInnerStepper_Ops ops;

  /* stepper context */
  SUNContext sunctx;

  /* base class data */
  N_Vector* forcing;      /* array of forcing vectors            */
  int nforcing;           /* number of forcing vectors active    */
  int nforcing_allocated; /* number of forcing vectors allocated */
  int last_flag;          /* last stepper return flag            */
  sunrealtype tshift;     /* time normalization shift            */
  sunrealtype tscale;     /* time normalization scaling          */

  /* fused op workspace */
  sunrealtype* vals;
  N_Vector* vecs;

  /* Space requirements */
  sunindextype lrw1; /* no. of sunrealtype words in 1 N_Vector          */
  sunindextype liw1; /* no. of integer words in 1 N_Vector           */
  long int lrw;      /* no. of sunrealtype words in ARKODE work vectors */
  long int liw;      /* no. of integer words in ARKODE work vectors  */
};

/*===============================================================
  MRI time step module private function prototypes
  ===============================================================*/

/* Interface routines supplied to ARKODE */
int mriStep_AttachLinsol(ARKodeMem ark_mem, ARKLinsolInitFn linit,
                         ARKLinsolSetupFn lsetup, ARKLinsolSolveFn lsolve,
                         ARKLinsolFreeFn lfree,
                         SUNLinearSolver_Type lsolve_type, void* lmem);
void mriStep_DisableLSetup(ARKodeMem ark_mem);
int mriStep_Init(ARKodeMem ark_mem, sunrealtype tout, int init_type);
void* mriStep_GetLmem(ARKodeMem ark_mem);
ARKRhsFn mriStep_GetImplicitRHS(ARKodeMem ark_mem);
int mriStep_GetGammas(ARKodeMem ark_mem, sunrealtype* gamma, sunrealtype* gamrat,
                      sunbooleantype** jcur, sunbooleantype* dgamma_fail);
int mriStep_FullRHS(ARKodeMem ark_mem, sunrealtype t, N_Vector y, N_Vector f,
                    int mode);
int mriStep_UpdateF0(ARKodeMem ark_mem, ARKodeMRIStepMem step_mem,
                     sunrealtype t, N_Vector y, int mode);
int mriStep_TakeStepMRIGARK(ARKodeMem ark_mem, sunrealtype* dsmPtr,
                            int* nflagPtr);
int mriStep_TakeStepMRISR(ARKodeMem ark_mem, sunrealtype* dsmPtr, int* nflagPtr);
int mriStep_TakeStepMERK(ARKodeMem ark_mem, sunrealtype* dsmPtr, int* nflagPtr);
int mriStep_SetAdaptController(ARKodeMem ark_mem, SUNAdaptController C);
int mriStep_SetUserData(ARKodeMem ark_mem, void* user_data);
int mriStep_SetDefaults(ARKodeMem ark_mem);
int mriStep_SetOrder(ARKodeMem ark_mem, int ord);
int mriStep_SetNonlinearSolver(ARKodeMem ark_mem, SUNNonlinearSolver NLS);
int mriStep_SetNlsRhsFn(ARKodeMem ark_mem, ARKRhsFn nls_fi);
int mriStep_SetLinear(ARKodeMem ark_mem, int timedepend);
int mriStep_SetNonlinear(ARKodeMem ark_mem);
int mriStep_SetNonlinCRDown(ARKodeMem ark_mem, sunrealtype crdown);
int mriStep_SetNonlinRDiv(ARKodeMem ark_mem, sunrealtype rdiv);
int mriStep_SetDeltaGammaMax(ARKodeMem ark_mem, sunrealtype dgmax);
int mriStep_SetLSetupFrequency(ARKodeMem ark_mem, int msbp);
int mriStep_SetPredictorMethod(ARKodeMem ark_mem, int pred_method);
int mriStep_SetMaxNonlinIters(ARKodeMem ark_mem, int maxcor);
int mriStep_SetNonlinConvCoef(ARKodeMem ark_mem, sunrealtype nlscoef);
int mriStep_SetStagePredictFn(ARKodeMem ark_mem, ARKStagePredictFn PredictStage);
int mriStep_SetDeduceImplicitRhs(ARKodeMem ark_mem, sunbooleantype deduce);
int mriStep_GetEstLocalErrors(ARKodeMem ark_mem, N_Vector ele);
int mriStep_GetNumRhsEvals(ARKodeMem ark_mem, int partition_index,
                           long int* rhs_evals);
int mriStep_GetCurrentGamma(ARKodeMem ark_mem, sunrealtype* gamma);
int mriStep_GetNonlinearSystemData(ARKodeMem ark_mem, sunrealtype* tcur,
                                   N_Vector* zpred, N_Vector* z, N_Vector* Fi,
                                   sunrealtype* gamma, N_Vector* sdata,
                                   void** user_data);
int mriStep_GetNumLinSolvSetups(ARKodeMem ark_mem, long int* nlinsetups);
int mriStep_GetNumNonlinSolvIters(ARKodeMem ark_mem, long int* nniters);
int mriStep_GetNumNonlinSolvConvFails(ARKodeMem ark_mem, long int* nnfails);
int mriStep_GetNonlinSolvStats(ARKodeMem ark_mem, long int* nniters,
                               long int* nnfails);
int mriStep_PrintAllStats(ARKodeMem ark_mem, FILE* outfile, SUNOutputFormat fmt);
int mriStep_WriteParameters(ARKodeMem ark_mem, FILE* fp);
int mriStep_Reset(ARKodeMem ark_mem, sunrealtype tR, N_Vector yR);
int mriStep_Resize(ARKodeMem ark_mem, N_Vector y0, sunrealtype hscale,
                   sunrealtype t0, ARKVecResizeFn resize, void* resize_data);
int mriStep_ComputeState(ARKodeMem ark_mem, N_Vector zcor, N_Vector z);
void mriStep_Free(ARKodeMem ark_mem);
void mriStep_PrintMem(ARKodeMem ark_mem, FILE* outfile);
int mriStep_SetInnerForcing(ARKodeMem ark_mem, sunrealtype tshift,
                            sunrealtype tscale, N_Vector* f, int nvecs);

/* Internal utility routines */
int mriStep_AccessARKODEStepMem(void* arkode_mem, const char* fname,
                                ARKodeMem* ark_mem, ARKodeMRIStepMem* step_mem);
int mriStep_AccessStepMem(ARKodeMem ark_mem, const char* fname,
                          ARKodeMRIStepMem* step_mem);
sunbooleantype mriStep_CheckNVector(N_Vector tmpl);
int mriStep_SetCoupling(ARKodeMem ark_mem);
int mriStep_CheckCoupling(ARKodeMem ark_mem);
int mriStep_StageERKFast(ARKodeMem ark_mem, ARKodeMRIStepMem step_mem,
                         sunrealtype t0, sunrealtype tf, N_Vector ycur,
                         N_Vector ytemp, sunbooleantype get_inner_dsm);
int mriStep_StageERKNoFast(ARKodeMem ark_mem, ARKodeMRIStepMem step_mem, int is);
int mriStep_StageDIRKFast(ARKodeMem ark_mem, ARKodeMRIStepMem step_mem, int is,
                          int* nflagPtr);
int mriStep_StageDIRKNoFast(ARKodeMem ark_mem, ARKodeMRIStepMem step_mem,
                            int is, int* nflagPtr);
int mriStep_Predict(ARKodeMem ark_mem, int istage, N_Vector yguess);
int mriStep_StageSetup(ARKodeMem ark_mem);
int mriStep_NlsInit(ARKodeMem ark_mem);
int mriStep_Nls(ARKodeMem ark_mem, int nflag);
int mriStep_SlowRHS(ARKodeMem ark_mem, sunrealtype t, N_Vector y, N_Vector f,
                    int mode);
int mriStep_Hin(ARKodeMem ark_mem, sunrealtype tcur, sunrealtype tout,
                N_Vector fcur, sunrealtype* h);
void mriStep_ApplyForcing(ARKodeMRIStepMem step_mem, sunrealtype t,
                          sunrealtype s, int* nvec);

/* private functions passed to nonlinear solver */
int mriStep_NlsResidual(N_Vector yy, N_Vector res, void* arkode_mem);
int mriStep_NlsFPFunction(N_Vector yy, N_Vector res, void* arkode_mem);
int mriStep_NlsLSetup(sunbooleantype jbad, sunbooleantype* jcur,
                      void* arkode_mem);
int mriStep_NlsLSolve(N_Vector delta, void* arkode_mem);
int mriStep_NlsConvTest(SUNNonlinearSolver NLS, N_Vector y, N_Vector del,
                        sunrealtype tol, N_Vector ewt, void* arkode_mem);

/* Inner stepper functions */
int mriStepInnerStepper_HasRequiredOps(MRIStepInnerStepper stepper);
sunbooleantype mriStepInnerStepper_SupportsRTolAdaptivity(
  MRIStepInnerStepper stepper);
int mriStepInnerStepper_Evolve(MRIStepInnerStepper stepper, sunrealtype t0,
                               sunrealtype tout, N_Vector y);
int mriStepInnerStepper_EvolveSUNStepper(MRIStepInnerStepper stepper,
                                         sunrealtype t0, sunrealtype tout,
                                         N_Vector y);
int mriStepInnerStepper_FullRhs(MRIStepInnerStepper stepper, sunrealtype t,
                                N_Vector y, N_Vector f, int mode);
int mriStepInnerStepper_FullRhsSUNStepper(MRIStepInnerStepper stepper,
                                          sunrealtype t, N_Vector y, N_Vector f,
                                          int mode);
int mriStepInnerStepper_Reset(MRIStepInnerStepper stepper, sunrealtype tR,
                              N_Vector yR);
<<<<<<< HEAD
int mriStepInnerStepper_GetAccumulatedError(MRIStepInnerStepper stepper,
                                            sunrealtype* accum_error);
int mriStepInnerStepper_ResetAccumulatedError(MRIStepInnerStepper stepper);
int mriStepInnerStepper_SetRTol(MRIStepInnerStepper stepper, sunrealtype rtol);
=======
int mriStepInnerStepper_ResetSUNStepper(MRIStepInnerStepper stepper,
                                        sunrealtype tR, N_Vector yR);
>>>>>>> 7320d085
int mriStepInnerStepper_AllocVecs(MRIStepInnerStepper stepper, int count,
                                  N_Vector tmpl);
int mriStepInnerStepper_Resize(MRIStepInnerStepper stepper, ARKVecResizeFn resize,
                               void* resize_data, sunindextype lrw_diff,
                               sunindextype liw_diff, N_Vector tmpl);
int mriStepInnerStepper_FreeVecs(MRIStepInnerStepper stepper);
void mriStepInnerStepper_PrintMem(MRIStepInnerStepper stepper, FILE* outfile);

/* Compute forcing for inner stepper */
int mriStep_ComputeInnerForcing(ARKodeMem ark_mem, ARKodeMRIStepMem step_mem,
                                int stage, sunrealtype t0, sunrealtype tf);

/* Return effective RK coefficients (nofast stage) */
int mriStep_RKCoeffs(MRIStepCoupling MRIC, int is, int* stage_map,
                     sunrealtype* Ae_row, sunrealtype* Ai_row);

/*===============================================================
  MRIStep SUNAdaptController wrapper module -- this is used to
  insert MRIStep in-between ARKODE at the "slow" time scale, and
  the inner-steppers that comprise the MRI time-step evolution.
  Since ARKODE itself only calls single-scale controller
  functions (e.g., EstimateStep and UpdateH), then this serves to
  translate those single-rate controller functions to the multi-
  rate context, leveraging MRIStep-specific knowledge of the
  slow+fast time scale relationship to CALL multi-rate controller
  functions (e.g., EstimateMRISteps, EstimateStepTol, UpdateMRIH,
  and UpdateMRIHTol) provided by the underlying multi-rate
  controller.
  ===============================================================*/

typedef struct _mriStepControlContent
{
  ARKodeMem ark_mem;         /* ARKODE memory pointer */
  ARKodeMRIStepMem step_mem; /* MRIStep memory pointer */
  SUNAdaptController C;      /* attached controller pointer */
}* mriStepControlContent;

#define MRICONTROL_C(C) (((mriStepControlContent)(C->content))->C)
#define MRICONTROL_A(C) (((mriStepControlContent)(C->content))->ark_mem)
#define MRICONTROL_S(C) (((mriStepControlContent)(C->content))->step_mem)

SUNAdaptController SUNAdaptController_MRIStep(ARKodeMem ark_mem,
                                              SUNAdaptController C);
SUNAdaptController_Type SUNAdaptController_GetType_MRIStep(SUNAdaptController C);
SUNErrCode SUNAdaptController_EstimateStep_MRIStep(SUNAdaptController C,
                                                   sunrealtype H, int P,
                                                   sunrealtype DSM,
                                                   sunrealtype* Hnew);
SUNErrCode SUNAdaptController_Reset_MRIStep(SUNAdaptController C);
SUNErrCode SUNAdaptController_Write_MRIStep(SUNAdaptController C, FILE* fptr);
SUNErrCode SUNAdaptController_UpdateH_MRIStep(SUNAdaptController C,
                                              sunrealtype h, sunrealtype dsm);
SUNErrCode SUNAdaptController_Space_MRIStep(SUNAdaptController C,
                                            long int* lenrw, long int* leniw);

/*===============================================================
  Reusable MRIStep Error Messages
  ===============================================================*/

/* Initialization and I/O error messages */
#define MSG_MRISTEP_NO_MEM      "Time step module memory is NULL."
#define MSG_NLS_INIT_FAIL       "The nonlinear solver's init routine failed."
#define MSG_MRISTEP_NO_COUPLING "The MRIStepCoupling is NULL."

#ifdef __cplusplus
}
#endif

#endif<|MERGE_RESOLUTION|>--- conflicted
+++ resolved
@@ -322,15 +322,12 @@
                                           int mode);
 int mriStepInnerStepper_Reset(MRIStepInnerStepper stepper, sunrealtype tR,
                               N_Vector yR);
-<<<<<<< HEAD
 int mriStepInnerStepper_GetAccumulatedError(MRIStepInnerStepper stepper,
                                             sunrealtype* accum_error);
 int mriStepInnerStepper_ResetAccumulatedError(MRIStepInnerStepper stepper);
 int mriStepInnerStepper_SetRTol(MRIStepInnerStepper stepper, sunrealtype rtol);
-=======
 int mriStepInnerStepper_ResetSUNStepper(MRIStepInnerStepper stepper,
                                         sunrealtype tR, N_Vector yR);
->>>>>>> 7320d085
 int mriStepInnerStepper_AllocVecs(MRIStepInnerStepper stepper, int count,
                                   N_Vector tmpl);
 int mriStepInnerStepper_Resize(MRIStepInnerStepper stepper, ARKVecResizeFn resize,
