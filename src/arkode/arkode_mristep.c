/* -----------------------------------------------------------------------------
 * Programmer(s): David J. Gardner @ LLNL
 *                Daniel R. Reynolds @ SMU
 *                Rujeko Chinomona @ SMU
 * -----------------------------------------------------------------------------
 * SUNDIALS Copyright Start
 * Copyright (c) 2002-2024, Lawrence Livermore National Security
 * and Southern Methodist University.
 * All rights reserved.
 *
 * See the top-level LICENSE and NOTICE files for details.
 *
 * SPDX-License-Identifier: BSD-3-Clause
 * SUNDIALS Copyright End
 * -----------------------------------------------------------------------------
 * This is the implementation file for ARKODE's MRI time stepper module.
 * ---------------------------------------------------------------------------*/

#include "arkode/arkode_mristep.h"

#include <stdio.h>
#include <stdlib.h>
#include <string.h>
#include <sundials/sundials_math.h>
#include <sunnonlinsol/sunnonlinsol_newton.h>

#include "arkode/arkode.h"
#include "arkode_impl.h"
#include "arkode_interp_impl.h"
#include "arkode_mristep_impl.h"

/*===============================================================
  Exported functions
  ===============================================================*/

void* MRIStepCreate(ARKRhsFn fse, ARKRhsFn fsi, sunrealtype t0, N_Vector y0,
                    MRIStepInnerStepper stepper, SUNContext sunctx)
{
  ARKodeMem ark_mem;         /* outer ARKODE memory   */
  ARKodeMRIStepMem step_mem; /* outer stepper memory  */
  SUNNonlinearSolver NLS;    /* default nonlin solver */
  sunbooleantype nvectorOK;
  int retval;

  /* Check that at least one of fse, fsi is supplied and is to be used*/
  if (fse == NULL && fsi == NULL)
  {
    arkProcessError(NULL, ARK_ILL_INPUT, __LINE__, __func__, __FILE__,
                    MSG_ARK_NULL_F);
    return (NULL);
  }

  /* Check that y0 is supplied */
  if (y0 == NULL)
  {
    arkProcessError(NULL, ARK_ILL_INPUT, __LINE__, __func__, __FILE__,
                    MSG_ARK_NULL_Y0);
    return (NULL);
  }

  /* Check that stepper is supplied */
  if (stepper == NULL)
  {
    arkProcessError(NULL, ARK_ILL_INPUT, __LINE__, __func__, __FILE__,
                    "The inner stepper memory is NULL");
    return (NULL);
  }

  /* Check that context is supplied */
  if (!sunctx)
  {
    arkProcessError(NULL, ARK_ILL_INPUT, __LINE__, __func__, __FILE__,
                    MSG_ARK_NULL_SUNCTX);
    return (NULL);
  }

  /* Test if all required vector operations are implemented */
  nvectorOK = mriStep_CheckNVector(y0);
  if (!nvectorOK)
  {
    arkProcessError(NULL, ARK_ILL_INPUT, __LINE__, __func__, __FILE__,
                    MSG_ARK_BAD_NVECTOR);
    return (NULL);
  }

  /* Create ark_mem structure and set default values */
  ark_mem = arkCreate(sunctx);
  if (ark_mem == NULL)
  {
    arkProcessError(NULL, ARK_MEM_NULL, __LINE__, __func__, __FILE__,
                    MSG_ARK_NO_MEM);
    return (NULL);
  }

  /* Allocate ARKodeMRIStepMem structure, and initialize to zero */
  step_mem = (ARKodeMRIStepMem)calloc(1, sizeof(*step_mem));
  if (step_mem == NULL)
  {
    arkProcessError(ark_mem, ARK_MEM_FAIL, __LINE__, __func__, __FILE__,
                    MSG_ARK_ARKMEM_FAIL);
    ARKodeFree((void**)&ark_mem);
    return (NULL);
  }

  /* Attach step_mem structure and function pointers to ark_mem */
  ark_mem->step_attachlinsol              = mriStep_AttachLinsol;
  ark_mem->step_disablelsetup             = mriStep_DisableLSetup;
  ark_mem->step_getlinmem                 = mriStep_GetLmem;
  ark_mem->step_getimplicitrhs            = mriStep_GetImplicitRHS;
  ark_mem->step_getgammas                 = mriStep_GetGammas;
  ark_mem->step_init                      = mriStep_Init;
  ark_mem->step_fullrhs                   = mriStep_FullRHS;
  ark_mem->step                           = mriStep_TakeStepMRIGARK;
  ark_mem->step_setuserdata               = mriStep_SetUserData;
  ark_mem->step_printallstats             = mriStep_PrintAllStats;
  ark_mem->step_writeparameters           = mriStep_WriteParameters;
  ark_mem->step_resize                    = mriStep_Resize;
  ark_mem->step_reset                     = mriStep_Reset;
  ark_mem->step_free                      = mriStep_Free;
  ark_mem->step_printmem                  = mriStep_PrintMem;
  ark_mem->step_setdefaults               = mriStep_SetDefaults;
  ark_mem->step_computestate              = mriStep_ComputeState;
  ark_mem->step_setorder                  = mriStep_SetOrder;
  ark_mem->step_setnonlinearsolver        = mriStep_SetNonlinearSolver;
  ark_mem->step_setlinear                 = mriStep_SetLinear;
  ark_mem->step_setnonlinear              = mriStep_SetNonlinear;
  ark_mem->step_setnlsrhsfn               = mriStep_SetNlsRhsFn;
  ark_mem->step_setdeduceimplicitrhs      = mriStep_SetDeduceImplicitRhs;
  ark_mem->step_setnonlincrdown           = mriStep_SetNonlinCRDown;
  ark_mem->step_setnonlinrdiv             = mriStep_SetNonlinRDiv;
  ark_mem->step_setdeltagammamax          = mriStep_SetDeltaGammaMax;
  ark_mem->step_setlsetupfrequency        = mriStep_SetLSetupFrequency;
  ark_mem->step_setpredictormethod        = mriStep_SetPredictorMethod;
  ark_mem->step_setmaxnonliniters         = mriStep_SetMaxNonlinIters;
  ark_mem->step_setnonlinconvcoef         = mriStep_SetNonlinConvCoef;
  ark_mem->step_setstagepredictfn         = mriStep_SetStagePredictFn;
  ark_mem->step_getnumrhsevals            = mriStep_GetNumRhsEvals;
  ark_mem->step_getnumlinsolvsetups       = mriStep_GetNumLinSolvSetups;
  ark_mem->step_getcurrentgamma           = mriStep_GetCurrentGamma;
  ark_mem->step_setadaptcontroller        = mriStep_SetAdaptController;
  ark_mem->step_getestlocalerrors         = mriStep_GetEstLocalErrors;
  ark_mem->step_getnonlinearsystemdata    = mriStep_GetNonlinearSystemData;
  ark_mem->step_getnumnonlinsolviters     = mriStep_GetNumNonlinSolvIters;
  ark_mem->step_getnumnonlinsolvconvfails = mriStep_GetNumNonlinSolvConvFails;
  ark_mem->step_getnonlinsolvstats        = mriStep_GetNonlinSolvStats;
  ark_mem->step_setforcing                = mriStep_SetInnerForcing;
  ark_mem->step_supports_adaptive         = SUNTRUE;
  ark_mem->step_supports_implicit         = SUNTRUE;
  ark_mem->step_mem                       = (void*)step_mem;

  /* Set default values for optional inputs */
  retval = mriStep_SetDefaults((void*)ark_mem);
  if (retval != ARK_SUCCESS)
  {
    arkProcessError(ark_mem, retval, __LINE__, __func__, __FILE__,
                    "Error setting default solver options");
    ARKodeFree((void**)&ark_mem);
    return (NULL);
  }

  /* Allocate the general MRI stepper vectors using y0 as a template */
  /* NOTE: Fse, Fsi, inner_forcing, cvals, Xvecs, sdata, zpred and zcor will
     be allocated later on (based on the MRI method) */

  /* Copy the slow RHS functions into stepper memory */
  step_mem->fse            = fse;
  step_mem->fsi            = fsi;
  step_mem->fse_is_current = SUNFALSE;
  step_mem->fsi_is_current = SUNFALSE;

  /* Set implicit/explicit problem based on function pointers */
  step_mem->explicit_rhs = (fse == NULL) ? SUNFALSE : SUNTRUE;
  step_mem->implicit_rhs = (fsi == NULL) ? SUNFALSE : SUNTRUE;

  /* Update the ARKODE workspace requirements */
  ark_mem->liw += 49; /* fcn/data ptr, int, long int, sunindextype, sunbooleantype */
  ark_mem->lrw += 14;

  /* Create a default Newton NLS object (just in case; will be deleted if
     the user attaches a nonlinear solver) */
  step_mem->NLS    = NULL;
  step_mem->ownNLS = SUNFALSE;

  if (step_mem->implicit_rhs)
  {
    NLS = SUNNonlinSol_Newton(y0, ark_mem->sunctx);
    if (!NLS)
    {
      arkProcessError(ark_mem, ARK_MEM_FAIL, __LINE__, __func__, __FILE__,
                      "Error creating default Newton solver");
      ARKodeFree((void**)&ark_mem);
      return (NULL);
    }
    retval = ARKodeSetNonlinearSolver(ark_mem, NLS);
    if (retval != ARK_SUCCESS)
    {
      arkProcessError(ark_mem, ARK_MEM_FAIL, __LINE__, __func__, __FILE__,
                      "Error attaching default Newton solver");
      ARKodeFree((void**)&ark_mem);
      return (NULL);
    }
    step_mem->ownNLS = SUNTRUE;
  }

  /* Set the linear solver addresses to NULL (we check != NULL later) */
  step_mem->linit  = NULL;
  step_mem->lsetup = NULL;
  step_mem->lsolve = NULL;
  step_mem->lfree  = NULL;
  step_mem->lmem   = NULL;

  /* Initialize error norm  */
  step_mem->eRNrm = ONE;

  /* Initialize all the counters */
  step_mem->nfse        = 0;
  step_mem->nfsi        = 0;
  step_mem->nsetups     = 0;
  step_mem->nstlp       = 0;
  step_mem->nls_iters   = 0;
  step_mem->nls_fails   = 0;
  step_mem->inner_fails = 0;

  /* Initialize fused op work space with sufficient storage for
     at least filling the full RHS on an ImEx problem */
  step_mem->nfusedopvecs = 3;
  step_mem->cvals        = NULL;
  step_mem->cvals        = (sunrealtype*)calloc(step_mem->nfusedopvecs,
                                                sizeof(sunrealtype));
  if (step_mem->cvals == NULL)
  {
    arkProcessError(ark_mem, ARK_MEM_FAIL, __LINE__, __func__, __FILE__,
                    "Error allocating MRIStep storage");
    ARKodeFree((void**)&ark_mem);
    return (NULL);
  }
  ark_mem->lrw += step_mem->nfusedopvecs;
  step_mem->Xvecs = NULL;
  step_mem->Xvecs = (N_Vector*)calloc(step_mem->nfusedopvecs, sizeof(N_Vector));
  if (step_mem->Xvecs == NULL)
  {
    arkProcessError(ark_mem, ARK_MEM_FAIL, __LINE__, __func__, __FILE__,
                    "Error allocating MRIStep storage");
    ARKodeFree((void**)&ark_mem);
    return (NULL);
  }
  ark_mem->liw += step_mem->nfusedopvecs;

  /* Initialize adaptivity parameters */
  step_mem->inner_rtol_factor     = ONE;
  step_mem->inner_dsm             = ONE;
  step_mem->inner_rtol_factor_new = ONE;

  /* Initialize pre and post inner evolve functions */
  step_mem->pre_inner_evolve  = NULL;
  step_mem->post_inner_evolve = NULL;

  /* Initialize external polynomial forcing data */
  step_mem->expforcing = SUNFALSE;
  step_mem->impforcing = SUNFALSE;
  step_mem->forcing    = NULL;
  step_mem->nforcing   = 0;

  /* Initialize main ARKODE infrastructure (allocates vectors) */
  retval = arkInit(ark_mem, t0, y0, FIRST_INIT);
  if (retval != ARK_SUCCESS)
  {
    arkProcessError(ark_mem, retval, __LINE__, __func__, __FILE__,
                    "Unable to initialize main ARKODE infrastructure");
    ARKodeFree((void**)&ark_mem);
    return (NULL);
  }

  /* Attach the inner stepper memory */
  step_mem->stepper = stepper;

  /* Check for required stepper functions */
  retval = mriStepInnerStepper_HasRequiredOps(step_mem->stepper);
  if (retval != ARK_SUCCESS)
  {
    arkProcessError(ark_mem, ARK_ILL_INPUT, __LINE__, __func__, __FILE__,
                    "A required inner stepper function is NULL");
    ARKodeFree((void**)&ark_mem);
    return (NULL);
  }

  /* return ARKODE memory */
  return ((void*)ark_mem);
}

/*---------------------------------------------------------------
  MRIStepReInit:

  This routine re-initializes the MRIStep module to solve a new
  problem of the same size as was previously solved (all counter
  values are set to 0).

  NOTE: the inner stepper needs to be reinitialized before
  calling this function.
  ---------------------------------------------------------------*/
int MRIStepReInit(void* arkode_mem, ARKRhsFn fse, ARKRhsFn fsi, sunrealtype t0,
                  N_Vector y0)
{
  ARKodeMem ark_mem;
  ARKodeMRIStepMem step_mem;
  SUNNonlinearSolver NLS;
  int retval;

  /* access ARKodeMem and ARKodeMRIStepMem structures */
  retval = mriStep_AccessARKODEStepMem(arkode_mem, __func__, &ark_mem, &step_mem);
  if (retval != ARK_SUCCESS) { return (retval); }

  /* Check if ark_mem was allocated */
  if (ark_mem->MallocDone == SUNFALSE)
  {
    arkProcessError(ark_mem, ARK_NO_MALLOC, __LINE__, __func__, __FILE__,
                    MSG_ARK_NO_MALLOC);
    return (ARK_NO_MALLOC);
  }

  /* Check that at least one of fse, fsi is supplied and is to be used */
  if (fse == NULL && fsi == NULL)
  {
    arkProcessError(ark_mem, ARK_ILL_INPUT, __LINE__, __func__, __FILE__,
                    MSG_ARK_NULL_F);
    return (ARK_ILL_INPUT);
  }

  /* Check that y0 is supplied */
  if (y0 == NULL)
  {
    arkProcessError(ark_mem, ARK_ILL_INPUT, __LINE__, __func__, __FILE__,
                    MSG_ARK_NULL_Y0);
    return (ARK_ILL_INPUT);
  }

  /* Set implicit/explicit problem based on function pointers */
  step_mem->explicit_rhs = (fse == NULL) ? SUNFALSE : SUNTRUE;
  step_mem->implicit_rhs = (fsi == NULL) ? SUNFALSE : SUNTRUE;

  /* Create a default Newton NLS object (just in case; will be deleted if
     the user attaches a nonlinear solver) */
  if (step_mem->implicit_rhs && !(step_mem->NLS))
  {
    NLS = SUNNonlinSol_Newton(y0, ark_mem->sunctx);
    if (!NLS)
    {
      arkProcessError(ark_mem, ARK_MEM_FAIL, __LINE__, __func__, __FILE__,
                      "Error creating default Newton solver");
      ARKodeFree((void**)&ark_mem);
      return (ARK_MEM_FAIL);
    }
    retval = ARKodeSetNonlinearSolver(ark_mem, NLS);
    if (retval != ARK_SUCCESS)
    {
      arkProcessError(ark_mem, ARK_MEM_FAIL, __LINE__, __func__, __FILE__,
                      "Error attaching default Newton solver");
      ARKodeFree((void**)&ark_mem);
      return (ARK_MEM_FAIL);
    }
    step_mem->ownNLS = SUNTRUE;
  }

  /* ReInitialize main ARKODE infrastructure */
  retval = arkInit(arkode_mem, t0, y0, FIRST_INIT);
  if (retval != ARK_SUCCESS)
  {
    arkProcessError(ark_mem, retval, __LINE__, __func__, __FILE__,
                    "Unable to reinitialize main ARKODE infrastructure");
    return (retval);
  }

  /* Copy the input parameters into ARKODE state */
  step_mem->fse            = fse;
  step_mem->fsi            = fsi;
  step_mem->fse_is_current = SUNFALSE;
  step_mem->fsi_is_current = SUNFALSE;

  /* Initialize all the counters */
  step_mem->nfse        = 0;
  step_mem->nfsi        = 0;
  step_mem->nsetups     = 0;
  step_mem->nstlp       = 0;
  step_mem->nls_iters   = 0;
  step_mem->nls_fails   = 0;
  step_mem->inner_fails = 0;

  return (ARK_SUCCESS);
}

/*===============================================================
  Interface routines supplied to ARKODE
  ===============================================================*/

/*---------------------------------------------------------------
  mriStep_Resize:

  This routine resizes the memory within the MRIStep module.
  ---------------------------------------------------------------*/
int mriStep_Resize(ARKodeMem ark_mem, N_Vector y0,
                   SUNDIALS_MAYBE_UNUSED sunrealtype hscale,
                   SUNDIALS_MAYBE_UNUSED sunrealtype t0, ARKVecResizeFn resize,
                   void* resize_data)
{
  ARKodeMRIStepMem step_mem;
  SUNNonlinearSolver NLS;
  sunindextype lrw1, liw1, lrw_diff, liw_diff;
  int retval;

  /* access ARKodeMRIStepMem structure */
  retval = mriStep_AccessStepMem(ark_mem, __func__, &step_mem);
  if (retval != ARK_SUCCESS) { return (retval); }

  /* Determine change in vector sizes */
  lrw1 = liw1 = 0;
  if (y0->ops->nvspace != NULL) { N_VSpace(y0, &lrw1, &liw1); }
  lrw_diff      = lrw1 - ark_mem->lrw1;
  liw_diff      = liw1 - ark_mem->liw1;
  ark_mem->lrw1 = lrw1;
  ark_mem->liw1 = liw1;

  /* Resize Fse */
  if (step_mem->Fse)
  {
    if (!arkResizeVecArray(resize, resize_data, step_mem->nstages_allocated, y0,
                           &(step_mem->Fse), lrw_diff, &(ark_mem->lrw),
                           liw_diff, &(ark_mem->liw)))
    {
      arkProcessError(ark_mem, ARK_MEM_FAIL, __LINE__, __func__, __FILE__,
                      "Unable to resize vector");
      return (ARK_MEM_FAIL);
    }
    if (step_mem->unify_Fs) { step_mem->Fsi = step_mem->Fse; }
  }

  /* Resize Fsi */
  if (step_mem->Fsi && !step_mem->unify_Fs)
  {
    if (!arkResizeVecArray(resize, resize_data, step_mem->nstages_allocated, y0,
                           &(step_mem->Fsi), lrw_diff, &(ark_mem->lrw),
                           liw_diff, &(ark_mem->liw)))
    {
      arkProcessError(ark_mem, ARK_MEM_FAIL, __LINE__, __func__, __FILE__,
                      "Unable to resize vector");
      return (ARK_MEM_FAIL);
    }
  }

  /* Resize the nonlinear solver interface vectors (if applicable) */
  if (step_mem->sdata != NULL)
  {
    if (!arkResizeVec(ark_mem, resize, resize_data, lrw_diff, liw_diff, y0,
                      &step_mem->sdata))
    {
      arkProcessError(ark_mem, ARK_MEM_FAIL, __LINE__, __func__, __FILE__,
                      "Unable to resize vector");
      return (ARK_MEM_FAIL);
    }
  }
  if (step_mem->zpred != NULL)
  {
    if (!arkResizeVec(ark_mem, resize, resize_data, lrw_diff, liw_diff, y0,
                      &step_mem->zpred))
    {
      arkProcessError(ark_mem, ARK_MEM_FAIL, __LINE__, __func__, __FILE__,
                      "Unable to resize vector");
      return (ARK_MEM_FAIL);
    }
  }
  if (step_mem->zcor != NULL)
  {
    if (!arkResizeVec(ark_mem, resize, resize_data, lrw_diff, liw_diff, y0,
                      &step_mem->zcor))
    {
      arkProcessError(ark_mem, ARK_MEM_FAIL, __LINE__, __func__, __FILE__,
                      "Unable to resize vector");
      return (ARK_MEM_FAIL);
    }
  }

  /* If a NLS object was previously used, destroy and recreate default Newton
     NLS object (can be replaced by user-defined object if desired) */
  if ((step_mem->NLS != NULL) && (step_mem->ownNLS))
  {
    /* destroy existing NLS object */
    retval = SUNNonlinSolFree(step_mem->NLS);
    if (retval != ARK_SUCCESS) { return (retval); }
    step_mem->NLS    = NULL;
    step_mem->ownNLS = SUNFALSE;

    /* create new Newton NLS object */
    NLS = SUNNonlinSol_Newton(y0, ark_mem->sunctx);
    if (NLS == NULL)
    {
      arkProcessError(ark_mem, ARK_MEM_FAIL, __LINE__, __func__, __FILE__,
                      "Error creating default Newton solver");
      return (ARK_MEM_FAIL);
    }

    /* attach new Newton NLS object */
    retval = ARKodeSetNonlinearSolver(ark_mem, NLS);
    if (retval != ARK_SUCCESS)
    {
      arkProcessError(ark_mem, ARK_MEM_FAIL, __LINE__, __func__, __FILE__,
                      "Error attaching default Newton solver");
      return (ARK_MEM_FAIL);
    }
    step_mem->ownNLS = SUNTRUE;
  }

  /* Resize the inner stepper vectors */
  retval = mriStepInnerStepper_Resize(step_mem->stepper, resize, resize_data,
                                      lrw_diff, liw_diff, y0);
  if (retval != ARK_SUCCESS)
  {
    arkProcessError(ark_mem, ARK_MEM_FAIL, __LINE__, __func__, __FILE__,
                    "Unable to resize vector");
    return (ARK_MEM_FAIL);
  }

  /* reset nonlinear solver counters */
  if (step_mem->NLS != NULL) { step_mem->nsetups = 0; }

  return (ARK_SUCCESS);
}

/*---------------------------------------------------------------
  mriStep_Reset:

  This routine resets the MRIStep module state to solve the same
  problem from the given time with the input state (all counter
  values are retained).  It is called after the main ARKODE
  infrastructure is reset.
  ---------------------------------------------------------------*/
int mriStep_Reset(ARKodeMem ark_mem, sunrealtype tR, N_Vector yR)
{
  ARKodeMRIStepMem step_mem;
  int retval;

  /* access ARKodeMRIStepMem structure */
  retval = mriStep_AccessStepMem(ark_mem, __func__, &step_mem);
  if (retval != ARK_SUCCESS) { return (retval); }

  /* Reset the inner integrator with this same state */
  retval = mriStepInnerStepper_Reset(step_mem->stepper, tR, yR);
  if (retval != ARK_SUCCESS)
  {
    arkProcessError(ark_mem, ARK_INNERSTEP_FAIL, __LINE__, __func__, __FILE__,
                    "Unable to reset the inner stepper");
    return (ARK_INNERSTEP_FAIL);
  }

  return (ARK_SUCCESS);
}

/*---------------------------------------------------------------
  mriStep_ComputeState:

  Computes y based on the current prediction and given correction.
  ---------------------------------------------------------------*/
int mriStep_ComputeState(ARKodeMem ark_mem, N_Vector zcor, N_Vector z)
{
  int retval;
  ARKodeMRIStepMem step_mem;

  /* access ARKodeMRIStepMem structure */
  retval = mriStep_AccessStepMem(ark_mem, __func__, &step_mem);
  if (retval != ARK_SUCCESS) { return (retval); }

  N_VLinearSum(ONE, step_mem->zpred, ONE, zcor, z);

  return (ARK_SUCCESS);
}

/*---------------------------------------------------------------
  mriStep_Free frees all MRIStep memory.
  ---------------------------------------------------------------*/
void mriStep_Free(ARKodeMem ark_mem)
{
  sunindextype Cliw, Clrw;
  ARKodeMRIStepMem step_mem;

  /* nothing to do if ark_mem is already NULL */
  if (ark_mem == NULL) { return; }

  /* conditional frees on non-NULL MRIStep module */
  if (ark_mem->step_mem != NULL)
  {
    step_mem = (ARKodeMRIStepMem)ark_mem->step_mem;

    /* free the coupling structure and derived quantities */
    if (step_mem->MRIC != NULL)
    {
      MRIStepCoupling_Space(step_mem->MRIC, &Cliw, &Clrw);
      MRIStepCoupling_Free(step_mem->MRIC);
      step_mem->MRIC = NULL;
      ark_mem->liw -= Cliw;
      ark_mem->lrw -= Clrw;
      if (step_mem->stagetypes)
      {
        free(step_mem->stagetypes);
        step_mem->stagetypes = NULL;
        ark_mem->liw -= (step_mem->stages + 1);
      }
      if (step_mem->stage_map)
      {
        free(step_mem->stage_map);
        step_mem->stage_map = NULL;
        ark_mem->liw -= step_mem->stages;
      }
      if (step_mem->Ae_row)
      {
        free(step_mem->Ae_row);
        step_mem->Ae_row = NULL;
        ark_mem->lrw -= step_mem->stages;
      }
      if (step_mem->Ai_row)
      {
        free(step_mem->Ai_row);
        step_mem->Ai_row = NULL;
        ark_mem->lrw -= step_mem->stages;
      }
    }

    /* free the nonlinear solver memory (if applicable) */
    if ((step_mem->NLS != NULL) && (step_mem->ownNLS))
    {
      SUNNonlinSolFree(step_mem->NLS);
      step_mem->ownNLS = SUNFALSE;
    }
    step_mem->NLS = NULL;

    /* free the linear solver memory */
    if (step_mem->lfree != NULL)
    {
      step_mem->lfree((void*)ark_mem);
      step_mem->lmem = NULL;
    }

    /* free the sdata, zpred and zcor vectors */
    if (step_mem->sdata != NULL)
    {
      arkFreeVec(ark_mem, &step_mem->sdata);
      step_mem->sdata = NULL;
    }
    if (step_mem->zpred != NULL)
    {
      arkFreeVec(ark_mem, &step_mem->zpred);
      step_mem->zpred = NULL;
    }
    if (step_mem->zcor != NULL)
    {
      arkFreeVec(ark_mem, &step_mem->zcor);
      step_mem->zcor = NULL;
    }

    /* free the RHS vectors */
    if (step_mem->Fse)
    {
      arkFreeVecArray(step_mem->nstages_allocated, &(step_mem->Fse),
                      ark_mem->lrw1, &(ark_mem->lrw), ark_mem->liw1,
                      &(ark_mem->liw));
      if (step_mem->unify_Fs) { step_mem->Fsi = NULL; }
    }

    if (step_mem->Fsi)
    {
      arkFreeVecArray(step_mem->nstages_allocated, &(step_mem->Fsi),
                      ark_mem->lrw1, &(ark_mem->lrw), ark_mem->liw1,
                      &(ark_mem->liw));
    }

    /* free the reusable arrays for fused vector interface */
    if (step_mem->cvals != NULL)
    {
      free(step_mem->cvals);
      step_mem->cvals = NULL;
      ark_mem->lrw -= (step_mem->nfusedopvecs);
    }
    if (step_mem->Xvecs != NULL)
    {
      free(step_mem->Xvecs);
      step_mem->Xvecs = NULL;
      ark_mem->liw -= (step_mem->nfusedopvecs);
    }
    step_mem->nfusedopvecs = 0;

    /* free the time stepper module itself */
    free(ark_mem->step_mem);
    ark_mem->step_mem = NULL;
  }
}

/*---------------------------------------------------------------
  mriStep_PrintMem:

  This routine outputs the memory from the MRIStep structure to
  a specified file pointer (useful when debugging).
  ---------------------------------------------------------------*/
void mriStep_PrintMem(ARKodeMem ark_mem, FILE* outfile)
{
  ARKodeMRIStepMem step_mem;
  int i, retval;

  /* access ARKodeMRIStepMem structure */
  retval = mriStep_AccessStepMem(ark_mem, __func__, &step_mem);
  if (retval != ARK_SUCCESS) { return; }

  /* output integer quantities */
  fprintf(outfile, "MRIStep: q = %i\n", step_mem->q);
  fprintf(outfile, "MRIStep: p = %i\n", step_mem->p);
  fprintf(outfile, "MRIStep: istage = %i\n", step_mem->istage);
  fprintf(outfile, "MRIStep: stages = %i\n", step_mem->stages);
  fprintf(outfile, "MRIStep: maxcor = %i\n", step_mem->maxcor);
  fprintf(outfile, "MRIStep: msbp = %i\n", step_mem->msbp);
  fprintf(outfile, "MRIStep: predictor = %i\n", step_mem->predictor);
  fprintf(outfile, "MRIStep: convfail = %i\n", step_mem->convfail);
  fprintf(outfile, "MRIStep: stagetypes =");
  for (i = 0; i <= step_mem->stages; i++)
  {
    fprintf(outfile, " %i", step_mem->stagetypes[i]);
  }
  fprintf(outfile, "\n");

  /* output long integer quantities */
  fprintf(outfile, "MRIStep: nfse = %li\n", step_mem->nfse);
  fprintf(outfile, "MRIStep: nfsi = %li\n", step_mem->nfsi);
  fprintf(outfile, "MRIStep: nsetups = %li\n", step_mem->nsetups);
  fprintf(outfile, "MRIStep: nstlp = %li\n", step_mem->nstlp);
  fprintf(outfile, "MRIStep: nls_iters = %li\n", step_mem->nls_iters);
  fprintf(outfile, "MRIStep: nls_fails = %li\n", step_mem->nls_fails);
  fprintf(outfile, "MRIStep: inner_fails = %li\n", step_mem->inner_fails);

  /* output boolean quantities */
  fprintf(outfile, "MRIStep: user_linear = %i\n", step_mem->linear);
  fprintf(outfile, "MRIStep: user_linear_timedep = %i\n",
          step_mem->linear_timedep);
  fprintf(outfile, "MRIStep: user_explicit = %i\n", step_mem->explicit_rhs);
  fprintf(outfile, "MRIStep: user_implicit = %i\n", step_mem->implicit_rhs);
  fprintf(outfile, "MRIStep: jcur = %i\n", step_mem->jcur);
  fprintf(outfile, "MRIStep: ownNLS = %i\n", step_mem->ownNLS);

  /* output sunrealtype quantities */
  fprintf(outfile, "MRIStep: Coupling structure:\n");
  MRIStepCoupling_Write(step_mem->MRIC, outfile);

  fprintf(outfile, "MRIStep: gamma = " SUN_FORMAT_G "\n", step_mem->gamma);
  fprintf(outfile, "MRIStep: gammap = " SUN_FORMAT_G "\n", step_mem->gammap);
  fprintf(outfile, "MRIStep: gamrat = " SUN_FORMAT_G "\n", step_mem->gamrat);
  fprintf(outfile, "MRIStep: crate = " SUN_FORMAT_G "\n", step_mem->crate);
  fprintf(outfile, "MRIStep: delp = " SUN_FORMAT_G "\n", step_mem->delp);
  fprintf(outfile, "MRIStep: eRNrm = " SUN_FORMAT_G "\n", step_mem->eRNrm);
  fprintf(outfile, "MRIStep: nlscoef = " SUN_FORMAT_G "\n", step_mem->nlscoef);
  fprintf(outfile, "MRIStep: crdown = " SUN_FORMAT_G "\n", step_mem->crdown);
  fprintf(outfile, "MRIStep: rdiv = " SUN_FORMAT_G "\n", step_mem->rdiv);
  fprintf(outfile, "MRIStep: dgmax = " SUN_FORMAT_G "\n", step_mem->dgmax);
  fprintf(outfile, "MRIStep: Ae_row =");
  for (i = 0; i < step_mem->nstages_active; i++)
  {
    fprintf(outfile, " " SUN_FORMAT_G, step_mem->Ae_row[i]);
  }
  fprintf(outfile, "\n");
  fprintf(outfile, "MRIStep: Ai_row =");
  for (i = 0; i < step_mem->nstages_active; i++)
  {
    fprintf(outfile, " " SUN_FORMAT_G, step_mem->Ai_row[i]);
  }
  fprintf(outfile, "\n");

#ifdef SUNDIALS_DEBUG_PRINTVEC
  /* output vector quantities */
  fprintf(outfile, "MRIStep: sdata:\n");
  N_VPrintFile(step_mem->sdata, outfile);
  fprintf(outfile, "MRIStep: zpred:\n");
  N_VPrintFile(step_mem->zpred, outfile);
  fprintf(outfile, "MRIStep: zcor:\n");
  N_VPrintFile(step_mem->zcor, outfile);
  if (step_mem->Fse)
    for (i = 0; i < step_mem->nstages_active; i++)
    {
      fprintf(outfile, "MRIStep: Fse[%i]:\n", i);
      N_VPrintFile(step_mem->Fse[i], outfile);
    }
  if (step_mem->Fsi && !step_mem->unify_Fs)
    for (i = 0; i < step_mem->nstages_active; i++)
    {
      fprintf(outfile, "MRIStep: Fsi[%i]:\n", i);
      N_VPrintFile(step_mem->Fsi[i], outfile);
    }
#endif

  /* print the inner stepper memory */
  mriStepInnerStepper_PrintMem(step_mem->stepper, outfile);
  return;
}

/*---------------------------------------------------------------
  mriStep_AttachLinsol:

  This routine attaches the various set of system linear solver
  interface routines, data structure, and solver type to the
  MRIStep module.
  ---------------------------------------------------------------*/
int mriStep_AttachLinsol(ARKodeMem ark_mem, ARKLinsolInitFn linit,
                         ARKLinsolSetupFn lsetup, ARKLinsolSolveFn lsolve,
                         ARKLinsolFreeFn lfree,
                         SUNDIALS_MAYBE_UNUSED SUNLinearSolver_Type lsolve_type,
                         void* lmem)
{
  ARKodeMRIStepMem step_mem;
  int retval;

  /* access ARKodeMRIStepMem structure */
  retval = mriStep_AccessStepMem(ark_mem, __func__, &step_mem);
  if (retval != ARK_SUCCESS) { return (retval); }

  /* free any existing system solver */
  if (step_mem->lfree != NULL) { step_mem->lfree(ark_mem); }

  /* Attach the provided routines, data structure and solve type */
  step_mem->linit  = linit;
  step_mem->lsetup = lsetup;
  step_mem->lsolve = lsolve;
  step_mem->lfree  = lfree;
  step_mem->lmem   = lmem;

  /* Reset all linear solver counters */
  step_mem->nsetups = 0;
  step_mem->nstlp   = 0;

  return (ARK_SUCCESS);
}

/*---------------------------------------------------------------
  mriStep_DisableLSetup:

  This routine NULLifies the lsetup function pointer in the
  MRIStep module.
  ---------------------------------------------------------------*/
void mriStep_DisableLSetup(ARKodeMem ark_mem)
{
  ARKodeMRIStepMem step_mem;
  int retval;

  /* access ARKodeMRIStepMem structure */
  retval = mriStep_AccessStepMem(ark_mem, __func__, &step_mem);
  if (retval != ARK_SUCCESS) { return; }

  /* nullify the lsetup function pointer */
  step_mem->lsetup = NULL;
}

/*---------------------------------------------------------------
  mriStep_GetLmem:

  This routine returns the system linear solver interface memory
  structure, lmem.
  ---------------------------------------------------------------*/
void* mriStep_GetLmem(ARKodeMem ark_mem)
{
  ARKodeMRIStepMem step_mem;
  int retval;

  /* access ARKodeMRIStepMem structure, and return lmem */
  retval = mriStep_AccessStepMem(ark_mem, __func__, &step_mem);
  if (retval != ARK_SUCCESS) { return (NULL); }
  return (step_mem->lmem);
}

/*---------------------------------------------------------------
  mriStep_GetImplicitRHS:

  This routine returns the implicit RHS function pointer, fi.
  ---------------------------------------------------------------*/
ARKRhsFn mriStep_GetImplicitRHS(ARKodeMem ark_mem)
{
  ARKodeMRIStepMem step_mem;
  int retval;

  /* access ARKodeMRIStepMem structure, and return fi */
  retval = mriStep_AccessStepMem(ark_mem, __func__, &step_mem);
  if (retval != ARK_SUCCESS) { return (NULL); }
  if (step_mem->implicit_rhs) { return (step_mem->fsi); }
  else { return (NULL); }
}

/*---------------------------------------------------------------
  mriStep_GetGammas:

  This routine fills the current value of gamma, and states
  whether the gamma ratio fails the dgmax criteria.
  ---------------------------------------------------------------*/
int mriStep_GetGammas(ARKodeMem ark_mem, sunrealtype* gamma, sunrealtype* gamrat,
                      sunbooleantype** jcur, sunbooleantype* dgamma_fail)
{
  ARKodeMRIStepMem step_mem;
  int retval;

  /* access ARKodeMRIStepMem structure */
  retval = mriStep_AccessStepMem(ark_mem, __func__, &step_mem);
  if (retval != ARK_SUCCESS) { return (retval); }

  /* set outputs */
  *gamma       = step_mem->gamma;
  *gamrat      = step_mem->gamrat;
  *jcur        = &step_mem->jcur;
  *dgamma_fail = (SUNRabs(*gamrat - ONE) >= step_mem->dgmax);

  return (ARK_SUCCESS);
}

/*---------------------------------------------------------------
  mriStep_Init:

  This routine is called just prior to performing internal time
  steps (after all user "set" routines have been called) from
  within arkInitialSetup.

  With initialization types FIRST_INIT this routine:
  - sets/checks the coefficient tables to be used
  - allocates any internal memory that depends on the MRI method
    structure or solver options

  With other initialization types, this routine does nothing.
  ---------------------------------------------------------------*/
int mriStep_Init(ARKodeMem ark_mem, sunrealtype tout, int init_type)
{
  ARKodeMRIStepMem step_mem;
  int retval, j;
  sunbooleantype reset_efun;
  SUNAdaptController_Type adapt_type;

  /* access ARKodeMRIStepMem structure */
  retval = mriStep_AccessStepMem(ark_mem, __func__, &step_mem);
  if (retval != ARK_SUCCESS) { return (retval); }

  /* immediately return if reset */
  if (init_type == RESET_INIT) { return (ARK_SUCCESS); }

  /* initializations/checks for (re-)initialization call */
  if (init_type == FIRST_INIT)
  {
    /* enforce use of arkEwtSmallReal if using a fixed step size for
       an explicit method, an internal error weight function, and not performing
       accumulated temporal error estimation */
    reset_efun = SUNTRUE;
    if (step_mem->implicit_rhs) { reset_efun = SUNFALSE; }
    if (!ark_mem->fixedstep) { reset_efun = SUNFALSE; }
    if (ark_mem->user_efun) { reset_efun = SUNFALSE; }
    if (ark_mem->AccumErrorType != ARK_ACCUMERROR_NONE)
    {
      reset_efun = SUNFALSE;
    }
    if (reset_efun)
    {
      ark_mem->user_efun = SUNFALSE;
      ark_mem->efun      = arkEwtSetSmallReal;
      ark_mem->e_data    = ark_mem;
    }

    /* Create coupling structure (if not already set) */
    retval = mriStep_SetCoupling(ark_mem);
    if (retval != ARK_SUCCESS)
    {
      arkProcessError(ark_mem, ARK_ILL_INPUT, __LINE__, __func__, __FILE__,
                      "Could not create coupling table");
      return (ARK_ILL_INPUT);
    }

    /* Check that coupling structure is OK */
    retval = mriStep_CheckCoupling(ark_mem);
    if (retval != ARK_SUCCESS)
    {
      arkProcessError(ark_mem, ARK_ILL_INPUT, __LINE__, __func__, __FILE__,
                      "Error in coupling table");
      return (ARK_ILL_INPUT);
    }

    /* Attach correct TakeStep routine for this coupling table */
    switch (step_mem->MRIC->type)
    {
    case MRISTEP_EXPLICIT: ark_mem->step = mriStep_TakeStepMRIGARK; break;
    case MRISTEP_IMPLICIT: ark_mem->step = mriStep_TakeStepMRIGARK; break;
    case MRISTEP_IMEX: ark_mem->step = mriStep_TakeStepMRIGARK; break;
    case MRISTEP_MERK: ark_mem->step = mriStep_TakeStepMERK; break;
    case MRISTEP_SR: ark_mem->step = mriStep_TakeStepMRISR; break;
    default:
      arkProcessError(ark_mem, ARK_ILL_INPUT, __LINE__, __func__, __FILE__,
                      "Unknown method type");
      return (ARK_ILL_INPUT);
    }

    /* Retrieve/store method and embedding orders now that tables are finalized */
    step_mem->stages = step_mem->MRIC->stages;
    step_mem->q = ark_mem->hadapt_mem->q = step_mem->MRIC->q;
    step_mem->p = ark_mem->hadapt_mem->p = step_mem->MRIC->p;

    /* Ensure that if adaptivity or error accumulation is enabled, then
       method includes embedding coefficients */
    if ((!ark_mem->fixedstep || (ark_mem->AccumErrorType != ARK_ACCUMERROR_NONE)) &&
        (step_mem->p <= 0))
    {
      arkProcessError(ark_mem, ARK_ILL_INPUT, __LINE__, __func__,
                      __FILE__, "Temporal error estimation cannot be performed without embedding coefficients");
      return (ARK_ILL_INPUT);
    }

    /* allocate/fill derived quantities from MRIC structure */

    /* stage map */
    if (step_mem->stage_map)
    {
      free(step_mem->stage_map);
      ark_mem->liw -= step_mem->stages;
    }
    step_mem->stage_map = (int*)calloc(step_mem->MRIC->stages,
                                       sizeof(*step_mem->stage_map));
    if (step_mem->stage_map == NULL)
    {
      arkProcessError(ark_mem, ARK_MEM_FAIL, __LINE__, __func__, __FILE__,
                      MSG_ARK_MEM_FAIL);
      return (ARK_MEM_FAIL);
    }
    ark_mem->liw += step_mem->MRIC->stages;
    retval = mriStepCoupling_GetStageMap(step_mem->MRIC, step_mem->stage_map,
                                         &(step_mem->nstages_active));
    if (retval != ARK_SUCCESS)
    {
      arkProcessError(ark_mem, ARK_ILL_INPUT, __LINE__, __func__, __FILE__,
                      "Error in coupling table");
      return (ARK_ILL_INPUT);
    }

    /* stage types */
    if (step_mem->stagetypes)
    {
      free(step_mem->stagetypes);
      ark_mem->liw -= step_mem->stages;
    }
    step_mem->stagetypes = (int*)calloc(step_mem->MRIC->stages + 1,
                                        sizeof(*step_mem->stagetypes));
    if (step_mem->stagetypes == NULL)
    {
      arkProcessError(ark_mem, ARK_MEM_FAIL, __LINE__, __func__, __FILE__,
                      MSG_ARK_MEM_FAIL);
      return (ARK_MEM_FAIL);
    }
    ark_mem->liw += (step_mem->MRIC->stages + 1);
    for (j = 0; j <= step_mem->MRIC->stages; j++)
    {
      step_mem->stagetypes[j] = mriStepCoupling_GetStageType(step_mem->MRIC, j);
    }

    /* explicit RK coefficient row */
    if (step_mem->Ae_row)
    {
      free(step_mem->Ae_row);
      ark_mem->lrw -= step_mem->stages;
    }
    step_mem->Ae_row = (sunrealtype*)calloc(step_mem->MRIC->stages,
                                            sizeof(*step_mem->Ae_row));
    if (step_mem->Ae_row == NULL)
    {
      arkProcessError(ark_mem, ARK_MEM_FAIL, __LINE__, __func__, __FILE__,
                      MSG_ARK_MEM_FAIL);
      return (ARK_MEM_FAIL);
    }
    ark_mem->lrw += step_mem->MRIC->stages;

    /* implicit RK coefficient row */
    if (step_mem->Ai_row)
    {
      free(step_mem->Ai_row);
      ark_mem->lrw -= step_mem->stages;
    }
    step_mem->Ai_row = (sunrealtype*)calloc(step_mem->MRIC->stages,
                                            sizeof(*step_mem->Ai_row));
    if (step_mem->Ai_row == NULL)
    {
      arkProcessError(ark_mem, ARK_MEM_FAIL, __LINE__, __func__, __FILE__,
                      MSG_ARK_MEM_FAIL);
      return (ARK_MEM_FAIL);
    }
    ark_mem->lrw += step_mem->MRIC->stages;

    /* Allocate reusable arrays for fused vector interface */
    if (step_mem->cvals)
    {
      free(step_mem->cvals);
      ark_mem->lrw -= step_mem->nfusedopvecs;
    }
    if (step_mem->Xvecs)
    {
      free(step_mem->Xvecs);
      ark_mem->liw -= step_mem->nfusedopvecs;
    }
    step_mem->nfusedopvecs = 2 * step_mem->MRIC->stages + 2 + step_mem->nforcing;
    step_mem->cvals = (sunrealtype*)calloc(step_mem->nfusedopvecs,
                                           sizeof(*step_mem->cvals));
    if (step_mem->cvals == NULL)
    {
      arkProcessError(ark_mem, ARK_MEM_FAIL, __LINE__, __func__, __FILE__,
                      MSG_ARK_MEM_FAIL);
      return (ARK_MEM_FAIL);
    }
    ark_mem->lrw += step_mem->nfusedopvecs;

    step_mem->Xvecs = (N_Vector*)calloc(step_mem->nfusedopvecs,
                                        sizeof(*step_mem->Xvecs));
    if (step_mem->Xvecs == NULL)
    {
      arkProcessError(ark_mem, ARK_MEM_FAIL, __LINE__, __func__, __FILE__,
                      MSG_ARK_MEM_FAIL);
      return (ARK_MEM_FAIL);
    }
    ark_mem->liw += step_mem->nfusedopvecs;

    /* Retrieve/store method and embedding orders now that tables are finalized */
    step_mem->stages = step_mem->MRIC->stages;
    step_mem->q      = step_mem->MRIC->q;
    step_mem->p      = step_mem->MRIC->p;

    /* If an MRISR method is applied to a non-ImEx problem, we "unify"
       the Fse and Fsi vectors to point at the same memory */
    step_mem->unify_Fs = SUNFALSE;
    if ((step_mem->MRIC->type == MRISTEP_SR) &&
        ((step_mem->explicit_rhs && !step_mem->implicit_rhs) ||
         (!step_mem->explicit_rhs && step_mem->implicit_rhs)))
    {
      step_mem->unify_Fs = SUNTRUE;
    }

    /* Allocate MRI RHS vector memory, update storage requirements */
    /*   Allocate Fse[0] ... Fse[nstages_active - 1] and           */
    /*   Fsi[0] ... Fsi[nstages_active - 1] if needed              */
    if (step_mem->nstages_allocated < step_mem->nstages_active)
    {
      if (step_mem->nstages_allocated)
      {
        if (step_mem->explicit_rhs)
        {
          arkFreeVecArray(step_mem->nstages_allocated, &(step_mem->Fse),
                          ark_mem->lrw1, &(ark_mem->lrw), ark_mem->liw1,
                          &(ark_mem->liw));
          if (step_mem->unify_Fs) { step_mem->Fsi = NULL; }
        }
        if (step_mem->implicit_rhs)
        {
          arkFreeVecArray(step_mem->nstages_allocated, &(step_mem->Fsi),
                          ark_mem->lrw1, &(ark_mem->lrw), ark_mem->liw1,
                          &(ark_mem->liw));
          if (step_mem->unify_Fs) { step_mem->Fse = NULL; }
        }
      }
      if (step_mem->explicit_rhs && !step_mem->unify_Fs)
      {
        if (!arkAllocVecArray(step_mem->nstages_active, ark_mem->ewt,
                              &(step_mem->Fse), ark_mem->lrw1, &(ark_mem->lrw),
                              ark_mem->liw1, &(ark_mem->liw)))
        {
          return (ARK_MEM_FAIL);
        }
      }
      if (step_mem->implicit_rhs && !step_mem->unify_Fs)
      {
        if (!arkAllocVecArray(step_mem->nstages_active, ark_mem->ewt,
                              &(step_mem->Fsi), ark_mem->lrw1, &(ark_mem->lrw),
                              ark_mem->liw1, &(ark_mem->liw)))
        {
          return (ARK_MEM_FAIL);
        }
      }
      if (step_mem->unify_Fs)
      {
        if (!arkAllocVecArray(step_mem->nstages_active, ark_mem->ewt,
                              &(step_mem->Fse), ark_mem->lrw1, &(ark_mem->lrw),
                              ark_mem->liw1, &(ark_mem->liw)))
        {
          return (ARK_MEM_FAIL);
        }
        step_mem->Fsi = step_mem->Fse;
      }

      step_mem->nstages_allocated = step_mem->nstages_active;
    }

    /* if any slow stage is implicit, allocate sdata, zpred, zcor vectors;
       if all stages explicit, free default NLS object, and detach all
       linear solver routines.  Note: step_mem->implicit_rhs will only equal
       SUNTRUE if an implicit table has been user-provided. */
    if (step_mem->implicit_rhs)
    {
      if (!arkAllocVec(ark_mem, ark_mem->ewt, &(step_mem->sdata)))
      {
        return (ARK_MEM_FAIL);
      }
      if (!arkAllocVec(ark_mem, ark_mem->ewt, &(step_mem->zpred)))
      {
        return (ARK_MEM_FAIL);
      }
      if (!arkAllocVec(ark_mem, ark_mem->ewt, &(step_mem->zcor)))
      {
        return (ARK_MEM_FAIL);
      }
    }
    else
    {
      if ((step_mem->NLS != NULL) && (step_mem->ownNLS))
      {
        SUNNonlinSolFree(step_mem->NLS);
        step_mem->NLS    = NULL;
        step_mem->ownNLS = SUNFALSE;
      }
      step_mem->linit  = NULL;
      step_mem->lsetup = NULL;
      step_mem->lsolve = NULL;
      step_mem->lfree  = NULL;
      step_mem->lmem   = NULL;
    }

    /* Allocate inner stepper data */
    retval = mriStepInnerStepper_AllocVecs(step_mem->stepper,
                                           step_mem->MRIC->nmat, ark_mem->ewt);
    if (retval != ARK_SUCCESS)
    {
      arkProcessError(ark_mem, ARK_ILL_INPUT, __LINE__, __func__, __FILE__,
                      "Error allocating inner stepper memory");
      return (ARK_MEM_FAIL);
    }

    /* Override the interpolant degree (if needed), used in arkInitialSetup */
    if (step_mem->q > 1 && ark_mem->interp_degree > (step_mem->q - 1))
    {
      /* Limit max degree to at most one less than the method global order */
      ark_mem->interp_degree = step_mem->q - 1;
    }
    else if (step_mem->q == 1 && ark_mem->interp_degree > 1)
    {
      /* Allow for linear interpolant with first order methods to ensure
         solution values are returned at the time interval end points */
      ark_mem->interp_degree = 1;
    }

    /* Higher-order predictors require interpolation */
    if (ark_mem->interp_type == ARK_INTERP_NONE && step_mem->predictor != 0)
    {
      arkProcessError(ark_mem, ARK_ILL_INPUT, __LINE__, __func__, __FILE__,
                      "Non-trival predictors require an interpolation module");
      return ARK_ILL_INPUT;
    }
  }

  /* Call linit (if it exists) */
  if (step_mem->linit)
  {
    retval = step_mem->linit(ark_mem);
    if (retval != 0)
    {
      arkProcessError(ark_mem, ARK_LINIT_FAIL, __LINE__, __func__, __FILE__,
                      MSG_ARK_LINIT_FAIL);
      return (ARK_LINIT_FAIL);
    }
  }

  /* Initialize the nonlinear solver object (if it exists) */
  if (step_mem->NLS)
  {
    retval = mriStep_NlsInit(ark_mem);
    if (retval != ARK_SUCCESS)
    {
      arkProcessError(ark_mem, ARK_NLS_INIT_FAIL, __LINE__, __func__, __FILE__,
                      "Unable to initialize SUNNonlinearSolver object");
      return (ARK_NLS_INIT_FAIL);
    }
  }

  /*** Perform timestep adaptivity checks and initial setup ***/

  /* get timestep adaptivity type */
  adapt_type = SUNAdaptController_GetType(ark_mem->hadapt_mem->hcontroller);

  if (ark_mem->fixedstep)
  {
    /* Fixed step sizes: user must supply the initial step size */
    if (ark_mem->hin == ZERO)
    {
      arkProcessError(ark_mem, ARK_ILL_INPUT, __LINE__, __func__,
                      __FILE__, "Timestep adaptivity disabled, but missing user-defined fixed stepsize");
      return (ARK_ILL_INPUT);
    }
  }
  else
  {
    /* ensure that a compatible adaptivity controller is provided */
    if ((adapt_type != SUN_ADAPTCONTROLLER_MRI_H_TOL) &&
        (adapt_type != SUN_ADAPTCONTROLLER_H))
    {
      arkProcessError(ark_mem, ARK_ILL_INPUT, __LINE__, __func__, __FILE__,
                      "SUNAdaptController type is unsupported by MRIStep");
      return (ARK_ILL_INPUT);
    }

    /* Controller provides adaptivity (at least at the slow time scale):
       - verify that the MRI method includes an embedding, and
       - estimate initial slow step size (store in ark_mem->hin) */
    if (step_mem->MRIC->p <= 0)
    {
      arkProcessError(ark_mem, ARK_ILL_INPUT, __LINE__, __func__,
                      __FILE__, "Timestep adaptivity enabled, but non-embedded MRI table specified");
      return (ARK_ILL_INPUT);
    }
    if (ark_mem->hin == ZERO)
    {
      /*   tempv1 = fslow(t0, y0) */
      if (mriStep_SlowRHS(ark_mem, ark_mem->tcur, ark_mem->yn, ark_mem->tempv1,
                          ARK_FULLRHS_START) != ARK_SUCCESS)
      {
        arkProcessError(ark_mem, ARK_RHSFUNC_FAIL, __LINE__, __func__, __FILE__,
                        "error calling slow RHS function(s)");
        return (ARK_RHSFUNC_FAIL);
      }
      retval = mriStep_Hin(ark_mem, ark_mem->tcur, tout, ark_mem->tempv1,
                           &(ark_mem->hin));
      if (retval != ARK_SUCCESS)
      {
        retval = arkHandleFailure(ark_mem, retval);
        return (retval);
      }
    }
  }

  /* Perform additional setup for (H,tol) controller */
  if (adapt_type == SUN_ADAPTCONTROLLER_MRI_H_TOL)
  {
    /* Verify that adaptivity type is supported by inner stepper */
    if (!mriStepInnerStepper_SupportsRTolAdaptivity(step_mem->stepper))
    {
      arkProcessError(ark_mem, ARK_ILL_INPUT, __LINE__, __func__,
                      __FILE__, "MRI H-TOL SUNAdaptController provided, but unsupported by inner stepper");
      return (ARK_ILL_INPUT);
    }

    /* initialize fast stepper to use the same relative tolerance as MRIStep */
    step_mem->inner_rtol_factor = ONE;
  }

  return (ARK_SUCCESS);
}

/*------------------------------------------------------------------------------
  mriStep_FullRHS:

  This is just a wrapper to call the user-supplied RHS functions,
  f(t,y) = fse(t,y) + fsi(t,y)  + ff(t,y).

  Note: this relies on the utility routine mriStep_UpdateF0 to update Fse[0]
  and Fsi[0] as appropriate (i.e., leveraging previous evaluations, etc.), and
  merely combines the resulting values together with ff to construct the output.

  However, in ARK_FULLRHS_OTHER mode, this routine must call all slow RHS
  functions directly, since that mode cannot reuse internally stored values.

   ARK_FULLRHS_OTHER -> called in the following circumstances:
                        (a) when estimating the initial time step size,
                        (b) for high-order dense output with the Hermite
                            interpolation module,
                        (c) by an "outer" stepper when MRIStep is used as an
                            inner solver), or
                        (d) when a high-order implicit predictor is requested from
                            the Hermite interpolation module within the time step
                            t_{n} \to t_{n+1}.

                        While instances (a)-(c) will occur in-between MRIStep time
                        steps, instance (d) can occur at the start of each internal
                        MRIStep stage.  Since the (t,y) input does not correspond
                        to an "official" time step, thus the RHS functions should
                        always be evaluated, and the values should *not* be stored
                        anywhere that will interfere with other reused MRIStep data
                        from one stage to the next (but it may use nonlinear solver
                        scratch space).

  Note that this routine always calls the fast RHS function, ff(t,y), in
  ARK_FULLRHS_OTHER mode.
  ----------------------------------------------------------------------------*/
int mriStep_FullRHS(ARKodeMem ark_mem, sunrealtype t, N_Vector y, N_Vector f,
                    int mode)
{
  ARKodeMRIStepMem step_mem;
  int nvec, retval;

  /* access ARKodeMRIStepMem structure */
  retval = mriStep_AccessStepMem(ark_mem, __func__, &step_mem);
  if (retval != ARK_SUCCESS) { return (retval); }

  /* ensure that inner stepper provides fullrhs function */
  if (!(step_mem->stepper->ops->fullrhs))
  {
    arkProcessError(ark_mem, ARK_RHSFUNC_FAIL, __LINE__, __func__, __FILE__,
                    MSG_ARK_MISSING_FULLRHS);
    return ARK_RHSFUNC_FAIL;
  }

  /* perform RHS functions contingent on 'mode' argument */
  switch (mode)
  {
  case ARK_FULLRHS_START:
  case ARK_FULLRHS_END:

    /* update the internal storage for Fse[0] and Fsi[0] */
    retval = mriStep_UpdateF0(ark_mem, step_mem, t, y, mode);
    if (retval != 0)
    {
      arkProcessError(ark_mem, ARK_RHSFUNC_FAIL, __LINE__, __func__, __FILE__,
                      MSG_ARK_RHSFUNC_FAILED, t);
      return (ARK_RHSFUNC_FAIL);
    }

    /* evaluate fast component */
    retval = mriStepInnerStepper_FullRhs(step_mem->stepper, t, y, f,
                                         ARK_FULLRHS_OTHER);
    if (retval != ARK_SUCCESS)
    {
      arkProcessError(ark_mem, ARK_RHSFUNC_FAIL, __LINE__, __func__, __FILE__,
                      MSG_ARK_RHSFUNC_FAILED, t);
      return (ARK_RHSFUNC_FAIL);
    }

    /* combine RHS vectors into output */
    if (step_mem->explicit_rhs && step_mem->implicit_rhs)
    {
      /* ImEx */
      step_mem->cvals[0] = ONE;
      step_mem->Xvecs[0] = f;
      step_mem->cvals[1] = ONE;
      step_mem->Xvecs[1] = step_mem->Fse[0];
      step_mem->cvals[2] = ONE;
      step_mem->Xvecs[2] = step_mem->Fsi[0];
      nvec               = 3;
      N_VLinearCombination(nvec, step_mem->cvals, step_mem->Xvecs, f);
    }
    else if (step_mem->implicit_rhs)
    {
      /* implicit */
      N_VLinearSum(ONE, step_mem->Fsi[0], ONE, f, f);
    }
    else
    {
      /* explicit */
      N_VLinearSum(ONE, step_mem->Fse[0], ONE, f, f);
    }

    break;

  case ARK_FULLRHS_OTHER:

    /* compute the fast component (force new RHS computation) */
    nvec   = 0;
    retval = mriStepInnerStepper_FullRhs(step_mem->stepper, t, y, f,
                                         ARK_FULLRHS_OTHER);
    if (retval != ARK_SUCCESS)
    {
      arkProcessError(ark_mem, ARK_RHSFUNC_FAIL, __LINE__, __func__, __FILE__,
                      MSG_ARK_RHSFUNC_FAILED, t);
      return (ARK_RHSFUNC_FAIL);
    }
    step_mem->cvals[nvec] = ONE;
    step_mem->Xvecs[nvec] = f;
    nvec++;

    /* compute the explicit component and store in ark_tempv2 */
    if (step_mem->explicit_rhs)
    {
      retval = step_mem->fse(t, y, ark_mem->tempv2, ark_mem->user_data);
      step_mem->nfse++;
      if (retval != 0)
      {
        arkProcessError(ark_mem, ARK_RHSFUNC_FAIL, __LINE__, __func__, __FILE__,
                        MSG_ARK_RHSFUNC_FAILED, t);
        return (ARK_RHSFUNC_FAIL);
      }
      step_mem->cvals[nvec] = ONE;
      step_mem->Xvecs[nvec] = ark_mem->tempv2;
      nvec++;
    }

    /* compute the implicit component and store in sdata */
    if (step_mem->implicit_rhs)
    {
      retval = step_mem->fsi(t, y, step_mem->sdata, ark_mem->user_data);
      step_mem->nfsi++;
      if (retval != 0)
      {
        arkProcessError(ark_mem, ARK_RHSFUNC_FAIL, __LINE__, __func__, __FILE__,
                        MSG_ARK_RHSFUNC_FAILED, t);
        return (ARK_RHSFUNC_FAIL);
      }
      step_mem->cvals[nvec] = ONE;
      step_mem->Xvecs[nvec] = step_mem->sdata;
      nvec++;
    }

    /* Add external forcing components to linear combination */
    if (step_mem->expforcing || step_mem->impforcing)
    {
      mriStep_ApplyForcing(step_mem, t, ONE, &nvec);
    }

    /* combine RHS vectors into output */
    N_VLinearCombination(nvec, step_mem->cvals, step_mem->Xvecs, f);

    break;

  default:
    /* return with RHS failure if unknown mode is passed */
    arkProcessError(ark_mem, ARK_RHSFUNC_FAIL, __LINE__, __func__, __FILE__,
                    "Unknown full RHS mode");
    return (ARK_RHSFUNC_FAIL);
  }

  return (ARK_SUCCESS);
}

/*------------------------------------------------------------------------------
  mriStep_UpdateF0:

  This routine is called by mriStep_FullRHS to update the internal storage for
  Fse[0] and Fsi[0], incorporating forcing from a slower time scale as necessary.
  This supports the ARK_FULLRHS_START and ARK_FULLRHS_END "mode" values
  provided to mriStep_FullRHS, and contains all internal logic regarding whether
  RHS functions must be called, versus if the relevant data can just be copied.

  ARK_FULLRHS_START -> called in the following circumstances:
                       (a) at the beginning of a simulation i.e., at
                           (tn, yn) = (t0, y0) or (tR, yR), or
                       (b) when transitioning between time steps t_{n-1}
                           \to t_{n} to fill f_{n-1} within the Hermite
                           interpolation module.

                       In each case, we may check the fn_is_current flag to
                       know whether ARKODE believes the values stored in
                       Fse[0] and Fsi[0] are up-to-date, allowing us to copy
                       those values instead of recomputing.  MRIStep
                       additionally stores internal fse_is_current and
                       fsi_is_current flags to denote whether it
                       additionally believes recomputation is necessary --
                       this is because unlike ARKStep and ERKStep, when
                       MRIStep is used as an inner stepper for an outer
                       MRIStep calculation, it must store any forcing terms
                       *inside* its own values of one of Fse or Fsi (to
                       avoid a combinatorial explosion of separate forcing
                       vectors when used in a telescopic MRI calculation).
                       For whichever of Fse[0] and Fsi[0] are deemed not
                       current, the corresponding RHS function is
                       recomputed and stored in Fe[0] and/or Fi[0] for
                       reuse later, before copying the values into the
                       output vector.

  ARK_FULLRHS_END   -> called in the following circumstances:
                       (a) when temporal root-finding is enabled, this will be
                           called in-between steps t_{n-1} \to t_{n} to fill f_{n},
                       (b) when high-order dense output is requested from the
                           Hermite interpolation module in-between steps t_{n-1}
                           \to t_{n} to fill f_{n}, or
                       (c) when an implicit predictor is requested from the Hermite
                           interpolation module within the time step t_{n} \to
                           t_{n+1}, in which case f_{n} needs to be filled.

                       Again, we may check the fn_is_current flags to know whether
                       ARKODE believes that the values stored in Fse[0] and Fsi[0]
                       are up-to-date, and may just be copied.  We also again
                       verify the ability to copy by viewing the MRIStep-specific
                       fse_is_current and fsi_is_current flags. If one or both of
                       Fse[0] and Fsi[0] are determined to be not current.  In all
                       other cases, the RHS should be recomputed and stored in
                       Fse[0] and Fsi[0] for reuse later, before copying the
                       values into the output vector.

  ----------------------------------------------------------------------------*/
int mriStep_UpdateF0(ARKodeMem ark_mem, ARKodeMRIStepMem step_mem,
                     sunrealtype t, N_Vector y, int mode)
{
  int nvec, retval;

  /* perform RHS functions contingent on 'mode' argument */
  switch (mode)
  {
  case ARK_FULLRHS_START:

    /* update the RHS components */

    /*   explicit component */
    if (step_mem->explicit_rhs)
    {
      /* if either ARKODE or MRIStep consider Fse[0] stale, then recompute */
      if (!step_mem->fse_is_current || !ark_mem->fn_is_current)
      {
        retval = step_mem->fse(t, y, step_mem->Fse[0], ark_mem->user_data);
        step_mem->nfse++;
        if (retval != 0)
        {
          arkProcessError(ark_mem, ARK_RHSFUNC_FAIL, __LINE__, __func__,
                          __FILE__, MSG_ARK_RHSFUNC_FAILED, t);
          return (ARK_RHSFUNC_FAIL);
        }
        step_mem->fse_is_current = SUNTRUE;

        /* Add external forcing, if applicable */
        if (step_mem->expforcing)
        {
          step_mem->cvals[0] = ONE;
          step_mem->Xvecs[0] = step_mem->Fse[0];
          nvec               = 1;
          mriStep_ApplyForcing(step_mem, t, ONE, &nvec);
          N_VLinearCombination(nvec, step_mem->cvals, step_mem->Xvecs,
                               step_mem->Fse[0]);
        }
      }
    }

    /*   implicit component */
    if (step_mem->implicit_rhs)
    {
      /* if either ARKODE or MRIStep consider Fsi[0] stale, then recompute */
      if (!step_mem->fsi_is_current || !ark_mem->fn_is_current)
      {
        retval = step_mem->fsi(t, y, step_mem->Fsi[0], ark_mem->user_data);
        step_mem->nfsi++;
        if (retval != 0)
        {
          arkProcessError(ark_mem, ARK_RHSFUNC_FAIL, __LINE__, __func__,
                          __FILE__, MSG_ARK_RHSFUNC_FAILED, t);
          return (ARK_RHSFUNC_FAIL);
        }
        step_mem->fsi_is_current = SUNTRUE;

        /* Add external forcing, if applicable */
        if (step_mem->impforcing)
        {
          step_mem->cvals[0] = ONE;
          step_mem->Xvecs[0] = step_mem->Fsi[0];
          nvec               = 1;
          mriStep_ApplyForcing(step_mem, t, ONE, &nvec);
          N_VLinearCombination(nvec, step_mem->cvals, step_mem->Xvecs,
                               step_mem->Fsi[0]);
        }
      }
    }

    break;

  case ARK_FULLRHS_END:

    /* compute the full RHS */
    if (!(ark_mem->fn_is_current))
    {
      /* compute the explicit component */
      if (step_mem->explicit_rhs)
      {
        retval = step_mem->fse(t, y, step_mem->Fse[0], ark_mem->user_data);
        step_mem->nfse++;
        if (retval != 0)
        {
          arkProcessError(ark_mem, ARK_RHSFUNC_FAIL, __LINE__, __func__,
                          __FILE__, MSG_ARK_RHSFUNC_FAILED, t);
          return (ARK_RHSFUNC_FAIL);
        }
        step_mem->fse_is_current = SUNTRUE;

        /* Add external forcing, as appropriate */
        if (step_mem->expforcing)
        {
          step_mem->cvals[0] = ONE;
          step_mem->Xvecs[0] = step_mem->Fse[0];
          nvec               = 1;
          mriStep_ApplyForcing(step_mem, t, ONE, &nvec);
          N_VLinearCombination(nvec, step_mem->cvals, step_mem->Xvecs,
                               step_mem->Fse[0]);
        }
      }

      /* compute the implicit component */
      if (step_mem->implicit_rhs)
      {
        retval = step_mem->fsi(t, y, step_mem->Fsi[0], ark_mem->user_data);
        step_mem->nfsi++;
        if (retval != 0)
        {
          arkProcessError(ark_mem, ARK_RHSFUNC_FAIL, __LINE__, __func__,
                          __FILE__, MSG_ARK_RHSFUNC_FAILED, t);
          return (ARK_RHSFUNC_FAIL);
        }
        step_mem->fsi_is_current = SUNTRUE;

        /* Add external forcing, as appropriate */
        if (step_mem->impforcing)
        {
          step_mem->cvals[0] = ONE;
          step_mem->Xvecs[0] = step_mem->Fsi[0];
          nvec               = 1;
          mriStep_ApplyForcing(step_mem, t, ONE, &nvec);
          N_VLinearCombination(nvec, step_mem->cvals, step_mem->Xvecs,
                               step_mem->Fsi[0]);
        }
      }
    }

    break;

  default:
    /* return with RHS failure if unknown mode is requested */
    arkProcessError(ark_mem, ARK_RHSFUNC_FAIL, __LINE__, __func__, __FILE__,
                    "Unknown full RHS mode");
    return (ARK_RHSFUNC_FAIL);
  }

  return (ARK_SUCCESS);
}

/*---------------------------------------------------------------
  mriStep_TakeStepMRIGARK:

  This routine serves the primary purpose of the MRIStep module:
  it performs a single MRI step (with embedding, if possible).

  The vector ark_mem->yn holds the previous time-step solution
  on input, and the vector ark_mem->ycur should hold the result
  of this step on output.

  If timestep adaptivity is enabled, this routine also computes
  the error estimate y-ytilde, where ytilde is the
  embedded solution, and the norm weights come from ark_ewt.
  This estimate is stored in ark_mem->tempv1, in case the calling
  routine wishes to examine the error locations.

  The output variable dsmPtr should contain a scalar-valued
  estimate of the temporal error from this step, ||y-ytilde||_WRMS
  if timestep adaptivity is enabled; otherwise it should be 0.

  The input/output variable nflagPtr is used to gauge convergence
  of any algebraic solvers within the step.  At the start of a new
  time step, this will initially have the value FIRST_CALL.  On
  return from this function, nflagPtr should have a value:
            0 => algebraic solve completed successfully
           >0 => solve did not converge at this step size
                 (but may with a smaller stepsize)
           <0 => solve encountered an unrecoverable failure
  Since the fast-scale evolution could be considered a different
  type of "algebraic solver", we similarly report any fast-scale
  evolution error as a recoverable nflagPtr value.

  The return value from this routine is:
            0 => step completed successfully
           >0 => step encountered recoverable failure;
                 reduce step and retry (if possible)
           <0 => step encountered unrecoverable failure
  ---------------------------------------------------------------*/
int mriStep_TakeStepMRIGARK(ARKodeMem ark_mem, sunrealtype* dsmPtr, int* nflagPtr)
{
  ARKodeMRIStepMem step_mem;          /* outer stepper memory       */
  int is;                             /* current stage index        */
  int retval;                         /* reusable return flag       */
  N_Vector tmp;                       /* N_Vector pointer           */
  SUNAdaptController_Type adapt_type; /* timestep adaptivity type   */
  sunrealtype t0, tf;                 /* start/end of each stage    */
  sunbooleantype calc_fslow;
  sunbooleantype need_inner_dsm;
  sunbooleantype do_embedding;
  sunbooleantype nested_mri;
  int nvec;

  /* access the MRIStep mem structure */
  retval = mriStep_AccessStepMem(ark_mem, __func__, &step_mem);
  if (retval != ARK_SUCCESS) { return (retval); }

  /* initialize algebraic solver convergence flag to success;
     error estimate to zero */
  *nflagPtr = ARK_SUCCESS;
  *dsmPtr   = ZERO;

  /* determine whether embedding stage is needed */
  do_embedding = !ark_mem->fixedstep ||
                 (ark_mem->AccumErrorType != ARK_ACCUMERROR_NONE);

  /* if MRI adaptivity is enabled: reset fast accumulated error,
     and send appropriate control parameter to the fast integrator */
  adapt_type     = SUNAdaptController_GetType(ark_mem->hadapt_mem->hcontroller);
  need_inner_dsm = SUNFALSE;
  if (adapt_type == SUN_ADAPTCONTROLLER_MRI_H_TOL)
  {
    need_inner_dsm      = SUNTRUE;
    step_mem->inner_dsm = ZERO;
    retval = mriStepInnerStepper_ResetAccumulatedError(step_mem->stepper);
    if (retval != ARK_SUCCESS)
    {
      arkProcessError(ark_mem, ARK_INNERSTEP_FAIL, __LINE__, __func__, __FILE__,
                      "Unable to reset the inner stepper error estimate");
      return (ARK_INNERSTEP_FAIL);
    }
    retval = mriStepInnerStepper_SetRTol(step_mem->stepper,
                                         step_mem->inner_rtol_factor *
                                           ark_mem->reltol);
    if (retval != ARK_SUCCESS)
    {
      arkProcessError(ark_mem, ARK_INNERSTEP_FAIL, __LINE__, __func__, __FILE__,
                      "Unable to set the inner stepper tolerance");
      return (ARK_INNERSTEP_FAIL);
    }
  }

  /* for adaptive computations, reset the inner integrator to the beginning of this step */
  if (!ark_mem->fixedstep)
  {
    retval = mriStepInnerStepper_Reset(step_mem->stepper, ark_mem->tn,
                                       ark_mem->yn);
    if (retval != ARK_SUCCESS)
    {
      arkProcessError(ark_mem, ARK_INNERSTEP_FAIL, __LINE__, __func__, __FILE__,
                      "Unable to reset the inner stepper");
      return (ARK_INNERSTEP_FAIL);
    }
  }

  /* call nonlinear solver setup if it exists */
  if (step_mem->NLS)
  {
    if ((step_mem->NLS)->ops->setup)
    {
      N_VConst(ZERO, ark_mem->tempv3); /* set guess to 0 */
      retval = SUNNonlinSolSetup(step_mem->NLS, ark_mem->tempv3, ark_mem);
      if (retval < 0) { return (ARK_NLS_SETUP_FAIL); }
      if (retval > 0) { return (ARK_NLS_SETUP_RECVR); }
    }
  }

  /* Evaluate the slow RHS functions if needed. NOTE: we decide between calling the
     full RHS function (if ark_mem->fn is non-NULL and MRIStep is not an inner
     integrator) versus just updating the stored values of Fse[0] and Fsi[0].  In
     either case, we use ARK_FULLRHS_START mode because MRIGARK methods do not
     evaluate the RHS functions at the end of the time step (so nothing can be
     leveraged). */
  nested_mri = step_mem->expforcing || step_mem->impforcing;
  if (ark_mem->fn == NULL || nested_mri)
  {
    retval = mriStep_UpdateF0(ark_mem, step_mem, ark_mem->tn, ark_mem->yn,
                              ARK_FULLRHS_START);
    if (retval) { return ARK_RHSFUNC_FAIL; }

    /* For a nested MRI configuration we might still need fn to create a predictor
       but it should be fn only for the current nesting level which is why we use
       UpdateF0 in this case rather than FullRHS */
    if (ark_mem->fn != NULL && nested_mri && step_mem->implicit_rhs)
    {
      if (step_mem->implicit_rhs && step_mem->explicit_rhs)
      {
        N_VLinearSum(ONE, step_mem->Fsi[0], ONE, step_mem->Fse[0], ark_mem->fn);
      }
      else { N_VScale(ONE, step_mem->Fsi[0], ark_mem->fn); }
    }
  }
  else if (ark_mem->fn != NULL && !ark_mem->fn_is_current)
  {
    retval = mriStep_FullRHS(ark_mem, ark_mem->tn, ark_mem->yn, ark_mem->fn,
                             ARK_FULLRHS_START);
    if (retval) { return ARK_RHSFUNC_FAIL; }
  }
  ark_mem->fn_is_current = SUNTRUE;

#ifdef SUNDIALS_DEBUG
  printf("    MRIStep step %li,  stage 0,  h = %" RSYM ",  t_n = %" RSYM "\n",
         ark_mem->nst, ark_mem->h, ark_mem->tn);
#endif

#ifdef SUNDIALS_LOGGING_EXTRA_DEBUG
  SUNLogger_QueueMsg(ARK_LOGGER, SUN_LOGLEVEL_DEBUG, "ARKODE::mriStep_TakeStep",
                     "slow stage", "z_0(:) =", "");
  N_VPrintFile(ark_mem->ycur, ARK_LOGGER->debug_fp);

  if (step_mem->explicit_rhs)
  {
    SUNLogger_QueueMsg(ARK_LOGGER, SUN_LOGLEVEL_DEBUG, "ARKODE::mriStep_TakeStep",
                       "slow explicit RHS", "Fse_0(:) =", "");
    N_VPrintFile(step_mem->Fse[0], ARK_LOGGER->debug_fp);
  }
  if (step_mem->implicit_rhs)
  {
    SUNLogger_QueueMsg(ARK_LOGGER, SUN_LOGLEVEL_DEBUG, "ARKODE::mriStep_TakeStep",
                       "slow implicit RHS", "Fsi_0(:) =", "");
    N_VPrintFile(step_mem->Fsi[0], ARK_LOGGER->debug_fp);
  }
#endif

  /* The first stage is the previous time-step solution, so its RHS
     is the [already-computed] slow RHS from the start of the step */

  /* Loop over remaining internal stages */
  for (is = 1; is < step_mem->stages - 1; is++)
  {
    /* Set relevant stage times (including desired stage time for implicit solves) */
    t0 = ark_mem->tn + step_mem->MRIC->c[is - 1] * ark_mem->h;
    tf = ark_mem->tcur = ark_mem->tn + step_mem->MRIC->c[is] * ark_mem->h;

    /* Solver diagnostics reporting */
#if SUNDIALS_LOGGING_LEVEL >= SUNDIALS_LOGGING_DEBUG
    SUNLogger_QueueMsg(ARK_LOGGER, SUN_LOGLEVEL_DEBUG,
                       "ARKODE::mriStep_TakeStep", "start-stage",
                       "step = %li, stage = %i, stage type = %d, h = %" RSYM
                       ", tcur = %" RSYM,
                       ark_mem->nst, is, step_mem->stagetypes[is], ark_mem->h,
                       ark_mem->tcur);
#endif

    /* Determine current stage type, and call corresponding routine; the
       vector ark_mem->ycur stores the previous stage solution on input, and
       should store the result of this stage solution on output. */
    switch (step_mem->stagetypes[is])
    {
    case (MRISTAGE_ERK_FAST):
      retval = mriStep_ComputeInnerForcing(ark_mem, step_mem, is, t0, tf);
      if (retval != ARK_SUCCESS) { return retval; }
      retval = mriStep_StageERKFast(ark_mem, step_mem, t0, tf, ark_mem->ycur,
                                    ark_mem->tempv2, need_inner_dsm);
      if (retval != ARK_SUCCESS) { *nflagPtr = CONV_FAIL; }
      break;
    case (MRISTAGE_ERK_NOFAST):
      retval = mriStep_StageERKNoFast(ark_mem, step_mem, is);
      break;
    case (MRISTAGE_DIRK_NOFAST):
      retval = mriStep_StageDIRKNoFast(ark_mem, step_mem, is, nflagPtr);
      break;
    case (MRISTAGE_DIRK_FAST):
      retval = mriStep_StageDIRKFast(ark_mem, step_mem, is, nflagPtr);
      break;
    case (MRISTAGE_STIFF_ACC): retval = ARK_SUCCESS; break;
    }
    if (retval != ARK_SUCCESS) { return retval; }

#ifdef SUNDIALS_LOGGING_EXTRA_DEBUG
    SUNLogger_QueueMsg(ARK_LOGGER, SUN_LOGLEVEL_DEBUG,
                       "ARKODE::mriStep_TakeStep", "slow stage", "z_%i(:) =", is);
    N_VPrintFile(ark_mem->ycur, ARK_LOGGER->debug_fp);
#endif

    /* apply user-supplied stage postprocessing function (if supplied) */
    if ((ark_mem->ProcessStage != NULL) &&
        (step_mem->stagetypes[is] != MRISTAGE_STIFF_ACC))
    {
      retval = ark_mem->ProcessStage(ark_mem->tcur, ark_mem->ycur,
                                     ark_mem->user_data);
      if (retval != 0) { return (ARK_POSTPROCESS_STAGE_FAIL); }
    }

    /* conditionally reset the inner integrator with the modified stage solution */
    if (step_mem->stagetypes[is] != MRISTAGE_STIFF_ACC)
    {
      if ((step_mem->stagetypes[is] != MRISTAGE_ERK_FAST) ||
          (ark_mem->ProcessStage != NULL))
      {
        retval = mriStepInnerStepper_Reset(step_mem->stepper, tf, ark_mem->ycur);
        if (retval != ARK_SUCCESS)
        {
          arkProcessError(ark_mem, ARK_INNERSTEP_FAIL, __LINE__, __func__,
                          __FILE__, "Unable to reset the inner stepper");
          return (ARK_INNERSTEP_FAIL);
        }
      }
    }

    /* Compute updated slow RHS, except:
       1. if the stage is excluded from stage_map
       2. if the next stage has "STIFF_ACC" type, and temporal estimation is disabled */
    calc_fslow = SUNTRUE;
    if (step_mem->stage_map[is] == -1) { calc_fslow = SUNFALSE; }
    if (!do_embedding && (step_mem->stagetypes[is + 1] == MRISTAGE_STIFF_ACC))
    {
      calc_fslow = SUNFALSE;
    }
    if (calc_fslow)
    {
      /* store explicit slow rhs */
      if (step_mem->explicit_rhs)
      {
        retval = step_mem->fse(ark_mem->tcur, ark_mem->ycur,
                               step_mem->Fse[step_mem->stage_map[is]],
                               ark_mem->user_data);
        step_mem->nfse++;
        if (retval < 0) { return (ARK_RHSFUNC_FAIL); }
        if (retval > 0) { return (ARK_UNREC_RHSFUNC_ERR); }

        /* Add external forcing to Fse, if applicable */
        if (step_mem->expforcing)
        {
          step_mem->cvals[0] = ONE;
          step_mem->Xvecs[0] = step_mem->Fse[step_mem->stage_map[is]];
          nvec               = 1;
          mriStep_ApplyForcing(step_mem, tf, ONE, &nvec);
          N_VLinearCombination(nvec, step_mem->cvals, step_mem->Xvecs,
                               step_mem->Fse[step_mem->stage_map[is]]);
        }

#ifdef SUNDIALS_LOGGING_EXTRA_DEBUG
        SUNLogger_QueueMsg(ARK_LOGGER, SUN_LOGLEVEL_DEBUG,
                           "ARKODE::mriStep_TakeStep", "slow explicit RHS",
                           "Fse_%i(:) =", is);
        N_VPrintFile(step_mem->Fse[step_mem->stage_map[is]],
                     ARK_LOGGER->debug_fp);
#endif
      }

      /* store implicit slow rhs  */
      if (step_mem->implicit_rhs)
      {
        if (!step_mem->deduce_rhs ||
            (step_mem->stagetypes[is] != MRISTAGE_DIRK_NOFAST))
        {
          retval = step_mem->fsi(ark_mem->tcur, ark_mem->ycur,
                                 step_mem->Fsi[step_mem->stage_map[is]],
                                 ark_mem->user_data);
          step_mem->nfsi++;

          /* Add external forcing to Fsi, if applicable */
          if (step_mem->impforcing)
          {
            step_mem->cvals[0] = ONE;
            step_mem->Xvecs[0] = step_mem->Fsi[step_mem->stage_map[is]];
            nvec               = 1;
            mriStep_ApplyForcing(step_mem, tf, ONE, &nvec);
            N_VLinearCombination(nvec, step_mem->cvals, step_mem->Xvecs,
                                 step_mem->Fsi[step_mem->stage_map[is]]);
          }
        }
        else
        {
          N_VLinearSum(ONE / step_mem->gamma, step_mem->zcor,
                       -ONE / step_mem->gamma, step_mem->sdata,
                       step_mem->Fsi[step_mem->stage_map[is]]);
        }

        if (retval < 0) { return (ARK_RHSFUNC_FAIL); }
        if (retval > 0) { return (ARK_UNREC_RHSFUNC_ERR); }

#ifdef SUNDIALS_LOGGING_EXTRA_DEBUG
        SUNLogger_QueueMsg(ARK_LOGGER, SUN_LOGLEVEL_DEBUG,
                           "ARKODE::mriStep_TakeStep", "slow implicit RHS",
                           "Fsi_%i(:) =", is);
        N_VPrintFile(step_mem->Fsi[step_mem->stage_map[is]],
                     ARK_LOGGER->debug_fp);
#endif
      }
    } /* compute slow RHS */
  }   /* loop over stages */

  /* perform embedded stage (if needed) */
  if (do_embedding)
  {
    is = step_mem->stages;

    /* Temporarily swap ark_mem->ycur and ark_mem->tempv4 pointers, copying
       data so that both hold the current ark_mem->ycur value.  This ensures
       that during this embedding "stage":
         - ark_mem->ycur will be the correct initial condition for the final stage.
         - ark_mem->tempv4 will hold the embedded solution vector. */
    N_VScale(ONE, ark_mem->ycur, ark_mem->tempv4);
    tmp             = ark_mem->ycur;
    ark_mem->ycur   = ark_mem->tempv4;
    ark_mem->tempv4 = tmp;

    /* Reset ark_mem->tcur as the time value corresponding with the end of the step */
    /* Set relevant stage times (including desired stage time for implicit solves) */
    t0 = ark_mem->tn + step_mem->MRIC->c[is - 2] * ark_mem->h;
    tf = ark_mem->tcur = ark_mem->tn + ark_mem->h;

    /* Solver diagnostics reporting */
#if SUNDIALS_LOGGING_LEVEL >= SUNDIALS_LOGGING_DEBUG
    SUNLogger_QueueMsg(ARK_LOGGER, SUN_LOGLEVEL_DEBUG,
                       "ARKODE::mriStep_TakeStep", "embedding-stage",
                       "step = %li, stage = %i, stage type = %d, h = %" RSYM
                       ", tcur = %" RSYM,
                       ark_mem->nst, is, step_mem->stagetypes[is], ark_mem->h,
                       ark_mem->tcur);
#endif

    /* Determine embedding stage type, and call corresponding routine; the
       vector ark_mem->ycur stores the previous stage solution on input, and
       should store the result of this stage solution on output. */
    switch (step_mem->stagetypes[is])
    {
    case (MRISTAGE_ERK_FAST):
      retval = mriStep_ComputeInnerForcing(ark_mem, step_mem, is, t0, tf);
      if (retval != ARK_SUCCESS) { return retval; }
      retval = mriStep_StageERKFast(ark_mem, step_mem, t0, tf, ark_mem->ycur,
                                    ark_mem->tempv2, SUNFALSE);
      if (retval != ARK_SUCCESS) { *nflagPtr = CONV_FAIL; }
      break;
    case (MRISTAGE_ERK_NOFAST):
      retval = mriStep_StageERKNoFast(ark_mem, step_mem, is);
      break;
    case (MRISTAGE_DIRK_NOFAST):
      retval = mriStep_StageDIRKNoFast(ark_mem, step_mem, is, nflagPtr);
      break;
    case (MRISTAGE_DIRK_FAST):
      retval = mriStep_StageDIRKFast(ark_mem, step_mem, is, nflagPtr);
      break;
    }
    if (retval != ARK_SUCCESS) { return retval; }

#ifdef SUNDIALS_LOGGING_EXTRA_DEBUG
    SUNLogger_QueueMsg(ARK_LOGGER, SUN_LOGLEVEL_DEBUG, "ARKODE::mriStep_TakeStep",
                       "embedded solution", "ytilde(:) =", "");
    N_VPrintFile(ark_mem->ycur, ARK_LOGGER->debug_fp);
#endif

    /* Swap back ark_mem->ycur with ark_mem->tempv4, and reset the inner integrator */
    tmp             = ark_mem->ycur;
    ark_mem->ycur   = ark_mem->tempv4;
    ark_mem->tempv4 = tmp;
    retval = mriStepInnerStepper_Reset(step_mem->stepper, t0, ark_mem->ycur);
    if (retval != ARK_SUCCESS)
    {
      arkProcessError(ark_mem, ARK_INNERSTEP_FAIL, __LINE__, __func__, __FILE__,
                      "Unable to reset the inner stepper");
      return (ARK_INNERSTEP_FAIL);
    }
  }

  /* Compute final stage (for evolved solution), along with error estimate */
  {
    is = step_mem->stages - 1;

    /* Set relevant stage times (including desired stage time for implicit solves) */
    t0 = ark_mem->tn + step_mem->MRIC->c[is - 1] * ark_mem->h;
    tf = ark_mem->tcur = ark_mem->tn + ark_mem->h;

    /* Solver diagnostics reporting */
#if SUNDIALS_LOGGING_LEVEL >= SUNDIALS_LOGGING_DEBUG
    SUNLogger_QueueMsg(ARK_LOGGER, SUN_LOGLEVEL_DEBUG,
                       "ARKODE::mriStep_TakeStep", "start-stage",
                       "step = %li, stage = %i, stage type = %d, h = %" RSYM
                       ", tcur = %" RSYM,
                       ark_mem->nst, is, step_mem->stagetypes[is], ark_mem->h,
                       ark_mem->tcur);
#endif

    /* Determine final stage type, and call corresponding routine; the
       vector ark_mem->ycur stores the previous stage solution on input, and
       should store the result of this stage solution on output. */
    switch (step_mem->stagetypes[is])
    {
    case (MRISTAGE_ERK_FAST):
      retval = mriStep_ComputeInnerForcing(ark_mem, step_mem, is, t0, tf);
      if (retval != ARK_SUCCESS) { return retval; }
      retval = mriStep_StageERKFast(ark_mem, step_mem, t0, tf, ark_mem->ycur,
                                    ark_mem->tempv2, need_inner_dsm);
      if (retval != ARK_SUCCESS) { *nflagPtr = CONV_FAIL; }
      break;
    case (MRISTAGE_ERK_NOFAST):
      retval = mriStep_StageERKNoFast(ark_mem, step_mem, is);
      break;
    case (MRISTAGE_DIRK_NOFAST):
      retval = mriStep_StageDIRKNoFast(ark_mem, step_mem, is, nflagPtr);
      break;
    case (MRISTAGE_DIRK_FAST):
      retval = mriStep_StageDIRKFast(ark_mem, step_mem, is, nflagPtr);
      break;
    case (MRISTAGE_STIFF_ACC): retval = ARK_SUCCESS; break;
    }
    if (retval != ARK_SUCCESS) { return retval; }

#ifdef SUNDIALS_LOGGING_EXTRA_DEBUG
    SUNLogger_QueueMsg(ARK_LOGGER, SUN_LOGLEVEL_DEBUG,
                       "ARKODE::mriStep_TakeStep", "slow stage", "z_%i(:) =", is);
    N_VPrintFile(ark_mem->ycur, ARK_LOGGER->debug_fp);
#endif

    /* apply user-supplied stage postprocessing function (if supplied) */
    if ((ark_mem->ProcessStage != NULL) &&
        (step_mem->stagetypes[is] != MRISTAGE_STIFF_ACC))
    {
      retval = ark_mem->ProcessStage(ark_mem->tcur, ark_mem->ycur,
                                     ark_mem->user_data);
      if (retval != 0) { return (ARK_POSTPROCESS_STAGE_FAIL); }
    }

    /* conditionally reset the inner integrator with the modified stage solution */
    if (step_mem->stagetypes[is] != MRISTAGE_STIFF_ACC)
    {
      if ((step_mem->stagetypes[is] != MRISTAGE_ERK_FAST) ||
          (ark_mem->ProcessStage != NULL))
      {
        retval = mriStepInnerStepper_Reset(step_mem->stepper, tf, ark_mem->ycur);
        if (retval != ARK_SUCCESS)
        {
          arkProcessError(ark_mem, ARK_INNERSTEP_FAIL, __LINE__, __func__,
                          __FILE__, "Unable to reset the inner stepper");
          return (ARK_INNERSTEP_FAIL);
        }
      }
    }

    /* Compute temporal error estimate via difference between step
       solution and embedding, store in ark_mem->tempv1, and take norm. */
    if (do_embedding)
    {
      N_VLinearSum(ONE, ark_mem->tempv4, -ONE, ark_mem->ycur, ark_mem->tempv1);
      *dsmPtr = N_VWrmsNorm(ark_mem->tempv1, ark_mem->ewt);
    }

  } /* loop over stages */

  /* Solver diagnostics reporting */
#ifdef SUNDIALS_LOGGING_EXTRA_DEBUG
  SUNLogger_QueueMsg(ARK_LOGGER, SUN_LOGLEVEL_DEBUG, "ARKODE::mriStep_TakeStep",
                     "updated solution", "ycur(:) =", "");
  N_VPrintFile(ark_mem->ycur, ARK_LOGGER->debug_fp);
#endif
#if SUNDIALS_LOGGING_LEVEL >= SUNDIALS_LOGGING_DEBUG
  SUNLogger_QueueMsg(ARK_LOGGER, SUN_LOGLEVEL_DEBUG, "ARKODE::mriStep_TakeStep",
                     "error-test", "step = %li, h = %" RSYM ", dsm = %" RSYM,
                     ark_mem->nst, ark_mem->h, *dsmPtr);
#endif

  return (ARK_SUCCESS);
}

/*---------------------------------------------------------------
  mriStep_TakeStepMRISR:

  This routine performs a single MRISR step.

  The vector ark_mem->yn holds the previous time-step solution
  on input, and the vector ark_mem->ycur should hold the result
  of this step on output.

  If timestep adaptivity is enabled, this routine also computes
  the error estimate y-ytilde, where ytilde is the
  embedded solution, and the norm weights come from ark_ewt.
  This estimate is stored in ark_mem->tempv1, in case the calling
  routine wishes to examine the error locations.

  The output variable dsmPtr should contain a scalar-valued
  estimate of the temporal error from this step, ||y-ytilde||_WRMS
  if timestep adaptivity is enabled; otherwise it should be 0.

  The input/output variable nflagPtr is used to gauge convergence
  of any algebraic solvers within the step.  At the start of a new
  time step, this will initially have the value FIRST_CALL.  On
  return from this function, nflagPtr should have a value:
            0 => algebraic solve completed successfully
           >0 => solve did not converge at this step size
                 (but may with a smaller stepsize)
           <0 => solve encountered an unrecoverable failure
  Since the fast-scale evolution could be considered a different
  type of "algebraic solver", we similarly report any fast-scale
  evolution error as a recoverable nflagPtr value.

  The return value from this routine is:
            0 => step completed successfully
           >0 => step encountered recoverable failure;
                 reduce step and retry (if possible)
           <0 => step encountered unrecoverable failure
  ---------------------------------------------------------------*/
int mriStep_TakeStepMRISR(ARKodeMem ark_mem, sunrealtype* dsmPtr, int* nflagPtr)
{
  ARKodeMRIStepMem step_mem;          /* outer stepper memory       */
  int stage, j;                       /* stage indices              */
  int retval;                         /* reusable return flag       */
  N_Vector ytilde;                    /* embedded solution          */
  N_Vector ytemp;                     /* temporary vector           */
  SUNAdaptController_Type adapt_type; /* timestep adaptivity type   */
  sunbooleantype embedding;           /* flag indicating embedding  */
  sunbooleantype solution;            /*   or solution stages       */
  sunbooleantype impl_corr;           /* is slow correct. implicit? */
  sunrealtype cstage;                 /* current stage abscissa     */
  sunbooleantype need_inner_dsm;
  sunbooleantype nested_mri;
  int nvec, max_stages;
  const sunrealtype tol = SUN_RCONST(100.0) * SUN_UNIT_ROUNDOFF;

  /* access the MRIStep mem structure */
  retval = mriStep_AccessStepMem(ark_mem, __func__, &step_mem);
  if (retval != ARK_SUCCESS) { return (retval); }

  /* initialize algebraic solver convergence flag to success;
     error estimate to zero */
  *nflagPtr = ARK_SUCCESS;
  *dsmPtr   = ZERO;

  /* set N_Vector shortcuts */
  ytilde = ark_mem->tempv4;
  ytemp  = ark_mem->tempv2;

  /* if MRI adaptivity is enabled: reset fast accumulated error,
     and send appropriate control parameter to the fast integrator */
  adapt_type     = SUNAdaptController_GetType(ark_mem->hadapt_mem->hcontroller);
  need_inner_dsm = SUNFALSE;
  if (adapt_type == SUN_ADAPTCONTROLLER_MRI_H_TOL)
  {
    need_inner_dsm      = SUNTRUE;
    step_mem->inner_dsm = ZERO;
    retval = mriStepInnerStepper_ResetAccumulatedError(step_mem->stepper);
    if (retval != ARK_SUCCESS)
    {
      arkProcessError(ark_mem, ARK_INNERSTEP_FAIL, __LINE__, __func__, __FILE__,
                      "Unable to reset the inner stepper error estimate");
      return (ARK_INNERSTEP_FAIL);
    }
    retval = mriStepInnerStepper_SetRTol(step_mem->stepper,
                                         step_mem->inner_rtol_factor *
                                           ark_mem->reltol);
    if (retval != ARK_SUCCESS)
    {
      arkProcessError(ark_mem, ARK_INNERSTEP_FAIL, __LINE__, __func__, __FILE__,
                      "Unable to set the inner stepper tolerance");
      return (ARK_INNERSTEP_FAIL);
    }
  }

  /* for adaptive computations, reset the inner integrator to the beginning of this step */
  if (!ark_mem->fixedstep)
  {
    retval = mriStepInnerStepper_Reset(step_mem->stepper, ark_mem->tn,
                                       ark_mem->yn);
    if (retval != ARK_SUCCESS)
    {
      arkProcessError(ark_mem, ARK_INNERSTEP_FAIL, __LINE__, __func__, __FILE__,
                      "Unable to reset the inner stepper");
      return (ARK_INNERSTEP_FAIL);
    }
  }

  /* Evaluate the slow RHS functions if needed. NOTE: we decide between calling the
     full RHS function (if ark_mem->fn is non-NULL and MRIStep is not an inner
     integrator) versus just updating the stored values of Fse[0] and Fsi[0].  In
     either case, we use ARK_FULLRHS_START mode because MRISR methods do not
     evaluate the RHS functions at the end of the time step (so nothing can be
     leveraged). */
  nested_mri = step_mem->expforcing || step_mem->impforcing;
  if (ark_mem->fn == NULL || nested_mri)
  {
    retval = mriStep_UpdateF0(ark_mem, step_mem, ark_mem->tn, ark_mem->yn,
                              ARK_FULLRHS_START);
    if (retval) { return ARK_RHSFUNC_FAIL; }

    /* For a nested MRI configuration we might still need fn to create a predictor
       but it should be fn only for the current nesting level which is why we use
       UpdateF0 in this case rather than FullRHS */
    if (ark_mem->fn != NULL && nested_mri && step_mem->implicit_rhs)
    {
      if (step_mem->implicit_rhs && step_mem->explicit_rhs)
      {
        N_VLinearSum(ONE, step_mem->Fsi[0], ONE, step_mem->Fse[0], ark_mem->fn);
      }
      else { N_VScale(ONE, step_mem->Fsi[0], ark_mem->fn); }
    }
  }
  if (ark_mem->fn != NULL && !ark_mem->fn_is_current)
  {
    retval = mriStep_FullRHS(ark_mem, ark_mem->tn, ark_mem->yn, ark_mem->fn,
                             ARK_FULLRHS_START);
    if (retval) { return ARK_RHSFUNC_FAIL; }
  }
  ark_mem->fn_is_current = SUNTRUE;

  /* combine both RHS into FSE for ImEx problems, since MRISR fast forcing function
     only depends on Omega coefficients  */
  if (step_mem->implicit_rhs && step_mem->explicit_rhs)
  {
    N_VLinearSum(ONE, step_mem->Fse[0], ONE, step_mem->Fsi[0], step_mem->Fse[0]);
  }

#ifdef SUNDIALS_DEBUG
  printf("    MRIStep step %li,  stage 0,  h = %" RSYM ",  t_n = %" RSYM "\n",
         ark_mem->nst, ark_mem->h, ark_mem->tn);
#endif

#ifdef SUNDIALS_LOGGING_EXTRA_DEBUG
  SUNLogger_QueueMsg(ARK_LOGGER, SUN_LOGLEVEL_DEBUG, "ARKODE::mriStep_TakeStep",
                     "slow stage", "z_0(:) =", "");
  N_VPrintFile(ark_mem->yn, ARK_LOGGER->debug_fp);

  if (step_mem->explicit_rhs)
  {
    SUNLogger_QueueMsg(ARK_LOGGER, SUN_LOGLEVEL_DEBUG, "ARKODE::mriStep_TakeStep",
                       "slow explicit RHS", "Fse_0(:) =", "");
    N_VPrintFile(step_mem->Fse[0], ARK_LOGGER->debug_fp);
  }

  if (step_mem->implicit_rhs)
  {
    SUNLogger_QueueMsg(ARK_LOGGER, SUN_LOGLEVEL_DEBUG, "ARKODE::mriStep_TakeStep",
                       "slow implicit RHS", "Fsi_0(:) =", "");
    N_VPrintFile(step_mem->Fsi[0], ARK_LOGGER->debug_fp);
  }
#endif

  /* The first stage is the previous time-step solution, so its RHS
     is the [already-computed] slow RHS from the start of the step */

  /* Determine how many stages will be needed */
  max_stages = (ark_mem->fixedstep &&
                (ark_mem->AccumErrorType == ARK_ACCUMERROR_NONE))
                 ? step_mem->stages
                 : step_mem->stages + 1;

  /* Loop over stages */
  for (stage = 1; stage < max_stages; stage++)
  {
    /* Solver diagnostics reporting */
#if SUNDIALS_LOGGING_LEVEL >= SUNDIALS_LOGGING_DEBUG
    SUNLogger_QueueMsg(ARK_LOGGER, SUN_LOGLEVEL_DEBUG, "ARKODE::mriStep_TakeStep",
                       "start-stage", "step = %li, stage = %i, h = %" RSYM,
                       ark_mem->nst, stage, ark_mem->h);
#endif

    /* Determine if this is an "embedding" or "solution" stage */
    solution  = (stage == step_mem->stages - 1);
    embedding = (stage == step_mem->stages);

    /* Set initial condition for this stage */
    N_VScale(ONE, ark_mem->yn, ark_mem->ycur);

    /* Set current stage abscissa */
    cstage = (embedding) ? ONE : step_mem->MRIC->c[stage];

    /* Compute forcing function for inner solver */
    retval = mriStep_ComputeInnerForcing(ark_mem, step_mem, stage, ark_mem->tn,
                                         ark_mem->tn + cstage * ark_mem->h);
    if (retval != ARK_SUCCESS) { return retval; }

    /* Reset the inner stepper on all but the first stage due to
       "stage-restart" structure */
    if (stage > 1)
    {
      retval = mriStepInnerStepper_Reset(step_mem->stepper, ark_mem->tn,
                                         ark_mem->ycur);
      if (retval != ARK_SUCCESS)
      {
        arkProcessError(ark_mem, ARK_INNERSTEP_FAIL, __LINE__, __func__,
                        __FILE__, "Unable to reset the inner stepper");
        return (ARK_INNERSTEP_FAIL);
      }
    }

    /* Evolve fast IVP for this stage, potentially get inner dsm on
       all non-embedding stages */
    retval = mriStep_StageERKFast(ark_mem, step_mem, ark_mem->tn,
                                  ark_mem->tn + cstage * ark_mem->h,
                                  ark_mem->ycur, ytemp,
                                  need_inner_dsm && !embedding);
    if (retval != ARK_SUCCESS)
    {
      *nflagPtr = CONV_FAIL;
      return retval;
    }

    /* set current stage time for implicit correction, postprocessing
       and RHS calls */
    ark_mem->tcur = ark_mem->tn + cstage * ark_mem->h;

    /* perform MRISR slow/implicit correction */
    impl_corr = SUNFALSE;
    if (step_mem->implicit_rhs)
    {
      /* determine whether implicit RHS correction will require an implicit solve */
      impl_corr = SUNRabs(step_mem->MRIC->G[0][stage][stage]) > tol;

      /* perform implicit solve for correction */
      if (impl_corr)
      {
        /* store current stage index (for an "embedded" stage, subtract 1) */
        step_mem->istage = (stage == step_mem->stages) ? stage - 1 : stage;

        /* Call predictor for current stage solution (result placed in zpred) */
        retval = mriStep_Predict(ark_mem, step_mem->istage, step_mem->zpred);
        if (retval != ARK_SUCCESS) { return (retval); }

        /* If a user-supplied predictor routine is provided, call that here
           Note that mriStep_Predict is *still* called, so this user-supplied
           routine can just "clean up" the built-in prediction, if desired. */
        if (step_mem->stage_predict)
        {
          retval = step_mem->stage_predict(ark_mem->tcur, step_mem->zpred,
                                           ark_mem->user_data);
          if (retval < 0) { return (ARK_USER_PREDICT_FAIL); }
          if (retval > 0) { return (TRY_AGAIN); }
        }

#ifdef SUNDIALS_LOGGING_EXTRA_DEBUG
        SUNLogger_QueueMsg(ARK_LOGGER, SUN_LOGLEVEL_DEBUG,
                           "ARKODE::mriStep_TakeStep", "predictor",
                           "zpred(:) =", "");
        N_VPrintFile(step_mem->zpred, ARK_LOGGER->debug_fp);
#endif

        /* fill sdata with explicit contributions to correction */
        step_mem->cvals[0] = ONE;
        step_mem->Xvecs[0] = ark_mem->ycur;
        step_mem->cvals[1] = -ONE;
        step_mem->Xvecs[1] = step_mem->zpred;
        for (j = 0; j < stage; j++)
        {
          step_mem->cvals[j + 2] = ark_mem->h * step_mem->MRIC->G[0][stage][j];
          step_mem->Xvecs[j + 2] = step_mem->Fsi[j];
        }
        retval = N_VLinearCombination(stage + 2, step_mem->cvals,
                                      step_mem->Xvecs, step_mem->sdata);
        if (retval != 0) { return (ARK_VECTOROP_ERR); }

#ifdef SUNDIALS_LOGGING_EXTRA_DEBUG
        SUNLogger_QueueMsg(ARK_LOGGER, SUN_LOGLEVEL_DEBUG,
                           "ARKODE::mriStep_TakeStep", "rhs data",
                           "sdata(:) =", "");
        N_VPrintFile(step_mem->sdata, ARK_LOGGER->debug_fp);
#endif

        /* Update gamma for implicit solver */
        step_mem->gamma = ark_mem->h * step_mem->MRIC->G[0][stage][stage];
        if (ark_mem->firststage) { step_mem->gammap = step_mem->gamma; }
        step_mem->gamrat =
          (ark_mem->firststage) ? ONE : step_mem->gamma / step_mem->gammap;

        /* perform implicit solve (result is stored in ark_mem->ycur); return
           with positive value on anything but success */
        *nflagPtr = mriStep_Nls(ark_mem, *nflagPtr);
        if (*nflagPtr != ARK_SUCCESS) { return (TRY_AGAIN); }
      }
      /* perform explicit update for correction */
      else
      {
        step_mem->cvals[0] = ONE;
        step_mem->Xvecs[0] = ark_mem->ycur;
        for (j = 0; j < stage; j++)
        {
          step_mem->cvals[j + 1] = ark_mem->h * step_mem->MRIC->G[0][stage][j];
          step_mem->Xvecs[j + 1] = step_mem->Fsi[j];
        }
        retval = N_VLinearCombination(stage + 1, step_mem->cvals,
                                      step_mem->Xvecs, ark_mem->ycur);
        if (retval != 0) { return (ARK_VECTOROP_ERR); }
      }
    }

#ifdef SUNDIALS_LOGGING_EXTRA_DEBUG
    SUNLogger_QueueMsg(ARK_LOGGER, SUN_LOGLEVEL_DEBUG, "ARKODE::mriStep_TakeStep",
                       "slow stage", "z_%i(:) =", stage);
    N_VPrintFile(ark_mem->ycur, ARK_LOGGER->debug_fp);
#endif

    /* apply user-supplied stage postprocessing function (if supplied),
       and reset the inner integrator with the modified stage solution */
    if (ark_mem->ProcessStage != NULL)
    {
      retval = ark_mem->ProcessStage(ark_mem->tcur, ark_mem->ycur,
                                     ark_mem->user_data);
      if (retval != 0) { return (ARK_POSTPROCESS_STAGE_FAIL); }
      retval = mriStepInnerStepper_Reset(step_mem->stepper, ark_mem->tcur,
                                         ark_mem->ycur);
      if (retval != ARK_SUCCESS)
      {
        arkProcessError(ark_mem, ARK_INNERSTEP_FAIL, __LINE__, __func__,
                        __FILE__, "Unable to reset the inner stepper");
        return (ARK_INNERSTEP_FAIL);
      }
    }

    /* Compute updated slow RHS (except for final solution or embedding) */
    if ((!solution) && (!embedding))
    {
      /* store explicit slow rhs */
      if (step_mem->explicit_rhs)
      {
        retval = step_mem->fse(ark_mem->tcur, ark_mem->ycur,
                               step_mem->Fse[stage], ark_mem->user_data);
        step_mem->nfse++;
        if (retval < 0) { return (ARK_RHSFUNC_FAIL); }
        if (retval > 0) { return (ARK_UNREC_RHSFUNC_ERR); }

        /* Add external forcing to Fse[stage], if applicable */
        if (step_mem->expforcing)
        {
          step_mem->cvals[0] = ONE;
          step_mem->Xvecs[0] = step_mem->Fse[stage];
          nvec               = 1;
          mriStep_ApplyForcing(step_mem, ark_mem->tcur, ONE, &nvec);
          N_VLinearCombination(nvec, step_mem->cvals, step_mem->Xvecs,
                               step_mem->Fse[stage]);
        }

#ifdef SUNDIALS_LOGGING_EXTRA_DEBUG
        SUNLogger_QueueMsg(ARK_LOGGER, SUN_LOGLEVEL_DEBUG,
                           "ARKODE::mriStep_TakeStep", "slow explicit RHS",
                           "Fse_%i(:) =", stage);
        N_VPrintFile(step_mem->Fse[stage], ARK_LOGGER->debug_fp);
#endif
      }

      /* store implicit slow rhs */
      if (step_mem->implicit_rhs)
      {
        if (!step_mem->deduce_rhs || !impl_corr)
        {
          retval = step_mem->fsi(ark_mem->tcur, ark_mem->ycur,
                                 step_mem->Fsi[stage], ark_mem->user_data);
          step_mem->nfsi++;

          /* Add external forcing to Fsi[stage], if applicable */
          if (step_mem->impforcing)
          {
            step_mem->cvals[0] = ONE;
            step_mem->Xvecs[0] = step_mem->Fsi[stage];
            nvec               = 1;
            mriStep_ApplyForcing(step_mem, ark_mem->tcur, ONE, &nvec);
            N_VLinearCombination(nvec, step_mem->cvals, step_mem->Xvecs,
                                 step_mem->Fsi[stage]);
          }
        }
        else
        {
          N_VLinearSum(ONE / step_mem->gamma, step_mem->zcor,
                       -ONE / step_mem->gamma, step_mem->sdata,
                       step_mem->Fsi[stage]);
        }

        if (retval < 0) { return (ARK_RHSFUNC_FAIL); }
        if (retval > 0) { return (ARK_UNREC_RHSFUNC_ERR); }

#ifdef SUNDIALS_LOGGING_EXTRA_DEBUG
        SUNLogger_QueueMsg(ARK_LOGGER, SUN_LOGLEVEL_DEBUG,
                           "ARKODE::mriStep_TakeStep", "slow implicit RHS",
                           "Fsi_%i(:) =", stage);
        N_VPrintFile(step_mem->Fsi[stage], ARK_LOGGER->debug_fp);
#endif
      }

      /* combine both RHS into Fse for ImEx problems since
         fast forcing function only depends on Omega coefficients */
      if (step_mem->implicit_rhs && step_mem->explicit_rhs)
      {
        N_VLinearSum(ONE, step_mem->Fse[stage], ONE, step_mem->Fsi[stage],
                     step_mem->Fse[stage]);
      }
    }

    /* If this is the solution stage, archive for error estimation */
    if (solution) { N_VScale(ONE, ark_mem->ycur, ytilde); }

  } /* loop over stages */

#ifdef SUNDIALS_LOGGING_EXTRA_DEBUG
  SUNLogger_QueueMsg(ARK_LOGGER, SUN_LOGLEVEL_DEBUG, "ARKODE::mriStep_TakeStep",
                     "updated solution", "ycur(:) =", "");
  N_VPrintFile(ark_mem->ycur, ARK_LOGGER->debug_fp);
#endif

  /* if temporal error estimation is enabled: compute estimate via difference between
     step solution and embedding, store in ark_mem->tempv1, store norm in dsmPtr, and
     copy solution back to ycur */
  if (!ark_mem->fixedstep || (ark_mem->AccumErrorType != ARK_ACCUMERROR_NONE))
  {
    N_VLinearSum(ONE, ytilde, -ONE, ark_mem->ycur, ark_mem->tempv1);
    *dsmPtr = N_VWrmsNorm(ark_mem->tempv1, ark_mem->ewt);
    N_VScale(ONE, ytilde, ark_mem->ycur);
  }

  /* Solver diagnostics reporting */
#if SUNDIALS_LOGGING_LEVEL >= SUNDIALS_LOGGING_DEBUG
  SUNLogger_QueueMsg(ARK_LOGGER, SUN_LOGLEVEL_DEBUG, "ARKODE::mriStep_TakeStep",
                     "end-step",
                     "step = %li, t = %" RSYM ", h = %" RSYM ", dsm = %" RSYM,
                     ark_mem->nst, ark_mem->tn, ark_mem->h, *dsmPtr);
#endif

  return (ARK_SUCCESS);
}

/*---------------------------------------------------------------
  mriStep_TakeStepMERK:

  This routine performs a single MERK step.

  The vector ark_mem->yn holds the previous time-step solution
  on input, and the vector ark_mem->ycur should hold the result
  of this step on output.

  If timestep adaptivity is enabled, this routine also computes
  the error estimate y-ytilde, where ytilde is the
  embedded solution, and the norm weights come from ark_ewt.
  This estimate is stored in ark_mem->tempv1, in case the calling
  routine wishes to examine the error locations.

  The output variable dsmPtr should contain a scalar-valued
  estimate of the temporal error from this step, ||y-ytilde||_WRMS
  if timestep adaptivity is enabled; otherwise it should be 0.

  The input/output variable nflagPtr is used to gauge convergence
  of any algebraic solvers within the step.  At the start of a new
  time step, this will initially have the value FIRST_CALL.  On
  return from this function, nflagPtr should have a value:
            0 => algebraic solve completed successfully
           >0 => solve did not converge at this step size
                 (but may with a smaller stepsize)
           <0 => solve encountered an unrecoverable failure
  Since the fast-scale evolution could be considered a different
  type of "algebraic solver", we similarly report any fast-scale
  evolution error as a recoverable nflagPtr value.

  The return value from this routine is:
            0 => step completed successfully
           >0 => step encountered recoverable failure;
                 reduce step and retry (if possible)
           <0 => step encountered unrecoverable failure
  ---------------------------------------------------------------*/
int mriStep_TakeStepMERK(ARKodeMem ark_mem, sunrealtype* dsmPtr, int* nflagPtr)
{
  ARKodeMRIStepMem step_mem;          /* outer stepper memory       */
  int ig;                             /* current stage group index  */
  int is;                             /* stage index in group       */
  int stage, nextstage;               /* current/next stages        */
  int retval;                         /* reusable return flag       */
  N_Vector ytilde;                    /* embedded solution          */
  N_Vector ytemp;                     /* temporary vector           */
  SUNAdaptController_Type adapt_type; /* timestep adaptivity type   */
  sunrealtype t0, tf;                 /* start/end of each stage    */
  sunbooleantype embedding;           /* flag indicating embedding  */
  sunbooleantype solution;            /*   or solution stages       */
  sunrealtype cstage;                 /* current stage abscissa     */
  sunbooleantype need_inner_dsm;
  sunbooleantype nested_mri;
  int nvec;

  /* access the MRIStep mem structure */
  retval = mriStep_AccessStepMem(ark_mem, __func__, &step_mem);
  if (retval != ARK_SUCCESS) { return (retval); }

  /* initialize algebraic solver convergence flag to success;
     error estimate to zero */
  *nflagPtr = ARK_SUCCESS;
  *dsmPtr   = ZERO;

  /* set N_Vector shortcuts */
  ytilde = ark_mem->tempv4;
  ytemp  = ark_mem->tempv2;

  /* initial time for step */
  t0 = ark_mem->tn;

  /* if MRI adaptivity is enabled: reset fast accumulated error,
     and send appropriate control parameter to the fast integrator */
  adapt_type     = SUNAdaptController_GetType(ark_mem->hadapt_mem->hcontroller);
  need_inner_dsm = SUNFALSE;
  if (adapt_type == SUN_ADAPTCONTROLLER_MRI_H_TOL)
  {
    need_inner_dsm      = SUNTRUE;
    step_mem->inner_dsm = ZERO;
    retval = mriStepInnerStepper_ResetAccumulatedError(step_mem->stepper);
    if (retval != ARK_SUCCESS)
    {
      arkProcessError(ark_mem, ARK_INNERSTEP_FAIL, __LINE__, __func__, __FILE__,
                      "Unable to reset the inner stepper error estimate");
      return (ARK_INNERSTEP_FAIL);
    }
    retval = mriStepInnerStepper_SetRTol(step_mem->stepper,
                                         step_mem->inner_rtol_factor *
                                           ark_mem->reltol);
    if (retval != ARK_SUCCESS)
    {
      arkProcessError(ark_mem, ARK_INNERSTEP_FAIL, __LINE__, __func__, __FILE__,
                      "Unable to set the inner stepper tolerance");
      return (ARK_INNERSTEP_FAIL);
    }
  }

  /* for adaptive computations, reset the inner integrator to the beginning of this step */
  if (!ark_mem->fixedstep)
  {
    retval = mriStepInnerStepper_Reset(step_mem->stepper, t0, ark_mem->yn);
    if (retval != ARK_SUCCESS)
    {
      arkProcessError(ark_mem, ARK_INNERSTEP_FAIL, __LINE__, __func__, __FILE__,
                      "Unable to reset the inner stepper");
      return (ARK_INNERSTEP_FAIL);
    }
  }

  /* Evaluate the slow RHS function if needed. NOTE: we decide between calling the
     full RHS function (if ark_mem->fn is non-NULL and MRIStep is not an inner
     integrator) versus just updating the stored value of Fse[0]. In either case,
     we use ARK_FULLRHS_START mode because MERK methods do not evaluate Fse at the
     end of the time step (so nothing can be leveraged). */
  nested_mri = step_mem->expforcing || step_mem->impforcing;
  if (ark_mem->fn == NULL || nested_mri)
  {
    retval = mriStep_UpdateF0(ark_mem, step_mem, ark_mem->tn, ark_mem->yn,
                              ARK_FULLRHS_START);
    if (retval) { return ARK_RHSFUNC_FAIL; }
  }
  if (ark_mem->fn != NULL && !ark_mem->fn_is_current)
  {
    retval = mriStep_FullRHS(ark_mem, ark_mem->tn, ark_mem->yn, ark_mem->fn,
                             ARK_FULLRHS_START);
    if (retval) { return ARK_RHSFUNC_FAIL; }
  }
  ark_mem->fn_is_current = SUNTRUE;

#ifdef SUNDIALS_DEBUG
<<<<<<< HEAD
  printf("    MRIStep step %li,  stage 0,  h = " SUN_FORMAT_G
         ",  t_n = " SUN_FORMAT_G "\n",
         ark_mem->nst, ark_mem->h, ark_mem->tcur);
=======
  printf("    MRIStep step %li,  stage 0,  h = %" RSYM ",  t_n = %" RSYM "\n",
         ark_mem->nst, ark_mem->h, t0);
>>>>>>> f7208a47
#endif

#ifdef SUNDIALS_LOGGING_EXTRA_DEBUG
  SUNLogger_QueueMsg(ARK_LOGGER, SUN_LOGLEVEL_DEBUG, "ARKODE::mriStep_TakeStep",
                     "slow stage", "z_0(:) =", "");
  N_VPrintFile(ark_mem->yn, ARK_LOGGER->debug_fp);

  SUNLogger_QueueMsg(ARK_LOGGER, SUN_LOGLEVEL_DEBUG, "ARKODE::mriStep_TakeStep",
                     "slow explicit RHS", "Fse_0(:) =", "");
  N_VPrintFile(step_mem->Fse[0], ARK_LOGGER->debug_fp);
#endif

  /* The first stage is the previous time-step solution, so its RHS
     is the [already-computed] slow RHS from the start of the step */

  /* Loop over stage groups */
  for (ig = 0; ig < step_mem->MRIC->ngroup; ig++)
  {
    /* Solver diagnostics reporting */
#if SUNDIALS_LOGGING_LEVEL >= SUNDIALS_LOGGING_DEBUG
<<<<<<< HEAD
    SUNLogger_QueueMsg(ARK_LOGGER, SUN_LOGLEVEL_DEBUG,
                       "ARKODE::mriStep_TakeStep", "start-stage",
                       "step = %li, stage = %i, stage type = %d, h "
                       "= " SUN_FORMAT_G ", tcur = " SUN_FORMAT_G,
                       ark_mem->nst, is, step_mem->stagetypes[is], ark_mem->h,
                       ark_mem->tcur);
=======
    SUNLogger_QueueMsg(ARK_LOGGER, SUN_LOGLEVEL_DEBUG, "ARKODE::mriStep_TakeStep",
                       "start-stage", "step = %li, stage group = %i, h = %" RSYM,
                       ark_mem->nst, ig, ark_mem->h);
>>>>>>> f7208a47
#endif

    /* Set up fast RHS for this stage group */
    retval = mriStep_ComputeInnerForcing(ark_mem, step_mem,
                                         step_mem->MRIC->group[ig][0],
                                         ark_mem->tn, ark_mem->tn + ark_mem->h);
    if (retval != ARK_SUCCESS) { return (retval); }

    /* Set initial condition for this stage group */
    N_VScale(ONE, ark_mem->yn, ark_mem->ycur);
    t0 = ark_mem->tn;

    /* Evolve fast IVP over each subinterval in stage group */
    for (is = 0; is < step_mem->stages; is++)
    {
      /* Get stage index from group; skip to the next group if
         we've reached the end of this one */
      stage = step_mem->MRIC->group[ig][is];
      if (stage < 0) { break; }
      nextstage = -1;
      if (stage < step_mem->stages)
      {
        nextstage = step_mem->MRIC->group[ig][is + 1];
      }

      /* Determine if this is an "embedding" or "solution" stage */
      embedding = solution = SUNFALSE;
      if (ig == step_mem->MRIC->ngroup - 2)
      {
        if ((stage >= 0) && (nextstage < 0)) { embedding = SUNTRUE; }
      }
      if (ig == step_mem->MRIC->ngroup - 1)
      {
        if ((stage >= 0) && (nextstage < 0)) { solution = SUNTRUE; }
      }

      /* Skip the embedding if we're using fixed time-stepping and
         temporal error estimation is disabled */
      if (ark_mem->fixedstep && embedding &&
          (ark_mem->AccumErrorType == ARK_ACCUMERROR_NONE))
      {
        break;
      }

      /* Set current stage abscissa */
      cstage = (stage >= step_mem->stages) ? ONE : step_mem->MRIC->c[stage];

      /* Set desired output time for subinterval */
      tf = ark_mem->tn + cstage * ark_mem->h;

      /* Reset the inner stepper on the first stage within all but the
         first stage group due to "stage-restart" structure */
      if ((stage > 1) && (is == 0))
      {
        retval = mriStepInnerStepper_Reset(step_mem->stepper, t0, ark_mem->ycur);
        if (retval != ARK_SUCCESS)
        {
          arkProcessError(ark_mem, ARK_INNERSTEP_FAIL, __LINE__, __func__,
                          __FILE__, "Unable to reset the inner stepper");
          return (ARK_INNERSTEP_FAIL);
        }
      }

      /* Evolve fast IVP for this stage, potentially get inner dsm on all
         non-embedding stages */
      retval = mriStep_StageERKFast(ark_mem, step_mem, t0, tf, ark_mem->ycur,
                                    ytemp, need_inner_dsm && !embedding);
      if (retval != ARK_SUCCESS)
      {
        *nflagPtr = CONV_FAIL;
        return retval;
      }

      /* Update "initial time" for next stage in group */
      t0 = tf;

      /* set current stage time for postprocessing and RHS calls */
      ark_mem->tcur = tf;

#ifdef SUNDIALS_LOGGING_EXTRA_DEBUG
      SUNLogger_QueueMsg(ARK_LOGGER, SUN_LOGLEVEL_DEBUG,
                         "ARKODE::mriStep_TakeStep", "slow stage",
                         "z_%i(:) =", stage);
      N_VPrintFile(ark_mem->ycur, ARK_LOGGER->debug_fp);
#endif

      /* apply user-supplied stage postprocessing function (if supplied),
         and reset the inner integrator with the modified stage solution */
      if (ark_mem->ProcessStage != NULL)
      {
        retval = ark_mem->ProcessStage(ark_mem->tcur, ark_mem->ycur,
                                       ark_mem->user_data);
        if (retval != 0) { return (ARK_POSTPROCESS_STAGE_FAIL); }
        retval = mriStepInnerStepper_Reset(step_mem->stepper, ark_mem->tcur,
                                           ark_mem->ycur);
        if (retval != ARK_SUCCESS)
        {
          arkProcessError(ark_mem, ARK_INNERSTEP_FAIL, __LINE__, __func__,
                          __FILE__, "Unable to reset the inner stepper");
          return (ARK_INNERSTEP_FAIL);
        }
      }

      /* Compute updated slow RHS (except for final solution or embedding) */
      if ((!solution) && (!embedding))
      {
        /* store explicit slow rhs */
        retval = step_mem->fse(ark_mem->tcur, ark_mem->ycur,
                               step_mem->Fse[stage], ark_mem->user_data);
        step_mem->nfse++;
        if (retval < 0) { return (ARK_RHSFUNC_FAIL); }
        if (retval > 0) { return (ARK_UNREC_RHSFUNC_ERR); }

        /* Add external forcing to Fse[stage], if applicable */
        if (step_mem->expforcing)
        {
          step_mem->cvals[0] = ONE;
          step_mem->Xvecs[0] = step_mem->Fse[stage];
          nvec               = 1;
          mriStep_ApplyForcing(step_mem, ark_mem->tcur, ONE, &nvec);
          N_VLinearCombination(nvec, step_mem->cvals, step_mem->Xvecs,
                               step_mem->Fse[stage]);
        }

#ifdef SUNDIALS_LOGGING_EXTRA_DEBUG
        SUNLogger_QueueMsg(ARK_LOGGER, SUN_LOGLEVEL_DEBUG,
                           "ARKODE::mriStep_TakeStep", "slow explicit RHS",
                           "Fse_%i(:) =", is);
        N_VPrintFile(step_mem->Fse[stage], ARK_LOGGER->debug_fp);
#endif
      }

      /* If this is the embedding stage, archive solution for error estimation */
      if (embedding) { N_VScale(ONE, ark_mem->ycur, ytilde); }

    } /* loop over stages */

  } /* loop over stage groups */

#ifdef SUNDIALS_LOGGING_EXTRA_DEBUG
  SUNLogger_QueueMsg(ARK_LOGGER, SUN_LOGLEVEL_DEBUG, "ARKODE::mriStep_TakeStep",
                     "updated solution", "ycur(:) =", "");
  N_VPrintFile(ark_mem->ycur, ARK_LOGGER->debug_fp);
#endif

  /* if temporal error estimation is enabled: compute estimate via difference between
     step solution and embedding, store in ark_mem->tempv1, and store norm in dsmPtr */
  if (!ark_mem->fixedstep || (ark_mem->AccumErrorType != ARK_ACCUMERROR_NONE))
  {
    N_VLinearSum(ONE, ytilde, -ONE, ark_mem->ycur, ark_mem->tempv1);
    *dsmPtr = N_VWrmsNorm(ark_mem->tempv1, ark_mem->ewt);
  }

  /* Solver diagnostics reporting */
#if SUNDIALS_LOGGING_LEVEL >= SUNDIALS_LOGGING_DEBUG
  SUNLogger_QueueMsg(ARK_LOGGER, SUN_LOGLEVEL_DEBUG, "ARKODE::mriStep_TakeStep",
<<<<<<< HEAD
                     "error-test",
                     "step = %li, h = " SUN_FORMAT_G ", dsm = " SUN_FORMAT_G,
                     ark_mem->nst, ark_mem->h, *dsmPtr);
=======
                     "end-step",
                     "step = %li, t = %" RSYM ", h = %" RSYM ", dsm = %" RSYM,
                     ark_mem->nst, ark_mem->tn, ark_mem->h, *dsmPtr);
>>>>>>> f7208a47
#endif

  return (ARK_SUCCESS);
}

/*===============================================================
  Internal utility routines
  ===============================================================*/

/*---------------------------------------------------------------
  mriStep_AccessARKODEStepMem:

  Shortcut routine to unpack ark_mem and step_mem structures from
  void* pointer.  If either is missing it returns ARK_MEM_NULL.
  ---------------------------------------------------------------*/
int mriStep_AccessARKODEStepMem(void* arkode_mem, const char* fname,
                                ARKodeMem* ark_mem, ARKodeMRIStepMem* step_mem)
{
  /* access ARKodeMem structure */
  if (arkode_mem == NULL)
  {
    arkProcessError(NULL, ARK_MEM_NULL, __LINE__, fname, __FILE__,
                    MSG_ARK_NO_MEM);
    return (ARK_MEM_NULL);
  }
  *ark_mem = (ARKodeMem)arkode_mem;

  /* access ARKodeMRIStepMem structure */
  if ((*ark_mem)->step_mem == NULL)
  {
    arkProcessError(*ark_mem, ARK_MEM_NULL, __LINE__, fname, __FILE__,
                    MSG_MRISTEP_NO_MEM);
    return (ARK_MEM_NULL);
  }
  *step_mem = (ARKodeMRIStepMem)(*ark_mem)->step_mem;
  return (ARK_SUCCESS);
}

/*---------------------------------------------------------------
  mriStep_AccessStepMem:

  Shortcut routine to unpack step_mem structure from ark_mem.
  If missing it returns ARK_MEM_NULL.
  ---------------------------------------------------------------*/
int mriStep_AccessStepMem(ARKodeMem ark_mem, const char* fname,
                          ARKodeMRIStepMem* step_mem)
{
  /* access ARKodeMRIStepMem structure */
  if (ark_mem->step_mem == NULL)
  {
    arkProcessError(ark_mem, ARK_MEM_NULL, __LINE__, fname, __FILE__,
                    MSG_MRISTEP_NO_MEM);
    return (ARK_MEM_NULL);
  }
  *step_mem = (ARKodeMRIStepMem)ark_mem->step_mem;
  return (ARK_SUCCESS);
}

/*---------------------------------------------------------------
  mriStep_CheckNVector:

  This routine checks if all required vector operations are
  present.  If any of them is missing it returns SUNFALSE.
  ---------------------------------------------------------------*/
sunbooleantype mriStep_CheckNVector(N_Vector tmpl)
{
  if ((tmpl->ops->nvclone == NULL) || (tmpl->ops->nvdestroy == NULL) ||
      (tmpl->ops->nvlinearsum == NULL) || (tmpl->ops->nvconst == NULL) ||
      (tmpl->ops->nvscale == NULL) || (tmpl->ops->nvwrmsnorm == NULL))
  {
    return (SUNFALSE);
  }
  return (SUNTRUE);
}

/*---------------------------------------------------------------
  mriStep_SetCoupling

  This routine determines the MRI method to use, based on the
  desired accuracy and fixed/adaptive time stepping choice.
  ---------------------------------------------------------------*/
int mriStep_SetCoupling(ARKodeMem ark_mem)
{
  ARKodeMRIStepMem step_mem;
  sunindextype Cliw, Clrw;
  ARKODE_MRITableID table_id = ARKODE_MRI_NONE;

  /* access ARKodeMRIStepMem structure */
  if (ark_mem->step_mem == NULL)
  {
    arkProcessError(ark_mem, ARK_MEM_NULL, __LINE__, __func__, __FILE__,
                    MSG_MRISTEP_NO_MEM);
    return (ARK_MEM_NULL);
  }
  step_mem = (ARKodeMRIStepMem)ark_mem->step_mem;

  /* if coupling has already been specified, just return */
  if (step_mem->MRIC != NULL) { return (ARK_SUCCESS); }

  /* select method based on order and type */
  if (ark_mem->fixedstep) /**** fixed-step methods ****/
  {
    if (step_mem->implicit_rhs && step_mem->explicit_rhs) /**** ImEx methods ****/
    {
      switch (step_mem->q)
      {
      case 1: table_id = MRISTEP_DEFAULT_IMEX_SD_1; break;
      case 2: table_id = MRISTEP_DEFAULT_IMEX_SD_2; break;
      case 3: table_id = MRISTEP_DEFAULT_IMEX_SD_3; break;
      case 4: table_id = MRISTEP_DEFAULT_IMEX_SD_4; break;
      }
    }
    else if (step_mem->implicit_rhs) /**** implicit methods ****/
    {
      switch (step_mem->q)
      {
      case 1: table_id = MRISTEP_DEFAULT_IMPL_SD_1; break;
      case 2: table_id = MRISTEP_DEFAULT_IMPL_SD_2; break;
      case 3: table_id = MRISTEP_DEFAULT_IMPL_SD_3; break;
      case 4: table_id = MRISTEP_DEFAULT_IMPL_SD_4; break;
      }
    }
    else /**** explicit methods ****/
    {
      switch (step_mem->q)
      {
      case 1: table_id = MRISTEP_DEFAULT_EXPL_1; break;
      case 2: table_id = MRISTEP_DEFAULT_EXPL_2; break;
      case 3: table_id = MRISTEP_DEFAULT_EXPL_3; break;
      case 4: table_id = MRISTEP_DEFAULT_EXPL_4; break;
      case 5: table_id = MRISTEP_DEFAULT_EXPL_5_AD; break;
      }
    }
  }
  else /**** adaptive methods ****/
  {
    if (step_mem->implicit_rhs && step_mem->explicit_rhs) /**** ImEx methods ****/
    {
      switch (step_mem->q)
      {
      case 2: table_id = MRISTEP_DEFAULT_IMEX_SD_2_AD; break;
      case 3: table_id = MRISTEP_DEFAULT_IMEX_SD_3_AD; break;
      case 4: table_id = MRISTEP_DEFAULT_IMEX_SD_4_AD; break;
      }
    }
    else if (step_mem->implicit_rhs) /**** implicit methods ****/
    {
      switch (step_mem->q)
      {
      case 2: table_id = MRISTEP_DEFAULT_IMPL_SD_2; break;
      case 3: table_id = MRISTEP_DEFAULT_IMPL_SD_3; break;
      case 4: table_id = MRISTEP_DEFAULT_IMPL_SD_4; break;
      }
    }
    else /**** explicit methods ****/
    {
      switch (step_mem->q)
      {
      case 2: table_id = MRISTEP_DEFAULT_EXPL_2_AD; break;
      case 3: table_id = MRISTEP_DEFAULT_EXPL_3_AD; break;
      case 4: table_id = MRISTEP_DEFAULT_EXPL_4_AD; break;
      case 5: table_id = MRISTEP_DEFAULT_EXPL_5_AD; break;
      }
    }
  }
  if (table_id == ARKODE_MRI_NONE)
  {
    arkProcessError(ark_mem, ARK_ILL_INPUT, __LINE__, __func__,
                    __FILE__, "No MRI method is available for the requested configuration.");
    return (ARK_ILL_INPUT);
  }

  step_mem->MRIC = MRIStepCoupling_LoadTable(table_id);
  if (step_mem->MRIC == NULL)
  {
    arkProcessError(ark_mem, ARK_INVALID_TABLE, __LINE__, __func__, __FILE__,
                    "An error occurred in constructing coupling table.");
    return (ARK_INVALID_TABLE);
  }

  /* note coupling structure space requirements */
  MRIStepCoupling_Space(step_mem->MRIC, &Cliw, &Clrw);
  ark_mem->liw += Cliw;
  ark_mem->lrw += Clrw;

  /* set [redundant] stored values for stage numbers and
     method/embedding orders */
  step_mem->stages = step_mem->MRIC->stages;
  step_mem->q      = step_mem->MRIC->q;
  step_mem->p      = step_mem->MRIC->p;

  return (ARK_SUCCESS);
}

/*---------------------------------------------------------------
  mriStep_CheckCoupling

  This routine runs through the MRI coupling structure to ensure
  that it meets all necessary requirements, including:
    sorted abscissae, with c[0] = 0 and c[end] = 1
    lower-triangular (i.e., ERK or DIRK)
    all DIRK stages are solve-decoupled [temporarily]
    method order q > 0 (all)
    stages > 0 (all)

  Returns ARK_SUCCESS if it passes, ARK_INVALID_TABLE otherwise.
  ---------------------------------------------------------------*/
int mriStep_CheckCoupling(ARKodeMem ark_mem)
{
  int i, j, k;
  sunbooleantype okay;
  ARKodeMRIStepMem step_mem;
  sunrealtype Gabs, Wabs;
  const sunrealtype tol = SUN_RCONST(100.0) * SUN_UNIT_ROUNDOFF;

  /* access ARKodeMRIStepMem structure */
  if (ark_mem->step_mem == NULL)
  {
    arkProcessError(ark_mem, ARK_MEM_NULL, __LINE__, __func__, __FILE__,
                    MSG_MRISTEP_NO_MEM);
    return (ARK_MEM_NULL);
  }
  step_mem = (ARKodeMRIStepMem)ark_mem->step_mem;

  /* check that stages > 0 */
  if (step_mem->MRIC->stages < 1)
  {
    arkProcessError(ark_mem, ARK_INVALID_TABLE, __LINE__, __func__, __FILE__,
                    "stages < 1!");
    return (ARK_INVALID_TABLE);
  }

  /* check that method order q > 0 */
  if (step_mem->MRIC->q < 1)
  {
    arkProcessError(ark_mem, ARK_INVALID_TABLE, __LINE__, __func__, __FILE__,
                    "method order < 1");
    return (ARK_INVALID_TABLE);
  }

  /* check that embedding order p > 0 (if adaptive) */
  if ((step_mem->MRIC->p < 1) && (!ark_mem->fixedstep))
  {
    arkProcessError(ark_mem, ARK_INVALID_TABLE, __LINE__, __func__, __FILE__,
                    "embedding order < 1");
    return (ARK_INVALID_TABLE);
  }

  /* Check that coupling table has compatible type */
  if (step_mem->implicit_rhs && step_mem->explicit_rhs &&
      (step_mem->MRIC->type != MRISTEP_IMEX) &&
      (step_mem->MRIC->type != MRISTEP_SR))
  {
    arkProcessError(ark_mem, ARK_ILL_INPUT, __LINE__, __func__, __FILE__,
                    "Invalid coupling table for an IMEX problem!");
    return (ARK_ILL_INPUT);
  }
  if (step_mem->explicit_rhs && (step_mem->MRIC->type != MRISTEP_EXPLICIT) &&
      (step_mem->MRIC->type != MRISTEP_IMEX) &&
      (step_mem->MRIC->type != MRISTEP_MERK) &&
      (step_mem->MRIC->type != MRISTEP_SR))
  {
    arkProcessError(ark_mem, ARK_ILL_INPUT, __LINE__, __func__, __FILE__,
                    "Invalid coupling table for an explicit problem!");
    return (ARK_ILL_INPUT);
  }
  if (step_mem->implicit_rhs && (step_mem->MRIC->type != MRISTEP_IMPLICIT) &&
      (step_mem->MRIC->type != MRISTEP_IMEX) &&
      (step_mem->MRIC->type != MRISTEP_SR))
  {
    arkProcessError(ark_mem, ARK_ILL_INPUT, __LINE__, __func__, __FILE__,
                    "Invalid coupling table for an implicit problem!");
    return (ARK_ILL_INPUT);
  }

  /* Check that the matrices are defined appropriately */
  if ((step_mem->MRIC->type == MRISTEP_IMEX) ||
      (step_mem->MRIC->type == MRISTEP_SR))
  {
    /* ImEx */
    if (!(step_mem->MRIC->W) || !(step_mem->MRIC->G))
    {
      arkProcessError(ark_mem, ARK_ILL_INPUT, __LINE__, __func__, __FILE__,
                      "Invalid coupling table for an IMEX problem!");
      return (ARK_ILL_INPUT);
    }
  }
  else if ((step_mem->MRIC->type == MRISTEP_EXPLICIT) ||
           (step_mem->MRIC->type == MRISTEP_MERK))
  {
    /* Explicit */
    if (!(step_mem->MRIC->W) || step_mem->MRIC->G)
    {
      arkProcessError(ark_mem, ARK_ILL_INPUT, __LINE__, __func__, __FILE__,
                      "Invalid coupling table for an explicit problem!");
      return (ARK_ILL_INPUT);
    }
  }
  else if (step_mem->MRIC->type == MRISTEP_IMPLICIT)
  {
    /* Implicit */
    if (step_mem->MRIC->W || !(step_mem->MRIC->G))
    {
      arkProcessError(ark_mem, ARK_ILL_INPUT, __LINE__, __func__, __FILE__,
                      "Invalid coupling table for an implicit problem!");
      return (ARK_ILL_INPUT);
    }
  }

  /* Check that W tables are strictly lower triangular */
  if (step_mem->MRIC->W)
  {
    Wabs = SUN_RCONST(0.0);
    for (k = 0; k < step_mem->MRIC->nmat; k++)
    {
      for (i = 0; i < step_mem->MRIC->stages; i++)
      {
        for (j = i; j < step_mem->MRIC->stages; j++)
        {
          Wabs += SUNRabs(step_mem->MRIC->W[k][i][j]);
        }
      }
    }
    if (Wabs > tol)
    {
      arkProcessError(ark_mem, ARK_INVALID_TABLE, __LINE__, __func__, __FILE__,
                      "Coupling can be up to ERK (at most)!");
      return (ARK_INVALID_TABLE);
    }
  }

  /* Check that G tables are lower triangular */
  if (step_mem->MRIC->G)
  {
    Gabs = SUN_RCONST(0.0);
    for (k = 0; k < step_mem->MRIC->nmat; k++)
    {
      for (i = 0; i < step_mem->MRIC->stages; i++)
      {
        for (j = i + 1; j < step_mem->MRIC->stages; j++)
        {
          Gabs += SUNRabs(step_mem->MRIC->G[k][i][j]);
        }
      }
    }
    if (Gabs > tol)
    {
      arkProcessError(ark_mem, ARK_INVALID_TABLE, __LINE__, __func__, __FILE__,
                      "Coupling can be up to DIRK (at most)!");
      return (ARK_INVALID_TABLE);
    }
  }

  /* Check that MERK "groups" are structured appropriately */
  if (step_mem->MRIC->type == MRISTEP_MERK)
  {
    int* group_counter = (int*)calloc(step_mem->MRIC->stages + 1, sizeof(int));
    for (i = 0; i < step_mem->MRIC->ngroup; i++)
    {
      for (j = 0; j < step_mem->MRIC->stages; j++)
      {
        k = step_mem->MRIC->group[i][j];
        if (k == -1) { break; }
        if ((k < 0) || (k > step_mem->MRIC->stages))
        {
          free(group_counter);
          arkProcessError(ark_mem, ARK_INVALID_TABLE, __LINE__, __func__,
                          __FILE__, "Invalid MERK group index!");
          return (ARK_INVALID_TABLE);
        }
        group_counter[k]++;
      }
    }
    for (i = 1; i <= step_mem->MRIC->stages; i++)
    {
      if ((group_counter[i] == 0) || (group_counter[i] > 1))
      {
        free(group_counter);
        arkProcessError(ark_mem, ARK_INVALID_TABLE, __LINE__, __func__,
                        __FILE__, "Duplicated/missing stages from MERK groups!");
        return (ARK_INVALID_TABLE);
      }
    }
    free(group_counter);
  }

  /* Check that no stage has MRISTAGE_DIRK_FAST type (for now) */
  okay = SUNTRUE;
  for (i = 0; i < step_mem->MRIC->stages; i++)
  {
    if (mriStepCoupling_GetStageType(step_mem->MRIC, i) == MRISTAGE_DIRK_FAST)
    {
      okay = SUNFALSE;
    }
  }
  if (!okay)
  {
    arkProcessError(ark_mem, ARK_INVALID_TABLE, __LINE__, __func__, __FILE__,
                    "solve-coupled DIRK stages not currently supported");
    return (ARK_INVALID_TABLE);
  }

  /* check that MRI-GARK stage times are sorted */
  if ((step_mem->MRIC->type == MRISTEP_IMPLICIT) ||
      (step_mem->MRIC->type == MRISTEP_EXPLICIT) ||
      (step_mem->MRIC->type == MRISTEP_IMEX))
  {
    okay = SUNTRUE;
    for (i = 1; i < step_mem->MRIC->stages; i++)
    {
      if ((step_mem->MRIC->c[i] - step_mem->MRIC->c[i - 1]) < -tol)
      {
        okay = SUNFALSE;
      }
    }
    if (!okay)
    {
      arkProcessError(ark_mem, ARK_INVALID_TABLE, __LINE__, __func__, __FILE__,
                      "Stage times must be sorted.");
      return (ARK_INVALID_TABLE);
    }
  }

  /* check that the first stage is just the old step solution */
  Gabs = SUNRabs(step_mem->MRIC->c[0]);
  for (k = 0; k < step_mem->MRIC->nmat; k++)
  {
    for (j = 0; j < step_mem->MRIC->stages; j++)
    {
      if (step_mem->MRIC->W) { Gabs += SUNRabs(step_mem->MRIC->W[k][0][j]); }
      if (step_mem->MRIC->G) { Gabs += SUNRabs(step_mem->MRIC->G[k][0][j]); }
    }
  }
  if (Gabs > tol)
  {
    arkProcessError(ark_mem, ARK_INVALID_TABLE, __LINE__, __func__, __FILE__,
                    "First stage must equal old solution.");
    return (ARK_INVALID_TABLE);
  }

  /* check that the last stage is at the final time */
  if (SUNRabs(ONE - step_mem->MRIC->c[step_mem->MRIC->stages - 1]) > tol)
  {
    arkProcessError(ark_mem, ARK_INVALID_TABLE, __LINE__, __func__, __FILE__,
                    "Final stage time must be equal 1.");
    return (ARK_INVALID_TABLE);
  }

  return (ARK_SUCCESS);
}

/*---------------------------------------------------------------
  mriStep_StageERKFast

  This routine performs a single MRI stage, is, with explicit
  slow time scale and fast time scale that requires evolution.

  On input, ycur is the initial condition for the fast IVP at t0.
  On output, ycur is the solution of the fast IVP at tf.
  The vector ytemp is only used if temporal adaptivity is enabled,
  and the fast error is not provided by the fast integrator.

  get_inner_dsm indicates whether this stage is one that should
  accumulate an inner temporal error estimate.
  ---------------------------------------------------------------*/
int mriStep_StageERKFast(ARKodeMem ark_mem, ARKodeMRIStepMem step_mem,
                         sunrealtype t0, sunrealtype tf, N_Vector ycur,
                         SUNDIALS_MAYBE_UNUSED N_Vector ytemp,
                         sunbooleantype get_inner_dsm)
{
  int retval;                         /* reusable return flag */
  SUNAdaptController_Type adapt_type; /* timestep adaptivity type */

#ifdef SUNDIALS_DEBUG
  printf("    MRIStep ERK fast stage\n");
#endif

  /* pre inner evolve function (if supplied) */
  if (step_mem->pre_inner_evolve)
  {
    retval = step_mem->pre_inner_evolve(t0, step_mem->stepper->forcing,
                                        step_mem->stepper->nforcing,
                                        ark_mem->user_data);
    if (retval != 0) { return (ARK_OUTERTOINNER_FAIL); }
  }

  /* Get the adaptivity type (if applicable) */
  adapt_type = (get_inner_dsm)
                 ? SUNAdaptController_GetType(ark_mem->hadapt_mem->hcontroller)
                 : SUN_ADAPTCONTROLLER_NONE;

  /* advance inner method in time */
  retval = mriStepInnerStepper_Evolve(step_mem->stepper, t0, tf, ycur);
  if (retval < 0)
  {
    arkProcessError(ark_mem, ARK_INNERSTEP_FAIL, __LINE__, __func__, __FILE__,
                    "Failure when evolving the inner stepper");
    return (ARK_INNERSTEP_FAIL);
  }
  if (retval > 0)
  {
    /* increment stepper-specific counter, and decrement ARKODE-level nonlinear
       solver counter (since that will be incremented automatically by ARKODE).
       Return with "TRY_AGAIN" which should cause ARKODE to cut the step size
       and retry the step. */
    step_mem->inner_fails++;
    ark_mem->ncfn--;
    return TRY_AGAIN;
  }

  /* for normal stages (i.e., not the embedding) with MRI adaptivity enabled, get an
     estimate for the fast time scale error */
  if (get_inner_dsm)
  {
    /* if the fast integrator uses adaptive steps, retrieve the error estimate */
    if (adapt_type == SUN_ADAPTCONTROLLER_MRI_H_TOL)
    {
      retval = mriStepInnerStepper_GetAccumulatedError(step_mem->stepper,
                                                       &(step_mem->inner_dsm));
      if (retval != ARK_SUCCESS)
      {
        arkProcessError(ark_mem, ARK_INNERSTEP_FAIL, __LINE__, __func__,
                        __FILE__, "Unable to get accumulated error from the inner stepper");
        return (ARK_INNERSTEP_FAIL);
      }
    }
  }

  /* post inner evolve function (if supplied) */
  if (step_mem->post_inner_evolve)
  {
    retval = step_mem->post_inner_evolve(tf, ycur, ark_mem->user_data);
    if (retval != 0) { return (ARK_INNERTOOUTER_FAIL); }
  }

  /* return with success */
  return (ARK_SUCCESS);
}

/*---------------------------------------------------------------
  mriStep_StageERKNoFast

  This routine performs a single MRI stage with explicit slow
  time scale only (no fast time scale evolution).
  ---------------------------------------------------------------*/
int mriStep_StageERKNoFast(ARKodeMem ark_mem, ARKodeMRIStepMem step_mem, int is)
{
  int retval, j, nvec;

#ifdef SUNDIALS_DEBUG
  printf("    MRIStep ERK stage\n");
#endif

  /* determine effective ERK coefficients (store in Ae_row and Ai_row) */
  retval = mriStep_RKCoeffs(step_mem->MRIC, is, step_mem->stage_map,
                            step_mem->Ae_row, step_mem->Ai_row);
  if (retval != ARK_SUCCESS) { return (retval); }

  /* call fused vector operation to perform ERK update -- bound on
     j needs "SUNMIN" to handle the case of an "embedding" stage */
  step_mem->cvals[0] = ONE;
  step_mem->Xvecs[0] = ark_mem->ycur;
  nvec               = 1;
  for (j = 0; j < SUNMIN(is, step_mem->stages); j++)
  {
    if (step_mem->explicit_rhs && step_mem->stage_map[j] > -1)
    {
      step_mem->cvals[nvec] = ark_mem->h *
                              step_mem->Ae_row[step_mem->stage_map[j]];
      step_mem->Xvecs[nvec] = step_mem->Fse[step_mem->stage_map[j]];
      nvec += 1;
    }
    if (step_mem->implicit_rhs && step_mem->stage_map[j] > -1)
    {
      step_mem->cvals[nvec] = ark_mem->h *
                              step_mem->Ai_row[step_mem->stage_map[j]];
      step_mem->Xvecs[nvec] = step_mem->Fsi[step_mem->stage_map[j]];
      nvec += 1;
    }
  }
  /* Is there a case where we have an explicit update with Fsi? */

  retval = N_VLinearCombination(nvec, step_mem->cvals, step_mem->Xvecs,
                                ark_mem->ycur);
  if (retval != 0) { return (ARK_VECTOROP_ERR); }
  return (ARK_SUCCESS);
}

/*---------------------------------------------------------------
  mriStep_StageDIRKFast

  This routine performs a single stage of a "solve coupled"
  MRI method, i.e. a stage that is DIRK on the slow time scale
  and involves evolution of the fast time scale, in a
  fully-coupled fashion.
  ---------------------------------------------------------------*/
int mriStep_StageDIRKFast(ARKodeMem ark_mem,
                          SUNDIALS_MAYBE_UNUSED ARKodeMRIStepMem step_mem,
                          SUNDIALS_MAYBE_UNUSED int is,
                          SUNDIALS_MAYBE_UNUSED int* nflagPtr)
{
#ifdef SUNDIALS_DEBUG
  printf("    MRIStep DIRK fast stage\n");
#endif

  /* this is not currently implemented */
  arkProcessError(ark_mem, ARK_INVALID_TABLE, __LINE__, __func__, __FILE__,
                  "This routine is not yet implemented.");
  return (ARK_INVALID_TABLE);
}

/*---------------------------------------------------------------
  mriStep_StageDIRKNoFast

  This routine performs a single MRI stage with implicit slow
  time scale only (no fast time scale evolution).
  ---------------------------------------------------------------*/
int mriStep_StageDIRKNoFast(ARKodeMem ark_mem, ARKodeMRIStepMem step_mem,
                            int is, int* nflagPtr)
{
  int retval;

#ifdef SUNDIALS_DEBUG
  printf("    MRIStep DIRK stage\n");
#endif

  /* store current stage index (for an "embedded" stage, subtract 1) */
  step_mem->istage = (is == step_mem->stages) ? is - 1 : is;

  /* Call predictor for current stage solution (result placed in zpred) */
  retval = mriStep_Predict(ark_mem, step_mem->istage, step_mem->zpred);
  if (retval != ARK_SUCCESS) { return (retval); }

  /* If a user-supplied predictor routine is provided, call that here
     Note that mriStep_Predict is *still* called, so this user-supplied
     routine can just "clean up" the built-in prediction, if desired. */
  if (step_mem->stage_predict)
  {
    retval = step_mem->stage_predict(ark_mem->tcur, step_mem->zpred,
                                     ark_mem->user_data);
    if (retval < 0) { return (ARK_USER_PREDICT_FAIL); }
    if (retval > 0) { return (TRY_AGAIN); }
  }

#ifdef SUNDIALS_LOGGING_EXTRA_DEBUG
  SUNLogger_QueueMsg(ARK_LOGGER, SUN_LOGLEVEL_DEBUG,
                     "ARKODE::mriStep_StageDIRKNoFast", "predictor",
                     "zpred(:) =", "");
  N_VPrintFile(step_mem->zpred, ARK_LOGGER->debug_fp);
#endif

  /* determine effective DIRK coefficients (store in cvals) */
  retval = mriStep_RKCoeffs(step_mem->MRIC, is, step_mem->stage_map,
                            step_mem->Ae_row, step_mem->Ai_row);
  if (retval != ARK_SUCCESS) { return (retval); }

  /* Set up data for evaluation of DIRK stage residual (data stored in sdata) */
  retval = mriStep_StageSetup(ark_mem);
  if (retval != ARK_SUCCESS) { return (retval); }

#ifdef SUNDIALS_LOGGING_EXTRA_DEBUG
  SUNLogger_QueueMsg(ARK_LOGGER, SUN_LOGLEVEL_DEBUG,
                     "ARKODE::mriStep_StageDIRKNoFast", "rhs data",
                     "sdata(:) =", "");
  N_VPrintFile(step_mem->sdata, ARK_LOGGER->debug_fp);
#endif

  /* perform implicit solve (result is stored in ark_mem->ycur); return
     with positive value on anything but success */
  *nflagPtr = mriStep_Nls(ark_mem, *nflagPtr);
  if (*nflagPtr != ARK_SUCCESS) { return (TRY_AGAIN); }

  return (ARK_SUCCESS);
}

/*---------------------------------------------------------------
  mriStep_ComputeInnerForcing

  Constructs the 'coefficient' vectors for the forcing polynomial
  for a 'fast' outer MRI-GARK stage i:

  p_i(theta) = sum_{k=0}^{n-1} forcing[k] * theta^k

  where theta = (t - t0) / (tf-t0) is the mapped 'time' for
  each 'fast' MRIStep evolution, with:
  * t0 -- the start of this outer MRIStep stage
  * tf-t0, the temporal width of this MRIStep stage
  * n -- shorthand for MRIC->nmat

  Defining cdiff = (tf-t0)/h, explicit and solve-decoupled
  implicit or IMEX MRI-based methods define this forcing polynomial
  for each outer stage i > 0:

  p_i(theta) = w_i,0(theta) * fse_0 + ... + w_i,{i-1}(theta) * fse_{i-1}
             + g_i,0(theta) * fsi_0 + ... + g_i,{i-1}(theta) * fsi_{i-1}

  where

  w_i,j(theta) = w_0,i,j + w_1,i,j * theta + ... + w_n,i,j * theta^{n-1},
  w_k,i,j = 1/cdiff * MRIC->W[k][i][j]

  and

  g_i,j(theta) = g_0,i,j + g_1,i,j * theta + ... + g_n,i,j * theta^{n-1},
  g_k,i,j = 1/cdiff * MRIC->G[k][i][j]

  Converting to the appropriate form, we have

  p_i(theta) = ( w_0,i,0 * fse_0 + ... + w_0,i,{i-1} * fse_{i-1} +
                 g_0,i,0 * fsi_0 + ... + g_0,i,{i-1} * fsi_{i-1} ) * theta^0
             + ( w_1,i,0 * fse_0 + ... + w_1,i,{i-1} * fse_{i-1} +
                 g_1,i,0 * fsi_0 + ... + g_1,i,{i-1} * fsi_{i-1} ) * theta^1
                                    .
                                    .
                                    .
             + ( w_n,i,0 * fse_0 + ... + w_n,i,{i-1} * fse_{i-1} +
                 g_n,i,0 * fsi_0 + ... + g_n,i,{i-1} * fsi_{i-1} ) * theta^{n-1}

  Thus we define the forcing vectors for k = 0,...,nmat - 1

  forcing[k] = w_k,i,0 * fse_0 + ... + w_k,i,{i-1} * fse_{i-1}
             + g_k,i,0 * fsi_0 + ... + g_k,i,{i-1} * fsi_{i-1}

             = 1 / cdiff *
               ( W[k][i][0] * fse_0 + ... + W[k][i][i-1] * fse_{i-1} +
               ( G[k][i][0] * fsi_0 + ... + G[k][i][i-1] * fsi_{i-1} )

  We may use an identical formula for MERK methods, so long as we set t0=tn,
  tf=tn+h, stage_map[j]=j (identity map), and implicit_rhs=SUNFALSE.
  With this configuration: tf-t0=h, theta = (t-tn)/h, and cdiff=1.  MERK methods
  define the forcing polynomial for each outer stage i > 0 as:

  p_i(theta) = w_i,0(theta) * fse_0 + ... + w_i,{i-1}(theta) * fse_{i-1}

  where

  w_i,j(theta) = w_0,i,j + w_1,i,j * theta + ... + w_n,i,j * theta^{n-1},
  w_k,i,j = MRIC->W[k][i][j]

  which is equivalent to the formula above.

  We may use a similar formula for MRISR methods, so long as we set t0=tn,
  tf=tn+h*ci, stage_map[j]=j (identity map), and implicit_rhs=SUNFALSE.
  With this configuration: tf-t0=ci*h, theta = (t-tn)/(ci*h), and cdiff=1/ci.
  MRISR methods define the forcing polynomial for each outer stage i > 0 as:

  p_i(theta) = w_i,0(theta) * fs_0 + ... + w_i,{i-1}(theta) * fs_{i-1}

  where fs_j = fse_j + fsi_j and

  w_i,j(theta) = w_0,i,j + w_1,i,j * theta + ... + w_n,i,j * theta^{n-1},
  w_k,i,j = 1/ci * MRIC->W[k][i][j]

  which is equivalent to the formula above, so long as the stage RHS vectors
  Fse[j] are repurposed to instead store (fse_j + fsi_j).

  This routine additionally returns a success/failure flag:
     ARK_SUCCESS -- successful evaluation
  ---------------------------------------------------------------*/

int mriStep_ComputeInnerForcing(SUNDIALS_MAYBE_UNUSED ARKodeMem ark_mem,
                                ARKodeMRIStepMem step_mem, int stage,
                                sunrealtype t0, sunrealtype tf)
{
  sunrealtype rcdiff;
  int j, k, nmat, nstore, retval;
  sunrealtype* cvals;
  N_Vector* Xvecs;
  sunbooleantype implicit_rhs = step_mem->implicit_rhs;
  sunbooleantype explicit_rhs = step_mem->explicit_rhs;

  /* local shortcuts for fused vector operations */
  cvals = step_mem->cvals;
  Xvecs = step_mem->Xvecs;

  /* Set inner forcing time normalization constants */
  step_mem->stepper->tshift = t0;
  step_mem->stepper->tscale = tf - t0;

  /* Adjust implicit/explicit RHS flags for MRISR methods, since these
     ignore the G coefficients in the forcing function */
  if (step_mem->MRIC->type == MRISTEP_SR)
  {
    implicit_rhs = SUNFALSE;
    explicit_rhs = SUNTRUE;
  }

  /* compute inner forcing vectors (assumes cdiff != 0) */
  nstore = 0;
  for (j = 0; j < SUNMIN(stage, step_mem->stages); j++)
  {
    if (explicit_rhs && step_mem->stage_map[j] > -1)
    {
      Xvecs[nstore] = step_mem->Fse[step_mem->stage_map[j]];
      nstore += 1;
    }
    if (implicit_rhs && step_mem->stage_map[j] > -1)
    {
      Xvecs[nstore] = step_mem->Fsi[step_mem->stage_map[j]];
      nstore += 1;
    }
  }

  nmat   = step_mem->MRIC->nmat;
  rcdiff = ark_mem->h / (tf - t0);

  for (k = 0; k < nmat; k++)
  {
    nstore = 0;
    for (j = 0; j < SUNMIN(stage, step_mem->stages); j++)
    {
      if (step_mem->stage_map[j] > -1)
      {
        if (explicit_rhs && implicit_rhs)
        {
          /* ImEx */
          cvals[nstore] = rcdiff * step_mem->MRIC->W[k][stage][j];
          nstore += 1;
          cvals[nstore] = rcdiff * step_mem->MRIC->G[k][stage][j];
          nstore += 1;
        }
        else if (explicit_rhs)
        {
          /* explicit only */
          cvals[nstore] = rcdiff * step_mem->MRIC->W[k][stage][j];
          nstore += 1;
        }
        else
        {
          /* implicit only */
          cvals[nstore] = rcdiff * step_mem->MRIC->G[k][stage][j];
          nstore += 1;
        }
      }
    }

    retval = N_VLinearCombination(nstore, cvals, Xvecs,
                                  step_mem->stepper->forcing[k]);
    if (retval != 0) { return (ARK_VECTOROP_ERR); }
  }

#ifdef SUNDIALS_LOGGING_EXTRA_DEBUG
  for (k = 0; k < nmat; k++)
  {
    SUNLogger_QueueMsg(ARK_LOGGER, SUN_LOGLEVEL_DEBUG,
                       "ARKODE::mriStep_ComputeInnerForcing", "forcing",
                       "forcing_%i(:) =", k);
    N_VPrintFile(step_mem->stepper->forcing[k], ARK_LOGGER->debug_fp);
  }
#endif

  return (ARK_SUCCESS);
}

/*---------------------------------------------------------------
  Compute/return the effective RK coefficients for a "nofast"
  stage.  We may assume that "A" has already been allocated.
  ---------------------------------------------------------------*/

int mriStep_RKCoeffs(MRIStepCoupling MRIC, int is, int* stage_map,
                     sunrealtype* Ae_row, sunrealtype* Ai_row)
{
  int j, k;
  sunrealtype kconst;

  if (is < 1 || is > MRIC->stages || !stage_map || !Ae_row || !Ai_row)
  {
    return ARK_INVALID_TABLE;
  }

  /* initialize RK coefficient array */
  for (j = 0; j < MRIC->stages; j++)
  {
    Ae_row[j] = ZERO;
    Ai_row[j] = ZERO;
  }

  /* compute RK coefficients -- note that bounds on j need
     "SUNMIN" to handle the case of an "embedding" stage */
  for (k = 0; k < MRIC->nmat; k++)
  {
    kconst = ONE / (k + ONE);
    if (MRIC->W)
    {
      for (j = 0; j < SUNMIN(is, MRIC->stages - 1); j++)
      {
        if (stage_map[j] > -1)
        {
          Ae_row[stage_map[j]] += (MRIC->W[k][is][j] * kconst);
        }
      }
    }
    if (MRIC->G)
    {
      for (j = 0; j <= SUNMIN(is, MRIC->stages - 1); j++)
      {
        if (stage_map[j] > -1)
        {
          Ai_row[stage_map[j]] += (MRIC->G[k][is][j] * kconst);
        }
      }
    }
  }

  return (ARK_SUCCESS);
}

/*---------------------------------------------------------------
  mriStep_Predict

  This routine computes the prediction for a specific internal
  stage solution, storing the result in yguess.  The
  prediction is done using the interpolation structure in
  extrapolation mode, hence stages "far" from the previous time
  interval are predicted using lower order polynomials than the
  "nearby" stages.
  ---------------------------------------------------------------*/
int mriStep_Predict(ARKodeMem ark_mem, int istage, N_Vector yguess)
{
  int i, retval, jstage, nvec;
  sunrealtype tau;
  sunrealtype h;
  ARKodeMRIStepMem step_mem;
  sunrealtype* cvals;
  N_Vector* Xvecs;

  /* access ARKodeMRIStepMem structure */
  if (ark_mem->step_mem == NULL)
  {
    arkProcessError(NULL, ARK_MEM_NULL, __LINE__, __func__, __FILE__,
                    MSG_MRISTEP_NO_MEM);
    return (ARK_MEM_NULL);
  }
  step_mem = (ARKodeMRIStepMem)ark_mem->step_mem;

  /* verify that interpolation structure is provided */
  if ((ark_mem->interp == NULL) && (step_mem->predictor > 0))
  {
    arkProcessError(ark_mem, ARK_MEM_NULL, __LINE__, __func__, __FILE__,
                    "Interpolation structure is NULL");
    return (ARK_MEM_NULL);
  }

  /* local shortcuts for use with fused vector operations */
  cvals = step_mem->cvals;
  Xvecs = step_mem->Xvecs;

  /* if the first step (or if resized), use initial condition as guess */
  if (ark_mem->initsetup)
  {
    N_VScale(ONE, ark_mem->yn, yguess);
    return (ARK_SUCCESS);
  }

  /* set evaluation time tau as relative shift from previous successful time */
  tau = step_mem->MRIC->c[istage] * ark_mem->h / ark_mem->hold;

  /* use requested predictor formula */
  switch (step_mem->predictor)
  {
  case 1:

    /***** Interpolatory Predictor 1 -- all to max order *****/
    retval = arkPredict_MaximumOrder(ark_mem, tau, yguess);
    if (retval != ARK_ILL_INPUT) { return (retval); }
    break;

  case 2:

    /***** Interpolatory Predictor 2 -- decrease order w/ increasing level of extrapolation *****/
    retval = arkPredict_VariableOrder(ark_mem, tau, yguess);
    if (retval != ARK_ILL_INPUT) { return (retval); }
    break;

  case 3:

    /***** Cutoff predictor: max order interpolatory output for stages "close"
           to previous step, first-order predictor for subsequent stages *****/
    retval = arkPredict_CutoffOrder(ark_mem, tau, yguess);
    if (retval != ARK_ILL_INPUT) { return (retval); }
    break;

  case 4:

    /***** Bootstrap predictor: if any previous stage in step has nonzero c_i,
           construct a quadratic Hermite interpolant for prediction; otherwise
           use the trivial predictor.  The actual calculations are performed in
           arkPredict_Bootstrap, but here we need to determine the appropriate
           stage, c_j, to use. *****/

    /* determine if any previous stages in step meet criteria */
    jstage = -1;
    for (i = 0; i < istage; i++)
    {
      jstage = (step_mem->MRIC->c[i] != ZERO) ? i : jstage;
    }

    /* if using the trivial predictor, break */
    if (jstage == -1) { break; }

    /* find the "optimal" previous stage to use */
    for (i = 0; i < istage; i++)
    {
      if ((step_mem->MRIC->c[i] > step_mem->MRIC->c[jstage]) &&
          (step_mem->MRIC->c[i] != ZERO) && step_mem->stage_map[i] > -1)
      {
        jstage = i;
      }
    }

    /* set stage time, stage RHS and interpolation values */
    h    = ark_mem->h * step_mem->MRIC->c[jstage];
    tau  = ark_mem->h * step_mem->MRIC->c[istage];
    nvec = 0;
    if (step_mem->implicit_rhs)
    { /* Implicit piece */
      cvals[nvec] = ONE;
      Xvecs[nvec] = step_mem->Fsi[step_mem->stage_map[jstage]];
      nvec += 1;
    }
    if (step_mem->explicit_rhs)
    { /* Explicit piece */
      cvals[nvec] = ONE;
      Xvecs[nvec] = step_mem->Fse[step_mem->stage_map[jstage]];
      nvec += 1;
    }

    /* call predictor routine */
    retval = arkPredict_Bootstrap(ark_mem, h, tau, nvec, cvals, Xvecs, yguess);
    if (retval != ARK_ILL_INPUT) { return (retval); }
    break;
  }

  /* if we made it here, use the trivial predictor (previous step solution) */
  N_VScale(ONE, ark_mem->yn, yguess);
  return (ARK_SUCCESS);
}

/*---------------------------------------------------------------
  mriStep_StageSetup

  This routine sets up the stage data for computing the
  solve-decoupled MRI stage residual, along with the step- and
  method-related factors gamma, gammap and gamrat.

  At the ith stage, we compute the residual vector for
  z=z_i=zp+zc:
    r = z - z_{i-1} - h*sum_{j=0}^{i} A(i,j)*F(z_j)
    r = (zp + zc) - z_{i-1} - h*sum_{j=0}^{i} A(i,j)*F(z_j)
    r = (zc - gamma*F(z)) - data,
  where data = (z_{i-1} - zp + h*sum_{j=0}^{i-1} A(i,j)*F(z_j))
  corresponds to existing information.  This routine computes
  this 'data' vector and stores in step_mem->sdata.

  Note: on input, this row A(i,:) is already stored in rkcoeffs.
  ---------------------------------------------------------------*/
int mriStep_StageSetup(ARKodeMem ark_mem)
{
  /* local data */
  ARKodeMRIStepMem step_mem;
  int retval, i, j, nvec;
  sunrealtype* cvals;
  N_Vector* Xvecs;

  /* access ARKodeMRIStepMem structure */
  if (ark_mem->step_mem == NULL)
  {
    arkProcessError(NULL, ARK_MEM_NULL, __LINE__, __func__, __FILE__,
                    MSG_MRISTEP_NO_MEM);
    return (ARK_MEM_NULL);
  }
  step_mem = (ARKodeMRIStepMem)ark_mem->step_mem;

  /* Set shortcut to current stage index */
  i = step_mem->istage;

  /* local shortcuts for fused vector operations */
  cvals = step_mem->cvals;
  Xvecs = step_mem->Xvecs;

  /* Update gamma (if the method contains an implicit component) */
  step_mem->gamma = ark_mem->h * step_mem->Ai_row[step_mem->stage_map[i]];

  if (ark_mem->firststage) { step_mem->gammap = step_mem->gamma; }
  step_mem->gamrat = (ark_mem->firststage) ? ONE
                                           : step_mem->gamma / step_mem->gammap;

  /* set cvals and Xvecs for setting stage data */
  cvals[0] = ONE;
  Xvecs[0] = ark_mem->ycur;
  cvals[1] = -ONE;
  Xvecs[1] = step_mem->zpred;
  nvec     = 2;

  for (j = 0; j < i; j++)
  {
    if (step_mem->explicit_rhs && step_mem->stage_map[j] > -1)
    {
      cvals[nvec] = ark_mem->h * step_mem->Ae_row[step_mem->stage_map[j]];
      Xvecs[nvec] = step_mem->Fse[step_mem->stage_map[j]];
      nvec += 1;
    }
    if (step_mem->implicit_rhs && step_mem->stage_map[j] > -1)
    {
      cvals[nvec] = ark_mem->h * step_mem->Ai_row[step_mem->stage_map[j]];
      Xvecs[nvec] = step_mem->Fsi[step_mem->stage_map[j]];
      nvec += 1;
    }
  }

  /* call fused vector operation to do the work */
  retval = N_VLinearCombination(nvec, cvals, Xvecs, step_mem->sdata);
  if (retval != 0) { return (ARK_VECTOROP_ERR); }

  /* return with success */
  return (ARK_SUCCESS);
}

/*---------------------------------------------------------------
  mriStep_SlowRHS:

  Wrapper routine to call the user-supplied slow RHS functions,
  f(t,y) = fse(t,y) + fsi(t,y), with API matching
  ARKTimestepFullRHSFn.  This is only used to determine an
  initial slow time-step size to use when one is not specified
  by the user (i.e., mode should correspond with
  ARK_FULLRHS_START.
  ---------------------------------------------------------------*/
int mriStep_SlowRHS(ARKodeMem ark_mem, sunrealtype t, N_Vector y, N_Vector f,
                    SUNDIALS_MAYBE_UNUSED int mode)
{
  ARKodeMRIStepMem step_mem;
  int nvec, retval;

  /* access ARKodeMRIStepMem structure */
  retval = mriStep_AccessStepMem(ark_mem, __func__, &step_mem);
  if (retval != ARK_SUCCESS) { return (retval); }

  /* call fse if the problem has an explicit component */
  if (step_mem->explicit_rhs)
  {
    retval = step_mem->fse(t, y, step_mem->Fse[0], ark_mem->user_data);
    step_mem->nfse++;
    step_mem->fse_is_current = SUNTRUE;
    if (retval != 0)
    {
      arkProcessError(ark_mem, ARK_RHSFUNC_FAIL, __LINE__, __func__, __FILE__,
                      MSG_ARK_RHSFUNC_FAILED, t);
      return (ARK_RHSFUNC_FAIL);
    }

    /* Add external forcing, if applicable */
    if (step_mem->expforcing)
    {
      step_mem->cvals[0] = ONE;
      step_mem->Xvecs[0] = step_mem->Fse[0];
      nvec               = 1;
      mriStep_ApplyForcing(step_mem, t, ONE, &nvec);
      N_VLinearCombination(nvec, step_mem->cvals, step_mem->Xvecs,
                           step_mem->Fse[0]);
    }
  }

  /* call fsi if the problem has an implicit component */
  if (step_mem->implicit_rhs)
  {
    retval = step_mem->fsi(t, y, step_mem->Fsi[0], ark_mem->user_data);
    step_mem->nfsi++;
    step_mem->fsi_is_current = SUNTRUE;
    if (retval != 0)
    {
      arkProcessError(ark_mem, ARK_RHSFUNC_FAIL, __LINE__, __func__, __FILE__,
                      MSG_ARK_RHSFUNC_FAILED, t);
      return (ARK_RHSFUNC_FAIL);
    }

    /* Add external forcing, if applicable */
    if (step_mem->impforcing)
    {
      step_mem->cvals[0] = ONE;
      step_mem->Xvecs[0] = step_mem->Fsi[0];
      nvec               = 1;
      mriStep_ApplyForcing(step_mem, t, ONE, &nvec);
      N_VLinearCombination(nvec, step_mem->cvals, step_mem->Xvecs,
                           step_mem->Fsi[0]);
    }
  }

  /* combine RHS vectors into output */
  if (step_mem->explicit_rhs && step_mem->implicit_rhs) /* ImEx */
  {
    N_VLinearSum(ONE, step_mem->Fse[0], ONE, step_mem->Fsi[0], f);
  }
  else
  {
    if (step_mem->implicit_rhs) { N_VScale(ONE, step_mem->Fsi[0], f); }
    else { N_VScale(ONE, step_mem->Fse[0], f); }
  }

  return (ARK_SUCCESS);
}

/*---------------------------------------------------------------
  mriStep_Hin

  This routine computes a tentative initial step size h0.  This
  employs the same safeguards as ARKODE's arkHin utility routine,
  but employs a simpler algorithm that estimates the first step
  such that an explicit Euler step (for only the slow RHS
  routine(s)) would be within user-specified tolerances of the
  initial condition.
  ---------------------------------------------------------------*/
int mriStep_Hin(ARKodeMem ark_mem, sunrealtype tcur, sunrealtype tout,
                N_Vector fcur, sunrealtype* h)
{
  int sign;
  sunrealtype tdiff, tdist, tround, fnorm, h0_inv;

  /* If tout is too close to tn, give up */
  if ((tdiff = tout - tcur) == ZERO) { return (ARK_TOO_CLOSE); }
  sign   = (tdiff > ZERO) ? 1 : -1;
  tdist  = SUNRabs(tdiff);
  tround = ark_mem->uround * SUNMAX(SUNRabs(tcur), SUNRabs(tout));
  if (tdist < TWO * tround) { return (ARK_TOO_CLOSE); }

  /* h0 should bound the change due to a forward Euler step, and
     include safeguard against "too-small" ||f(t0,y0)||: */
  fnorm  = N_VWrmsNorm(fcur, ark_mem->ewt) / H0_BIAS;
  h0_inv = SUNMAX(ONE / H0_UBFACTOR / tdist, fnorm);
  *h     = sign / h0_inv;
  return (ARK_SUCCESS);
}

/*===============================================================
  User-callable functions for a custom inner integrator
  ===============================================================*/

int MRIStepInnerStepper_Create(SUNContext sunctx, MRIStepInnerStepper* stepper)
{
  if (!sunctx) { return ARK_ILL_INPUT; }

  *stepper = NULL;
  *stepper = (MRIStepInnerStepper)malloc(sizeof(**stepper));
  if (*stepper == NULL)
  {
    arkProcessError(NULL, ARK_MEM_FAIL, __LINE__, __func__, __FILE__,
                    MSG_ARK_ARKMEM_FAIL);
    return (ARK_MEM_FAIL);
  }
  memset(*stepper, 0, sizeof(**stepper));

  (*stepper)->ops = (MRIStepInnerStepper_Ops)malloc(sizeof(*((*stepper)->ops)));
  if ((*stepper)->ops == NULL)
  {
    arkProcessError(NULL, ARK_MEM_FAIL, __LINE__, __func__, __FILE__,
                    MSG_ARK_ARKMEM_FAIL);
    free(*stepper);
    return (ARK_MEM_FAIL);
  }
  memset((*stepper)->ops, 0, sizeof(*((*stepper)->ops)));

  /* initialize stepper data */
  (*stepper)->last_flag = ARK_SUCCESS;
  (*stepper)->sunctx    = sunctx;

  return (ARK_SUCCESS);
}

int MRIStepInnerStepper_CreateFromSUNStepper(SUNStepper sunstepper,
                                             MRIStepInnerStepper* stepper)
{
  int retval = MRIStepInnerStepper_Create(sunstepper->sunctx, stepper);
  if (retval != ARK_SUCCESS) { return retval; }

  retval = MRIStepInnerStepper_SetContent(*stepper, sunstepper);
  if (retval != ARK_SUCCESS) { return retval; }

  retval = MRIStepInnerStepper_SetEvolveFn(*stepper,
                                           mriStepInnerStepper_EvolveSUNStepper);
  if (retval != ARK_SUCCESS) { return retval; }

  retval = MRIStepInnerStepper_SetFullRhsFn(*stepper,
                                            mriStepInnerStepper_FullRhsSUNStepper);
  if (retval != ARK_SUCCESS) { return retval; }

  retval = MRIStepInnerStepper_SetResetFn(*stepper,
                                          mriStepInnerStepper_ResetSUNStepper);
  if (retval != ARK_SUCCESS) { return retval; }

  return ARK_SUCCESS;
}

int MRIStepInnerStepper_Free(MRIStepInnerStepper* stepper)
{
  if (*stepper == NULL) { return ARK_SUCCESS; }

  /* free the inner forcing and fused op workspace vector */
  mriStepInnerStepper_FreeVecs(*stepper);

  /* free operations structure */
  free((*stepper)->ops);

  /* free inner stepper mem */
  free(*stepper);
  *stepper = NULL;

  return (ARK_SUCCESS);
}

int MRIStepInnerStepper_SetContent(MRIStepInnerStepper stepper, void* content)
{
  if (stepper == NULL)
  {
    arkProcessError(NULL, ARK_ILL_INPUT, __LINE__, __func__, __FILE__,
                    "Inner stepper memory is NULL");
    return ARK_ILL_INPUT;
  }
  stepper->content = content;

  return ARK_SUCCESS;
}

int MRIStepInnerStepper_GetContent(MRIStepInnerStepper stepper, void** content)
{
  if (stepper == NULL)
  {
    arkProcessError(NULL, ARK_ILL_INPUT, __LINE__, __func__, __FILE__,
                    "Inner stepper memory is NULL");
    return ARK_ILL_INPUT;
  }
  *content = stepper->content;

  return ARK_SUCCESS;
}

int MRIStepInnerStepper_SetEvolveFn(MRIStepInnerStepper stepper,
                                    MRIStepInnerEvolveFn fn)
{
  if (stepper == NULL)
  {
    arkProcessError(NULL, ARK_ILL_INPUT, __LINE__, __func__, __FILE__,
                    "Inner stepper memory is NULL");
    return ARK_ILL_INPUT;
  }

  if (stepper->ops == NULL)
  {
    arkProcessError(NULL, ARK_ILL_INPUT, __LINE__, __func__, __FILE__,
                    "Inner stepper operations structure is NULL");
    return ARK_ILL_INPUT;
  }

  stepper->ops->evolve = fn;

  return ARK_SUCCESS;
}

int MRIStepInnerStepper_SetFullRhsFn(MRIStepInnerStepper stepper,
                                     MRIStepInnerFullRhsFn fn)
{
  if (stepper == NULL)
  {
    arkProcessError(NULL, ARK_ILL_INPUT, __LINE__, __func__, __FILE__,
                    "Inner stepper memory is NULL");
    return ARK_ILL_INPUT;
  }

  if (stepper->ops == NULL)
  {
    arkProcessError(NULL, ARK_ILL_INPUT, __LINE__, __func__, __FILE__,
                    "Inner stepper operations structure is NULL");
    return ARK_ILL_INPUT;
  }

  stepper->ops->fullrhs = fn;

  return ARK_SUCCESS;
}

int MRIStepInnerStepper_SetResetFn(MRIStepInnerStepper stepper,
                                   MRIStepInnerResetFn fn)
{
  if (stepper == NULL)
  {
    arkProcessError(NULL, ARK_ILL_INPUT, __LINE__, __func__, __FILE__,
                    "Inner stepper memory is NULL");
    return ARK_ILL_INPUT;
  }

  if (stepper->ops == NULL)
  {
    arkProcessError(NULL, ARK_ILL_INPUT, __LINE__, __func__, __FILE__,
                    "Inner stepper operations structure is NULL");
    return ARK_ILL_INPUT;
  }

  stepper->ops->reset = fn;

  return ARK_SUCCESS;
}

int MRIStepInnerStepper_SetAccumulatedErrorGetFn(MRIStepInnerStepper stepper,
                                                 MRIStepInnerGetAccumulatedError fn)
{
  if (stepper == NULL)
  {
    arkProcessError(NULL, ARK_ILL_INPUT, __LINE__, __func__, __FILE__,
                    "Inner stepper memory is NULL");
    return ARK_ILL_INPUT;
  }

  if (stepper->ops == NULL)
  {
    arkProcessError(NULL, ARK_ILL_INPUT, __LINE__, __func__, __FILE__,
                    "Inner stepper operations structure is NULL");
    return ARK_ILL_INPUT;
  }

  stepper->ops->geterror = fn;

  return ARK_SUCCESS;
}

int MRIStepInnerStepper_SetAccumulatedErrorResetFn(
  MRIStepInnerStepper stepper, MRIStepInnerResetAccumulatedError fn)
{
  if (stepper == NULL)
  {
    arkProcessError(NULL, ARK_ILL_INPUT, __LINE__, __func__, __FILE__,
                    "Inner stepper memory is NULL");
    return ARK_ILL_INPUT;
  }

  if (stepper->ops == NULL)
  {
    arkProcessError(NULL, ARK_ILL_INPUT, __LINE__, __func__, __FILE__,
                    "Inner stepper operations structure is NULL");
    return ARK_ILL_INPUT;
  }

  stepper->ops->reseterror = fn;

  return ARK_SUCCESS;
}

int MRIStepInnerStepper_SetRTolFn(MRIStepInnerStepper stepper,
                                  MRIStepInnerSetRTol fn)
{
  if (stepper == NULL)
  {
    arkProcessError(NULL, ARK_ILL_INPUT, __LINE__, __func__, __FILE__,
                    "Inner stepper memory is NULL");
    return ARK_ILL_INPUT;
  }

  if (stepper->ops == NULL)
  {
    arkProcessError(NULL, ARK_ILL_INPUT, __LINE__, __func__, __FILE__,
                    "Inner stepper operations structure is NULL");
    return ARK_ILL_INPUT;
  }

  stepper->ops->setrtol = fn;

  return ARK_SUCCESS;
}

int MRIStepInnerStepper_AddForcing(MRIStepInnerStepper stepper, sunrealtype t,
                                   N_Vector f)
{
  sunrealtype tau, taui;
  int i;

  if (stepper == NULL)
  {
    arkProcessError(NULL, ARK_ILL_INPUT, __LINE__, __func__, __FILE__,
                    "Inner stepper memory is NULL");
    return ARK_ILL_INPUT;
  }

  /* always append the constant forcing term */
  stepper->vals[0] = ONE;
  stepper->vecs[0] = f;

  /* compute normalized time tau and initialize tau^i */
  tau  = (t - stepper->tshift) / (stepper->tscale);
  taui = ONE;

  for (i = 0; i < stepper->nforcing; i++)
  {
    stepper->vals[i + 1] = taui;
    stepper->vecs[i + 1] = stepper->forcing[i];
    taui *= tau;
  }

  N_VLinearCombination(stepper->nforcing + 1, stepper->vals, stepper->vecs, f);

  return ARK_SUCCESS;
}

int MRIStepInnerStepper_GetForcingData(MRIStepInnerStepper stepper,
                                       sunrealtype* tshift, sunrealtype* tscale,
                                       N_Vector** forcing, int* nforcing)
{
  if (stepper == NULL)
  {
    arkProcessError(NULL, ARK_ILL_INPUT, __LINE__, __func__, __FILE__,
                    "Inner stepper memory is NULL");
    return ARK_ILL_INPUT;
  }

  *tshift   = stepper->tshift;
  *tscale   = stepper->tscale;
  *forcing  = stepper->forcing;
  *nforcing = stepper->nforcing;

  return ARK_SUCCESS;
}

/*---------------------------------------------------------------
  Internal inner integrator functions
  ---------------------------------------------------------------*/

/* Check for required operations */
int mriStepInnerStepper_HasRequiredOps(MRIStepInnerStepper stepper)
{
  if (stepper == NULL) { return ARK_ILL_INPUT; }
  if (stepper->ops == NULL) { return ARK_ILL_INPUT; }

  if (stepper->ops->evolve) { return ARK_SUCCESS; }
  else { return ARK_ILL_INPUT; }
}

/* Check whether stepper supports fast/slow tolerance adaptivity */
sunbooleantype mriStepInnerStepper_SupportsRTolAdaptivity(MRIStepInnerStepper stepper)
{
  if (stepper == NULL) { return SUNFALSE; }
  if (stepper->ops == NULL) { return SUNFALSE; }

  if (stepper->ops->geterror && stepper->ops->reseterror && stepper->ops->setrtol)
  {
    return SUNTRUE;
  }
  else { return SUNFALSE; }
}

/* Evolve the inner (fast) ODE */
int mriStepInnerStepper_Evolve(MRIStepInnerStepper stepper, sunrealtype t0,
                               sunrealtype tout, N_Vector y)
{
  if (stepper == NULL) { return ARK_ILL_INPUT; }
  if (stepper->ops == NULL) { return ARK_ILL_INPUT; }
  if (stepper->ops->evolve == NULL) { return ARK_ILL_INPUT; }

#if SUNDIALS_LOGGING_LEVEL >= SUNDIALS_LOGGING_DEBUG
  SUNLogger_QueueMsg(stepper->sunctx->logger, SUN_LOGLEVEL_INFO,
                     "ARKODE::mriStepInnerStepper_Evolve", "start-inner-evolve",
                     "t0 = " SUN_FORMAT_G ", tout = " SUN_FORMAT_G, t0, tout);
#endif

  stepper->last_flag = stepper->ops->evolve(stepper, t0, tout, y);

#if SUNDIALS_LOGGING_LEVEL >= SUNDIALS_LOGGING_DEBUG
  SUNLogger_QueueMsg(stepper->sunctx->logger, SUN_LOGLEVEL_INFO,
                     "ARKODE::mriStepInnerStepper_Evolve", "end-inner-evolve",
                     "flag = %i", stepper->last_flag);
#endif

  return stepper->last_flag;
}

int mriStepInnerStepper_EvolveSUNStepper(MRIStepInnerStepper stepper,
                                         SUNDIALS_MAYBE_UNUSED sunrealtype t0,
                                         sunrealtype tout, N_Vector y)
{
  SUNStepper sunstepper = (SUNStepper)stepper->content;
  sunrealtype tret;

  SUNErrCode err     = SUNStepper_SetForcing(sunstepper, stepper->tshift,
                                             stepper->tscale, stepper->forcing,
                                             stepper->nforcing);
  stepper->last_flag = sunstepper->last_flag;
  if (err != SUN_SUCCESS) { return ARK_SUNSTEPPER_ERR; }

  err                = SUNStepper_SetStopTime(sunstepper, tout);
  stepper->last_flag = sunstepper->last_flag;
  if (err != SUN_SUCCESS) { return ARK_SUNSTEPPER_ERR; }

  err                = SUNStepper_Evolve(sunstepper, tout, y, &tret);
  stepper->last_flag = sunstepper->last_flag;
  if (err != SUN_SUCCESS) { return ARK_SUNSTEPPER_ERR; }

  err                = SUNStepper_SetForcing(sunstepper, ZERO, ONE, NULL, 0);
  stepper->last_flag = sunstepper->last_flag;
  if (err != SUN_SUCCESS) { return ARK_SUNSTEPPER_ERR; }

  return ARK_SUCCESS;
}

/* Compute the full RHS for inner (fast) time scale TODO(DJG): This function can
   be made optional when fullrhs is not called unconditionally by the ARKODE
   infrastructure e.g., in arkInitialSetup, arkYddNorm, and arkCompleteStep. */
int mriStepInnerStepper_FullRhs(MRIStepInnerStepper stepper, sunrealtype t,
                                N_Vector y, N_Vector f, int mode)
{
  if (stepper == NULL) { return ARK_ILL_INPUT; }
  if (stepper->ops == NULL) { return ARK_ILL_INPUT; }
  if (stepper->ops->fullrhs == NULL) { return ARK_ILL_INPUT; }

  stepper->last_flag = stepper->ops->fullrhs(stepper, t, y, f, mode);
  return stepper->last_flag;
}

int mriStepInnerStepper_FullRhsSUNStepper(MRIStepInnerStepper stepper,
                                          sunrealtype t, N_Vector y, N_Vector f,
                                          int ark_mode)
{
  SUNStepper sunstepper = (SUNStepper)stepper->content;

  SUNFullRhsMode mode;
  switch (ark_mode)
  {
  case ARK_FULLRHS_START: mode = SUN_FULLRHS_START; break;
  case ARK_FULLRHS_END: mode = SUN_FULLRHS_END; break;
  default: mode = SUN_FULLRHS_OTHER; break;
  }

  SUNErrCode err     = SUNStepper_FullRhs(sunstepper, t, y, f, mode);
  stepper->last_flag = sunstepper->last_flag;
  if (err != SUN_SUCCESS) { return ARK_SUNSTEPPER_ERR; }
  return ARK_SUCCESS;
}

/* Reset the inner (fast) stepper state */
int mriStepInnerStepper_Reset(MRIStepInnerStepper stepper, sunrealtype tR,
                              N_Vector yR)
{
  if (stepper == NULL) { return ARK_ILL_INPUT; }
  if (stepper->ops == NULL) { return ARK_ILL_INPUT; }

#if SUNDIALS_LOGGING_LEVEL >= SUNDIALS_LOGGING_DEBUG
  SUNLogger_QueueMsg(stepper->sunctx->logger, SUN_LOGLEVEL_INFO,
                     "ARKODE::mriStepInnerStepper_Reset", "reset-inner-state",
                     "tR = " SUN_FORMAT_G, tR);
#endif

  if (stepper->ops->reset)
  {
    stepper->last_flag = stepper->ops->reset(stepper, tR, yR);
    return stepper->last_flag;
  }
  else
  {
    /* assume stepper uses input state and does not need to be reset */
    return ARK_SUCCESS;
  }
}

/* Gets the inner (fast) stepper accumulated error */
int mriStepInnerStepper_GetAccumulatedError(MRIStepInnerStepper stepper,
                                            sunrealtype* accum_error)
{
  if (stepper == NULL) { return ARK_ILL_INPUT; }
  if (stepper->ops == NULL) { return ARK_ILL_INPUT; }

  if (stepper->ops->geterror)
  {
    stepper->last_flag = stepper->ops->geterror(stepper, accum_error);
    return stepper->last_flag;
  }
  else { return ARK_INNERSTEP_FAIL; }
}

/* Resets the inner (fast) stepper accumulated error */
int mriStepInnerStepper_ResetAccumulatedError(MRIStepInnerStepper stepper)
{
  if (stepper == NULL) { return ARK_ILL_INPUT; }
  if (stepper->ops == NULL) { return ARK_ILL_INPUT; }

  if (stepper->ops->geterror)
  {
    stepper->last_flag = stepper->ops->reseterror(stepper);
    return stepper->last_flag;
  }
  else
  {
    /* assume stepper provides exact solution and needs no reset */
    return ARK_SUCCESS;
  }
}

/* Sets the inner (fast) stepper relative tolerance scaling factor */
int mriStepInnerStepper_SetRTol(MRIStepInnerStepper stepper, sunrealtype rtol)
{
  if (stepper == NULL) { return ARK_ILL_INPUT; }
  if (stepper->ops == NULL) { return ARK_ILL_INPUT; }

  if (stepper->ops->setrtol)
  {
    stepper->last_flag = stepper->ops->setrtol(stepper, rtol);
    return stepper->last_flag;
  }
  else
  {
    /* assume stepper provides exact solution */
    return ARK_SUCCESS;
  }
}

int mriStepInnerStepper_ResetSUNStepper(MRIStepInnerStepper stepper,
                                        sunrealtype tR, N_Vector yR)
{
  SUNStepper sunstepper = (SUNStepper)stepper->content;
  SUNErrCode err        = SUNStepper_Reset(sunstepper, tR, yR);
  stepper->last_flag    = sunstepper->last_flag;
  if (err != SUN_SUCCESS) { return ARK_SUNSTEPPER_ERR; }
  return ARK_SUCCESS;
}

/* Allocate MRI forcing and fused op workspace vectors if necessary */
int mriStepInnerStepper_AllocVecs(MRIStepInnerStepper stepper, int count,
                                  N_Vector tmpl)
{
  sunindextype lrw1, liw1;

  if (stepper == NULL) { return ARK_ILL_INPUT; }

  /* Set space requirements for one N_Vector */
  if (tmpl->ops->nvspace) { N_VSpace(tmpl, &lrw1, &liw1); }
  else
  {
    lrw1 = 0;
    liw1 = 0;
  }
  stepper->lrw1 = lrw1;
  stepper->liw1 = liw1;

  /* Set the number of forcing vectors and allocate vectors */
  stepper->nforcing = count;

  if (stepper->nforcing_allocated < stepper->nforcing)
  {
    if (stepper->nforcing_allocated)
    {
      arkFreeVecArray(stepper->nforcing_allocated, &(stepper->forcing),
                      stepper->lrw1, &(stepper->lrw), stepper->liw1,
                      &(stepper->liw));
    }
    if (!arkAllocVecArray(stepper->nforcing, tmpl, &(stepper->forcing),
                          stepper->lrw1, &(stepper->lrw), stepper->liw1,
                          &(stepper->liw)))
    {
      mriStepInnerStepper_FreeVecs(stepper);
      return (ARK_MEM_FAIL);
    }
    stepper->nforcing_allocated = stepper->nforcing;
  }

  /* Allocate fused operation workspace arrays */
  if (stepper->vecs == NULL)
  {
    stepper->vecs = (N_Vector*)calloc(count + 1, sizeof(N_Vector));
    if (stepper->vecs == NULL)
    {
      mriStepInnerStepper_FreeVecs(stepper);
      return (ARK_MEM_FAIL);
    }
  }

  if (stepper->vals == NULL)
  {
    stepper->vals = (sunrealtype*)calloc(count + 1, sizeof(sunrealtype));
    if (stepper->vals == NULL)
    {
      mriStepInnerStepper_FreeVecs(stepper);
      return (ARK_MEM_FAIL);
    }
  }

  return (ARK_SUCCESS);
}

/* Resize MRI forcing and fused op workspace vectors if necessary */
int mriStepInnerStepper_Resize(MRIStepInnerStepper stepper, ARKVecResizeFn resize,
                               void* resize_data, sunindextype lrw_diff,
                               sunindextype liw_diff, N_Vector tmpl)
{
  int retval;

  if (stepper == NULL) { return ARK_ILL_INPUT; }

  retval = arkResizeVecArray(resize, resize_data, stepper->nforcing_allocated,
                             tmpl, &(stepper->forcing), lrw_diff,
                             &(stepper->lrw), liw_diff, &(stepper->liw));
  if (retval != ARK_SUCCESS) { return (ARK_MEM_FAIL); }

  return (ARK_SUCCESS);
}

/* Free MRI forcing and fused op workspace vectors if necessary */
int mriStepInnerStepper_FreeVecs(MRIStepInnerStepper stepper)
{
  if (stepper == NULL) { return ARK_ILL_INPUT; }

  arkFreeVecArray(stepper->nforcing_allocated, &(stepper->forcing),
                  stepper->lrw1, &(stepper->lrw), stepper->liw1, &(stepper->liw));

  if (stepper->vecs != NULL)
  {
    free(stepper->vecs);
    stepper->vecs = NULL;
  }

  if (stepper->vals != NULL)
  {
    free(stepper->vals);
    stepper->vals = NULL;
  }

  return (ARK_SUCCESS);
}

/* Print forcing vectors to output file */
void mriStepInnerStepper_PrintMem(MRIStepInnerStepper stepper, FILE* outfile)
{
#ifdef SUNDIALS_DEBUG_PRINTVEC
  int i;
#endif
  if (stepper == NULL) { return; }

  /* output data from the inner stepper */
  fprintf(outfile, "MRIStepInnerStepper Mem:\n");
  fprintf(outfile, "MRIStepInnerStepper: inner_nforcing = %i\n",
          stepper->nforcing);

#ifdef SUNDIALS_DEBUG_PRINTVEC
  if (stepper->forcing != NULL)
  {
    for (i = 0; i < stepper->nforcing; i++)
    {
      fprintf(outfile, "MRIStep: inner_forcing[%i]:\n", i);
      N_VPrintFile(stepper->forcing[i], outfile);
    }
  }
#endif

  return;
}

/*---------------------------------------------------------------
  Utility routines for MRIStep to serve as an MRIStepInnerStepper
  ---------------------------------------------------------------*/

/*------------------------------------------------------------------------------
  mriStep_ApplyForcing

  Determines the linear combination coefficients and vectors to apply forcing
  at a given value of the independent variable (t).  This occurs through
  appending coefficients and N_Vector pointers to the underlying cvals and Xvecs
  arrays in the step_mem structure.  The dereferenced input *nvec should indicate
  the next available entry in the cvals/Xvecs arrays.  The input 's' is a
  scaling factor that should be applied to each of these coefficients.
  ----------------------------------------------------------------------------*/

void mriStep_ApplyForcing(ARKodeMRIStepMem step_mem, sunrealtype t,
                          sunrealtype s, int* nvec)
{
  sunrealtype tau, taui;
  int i;

  /* always append the constant forcing term */
  step_mem->cvals[*nvec] = s;
  step_mem->Xvecs[*nvec] = step_mem->forcing[0];
  (*nvec) += 1;

  /* compute normalized time tau and initialize tau^i */
  tau  = (t - step_mem->tshift) / (step_mem->tscale);
  taui = tau;
  for (i = 1; i < step_mem->nforcing; i++)
  {
    step_mem->cvals[*nvec] = s * taui;
    step_mem->Xvecs[*nvec] = step_mem->forcing[i];
    taui *= tau;
    (*nvec) += 1;
  }
}

/*------------------------------------------------------------------------------
  mriStep_SetInnerForcing

  Sets an array of coefficient vectors for a time-dependent external polynomial
  forcing term in the ODE RHS i.e., y' = f(t,y) + p(t). This function is
  primarily intended for using MRIStep as an inner integrator within another
  [outer] instance of MRIStep, where this instance is used to solve a
  modified ODE at a fast time scale. The polynomial is of the form

  p(t) = sum_{i = 0}^{nvecs - 1} forcing[i] * ((t - tshift) / (tscale))^i

  where tshift and tscale are used to normalize the time t (e.g., with MRIGARK
  methods).
  ----------------------------------------------------------------------------*/

int mriStep_SetInnerForcing(ARKodeMem ark_mem, sunrealtype tshift,
                            sunrealtype tscale, N_Vector* forcing, int nvecs)
{
  ARKodeMRIStepMem step_mem;
  int retval;

  /* access ARKodeMRIStepMem structure */
  retval = mriStep_AccessStepMem(ark_mem, __func__, &step_mem);
  if (retval != ARK_SUCCESS) { return (retval); }

  if (nvecs > 0)
  {
    /* enable forcing, and signal that the corresponding pre-existing RHS
       vector is no longer current, since it has a stale forcing function */
    if (step_mem->explicit_rhs)
    {
      step_mem->expforcing     = SUNTRUE;
      step_mem->impforcing     = SUNFALSE;
      step_mem->fse_is_current = SUNFALSE;
    }
    else
    {
      step_mem->expforcing     = SUNFALSE;
      step_mem->impforcing     = SUNTRUE;
      step_mem->fsi_is_current = SUNFALSE;
    }
    step_mem->tshift   = tshift;
    step_mem->tscale   = tscale;
    step_mem->forcing  = forcing;
    step_mem->nforcing = nvecs;

    /* Signal that any pre-existing RHS vector is no longer current, since it
       has a stale forcing function */
    ark_mem->fn_is_current = SUNFALSE;

    /* If cvals and Xvecs are not allocated then mriStep_Init has not been
       called and the number of stages has not been set yet. These arrays will
       be allocated in mriStep_Init and take into account the value of nforcing.
       On subsequent calls will check if enough space has allocated in case
       nforcing has increased since the original allocation. */
    if (step_mem->cvals != NULL && step_mem->Xvecs != NULL)
    {
      /* check if there are enough reusable arrays for fused operations */
      if ((step_mem->nfusedopvecs - nvecs) < (2 * step_mem->MRIC->stages + 2))
      {
        /* free current work space */
        if (step_mem->cvals != NULL)
        {
          free(step_mem->cvals);
          ark_mem->lrw -= step_mem->nfusedopvecs;
        }
        if (step_mem->Xvecs != NULL)
        {
          free(step_mem->Xvecs);
          ark_mem->liw -= step_mem->nfusedopvecs;
        }

        /* allocate reusable arrays for fused vector operations */
        step_mem->nfusedopvecs = 2 * step_mem->MRIC->stages + 2 + nvecs;

        step_mem->cvals = NULL;
        step_mem->cvals = (sunrealtype*)calloc(step_mem->nfusedopvecs,
                                               sizeof(sunrealtype));
        if (step_mem->cvals == NULL) { return (ARK_MEM_FAIL); }
        ark_mem->lrw += step_mem->nfusedopvecs;

        step_mem->Xvecs = NULL;
        step_mem->Xvecs = (N_Vector*)calloc(step_mem->nfusedopvecs,
                                            sizeof(N_Vector));
        if (step_mem->Xvecs == NULL) { return (ARK_MEM_FAIL); }
        ark_mem->liw += step_mem->nfusedopvecs;
      }
    }
  }
  else
  {
    /* disable forcing */
    step_mem->expforcing = SUNFALSE;
    step_mem->impforcing = SUNFALSE;
    step_mem->tshift     = ZERO;
    step_mem->tscale     = ONE;
    step_mem->forcing    = NULL;
    step_mem->nforcing   = 0;
  }

  return (ARK_SUCCESS);
}

/*===============================================================
  EOF
  ===============================================================*/<|MERGE_RESOLUTION|>--- conflicted
+++ resolved
@@ -1903,8 +1903,8 @@
 #if SUNDIALS_LOGGING_LEVEL >= SUNDIALS_LOGGING_DEBUG
     SUNLogger_QueueMsg(ARK_LOGGER, SUN_LOGLEVEL_DEBUG,
                        "ARKODE::mriStep_TakeStep", "start-stage",
-                       "step = %li, stage = %i, stage type = %d, h = %" RSYM
-                       ", tcur = %" RSYM,
+                       "step = %li, stage = %i, stage type = %d, h "
+                       "= " SUN_FORMAT_G ", tcur = " SUN_FORMAT_G,
                        ark_mem->nst, is, step_mem->stagetypes[is], ark_mem->h,
                        ark_mem->tcur);
 #endif
@@ -2214,7 +2214,8 @@
 #endif
 #if SUNDIALS_LOGGING_LEVEL >= SUNDIALS_LOGGING_DEBUG
   SUNLogger_QueueMsg(ARK_LOGGER, SUN_LOGLEVEL_DEBUG, "ARKODE::mriStep_TakeStep",
-                     "error-test", "step = %li, h = %" RSYM ", dsm = %" RSYM,
+                     "error-test",
+                     "step = %li, h = " SUN_FORMAT_G ", dsm = " SUN_FORMAT_G,
                      ark_mem->nst, ark_mem->h, *dsmPtr);
 #endif
 
@@ -2802,14 +2803,8 @@
   ark_mem->fn_is_current = SUNTRUE;
 
 #ifdef SUNDIALS_DEBUG
-<<<<<<< HEAD
-  printf("    MRIStep step %li,  stage 0,  h = " SUN_FORMAT_G
-         ",  t_n = " SUN_FORMAT_G "\n",
-         ark_mem->nst, ark_mem->h, ark_mem->tcur);
-=======
   printf("    MRIStep step %li,  stage 0,  h = %" RSYM ",  t_n = %" RSYM "\n",
          ark_mem->nst, ark_mem->h, t0);
->>>>>>> f7208a47
 #endif
 
 #ifdef SUNDIALS_LOGGING_EXTRA_DEBUG
@@ -2830,18 +2825,9 @@
   {
     /* Solver diagnostics reporting */
 #if SUNDIALS_LOGGING_LEVEL >= SUNDIALS_LOGGING_DEBUG
-<<<<<<< HEAD
-    SUNLogger_QueueMsg(ARK_LOGGER, SUN_LOGLEVEL_DEBUG,
-                       "ARKODE::mriStep_TakeStep", "start-stage",
-                       "step = %li, stage = %i, stage type = %d, h "
-                       "= " SUN_FORMAT_G ", tcur = " SUN_FORMAT_G,
-                       ark_mem->nst, is, step_mem->stagetypes[is], ark_mem->h,
-                       ark_mem->tcur);
-=======
     SUNLogger_QueueMsg(ARK_LOGGER, SUN_LOGLEVEL_DEBUG, "ARKODE::mriStep_TakeStep",
                        "start-stage", "step = %li, stage group = %i, h = %" RSYM,
                        ark_mem->nst, ig, ark_mem->h);
->>>>>>> f7208a47
 #endif
 
     /* Set up fast RHS for this stage group */
@@ -2998,15 +2984,9 @@
   /* Solver diagnostics reporting */
 #if SUNDIALS_LOGGING_LEVEL >= SUNDIALS_LOGGING_DEBUG
   SUNLogger_QueueMsg(ARK_LOGGER, SUN_LOGLEVEL_DEBUG, "ARKODE::mriStep_TakeStep",
-<<<<<<< HEAD
-                     "error-test",
-                     "step = %li, h = " SUN_FORMAT_G ", dsm = " SUN_FORMAT_G,
-                     ark_mem->nst, ark_mem->h, *dsmPtr);
-=======
                      "end-step",
                      "step = %li, t = %" RSYM ", h = %" RSYM ", dsm = %" RSYM,
                      ark_mem->nst, ark_mem->tn, ark_mem->h, *dsmPtr);
->>>>>>> f7208a47
 #endif
 
   return (ARK_SUCCESS);
