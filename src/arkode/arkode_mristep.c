/* -----------------------------------------------------------------------------
 * Programmer(s): David J. Gardner @ LLNL
 *                Daniel R. Reynolds @ SMU
 *                Rujeko Chinomona @ SMU
 * -----------------------------------------------------------------------------
 * SUNDIALS Copyright Start
 * Copyright (c) 2002-2024, Lawrence Livermore National Security
 * and Southern Methodist University.
 * All rights reserved.
 *
 * See the top-level LICENSE and NOTICE files for details.
 *
 * SPDX-License-Identifier: BSD-3-Clause
 * SUNDIALS Copyright End
 * -----------------------------------------------------------------------------
 * This is the implementation file for ARKODE's MRI time stepper module.
 * ---------------------------------------------------------------------------*/

#include "arkode/arkode_mristep.h"

#include <stdio.h>
#include <stdlib.h>
#include <string.h>
#include <sundials/sundials_math.h>
#include <sunnonlinsol/sunnonlinsol_newton.h>

#include "arkode/arkode.h"
#include "arkode_impl.h"
#include "arkode_interp_impl.h"
#include "arkode_mristep_impl.h"

/*===============================================================
  Exported functions
  ===============================================================*/

void* MRIStepCreate(ARKRhsFn fse, ARKRhsFn fsi, sunrealtype t0, N_Vector y0,
                    MRIStepInnerStepper stepper, SUNContext sunctx)
{
  ARKodeMem ark_mem;         /* outer ARKODE memory   */
  ARKodeMRIStepMem step_mem; /* outer stepper memory  */
  SUNNonlinearSolver NLS;    /* default nonlin solver */
  sunbooleantype nvectorOK;
  int retval;

  /* Check that at least one of fse, fsi is supplied and is to be used*/
  if (fse == NULL && fsi == NULL)
  {
    arkProcessError(NULL, ARK_ILL_INPUT, __LINE__, __func__, __FILE__,
                    MSG_ARK_NULL_F);
    return (NULL);
  }

  /* Check that y0 is supplied */
  if (y0 == NULL)
  {
    arkProcessError(NULL, ARK_ILL_INPUT, __LINE__, __func__, __FILE__,
                    MSG_ARK_NULL_Y0);
    return (NULL);
  }

  /* Check that stepper is supplied */
  if (stepper == NULL)
  {
    arkProcessError(NULL, ARK_ILL_INPUT, __LINE__, __func__, __FILE__,
                    "The inner stepper memory is NULL");
    return (NULL);
  }

  /* Check that context is supplied */
  if (!sunctx)
  {
    arkProcessError(NULL, ARK_ILL_INPUT, __LINE__, __func__, __FILE__,
                    MSG_ARK_NULL_SUNCTX);
    return (NULL);
  }

  /* Test if all required vector operations are implemented */
  nvectorOK = mriStep_CheckNVector(y0);
  if (!nvectorOK)
  {
    arkProcessError(NULL, ARK_ILL_INPUT, __LINE__, __func__, __FILE__,
                    MSG_ARK_BAD_NVECTOR);
    return (NULL);
  }

  /* Create ark_mem structure and set default values */
  ark_mem = arkCreate(sunctx);
  if (ark_mem == NULL)
  {
    arkProcessError(NULL, ARK_MEM_NULL, __LINE__, __func__, __FILE__,
                    MSG_ARK_NO_MEM);
    return (NULL);
  }

  /* Allocate ARKodeMRIStepMem structure, and initialize to zero */
  step_mem = (ARKodeMRIStepMem)calloc(1, sizeof(*step_mem));
  if (step_mem == NULL)
  {
    arkProcessError(ark_mem, ARK_MEM_FAIL, __LINE__, __func__, __FILE__,
                    MSG_ARK_ARKMEM_FAIL);
    ARKodeFree((void**)&ark_mem);
    return (NULL);
  }

  /* Attach step_mem structure and function pointers to ark_mem */
  ark_mem->step_attachlinsol              = mriStep_AttachLinsol;
  ark_mem->step_disablelsetup             = mriStep_DisableLSetup;
  ark_mem->step_getlinmem                 = mriStep_GetLmem;
  ark_mem->step_getimplicitrhs            = mriStep_GetImplicitRHS;
  ark_mem->step_getgammas                 = mriStep_GetGammas;
  ark_mem->step_init                      = mriStep_Init;
  ark_mem->step_fullrhs                   = mriStep_FullRHS;
  ark_mem->step                           = mriStep_TakeStepMRIGARK;
  ark_mem->step_setuserdata               = mriStep_SetUserData;
  ark_mem->step_printallstats             = mriStep_PrintAllStats;
  ark_mem->step_writeparameters           = mriStep_WriteParameters;
  ark_mem->step_resize                    = mriStep_Resize;
  ark_mem->step_reset                     = mriStep_Reset;
  ark_mem->step_free                      = mriStep_Free;
  ark_mem->step_printmem                  = mriStep_PrintMem;
  ark_mem->step_setdefaults               = mriStep_SetDefaults;
  ark_mem->step_computestate              = mriStep_ComputeState;
  ark_mem->step_setorder                  = mriStep_SetOrder;
  ark_mem->step_setnonlinearsolver        = mriStep_SetNonlinearSolver;
  ark_mem->step_setlinear                 = mriStep_SetLinear;
  ark_mem->step_setnonlinear              = mriStep_SetNonlinear;
  ark_mem->step_setnlsrhsfn               = mriStep_SetNlsRhsFn;
  ark_mem->step_setdeduceimplicitrhs      = mriStep_SetDeduceImplicitRhs;
  ark_mem->step_setnonlincrdown           = mriStep_SetNonlinCRDown;
  ark_mem->step_setnonlinrdiv             = mriStep_SetNonlinRDiv;
  ark_mem->step_setdeltagammamax          = mriStep_SetDeltaGammaMax;
  ark_mem->step_setlsetupfrequency        = mriStep_SetLSetupFrequency;
  ark_mem->step_setpredictormethod        = mriStep_SetPredictorMethod;
  ark_mem->step_setmaxnonliniters         = mriStep_SetMaxNonlinIters;
  ark_mem->step_setnonlinconvcoef         = mriStep_SetNonlinConvCoef;
  ark_mem->step_setstagepredictfn         = mriStep_SetStagePredictFn;
  ark_mem->step_getnumrhsevals            = mriStep_GetNumRhsEvals;
  ark_mem->step_getnumlinsolvsetups       = mriStep_GetNumLinSolvSetups;
  ark_mem->step_getcurrentgamma           = mriStep_GetCurrentGamma;
  ark_mem->step_setadaptcontroller        = mriStep_SetAdaptController;
  ark_mem->step_getestlocalerrors         = mriStep_GetEstLocalErrors;
  ark_mem->step_getnonlinearsystemdata    = mriStep_GetNonlinearSystemData;
  ark_mem->step_getnumnonlinsolviters     = mriStep_GetNumNonlinSolvIters;
  ark_mem->step_getnumnonlinsolvconvfails = mriStep_GetNumNonlinSolvConvFails;
  ark_mem->step_getnonlinsolvstats        = mriStep_GetNonlinSolvStats;
  ark_mem->step_setforcing                = mriStep_SetInnerForcing;
  ark_mem->step_supports_adaptive         = SUNTRUE;
  ark_mem->step_supports_implicit         = SUNTRUE;
  ark_mem->step_mem                       = (void*)step_mem;

  /* Set default values for optional inputs */
  retval = mriStep_SetDefaults((void*)ark_mem);
  if (retval != ARK_SUCCESS)
  {
    arkProcessError(ark_mem, retval, __LINE__, __func__, __FILE__,
                    "Error setting default solver options");
    ARKodeFree((void**)&ark_mem);
    return (NULL);
  }

  /* Allocate the general MRI stepper vectors using y0 as a template */
  /* NOTE: Fse, Fsi, inner_forcing, cvals, Xvecs, sdata, zpred and zcor will
     be allocated later on (based on the MRI method) */

  /* Copy the slow RHS functions into stepper memory */
  step_mem->fse            = fse;
  step_mem->fsi            = fsi;
  step_mem->fse_is_current = SUNFALSE;
  step_mem->fsi_is_current = SUNFALSE;

  /* Set implicit/explicit problem based on function pointers */
  step_mem->explicit_rhs = (fse == NULL) ? SUNFALSE : SUNTRUE;
  step_mem->implicit_rhs = (fsi == NULL) ? SUNFALSE : SUNTRUE;

  /* Update the ARKODE workspace requirements */
  ark_mem->liw += 49; /* fcn/data ptr, int, long int, sunindextype, sunbooleantype */
  ark_mem->lrw += 14;

  /* Create a default Newton NLS object (just in case; will be deleted if
     the user attaches a nonlinear solver) */
  step_mem->NLS    = NULL;
  step_mem->ownNLS = SUNFALSE;

  if (step_mem->implicit_rhs)
  {
    NLS = SUNNonlinSol_Newton(y0, ark_mem->sunctx);
    if (!NLS)
    {
      arkProcessError(ark_mem, ARK_MEM_FAIL, __LINE__, __func__, __FILE__,
                      "Error creating default Newton solver");
      ARKodeFree((void**)&ark_mem);
      return (NULL);
    }
    retval = ARKodeSetNonlinearSolver(ark_mem, NLS);
    if (retval != ARK_SUCCESS)
    {
      arkProcessError(ark_mem, ARK_MEM_FAIL, __LINE__, __func__, __FILE__,
                      "Error attaching default Newton solver");
      ARKodeFree((void**)&ark_mem);
      return (NULL);
    }
    step_mem->ownNLS = SUNTRUE;
  }

  /* Set the linear solver addresses to NULL (we check != NULL later) */
  step_mem->linit  = NULL;
  step_mem->lsetup = NULL;
  step_mem->lsolve = NULL;
  step_mem->lfree  = NULL;
  step_mem->lmem   = NULL;

  /* Initialize error norm  */
  step_mem->eRNrm = ONE;

  /* Initialize all the counters */
  step_mem->nfse        = 0;
  step_mem->nfsi        = 0;
  step_mem->nsetups     = 0;
  step_mem->nstlp       = 0;
  step_mem->nls_iters   = 0;
  step_mem->nls_fails   = 0;
  step_mem->inner_fails = 0;

  /* Initialize fused op work space with sufficient storage for
     at least filling the full RHS on an ImEx problem */
  step_mem->nfusedopvecs = 3;
  step_mem->cvals        = NULL;
  step_mem->cvals        = (sunrealtype*)calloc(step_mem->nfusedopvecs,
                                                sizeof(sunrealtype));
  if (step_mem->cvals == NULL)
  {
    arkProcessError(ark_mem, ARK_MEM_FAIL, __LINE__, __func__, __FILE__,
                    "Error allocating MRIStep storage");
    ARKodeFree((void**)&ark_mem);
    return (NULL);
  }
  ark_mem->lrw += step_mem->nfusedopvecs;
  step_mem->Xvecs = NULL;
  step_mem->Xvecs = (N_Vector*)calloc(step_mem->nfusedopvecs, sizeof(N_Vector));
  if (step_mem->Xvecs == NULL)
  {
    arkProcessError(ark_mem, ARK_MEM_FAIL, __LINE__, __func__, __FILE__,
                    "Error allocating MRIStep storage");
    ARKodeFree((void**)&ark_mem);
    return (NULL);
  }
  ark_mem->liw += step_mem->nfusedopvecs;

  /* Initialize adaptivity parameters */
  step_mem->inner_rtol_factor     = ONE;
  step_mem->inner_dsm             = ONE;
  step_mem->inner_rtol_factor_new = ONE;

  /* Initialize pre and post inner evolve functions */
  step_mem->pre_inner_evolve  = NULL;
  step_mem->post_inner_evolve = NULL;

  /* Initialize external polynomial forcing data */
  step_mem->expforcing = SUNFALSE;
  step_mem->impforcing = SUNFALSE;
  step_mem->forcing    = NULL;
  step_mem->nforcing   = 0;

  /* Initialize main ARKODE infrastructure (allocates vectors) */
  retval = arkInit(ark_mem, t0, y0, FIRST_INIT);
  if (retval != ARK_SUCCESS)
  {
    arkProcessError(ark_mem, retval, __LINE__, __func__, __FILE__,
                    "Unable to initialize main ARKODE infrastructure");
    ARKodeFree((void**)&ark_mem);
    return (NULL);
  }

  /* Attach the inner stepper memory */
  step_mem->stepper = stepper;

  /* Check for required stepper functions */
  retval = mriStepInnerStepper_HasRequiredOps(step_mem->stepper);
  if (retval != ARK_SUCCESS)
  {
    arkProcessError(ark_mem, ARK_ILL_INPUT, __LINE__, __func__, __FILE__,
                    "A required inner stepper function is NULL");
    ARKodeFree((void**)&ark_mem);
    return (NULL);
  }

  /* return ARKODE memory */
  return ((void*)ark_mem);
}

/*---------------------------------------------------------------
  MRIStepReInit:

  This routine re-initializes the MRIStep module to solve a new
  problem of the same size as was previously solved (all counter
  values are set to 0).

  NOTE: the inner stepper needs to be reinitialized before
  calling this function.
  ---------------------------------------------------------------*/
int MRIStepReInit(void* arkode_mem, ARKRhsFn fse, ARKRhsFn fsi, sunrealtype t0,
                  N_Vector y0)
{
  ARKodeMem ark_mem;
  ARKodeMRIStepMem step_mem;
  SUNNonlinearSolver NLS;
  int retval;

  /* access ARKodeMem and ARKodeMRIStepMem structures */
  retval = mriStep_AccessARKODEStepMem(arkode_mem, __func__, &ark_mem, &step_mem);
  if (retval != ARK_SUCCESS) { return (retval); }

  /* Check if ark_mem was allocated */
  if (ark_mem->MallocDone == SUNFALSE)
  {
    arkProcessError(ark_mem, ARK_NO_MALLOC, __LINE__, __func__, __FILE__,
                    MSG_ARK_NO_MALLOC);
    return (ARK_NO_MALLOC);
  }

  /* Check that at least one of fse, fsi is supplied and is to be used */
  if (fse == NULL && fsi == NULL)
  {
    arkProcessError(ark_mem, ARK_ILL_INPUT, __LINE__, __func__, __FILE__,
                    MSG_ARK_NULL_F);
    return (ARK_ILL_INPUT);
  }

  /* Check that y0 is supplied */
  if (y0 == NULL)
  {
    arkProcessError(ark_mem, ARK_ILL_INPUT, __LINE__, __func__, __FILE__,
                    MSG_ARK_NULL_Y0);
    return (ARK_ILL_INPUT);
  }

  /* Set implicit/explicit problem based on function pointers */
  step_mem->explicit_rhs = (fse == NULL) ? SUNFALSE : SUNTRUE;
  step_mem->implicit_rhs = (fsi == NULL) ? SUNFALSE : SUNTRUE;

  /* Create a default Newton NLS object (just in case; will be deleted if
     the user attaches a nonlinear solver) */
  if (step_mem->implicit_rhs && !(step_mem->NLS))
  {
    NLS = SUNNonlinSol_Newton(y0, ark_mem->sunctx);
    if (!NLS)
    {
      arkProcessError(ark_mem, ARK_MEM_FAIL, __LINE__, __func__, __FILE__,
                      "Error creating default Newton solver");
      ARKodeFree((void**)&ark_mem);
      return (ARK_MEM_FAIL);
    }
    retval = ARKodeSetNonlinearSolver(ark_mem, NLS);
    if (retval != ARK_SUCCESS)
    {
      arkProcessError(ark_mem, ARK_MEM_FAIL, __LINE__, __func__, __FILE__,
                      "Error attaching default Newton solver");
      ARKodeFree((void**)&ark_mem);
      return (ARK_MEM_FAIL);
    }
    step_mem->ownNLS = SUNTRUE;
  }

  /* ReInitialize main ARKODE infrastructure */
  retval = arkInit(arkode_mem, t0, y0, FIRST_INIT);
  if (retval != ARK_SUCCESS)
  {
    arkProcessError(ark_mem, retval, __LINE__, __func__, __FILE__,
                    "Unable to reinitialize main ARKODE infrastructure");
    return (retval);
  }

  /* Copy the input parameters into ARKODE state */
  step_mem->fse            = fse;
  step_mem->fsi            = fsi;
  step_mem->fse_is_current = SUNFALSE;
  step_mem->fsi_is_current = SUNFALSE;

  /* Initialize all the counters */
  step_mem->nfse        = 0;
  step_mem->nfsi        = 0;
  step_mem->nsetups     = 0;
  step_mem->nstlp       = 0;
  step_mem->nls_iters   = 0;
  step_mem->nls_fails   = 0;
  step_mem->inner_fails = 0;

  return (ARK_SUCCESS);
}

/*===============================================================
  Interface routines supplied to ARKODE
  ===============================================================*/

/*---------------------------------------------------------------
  mriStep_Resize:

  This routine resizes the memory within the MRIStep module.
  ---------------------------------------------------------------*/
int mriStep_Resize(ARKodeMem ark_mem, N_Vector y0,
                   SUNDIALS_MAYBE_UNUSED sunrealtype hscale,
                   SUNDIALS_MAYBE_UNUSED sunrealtype t0, ARKVecResizeFn resize,
                   void* resize_data)
{
  ARKodeMRIStepMem step_mem;
  SUNNonlinearSolver NLS;
  sunindextype lrw1, liw1, lrw_diff, liw_diff;
  int retval;

  /* access ARKodeMRIStepMem structure */
  retval = mriStep_AccessStepMem(ark_mem, __func__, &step_mem);
  if (retval != ARK_SUCCESS) { return (retval); }

  /* Determine change in vector sizes */
  lrw1 = liw1 = 0;
  if (y0->ops->nvspace != NULL) { N_VSpace(y0, &lrw1, &liw1); }
  lrw_diff      = lrw1 - ark_mem->lrw1;
  liw_diff      = liw1 - ark_mem->liw1;
  ark_mem->lrw1 = lrw1;
  ark_mem->liw1 = liw1;

  /* Resize Fse */
  if (step_mem->Fse)
  {
    if (!arkResizeVecArray(resize, resize_data, step_mem->nstages_allocated, y0,
                           &(step_mem->Fse), lrw_diff, &(ark_mem->lrw),
                           liw_diff, &(ark_mem->liw)))
    {
      arkProcessError(ark_mem, ARK_MEM_FAIL, __LINE__, __func__, __FILE__,
                      "Unable to resize vector");
      return (ARK_MEM_FAIL);
    }
    if (step_mem->unify_Fs) { step_mem->Fsi = step_mem->Fse; }
  }

  /* Resize Fsi */
  if (step_mem->Fsi && !step_mem->unify_Fs)
  {
    if (!arkResizeVecArray(resize, resize_data, step_mem->nstages_allocated, y0,
                           &(step_mem->Fsi), lrw_diff, &(ark_mem->lrw),
                           liw_diff, &(ark_mem->liw)))
    {
      arkProcessError(ark_mem, ARK_MEM_FAIL, __LINE__, __func__, __FILE__,
                      "Unable to resize vector");
      return (ARK_MEM_FAIL);
    }
  }

  /* Resize the nonlinear solver interface vectors (if applicable) */
  if (step_mem->sdata != NULL)
  {
    if (!arkResizeVec(ark_mem, resize, resize_data, lrw_diff, liw_diff, y0,
                      &step_mem->sdata))
    {
      arkProcessError(ark_mem, ARK_MEM_FAIL, __LINE__, __func__, __FILE__,
                      "Unable to resize vector");
      return (ARK_MEM_FAIL);
    }
  }
  if (step_mem->zpred != NULL)
  {
    if (!arkResizeVec(ark_mem, resize, resize_data, lrw_diff, liw_diff, y0,
                      &step_mem->zpred))
    {
      arkProcessError(ark_mem, ARK_MEM_FAIL, __LINE__, __func__, __FILE__,
                      "Unable to resize vector");
      return (ARK_MEM_FAIL);
    }
  }
  if (step_mem->zcor != NULL)
  {
    if (!arkResizeVec(ark_mem, resize, resize_data, lrw_diff, liw_diff, y0,
                      &step_mem->zcor))
    {
      arkProcessError(ark_mem, ARK_MEM_FAIL, __LINE__, __func__, __FILE__,
                      "Unable to resize vector");
      return (ARK_MEM_FAIL);
    }
  }

  /* If a NLS object was previously used, destroy and recreate default Newton
     NLS object (can be replaced by user-defined object if desired) */
  if ((step_mem->NLS != NULL) && (step_mem->ownNLS))
  {
    /* destroy existing NLS object */
    retval = SUNNonlinSolFree(step_mem->NLS);
    if (retval != ARK_SUCCESS) { return (retval); }
    step_mem->NLS    = NULL;
    step_mem->ownNLS = SUNFALSE;

    /* create new Newton NLS object */
    NLS = SUNNonlinSol_Newton(y0, ark_mem->sunctx);
    if (NLS == NULL)
    {
      arkProcessError(ark_mem, ARK_MEM_FAIL, __LINE__, __func__, __FILE__,
                      "Error creating default Newton solver");
      return (ARK_MEM_FAIL);
    }

    /* attach new Newton NLS object */
    retval = ARKodeSetNonlinearSolver(ark_mem, NLS);
    if (retval != ARK_SUCCESS)
    {
      arkProcessError(ark_mem, ARK_MEM_FAIL, __LINE__, __func__, __FILE__,
                      "Error attaching default Newton solver");
      return (ARK_MEM_FAIL);
    }
    step_mem->ownNLS = SUNTRUE;
  }

  /* Resize the inner stepper vectors */
  retval = mriStepInnerStepper_Resize(step_mem->stepper, resize, resize_data,
                                      lrw_diff, liw_diff, y0);
  if (retval != ARK_SUCCESS)
  {
    arkProcessError(ark_mem, ARK_MEM_FAIL, __LINE__, __func__, __FILE__,
                    "Unable to resize vector");
    return (ARK_MEM_FAIL);
  }

  /* reset nonlinear solver counters */
  if (step_mem->NLS != NULL) { step_mem->nsetups = 0; }

  return (ARK_SUCCESS);
}

/*---------------------------------------------------------------
  mriStep_Reset:

  This routine resets the MRIStep module state to solve the same
  problem from the given time with the input state (all counter
  values are retained).  It is called after the main ARKODE
  infrastructure is reset.
  ---------------------------------------------------------------*/
int mriStep_Reset(ARKodeMem ark_mem, sunrealtype tR, N_Vector yR)
{
  ARKodeMRIStepMem step_mem;
  int retval;

  /* access ARKodeMRIStepMem structure */
  retval = mriStep_AccessStepMem(ark_mem, __func__, &step_mem);
  if (retval != ARK_SUCCESS) { return (retval); }

  /* Reset the inner integrator with this same state */
  retval = mriStepInnerStepper_Reset(step_mem->stepper, tR, yR);
  if (retval != ARK_SUCCESS)
  {
    arkProcessError(ark_mem, ARK_INNERSTEP_FAIL, __LINE__, __func__, __FILE__,
                    "Unable to reset the inner stepper");
    return (ARK_INNERSTEP_FAIL);
  }

  return (ARK_SUCCESS);
}

/*---------------------------------------------------------------
  mriStep_ComputeState:

  Computes y based on the current prediction and given correction.
  ---------------------------------------------------------------*/
int mriStep_ComputeState(ARKodeMem ark_mem, N_Vector zcor, N_Vector z)
{
  int retval;
  ARKodeMRIStepMem step_mem;

  /* access ARKodeMRIStepMem structure */
  retval = mriStep_AccessStepMem(ark_mem, __func__, &step_mem);
  if (retval != ARK_SUCCESS) { return (retval); }

  N_VLinearSum(ONE, step_mem->zpred, ONE, zcor, z);

  return (ARK_SUCCESS);
}

/*---------------------------------------------------------------
  mriStep_Free frees all MRIStep memory.
  ---------------------------------------------------------------*/
void mriStep_Free(ARKodeMem ark_mem)
{
  sunindextype Cliw, Clrw;
  ARKodeMRIStepMem step_mem;

  /* nothing to do if ark_mem is already NULL */
  if (ark_mem == NULL) { return; }

  /* conditional frees on non-NULL MRIStep module */
  if (ark_mem->step_mem != NULL)
  {
    step_mem = (ARKodeMRIStepMem)ark_mem->step_mem;

    /* free the coupling structure and derived quantities */
    if (step_mem->MRIC != NULL)
    {
      MRIStepCoupling_Space(step_mem->MRIC, &Cliw, &Clrw);
      MRIStepCoupling_Free(step_mem->MRIC);
      step_mem->MRIC = NULL;
      ark_mem->liw -= Cliw;
      ark_mem->lrw -= Clrw;
      if (step_mem->stagetypes)
      {
        free(step_mem->stagetypes);
        step_mem->stagetypes = NULL;
        ark_mem->liw -= (step_mem->stages + 1);
      }
      if (step_mem->stage_map)
      {
        free(step_mem->stage_map);
        step_mem->stage_map = NULL;
        ark_mem->liw -= step_mem->stages;
      }
      if (step_mem->Ae_row)
      {
        free(step_mem->Ae_row);
        step_mem->Ae_row = NULL;
        ark_mem->lrw -= step_mem->stages;
      }
      if (step_mem->Ai_row)
      {
        free(step_mem->Ai_row);
        step_mem->Ai_row = NULL;
        ark_mem->lrw -= step_mem->stages;
      }
    }

    /* free the nonlinear solver memory (if applicable) */
    if ((step_mem->NLS != NULL) && (step_mem->ownNLS))
    {
      SUNNonlinSolFree(step_mem->NLS);
      step_mem->ownNLS = SUNFALSE;
    }
    step_mem->NLS = NULL;

    /* free the linear solver memory */
    if (step_mem->lfree != NULL)
    {
      step_mem->lfree((void*)ark_mem);
      step_mem->lmem = NULL;
    }

    /* free the sdata, zpred and zcor vectors */
    if (step_mem->sdata != NULL)
    {
      arkFreeVec(ark_mem, &step_mem->sdata);
      step_mem->sdata = NULL;
    }
    if (step_mem->zpred != NULL)
    {
      arkFreeVec(ark_mem, &step_mem->zpred);
      step_mem->zpred = NULL;
    }
    if (step_mem->zcor != NULL)
    {
      arkFreeVec(ark_mem, &step_mem->zcor);
      step_mem->zcor = NULL;
    }

    /* free the RHS vectors */
    if (step_mem->Fse)
    {
      arkFreeVecArray(step_mem->nstages_allocated, &(step_mem->Fse),
                      ark_mem->lrw1, &(ark_mem->lrw), ark_mem->liw1,
                      &(ark_mem->liw));
      if (step_mem->unify_Fs) { step_mem->Fsi = NULL; }
    }

    if (step_mem->Fsi)
    {
      arkFreeVecArray(step_mem->nstages_allocated, &(step_mem->Fsi),
                      ark_mem->lrw1, &(ark_mem->lrw), ark_mem->liw1,
                      &(ark_mem->liw));
    }

    /* free the reusable arrays for fused vector interface */
    if (step_mem->cvals != NULL)
    {
      free(step_mem->cvals);
      step_mem->cvals = NULL;
      ark_mem->lrw -= (step_mem->nfusedopvecs);
    }
    if (step_mem->Xvecs != NULL)
    {
      free(step_mem->Xvecs);
      step_mem->Xvecs = NULL;
      ark_mem->liw -= (step_mem->nfusedopvecs);
    }
    step_mem->nfusedopvecs = 0;

    /* free the time stepper module itself */
    free(ark_mem->step_mem);
    ark_mem->step_mem = NULL;
  }
}

/*---------------------------------------------------------------
  mriStep_PrintMem:

  This routine outputs the memory from the MRIStep structure to
  a specified file pointer (useful when debugging).
  ---------------------------------------------------------------*/
void mriStep_PrintMem(ARKodeMem ark_mem, FILE* outfile)
{
  ARKodeMRIStepMem step_mem;
  int i, retval;

  /* access ARKodeMRIStepMem structure */
  retval = mriStep_AccessStepMem(ark_mem, __func__, &step_mem);
  if (retval != ARK_SUCCESS) { return; }

  /* output integer quantities */
  fprintf(outfile, "MRIStep: q = %i\n", step_mem->q);
  fprintf(outfile, "MRIStep: p = %i\n", step_mem->p);
  fprintf(outfile, "MRIStep: istage = %i\n", step_mem->istage);
  fprintf(outfile, "MRIStep: stages = %i\n", step_mem->stages);
  fprintf(outfile, "MRIStep: maxcor = %i\n", step_mem->maxcor);
  fprintf(outfile, "MRIStep: msbp = %i\n", step_mem->msbp);
  fprintf(outfile, "MRIStep: predictor = %i\n", step_mem->predictor);
  fprintf(outfile, "MRIStep: convfail = %i\n", step_mem->convfail);
  fprintf(outfile, "MRIStep: stagetypes =");
  for (i = 0; i <= step_mem->stages; i++)
  {
    fprintf(outfile, " %i", step_mem->stagetypes[i]);
  }
  fprintf(outfile, "\n");

  /* output long integer quantities */
  fprintf(outfile, "MRIStep: nfse = %li\n", step_mem->nfse);
  fprintf(outfile, "MRIStep: nfsi = %li\n", step_mem->nfsi);
  fprintf(outfile, "MRIStep: nsetups = %li\n", step_mem->nsetups);
  fprintf(outfile, "MRIStep: nstlp = %li\n", step_mem->nstlp);
  fprintf(outfile, "MRIStep: nls_iters = %li\n", step_mem->nls_iters);
  fprintf(outfile, "MRIStep: nls_fails = %li\n", step_mem->nls_fails);
  fprintf(outfile, "MRIStep: inner_fails = %li\n", step_mem->inner_fails);

  /* output boolean quantities */
  fprintf(outfile, "MRIStep: user_linear = %i\n", step_mem->linear);
  fprintf(outfile, "MRIStep: user_linear_timedep = %i\n",
          step_mem->linear_timedep);
  fprintf(outfile, "MRIStep: user_explicit = %i\n", step_mem->explicit_rhs);
  fprintf(outfile, "MRIStep: user_implicit = %i\n", step_mem->implicit_rhs);
  fprintf(outfile, "MRIStep: jcur = %i\n", step_mem->jcur);
  fprintf(outfile, "MRIStep: ownNLS = %i\n", step_mem->ownNLS);

  /* output sunrealtype quantities */
  fprintf(outfile, "MRIStep: Coupling structure:\n");
  MRIStepCoupling_Write(step_mem->MRIC, outfile);

  fprintf(outfile, "MRIStep: gamma = %" RSYM "\n", step_mem->gamma);
  fprintf(outfile, "MRIStep: gammap = %" RSYM "\n", step_mem->gammap);
  fprintf(outfile, "MRIStep: gamrat = %" RSYM "\n", step_mem->gamrat);
  fprintf(outfile, "MRIStep: crate = %" RSYM "\n", step_mem->crate);
  fprintf(outfile, "MRIStep: delp = %" RSYM "\n", step_mem->delp);
  fprintf(outfile, "MRIStep: eRNrm = %" RSYM "\n", step_mem->eRNrm);
  fprintf(outfile, "MRIStep: nlscoef = %" RSYM "\n", step_mem->nlscoef);
  fprintf(outfile, "MRIStep: crdown = %" RSYM "\n", step_mem->crdown);
  fprintf(outfile, "MRIStep: rdiv = %" RSYM "\n", step_mem->rdiv);
  fprintf(outfile, "MRIStep: dgmax = %" RSYM "\n", step_mem->dgmax);
  fprintf(outfile, "MRIStep: Ae_row =");
  for (i = 0; i < step_mem->nstages_active; i++)
  {
    fprintf(outfile, " %" RSYM, step_mem->Ae_row[i]);
  }
  fprintf(outfile, "\n");
  fprintf(outfile, "MRIStep: Ai_row =");
  for (i = 0; i < step_mem->nstages_active; i++)
  {
    fprintf(outfile, " %" RSYM, step_mem->Ai_row[i]);
  }
  fprintf(outfile, "\n");

#ifdef SUNDIALS_DEBUG_PRINTVEC
  /* output vector quantities */
  fprintf(outfile, "MRIStep: sdata:\n");
  N_VPrintFile(step_mem->sdata, outfile);
  fprintf(outfile, "MRIStep: zpred:\n");
  N_VPrintFile(step_mem->zpred, outfile);
  fprintf(outfile, "MRIStep: zcor:\n");
  N_VPrintFile(step_mem->zcor, outfile);
  if (step_mem->Fse)
    for (i = 0; i < step_mem->nstages_active; i++)
    {
      fprintf(outfile, "MRIStep: Fse[%i]:\n", i);
      N_VPrintFile(step_mem->Fse[i], outfile);
    }
  if (step_mem->Fsi && !step_mem->unify_Fs)
    for (i = 0; i < step_mem->nstages_active; i++)
    {
      fprintf(outfile, "MRIStep: Fsi[%i]:\n", i);
      N_VPrintFile(step_mem->Fsi[i], outfile);
    }
#endif

  /* print the inner stepper memory */
  mriStepInnerStepper_PrintMem(step_mem->stepper, outfile);
  return;
}

/*---------------------------------------------------------------
  mriStep_AttachLinsol:

  This routine attaches the various set of system linear solver
  interface routines, data structure, and solver type to the
  MRIStep module.
  ---------------------------------------------------------------*/
int mriStep_AttachLinsol(ARKodeMem ark_mem, ARKLinsolInitFn linit,
                         ARKLinsolSetupFn lsetup, ARKLinsolSolveFn lsolve,
                         ARKLinsolFreeFn lfree,
                         SUNDIALS_MAYBE_UNUSED SUNLinearSolver_Type lsolve_type,
                         void* lmem)
{
  ARKodeMRIStepMem step_mem;
  int retval;

  /* access ARKodeMRIStepMem structure */
  retval = mriStep_AccessStepMem(ark_mem, __func__, &step_mem);
  if (retval != ARK_SUCCESS) { return (retval); }

  /* free any existing system solver */
  if (step_mem->lfree != NULL) { step_mem->lfree(ark_mem); }

  /* Attach the provided routines, data structure and solve type */
  step_mem->linit  = linit;
  step_mem->lsetup = lsetup;
  step_mem->lsolve = lsolve;
  step_mem->lfree  = lfree;
  step_mem->lmem   = lmem;

  /* Reset all linear solver counters */
  step_mem->nsetups = 0;
  step_mem->nstlp   = 0;

  return (ARK_SUCCESS);
}

/*---------------------------------------------------------------
  mriStep_DisableLSetup:

  This routine NULLifies the lsetup function pointer in the
  MRIStep module.
  ---------------------------------------------------------------*/
void mriStep_DisableLSetup(ARKodeMem ark_mem)
{
  ARKodeMRIStepMem step_mem;
  int retval;

  /* access ARKodeMRIStepMem structure */
  retval = mriStep_AccessStepMem(ark_mem, __func__, &step_mem);
  if (retval != ARK_SUCCESS) { return; }

  /* nullify the lsetup function pointer */
  step_mem->lsetup = NULL;
}

/*---------------------------------------------------------------
  mriStep_GetLmem:

  This routine returns the system linear solver interface memory
  structure, lmem.
  ---------------------------------------------------------------*/
void* mriStep_GetLmem(ARKodeMem ark_mem)
{
  ARKodeMRIStepMem step_mem;
  int retval;

  /* access ARKodeMRIStepMem structure, and return lmem */
  retval = mriStep_AccessStepMem(ark_mem, __func__, &step_mem);
  if (retval != ARK_SUCCESS) { return (NULL); }
  return (step_mem->lmem);
}

/*---------------------------------------------------------------
  mriStep_GetImplicitRHS:

  This routine returns the implicit RHS function pointer, fi.
  ---------------------------------------------------------------*/
ARKRhsFn mriStep_GetImplicitRHS(ARKodeMem ark_mem)
{
  ARKodeMRIStepMem step_mem;
  int retval;

  /* access ARKodeMRIStepMem structure, and return fi */
  retval = mriStep_AccessStepMem(ark_mem, __func__, &step_mem);
  if (retval != ARK_SUCCESS) { return (NULL); }
  if (step_mem->implicit_rhs) { return (step_mem->fsi); }
  else { return (NULL); }
}

/*---------------------------------------------------------------
  mriStep_GetGammas:

  This routine fills the current value of gamma, and states
  whether the gamma ratio fails the dgmax criteria.
  ---------------------------------------------------------------*/
int mriStep_GetGammas(ARKodeMem ark_mem, sunrealtype* gamma, sunrealtype* gamrat,
                      sunbooleantype** jcur, sunbooleantype* dgamma_fail)
{
  ARKodeMRIStepMem step_mem;
  int retval;

  /* access ARKodeMRIStepMem structure */
  retval = mriStep_AccessStepMem(ark_mem, __func__, &step_mem);
  if (retval != ARK_SUCCESS) { return (retval); }

  /* set outputs */
  *gamma       = step_mem->gamma;
  *gamrat      = step_mem->gamrat;
  *jcur        = &step_mem->jcur;
  *dgamma_fail = (SUNRabs(*gamrat - ONE) >= step_mem->dgmax);

  return (ARK_SUCCESS);
}

/*---------------------------------------------------------------
  mriStep_Init:

  This routine is called just prior to performing internal time
  steps (after all user "set" routines have been called) from
  within arkInitialSetup.

  With initialization types FIRST_INIT this routine:
  - sets/checks the coefficient tables to be used
  - allocates any internal memory that depends on the MRI method
    structure or solver options

  With other initialization types, this routine does nothing.
  ---------------------------------------------------------------*/
int mriStep_Init(ARKodeMem ark_mem, sunrealtype tout, int init_type)
{
  ARKodeMRIStepMem step_mem;
  int retval, j;
  sunbooleantype reset_efun;
  SUNAdaptController_Type adapt_type;

  /* access ARKodeMRIStepMem structure */
  retval = mriStep_AccessStepMem(ark_mem, __func__, &step_mem);
  if (retval != ARK_SUCCESS) { return (retval); }

  /* immediately return if reset */
  if (init_type == RESET_INIT) { return (ARK_SUCCESS); }

  /* initializations/checks for (re-)initialization call */
  if (init_type == FIRST_INIT)
  {
    /* enforce use of arkEwtSmallReal if using a fixed step size for
       an explicit method, an internal error weight function, and not performing
       accumulated temporal error estimation */
    reset_efun = SUNTRUE;
    if (step_mem->implicit_rhs) { reset_efun = SUNFALSE; }
    if (!ark_mem->fixedstep) { reset_efun = SUNFALSE; }
    if (ark_mem->user_efun) { reset_efun = SUNFALSE; }
    if (ark_mem->AccumErrorType != ARK_ACCUMERROR_NONE)
    {
      reset_efun = SUNFALSE;
    }
    if (reset_efun)
    {
      ark_mem->user_efun = SUNFALSE;
      ark_mem->efun      = arkEwtSetSmallReal;
      ark_mem->e_data    = ark_mem;
    }

    /* Create coupling structure (if not already set) */
    retval = mriStep_SetCoupling(ark_mem);
    if (retval != ARK_SUCCESS)
    {
      arkProcessError(ark_mem, ARK_ILL_INPUT, __LINE__, __func__, __FILE__,
                      "Could not create coupling table");
      return (ARK_ILL_INPUT);
    }

    /* Check that coupling structure is OK */
    retval = mriStep_CheckCoupling(ark_mem);
    if (retval != ARK_SUCCESS)
    {
      arkProcessError(ark_mem, ARK_ILL_INPUT, __LINE__, __func__, __FILE__,
                      "Error in coupling table");
      return (ARK_ILL_INPUT);
    }

    /* Attach correct TakeStep routine for this coupling table */
    switch (step_mem->MRIC->type)
    {
    case MRISTEP_EXPLICIT: ark_mem->step = mriStep_TakeStepMRIGARK; break;
    case MRISTEP_IMPLICIT: ark_mem->step = mriStep_TakeStepMRIGARK; break;
    case MRISTEP_IMEX: ark_mem->step = mriStep_TakeStepMRIGARK; break;
    case MRISTEP_MERK: ark_mem->step = mriStep_TakeStepMERK; break;
    case MRISTEP_SR: ark_mem->step = mriStep_TakeStepMRISR; break;
    default:
      arkProcessError(ark_mem, ARK_ILL_INPUT, __LINE__, __func__, __FILE__,
                      "Unknown method type");
      return (ARK_ILL_INPUT);
    }

    /* Retrieve/store method and embedding orders now that tables are finalized */
    step_mem->stages = step_mem->MRIC->stages;
    step_mem->q = ark_mem->hadapt_mem->q = step_mem->MRIC->q;
    step_mem->p = ark_mem->hadapt_mem->p = step_mem->MRIC->p;

    /* Ensure that if adaptivity or error accumulation is enabled, then
       method includes embedding coefficients */
    if ((!ark_mem->fixedstep || (ark_mem->AccumErrorType != ARK_ACCUMERROR_NONE)) &&
        (step_mem->p <= 0))
    {
      arkProcessError(ark_mem, ARK_ILL_INPUT, __LINE__, __func__,
                      __FILE__, "Temporal error estimation cannot be performed without embedding coefficients");
      return (ARK_ILL_INPUT);
    }

    /* allocate/fill derived quantities from MRIC structure */

    /* stage map */
    if (step_mem->stage_map)
    {
      free(step_mem->stage_map);
      ark_mem->liw -= step_mem->stages;
    }
    step_mem->stage_map = (int*)calloc(step_mem->MRIC->stages,
                                       sizeof(*step_mem->stage_map));
    if (step_mem->stage_map == NULL)
    {
      arkProcessError(ark_mem, ARK_MEM_FAIL, __LINE__, __func__, __FILE__,
                      MSG_ARK_MEM_FAIL);
      return (ARK_MEM_FAIL);
    }
    ark_mem->liw += step_mem->MRIC->stages;
    retval = mriStepCoupling_GetStageMap(step_mem->MRIC, step_mem->stage_map,
                                         &(step_mem->nstages_active));
    if (retval != ARK_SUCCESS)
    {
      arkProcessError(ark_mem, ARK_ILL_INPUT, __LINE__, __func__, __FILE__,
                      "Error in coupling table");
      return (ARK_ILL_INPUT);
    }

    /* stage types */
    if (step_mem->stagetypes)
    {
      free(step_mem->stagetypes);
      ark_mem->liw -= step_mem->stages;
    }
    step_mem->stagetypes = (int*)calloc(step_mem->MRIC->stages + 1,
                                        sizeof(*step_mem->stagetypes));
    if (step_mem->stagetypes == NULL)
    {
      arkProcessError(ark_mem, ARK_MEM_FAIL, __LINE__, __func__, __FILE__,
                      MSG_ARK_MEM_FAIL);
      return (ARK_MEM_FAIL);
    }
    ark_mem->liw += (step_mem->MRIC->stages + 1);
    for (j = 0; j <= step_mem->MRIC->stages; j++)
    {
      step_mem->stagetypes[j] = mriStepCoupling_GetStageType(step_mem->MRIC, j);
    }

    /* explicit RK coefficient row */
    if (step_mem->Ae_row)
    {
      free(step_mem->Ae_row);
      ark_mem->lrw -= step_mem->stages;
    }
    step_mem->Ae_row = (sunrealtype*)calloc(step_mem->MRIC->stages,
                                            sizeof(*step_mem->Ae_row));
    if (step_mem->Ae_row == NULL)
    {
      arkProcessError(ark_mem, ARK_MEM_FAIL, __LINE__, __func__, __FILE__,
                      MSG_ARK_MEM_FAIL);
      return (ARK_MEM_FAIL);
    }
    ark_mem->lrw += step_mem->MRIC->stages;

    /* implicit RK coefficient row */
    if (step_mem->Ai_row)
    {
      free(step_mem->Ai_row);
      ark_mem->lrw -= step_mem->stages;
    }
    step_mem->Ai_row = (sunrealtype*)calloc(step_mem->MRIC->stages,
                                            sizeof(*step_mem->Ai_row));
    if (step_mem->Ai_row == NULL)
    {
      arkProcessError(ark_mem, ARK_MEM_FAIL, __LINE__, __func__, __FILE__,
                      MSG_ARK_MEM_FAIL);
      return (ARK_MEM_FAIL);
    }
    ark_mem->lrw += step_mem->MRIC->stages;

    /* Allocate reusable arrays for fused vector interface */
    if (step_mem->cvals)
    {
      free(step_mem->cvals);
      ark_mem->lrw -= step_mem->nfusedopvecs;
    }
    if (step_mem->Xvecs)
    {
      free(step_mem->Xvecs);
      ark_mem->liw -= step_mem->nfusedopvecs;
    }
    step_mem->nfusedopvecs = 2 * step_mem->MRIC->stages + 2 + step_mem->nforcing;
    step_mem->cvals = (sunrealtype*)calloc(step_mem->nfusedopvecs,
                                           sizeof(*step_mem->cvals));
    if (step_mem->cvals == NULL)
    {
      arkProcessError(ark_mem, ARK_MEM_FAIL, __LINE__, __func__, __FILE__,
                      MSG_ARK_MEM_FAIL);
      return (ARK_MEM_FAIL);
    }
    ark_mem->lrw += step_mem->nfusedopvecs;

    step_mem->Xvecs = (N_Vector*)calloc(step_mem->nfusedopvecs,
                                        sizeof(*step_mem->Xvecs));
    if (step_mem->Xvecs == NULL)
    {
      arkProcessError(ark_mem, ARK_MEM_FAIL, __LINE__, __func__, __FILE__,
                      MSG_ARK_MEM_FAIL);
      return (ARK_MEM_FAIL);
    }
    ark_mem->liw += step_mem->nfusedopvecs;

    /* Retrieve/store method and embedding orders now that tables are finalized */
    step_mem->stages = step_mem->MRIC->stages;
    step_mem->q      = step_mem->MRIC->q;
    step_mem->p      = step_mem->MRIC->p;

    /* If an MRISR method is applied to a non-ImEx problem, we "unify"
       the Fse and Fsi vectors to point at the same memory */
    step_mem->unify_Fs = SUNFALSE;
    if ((step_mem->MRIC->type == MRISTEP_SR) &&
        ((step_mem->explicit_rhs && !step_mem->implicit_rhs) ||
         (!step_mem->explicit_rhs && step_mem->implicit_rhs)))
    {
      step_mem->unify_Fs = SUNTRUE;
    }

    /* Allocate MRI RHS vector memory, update storage requirements */
    /*   Allocate Fse[0] ... Fse[nstages_active - 1] and           */
    /*   Fsi[0] ... Fsi[nstages_active - 1] if needed              */
    if (step_mem->nstages_allocated < step_mem->nstages_active)
    {
      if (step_mem->nstages_allocated)
      {
        if (step_mem->explicit_rhs)
        {
          arkFreeVecArray(step_mem->nstages_allocated, &(step_mem->Fse),
                          ark_mem->lrw1, &(ark_mem->lrw), ark_mem->liw1,
                          &(ark_mem->liw));
          if (step_mem->unify_Fs) { step_mem->Fsi = NULL; }
        }
        if (step_mem->implicit_rhs)
        {
          arkFreeVecArray(step_mem->nstages_allocated, &(step_mem->Fsi),
                          ark_mem->lrw1, &(ark_mem->lrw), ark_mem->liw1,
                          &(ark_mem->liw));
          if (step_mem->unify_Fs) { step_mem->Fse = NULL; }
        }
      }
      if (step_mem->explicit_rhs && !step_mem->unify_Fs)
      {
        if (!arkAllocVecArray(step_mem->nstages_active, ark_mem->ewt,
                              &(step_mem->Fse), ark_mem->lrw1, &(ark_mem->lrw),
                              ark_mem->liw1, &(ark_mem->liw)))
        {
          return (ARK_MEM_FAIL);
        }
      }
      if (step_mem->implicit_rhs && !step_mem->unify_Fs)
      {
        if (!arkAllocVecArray(step_mem->nstages_active, ark_mem->ewt,
                              &(step_mem->Fsi), ark_mem->lrw1, &(ark_mem->lrw),
                              ark_mem->liw1, &(ark_mem->liw)))
        {
          return (ARK_MEM_FAIL);
        }
      }
      if (step_mem->unify_Fs)
      {
        if (!arkAllocVecArray(step_mem->nstages_active, ark_mem->ewt,
                              &(step_mem->Fse), ark_mem->lrw1, &(ark_mem->lrw),
                              ark_mem->liw1, &(ark_mem->liw)))
        {
          return (ARK_MEM_FAIL);
        }
        step_mem->Fsi = step_mem->Fse;
      }

      step_mem->nstages_allocated = step_mem->nstages_active;
    }

    /* if any slow stage is implicit, allocate sdata, zpred, zcor vectors;
       if all stages explicit, free default NLS object, and detach all
       linear solver routines.  Note: step_mem->implicit_rhs will only equal
       SUNTRUE if an implicit table has been user-provided. */
    if (step_mem->implicit_rhs)
    {
      if (!arkAllocVec(ark_mem, ark_mem->ewt, &(step_mem->sdata)))
      {
        return (ARK_MEM_FAIL);
      }
      if (!arkAllocVec(ark_mem, ark_mem->ewt, &(step_mem->zpred)))
      {
        return (ARK_MEM_FAIL);
      }
      if (!arkAllocVec(ark_mem, ark_mem->ewt, &(step_mem->zcor)))
      {
        return (ARK_MEM_FAIL);
      }
    }
    else
    {
      if ((step_mem->NLS != NULL) && (step_mem->ownNLS))
      {
        SUNNonlinSolFree(step_mem->NLS);
        step_mem->NLS    = NULL;
        step_mem->ownNLS = SUNFALSE;
      }
      step_mem->linit  = NULL;
      step_mem->lsetup = NULL;
      step_mem->lsolve = NULL;
      step_mem->lfree  = NULL;
      step_mem->lmem   = NULL;
    }

    /* Allocate inner stepper data */
    retval = mriStepInnerStepper_AllocVecs(step_mem->stepper,
                                           step_mem->MRIC->nmat, ark_mem->ewt);
    if (retval != ARK_SUCCESS)
    {
      arkProcessError(ark_mem, ARK_ILL_INPUT, __LINE__, __func__, __FILE__,
                      "Error allocating inner stepper memory");
      return (ARK_MEM_FAIL);
    }

    /* Override the interpolant degree (if needed), used in arkInitialSetup */
    if (step_mem->q > 1 && ark_mem->interp_degree > (step_mem->q - 1))
    {
      /* Limit max degree to at most one less than the method global order */
      ark_mem->interp_degree = step_mem->q - 1;
    }
    else if (step_mem->q == 1 && ark_mem->interp_degree > 1)
    {
      /* Allow for linear interpolant with first order methods to ensure
         solution values are returned at the time interval end points */
      ark_mem->interp_degree = 1;
    }

    /* Higher-order predictors require interpolation */
    if (ark_mem->interp_type == ARK_INTERP_NONE && step_mem->predictor != 0)
    {
      arkProcessError(ark_mem, ARK_ILL_INPUT, __LINE__, __func__, __FILE__,
                      "Non-trival predictors require an interpolation module");
      return ARK_ILL_INPUT;
    }
  }

  /* Call linit (if it exists) */
  if (step_mem->linit)
  {
    retval = step_mem->linit(ark_mem);
    if (retval != 0)
    {
      arkProcessError(ark_mem, ARK_LINIT_FAIL, __LINE__, __func__, __FILE__,
                      MSG_ARK_LINIT_FAIL);
      return (ARK_LINIT_FAIL);
    }
  }

  /* Initialize the nonlinear solver object (if it exists) */
  if (step_mem->NLS)
  {
    retval = mriStep_NlsInit(ark_mem);
    if (retval != ARK_SUCCESS)
    {
      arkProcessError(ark_mem, ARK_NLS_INIT_FAIL, __LINE__, __func__, __FILE__,
                      "Unable to initialize SUNNonlinearSolver object");
      return (ARK_NLS_INIT_FAIL);
    }
  }

  /*** Perform timestep adaptivity checks and initial setup ***/

  /* get timestep adaptivity type */
  adapt_type = SUNAdaptController_GetType(ark_mem->hadapt_mem->hcontroller);

  if (ark_mem->fixedstep)
  {
    /* Fixed step sizes: user must supply the initial step size */
    if (ark_mem->hin == ZERO)
    {
      arkProcessError(ark_mem, ARK_ILL_INPUT, __LINE__, __func__,
                      __FILE__, "Timestep adaptivity disabled, but missing user-defined fixed stepsize");
      return (ARK_ILL_INPUT);
    }
  }
  else
  {
    /* ensure that a compatible adaptivity controller is provided */
    if ((adapt_type != SUN_ADAPTCONTROLLER_MRI_H_TOL) &&
        (adapt_type != SUN_ADAPTCONTROLLER_H))
    {
      arkProcessError(ark_mem, ARK_ILL_INPUT, __LINE__, __func__, __FILE__,
                      "SUNAdaptController type is unsupported by MRIStep");
      return (ARK_ILL_INPUT);
    }

    /* Controller provides adaptivity (at least at the slow time scale):
       - verify that the MRI method includes an embedding, and
       - estimate initial slow step size (store in ark_mem->hin) */
    if (step_mem->MRIC->p <= 0)
    {
      arkProcessError(ark_mem, ARK_ILL_INPUT, __LINE__, __func__,
                      __FILE__, "Timestep adaptivity enabled, but non-embedded MRI table specified");
      return (ARK_ILL_INPUT);
    }
    if (ark_mem->hin == ZERO)
    {
      /*   tempv1 = fslow(t0, y0) */
      if (mriStep_SlowRHS(ark_mem, ark_mem->tcur, ark_mem->yn, ark_mem->tempv1,
                          ARK_FULLRHS_START) != ARK_SUCCESS)
      {
        arkProcessError(ark_mem, ARK_RHSFUNC_FAIL, __LINE__, __func__, __FILE__,
                        "error calling slow RHS function(s)");
        return (ARK_RHSFUNC_FAIL);
      }
      retval = mriStep_Hin(ark_mem, ark_mem->tcur, tout, ark_mem->tempv1,
                           &(ark_mem->hin));
      if (retval != ARK_SUCCESS)
      {
        retval = arkHandleFailure(ark_mem, retval);
        return (retval);
      }
    }
  }

  /* Perform additional setup for (H,tol) controller */
  if (adapt_type == SUN_ADAPTCONTROLLER_MRI_H_TOL)
  {
    /* Verify that adaptivity type is supported by inner stepper */
    if (!mriStepInnerStepper_SupportsRTolAdaptivity(step_mem->stepper))
    {
      arkProcessError(ark_mem, ARK_ILL_INPUT, __LINE__, __func__,
                      __FILE__, "MRI H-TOL SUNAdaptController provided, but unsupported by inner stepper");
      return (ARK_ILL_INPUT);
    }

    /* initialize fast stepper to use the same relative tolerance as MRIStep */
    step_mem->inner_rtol_factor = ONE;
  }

  return (ARK_SUCCESS);
}

/*------------------------------------------------------------------------------
  mriStep_FullRHS:

  This is just a wrapper to call the user-supplied RHS functions,
  f(t,y) = fse(t,y) + fsi(t,y)  + ff(t,y).

  Note: this relies on the utility routine mriStep_UpdateF0 to update Fse[0]
  and Fsi[0] as appropriate (i.e., leveraging previous evaluations, etc.), and
  merely combines the resulting values together with ff to construct the output.

  However, in ARK_FULLRHS_OTHER mode, this routine must call all slow RHS
  functions directly, since that mode cannot reuse internally stored values.

   ARK_FULLRHS_OTHER -> called in the following circumstances:
                        (a) when estimating the initial time step size,
                        (b) for high-order dense output with the Hermite
                            interpolation module,
                        (c) by an "outer" stepper when MRIStep is used as an
                            inner solver), or
                        (d) when a high-order implicit predictor is requested from
                            the Hermite interpolation module within the time step
                            t_{n} \to t_{n+1}.

                        While instances (a)-(c) will occur in-between MRIStep time
                        steps, instance (d) can occur at the start of each internal
                        MRIStep stage.  Since the (t,y) input does not correspond
                        to an "official" time step, thus the RHS functions should
                        always be evaluated, and the values should *not* be stored
                        anywhere that will interfere with other reused MRIStep data
                        from one stage to the next (but it may use nonlinear solver
                        scratch space).

  Note that this routine always calls the fast RHS function, ff(t,y), in
  ARK_FULLRHS_OTHER mode.
  ----------------------------------------------------------------------------*/
int mriStep_FullRHS(ARKodeMem ark_mem, sunrealtype t, N_Vector y, N_Vector f,
                    int mode)
{
  ARKodeMRIStepMem step_mem;
  int nvec, retval;

  /* access ARKodeMRIStepMem structure */
  retval = mriStep_AccessStepMem(ark_mem, __func__, &step_mem);
  if (retval != ARK_SUCCESS) { return (retval); }

  /* ensure that inner stepper provides fullrhs function */
  if (!(step_mem->stepper->ops->fullrhs))
  {
    arkProcessError(ark_mem, ARK_RHSFUNC_FAIL, __LINE__, __func__, __FILE__,
                    MSG_ARK_MISSING_FULLRHS);
    return ARK_RHSFUNC_FAIL;
  }

  /* perform RHS functions contingent on 'mode' argument */
  switch (mode)
  {
  case ARK_FULLRHS_START:
  case ARK_FULLRHS_END:

    /* update the internal storage for Fse[0] and Fsi[0] */
    retval = mriStep_UpdateF0(ark_mem, step_mem, t, y, mode);
    if (retval != 0)
    {
      arkProcessError(ark_mem, ARK_RHSFUNC_FAIL, __LINE__, __func__, __FILE__,
                      MSG_ARK_RHSFUNC_FAILED, t);
      return (ARK_RHSFUNC_FAIL);
    }

    /* evaluate fast component */
    retval = mriStepInnerStepper_FullRhs(step_mem->stepper, t, y, f,
                                         ARK_FULLRHS_OTHER);
    if (retval != ARK_SUCCESS)
    {
      arkProcessError(ark_mem, ARK_RHSFUNC_FAIL, __LINE__, __func__, __FILE__,
                      MSG_ARK_RHSFUNC_FAILED, t);
      return (ARK_RHSFUNC_FAIL);
    }

    /* combine RHS vectors into output */
    if (step_mem->explicit_rhs && step_mem->implicit_rhs)
    {
      /* ImEx */
      step_mem->cvals[0] = ONE;
      step_mem->Xvecs[0] = f;
      step_mem->cvals[1] = ONE;
      step_mem->Xvecs[1] = step_mem->Fse[0];
      step_mem->cvals[2] = ONE;
      step_mem->Xvecs[2] = step_mem->Fsi[0];
      nvec               = 3;
      N_VLinearCombination(nvec, step_mem->cvals, step_mem->Xvecs, f);
    }
    else if (step_mem->implicit_rhs)
    {
      /* implicit */
      N_VLinearSum(ONE, step_mem->Fsi[0], ONE, f, f);
    }
    else
    {
      /* explicit */
      N_VLinearSum(ONE, step_mem->Fse[0], ONE, f, f);
    }

    break;

  case ARK_FULLRHS_OTHER:

    /* compute the fast component (force new RHS computation) */
    nvec   = 0;
    retval = mriStepInnerStepper_FullRhs(step_mem->stepper, t, y, f,
                                         ARK_FULLRHS_OTHER);
    if (retval != ARK_SUCCESS)
    {
      arkProcessError(ark_mem, ARK_RHSFUNC_FAIL, __LINE__, __func__, __FILE__,
                      MSG_ARK_RHSFUNC_FAILED, t);
      return (ARK_RHSFUNC_FAIL);
    }
    step_mem->cvals[nvec] = ONE;
    step_mem->Xvecs[nvec] = f;
    nvec++;

    /* compute the explicit component and store in ark_tempv2 */
    if (step_mem->explicit_rhs)
    {
      retval = step_mem->fse(t, y, ark_mem->tempv2, ark_mem->user_data);
      step_mem->nfse++;
      if (retval != 0)
      {
        arkProcessError(ark_mem, ARK_RHSFUNC_FAIL, __LINE__, __func__, __FILE__,
                        MSG_ARK_RHSFUNC_FAILED, t);
        return (ARK_RHSFUNC_FAIL);
      }
      step_mem->cvals[nvec] = ONE;
      step_mem->Xvecs[nvec] = ark_mem->tempv2;
      nvec++;
    }

    /* compute the implicit component and store in sdata */
    if (step_mem->implicit_rhs)
    {
      retval = step_mem->fsi(t, y, step_mem->sdata, ark_mem->user_data);
      step_mem->nfsi++;
      if (retval != 0)
      {
        arkProcessError(ark_mem, ARK_RHSFUNC_FAIL, __LINE__, __func__, __FILE__,
                        MSG_ARK_RHSFUNC_FAILED, t);
        return (ARK_RHSFUNC_FAIL);
      }
      step_mem->cvals[nvec] = ONE;
      step_mem->Xvecs[nvec] = step_mem->sdata;
      nvec++;
    }

    /* Add external forcing components to linear combination */
    if (step_mem->expforcing || step_mem->impforcing)
    {
      mriStep_ApplyForcing(step_mem, t, ONE, &nvec);
    }

    /* combine RHS vectors into output */
    N_VLinearCombination(nvec, step_mem->cvals, step_mem->Xvecs, f);

    break;

  default:
    /* return with RHS failure if unknown mode is passed */
    arkProcessError(ark_mem, ARK_RHSFUNC_FAIL, __LINE__, __func__, __FILE__,
                    "Unknown full RHS mode");
    return (ARK_RHSFUNC_FAIL);
  }

  return (ARK_SUCCESS);
}

/*------------------------------------------------------------------------------
  mriStep_UpdateF0:

  This routine is called by mriStep_FullRHS to update the internal storage for
  Fse[0] and Fsi[0], incorporating forcing from a slower time scale as necessary.
  This supports the ARK_FULLRHS_START and ARK_FULLRHS_END "mode" values
  provided to mriStep_FullRHS, and contains all internal logic regarding whether
  RHS functions must be called, versus if the relevant data can just be copied.

  ARK_FULLRHS_START -> called in the following circumstances:
                       (a) at the beginning of a simulation i.e., at
                           (tn, yn) = (t0, y0) or (tR, yR), or
                       (b) when transitioning between time steps t_{n-1}
                           \to t_{n} to fill f_{n-1} within the Hermite
                           interpolation module.

                       In each case, we may check the fn_is_current flag to
                       know whether ARKODE believes the values stored in
                       Fse[0] and Fsi[0] are up-to-date, allowing us to copy
                       those values instead of recomputing.  MRIStep
                       additionally stores internal fse_is_current and
                       fsi_is_current flags to denote whether it
                       additionally believes recomputation is necessary --
                       this is because unlike ARKStep and ERKStep, when
                       MRIStep is used as an inner stepper for an outer
                       MRIStep calculation, it must store any forcing terms
                       *inside* its own values of one of Fse or Fsi (to
                       avoid a combinatorial explosion of separate forcing
                       vectors when used in a telescopic MRI calculation).
                       For whichever of Fse[0] and Fsi[0] are deemed not
                       current, the corresponding RHS function is
                       recomputed and stored in Fe[0] and/or Fi[0] for
                       reuse later, before copying the values into the
                       output vector.

  ARK_FULLRHS_END   -> called in the following circumstances:
                       (a) when temporal root-finding is enabled, this will be
                           called in-between steps t_{n-1} \to t_{n} to fill f_{n},
                       (b) when high-order dense output is requested from the
                           Hermite interpolation module in-between steps t_{n-1}
                           \to t_{n} to fill f_{n}, or
                       (c) when an implicit predictor is requested from the Hermite
                           interpolation module within the time step t_{n} \to
                           t_{n+1}, in which case f_{n} needs to be filled.

                       Again, we may check the fn_is_current flags to know whether
                       ARKODE believes that the values stored in Fse[0] and Fsi[0]
                       are up-to-date, and may just be copied.  We also again
                       verify the ability to copy by viewing the MRIStep-specific
                       fse_is_current and fsi_is_current flags. If one or both of
                       Fse[0] and Fsi[0] are determined to be not current.  In all
                       other cases, the RHS should be recomputed and stored in
                       Fse[0] and Fsi[0] for reuse later, before copying the
                       values into the output vector.

  ----------------------------------------------------------------------------*/
int mriStep_UpdateF0(ARKodeMem ark_mem, ARKodeMRIStepMem step_mem,
                     sunrealtype t, N_Vector y, int mode)
{
  int nvec, retval;

  /* perform RHS functions contingent on 'mode' argument */
  switch (mode)
  {
  case ARK_FULLRHS_START:

    /* update the RHS components */

    /*   explicit component */
    if (step_mem->explicit_rhs)
    {
      /* if either ARKODE or MRIStep consider Fse[0] stale, then recompute */
      if (!step_mem->fse_is_current || !ark_mem->fn_is_current)
      {
        retval = step_mem->fse(t, y, step_mem->Fse[0], ark_mem->user_data);
        step_mem->nfse++;
        if (retval != 0)
        {
          arkProcessError(ark_mem, ARK_RHSFUNC_FAIL, __LINE__, __func__,
                          __FILE__, MSG_ARK_RHSFUNC_FAILED, t);
          return (ARK_RHSFUNC_FAIL);
        }
        step_mem->fse_is_current = SUNTRUE;

        /* Add external forcing, if applicable */
        if (step_mem->expforcing)
        {
          step_mem->cvals[0] = ONE;
          step_mem->Xvecs[0] = step_mem->Fse[0];
          nvec               = 1;
          mriStep_ApplyForcing(step_mem, t, ONE, &nvec);
          N_VLinearCombination(nvec, step_mem->cvals, step_mem->Xvecs,
                               step_mem->Fse[0]);
        }
      }
    }

    /*   implicit component */
    if (step_mem->implicit_rhs)
    {
      /* if either ARKODE or MRIStep consider Fsi[0] stale, then recompute */
      if (!step_mem->fsi_is_current || !ark_mem->fn_is_current)
      {
        retval = step_mem->fsi(t, y, step_mem->Fsi[0], ark_mem->user_data);
        step_mem->nfsi++;
        if (retval != 0)
        {
          arkProcessError(ark_mem, ARK_RHSFUNC_FAIL, __LINE__, __func__,
                          __FILE__, MSG_ARK_RHSFUNC_FAILED, t);
          return (ARK_RHSFUNC_FAIL);
        }
        step_mem->fsi_is_current = SUNTRUE;

        /* Add external forcing, if applicable */
        if (step_mem->impforcing)
        {
          step_mem->cvals[0] = ONE;
          step_mem->Xvecs[0] = step_mem->Fsi[0];
          nvec               = 1;
          mriStep_ApplyForcing(step_mem, t, ONE, &nvec);
          N_VLinearCombination(nvec, step_mem->cvals, step_mem->Xvecs,
                               step_mem->Fsi[0]);
        }
      }
    }

    break;

  case ARK_FULLRHS_END:

    /* compute the full RHS */
    if (!(ark_mem->fn_is_current))
    {
      /* compute the explicit component */
      if (step_mem->explicit_rhs)
      {
        retval = step_mem->fse(t, y, step_mem->Fse[0], ark_mem->user_data);
        step_mem->nfse++;
        if (retval != 0)
        {
          arkProcessError(ark_mem, ARK_RHSFUNC_FAIL, __LINE__, __func__,
                          __FILE__, MSG_ARK_RHSFUNC_FAILED, t);
          return (ARK_RHSFUNC_FAIL);
        }
        step_mem->fse_is_current = SUNTRUE;

        /* Add external forcing, as appropriate */
        if (step_mem->expforcing)
        {
          step_mem->cvals[0] = ONE;
          step_mem->Xvecs[0] = step_mem->Fse[0];
          nvec               = 1;
          mriStep_ApplyForcing(step_mem, t, ONE, &nvec);
          N_VLinearCombination(nvec, step_mem->cvals, step_mem->Xvecs,
                               step_mem->Fse[0]);
        }
      }

      /* compute the implicit component */
      if (step_mem->implicit_rhs)
      {
        retval = step_mem->fsi(t, y, step_mem->Fsi[0], ark_mem->user_data);
        step_mem->nfsi++;
        if (retval != 0)
        {
          arkProcessError(ark_mem, ARK_RHSFUNC_FAIL, __LINE__, __func__,
                          __FILE__, MSG_ARK_RHSFUNC_FAILED, t);
          return (ARK_RHSFUNC_FAIL);
        }
        step_mem->fsi_is_current = SUNTRUE;

        /* Add external forcing, as appropriate */
        if (step_mem->impforcing)
        {
          step_mem->cvals[0] = ONE;
          step_mem->Xvecs[0] = step_mem->Fsi[0];
          nvec               = 1;
          mriStep_ApplyForcing(step_mem, t, ONE, &nvec);
          N_VLinearCombination(nvec, step_mem->cvals, step_mem->Xvecs,
                               step_mem->Fsi[0]);
        }
      }
    }

    break;

  default:
    /* return with RHS failure if unknown mode is requested */
    arkProcessError(ark_mem, ARK_RHSFUNC_FAIL, __LINE__, __func__, __FILE__,
                    "Unknown full RHS mode");
    return (ARK_RHSFUNC_FAIL);
  }

  return (ARK_SUCCESS);
}

/*---------------------------------------------------------------
  mriStep_TakeStepMRIGARK:

  This routine serves the primary purpose of the MRIStep module:
  it performs a single MRI step (with embedding, if possible).

  The vector ark_mem->yn holds the previous time-step solution
  on input, and the vector ark_mem->ycur should hold the result
  of this step on output.

  If timestep adaptivity is enabled, this routine also computes
  the error estimate y-ytilde, where ytilde is the
  embedded solution, and the norm weights come from ark_ewt.
  This estimate is stored in ark_mem->tempv1, in case the calling
  routine wishes to examine the error locations.

  The output variable dsmPtr should contain a scalar-valued
  estimate of the temporal error from this step, ||y-ytilde||_WRMS
  if timestep adaptivity is enabled; otherwise it should be 0.

  The input/output variable nflagPtr is used to gauge convergence
  of any algebraic solvers within the step.  At the start of a new
  time step, this will initially have the value FIRST_CALL.  On
  return from this function, nflagPtr should have a value:
            0 => algebraic solve completed successfully
           >0 => solve did not converge at this step size
                 (but may with a smaller stepsize)
           <0 => solve encountered an unrecoverable failure
  Since the fast-scale evolution could be considered a different
  type of "algebraic solver", we similarly report any fast-scale
  evolution error as a recoverable nflagPtr value.

  The return value from this routine is:
            0 => step completed successfully
           >0 => step encountered recoverable failure;
                 reduce step and retry (if possible)
           <0 => step encountered unrecoverable failure
  ---------------------------------------------------------------*/
int mriStep_TakeStepMRIGARK(ARKodeMem ark_mem, sunrealtype* dsmPtr, int* nflagPtr)
{
  ARKodeMRIStepMem step_mem;          /* outer stepper memory       */
  int is;                             /* current stage index        */
  int retval;                         /* reusable return flag       */
  N_Vector tmp;                       /* N_Vector pointer           */
  SUNAdaptController_Type adapt_type; /* timestep adaptivity type   */
  sunrealtype t0, tf;                 /* start/end of each stage    */
  sunbooleantype calc_fslow;
  sunbooleantype need_inner_dsm;
  sunbooleantype do_embedding;
  sunbooleantype nested_mri;
  int nvec;

  /* access the MRIStep mem structure */
  retval = mriStep_AccessStepMem(ark_mem, __func__, &step_mem);
  if (retval != ARK_SUCCESS) { return (retval); }

  /* initialize algebraic solver convergence flag to success;
     error estimate to zero */
  *nflagPtr = ARK_SUCCESS;
  *dsmPtr   = ZERO;

  /* determine whether embedding stage is needed */
  do_embedding = !ark_mem->fixedstep ||
                 (ark_mem->AccumErrorType != ARK_ACCUMERROR_NONE);

  /* if MRI adaptivity is enabled: reset fast accumulated error,
     and send appropriate control parameter to the fast integrator */
  adapt_type     = SUNAdaptController_GetType(ark_mem->hadapt_mem->hcontroller);
  need_inner_dsm = SUNFALSE;
  if (adapt_type == SUN_ADAPTCONTROLLER_MRI_H_TOL)
  {
    need_inner_dsm      = SUNTRUE;
    step_mem->inner_dsm = ZERO;
    retval = mriStepInnerStepper_ResetAccumulatedError(step_mem->stepper);
    if (retval != ARK_SUCCESS)
    {
      arkProcessError(ark_mem, ARK_INNERSTEP_FAIL, __LINE__, __func__, __FILE__,
                      "Unable to reset the inner stepper error estimate");
      return (ARK_INNERSTEP_FAIL);
    }
    retval = mriStepInnerStepper_SetRTol(step_mem->stepper,
                                         step_mem->inner_rtol_factor *
                                           ark_mem->reltol);
    if (retval != ARK_SUCCESS)
    {
      arkProcessError(ark_mem, ARK_INNERSTEP_FAIL, __LINE__, __func__, __FILE__,
                      "Unable to set the inner stepper tolerance");
      return (ARK_INNERSTEP_FAIL);
    }
  }

  /* for adaptive computations, reset the inner integrator to the beginning of this step */
  if (!ark_mem->fixedstep)
  {
    retval = mriStepInnerStepper_Reset(step_mem->stepper, ark_mem->tn,
                                       ark_mem->yn);
    if (retval != ARK_SUCCESS)
    {
      arkProcessError(ark_mem, ARK_INNERSTEP_FAIL, __LINE__, __func__, __FILE__,
                      "Unable to reset the inner stepper");
      return (ARK_INNERSTEP_FAIL);
    }
  }

  /* call nonlinear solver setup if it exists */
  if (step_mem->NLS)
  {
    if ((step_mem->NLS)->ops->setup)
    {
      N_VConst(ZERO, ark_mem->tempv3); /* set guess to 0 */
      retval = SUNNonlinSolSetup(step_mem->NLS, ark_mem->tempv3, ark_mem);
      if (retval < 0) { return (ARK_NLS_SETUP_FAIL); }
      if (retval > 0) { return (ARK_NLS_SETUP_RECVR); }
    }
  }

  SUNLogInfo(ARK_LOGGER, "begin-stage",
             "stage = 0, stage type = %d, tcur = %" RSYM, MRISTAGE_FIRST,
             ark_mem->tcur);
  SUNLogExtraDebugVec(ARK_LOGGER, "slow stage", ark_mem->ycur, "z_0(:) =");

  /* Evaluate the slow RHS functions if needed. NOTE: we decide between calling the
     full RHS function (if ark_mem->fn is non-NULL and MRIStep is not an inner
     integrator) versus just updating the stored values of Fse[0] and Fsi[0].  In
     either case, we use ARK_FULLRHS_START mode because MRIGARK methods do not
     evaluate the RHS functions at the end of the time step (so nothing can be
     leveraged). */
  nested_mri = step_mem->expforcing || step_mem->impforcing;
  if (ark_mem->fn == NULL || nested_mri)
  {
    retval = mriStep_UpdateF0(ark_mem, step_mem, ark_mem->tn, ark_mem->yn,
                              ARK_FULLRHS_START);
    if (retval)
    {
      SUNLogInfo(ARK_LOGGER, "end-stage",
                 "status = failed update F0 eval, retval = %i", retval);
      return ARK_RHSFUNC_FAIL;
    }

    /* For a nested MRI configuration we might still need fn to create a predictor
       but it should be fn only for the current nesting level which is why we use
       UpdateF0 in this case rather than FullRHS */
    if (ark_mem->fn != NULL && nested_mri && step_mem->implicit_rhs)
    {
      if (step_mem->implicit_rhs && step_mem->explicit_rhs)
      {
        N_VLinearSum(ONE, step_mem->Fsi[0], ONE, step_mem->Fse[0], ark_mem->fn);
      }
      else { N_VScale(ONE, step_mem->Fsi[0], ark_mem->fn); }
    }
  }
  else if (ark_mem->fn != NULL && !ark_mem->fn_is_current)
  {
    retval = mriStep_FullRHS(ark_mem, ark_mem->tn, ark_mem->yn, ark_mem->fn,
                             ARK_FULLRHS_START);
    if (retval)
    {
      SUNLogInfo(ARK_LOGGER, "end-stage",
                 "status = failed full rhs eval, retval = %i", retval);
      return ARK_RHSFUNC_FAIL;
    }
  }
  ark_mem->fn_is_current = SUNTRUE;

  SUNLogExtraDebugVecIf(step_mem->explicit_rhs, ARK_LOGGER, "slow explicit RHS",
                        step_mem->Fse[0], "Fse_0(:) =");
  SUNLogExtraDebugVecIf(step_mem->implicit_rhs, ARK_LOGGER, "slow implicit RHS",
                        step_mem->Fsi[0], "Fsi_0(:) =");
  SUNLogInfo(ARK_LOGGER, "end-stage", "status = success");

  /* The first stage is the previous time-step solution, so its RHS
     is the [already-computed] slow RHS from the start of the step */

  /* Loop over remaining internal stages */
  for (is = 1; is < step_mem->stages - 1; is++)
  {
    /* Set relevant stage times (including desired stage time for implicit solves) */
    t0 = ark_mem->tn + step_mem->MRIC->c[is - 1] * ark_mem->h;
    tf = ark_mem->tcur = ark_mem->tn + step_mem->MRIC->c[is] * ark_mem->h;

    SUNLogInfo(ARK_LOGGER, "begin-stage",
               "stage = %i, stage type = %d, tcur = %" RSYM, is,
               step_mem->stagetypes[is], ark_mem->tcur);

    /* Determine current stage type, and call corresponding routine; the
       vector ark_mem->ycur stores the previous stage solution on input, and
       should store the result of this stage solution on output. */
    switch (step_mem->stagetypes[is])
    {
    case (MRISTAGE_ERK_FAST):
      retval = mriStep_ComputeInnerForcing(ark_mem, step_mem, is, t0, tf);
      if (retval != ARK_SUCCESS)
      {
        SUNLogInfo(ARK_LOGGER, "end-stage",
                   "status = failed forcing computation, retval = %i", retval);
        return retval;
      }
      retval = mriStep_StageERKFast(ark_mem, step_mem, t0, tf, ark_mem->ycur,
                                    ark_mem->tempv2, need_inner_dsm);
      if (retval != ARK_SUCCESS)
      {
        *nflagPtr = CONV_FAIL;
        SUNLogInfo(ARK_LOGGER, "end-stage",
                   "status = failed fast ERK stage, retval = %i", retval);
      }
      break;
    case (MRISTAGE_ERK_NOFAST):
      retval = mriStep_StageERKNoFast(ark_mem, step_mem, is);
      SUNLogInfoIf(retval != 0, ARK_LOGGER, "end-stage",
                   "status = failed ERK stage, retval = %i", retval);
      break;
    case (MRISTAGE_DIRK_NOFAST):
      retval = mriStep_StageDIRKNoFast(ark_mem, step_mem, is, nflagPtr);
      SUNLogInfoIf(retval != 0, ARK_LOGGER, "end-stage",
                   "status = failed DIRK stage, retval = %i", retval);
      break;
    case (MRISTAGE_DIRK_FAST):
      retval = mriStep_StageDIRKFast(ark_mem, step_mem, is, nflagPtr);
      SUNLogInfoIf(retval != 0, ARK_LOGGER, "end-stage",
                   "status = failed fast DIRK stage, retval = %i", retval);
      break;
    case (MRISTAGE_STIFF_ACC): retval = ARK_SUCCESS; break;
    }
    if (retval != ARK_SUCCESS) { return retval; }

    SUNLogExtraDebugVec(ARK_LOGGER, "slow stage", ark_mem->ycur, "z_%i(:) =", is);

    /* apply user-supplied stage postprocessing function (if supplied) */
    if ((ark_mem->ProcessStage != NULL) &&
        (step_mem->stagetypes[is] != MRISTAGE_STIFF_ACC))
    {
      retval = ark_mem->ProcessStage(ark_mem->tcur, ark_mem->ycur,
                                     ark_mem->user_data);
      if (retval != 0)
      {
        SUNLogInfo(ARK_LOGGER, "end-stage",
                   "status = failed postprocess stage, retval = %i", retval);
        return (ARK_POSTPROCESS_STAGE_FAIL);
      }
    }

    /* conditionally reset the inner integrator with the modified stage solution */
    if (step_mem->stagetypes[is] != MRISTAGE_STIFF_ACC)
    {
      if ((step_mem->stagetypes[is] != MRISTAGE_ERK_FAST) ||
          (ark_mem->ProcessStage != NULL))
      {
        retval = mriStepInnerStepper_Reset(step_mem->stepper, tf, ark_mem->ycur);
        if (retval != ARK_SUCCESS)
        {
          SUNLogInfo(ARK_LOGGER, "end-stage",
                     "status = failed reset, retval = %i", retval);
          arkProcessError(ark_mem, ARK_INNERSTEP_FAIL, __LINE__, __func__,
                          __FILE__, "Unable to reset the inner stepper");
          return (ARK_INNERSTEP_FAIL);
        }
      }
    }

    /* Compute updated slow RHS, except:
       1. if the stage is excluded from stage_map
       2. if the next stage has "STIFF_ACC" type, and temporal estimation is disabled */
    calc_fslow = SUNTRUE;
    if (step_mem->stage_map[is] == -1) { calc_fslow = SUNFALSE; }
    if (!do_embedding && (step_mem->stagetypes[is + 1] == MRISTAGE_STIFF_ACC))
    {
      calc_fslow = SUNFALSE;
    }
    if (calc_fslow)
    {
      /* store explicit slow rhs */
      if (step_mem->explicit_rhs)
      {
        retval = step_mem->fse(ark_mem->tcur, ark_mem->ycur,
                               step_mem->Fse[step_mem->stage_map[is]],
                               ark_mem->user_data);
        step_mem->nfse++;

        SUNLogExtraDebugVec(ARK_LOGGER, "slow explicit RHS",
                            step_mem->Fse[step_mem->stage_map[is]],
                            "Fse_%i(:) =", is);
        SUNLogInfoIf(retval != 0, ARK_LOGGER, "end-stage",
                     "status = failed explicit rhs eval, retval = %i", retval);

        if (retval < 0) { return (ARK_RHSFUNC_FAIL); }
        if (retval > 0) { return (ARK_UNREC_RHSFUNC_ERR); }

        /* Add external forcing to Fse, if applicable */
        if (step_mem->expforcing)
        {
          step_mem->cvals[0] = ONE;
          step_mem->Xvecs[0] = step_mem->Fse[step_mem->stage_map[is]];
          nvec               = 1;
          mriStep_ApplyForcing(step_mem, tf, ONE, &nvec);
          N_VLinearCombination(nvec, step_mem->cvals, step_mem->Xvecs,
                               step_mem->Fse[step_mem->stage_map[is]]);
        }
      }

      /* store implicit slow rhs  */
      if (step_mem->implicit_rhs)
      {
        if (!step_mem->deduce_rhs ||
            (step_mem->stagetypes[is] != MRISTAGE_DIRK_NOFAST))
        {
          retval = step_mem->fsi(ark_mem->tcur, ark_mem->ycur,
                                 step_mem->Fsi[step_mem->stage_map[is]],
                                 ark_mem->user_data);
          step_mem->nfsi++;

          SUNLogExtraDebugVec(ARK_LOGGER, "slow implicit RHS",
                              step_mem->Fsi[step_mem->stage_map[is]],
                              "Fsi_%i(:) =", is);
          SUNLogInfoIf(retval != 0, ARK_LOGGER, "end-stage",
                       "status = failed implicit rhs eval, retval = %i", retval);

          if (retval < 0) { return (ARK_RHSFUNC_FAIL); }
          if (retval > 0) { return (ARK_UNREC_RHSFUNC_ERR); }

          /* Add external forcing to Fsi, if applicable */
          if (step_mem->impforcing)
          {
            step_mem->cvals[0] = ONE;
            step_mem->Xvecs[0] = step_mem->Fsi[step_mem->stage_map[is]];
            nvec               = 1;
            mriStep_ApplyForcing(step_mem, tf, ONE, &nvec);
            N_VLinearCombination(nvec, step_mem->cvals, step_mem->Xvecs,
                                 step_mem->Fsi[step_mem->stage_map[is]]);
          }
        }
        else
        {
          N_VLinearSum(ONE / step_mem->gamma, step_mem->zcor,
                       -ONE / step_mem->gamma, step_mem->sdata,
                       step_mem->Fsi[step_mem->stage_map[is]]);

          SUNLogExtraDebugVec(ARK_LOGGER, "slow implicit RHS",
                              step_mem->Fsi[step_mem->stage_map[is]],
                              "Fsi_%i(:) =", is);
        }
      }
    } /* compute slow RHS */

    SUNLogInfo(ARK_LOGGER, "end-stage", "status = success");

  } /* loop over stages */

  /* perform embedded stage (if needed) */
  if (do_embedding)
  {
    is = step_mem->stages;

    /* Temporarily swap ark_mem->ycur and ark_mem->tempv4 pointers, copying
       data so that both hold the current ark_mem->ycur value.  This ensures
       that during this embedding "stage":
         - ark_mem->ycur will be the correct initial condition for the final stage.
         - ark_mem->tempv4 will hold the embedded solution vector. */
    N_VScale(ONE, ark_mem->ycur, ark_mem->tempv4);
    tmp             = ark_mem->ycur;
    ark_mem->ycur   = ark_mem->tempv4;
    ark_mem->tempv4 = tmp;

    /* Reset ark_mem->tcur as the time value corresponding with the end of the step */
    /* Set relevant stage times (including desired stage time for implicit solves) */
    t0 = ark_mem->tn + step_mem->MRIC->c[is - 2] * ark_mem->h;
    tf = ark_mem->tcur = ark_mem->tn + ark_mem->h;

    SUNLogInfo(ARK_LOGGER, "begin-compute-embedding",
               "stage = %i, stage type = %d, tcur = %" RSYM, is,
               step_mem->stagetypes[is], ark_mem->tcur);

    /* Determine embedding stage type, and call corresponding routine; the
       vector ark_mem->ycur stores the previous stage solution on input, and
       should store the result of this stage solution on output. */
    switch (step_mem->stagetypes[is])
    {
    case (MRISTAGE_ERK_FAST):
      retval = mriStep_ComputeInnerForcing(ark_mem, step_mem, is, t0, tf);
      if (retval != ARK_SUCCESS)
      {
        SUNLogInfo(ARK_LOGGER, "end-compute-embedding",
                   "status = failed forcing computation, retval = %i", retval);
        return retval;
      }
      retval = mriStep_StageERKFast(ark_mem, step_mem, t0, tf, ark_mem->ycur,
                                    ark_mem->tempv2, SUNFALSE);
      if (retval != ARK_SUCCESS)
      {
        *nflagPtr = CONV_FAIL;
        SUNLogInfo(ARK_LOGGER, "end-compute-embedding",
                   "status = failed fast ERK stage, retval = %i", retval);
      }
      break;
    case (MRISTAGE_ERK_NOFAST):
      retval = mriStep_StageERKNoFast(ark_mem, step_mem, is);
      SUNLogInfoIf(retval != 0, ARK_LOGGER, "end-compute-embedding",
                   "status = failed ERK stage, retval = %i", retval);
      break;
    case (MRISTAGE_DIRK_NOFAST):
      retval = mriStep_StageDIRKNoFast(ark_mem, step_mem, is, nflagPtr);
      SUNLogInfoIf(retval != 0, ARK_LOGGER, "end-compute-embedding",
                   "status = failed DIRK stage, retval = %i", retval);
      break;
    case (MRISTAGE_DIRK_FAST):
      retval = mriStep_StageDIRKFast(ark_mem, step_mem, is, nflagPtr);
      SUNLogInfoIf(retval != 0, ARK_LOGGER, "end-compute-embedding",
                   "status = failed fast DIRK stage, retval = %i", retval);
      break;
    }
    if (retval != ARK_SUCCESS) { return retval; }

    SUNLogExtraDebugVec(ARK_LOGGER, "embedded solution", ark_mem->ycur,
                        "y_embedded(:) =");

    /* Swap back ark_mem->ycur with ark_mem->tempv4, and reset the inner integrator */
    tmp             = ark_mem->ycur;
    ark_mem->ycur   = ark_mem->tempv4;
    ark_mem->tempv4 = tmp;
    retval = mriStepInnerStepper_Reset(step_mem->stepper, t0, ark_mem->ycur);
    if (retval != ARK_SUCCESS)
    {
      SUNLogInfo(ARK_LOGGER, "end-compute-embedding",
                 "status = failed reset, retval = %i", retval);
      arkProcessError(ark_mem, ARK_INNERSTEP_FAIL, __LINE__, __func__, __FILE__,
                      "Unable to reset the inner stepper");
      return (ARK_INNERSTEP_FAIL);
    }

    SUNLogInfo(ARK_LOGGER, "end-compute-embedding", "status = success");
  }

  /* Compute final stage (for evolved solution), along with error estimate */
  {
    is = step_mem->stages - 1;

    /* Set relevant stage times (including desired stage time for implicit solves) */
    t0 = ark_mem->tn + step_mem->MRIC->c[is - 1] * ark_mem->h;
    tf = ark_mem->tcur = ark_mem->tn + ark_mem->h;

    SUNLogInfo(ARK_LOGGER, "begin-stage",
               "stage = %i, stage type = %d, tcur = %" RSYM, is,
               step_mem->stagetypes[is], ark_mem->tcur);

    /* Determine final stage type, and call corresponding routine; the
       vector ark_mem->ycur stores the previous stage solution on input, and
       should store the result of this stage solution on output. */
    switch (step_mem->stagetypes[is])
    {
    case (MRISTAGE_ERK_FAST):
      retval = mriStep_ComputeInnerForcing(ark_mem, step_mem, is, t0, tf);
      if (retval != ARK_SUCCESS)
      {
        SUNLogInfo(ARK_LOGGER, "end-stage",
                   "status = failed forcing computation, retval = %i", retval);
        return retval;
      }
      retval = mriStep_StageERKFast(ark_mem, step_mem, t0, tf, ark_mem->ycur,
                                    ark_mem->tempv2, need_inner_dsm);
      if (retval != ARK_SUCCESS)
      {
        *nflagPtr = CONV_FAIL;
        SUNLogInfo(ARK_LOGGER, "end-stage",
                   "status = failed fast ERK stage, retval = %i", retval);
      }
      break;
    case (MRISTAGE_ERK_NOFAST):
      retval = mriStep_StageERKNoFast(ark_mem, step_mem, is);
      SUNLogInfoIf(retval != 0, ARK_LOGGER, "end-stage",
                   "status = failed ERK stage, retval = %i", retval);
      break;
    case (MRISTAGE_DIRK_NOFAST):
      retval = mriStep_StageDIRKNoFast(ark_mem, step_mem, is, nflagPtr);
      SUNLogInfoIf(retval != 0, ARK_LOGGER, "end-stage",
                   "status = failed DIRK stage, retval = %i", retval);
      break;
    case (MRISTAGE_DIRK_FAST):
      retval = mriStep_StageDIRKFast(ark_mem, step_mem, is, nflagPtr);
      SUNLogInfoIf(retval != 0, ARK_LOGGER, "end-stage",
                   "status = failed fast DIRK stage, retval = %i", retval);
      break;
    case (MRISTAGE_STIFF_ACC): retval = ARK_SUCCESS; break;
    }
    if (retval != ARK_SUCCESS) { return retval; }

    SUNLogExtraDebugVec(ARK_LOGGER, "slow stage", ark_mem->ycur, "z_%i(:) =", is);

    /* apply user-supplied stage postprocessing function (if supplied) */
    if ((ark_mem->ProcessStage != NULL) &&
        (step_mem->stagetypes[is] != MRISTAGE_STIFF_ACC))
    {
      retval = ark_mem->ProcessStage(ark_mem->tcur, ark_mem->ycur,
                                     ark_mem->user_data);
      if (retval != 0)
      {
        SUNLogInfo(ARK_LOGGER, "end-stage",
                   "status = failed postprocess stage, retval = %i", retval);
        return (ARK_POSTPROCESS_STAGE_FAIL);
      }
    }

    /* conditionally reset the inner integrator with the modified stage solution */
    if (step_mem->stagetypes[is] != MRISTAGE_STIFF_ACC)
    {
      if ((step_mem->stagetypes[is] != MRISTAGE_ERK_FAST) ||
          (ark_mem->ProcessStage != NULL))
      {
        retval = mriStepInnerStepper_Reset(step_mem->stepper, tf, ark_mem->ycur);
        if (retval != ARK_SUCCESS)
        {
          SUNLogInfo(ARK_LOGGER, "end-stage",
                     "status = failed reset, retval = %i", retval);
          arkProcessError(ark_mem, ARK_INNERSTEP_FAIL, __LINE__, __func__,
                          __FILE__, "Unable to reset the inner stepper");
          return (ARK_INNERSTEP_FAIL);
        }
      }
    }

    /* Compute temporal error estimate via difference between step
       solution and embedding, store in ark_mem->tempv1, and take norm. */
    if (do_embedding)
    {
      N_VLinearSum(ONE, ark_mem->tempv4, -ONE, ark_mem->ycur, ark_mem->tempv1);
      *dsmPtr = N_VWrmsNorm(ark_mem->tempv1, ark_mem->ewt);
    }

    SUNLogInfo(ARK_LOGGER, "end-stage", "status = success");

  } /* loop over stages */

  SUNLogExtraDebugVec(ARK_LOGGER, "updated solution", ark_mem->ycur, "ycur(:) =");

  return (ARK_SUCCESS);
}

/*---------------------------------------------------------------
  mriStep_TakeStepMRISR:

  This routine performs a single MRISR step.

  The vector ark_mem->yn holds the previous time-step solution
  on input, and the vector ark_mem->ycur should hold the result
  of this step on output.

  If timestep adaptivity is enabled, this routine also computes
  the error estimate y-ytilde, where ytilde is the
  embedded solution, and the norm weights come from ark_ewt.
  This estimate is stored in ark_mem->tempv1, in case the calling
  routine wishes to examine the error locations.

  The output variable dsmPtr should contain a scalar-valued
  estimate of the temporal error from this step, ||y-ytilde||_WRMS
  if timestep adaptivity is enabled; otherwise it should be 0.

  The input/output variable nflagPtr is used to gauge convergence
  of any algebraic solvers within the step.  At the start of a new
  time step, this will initially have the value FIRST_CALL.  On
  return from this function, nflagPtr should have a value:
            0 => algebraic solve completed successfully
           >0 => solve did not converge at this step size
                 (but may with a smaller stepsize)
           <0 => solve encountered an unrecoverable failure
  Since the fast-scale evolution could be considered a different
  type of "algebraic solver", we similarly report any fast-scale
  evolution error as a recoverable nflagPtr value.

  The return value from this routine is:
            0 => step completed successfully
           >0 => step encountered recoverable failure;
                 reduce step and retry (if possible)
           <0 => step encountered unrecoverable failure
  ---------------------------------------------------------------*/
int mriStep_TakeStepMRISR(ARKodeMem ark_mem, sunrealtype* dsmPtr, int* nflagPtr)
{
  ARKodeMRIStepMem step_mem;          /* outer stepper memory       */
  int stage, j;                       /* stage indices              */
  int retval;                         /* reusable return flag       */
  N_Vector ytilde;                    /* embedded solution          */
  N_Vector ytemp;                     /* temporary vector           */
  SUNAdaptController_Type adapt_type; /* timestep adaptivity type   */
  sunbooleantype embedding;           /* flag indicating embedding  */
  sunbooleantype solution;            /*   or solution stages       */
  sunbooleantype impl_corr;           /* is slow correct. implicit? */
  sunrealtype cstage;                 /* current stage abscissa     */
  sunbooleantype need_inner_dsm;
  sunbooleantype nested_mri;
  int nvec, max_stages;
  const sunrealtype tol = SUN_RCONST(100.0) * SUN_UNIT_ROUNDOFF;

  /* access the MRIStep mem structure */
  retval = mriStep_AccessStepMem(ark_mem, __func__, &step_mem);
  if (retval != ARK_SUCCESS) { return (retval); }

  /* initialize algebraic solver convergence flag to success;
     error estimate to zero */
  *nflagPtr = ARK_SUCCESS;
  *dsmPtr   = ZERO;

  /* set N_Vector shortcuts */
  ytilde = ark_mem->tempv4;
  ytemp  = ark_mem->tempv2;

  /* if MRI adaptivity is enabled: reset fast accumulated error,
     and send appropriate control parameter to the fast integrator */
  adapt_type     = SUNAdaptController_GetType(ark_mem->hadapt_mem->hcontroller);
  need_inner_dsm = SUNFALSE;
  if (adapt_type == SUN_ADAPTCONTROLLER_MRI_H_TOL)
  {
    need_inner_dsm      = SUNTRUE;
    step_mem->inner_dsm = ZERO;
    retval = mriStepInnerStepper_ResetAccumulatedError(step_mem->stepper);
    if (retval != ARK_SUCCESS)
    {
      arkProcessError(ark_mem, ARK_INNERSTEP_FAIL, __LINE__, __func__, __FILE__,
                      "Unable to reset the inner stepper error estimate");
      return (ARK_INNERSTEP_FAIL);
    }
    retval = mriStepInnerStepper_SetRTol(step_mem->stepper,
                                         step_mem->inner_rtol_factor *
                                           ark_mem->reltol);
    if (retval != ARK_SUCCESS)
    {
      arkProcessError(ark_mem, ARK_INNERSTEP_FAIL, __LINE__, __func__, __FILE__,
                      "Unable to set the inner stepper tolerance");
      return (ARK_INNERSTEP_FAIL);
    }
  }

  /* for adaptive computations, reset the inner integrator to the beginning of this step */
  if (!ark_mem->fixedstep)
  {
    retval = mriStepInnerStepper_Reset(step_mem->stepper, ark_mem->tn,
                                       ark_mem->yn);
    if (retval != ARK_SUCCESS)
    {
      arkProcessError(ark_mem, ARK_INNERSTEP_FAIL, __LINE__, __func__, __FILE__,
                      "Unable to reset the inner stepper");
      return (ARK_INNERSTEP_FAIL);
    }
  }

  SUNLogInfo(ARK_LOGGER, "begin-stage",
             "stage = 0, stage type = %d, tcur = %" RSYM, MRISTAGE_FIRST,
             ark_mem->tcur);
  SUNLogExtraDebugVec(ARK_LOGGER, "slow stage", ark_mem->ycur, "z_0(:) =");

  /* Evaluate the slow RHS functions if needed. NOTE: we decide between calling the
     full RHS function (if ark_mem->fn is non-NULL and MRIStep is not an inner
     integrator) versus just updating the stored values of Fse[0] and Fsi[0].  In
     either case, we use ARK_FULLRHS_START mode because MRISR methods do not
     evaluate the RHS functions at the end of the time step (so nothing can be
     leveraged). */
  nested_mri = step_mem->expforcing || step_mem->impforcing;
  if (ark_mem->fn == NULL || nested_mri)
  {
    retval = mriStep_UpdateF0(ark_mem, step_mem, ark_mem->tn, ark_mem->yn,
                              ARK_FULLRHS_START);
    if (retval)
    {
      SUNLogInfo(ARK_LOGGER, "end-stage",
                 "status = failed update F0 eval, retval = %i", retval);
      return ARK_RHSFUNC_FAIL;
    }

    /* For a nested MRI configuration we might still need fn to create a predictor
       but it should be fn only for the current nesting level which is why we use
       UpdateF0 in this case rather than FullRHS */
    if (ark_mem->fn != NULL && nested_mri && step_mem->implicit_rhs)
    {
      if (step_mem->implicit_rhs && step_mem->explicit_rhs)
      {
        N_VLinearSum(ONE, step_mem->Fsi[0], ONE, step_mem->Fse[0], ark_mem->fn);
      }
      else { N_VScale(ONE, step_mem->Fsi[0], ark_mem->fn); }
    }
  }
  if (ark_mem->fn != NULL && !ark_mem->fn_is_current)
  {
    retval = mriStep_FullRHS(ark_mem, ark_mem->tn, ark_mem->yn, ark_mem->fn,
                             ARK_FULLRHS_START);
    if (retval)
    {
      SUNLogInfo(ARK_LOGGER, "end-stage",
                 "status = failed full rhs eval, retval = %i", retval);
      return ARK_RHSFUNC_FAIL;
    }
  }
  ark_mem->fn_is_current = SUNTRUE;

  SUNLogExtraDebugVecIf(step_mem->explicit_rhs, ARK_LOGGER, "slow explicit RHS",
                        step_mem->Fse[0], "Fse_0(:) =");
  SUNLogExtraDebugVecIf(step_mem->implicit_rhs, ARK_LOGGER, "slow implicit RHS",
                        step_mem->Fsi[0], "Fsi_0(:) =");
  SUNLogInfo(ARK_LOGGER, "end-stage", "status = success");

  /* combine both RHS into FSE for ImEx problems, since MRISR fast forcing function
     only depends on Omega coefficients  */
  if (step_mem->implicit_rhs && step_mem->explicit_rhs)
  {
    N_VLinearSum(ONE, step_mem->Fse[0], ONE, step_mem->Fsi[0], step_mem->Fse[0]);
  }

  /* The first stage is the previous time-step solution, so its RHS
     is the [already-computed] slow RHS from the start of the step */

  /* Determine how many stages will be needed */
  max_stages = (ark_mem->fixedstep &&
                (ark_mem->AccumErrorType == ARK_ACCUMERROR_NONE))
                 ? step_mem->stages
                 : step_mem->stages + 1;

  /* Loop over stages */
  for (stage = 1; stage < max_stages; stage++)
  {
    /* Determine if this is an "embedding" or "solution" stage */
    solution  = (stage == step_mem->stages - 1);
    embedding = (stage == step_mem->stages);

    /* Set initial condition for this stage */
    N_VScale(ONE, ark_mem->yn, ark_mem->ycur);

    /* Set current stage abscissa */
    cstage = (embedding) ? ONE : step_mem->MRIC->c[stage];

    SUNLogInfo(ARK_LOGGER, "begin-stage",
               "stage = %i, stage type = %d, tcur = %" RSYM, stage,
               MRISTAGE_ERK_FAST, ark_mem->tn + cstage * ark_mem->h);

    /* Compute forcing function for inner solver */
    retval = mriStep_ComputeInnerForcing(ark_mem, step_mem, stage, ark_mem->tn,
                                         ark_mem->tn + cstage * ark_mem->h);
    if (retval != ARK_SUCCESS)
    {
      SUNLogInfo(ARK_LOGGER, "end-stage",
                 "status = failed forcing computation, retval = %i", retval);
      return retval;
    }

    /* Reset the inner stepper on all but the first stage due to
       "stage-restart" structure */
    if (stage > 1)
    {
      retval = mriStepInnerStepper_Reset(step_mem->stepper, ark_mem->tn,
                                         ark_mem->ycur);
      if (retval != ARK_SUCCESS)
      {
        SUNLogInfo(ARK_LOGGER, "end-stage",
                   "status = failed reset, retval = %i", retval);
        arkProcessError(ark_mem, ARK_INNERSTEP_FAIL, __LINE__, __func__,
                        __FILE__, "Unable to reset the inner stepper");
        return (ARK_INNERSTEP_FAIL);
      }
    }

    /* Evolve fast IVP for this stage, potentially get inner dsm on
       all non-embedding stages */
    retval = mriStep_StageERKFast(ark_mem, step_mem, ark_mem->tn,
                                  ark_mem->tn + cstage * ark_mem->h,
                                  ark_mem->ycur, ytemp,
                                  need_inner_dsm && !embedding);
    if (retval != ARK_SUCCESS)
    {
      *nflagPtr = CONV_FAIL;
      SUNLogInfo(ARK_LOGGER, "end-stage",
                 "status = failed fast ERK stage, retval = %i", retval);
      return retval;
    }

    /* set current stage time for implicit correction, postprocessing
       and RHS calls */
    ark_mem->tcur = ark_mem->tn + cstage * ark_mem->h;

    /* perform MRISR slow/implicit correction */
    impl_corr = SUNFALSE;
    if (step_mem->implicit_rhs)
    {
      /* determine whether implicit RHS correction will require an implicit solve */
      impl_corr = SUNRabs(step_mem->MRIC->G[0][stage][stage]) > tol;

      /* perform implicit solve for correction */
      if (impl_corr)
      {
        /* store current stage index (for an "embedded" stage, subtract 1) */
        step_mem->istage = (stage == step_mem->stages) ? stage - 1 : stage;

        /* Call predictor for current stage solution (result placed in zpred) */
        retval = mriStep_Predict(ark_mem, step_mem->istage, step_mem->zpred);
        if (retval != ARK_SUCCESS)
        {
          SUNLogInfo(ARK_LOGGER, "end-stage",
                     "status = failed predict, retval = %i", retval);
          return (retval);
        }

        /* If a user-supplied predictor routine is provided, call that here
           Note that mriStep_Predict is *still* called, so this user-supplied
           routine can just "clean up" the built-in prediction, if desired. */
        if (step_mem->stage_predict)
        {
          retval = step_mem->stage_predict(ark_mem->tcur, step_mem->zpred,
                                           ark_mem->user_data);

          SUNLogInfoIf(retval != 0, ARK_LOGGER, "end-stage",
                       "status = failed predict, retval = %i", retval);
          if (retval < 0) { return (ARK_USER_PREDICT_FAIL); }
          if (retval > 0) { return (TRY_AGAIN); }
        }

        SUNLogExtraDebugVec(ARK_LOGGER, "predictor", step_mem->zpred,
                            "zpred(:) =");

        /* fill sdata with explicit contributions to correction */
        step_mem->cvals[0] = ONE;
        step_mem->Xvecs[0] = ark_mem->ycur;
        step_mem->cvals[1] = -ONE;
        step_mem->Xvecs[1] = step_mem->zpred;
        for (j = 0; j < stage; j++)
        {
          step_mem->cvals[j + 2] = ark_mem->h * step_mem->MRIC->G[0][stage][j];
          step_mem->Xvecs[j + 2] = step_mem->Fsi[j];
        }
        retval = N_VLinearCombination(stage + 2, step_mem->cvals,
                                      step_mem->Xvecs, step_mem->sdata);
        if (retval != 0)
        {
          SUNLogInfo(ARK_LOGGER, "end-stage",
                     "status = failed vector op, retval = %i", retval);
          return (ARK_VECTOROP_ERR);
        }

        SUNLogExtraDebugVec(ARK_LOGGER, "rhs data", step_mem->sdata,
                            "sdata(:) =");

        /* Update gamma for implicit solver */
        step_mem->gamma = ark_mem->h * step_mem->MRIC->G[0][stage][stage];
        if (ark_mem->firststage) { step_mem->gammap = step_mem->gamma; }
        step_mem->gamrat =
          (ark_mem->firststage) ? ONE : step_mem->gamma / step_mem->gammap;

        /* perform implicit solve (result is stored in ark_mem->ycur); return
           with positive value on anything but success */
        *nflagPtr = mriStep_Nls(ark_mem, *nflagPtr);
        if (*nflagPtr != ARK_SUCCESS)
        {
          SUNLogInfo(ARK_LOGGER, "end-stage",
                     "status = failed solve, nflag = %i", *nflagPtr);
          return (TRY_AGAIN);
        }
      }
      /* perform explicit update for correction */
      else
      {
        step_mem->cvals[0] = ONE;
        step_mem->Xvecs[0] = ark_mem->ycur;
        for (j = 0; j < stage; j++)
        {
          step_mem->cvals[j + 1] = ark_mem->h * step_mem->MRIC->G[0][stage][j];
          step_mem->Xvecs[j + 1] = step_mem->Fsi[j];
        }
        retval = N_VLinearCombination(stage + 1, step_mem->cvals,
                                      step_mem->Xvecs, ark_mem->ycur);
        if (retval != 0)
        {
          SUNLogInfo(ARK_LOGGER, "end-stage",
                     "status = failed vector op, retval = %i", retval);
          return (ARK_VECTOROP_ERR);
        }
      }
    }

    SUNLogExtraDebugVec(ARK_LOGGER, "slow stage", ark_mem->ycur,
                        "z_%i(:) =", stage);

    /* apply user-supplied stage postprocessing function (if supplied),
       and reset the inner integrator with the modified stage solution */
    if (ark_mem->ProcessStage != NULL)
    {
      retval = ark_mem->ProcessStage(ark_mem->tcur, ark_mem->ycur,
                                     ark_mem->user_data);
      if (retval != 0)
      {
        SUNLogInfo(ARK_LOGGER, "end-stage",
                   "status = failed postprocess stage, retval = %i", retval);
        return (ARK_POSTPROCESS_STAGE_FAIL);
      }
      retval = mriStepInnerStepper_Reset(step_mem->stepper, ark_mem->tcur,
                                         ark_mem->ycur);
      if (retval != ARK_SUCCESS)
      {
        SUNLogInfo(ARK_LOGGER, "end-stage",
                   "status = failed reset, retval = %i", retval);
        arkProcessError(ark_mem, ARK_INNERSTEP_FAIL, __LINE__, __func__,
                        __FILE__, "Unable to reset the inner stepper");
        return (ARK_INNERSTEP_FAIL);
      }
    }

    /* Compute updated slow RHS (except for final solution or embedding) */
    if ((!solution) && (!embedding))
    {
      /* store explicit slow rhs */
      if (step_mem->explicit_rhs)
      {
        retval = step_mem->fse(ark_mem->tcur, ark_mem->ycur,
                               step_mem->Fse[stage], ark_mem->user_data);
        step_mem->nfse++;

        SUNLogExtraDebugVec(ARK_LOGGER, "slow explicit RHS",
                            step_mem->Fse[stage], "Fse_%i(:) =", stage);
        SUNLogInfoIf(retval != 0, ARK_LOGGER, "end-stage",
                     "status = failed explicit rhs eval, retval = %i", retval);

        if (retval < 0) { return (ARK_RHSFUNC_FAIL); }
        if (retval > 0) { return (ARK_UNREC_RHSFUNC_ERR); }

        /* Add external forcing to Fse[stage], if applicable */
        if (step_mem->expforcing)
        {
          step_mem->cvals[0] = ONE;
          step_mem->Xvecs[0] = step_mem->Fse[stage];
          nvec               = 1;
          mriStep_ApplyForcing(step_mem, ark_mem->tcur, ONE, &nvec);
          N_VLinearCombination(nvec, step_mem->cvals, step_mem->Xvecs,
                               step_mem->Fse[stage]);
        }
      }

      /* store implicit slow rhs */
      if (step_mem->implicit_rhs)
      {
        if (!step_mem->deduce_rhs || !impl_corr)
        {
          retval = step_mem->fsi(ark_mem->tcur, ark_mem->ycur,
                                 step_mem->Fsi[stage], ark_mem->user_data);
          step_mem->nfsi++;

          SUNLogExtraDebugVec(ARK_LOGGER, "slow implicit RHS",
                              step_mem->Fsi[stage], "Fsi_%i(:) =", stage);
          SUNLogInfoIf(retval != 0, ARK_LOGGER, "end-stage",
                       "status = failed implicit rhs eval, retval = %i", retval);

          if (retval < 0) { return (ARK_RHSFUNC_FAIL); }
          if (retval > 0) { return (ARK_UNREC_RHSFUNC_ERR); }

          /* Add external forcing to Fsi[stage], if applicable */
          if (step_mem->impforcing)
          {
            step_mem->cvals[0] = ONE;
            step_mem->Xvecs[0] = step_mem->Fsi[stage];
            nvec               = 1;
            mriStep_ApplyForcing(step_mem, ark_mem->tcur, ONE, &nvec);
            N_VLinearCombination(nvec, step_mem->cvals, step_mem->Xvecs,
                                 step_mem->Fsi[stage]);
          }
        }
        else
        {
          N_VLinearSum(ONE / step_mem->gamma, step_mem->zcor,
                       -ONE / step_mem->gamma, step_mem->sdata,
                       step_mem->Fsi[stage]);

          SUNLogExtraDebugVec(ARK_LOGGER, "slow implicit RHS",
                              step_mem->Fsi[stage], "Fsi_%i(:) =", stage);
        }
      }

      /* combine both RHS into Fse for ImEx problems since
         fast forcing function only depends on Omega coefficients */
      if (step_mem->implicit_rhs && step_mem->explicit_rhs)
      {
        N_VLinearSum(ONE, step_mem->Fse[stage], ONE, step_mem->Fsi[stage],
                     step_mem->Fse[stage]);
      }
    }

    /* If this is the solution stage, archive for error estimation */
    if (solution) { N_VScale(ONE, ark_mem->ycur, ytilde); }

    SUNLogInfo(ARK_LOGGER, "end-stage", "status = success");

  } /* loop over stages */

  /* if temporal error estimation is enabled: compute estimate via difference between
     step solution and embedding, store in ark_mem->tempv1, store norm in dsmPtr, and
     copy solution back to ycur */
  if (!ark_mem->fixedstep || (ark_mem->AccumErrorType != ARK_ACCUMERROR_NONE))
  {
    N_VLinearSum(ONE, ytilde, -ONE, ark_mem->ycur, ark_mem->tempv1);
    *dsmPtr = N_VWrmsNorm(ark_mem->tempv1, ark_mem->ewt);
    N_VScale(ONE, ytilde, ark_mem->ycur);
  }

  SUNLogExtraDebugVec(ARK_LOGGER, "updated solution", ark_mem->ycur, "ycur(:) =");

  return (ARK_SUCCESS);
}

/*---------------------------------------------------------------
  mriStep_TakeStepMERK:

  This routine performs a single MERK step.

  The vector ark_mem->yn holds the previous time-step solution
  on input, and the vector ark_mem->ycur should hold the result
  of this step on output.

  If timestep adaptivity is enabled, this routine also computes
  the error estimate y-ytilde, where ytilde is the
  embedded solution, and the norm weights come from ark_ewt.
  This estimate is stored in ark_mem->tempv1, in case the calling
  routine wishes to examine the error locations.

  The output variable dsmPtr should contain a scalar-valued
  estimate of the temporal error from this step, ||y-ytilde||_WRMS
  if timestep adaptivity is enabled; otherwise it should be 0.

  The input/output variable nflagPtr is used to gauge convergence
  of any algebraic solvers within the step.  At the start of a new
  time step, this will initially have the value FIRST_CALL.  On
  return from this function, nflagPtr should have a value:
            0 => algebraic solve completed successfully
           >0 => solve did not converge at this step size
                 (but may with a smaller stepsize)
           <0 => solve encountered an unrecoverable failure
  Since the fast-scale evolution could be considered a different
  type of "algebraic solver", we similarly report any fast-scale
  evolution error as a recoverable nflagPtr value.

  The return value from this routine is:
            0 => step completed successfully
           >0 => step encountered recoverable failure;
                 reduce step and retry (if possible)
           <0 => step encountered unrecoverable failure
  ---------------------------------------------------------------*/
int mriStep_TakeStepMERK(ARKodeMem ark_mem, sunrealtype* dsmPtr, int* nflagPtr)
{
  ARKodeMRIStepMem step_mem;          /* outer stepper memory       */
  int ig;                             /* current stage group index  */
  int is;                             /* stage index in group       */
  int stage, nextstage;               /* current/next stages        */
  int retval;                         /* reusable return flag       */
  N_Vector ytilde;                    /* embedded solution          */
  N_Vector ytemp;                     /* temporary vector           */
  SUNAdaptController_Type adapt_type; /* timestep adaptivity type   */
  sunrealtype t0, tf;                 /* start/end of each stage    */
  sunbooleantype embedding;           /* flag indicating embedding  */
  sunbooleantype solution;            /*   or solution stages       */
  sunrealtype cstage;                 /* current stage abscissa     */
  sunbooleantype need_inner_dsm;
  sunbooleantype nested_mri;
  int nvec;

  /* access the MRIStep mem structure */
  retval = mriStep_AccessStepMem(ark_mem, __func__, &step_mem);
  if (retval != ARK_SUCCESS) { return (retval); }

  /* initialize algebraic solver convergence flag to success;
     error estimate to zero */
  *nflagPtr = ARK_SUCCESS;
  *dsmPtr   = ZERO;

  /* set N_Vector shortcuts */
  ytilde = ark_mem->tempv4;
  ytemp  = ark_mem->tempv2;

  /* initial time for step */
  t0 = ark_mem->tn;

  /* if MRI adaptivity is enabled: reset fast accumulated error,
     and send appropriate control parameter to the fast integrator */
  adapt_type     = SUNAdaptController_GetType(ark_mem->hadapt_mem->hcontroller);
  need_inner_dsm = SUNFALSE;
  if (adapt_type == SUN_ADAPTCONTROLLER_MRI_H_TOL)
  {
    need_inner_dsm      = SUNTRUE;
    step_mem->inner_dsm = ZERO;
    retval = mriStepInnerStepper_ResetAccumulatedError(step_mem->stepper);
    if (retval != ARK_SUCCESS)
    {
      arkProcessError(ark_mem, ARK_INNERSTEP_FAIL, __LINE__, __func__, __FILE__,
                      "Unable to reset the inner stepper error estimate");
      return (ARK_INNERSTEP_FAIL);
    }
    retval = mriStepInnerStepper_SetRTol(step_mem->stepper,
                                         step_mem->inner_rtol_factor *
                                           ark_mem->reltol);
    if (retval != ARK_SUCCESS)
    {
      arkProcessError(ark_mem, ARK_INNERSTEP_FAIL, __LINE__, __func__, __FILE__,
                      "Unable to set the inner stepper tolerance");
      return (ARK_INNERSTEP_FAIL);
    }
  }

  /* for adaptive computations, reset the inner integrator to the beginning of this step */
  if (!ark_mem->fixedstep)
  {
    retval = mriStepInnerStepper_Reset(step_mem->stepper, t0, ark_mem->yn);
    if (retval != ARK_SUCCESS)
    {
      arkProcessError(ark_mem, ARK_INNERSTEP_FAIL, __LINE__, __func__, __FILE__,
                      "Unable to reset the inner stepper");
      return (ARK_INNERSTEP_FAIL);
    }
  }

  SUNLogInfo(ARK_LOGGER, "begin-stage",
             "stage = 0, stage type = %d, tcur = %" RSYM, MRISTAGE_FIRST,
             ark_mem->tcur);
  SUNLogExtraDebugVec(ARK_LOGGER, "slow stage", ark_mem->ycur, "z_0(:) =");

  /* Evaluate the slow RHS function if needed. NOTE: we decide between calling the
     full RHS function (if ark_mem->fn is non-NULL and MRIStep is not an inner
     integrator) versus just updating the stored value of Fse[0]. In either case,
     we use ARK_FULLRHS_START mode because MERK methods do not evaluate Fse at the
     end of the time step (so nothing can be leveraged). */
  nested_mri = step_mem->expforcing || step_mem->impforcing;
  if (ark_mem->fn == NULL || nested_mri)
  {
    retval = mriStep_UpdateF0(ark_mem, step_mem, ark_mem->tn, ark_mem->yn,
                              ARK_FULLRHS_START);
    if (retval)
    {
      SUNLogInfo(ARK_LOGGER, "end-stage",
                 "status = failed update F0 eval, retval = %i", retval);
      return ARK_RHSFUNC_FAIL;
    }
  }
  else if (ark_mem->fn != NULL && !ark_mem->fn_is_current)
  {
    retval = mriStep_FullRHS(ark_mem, ark_mem->tn, ark_mem->yn, ark_mem->fn,
                             ARK_FULLRHS_START);
    if (retval)
    {
      SUNLogInfo(ARK_LOGGER, "end-stage",
                 "status = failed full rhs eval, retval = %i", retval);
      return ARK_RHSFUNC_FAIL;
    }
  }
  ark_mem->fn_is_current = SUNTRUE;

  SUNLogExtraDebugVec(ARK_LOGGER, "slow explicit RHS", step_mem->Fse[0],
                      "Fse_0(:) =");
  SUNLogInfo(ARK_LOGGER, "end-stage", "status = success");

  /* The first stage is the previous time-step solution, so its RHS
     is the [already-computed] slow RHS from the start of the step */

  /* Loop over stage groups */
  for (ig = 0; ig < step_mem->MRIC->ngroup; ig++)
  {
    SUNLogInfo(ARK_LOGGER, "begin-group", "group = %i", ig);

    /* Set up fast RHS for this stage group */
    retval = mriStep_ComputeInnerForcing(ark_mem, step_mem,
                                         step_mem->MRIC->group[ig][0],
                                         ark_mem->tn, ark_mem->tn + ark_mem->h);
    if (retval != ARK_SUCCESS)
    {
      SUNLogInfo(ARK_LOGGER, "end-group",
                 "status = failed forcing computation, retval = %i", retval);
      return (retval);
    }

    /* Set initial condition for this stage group */
    N_VScale(ONE, ark_mem->yn, ark_mem->ycur);
    t0 = ark_mem->tn;

    /* Evolve fast IVP over each subinterval in stage group */
    for (is = 0; is < step_mem->stages; is++)
    {
      /* Get stage index from group; skip to the next group if
         we've reached the end of this one */
      stage = step_mem->MRIC->group[ig][is];
      if (stage < 0) { break; }
      nextstage = -1;
      if (stage < step_mem->stages)
      {
        nextstage = step_mem->MRIC->group[ig][is + 1];
      }

      /* Determine if this is an "embedding" or "solution" stage */
      embedding = solution = SUNFALSE;
      if (ig == step_mem->MRIC->ngroup - 2)
      {
        if ((stage >= 0) && (nextstage < 0)) { embedding = SUNTRUE; }
      }
      if (ig == step_mem->MRIC->ngroup - 1)
      {
        if ((stage >= 0) && (nextstage < 0)) { solution = SUNTRUE; }
      }

      /* Skip the embedding if we're using fixed time-stepping and
         temporal error estimation is disabled */
      if (ark_mem->fixedstep && embedding &&
          (ark_mem->AccumErrorType == ARK_ACCUMERROR_NONE))
      {
        break;
      }

      /* Set current stage abscissa */
      cstage = (stage >= step_mem->stages) ? ONE : step_mem->MRIC->c[stage];

      /* Set desired output time for subinterval */
      tf = ark_mem->tn + cstage * ark_mem->h;

      SUNLogInfo(ARK_LOGGER, "begin-stage",
                 "stage = %i, stage type = %i, tcur = %" RSYM, stage,
                 step_mem->stagetypes[stage], tf);

      /* Reset the inner stepper on the first stage within all but the
         first stage group due to "stage-restart" structure */
      if ((stage > 1) && (is == 0))
      {
        retval = mriStepInnerStepper_Reset(step_mem->stepper, t0, ark_mem->ycur);
        if (retval != ARK_SUCCESS)
        {
          SUNLogInfo(ARK_LOGGER, "end-stage",
                     "status = failed reset, retval = %i", retval);
          SUNLogInfo(ARK_LOGGER, "end-group",
                     "status = failed stage computation, retval = %i", retval);
          arkProcessError(ark_mem, ARK_INNERSTEP_FAIL, __LINE__, __func__,
                          __FILE__, "Unable to reset the inner stepper");
          return (ARK_INNERSTEP_FAIL);
        }
      }

      /* Evolve fast IVP for this stage, potentially get inner dsm on all
         non-embedding stages */
      retval = mriStep_StageERKFast(ark_mem, step_mem, t0, tf, ark_mem->ycur,
                                    ytemp, need_inner_dsm && !embedding);
      if (retval != ARK_SUCCESS)
      {
        SUNLogInfo(ARK_LOGGER, "end-stage",
                   "status = failed fast ERK stage, retval = %i", retval);
        SUNLogInfo(ARK_LOGGER, "end-group",
                   "status = failed stage computation, retval = %i", retval);
        *nflagPtr = CONV_FAIL;
        return retval;
      }

      /* Update "initial time" for next stage in group */
      t0 = tf;

      /* set current stage time for postprocessing and RHS calls */
      ark_mem->tcur = tf;

      SUNLogExtraDebugVec(ARK_LOGGER, "slow stage", ark_mem->ycur,
                          "z_%i(:) =", stage);

      /* apply user-supplied stage postprocessing function (if supplied),
         and reset the inner integrator with the modified stage solution */
      if (ark_mem->ProcessStage != NULL)
      {
        retval = ark_mem->ProcessStage(ark_mem->tcur, ark_mem->ycur,
                                       ark_mem->user_data);
        if (retval != 0)
        {
          SUNLogInfo(ARK_LOGGER, "end-stage",
                     "status = failed postprocess stage, retval = %i", retval);
          SUNLogInfo(ARK_LOGGER, "end-group",
                     "status = failed stage computation, retval = %i", retval);
          return (ARK_POSTPROCESS_STAGE_FAIL);
        }

        retval = mriStepInnerStepper_Reset(step_mem->stepper, ark_mem->tcur,
                                           ark_mem->ycur);
        if (retval != ARK_SUCCESS)
        {
          SUNLogInfo(ARK_LOGGER, "end-stage",
                     "status = failed reset, retval = %i", retval);
          SUNLogInfo(ARK_LOGGER, "end-group",
                     "status = failed stage computation, retval = %i", retval);
          arkProcessError(ark_mem, ARK_INNERSTEP_FAIL, __LINE__, __func__,
                          __FILE__, "Unable to reset the inner stepper");
          return (ARK_INNERSTEP_FAIL);
        }
      }

      /* Compute updated slow RHS (except for final solution or embedding) */
      if ((!solution) && (!embedding))
      {
        /* store explicit slow rhs */
        retval = step_mem->fse(ark_mem->tcur, ark_mem->ycur,
                               step_mem->Fse[stage], ark_mem->user_data);
        step_mem->nfse++;

        SUNLogExtraDebugVec(ARK_LOGGER, "slow explicit RHS",
                            step_mem->Fse[stage], "Fse_%i(:) =", stage);
        SUNLogInfoIf(retval != 0, ARK_LOGGER, "end-stage",
                     "status = failed explicit rhs eval, retval = %i", retval);
        SUNLogInfoIf(retval != 0, ARK_LOGGER, "end-group",
                     "status = failed stage computation, retval = %i", retval);

        if (retval < 0) { return (ARK_RHSFUNC_FAIL); }
        if (retval > 0) { return (ARK_UNREC_RHSFUNC_ERR); }

        /* Add external forcing to Fse[stage], if applicable */
        if (step_mem->expforcing)
        {
          step_mem->cvals[0] = ONE;
          step_mem->Xvecs[0] = step_mem->Fse[stage];
          nvec               = 1;
          mriStep_ApplyForcing(step_mem, ark_mem->tcur, ONE, &nvec);
          N_VLinearCombination(nvec, step_mem->cvals, step_mem->Xvecs,
                               step_mem->Fse[stage]);
        }
      }

      /* If this is the embedding stage, archive solution for error estimation */
      if (embedding) { N_VScale(ONE, ark_mem->ycur, ytilde); }

      SUNLogInfo(ARK_LOGGER, "end-stage", "status = success");

    } /* loop over stages */

    SUNLogInfo(ARK_LOGGER, "end-group", "status = success");

  } /* loop over stage groups */

  SUNLogExtraDebugVec(ARK_LOGGER, "updated solution", ark_mem->ycur, "ycur(:) =");

  /* if temporal error estimation is enabled: compute estimate via difference between
     step solution and embedding, store in ark_mem->tempv1, and store norm in dsmPtr */
  if (!ark_mem->fixedstep || (ark_mem->AccumErrorType != ARK_ACCUMERROR_NONE))
  {
    N_VLinearSum(ONE, ytilde, -ONE, ark_mem->ycur, ark_mem->tempv1);
    *dsmPtr = N_VWrmsNorm(ark_mem->tempv1, ark_mem->ewt);
  }

  return (ARK_SUCCESS);
}

/*===============================================================
  Internal utility routines
  ===============================================================*/

/*---------------------------------------------------------------
  mriStep_AccessARKODEStepMem:

  Shortcut routine to unpack ark_mem and step_mem structures from
  void* pointer.  If either is missing it returns ARK_MEM_NULL.
  ---------------------------------------------------------------*/
int mriStep_AccessARKODEStepMem(void* arkode_mem, const char* fname,
                                ARKodeMem* ark_mem, ARKodeMRIStepMem* step_mem)
{
  /* access ARKodeMem structure */
  if (arkode_mem == NULL)
  {
    arkProcessError(NULL, ARK_MEM_NULL, __LINE__, fname, __FILE__,
                    MSG_ARK_NO_MEM);
    return (ARK_MEM_NULL);
  }
  *ark_mem = (ARKodeMem)arkode_mem;

  /* access ARKodeMRIStepMem structure */
  if ((*ark_mem)->step_mem == NULL)
  {
    arkProcessError(*ark_mem, ARK_MEM_NULL, __LINE__, fname, __FILE__,
                    MSG_MRISTEP_NO_MEM);
    return (ARK_MEM_NULL);
  }
  *step_mem = (ARKodeMRIStepMem)(*ark_mem)->step_mem;
  return (ARK_SUCCESS);
}

/*---------------------------------------------------------------
  mriStep_AccessStepMem:

  Shortcut routine to unpack step_mem structure from ark_mem.
  If missing it returns ARK_MEM_NULL.
  ---------------------------------------------------------------*/
int mriStep_AccessStepMem(ARKodeMem ark_mem, const char* fname,
                          ARKodeMRIStepMem* step_mem)
{
  /* access ARKodeMRIStepMem structure */
  if (ark_mem->step_mem == NULL)
  {
    arkProcessError(ark_mem, ARK_MEM_NULL, __LINE__, fname, __FILE__,
                    MSG_MRISTEP_NO_MEM);
    return (ARK_MEM_NULL);
  }
  *step_mem = (ARKodeMRIStepMem)ark_mem->step_mem;
  return (ARK_SUCCESS);
}

/*---------------------------------------------------------------
  mriStep_CheckNVector:

  This routine checks if all required vector operations are
  present.  If any of them is missing it returns SUNFALSE.
  ---------------------------------------------------------------*/
sunbooleantype mriStep_CheckNVector(N_Vector tmpl)
{
  if ((tmpl->ops->nvclone == NULL) || (tmpl->ops->nvdestroy == NULL) ||
      (tmpl->ops->nvlinearsum == NULL) || (tmpl->ops->nvconst == NULL) ||
      (tmpl->ops->nvscale == NULL) || (tmpl->ops->nvwrmsnorm == NULL))
  {
    return (SUNFALSE);
  }
  return (SUNTRUE);
}

/*---------------------------------------------------------------
  mriStep_SetCoupling

  This routine determines the MRI method to use, based on the
  desired accuracy and fixed/adaptive time stepping choice.
  ---------------------------------------------------------------*/
int mriStep_SetCoupling(ARKodeMem ark_mem)
{
  ARKodeMRIStepMem step_mem;
  sunindextype Cliw, Clrw;
  ARKODE_MRITableID table_id = ARKODE_MRI_NONE;

  /* access ARKodeMRIStepMem structure */
  if (ark_mem->step_mem == NULL)
  {
    arkProcessError(ark_mem, ARK_MEM_NULL, __LINE__, __func__, __FILE__,
                    MSG_MRISTEP_NO_MEM);
    return (ARK_MEM_NULL);
  }
  step_mem = (ARKodeMRIStepMem)ark_mem->step_mem;

  /* if coupling has already been specified, just return */
  if (step_mem->MRIC != NULL) { return (ARK_SUCCESS); }

  /* select method based on order and type */
  if (ark_mem->fixedstep) /**** fixed-step methods ****/
  {
    if (step_mem->implicit_rhs && step_mem->explicit_rhs) /**** ImEx methods ****/
    {
      switch (step_mem->q)
      {
      case 1: table_id = MRISTEP_DEFAULT_IMEX_SD_1; break;
      case 2: table_id = MRISTEP_DEFAULT_IMEX_SD_2; break;
      case 3: table_id = MRISTEP_DEFAULT_IMEX_SD_3; break;
      case 4: table_id = MRISTEP_DEFAULT_IMEX_SD_4; break;
      }
    }
    else if (step_mem->implicit_rhs) /**** implicit methods ****/
    {
      switch (step_mem->q)
      {
      case 1: table_id = MRISTEP_DEFAULT_IMPL_SD_1; break;
      case 2: table_id = MRISTEP_DEFAULT_IMPL_SD_2; break;
      case 3: table_id = MRISTEP_DEFAULT_IMPL_SD_3; break;
      case 4: table_id = MRISTEP_DEFAULT_IMPL_SD_4; break;
      }
    }
    else /**** explicit methods ****/
    {
      switch (step_mem->q)
      {
      case 1: table_id = MRISTEP_DEFAULT_EXPL_1; break;
      case 2: table_id = MRISTEP_DEFAULT_EXPL_2; break;
      case 3: table_id = MRISTEP_DEFAULT_EXPL_3; break;
      case 4: table_id = MRISTEP_DEFAULT_EXPL_4; break;
      case 5: table_id = MRISTEP_DEFAULT_EXPL_5_AD; break;
      }
    }
  }
  else /**** adaptive methods ****/
  {
    if (step_mem->implicit_rhs && step_mem->explicit_rhs) /**** ImEx methods ****/
    {
      switch (step_mem->q)
      {
      case 2: table_id = MRISTEP_DEFAULT_IMEX_SD_2_AD; break;
      case 3: table_id = MRISTEP_DEFAULT_IMEX_SD_3_AD; break;
      case 4: table_id = MRISTEP_DEFAULT_IMEX_SD_4_AD; break;
      }
    }
    else if (step_mem->implicit_rhs) /**** implicit methods ****/
    {
      switch (step_mem->q)
      {
      case 2: table_id = MRISTEP_DEFAULT_IMPL_SD_2; break;
      case 3: table_id = MRISTEP_DEFAULT_IMPL_SD_3; break;
      case 4: table_id = MRISTEP_DEFAULT_IMPL_SD_4; break;
      }
    }
    else /**** explicit methods ****/
    {
      switch (step_mem->q)
      {
      case 2: table_id = MRISTEP_DEFAULT_EXPL_2_AD; break;
      case 3: table_id = MRISTEP_DEFAULT_EXPL_3_AD; break;
      case 4: table_id = MRISTEP_DEFAULT_EXPL_4_AD; break;
      case 5: table_id = MRISTEP_DEFAULT_EXPL_5_AD; break;
      }
    }
  }
  if (table_id == ARKODE_MRI_NONE)
  {
    arkProcessError(ark_mem, ARK_ILL_INPUT, __LINE__, __func__,
                    __FILE__, "No MRI method is available for the requested configuration.");
    return (ARK_ILL_INPUT);
  }

  step_mem->MRIC = MRIStepCoupling_LoadTable(table_id);
  if (step_mem->MRIC == NULL)
  {
    arkProcessError(ark_mem, ARK_INVALID_TABLE, __LINE__, __func__, __FILE__,
                    "An error occurred in constructing coupling table.");
    return (ARK_INVALID_TABLE);
  }

  /* note coupling structure space requirements */
  MRIStepCoupling_Space(step_mem->MRIC, &Cliw, &Clrw);
  ark_mem->liw += Cliw;
  ark_mem->lrw += Clrw;

  /* set [redundant] stored values for stage numbers and
     method/embedding orders */
  step_mem->stages = step_mem->MRIC->stages;
  step_mem->q      = step_mem->MRIC->q;
  step_mem->p      = step_mem->MRIC->p;

  return (ARK_SUCCESS);
}

/*---------------------------------------------------------------
  mriStep_CheckCoupling

  This routine runs through the MRI coupling structure to ensure
  that it meets all necessary requirements, including:
    sorted abscissae, with c[0] = 0 and c[end] = 1
    lower-triangular (i.e., ERK or DIRK)
    all DIRK stages are solve-decoupled [temporarily]
    method order q > 0 (all)
    stages > 0 (all)

  Returns ARK_SUCCESS if it passes, ARK_INVALID_TABLE otherwise.
  ---------------------------------------------------------------*/
int mriStep_CheckCoupling(ARKodeMem ark_mem)
{
  int i, j, k;
  sunbooleantype okay;
  ARKodeMRIStepMem step_mem;
  sunrealtype Gabs, Wabs;
  const sunrealtype tol = SUN_RCONST(100.0) * SUN_UNIT_ROUNDOFF;

  /* access ARKodeMRIStepMem structure */
  if (ark_mem->step_mem == NULL)
  {
    arkProcessError(ark_mem, ARK_MEM_NULL, __LINE__, __func__, __FILE__,
                    MSG_MRISTEP_NO_MEM);
    return (ARK_MEM_NULL);
  }
  step_mem = (ARKodeMRIStepMem)ark_mem->step_mem;

  /* check that stages > 0 */
  if (step_mem->MRIC->stages < 1)
  {
    arkProcessError(ark_mem, ARK_INVALID_TABLE, __LINE__, __func__, __FILE__,
                    "stages < 1!");
    return (ARK_INVALID_TABLE);
  }

  /* check that method order q > 0 */
  if (step_mem->MRIC->q < 1)
  {
    arkProcessError(ark_mem, ARK_INVALID_TABLE, __LINE__, __func__, __FILE__,
                    "method order < 1");
    return (ARK_INVALID_TABLE);
  }

  /* check that embedding order p > 0 (if adaptive) */
  if ((step_mem->MRIC->p < 1) && (!ark_mem->fixedstep))
  {
    arkProcessError(ark_mem, ARK_INVALID_TABLE, __LINE__, __func__, __FILE__,
                    "embedding order < 1");
    return (ARK_INVALID_TABLE);
  }

  /* Check that coupling table has compatible type */
  if (step_mem->implicit_rhs && step_mem->explicit_rhs &&
      (step_mem->MRIC->type != MRISTEP_IMEX) &&
      (step_mem->MRIC->type != MRISTEP_SR))
  {
    arkProcessError(ark_mem, ARK_ILL_INPUT, __LINE__, __func__, __FILE__,
                    "Invalid coupling table for an IMEX problem!");
    return (ARK_ILL_INPUT);
  }
  if (step_mem->explicit_rhs && (step_mem->MRIC->type != MRISTEP_EXPLICIT) &&
      (step_mem->MRIC->type != MRISTEP_IMEX) &&
      (step_mem->MRIC->type != MRISTEP_MERK) &&
      (step_mem->MRIC->type != MRISTEP_SR))
  {
    arkProcessError(ark_mem, ARK_ILL_INPUT, __LINE__, __func__, __FILE__,
                    "Invalid coupling table for an explicit problem!");
    return (ARK_ILL_INPUT);
  }
  if (step_mem->implicit_rhs && (step_mem->MRIC->type != MRISTEP_IMPLICIT) &&
      (step_mem->MRIC->type != MRISTEP_IMEX) &&
      (step_mem->MRIC->type != MRISTEP_SR))
  {
    arkProcessError(ark_mem, ARK_ILL_INPUT, __LINE__, __func__, __FILE__,
                    "Invalid coupling table for an implicit problem!");
    return (ARK_ILL_INPUT);
  }

  /* Check that the matrices are defined appropriately */
  if ((step_mem->MRIC->type == MRISTEP_IMEX) ||
      (step_mem->MRIC->type == MRISTEP_SR))
  {
    /* ImEx */
    if (!(step_mem->MRIC->W) || !(step_mem->MRIC->G))
    {
      arkProcessError(ark_mem, ARK_ILL_INPUT, __LINE__, __func__, __FILE__,
                      "Invalid coupling table for an IMEX problem!");
      return (ARK_ILL_INPUT);
    }
  }
  else if ((step_mem->MRIC->type == MRISTEP_EXPLICIT) ||
           (step_mem->MRIC->type == MRISTEP_MERK))
  {
    /* Explicit */
    if (!(step_mem->MRIC->W) || step_mem->MRIC->G)
    {
      arkProcessError(ark_mem, ARK_ILL_INPUT, __LINE__, __func__, __FILE__,
                      "Invalid coupling table for an explicit problem!");
      return (ARK_ILL_INPUT);
    }
  }
  else if (step_mem->MRIC->type == MRISTEP_IMPLICIT)
  {
    /* Implicit */
    if (step_mem->MRIC->W || !(step_mem->MRIC->G))
    {
      arkProcessError(ark_mem, ARK_ILL_INPUT, __LINE__, __func__, __FILE__,
                      "Invalid coupling table for an implicit problem!");
      return (ARK_ILL_INPUT);
    }
  }

  /* Check that W tables are strictly lower triangular */
  if (step_mem->MRIC->W)
  {
    Wabs = SUN_RCONST(0.0);
    for (k = 0; k < step_mem->MRIC->nmat; k++)
    {
      for (i = 0; i < step_mem->MRIC->stages; i++)
      {
        for (j = i; j < step_mem->MRIC->stages; j++)
        {
          Wabs += SUNRabs(step_mem->MRIC->W[k][i][j]);
        }
      }
    }
    if (Wabs > tol)
    {
      arkProcessError(ark_mem, ARK_INVALID_TABLE, __LINE__, __func__, __FILE__,
                      "Coupling can be up to ERK (at most)!");
      return (ARK_INVALID_TABLE);
    }
  }

  /* Check that G tables are lower triangular */
  if (step_mem->MRIC->G)
  {
    Gabs = SUN_RCONST(0.0);
    for (k = 0; k < step_mem->MRIC->nmat; k++)
    {
      for (i = 0; i < step_mem->MRIC->stages; i++)
      {
        for (j = i + 1; j < step_mem->MRIC->stages; j++)
        {
          Gabs += SUNRabs(step_mem->MRIC->G[k][i][j]);
        }
      }
    }
    if (Gabs > tol)
    {
      arkProcessError(ark_mem, ARK_INVALID_TABLE, __LINE__, __func__, __FILE__,
                      "Coupling can be up to DIRK (at most)!");
      return (ARK_INVALID_TABLE);
    }
  }

  /* Check that MERK "groups" are structured appropriately */
  if (step_mem->MRIC->type == MRISTEP_MERK)
  {
    int* group_counter = (int*)calloc(step_mem->MRIC->stages + 1, sizeof(int));
    for (i = 0; i < step_mem->MRIC->ngroup; i++)
    {
      for (j = 0; j < step_mem->MRIC->stages; j++)
      {
        k = step_mem->MRIC->group[i][j];
        if (k == -1) { break; }
        if ((k < 0) || (k > step_mem->MRIC->stages))
        {
          free(group_counter);
          arkProcessError(ark_mem, ARK_INVALID_TABLE, __LINE__, __func__,
                          __FILE__, "Invalid MERK group index!");
          return (ARK_INVALID_TABLE);
        }
        group_counter[k]++;
      }
    }
    for (i = 1; i <= step_mem->MRIC->stages; i++)
    {
      if ((group_counter[i] == 0) || (group_counter[i] > 1))
      {
        free(group_counter);
        arkProcessError(ark_mem, ARK_INVALID_TABLE, __LINE__, __func__,
                        __FILE__, "Duplicated/missing stages from MERK groups!");
        return (ARK_INVALID_TABLE);
      }
    }
    free(group_counter);
  }

  /* Check that no stage has MRISTAGE_DIRK_FAST type (for now) */
  okay = SUNTRUE;
  for (i = 0; i < step_mem->MRIC->stages; i++)
  {
    if (mriStepCoupling_GetStageType(step_mem->MRIC, i) == MRISTAGE_DIRK_FAST)
    {
      okay = SUNFALSE;
    }
  }
  if (!okay)
  {
    arkProcessError(ark_mem, ARK_INVALID_TABLE, __LINE__, __func__, __FILE__,
                    "solve-coupled DIRK stages not currently supported");
    return (ARK_INVALID_TABLE);
  }

  /* check that MRI-GARK stage times are sorted */
  if ((step_mem->MRIC->type == MRISTEP_IMPLICIT) ||
      (step_mem->MRIC->type == MRISTEP_EXPLICIT) ||
      (step_mem->MRIC->type == MRISTEP_IMEX))
  {
    okay = SUNTRUE;
    for (i = 1; i < step_mem->MRIC->stages; i++)
    {
      if ((step_mem->MRIC->c[i] - step_mem->MRIC->c[i - 1]) < -tol)
      {
        okay = SUNFALSE;
      }
    }
    if (!okay)
    {
      arkProcessError(ark_mem, ARK_INVALID_TABLE, __LINE__, __func__, __FILE__,
                      "Stage times must be sorted.");
      return (ARK_INVALID_TABLE);
    }
  }

  /* check that the first stage is just the old step solution */
  Gabs = SUNRabs(step_mem->MRIC->c[0]);
  for (k = 0; k < step_mem->MRIC->nmat; k++)
  {
    for (j = 0; j < step_mem->MRIC->stages; j++)
    {
      if (step_mem->MRIC->W) { Gabs += SUNRabs(step_mem->MRIC->W[k][0][j]); }
      if (step_mem->MRIC->G) { Gabs += SUNRabs(step_mem->MRIC->G[k][0][j]); }
    }
  }
  if (Gabs > tol)
  {
    arkProcessError(ark_mem, ARK_INVALID_TABLE, __LINE__, __func__, __FILE__,
                    "First stage must equal old solution.");
    return (ARK_INVALID_TABLE);
  }

  /* check that the last stage is at the final time */
  if (SUNRabs(ONE - step_mem->MRIC->c[step_mem->MRIC->stages - 1]) > tol)
  {
    arkProcessError(ark_mem, ARK_INVALID_TABLE, __LINE__, __func__, __FILE__,
                    "Final stage time must be equal 1.");
    return (ARK_INVALID_TABLE);
  }

  return (ARK_SUCCESS);
}

/*---------------------------------------------------------------
  mriStep_StageERKFast

  This routine performs a single MRI stage, is, with explicit
  slow time scale and fast time scale that requires evolution.

  On input, ycur is the initial condition for the fast IVP at t0.
  On output, ycur is the solution of the fast IVP at tf.
  The vector ytemp is only used if temporal adaptivity is enabled,
  and the fast error is not provided by the fast integrator.

  get_inner_dsm indicates whether this stage is one that should
  accumulate an inner temporal error estimate.
  ---------------------------------------------------------------*/
int mriStep_StageERKFast(ARKodeMem ark_mem, ARKodeMRIStepMem step_mem,
                         sunrealtype t0, sunrealtype tf, N_Vector ycur,
                         SUNDIALS_MAYBE_UNUSED N_Vector ytemp,
                         sunbooleantype get_inner_dsm)
{
  int retval;                         /* reusable return flag */
  SUNAdaptController_Type adapt_type; /* timestep adaptivity type */

  /* pre inner evolve function (if supplied) */
  if (step_mem->pre_inner_evolve)
  {
    retval = step_mem->pre_inner_evolve(t0, step_mem->stepper->forcing,
                                        step_mem->stepper->nforcing,
                                        ark_mem->user_data);
    if (retval != 0) { return (ARK_OUTERTOINNER_FAIL); }
  }

  /* Get the adaptivity type (if applicable) */
  adapt_type = (get_inner_dsm)
                 ? SUNAdaptController_GetType(ark_mem->hadapt_mem->hcontroller)
                 : SUN_ADAPTCONTROLLER_NONE;

  SUNLogInfo(ARK_LOGGER, "begin-fast-steps", "");

  /* advance inner method in time */
  retval = mriStepInnerStepper_Evolve(step_mem->stepper, t0, tf, ycur);

  SUNLogInfoIf(retval != 0, ARK_LOGGER, "end-fast-steps",
               "status = failed, retval = %i", retval);
  SUNLogInfoIf(retval == 0, ARK_LOGGER, "end-fast-steps", "status = success");

  if (retval < 0)
  {
    arkProcessError(ark_mem, ARK_INNERSTEP_FAIL, __LINE__, __func__, __FILE__,
                    "Failure when evolving the inner stepper");
    return (ARK_INNERSTEP_FAIL);
  }
  if (retval > 0)
  {
    /* increment stepper-specific counter, and decrement ARKODE-level nonlinear
       solver counter (since that will be incremented automatically by ARKODE).
       Return with "TRY_AGAIN" which should cause ARKODE to cut the step size
       and retry the step. */
    step_mem->inner_fails++;
    ark_mem->ncfn--;
    return TRY_AGAIN;
  }

  /* for normal stages (i.e., not the embedding) with MRI adaptivity enabled, get an
     estimate for the fast time scale error */
  if (get_inner_dsm)
  {
    /* if the fast integrator uses adaptive steps, retrieve the error estimate */
    if (adapt_type == SUN_ADAPTCONTROLLER_MRI_H_TOL)
    {
      retval = mriStepInnerStepper_GetAccumulatedError(step_mem->stepper,
                                                       &(step_mem->inner_dsm));
      if (retval != ARK_SUCCESS)
      {
        arkProcessError(ark_mem, ARK_INNERSTEP_FAIL, __LINE__, __func__,
                        __FILE__, "Unable to get accumulated error from the inner stepper");
        return (ARK_INNERSTEP_FAIL);
      }
    }
  }

  /* post inner evolve function (if supplied) */
  if (step_mem->post_inner_evolve)
  {
    retval = step_mem->post_inner_evolve(tf, ycur, ark_mem->user_data);
    if (retval != 0) { return (ARK_INNERTOOUTER_FAIL); }
  }

  /* return with success */
  return (ARK_SUCCESS);
}

/*---------------------------------------------------------------
  mriStep_StageERKNoFast

  This routine performs a single MRI stage with explicit slow
  time scale only (no fast time scale evolution).
  ---------------------------------------------------------------*/
int mriStep_StageERKNoFast(ARKodeMem ark_mem, ARKodeMRIStepMem step_mem, int is)
{
  int retval, j, nvec;

  /* determine effective ERK coefficients (store in Ae_row and Ai_row) */
  retval = mriStep_RKCoeffs(step_mem->MRIC, is, step_mem->stage_map,
                            step_mem->Ae_row, step_mem->Ai_row);
  if (retval != ARK_SUCCESS) { return (retval); }

  /* call fused vector operation to perform ERK update -- bound on
     j needs "SUNMIN" to handle the case of an "embedding" stage */
  step_mem->cvals[0] = ONE;
  step_mem->Xvecs[0] = ark_mem->ycur;
  nvec               = 1;
  for (j = 0; j < SUNMIN(is, step_mem->stages); j++)
  {
    if (step_mem->explicit_rhs && step_mem->stage_map[j] > -1)
    {
      step_mem->cvals[nvec] = ark_mem->h *
                              step_mem->Ae_row[step_mem->stage_map[j]];
      step_mem->Xvecs[nvec] = step_mem->Fse[step_mem->stage_map[j]];
      nvec += 1;
    }
    if (step_mem->implicit_rhs && step_mem->stage_map[j] > -1)
    {
      step_mem->cvals[nvec] = ark_mem->h *
                              step_mem->Ai_row[step_mem->stage_map[j]];
      step_mem->Xvecs[nvec] = step_mem->Fsi[step_mem->stage_map[j]];
      nvec += 1;
    }
  }
  /* Is there a case where we have an explicit update with Fsi? */

  retval = N_VLinearCombination(nvec, step_mem->cvals, step_mem->Xvecs,
                                ark_mem->ycur);
  if (retval != 0) { return (ARK_VECTOROP_ERR); }
  return (ARK_SUCCESS);
}

/*---------------------------------------------------------------
  mriStep_StageDIRKFast

  This routine performs a single stage of a "solve coupled"
  MRI method, i.e. a stage that is DIRK on the slow time scale
  and involves evolution of the fast time scale, in a
  fully-coupled fashion.
  ---------------------------------------------------------------*/
int mriStep_StageDIRKFast(ARKodeMem ark_mem,
                          SUNDIALS_MAYBE_UNUSED ARKodeMRIStepMem step_mem,
                          SUNDIALS_MAYBE_UNUSED int is,
                          SUNDIALS_MAYBE_UNUSED int* nflagPtr)
{
  /* this is not currently implemented */
  arkProcessError(ark_mem, ARK_INVALID_TABLE, __LINE__, __func__, __FILE__,
                  "This routine is not yet implemented.");
  return (ARK_INVALID_TABLE);
}

/*---------------------------------------------------------------
  mriStep_StageDIRKNoFast

  This routine performs a single MRI stage with implicit slow
  time scale only (no fast time scale evolution).
  ---------------------------------------------------------------*/
int mriStep_StageDIRKNoFast(ARKodeMem ark_mem, ARKodeMRIStepMem step_mem,
                            int is, int* nflagPtr)
{
  int retval;

  /* store current stage index (for an "embedded" stage, subtract 1) */
  step_mem->istage = (is == step_mem->stages) ? is - 1 : is;

  /* Call predictor for current stage solution (result placed in zpred) */
  retval = mriStep_Predict(ark_mem, step_mem->istage, step_mem->zpred);
  if (retval != ARK_SUCCESS) { return (retval); }

  /* If a user-supplied predictor routine is provided, call that here
     Note that mriStep_Predict is *still* called, so this user-supplied
     routine can just "clean up" the built-in prediction, if desired. */
  if (step_mem->stage_predict)
  {
    retval = step_mem->stage_predict(ark_mem->tcur, step_mem->zpred,
                                     ark_mem->user_data);
    if (retval < 0) { return (ARK_USER_PREDICT_FAIL); }
    if (retval > 0) { return (TRY_AGAIN); }
  }

  SUNLogExtraDebugVec(ARK_LOGGER, "predictor", step_mem->zpred, "zpred(:) =");

  /* determine effective DIRK coefficients (store in cvals) */
  retval = mriStep_RKCoeffs(step_mem->MRIC, is, step_mem->stage_map,
                            step_mem->Ae_row, step_mem->Ai_row);
  if (retval != ARK_SUCCESS) { return (retval); }

  /* Set up data for evaluation of DIRK stage residual (data stored in sdata) */
  retval = mriStep_StageSetup(ark_mem);
  if (retval != ARK_SUCCESS) { return (retval); }

  SUNLogExtraDebugVec(ARK_LOGGER, "rhs data", step_mem->sdata, "sdata(:) =");

  /* perform implicit solve (result is stored in ark_mem->ycur); return
     with positive value on anything but success */
  *nflagPtr = mriStep_Nls(ark_mem, *nflagPtr);
  if (*nflagPtr != ARK_SUCCESS) { return (TRY_AGAIN); }

  return (ARK_SUCCESS);
}

/*---------------------------------------------------------------
  mriStep_ComputeInnerForcing

  Constructs the 'coefficient' vectors for the forcing polynomial
  for a 'fast' outer MRI-GARK stage i:

  p_i(theta) = sum_{k=0}^{n-1} forcing[k] * theta^k

  where theta = (t - t0) / (tf-t0) is the mapped 'time' for
  each 'fast' MRIStep evolution, with:
  * t0 -- the start of this outer MRIStep stage
  * tf-t0, the temporal width of this MRIStep stage
  * n -- shorthand for MRIC->nmat

  Defining cdiff = (tf-t0)/h, explicit and solve-decoupled
  implicit or IMEX MRI-based methods define this forcing polynomial
  for each outer stage i > 0:

  p_i(theta) = w_i,0(theta) * fse_0 + ... + w_i,{i-1}(theta) * fse_{i-1}
             + g_i,0(theta) * fsi_0 + ... + g_i,{i-1}(theta) * fsi_{i-1}

  where

  w_i,j(theta) = w_0,i,j + w_1,i,j * theta + ... + w_n,i,j * theta^{n-1},
  w_k,i,j = 1/cdiff * MRIC->W[k][i][j]

  and

  g_i,j(theta) = g_0,i,j + g_1,i,j * theta + ... + g_n,i,j * theta^{n-1},
  g_k,i,j = 1/cdiff * MRIC->G[k][i][j]

  Converting to the appropriate form, we have

  p_i(theta) = ( w_0,i,0 * fse_0 + ... + w_0,i,{i-1} * fse_{i-1} +
                 g_0,i,0 * fsi_0 + ... + g_0,i,{i-1} * fsi_{i-1} ) * theta^0
             + ( w_1,i,0 * fse_0 + ... + w_1,i,{i-1} * fse_{i-1} +
                 g_1,i,0 * fsi_0 + ... + g_1,i,{i-1} * fsi_{i-1} ) * theta^1
                                    .
                                    .
                                    .
             + ( w_n,i,0 * fse_0 + ... + w_n,i,{i-1} * fse_{i-1} +
                 g_n,i,0 * fsi_0 + ... + g_n,i,{i-1} * fsi_{i-1} ) * theta^{n-1}

  Thus we define the forcing vectors for k = 0,...,nmat - 1

  forcing[k] = w_k,i,0 * fse_0 + ... + w_k,i,{i-1} * fse_{i-1}
             + g_k,i,0 * fsi_0 + ... + g_k,i,{i-1} * fsi_{i-1}

             = 1 / cdiff *
               ( W[k][i][0] * fse_0 + ... + W[k][i][i-1] * fse_{i-1} +
               ( G[k][i][0] * fsi_0 + ... + G[k][i][i-1] * fsi_{i-1} )

  We may use an identical formula for MERK methods, so long as we set t0=tn,
  tf=tn+h, stage_map[j]=j (identity map), and implicit_rhs=SUNFALSE.
  With this configuration: tf-t0=h, theta = (t-tn)/h, and cdiff=1.  MERK methods
  define the forcing polynomial for each outer stage i > 0 as:

  p_i(theta) = w_i,0(theta) * fse_0 + ... + w_i,{i-1}(theta) * fse_{i-1}

  where

  w_i,j(theta) = w_0,i,j + w_1,i,j * theta + ... + w_n,i,j * theta^{n-1},
  w_k,i,j = MRIC->W[k][i][j]

  which is equivalent to the formula above.

  We may use a similar formula for MRISR methods, so long as we set t0=tn,
  tf=tn+h*ci, stage_map[j]=j (identity map), and implicit_rhs=SUNFALSE.
  With this configuration: tf-t0=ci*h, theta = (t-tn)/(ci*h), and cdiff=1/ci.
  MRISR methods define the forcing polynomial for each outer stage i > 0 as:

  p_i(theta) = w_i,0(theta) * fs_0 + ... + w_i,{i-1}(theta) * fs_{i-1}

  where fs_j = fse_j + fsi_j and

  w_i,j(theta) = w_0,i,j + w_1,i,j * theta + ... + w_n,i,j * theta^{n-1},
  w_k,i,j = 1/ci * MRIC->W[k][i][j]

  which is equivalent to the formula above, so long as the stage RHS vectors
  Fse[j] are repurposed to instead store (fse_j + fsi_j).

  This routine additionally returns a success/failure flag:
     ARK_SUCCESS -- successful evaluation
  ---------------------------------------------------------------*/

int mriStep_ComputeInnerForcing(SUNDIALS_MAYBE_UNUSED ARKodeMem ark_mem,
                                ARKodeMRIStepMem step_mem, int stage,
                                sunrealtype t0, sunrealtype tf)
{
  sunrealtype rcdiff;
  int j, k, nmat, nstore, retval;
  sunrealtype* cvals;
  N_Vector* Xvecs;
  sunbooleantype implicit_rhs = step_mem->implicit_rhs;
  sunbooleantype explicit_rhs = step_mem->explicit_rhs;

  /* local shortcuts for fused vector operations */
  cvals = step_mem->cvals;
  Xvecs = step_mem->Xvecs;

  /* Set inner forcing time normalization constants */
  step_mem->stepper->tshift = t0;
  step_mem->stepper->tscale = tf - t0;

  /* Adjust implicit/explicit RHS flags for MRISR methods, since these
     ignore the G coefficients in the forcing function */
  if (step_mem->MRIC->type == MRISTEP_SR)
  {
    implicit_rhs = SUNFALSE;
    explicit_rhs = SUNTRUE;
  }

  /* compute inner forcing vectors (assumes cdiff != 0) */
  nstore = 0;
  for (j = 0; j < SUNMIN(stage, step_mem->stages); j++)
  {
    if (explicit_rhs && step_mem->stage_map[j] > -1)
    {
      Xvecs[nstore] = step_mem->Fse[step_mem->stage_map[j]];
      nstore += 1;
    }
    if (implicit_rhs && step_mem->stage_map[j] > -1)
    {
      Xvecs[nstore] = step_mem->Fsi[step_mem->stage_map[j]];
      nstore += 1;
    }
  }

  nmat   = step_mem->MRIC->nmat;
  rcdiff = ark_mem->h / (tf - t0);

  for (k = 0; k < nmat; k++)
  {
    nstore = 0;
    for (j = 0; j < SUNMIN(stage, step_mem->stages); j++)
    {
      if (step_mem->stage_map[j] > -1)
      {
        if (explicit_rhs && implicit_rhs)
        {
          /* ImEx */
          cvals[nstore] = rcdiff * step_mem->MRIC->W[k][stage][j];
          nstore += 1;
          cvals[nstore] = rcdiff * step_mem->MRIC->G[k][stage][j];
          nstore += 1;
        }
        else if (explicit_rhs)
        {
          /* explicit only */
          cvals[nstore] = rcdiff * step_mem->MRIC->W[k][stage][j];
          nstore += 1;
        }
        else
        {
          /* implicit only */
          cvals[nstore] = rcdiff * step_mem->MRIC->G[k][stage][j];
          nstore += 1;
        }
      }
    }

    retval = N_VLinearCombination(nstore, cvals, Xvecs,
                                  step_mem->stepper->forcing[k]);
    if (retval != 0) { return (ARK_VECTOROP_ERR); }
  }

  SUNLogExtraDebugVecArray(ARK_LOGGER, "forcing", nmat,
                           step_mem->stepper->forcing, "forcing_%i(:) =");

  return (ARK_SUCCESS);
}

/*---------------------------------------------------------------
  Compute/return the effective RK coefficients for a "nofast"
  stage.  We may assume that "A" has already been allocated.
  ---------------------------------------------------------------*/

int mriStep_RKCoeffs(MRIStepCoupling MRIC, int is, int* stage_map,
                     sunrealtype* Ae_row, sunrealtype* Ai_row)
{
  int j, k;
  sunrealtype kconst;

  if (is < 1 || is > MRIC->stages || !stage_map || !Ae_row || !Ai_row)
  {
    return ARK_INVALID_TABLE;
  }

  /* initialize RK coefficient array */
  for (j = 0; j < MRIC->stages; j++)
  {
    Ae_row[j] = ZERO;
    Ai_row[j] = ZERO;
  }

  /* compute RK coefficients -- note that bounds on j need
     "SUNMIN" to handle the case of an "embedding" stage */
  for (k = 0; k < MRIC->nmat; k++)
  {
    kconst = ONE / (k + ONE);
    if (MRIC->W)
    {
      for (j = 0; j < SUNMIN(is, MRIC->stages - 1); j++)
      {
        if (stage_map[j] > -1)
        {
          Ae_row[stage_map[j]] += (MRIC->W[k][is][j] * kconst);
        }
      }
    }
    if (MRIC->G)
    {
      for (j = 0; j <= SUNMIN(is, MRIC->stages - 1); j++)
      {
        if (stage_map[j] > -1)
        {
          Ai_row[stage_map[j]] += (MRIC->G[k][is][j] * kconst);
        }
      }
    }
  }

  return (ARK_SUCCESS);
}

/*---------------------------------------------------------------
  mriStep_Predict

  This routine computes the prediction for a specific internal
  stage solution, storing the result in yguess.  The
  prediction is done using the interpolation structure in
  extrapolation mode, hence stages "far" from the previous time
  interval are predicted using lower order polynomials than the
  "nearby" stages.
  ---------------------------------------------------------------*/
int mriStep_Predict(ARKodeMem ark_mem, int istage, N_Vector yguess)
{
  int i, retval, jstage, nvec;
  sunrealtype tau;
  sunrealtype h;
  ARKodeMRIStepMem step_mem;
  sunrealtype* cvals;
  N_Vector* Xvecs;

  /* access ARKodeMRIStepMem structure */
  if (ark_mem->step_mem == NULL)
  {
    arkProcessError(NULL, ARK_MEM_NULL, __LINE__, __func__, __FILE__,
                    MSG_MRISTEP_NO_MEM);
    return (ARK_MEM_NULL);
  }
  step_mem = (ARKodeMRIStepMem)ark_mem->step_mem;

  /* verify that interpolation structure is provided */
  if ((ark_mem->interp == NULL) && (step_mem->predictor > 0))
  {
    arkProcessError(ark_mem, ARK_MEM_NULL, __LINE__, __func__, __FILE__,
                    "Interpolation structure is NULL");
    return (ARK_MEM_NULL);
  }

  /* local shortcuts for use with fused vector operations */
  cvals = step_mem->cvals;
  Xvecs = step_mem->Xvecs;

  /* if the first step (or if resized), use initial condition as guess */
  if (ark_mem->initsetup)
  {
    N_VScale(ONE, ark_mem->yn, yguess);
    return (ARK_SUCCESS);
  }

  /* set evaluation time tau as relative shift from previous successful time */
  tau = step_mem->MRIC->c[istage] * ark_mem->h / ark_mem->hold;

  /* use requested predictor formula */
  switch (step_mem->predictor)
  {
  case 1:

    /***** Interpolatory Predictor 1 -- all to max order *****/
    retval = arkPredict_MaximumOrder(ark_mem, tau, yguess);
    if (retval != ARK_ILL_INPUT) { return (retval); }
    break;

  case 2:

    /***** Interpolatory Predictor 2 -- decrease order w/ increasing level of extrapolation *****/
    retval = arkPredict_VariableOrder(ark_mem, tau, yguess);
    if (retval != ARK_ILL_INPUT) { return (retval); }
    break;

  case 3:

    /***** Cutoff predictor: max order interpolatory output for stages "close"
           to previous step, first-order predictor for subsequent stages *****/
    retval = arkPredict_CutoffOrder(ark_mem, tau, yguess);
    if (retval != ARK_ILL_INPUT) { return (retval); }
    break;

  case 4:

    /***** Bootstrap predictor: if any previous stage in step has nonzero c_i,
           construct a quadratic Hermite interpolant for prediction; otherwise
           use the trivial predictor.  The actual calculations are performed in
           arkPredict_Bootstrap, but here we need to determine the appropriate
           stage, c_j, to use. *****/

    /* determine if any previous stages in step meet criteria */
    jstage = -1;
    for (i = 0; i < istage; i++)
    {
      jstage = (step_mem->MRIC->c[i] != ZERO) ? i : jstage;
    }

    /* if using the trivial predictor, break */
    if (jstage == -1) { break; }

    /* find the "optimal" previous stage to use */
    for (i = 0; i < istage; i++)
    {
      if ((step_mem->MRIC->c[i] > step_mem->MRIC->c[jstage]) &&
          (step_mem->MRIC->c[i] != ZERO) && step_mem->stage_map[i] > -1)
      {
        jstage = i;
      }
    }

    /* set stage time, stage RHS and interpolation values */
    h    = ark_mem->h * step_mem->MRIC->c[jstage];
    tau  = ark_mem->h * step_mem->MRIC->c[istage];
    nvec = 0;
    if (step_mem->implicit_rhs)
    { /* Implicit piece */
      cvals[nvec] = ONE;
      Xvecs[nvec] = step_mem->Fsi[step_mem->stage_map[jstage]];
      nvec += 1;
    }
    if (step_mem->explicit_rhs)
    { /* Explicit piece */
      cvals[nvec] = ONE;
      Xvecs[nvec] = step_mem->Fse[step_mem->stage_map[jstage]];
      nvec += 1;
    }

    /* call predictor routine */
    retval = arkPredict_Bootstrap(ark_mem, h, tau, nvec, cvals, Xvecs, yguess);
    if (retval != ARK_ILL_INPUT) { return (retval); }
    break;
  }

  /* if we made it here, use the trivial predictor (previous step solution) */
  N_VScale(ONE, ark_mem->yn, yguess);
  return (ARK_SUCCESS);
}

/*---------------------------------------------------------------
  mriStep_StageSetup

  This routine sets up the stage data for computing the
  solve-decoupled MRI stage residual, along with the step- and
  method-related factors gamma, gammap and gamrat.

  At the ith stage, we compute the residual vector for
  z=z_i=zp+zc:
    r = z - z_{i-1} - h*sum_{j=0}^{i} A(i,j)*F(z_j)
    r = (zp + zc) - z_{i-1} - h*sum_{j=0}^{i} A(i,j)*F(z_j)
    r = (zc - gamma*F(z)) - data,
  where data = (z_{i-1} - zp + h*sum_{j=0}^{i-1} A(i,j)*F(z_j))
  corresponds to existing information.  This routine computes
  this 'data' vector and stores in step_mem->sdata.

  Note: on input, this row A(i,:) is already stored in rkcoeffs.
  ---------------------------------------------------------------*/
int mriStep_StageSetup(ARKodeMem ark_mem)
{
  /* local data */
  ARKodeMRIStepMem step_mem;
  int retval, i, j, nvec;
  sunrealtype* cvals;
  N_Vector* Xvecs;

  /* access ARKodeMRIStepMem structure */
  if (ark_mem->step_mem == NULL)
  {
    arkProcessError(NULL, ARK_MEM_NULL, __LINE__, __func__, __FILE__,
                    MSG_MRISTEP_NO_MEM);
    return (ARK_MEM_NULL);
  }
  step_mem = (ARKodeMRIStepMem)ark_mem->step_mem;

  /* Set shortcut to current stage index */
  i = step_mem->istage;

  /* local shortcuts for fused vector operations */
  cvals = step_mem->cvals;
  Xvecs = step_mem->Xvecs;

  /* Update gamma (if the method contains an implicit component) */
  step_mem->gamma = ark_mem->h * step_mem->Ai_row[step_mem->stage_map[i]];

  if (ark_mem->firststage) { step_mem->gammap = step_mem->gamma; }
  step_mem->gamrat = (ark_mem->firststage) ? ONE
                                           : step_mem->gamma / step_mem->gammap;

  /* set cvals and Xvecs for setting stage data */
  cvals[0] = ONE;
  Xvecs[0] = ark_mem->ycur;
  cvals[1] = -ONE;
  Xvecs[1] = step_mem->zpred;
  nvec     = 2;

  for (j = 0; j < i; j++)
  {
    if (step_mem->explicit_rhs && step_mem->stage_map[j] > -1)
    {
      cvals[nvec] = ark_mem->h * step_mem->Ae_row[step_mem->stage_map[j]];
      Xvecs[nvec] = step_mem->Fse[step_mem->stage_map[j]];
      nvec += 1;
    }
    if (step_mem->implicit_rhs && step_mem->stage_map[j] > -1)
    {
      cvals[nvec] = ark_mem->h * step_mem->Ai_row[step_mem->stage_map[j]];
      Xvecs[nvec] = step_mem->Fsi[step_mem->stage_map[j]];
      nvec += 1;
    }
  }

  /* call fused vector operation to do the work */
  retval = N_VLinearCombination(nvec, cvals, Xvecs, step_mem->sdata);
  if (retval != 0) { return (ARK_VECTOROP_ERR); }

  /* return with success */
  return (ARK_SUCCESS);
}

/*---------------------------------------------------------------
<<<<<<< HEAD
=======
  mriStep_SlowRHS:

  Wrapper routine to call the user-supplied slow RHS functions,
  f(t,y) = fse(t,y) + fsi(t,y), with API matching
  ARKTimestepFullRHSFn.  This is only used to determine an
  initial slow time-step size to use when one is not specified
  by the user (i.e., mode should correspond with
  ARK_FULLRHS_START.
  ---------------------------------------------------------------*/
int mriStep_SlowRHS(ARKodeMem ark_mem, sunrealtype t, N_Vector y, N_Vector f,
                    SUNDIALS_MAYBE_UNUSED int mode)
{
  ARKodeMRIStepMem step_mem;
  int nvec, retval;

  /* access ARKodeMRIStepMem structure */
  retval = mriStep_AccessStepMem(ark_mem, __func__, &step_mem);
  if (retval != ARK_SUCCESS) { return (retval); }

  /* call fse if the problem has an explicit component */
  if (step_mem->explicit_rhs)
  {
    retval = step_mem->fse(t, y, step_mem->Fse[0], ark_mem->user_data);
    step_mem->nfse++;
    step_mem->fse_is_current = SUNTRUE;
    if (retval != 0)
    {
      arkProcessError(ark_mem, ARK_RHSFUNC_FAIL, __LINE__, __func__, __FILE__,
                      MSG_ARK_RHSFUNC_FAILED, t);
      return (ARK_RHSFUNC_FAIL);
    }

    /* Add external forcing, if applicable */
    if (step_mem->expforcing)
    {
      step_mem->cvals[0] = ONE;
      step_mem->Xvecs[0] = step_mem->Fse[0];
      nvec               = 1;
      mriStep_ApplyForcing(step_mem, t, ONE, &nvec);
      N_VLinearCombination(nvec, step_mem->cvals, step_mem->Xvecs,
                           step_mem->Fse[0]);
    }
  }

  /* call fsi if the problem has an implicit component */
  if (step_mem->implicit_rhs)
  {
    retval = step_mem->fsi(t, y, step_mem->Fsi[0], ark_mem->user_data);
    step_mem->nfsi++;
    step_mem->fsi_is_current = SUNTRUE;
    if (retval != 0)
    {
      arkProcessError(ark_mem, ARK_RHSFUNC_FAIL, __LINE__, __func__, __FILE__,
                      MSG_ARK_RHSFUNC_FAILED, t);
      return (ARK_RHSFUNC_FAIL);
    }

    /* Add external forcing, if applicable */
    if (step_mem->impforcing)
    {
      step_mem->cvals[0] = ONE;
      step_mem->Xvecs[0] = step_mem->Fsi[0];
      nvec               = 1;
      mriStep_ApplyForcing(step_mem, t, ONE, &nvec);
      N_VLinearCombination(nvec, step_mem->cvals, step_mem->Xvecs,
                           step_mem->Fsi[0]);
    }
  }

  /* combine RHS vectors into output */
  if (step_mem->explicit_rhs && step_mem->implicit_rhs) /* ImEx */
  {
    N_VLinearSum(ONE, step_mem->Fse[0], ONE, step_mem->Fsi[0], f);
  }
  else
  {
    if (step_mem->implicit_rhs) { N_VScale(ONE, step_mem->Fsi[0], f); }
    else { N_VScale(ONE, step_mem->Fse[0], f); }
  }

  return (ARK_SUCCESS);
}

/*---------------------------------------------------------------
  mriStep_Hin

  This routine computes a tentative initial step size h0.  This
  employs the same safeguards as ARKODE's arkHin utility routine,
  but employs a simpler algorithm that estimates the first step
  such that an explicit Euler step (for only the slow RHS
  routine(s)) would be within user-specified tolerances of the
  initial condition.
  ---------------------------------------------------------------*/
int mriStep_Hin(ARKodeMem ark_mem, sunrealtype tcur, sunrealtype tout,
                N_Vector fcur, sunrealtype* h)
{
  int sign;
  sunrealtype tdiff, tdist, tround, fnorm, h0_inv;

  /* If tout is too close to tn, give up */
  if ((tdiff = tout - tcur) == ZERO) { return (ARK_TOO_CLOSE); }
  sign   = (tdiff > ZERO) ? 1 : -1;
  tdist  = SUNRabs(tdiff);
  tround = ark_mem->uround * SUNMAX(SUNRabs(tcur), SUNRabs(tout));
  if (tdist < TWO * tround) { return (ARK_TOO_CLOSE); }

  /* h0 should bound the change due to a forward Euler step, and
     include safeguard against "too-small" ||f(t0,y0)||: */
  fnorm  = N_VWrmsNorm(fcur, ark_mem->ewt) / H0_BIAS;
  h0_inv = SUNMAX(ONE / H0_UBFACTOR / tdist, fnorm);
  *h     = sign / h0_inv;
  return (ARK_SUCCESS);
}

/*===============================================================
>>>>>>> 525c71bb
  User-callable functions for a custom inner integrator
  ---------------------------------------------------------------*/

int MRIStepInnerStepper_Create(SUNContext sunctx, MRIStepInnerStepper* stepper)
{
  if (!sunctx) { return ARK_ILL_INPUT; }

  *stepper = NULL;
  *stepper = (MRIStepInnerStepper)malloc(sizeof(**stepper));
  if (*stepper == NULL)
  {
    arkProcessError(NULL, ARK_MEM_FAIL, __LINE__, __func__, __FILE__,
                    MSG_ARK_ARKMEM_FAIL);
    return (ARK_MEM_FAIL);
  }
  memset(*stepper, 0, sizeof(**stepper));

  (*stepper)->ops = (MRIStepInnerStepper_Ops)malloc(sizeof(*((*stepper)->ops)));
  if ((*stepper)->ops == NULL)
  {
    arkProcessError(NULL, ARK_MEM_FAIL, __LINE__, __func__, __FILE__,
                    MSG_ARK_ARKMEM_FAIL);
    free(*stepper);
    return (ARK_MEM_FAIL);
  }
  memset((*stepper)->ops, 0, sizeof(*((*stepper)->ops)));

  /* initialize stepper data */
  (*stepper)->last_flag = ARK_SUCCESS;
  (*stepper)->sunctx    = sunctx;

  return (ARK_SUCCESS);
}

int MRIStepInnerStepper_CreateFromSUNStepper(SUNStepper sunstepper,
                                             MRIStepInnerStepper* stepper)
{
  int retval = MRIStepInnerStepper_Create(sunstepper->sunctx, stepper);
  if (retval != ARK_SUCCESS) { return retval; }

  retval = MRIStepInnerStepper_SetContent(*stepper, sunstepper);
  if (retval != ARK_SUCCESS) { return retval; }

  retval = MRIStepInnerStepper_SetEvolveFn(*stepper,
                                           mriStepInnerStepper_EvolveSUNStepper);
  if (retval != ARK_SUCCESS) { return retval; }

  retval = MRIStepInnerStepper_SetFullRhsFn(*stepper,
                                            mriStepInnerStepper_FullRhsSUNStepper);
  if (retval != ARK_SUCCESS) { return retval; }

  retval = MRIStepInnerStepper_SetResetFn(*stepper,
                                          mriStepInnerStepper_ResetSUNStepper);
  if (retval != ARK_SUCCESS) { return retval; }

  return ARK_SUCCESS;
}

int MRIStepInnerStepper_Free(MRIStepInnerStepper* stepper)
{
  if (*stepper == NULL) { return ARK_SUCCESS; }

  /* free the inner forcing and fused op workspace vector */
  mriStepInnerStepper_FreeVecs(*stepper);

  /* free operations structure */
  free((*stepper)->ops);

  /* free inner stepper mem */
  free(*stepper);
  *stepper = NULL;

  return (ARK_SUCCESS);
}

int MRIStepInnerStepper_SetContent(MRIStepInnerStepper stepper, void* content)
{
  if (stepper == NULL)
  {
    arkProcessError(NULL, ARK_ILL_INPUT, __LINE__, __func__, __FILE__,
                    "Inner stepper memory is NULL");
    return ARK_ILL_INPUT;
  }
  stepper->content = content;

  return ARK_SUCCESS;
}

int MRIStepInnerStepper_GetContent(MRIStepInnerStepper stepper, void** content)
{
  if (stepper == NULL)
  {
    arkProcessError(NULL, ARK_ILL_INPUT, __LINE__, __func__, __FILE__,
                    "Inner stepper memory is NULL");
    return ARK_ILL_INPUT;
  }
  *content = stepper->content;

  return ARK_SUCCESS;
}

int MRIStepInnerStepper_SetEvolveFn(MRIStepInnerStepper stepper,
                                    MRIStepInnerEvolveFn fn)
{
  if (stepper == NULL)
  {
    arkProcessError(NULL, ARK_ILL_INPUT, __LINE__, __func__, __FILE__,
                    "Inner stepper memory is NULL");
    return ARK_ILL_INPUT;
  }

  if (stepper->ops == NULL)
  {
    arkProcessError(NULL, ARK_ILL_INPUT, __LINE__, __func__, __FILE__,
                    "Inner stepper operations structure is NULL");
    return ARK_ILL_INPUT;
  }

  stepper->ops->evolve = fn;

  return ARK_SUCCESS;
}

int MRIStepInnerStepper_SetFullRhsFn(MRIStepInnerStepper stepper,
                                     MRIStepInnerFullRhsFn fn)
{
  if (stepper == NULL)
  {
    arkProcessError(NULL, ARK_ILL_INPUT, __LINE__, __func__, __FILE__,
                    "Inner stepper memory is NULL");
    return ARK_ILL_INPUT;
  }

  if (stepper->ops == NULL)
  {
    arkProcessError(NULL, ARK_ILL_INPUT, __LINE__, __func__, __FILE__,
                    "Inner stepper operations structure is NULL");
    return ARK_ILL_INPUT;
  }

  stepper->ops->fullrhs = fn;

  return ARK_SUCCESS;
}

int MRIStepInnerStepper_SetResetFn(MRIStepInnerStepper stepper,
                                   MRIStepInnerResetFn fn)
{
  if (stepper == NULL)
  {
    arkProcessError(NULL, ARK_ILL_INPUT, __LINE__, __func__, __FILE__,
                    "Inner stepper memory is NULL");
    return ARK_ILL_INPUT;
  }

  if (stepper->ops == NULL)
  {
    arkProcessError(NULL, ARK_ILL_INPUT, __LINE__, __func__, __FILE__,
                    "Inner stepper operations structure is NULL");
    return ARK_ILL_INPUT;
  }

  stepper->ops->reset = fn;

  return ARK_SUCCESS;
}

int MRIStepInnerStepper_SetAccumulatedErrorGetFn(MRIStepInnerStepper stepper,
                                                 MRIStepInnerGetAccumulatedError fn)
{
  if (stepper == NULL)
  {
    arkProcessError(NULL, ARK_ILL_INPUT, __LINE__, __func__, __FILE__,
                    "Inner stepper memory is NULL");
    return ARK_ILL_INPUT;
  }

  if (stepper->ops == NULL)
  {
    arkProcessError(NULL, ARK_ILL_INPUT, __LINE__, __func__, __FILE__,
                    "Inner stepper operations structure is NULL");
    return ARK_ILL_INPUT;
  }

  stepper->ops->geterror = fn;

  return ARK_SUCCESS;
}

int MRIStepInnerStepper_SetAccumulatedErrorResetFn(
  MRIStepInnerStepper stepper, MRIStepInnerResetAccumulatedError fn)
{
  if (stepper == NULL)
  {
    arkProcessError(NULL, ARK_ILL_INPUT, __LINE__, __func__, __FILE__,
                    "Inner stepper memory is NULL");
    return ARK_ILL_INPUT;
  }

  if (stepper->ops == NULL)
  {
    arkProcessError(NULL, ARK_ILL_INPUT, __LINE__, __func__, __FILE__,
                    "Inner stepper operations structure is NULL");
    return ARK_ILL_INPUT;
  }

  stepper->ops->reseterror = fn;

  return ARK_SUCCESS;
}

int MRIStepInnerStepper_SetRTolFn(MRIStepInnerStepper stepper,
                                  MRIStepInnerSetRTol fn)
{
  if (stepper == NULL)
  {
    arkProcessError(NULL, ARK_ILL_INPUT, __LINE__, __func__, __FILE__,
                    "Inner stepper memory is NULL");
    return ARK_ILL_INPUT;
  }

  if (stepper->ops == NULL)
  {
    arkProcessError(NULL, ARK_ILL_INPUT, __LINE__, __func__, __FILE__,
                    "Inner stepper operations structure is NULL");
    return ARK_ILL_INPUT;
  }

  stepper->ops->setrtol = fn;

  return ARK_SUCCESS;
}

int MRIStepInnerStepper_AddForcing(MRIStepInnerStepper stepper, sunrealtype t,
                                   N_Vector f)
{
  sunrealtype tau, taui;
  int i;

  if (stepper == NULL)
  {
    arkProcessError(NULL, ARK_ILL_INPUT, __LINE__, __func__, __FILE__,
                    "Inner stepper memory is NULL");
    return ARK_ILL_INPUT;
  }

  /* always append the constant forcing term */
  stepper->vals[0] = ONE;
  stepper->vecs[0] = f;

  /* compute normalized time tau and initialize tau^i */
  tau  = (t - stepper->tshift) / (stepper->tscale);
  taui = ONE;

  for (i = 0; i < stepper->nforcing; i++)
  {
    stepper->vals[i + 1] = taui;
    stepper->vecs[i + 1] = stepper->forcing[i];
    taui *= tau;
  }

  N_VLinearCombination(stepper->nforcing + 1, stepper->vals, stepper->vecs, f);

  return ARK_SUCCESS;
}

int MRIStepInnerStepper_GetForcingData(MRIStepInnerStepper stepper,
                                       sunrealtype* tshift, sunrealtype* tscale,
                                       N_Vector** forcing, int* nforcing)
{
  if (stepper == NULL)
  {
    arkProcessError(NULL, ARK_ILL_INPUT, __LINE__, __func__, __FILE__,
                    "Inner stepper memory is NULL");
    return ARK_ILL_INPUT;
  }

  *tshift   = stepper->tshift;
  *tscale   = stepper->tscale;
  *forcing  = stepper->forcing;
  *nforcing = stepper->nforcing;

  return ARK_SUCCESS;
}

/*---------------------------------------------------------------
  Internal inner integrator functions
  ---------------------------------------------------------------*/

/* Check for required operations */
int mriStepInnerStepper_HasRequiredOps(MRIStepInnerStepper stepper)
{
  if (stepper == NULL) { return ARK_ILL_INPUT; }
  if (stepper->ops == NULL) { return ARK_ILL_INPUT; }

  if (stepper->ops->evolve) { return ARK_SUCCESS; }
  else { return ARK_ILL_INPUT; }
}

/* Check whether stepper supports fast/slow tolerance adaptivity */
sunbooleantype mriStepInnerStepper_SupportsRTolAdaptivity(MRIStepInnerStepper stepper)
{
  if (stepper == NULL) { return SUNFALSE; }
  if (stepper->ops == NULL) { return SUNFALSE; }

  if (stepper->ops->geterror && stepper->ops->reseterror && stepper->ops->setrtol)
  {
    return SUNTRUE;
  }
  else { return SUNFALSE; }
}

/* Evolve the inner (fast) ODE */
int mriStepInnerStepper_Evolve(MRIStepInnerStepper stepper, sunrealtype t0,
                               sunrealtype tout, N_Vector y)
{
  if (stepper == NULL) { return ARK_ILL_INPUT; }
  if (stepper->ops == NULL) { return ARK_ILL_INPUT; }
  if (stepper->ops->evolve == NULL) { return ARK_ILL_INPUT; }

<<<<<<< HEAD
#if SUNDIALS_LOGGING_LEVEL >= SUNDIALS_LOGGING_DEBUG
  SUNLogger_QueueMsg(stepper->sunctx->logger, SUN_LOGLEVEL_DEBUG,
                     "ARKODE::mriStepInnerStepper_Evolve", "start-inner-evolve",
                     "t0 = %" RSYM ", tout = %" RSYM, t0, tout);
#endif

  stepper->last_flag = stepper->ops->evolve(stepper, t0, tout, y);

#if SUNDIALS_LOGGING_LEVEL >= SUNDIALS_LOGGING_DEBUG
  SUNLogger_QueueMsg(stepper->sunctx->logger, SUN_LOGLEVEL_DEBUG,
                     "ARKODE::mriStepInnerStepper_Evolve", "end-inner-evolve",
                     "flag = %i", stepper->last_flag);
#endif

=======
  stepper->last_flag = stepper->ops->evolve(stepper, t0, tout, y);

>>>>>>> 525c71bb
  return stepper->last_flag;
}

int mriStepInnerStepper_EvolveSUNStepper(MRIStepInnerStepper stepper,
                                         SUNDIALS_MAYBE_UNUSED sunrealtype t0,
                                         sunrealtype tout, N_Vector y)
{
  SUNStepper sunstepper = (SUNStepper)stepper->content;
  sunrealtype tret;

<<<<<<< HEAD
  SUNErrCode err = sunstepper->ops->setstoptime(sunstepper, tout);
  if (err != SUN_SUCCESS)
  {
    stepper->last_flag = sunstepper->last_flag;
    return ARK_SUNSTEPPER_ERR;
  }

  err                = sunstepper->ops->evolve(sunstepper, tout, y, &tret);
=======
  SUNErrCode err     = SUNStepper_SetForcing(sunstepper, stepper->tshift,
                                             stepper->tscale, stepper->forcing,
                                             stepper->nforcing);
  stepper->last_flag = sunstepper->last_flag;
  if (err != SUN_SUCCESS) { return ARK_SUNSTEPPER_ERR; }

  err                = SUNStepper_SetStopTime(sunstepper, tout);
  stepper->last_flag = sunstepper->last_flag;
  if (err != SUN_SUCCESS) { return ARK_SUNSTEPPER_ERR; }

  err                = SUNStepper_Evolve(sunstepper, tout, y, &tret);
  stepper->last_flag = sunstepper->last_flag;
  if (err != SUN_SUCCESS) { return ARK_SUNSTEPPER_ERR; }

  err                = SUNStepper_SetForcing(sunstepper, ZERO, ONE, NULL, 0);
>>>>>>> 525c71bb
  stepper->last_flag = sunstepper->last_flag;
  if (err != SUN_SUCCESS) { return ARK_SUNSTEPPER_ERR; }

  return ARK_SUCCESS;
}

/* Compute the full RHS for inner (fast) time scale TODO(DJG): This function can
   be made optional when fullrhs is not called unconditionally by the ARKODE
   infrastructure e.g., in arkInitialSetup, arkYddNorm, and arkCompleteStep. */
int mriStepInnerStepper_FullRhs(MRIStepInnerStepper stepper, sunrealtype t,
                                N_Vector y, N_Vector f, int mode)
{
  if (stepper == NULL) { return ARK_ILL_INPUT; }
  if (stepper->ops == NULL) { return ARK_ILL_INPUT; }
  if (stepper->ops->fullrhs == NULL) { return ARK_ILL_INPUT; }

  stepper->last_flag = stepper->ops->fullrhs(stepper, t, y, f, mode);
  return stepper->last_flag;
}

int mriStepInnerStepper_FullRhsSUNStepper(MRIStepInnerStepper stepper,
                                          sunrealtype t, N_Vector y, N_Vector f,
                                          int ark_mode)
{
  SUNStepper sunstepper = (SUNStepper)stepper->content;

  SUNFullRhsMode mode;
  switch (ark_mode)
  {
  case ARK_FULLRHS_START: mode = SUN_FULLRHS_START; break;
  case ARK_FULLRHS_END: mode = SUN_FULLRHS_END; break;
  default: mode = SUN_FULLRHS_OTHER; break;
  }

<<<<<<< HEAD
  SUNErrCode err     = sunstepper->ops->fullrhs(sunstepper, t, y, f, mode);
=======
  SUNErrCode err     = SUNStepper_FullRhs(sunstepper, t, y, f, mode);
>>>>>>> 525c71bb
  stepper->last_flag = sunstepper->last_flag;
  if (err != SUN_SUCCESS) { return ARK_SUNSTEPPER_ERR; }
  return ARK_SUCCESS;
}

/* Reset the inner (fast) stepper state */
int mriStepInnerStepper_Reset(MRIStepInnerStepper stepper, sunrealtype tR,
                              N_Vector yR)
{
  if (stepper == NULL) { return ARK_ILL_INPUT; }
  if (stepper->ops == NULL) { return ARK_ILL_INPUT; }

<<<<<<< HEAD
#if SUNDIALS_LOGGING_LEVEL >= SUNDIALS_LOGGING_DEBUG
  SUNLogger_QueueMsg(stepper->sunctx->logger, SUN_LOGLEVEL_DEBUG,
                     "ARKODE::mriStepInnerStepper_Reset", "reset-inner-state",
                     "tR = %" RSYM, tR);
#endif
=======
  SUNLogDebug(stepper->sunctx->logger, "reset-inner-state", "tR = %" RSYM, tR);
>>>>>>> 525c71bb

  if (stepper->ops->reset)
  {
    stepper->last_flag = stepper->ops->reset(stepper, tR, yR);
    return stepper->last_flag;
  }
  else
  {
    /* assume stepper uses input state and does not need to be reset */
    return ARK_SUCCESS;
  }
}

<<<<<<< HEAD
=======
/* Gets the inner (fast) stepper accumulated error */
int mriStepInnerStepper_GetAccumulatedError(MRIStepInnerStepper stepper,
                                            sunrealtype* accum_error)
{
  if (stepper == NULL) { return ARK_ILL_INPUT; }
  if (stepper->ops == NULL) { return ARK_ILL_INPUT; }

  if (stepper->ops->geterror)
  {
    stepper->last_flag = stepper->ops->geterror(stepper, accum_error);
    return stepper->last_flag;
  }
  else { return ARK_INNERSTEP_FAIL; }
}

/* Resets the inner (fast) stepper accumulated error */
int mriStepInnerStepper_ResetAccumulatedError(MRIStepInnerStepper stepper)
{
  if (stepper == NULL) { return ARK_ILL_INPUT; }
  if (stepper->ops == NULL) { return ARK_ILL_INPUT; }

  if (stepper->ops->geterror)
  {
    stepper->last_flag = stepper->ops->reseterror(stepper);
    return stepper->last_flag;
  }
  else
  {
    /* assume stepper provides exact solution and needs no reset */
    return ARK_SUCCESS;
  }
}

/* Sets the inner (fast) stepper relative tolerance scaling factor */
int mriStepInnerStepper_SetRTol(MRIStepInnerStepper stepper, sunrealtype rtol)
{
  if (stepper == NULL) { return ARK_ILL_INPUT; }
  if (stepper->ops == NULL) { return ARK_ILL_INPUT; }

  if (stepper->ops->setrtol)
  {
    stepper->last_flag = stepper->ops->setrtol(stepper, rtol);
    return stepper->last_flag;
  }
  else
  {
    /* assume stepper provides exact solution */
    return ARK_SUCCESS;
  }
}

>>>>>>> 525c71bb
int mriStepInnerStepper_ResetSUNStepper(MRIStepInnerStepper stepper,
                                        sunrealtype tR, N_Vector yR)
{
  SUNStepper sunstepper = (SUNStepper)stepper->content;
<<<<<<< HEAD
  SUNErrCode err        = sunstepper->ops->reset(sunstepper, tR, yR, 0);
=======
  SUNErrCode err        = SUNStepper_Reset(sunstepper, tR, yR);
>>>>>>> 525c71bb
  stepper->last_flag    = sunstepper->last_flag;
  if (err != SUN_SUCCESS) { return ARK_SUNSTEPPER_ERR; }
  return ARK_SUCCESS;
}

/* Allocate MRI forcing and fused op workspace vectors if necessary */
int mriStepInnerStepper_AllocVecs(MRIStepInnerStepper stepper, int count,
                                  N_Vector tmpl)
{
  sunindextype lrw1, liw1;

  if (stepper == NULL) { return ARK_ILL_INPUT; }

  /* Set space requirements for one N_Vector */
  if (tmpl->ops->nvspace) { N_VSpace(tmpl, &lrw1, &liw1); }
  else
  {
    lrw1 = 0;
    liw1 = 0;
  }
  stepper->lrw1 = lrw1;
  stepper->liw1 = liw1;

  /* Set the number of forcing vectors and allocate vectors */
  stepper->nforcing = count;

  if (stepper->nforcing_allocated < stepper->nforcing)
  {
    if (stepper->nforcing_allocated)
    {
      arkFreeVecArray(stepper->nforcing_allocated, &(stepper->forcing),
                      stepper->lrw1, &(stepper->lrw), stepper->liw1,
                      &(stepper->liw));
    }
    if (!arkAllocVecArray(stepper->nforcing, tmpl, &(stepper->forcing),
                          stepper->lrw1, &(stepper->lrw), stepper->liw1,
                          &(stepper->liw)))
    {
      mriStepInnerStepper_FreeVecs(stepper);
      return (ARK_MEM_FAIL);
    }
    stepper->nforcing_allocated = stepper->nforcing;
  }

  /* Allocate fused operation workspace arrays */
  if (stepper->vecs == NULL)
  {
    stepper->vecs = (N_Vector*)calloc(count + 1, sizeof(N_Vector));
    if (stepper->vecs == NULL)
    {
      mriStepInnerStepper_FreeVecs(stepper);
      return (ARK_MEM_FAIL);
    }
  }

  if (stepper->vals == NULL)
  {
    stepper->vals = (sunrealtype*)calloc(count + 1, sizeof(sunrealtype));
    if (stepper->vals == NULL)
    {
      mriStepInnerStepper_FreeVecs(stepper);
      return (ARK_MEM_FAIL);
    }
  }

  return (ARK_SUCCESS);
}

/* Resize MRI forcing and fused op workspace vectors if necessary */
int mriStepInnerStepper_Resize(MRIStepInnerStepper stepper, ARKVecResizeFn resize,
                               void* resize_data, sunindextype lrw_diff,
                               sunindextype liw_diff, N_Vector tmpl)
{
  int retval;

  if (stepper == NULL) { return ARK_ILL_INPUT; }

  retval = arkResizeVecArray(resize, resize_data, stepper->nforcing_allocated,
                             tmpl, &(stepper->forcing), lrw_diff,
                             &(stepper->lrw), liw_diff, &(stepper->liw));
  if (retval != ARK_SUCCESS) { return (ARK_MEM_FAIL); }

  return (ARK_SUCCESS);
}

/* Free MRI forcing and fused op workspace vectors if necessary */
int mriStepInnerStepper_FreeVecs(MRIStepInnerStepper stepper)
{
  if (stepper == NULL) { return ARK_ILL_INPUT; }

  arkFreeVecArray(stepper->nforcing_allocated, &(stepper->forcing),
                  stepper->lrw1, &(stepper->lrw), stepper->liw1, &(stepper->liw));

  if (stepper->vecs != NULL)
  {
    free(stepper->vecs);
    stepper->vecs = NULL;
  }

  if (stepper->vals != NULL)
  {
    free(stepper->vals);
    stepper->vals = NULL;
  }

  return (ARK_SUCCESS);
}

/* Print forcing vectors to output file */
void mriStepInnerStepper_PrintMem(MRIStepInnerStepper stepper, FILE* outfile)
{
#ifdef SUNDIALS_DEBUG_PRINTVEC
  int i;
#endif
  if (stepper == NULL) { return; }

  /* output data from the inner stepper */
  fprintf(outfile, "MRIStepInnerStepper Mem:\n");
  fprintf(outfile, "MRIStepInnerStepper: inner_nforcing = %i\n",
          stepper->nforcing);

#ifdef SUNDIALS_DEBUG_PRINTVEC
  if (stepper->forcing != NULL)
  {
    for (i = 0; i < stepper->nforcing; i++)
    {
      fprintf(outfile, "MRIStep: inner_forcing[%i]:\n", i);
      N_VPrintFile(stepper->forcing[i], outfile);
    }
  }
#endif

  return;
}

/*---------------------------------------------------------------
  Utility routines for MRIStep to serve as an MRIStepInnerStepper
  ---------------------------------------------------------------*/

/*------------------------------------------------------------------------------
  mriStep_ApplyForcing

  Determines the linear combination coefficients and vectors to apply forcing
  at a given value of the independent variable (t).  This occurs through
  appending coefficients and N_Vector pointers to the underlying cvals and Xvecs
  arrays in the step_mem structure.  The dereferenced input *nvec should indicate
  the next available entry in the cvals/Xvecs arrays.  The input 's' is a
  scaling factor that should be applied to each of these coefficients.
  ----------------------------------------------------------------------------*/

void mriStep_ApplyForcing(ARKodeMRIStepMem step_mem, sunrealtype t,
                          sunrealtype s, int* nvec)
{
  sunrealtype tau, taui;
  int i;

  /* always append the constant forcing term */
  step_mem->cvals[*nvec] = s;
  step_mem->Xvecs[*nvec] = step_mem->forcing[0];
  (*nvec) += 1;

  /* compute normalized time tau and initialize tau^i */
  tau  = (t - step_mem->tshift) / (step_mem->tscale);
  taui = tau;
  for (i = 1; i < step_mem->nforcing; i++)
  {
    step_mem->cvals[*nvec] = s * taui;
    step_mem->Xvecs[*nvec] = step_mem->forcing[i];
    taui *= tau;
    (*nvec) += 1;
  }
}

/*------------------------------------------------------------------------------
  mriStep_SetInnerForcing

  Sets an array of coefficient vectors for a time-dependent external polynomial
  forcing term in the ODE RHS i.e., y' = f(t,y) + p(t). This function is
  primarily intended for using MRIStep as an inner integrator within another
  [outer] instance of MRIStep, where this instance is used to solve a
  modified ODE at a fast time scale. The polynomial is of the form

  p(t) = sum_{i = 0}^{nvecs - 1} forcing[i] * ((t - tshift) / (tscale))^i

  where tshift and tscale are used to normalize the time t (e.g., with MRIGARK
  methods).
  ----------------------------------------------------------------------------*/

int mriStep_SetInnerForcing(ARKodeMem ark_mem, sunrealtype tshift,
                            sunrealtype tscale, N_Vector* forcing, int nvecs)
{
  ARKodeMRIStepMem step_mem;
  int retval;

  /* access ARKodeMRIStepMem structure */
  retval = mriStep_AccessStepMem(ark_mem, __func__, &step_mem);
  if (retval != ARK_SUCCESS) { return (retval); }

  if (nvecs > 0)
  {
    /* enable forcing, and signal that the corresponding pre-existing RHS
       vector is no longer current, since it has a stale forcing function */
    if (step_mem->explicit_rhs)
    {
      step_mem->expforcing     = SUNTRUE;
      step_mem->impforcing     = SUNFALSE;
      step_mem->fse_is_current = SUNFALSE;
    }
    else
    {
      step_mem->expforcing     = SUNFALSE;
      step_mem->impforcing     = SUNTRUE;
      step_mem->fsi_is_current = SUNFALSE;
    }
    step_mem->tshift   = tshift;
    step_mem->tscale   = tscale;
    step_mem->forcing  = forcing;
    step_mem->nforcing = nvecs;

    /* Signal that any pre-existing RHS vector is no longer current, since it
       has a stale forcing function */
    ark_mem->fn_is_current = SUNFALSE;

    /* If cvals and Xvecs are not allocated then mriStep_Init has not been
       called and the number of stages has not been set yet. These arrays will
       be allocated in mriStep_Init and take into account the value of nforcing.
       On subsequent calls will check if enough space has allocated in case
       nforcing has increased since the original allocation. */
    if (step_mem->cvals != NULL && step_mem->Xvecs != NULL)
    {
      /* check if there are enough reusable arrays for fused operations */
      if ((step_mem->nfusedopvecs - nvecs) < (2 * step_mem->MRIC->stages + 2))
      {
        /* free current work space */
        if (step_mem->cvals != NULL)
        {
          free(step_mem->cvals);
          ark_mem->lrw -= step_mem->nfusedopvecs;
        }
        if (step_mem->Xvecs != NULL)
        {
          free(step_mem->Xvecs);
          ark_mem->liw -= step_mem->nfusedopvecs;
        }

        /* allocate reusable arrays for fused vector operations */
        step_mem->nfusedopvecs = 2 * step_mem->MRIC->stages + 2 + nvecs;

        step_mem->cvals = NULL;
        step_mem->cvals = (sunrealtype*)calloc(step_mem->nfusedopvecs,
                                               sizeof(sunrealtype));
        if (step_mem->cvals == NULL) { return (ARK_MEM_FAIL); }
        ark_mem->lrw += step_mem->nfusedopvecs;

        step_mem->Xvecs = NULL;
        step_mem->Xvecs = (N_Vector*)calloc(step_mem->nfusedopvecs,
                                            sizeof(N_Vector));
        if (step_mem->Xvecs == NULL) { return (ARK_MEM_FAIL); }
        ark_mem->liw += step_mem->nfusedopvecs;
      }
    }
  }
  else
  {
    /* disable forcing */
    step_mem->expforcing = SUNFALSE;
    step_mem->impforcing = SUNFALSE;
    step_mem->tshift     = ZERO;
    step_mem->tscale     = ONE;
    step_mem->forcing    = NULL;
    step_mem->nforcing   = 0;
  }

  return (ARK_SUCCESS);
}

/*===============================================================
  EOF
  ===============================================================*/<|MERGE_RESOLUTION|>--- conflicted
+++ resolved
@@ -4137,8 +4137,6 @@
 }
 
 /*---------------------------------------------------------------
-<<<<<<< HEAD
-=======
   mriStep_SlowRHS:
 
   Wrapper routine to call the user-supplied slow RHS functions,
@@ -4254,7 +4252,6 @@
 }
 
 /*===============================================================
->>>>>>> 525c71bb
   User-callable functions for a custom inner integrator
   ---------------------------------------------------------------*/
 
@@ -4575,25 +4572,8 @@
   if (stepper->ops == NULL) { return ARK_ILL_INPUT; }
   if (stepper->ops->evolve == NULL) { return ARK_ILL_INPUT; }
 
-<<<<<<< HEAD
-#if SUNDIALS_LOGGING_LEVEL >= SUNDIALS_LOGGING_DEBUG
-  SUNLogger_QueueMsg(stepper->sunctx->logger, SUN_LOGLEVEL_DEBUG,
-                     "ARKODE::mriStepInnerStepper_Evolve", "start-inner-evolve",
-                     "t0 = %" RSYM ", tout = %" RSYM, t0, tout);
-#endif
-
   stepper->last_flag = stepper->ops->evolve(stepper, t0, tout, y);
 
-#if SUNDIALS_LOGGING_LEVEL >= SUNDIALS_LOGGING_DEBUG
-  SUNLogger_QueueMsg(stepper->sunctx->logger, SUN_LOGLEVEL_DEBUG,
-                     "ARKODE::mriStepInnerStepper_Evolve", "end-inner-evolve",
-                     "flag = %i", stepper->last_flag);
-#endif
-
-=======
-  stepper->last_flag = stepper->ops->evolve(stepper, t0, tout, y);
-
->>>>>>> 525c71bb
   return stepper->last_flag;
 }
 
@@ -4604,16 +4584,6 @@
   SUNStepper sunstepper = (SUNStepper)stepper->content;
   sunrealtype tret;
 
-<<<<<<< HEAD
-  SUNErrCode err = sunstepper->ops->setstoptime(sunstepper, tout);
-  if (err != SUN_SUCCESS)
-  {
-    stepper->last_flag = sunstepper->last_flag;
-    return ARK_SUNSTEPPER_ERR;
-  }
-
-  err                = sunstepper->ops->evolve(sunstepper, tout, y, &tret);
-=======
   SUNErrCode err     = SUNStepper_SetForcing(sunstepper, stepper->tshift,
                                              stepper->tscale, stepper->forcing,
                                              stepper->nforcing);
@@ -4629,7 +4599,6 @@
   if (err != SUN_SUCCESS) { return ARK_SUNSTEPPER_ERR; }
 
   err                = SUNStepper_SetForcing(sunstepper, ZERO, ONE, NULL, 0);
->>>>>>> 525c71bb
   stepper->last_flag = sunstepper->last_flag;
   if (err != SUN_SUCCESS) { return ARK_SUNSTEPPER_ERR; }
 
@@ -4664,11 +4633,7 @@
   default: mode = SUN_FULLRHS_OTHER; break;
   }
 
-<<<<<<< HEAD
-  SUNErrCode err     = sunstepper->ops->fullrhs(sunstepper, t, y, f, mode);
-=======
   SUNErrCode err     = SUNStepper_FullRhs(sunstepper, t, y, f, mode);
->>>>>>> 525c71bb
   stepper->last_flag = sunstepper->last_flag;
   if (err != SUN_SUCCESS) { return ARK_SUNSTEPPER_ERR; }
   return ARK_SUCCESS;
@@ -4681,15 +4646,7 @@
   if (stepper == NULL) { return ARK_ILL_INPUT; }
   if (stepper->ops == NULL) { return ARK_ILL_INPUT; }
 
-<<<<<<< HEAD
-#if SUNDIALS_LOGGING_LEVEL >= SUNDIALS_LOGGING_DEBUG
-  SUNLogger_QueueMsg(stepper->sunctx->logger, SUN_LOGLEVEL_DEBUG,
-                     "ARKODE::mriStepInnerStepper_Reset", "reset-inner-state",
-                     "tR = %" RSYM, tR);
-#endif
-=======
   SUNLogDebug(stepper->sunctx->logger, "reset-inner-state", "tR = %" RSYM, tR);
->>>>>>> 525c71bb
 
   if (stepper->ops->reset)
   {
@@ -4703,8 +4660,6 @@
   }
 }
 
-<<<<<<< HEAD
-=======
 /* Gets the inner (fast) stepper accumulated error */
 int mriStepInnerStepper_GetAccumulatedError(MRIStepInnerStepper stepper,
                                             sunrealtype* accum_error)
@@ -4756,16 +4711,11 @@
   }
 }
 
->>>>>>> 525c71bb
 int mriStepInnerStepper_ResetSUNStepper(MRIStepInnerStepper stepper,
                                         sunrealtype tR, N_Vector yR)
 {
   SUNStepper sunstepper = (SUNStepper)stepper->content;
-<<<<<<< HEAD
-  SUNErrCode err        = sunstepper->ops->reset(sunstepper, tR, yR, 0);
-=======
-  SUNErrCode err        = SUNStepper_Reset(sunstepper, tR, yR);
->>>>>>> 525c71bb
+  SUNErrCode err        = SUNStepper_Reset(sunstepper, tR, yR, 0);
   stepper->last_flag    = sunstepper->last_flag;
   if (err != SUN_SUCCESS) { return ARK_SUNSTEPPER_ERR; }
   return ARK_SUCCESS;
