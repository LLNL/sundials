/* -----------------------------------------------------------------------------
 * Programmer(s): David J. Gardner @ LLNL
 *                Daniel R. Reynolds @ SMU
 *                Rujeko Chinomona @ SMU
 * -----------------------------------------------------------------------------
 * SUNDIALS Copyright Start
 * Copyright (c) 2002-2024, Lawrence Livermore National Security
 * and Southern Methodist University.
 * All rights reserved.
 *
 * See the top-level LICENSE and NOTICE files for details.
 *
 * SPDX-License-Identifier: BSD-3-Clause
 * SUNDIALS Copyright End
 * -----------------------------------------------------------------------------
 * This is the implementation file for ARKODE's MRI time stepper module.
 * ---------------------------------------------------------------------------*/

#include "arkode/arkode_mristep.h"

#include <stdio.h>
#include <stdlib.h>
#include <string.h>
#include <sundials/sundials_math.h>
#include <sunnonlinsol/sunnonlinsol_newton.h>

#include "arkode/arkode.h"
#include "arkode_impl.h"
#include "arkode_interp_impl.h"
#include "arkode_mristep_impl.h"

/*===============================================================
  Exported functions
  ===============================================================*/

void* MRIStepCreate(ARKRhsFn fse, ARKRhsFn fsi, sunrealtype t0, N_Vector y0,
                    MRIStepInnerStepper stepper, SUNContext sunctx)
{
  ARKodeMem ark_mem;         /* outer ARKODE memory   */
  ARKodeMRIStepMem step_mem; /* outer stepper memory  */
  SUNNonlinearSolver NLS;    /* default nonlin solver */
  sunbooleantype nvectorOK;
  int retval;

  /* Check that at least one of fse, fsi is supplied and is to be used*/
  if (fse == NULL && fsi == NULL)
  {
    arkProcessError(NULL, ARK_ILL_INPUT, __LINE__, __func__, __FILE__,
                    MSG_ARK_NULL_F);
    return (NULL);
  }

  /* Check that y0 is supplied */
  if (y0 == NULL)
  {
    arkProcessError(NULL, ARK_ILL_INPUT, __LINE__, __func__, __FILE__,
                    MSG_ARK_NULL_Y0);
    return (NULL);
  }

  /* Check that stepper is supplied */
  if (stepper == NULL)
  {
    arkProcessError(NULL, ARK_ILL_INPUT, __LINE__, __func__, __FILE__,
                    "The inner stepper memory is NULL");
    return (NULL);
  }

  /* Check that context is supplied */
  if (!sunctx)
  {
    arkProcessError(NULL, ARK_ILL_INPUT, __LINE__, __func__, __FILE__,
                    MSG_ARK_NULL_SUNCTX);
    return (NULL);
  }

  /* Test if all required vector operations are implemented */
  nvectorOK = mriStep_CheckNVector(y0);
  if (!nvectorOK)
  {
    arkProcessError(NULL, ARK_ILL_INPUT, __LINE__, __func__, __FILE__,
                    MSG_ARK_BAD_NVECTOR);
    return (NULL);
  }

  /* Create ark_mem structure and set default values */
  ark_mem = arkCreate(sunctx);
  if (ark_mem == NULL)
  {
    arkProcessError(NULL, ARK_MEM_NULL, __LINE__, __func__, __FILE__,
                    MSG_ARK_NO_MEM);
    return (NULL);
  }

  /* Allocate ARKodeMRIStepMem structure, and initialize to zero */
  step_mem = (ARKodeMRIStepMem)calloc(1, sizeof(*step_mem));
  if (step_mem == NULL)
  {
    arkProcessError(ark_mem, ARK_MEM_FAIL, __LINE__, __func__, __FILE__,
                    MSG_ARK_ARKMEM_FAIL);
    ARKodeFree((void**)&ark_mem);
    return (NULL);
  }

  /* Attach step_mem structure and function pointers to ark_mem */
  ark_mem->step_attachlinsol              = mriStep_AttachLinsol;
  ark_mem->step_disablelsetup             = mriStep_DisableLSetup;
  ark_mem->step_getlinmem                 = mriStep_GetLmem;
  ark_mem->step_getimplicitrhs            = mriStep_GetImplicitRHS;
  ark_mem->step_getgammas                 = mriStep_GetGammas;
  ark_mem->step_init                      = mriStep_Init;
  ark_mem->step_fullrhs                   = mriStep_FullRHS;
  ark_mem->step                           = mriStep_TakeStepMRIGARK;
  ark_mem->step_setuserdata               = mriStep_SetUserData;
  ark_mem->step_printallstats             = mriStep_PrintAllStats;
  ark_mem->step_writeparameters           = mriStep_WriteParameters;
  ark_mem->step_resize                    = mriStep_Resize;
  ark_mem->step_reset                     = mriStep_Reset;
  ark_mem->step_free                      = mriStep_Free;
  ark_mem->step_printmem                  = mriStep_PrintMem;
  ark_mem->step_setdefaults               = mriStep_SetDefaults;
  ark_mem->step_computestate              = mriStep_ComputeState;
  ark_mem->step_setorder                  = mriStep_SetOrder;
  ark_mem->step_setnonlinearsolver        = mriStep_SetNonlinearSolver;
  ark_mem->step_setlinear                 = mriStep_SetLinear;
  ark_mem->step_setnonlinear              = mriStep_SetNonlinear;
  ark_mem->step_setnlsrhsfn               = mriStep_SetNlsRhsFn;
  ark_mem->step_setdeduceimplicitrhs      = mriStep_SetDeduceImplicitRhs;
  ark_mem->step_setnonlincrdown           = mriStep_SetNonlinCRDown;
  ark_mem->step_setnonlinrdiv             = mriStep_SetNonlinRDiv;
  ark_mem->step_setdeltagammamax          = mriStep_SetDeltaGammaMax;
  ark_mem->step_setlsetupfrequency        = mriStep_SetLSetupFrequency;
  ark_mem->step_setpredictormethod        = mriStep_SetPredictorMethod;
  ark_mem->step_setmaxnonliniters         = mriStep_SetMaxNonlinIters;
  ark_mem->step_setnonlinconvcoef         = mriStep_SetNonlinConvCoef;
  ark_mem->step_setstagepredictfn         = mriStep_SetStagePredictFn;
  ark_mem->step_getnumrhsevals            = mriStep_GetNumRhsEvals;
  ark_mem->step_getnumlinsolvsetups       = mriStep_GetNumLinSolvSetups;
  ark_mem->step_getcurrentgamma           = mriStep_GetCurrentGamma;
  ark_mem->step_setadaptcontroller        = mriStep_SetAdaptController;
  ark_mem->step_getestlocalerrors         = mriStep_GetEstLocalErrors;
  ark_mem->step_getnonlinearsystemdata    = mriStep_GetNonlinearSystemData;
  ark_mem->step_getnumnonlinsolviters     = mriStep_GetNumNonlinSolvIters;
  ark_mem->step_getnumnonlinsolvconvfails = mriStep_GetNumNonlinSolvConvFails;
  ark_mem->step_getnonlinsolvstats        = mriStep_GetNonlinSolvStats;
  ark_mem->step_setforcing                = mriStep_SetInnerForcing;
  ark_mem->step_supports_adaptive         = SUNTRUE;
  ark_mem->step_supports_implicit         = SUNTRUE;
  ark_mem->step_mem                       = (void*)step_mem;

  /* Set default values for optional inputs */
  retval = mriStep_SetDefaults((void*)ark_mem);
  if (retval != ARK_SUCCESS)
  {
    arkProcessError(ark_mem, retval, __LINE__, __func__, __FILE__,
                    "Error setting default solver options");
    ARKodeFree((void**)&ark_mem);
    return (NULL);
  }

  /* Allocate the general MRI stepper vectors using y0 as a template */
  /* NOTE: Fse, Fsi, inner_forcing, cvals, Xvecs, sdata, zpred and zcor will
     be allocated later on (based on the MRI method) */

  /* Copy the slow RHS functions into stepper memory */
  step_mem->fse            = fse;
  step_mem->fsi            = fsi;
  step_mem->fse_is_current = SUNFALSE;
  step_mem->fsi_is_current = SUNFALSE;

  /* Set implicit/explicit problem based on function pointers */
  step_mem->explicit_rhs = (fse == NULL) ? SUNFALSE : SUNTRUE;
  step_mem->implicit_rhs = (fsi == NULL) ? SUNFALSE : SUNTRUE;

  /* Update the ARKODE workspace requirements */
  ark_mem->liw += 49; /* fcn/data ptr, int, long int, sunindextype, sunbooleantype */
  ark_mem->lrw += 14;

  /* Create a default Newton NLS object (just in case; will be deleted if
     the user attaches a nonlinear solver) */
  step_mem->NLS    = NULL;
  step_mem->ownNLS = SUNFALSE;

  if (step_mem->implicit_rhs)
  {
    NLS = SUNNonlinSol_Newton(y0, ark_mem->sunctx);
    if (!NLS)
    {
      arkProcessError(ark_mem, ARK_MEM_FAIL, __LINE__, __func__, __FILE__,
                      "Error creating default Newton solver");
      ARKodeFree((void**)&ark_mem);
      return (NULL);
    }
    retval = ARKodeSetNonlinearSolver(ark_mem, NLS);
    if (retval != ARK_SUCCESS)
    {
      arkProcessError(ark_mem, ARK_MEM_FAIL, __LINE__, __func__, __FILE__,
                      "Error attaching default Newton solver");
      ARKodeFree((void**)&ark_mem);
      return (NULL);
    }
    step_mem->ownNLS = SUNTRUE;
  }

  /* Set the linear solver addresses to NULL (we check != NULL later) */
  step_mem->linit  = NULL;
  step_mem->lsetup = NULL;
  step_mem->lsolve = NULL;
  step_mem->lfree  = NULL;
  step_mem->lmem   = NULL;

  /* Initialize error norm  */
  step_mem->eRNrm = ONE;

  /* Initialize all the counters */
  step_mem->nfse        = 0;
  step_mem->nfsi        = 0;
  step_mem->nsetups     = 0;
  step_mem->nstlp       = 0;
  step_mem->nls_iters   = 0;
  step_mem->nls_fails   = 0;
  step_mem->inner_fails = 0;

  /* Initialize fused op work space with sufficient storage for
     at least filling the full RHS on an ImEx problem */
  step_mem->nfusedopvecs = 3;
  step_mem->cvals        = NULL;
  step_mem->cvals        = (sunrealtype*)calloc(step_mem->nfusedopvecs,
                                                sizeof(sunrealtype));
  if (step_mem->cvals == NULL)
  {
    arkProcessError(ark_mem, ARK_MEM_FAIL, __LINE__, __func__, __FILE__,
                    "Error allocating MRIStep storage");
    ARKodeFree((void**)&ark_mem);
    return (NULL);
  }
  ark_mem->lrw += step_mem->nfusedopvecs;
  step_mem->Xvecs = NULL;
  step_mem->Xvecs = (N_Vector*)calloc(step_mem->nfusedopvecs, sizeof(N_Vector));
  if (step_mem->Xvecs == NULL)
  {
    arkProcessError(ark_mem, ARK_MEM_FAIL, __LINE__, __func__, __FILE__,
                    "Error allocating MRIStep storage");
    ARKodeFree((void**)&ark_mem);
    return (NULL);
  }
  ark_mem->liw += step_mem->nfusedopvecs;

  /* Initialize adaptivity parameters */
  step_mem->inner_rtol_factor     = ONE;
  step_mem->inner_dsm             = ONE;
  step_mem->inner_rtol_factor_new = ONE;

  /* Initialize pre and post inner evolve functions */
  step_mem->pre_inner_evolve  = NULL;
  step_mem->post_inner_evolve = NULL;

  /* Initialize external polynomial forcing data */
  step_mem->expforcing = SUNFALSE;
  step_mem->impforcing = SUNFALSE;
  step_mem->forcing    = NULL;
  step_mem->nforcing   = 0;

  /* Initialize main ARKODE infrastructure (allocates vectors) */
  retval = arkInit(ark_mem, t0, y0, FIRST_INIT);
  if (retval != ARK_SUCCESS)
  {
    arkProcessError(ark_mem, retval, __LINE__, __func__, __FILE__,
                    "Unable to initialize main ARKODE infrastructure");
    ARKodeFree((void**)&ark_mem);
    return (NULL);
  }

  /* Attach the inner stepper memory */
  step_mem->stepper = stepper;

  /* Check for required stepper functions */
  retval = mriStepInnerStepper_HasRequiredOps(step_mem->stepper);
  if (retval != ARK_SUCCESS)
  {
    arkProcessError(ark_mem, ARK_ILL_INPUT, __LINE__, __func__, __FILE__,
                    "A required inner stepper function is NULL");
    ARKodeFree((void**)&ark_mem);
    return (NULL);
  }

  /* return ARKODE memory */
  return ((void*)ark_mem);
}

/*---------------------------------------------------------------
  MRIStepReInit:

  This routine re-initializes the MRIStep module to solve a new
  problem of the same size as was previously solved (all counter
  values are set to 0).

  NOTE: the inner stepper needs to be reinitialized before
  calling this function.
  ---------------------------------------------------------------*/
int MRIStepReInit(void* arkode_mem, ARKRhsFn fse, ARKRhsFn fsi, sunrealtype t0,
                  N_Vector y0)
{
  ARKodeMem ark_mem;
  ARKodeMRIStepMem step_mem;
  SUNNonlinearSolver NLS;
  int retval;

  /* access ARKodeMem and ARKodeMRIStepMem structures */
  retval = mriStep_AccessARKODEStepMem(arkode_mem, __func__, &ark_mem, &step_mem);
  if (retval != ARK_SUCCESS) { return (retval); }

  /* Check if ark_mem was allocated */
  if (ark_mem->MallocDone == SUNFALSE)
  {
    arkProcessError(ark_mem, ARK_NO_MALLOC, __LINE__, __func__, __FILE__,
                    MSG_ARK_NO_MALLOC);
    return (ARK_NO_MALLOC);
  }

  /* Check that at least one of fse, fsi is supplied and is to be used */
  if (fse == NULL && fsi == NULL)
  {
    arkProcessError(ark_mem, ARK_ILL_INPUT, __LINE__, __func__, __FILE__,
                    MSG_ARK_NULL_F);
    return (ARK_ILL_INPUT);
  }

  /* Check that y0 is supplied */
  if (y0 == NULL)
  {
    arkProcessError(ark_mem, ARK_ILL_INPUT, __LINE__, __func__, __FILE__,
                    MSG_ARK_NULL_Y0);
    return (ARK_ILL_INPUT);
  }

  /* Set implicit/explicit problem based on function pointers */
  step_mem->explicit_rhs = (fse == NULL) ? SUNFALSE : SUNTRUE;
  step_mem->implicit_rhs = (fsi == NULL) ? SUNFALSE : SUNTRUE;

  /* Create a default Newton NLS object (just in case; will be deleted if
     the user attaches a nonlinear solver) */
  if (step_mem->implicit_rhs && !(step_mem->NLS))
  {
    NLS = SUNNonlinSol_Newton(y0, ark_mem->sunctx);
    if (!NLS)
    {
      arkProcessError(ark_mem, ARK_MEM_FAIL, __LINE__, __func__, __FILE__,
                      "Error creating default Newton solver");
      ARKodeFree((void**)&ark_mem);
      return (ARK_MEM_FAIL);
    }
    retval = ARKodeSetNonlinearSolver(ark_mem, NLS);
    if (retval != ARK_SUCCESS)
    {
      arkProcessError(ark_mem, ARK_MEM_FAIL, __LINE__, __func__, __FILE__,
                      "Error attaching default Newton solver");
      ARKodeFree((void**)&ark_mem);
      return (ARK_MEM_FAIL);
    }
    step_mem->ownNLS = SUNTRUE;
  }

  /* ReInitialize main ARKODE infrastructure */
  retval = arkInit(arkode_mem, t0, y0, FIRST_INIT);
  if (retval != ARK_SUCCESS)
  {
    arkProcessError(ark_mem, retval, __LINE__, __func__, __FILE__,
                    "Unable to reinitialize main ARKODE infrastructure");
    return (retval);
  }

  /* Copy the input parameters into ARKODE state */
  step_mem->fse            = fse;
  step_mem->fsi            = fsi;
  step_mem->fse_is_current = SUNFALSE;
  step_mem->fsi_is_current = SUNFALSE;

  /* Initialize all the counters */
  step_mem->nfse        = 0;
  step_mem->nfsi        = 0;
  step_mem->nsetups     = 0;
  step_mem->nstlp       = 0;
  step_mem->nls_iters   = 0;
  step_mem->nls_fails   = 0;
  step_mem->inner_fails = 0;

  return (ARK_SUCCESS);
}

/*===============================================================
  Interface routines supplied to ARKODE
  ===============================================================*/

/*---------------------------------------------------------------
  mriStep_Resize:

  This routine resizes the memory within the MRIStep module.
  ---------------------------------------------------------------*/
int mriStep_Resize(ARKodeMem ark_mem, N_Vector y0,
                   SUNDIALS_MAYBE_UNUSED sunrealtype hscale,
                   SUNDIALS_MAYBE_UNUSED sunrealtype t0, ARKVecResizeFn resize,
                   void* resize_data)
{
  ARKodeMRIStepMem step_mem;
  SUNNonlinearSolver NLS;
  sunindextype lrw1, liw1, lrw_diff, liw_diff;
  int retval;

  /* access ARKodeMRIStepMem structure */
  retval = mriStep_AccessStepMem(ark_mem, __func__, &step_mem);
  if (retval != ARK_SUCCESS) { return (retval); }

  /* Determine change in vector sizes */
  lrw1 = liw1 = 0;
  if (y0->ops->nvspace != NULL) { N_VSpace(y0, &lrw1, &liw1); }
  lrw_diff      = lrw1 - ark_mem->lrw1;
  liw_diff      = liw1 - ark_mem->liw1;
  ark_mem->lrw1 = lrw1;
  ark_mem->liw1 = liw1;

  /* Resize Fse */
  if (step_mem->Fse)
  {
    if (!arkResizeVecArray(resize, resize_data, step_mem->nstages_allocated, y0,
                           &(step_mem->Fse), lrw_diff, &(ark_mem->lrw),
                           liw_diff, &(ark_mem->liw)))
    {
      arkProcessError(ark_mem, ARK_MEM_FAIL, __LINE__, __func__, __FILE__,
                      "Unable to resize vector");
      return (ARK_MEM_FAIL);
    }
    if (step_mem->unify_Fs) { step_mem->Fsi = step_mem->Fse; }
  }

  /* Resize Fsi */
  if (step_mem->Fsi && !step_mem->unify_Fs)
  {
    if (!arkResizeVecArray(resize, resize_data, step_mem->nstages_allocated, y0,
                           &(step_mem->Fsi), lrw_diff, &(ark_mem->lrw),
                           liw_diff, &(ark_mem->liw)))
    {
      arkProcessError(ark_mem, ARK_MEM_FAIL, __LINE__, __func__, __FILE__,
                      "Unable to resize vector");
      return (ARK_MEM_FAIL);
    }
  }

  /* Resize the nonlinear solver interface vectors (if applicable) */
  if (step_mem->sdata != NULL)
  {
    if (!arkResizeVec(ark_mem, resize, resize_data, lrw_diff, liw_diff, y0,
                      &step_mem->sdata))
    {
      arkProcessError(ark_mem, ARK_MEM_FAIL, __LINE__, __func__, __FILE__,
                      "Unable to resize vector");
      return (ARK_MEM_FAIL);
    }
  }
  if (step_mem->zpred != NULL)
  {
    if (!arkResizeVec(ark_mem, resize, resize_data, lrw_diff, liw_diff, y0,
                      &step_mem->zpred))
    {
      arkProcessError(ark_mem, ARK_MEM_FAIL, __LINE__, __func__, __FILE__,
                      "Unable to resize vector");
      return (ARK_MEM_FAIL);
    }
  }
  if (step_mem->zcor != NULL)
  {
    if (!arkResizeVec(ark_mem, resize, resize_data, lrw_diff, liw_diff, y0,
                      &step_mem->zcor))
    {
      arkProcessError(ark_mem, ARK_MEM_FAIL, __LINE__, __func__, __FILE__,
                      "Unable to resize vector");
      return (ARK_MEM_FAIL);
    }
  }

  /* If a NLS object was previously used, destroy and recreate default Newton
     NLS object (can be replaced by user-defined object if desired) */
  if ((step_mem->NLS != NULL) && (step_mem->ownNLS))
  {
    /* destroy existing NLS object */
    retval = SUNNonlinSolFree(step_mem->NLS);
    if (retval != ARK_SUCCESS) { return (retval); }
    step_mem->NLS    = NULL;
    step_mem->ownNLS = SUNFALSE;

    /* create new Newton NLS object */
    NLS = SUNNonlinSol_Newton(y0, ark_mem->sunctx);
    if (NLS == NULL)
    {
      arkProcessError(ark_mem, ARK_MEM_FAIL, __LINE__, __func__, __FILE__,
                      "Error creating default Newton solver");
      return (ARK_MEM_FAIL);
    }

    /* attach new Newton NLS object */
    retval = ARKodeSetNonlinearSolver(ark_mem, NLS);
    if (retval != ARK_SUCCESS)
    {
      arkProcessError(ark_mem, ARK_MEM_FAIL, __LINE__, __func__, __FILE__,
                      "Error attaching default Newton solver");
      return (ARK_MEM_FAIL);
    }
    step_mem->ownNLS = SUNTRUE;
  }

  /* Resize the inner stepper vectors */
  retval = mriStepInnerStepper_Resize(step_mem->stepper, resize, resize_data,
                                      lrw_diff, liw_diff, y0);
  if (retval != ARK_SUCCESS)
  {
    arkProcessError(ark_mem, ARK_MEM_FAIL, __LINE__, __func__, __FILE__,
                    "Unable to resize vector");
    return (ARK_MEM_FAIL);
  }

  /* reset nonlinear solver counters */
  if (step_mem->NLS != NULL) { step_mem->nsetups = 0; }

  return (ARK_SUCCESS);
}

/*---------------------------------------------------------------
  mriStep_Reset:

  This routine resets the MRIStep module state to solve the same
  problem from the given time with the input state (all counter
  values are retained).  It is called after the main ARKODE
  infrastructure is reset.
  ---------------------------------------------------------------*/
int mriStep_Reset(ARKodeMem ark_mem, sunrealtype tR, N_Vector yR)
{
  ARKodeMRIStepMem step_mem;
  int retval;

  /* access ARKodeMRIStepMem structure */
  retval = mriStep_AccessStepMem(ark_mem, __func__, &step_mem);
  if (retval != ARK_SUCCESS) { return (retval); }

  /* Reset the inner integrator with this same state */
  retval = mriStepInnerStepper_Reset(step_mem->stepper, tR, yR);
  if (retval != ARK_SUCCESS)
  {
    arkProcessError(ark_mem, ARK_INNERSTEP_FAIL, __LINE__, __func__, __FILE__,
                    "Unable to reset the inner stepper");
    return (ARK_INNERSTEP_FAIL);
  }

  return (ARK_SUCCESS);
}

/*---------------------------------------------------------------
  mriStep_ComputeState:

  Computes y based on the current prediction and given correction.
  ---------------------------------------------------------------*/
int mriStep_ComputeState(ARKodeMem ark_mem, N_Vector zcor, N_Vector z)
{
  int retval;
  ARKodeMRIStepMem step_mem;

  /* access ARKodeMRIStepMem structure */
  retval = mriStep_AccessStepMem(ark_mem, __func__, &step_mem);
  if (retval != ARK_SUCCESS) { return (retval); }

  N_VLinearSum(ONE, step_mem->zpred, ONE, zcor, z);

  return (ARK_SUCCESS);
}

/*---------------------------------------------------------------
  mriStep_Free frees all MRIStep memory.
  ---------------------------------------------------------------*/
void mriStep_Free(ARKodeMem ark_mem)
{
  sunindextype Cliw, Clrw;
  ARKodeMRIStepMem step_mem;

  /* nothing to do if ark_mem is already NULL */
  if (ark_mem == NULL) { return; }

  /* conditional frees on non-NULL MRIStep module */
  if (ark_mem->step_mem != NULL)
  {
    step_mem = (ARKodeMRIStepMem)ark_mem->step_mem;

    /* free the coupling structure and derived quantities */
    if (step_mem->MRIC != NULL)
    {
      MRIStepCoupling_Space(step_mem->MRIC, &Cliw, &Clrw);
      MRIStepCoupling_Free(step_mem->MRIC);
      step_mem->MRIC = NULL;
      ark_mem->liw -= Cliw;
      ark_mem->lrw -= Clrw;
      if (step_mem->stagetypes)
      {
        free(step_mem->stagetypes);
        step_mem->stagetypes = NULL;
        ark_mem->liw -= (step_mem->stages + 1);
      }
      if (step_mem->stage_map)
      {
        free(step_mem->stage_map);
        step_mem->stage_map = NULL;
        ark_mem->liw -= step_mem->stages;
      }
      if (step_mem->Ae_row)
      {
        free(step_mem->Ae_row);
        step_mem->Ae_row = NULL;
        ark_mem->lrw -= step_mem->stages;
      }
      if (step_mem->Ai_row)
      {
        free(step_mem->Ai_row);
        step_mem->Ai_row = NULL;
        ark_mem->lrw -= step_mem->stages;
      }
    }

    /* free the nonlinear solver memory (if applicable) */
    if ((step_mem->NLS != NULL) && (step_mem->ownNLS))
    {
      SUNNonlinSolFree(step_mem->NLS);
      step_mem->ownNLS = SUNFALSE;
    }
    step_mem->NLS = NULL;

    /* free the linear solver memory */
    if (step_mem->lfree != NULL)
    {
      step_mem->lfree((void*)ark_mem);
      step_mem->lmem = NULL;
    }

    /* free the sdata, zpred and zcor vectors */
    if (step_mem->sdata != NULL)
    {
      arkFreeVec(ark_mem, &step_mem->sdata);
      step_mem->sdata = NULL;
    }
    if (step_mem->zpred != NULL)
    {
      arkFreeVec(ark_mem, &step_mem->zpred);
      step_mem->zpred = NULL;
    }
    if (step_mem->zcor != NULL)
    {
      arkFreeVec(ark_mem, &step_mem->zcor);
      step_mem->zcor = NULL;
    }

    /* free the RHS vectors */
    if (step_mem->Fse)
    {
      arkFreeVecArray(step_mem->nstages_allocated, &(step_mem->Fse),
                      ark_mem->lrw1, &(ark_mem->lrw), ark_mem->liw1,
                      &(ark_mem->liw));
      if (step_mem->unify_Fs) { step_mem->Fsi = NULL; }
    }

    if (step_mem->Fsi)
    {
      arkFreeVecArray(step_mem->nstages_allocated, &(step_mem->Fsi),
                      ark_mem->lrw1, &(ark_mem->lrw), ark_mem->liw1,
                      &(ark_mem->liw));
    }

    /* free the reusable arrays for fused vector interface */
    if (step_mem->cvals != NULL)
    {
      free(step_mem->cvals);
      step_mem->cvals = NULL;
      ark_mem->lrw -= (step_mem->nfusedopvecs);
    }
    if (step_mem->Xvecs != NULL)
    {
      free(step_mem->Xvecs);
      step_mem->Xvecs = NULL;
      ark_mem->liw -= (step_mem->nfusedopvecs);
    }
    step_mem->nfusedopvecs = 0;

    /* free the time stepper module itself */
    free(ark_mem->step_mem);
    ark_mem->step_mem = NULL;
  }
}

/*---------------------------------------------------------------
  mriStep_PrintMem:

  This routine outputs the memory from the MRIStep structure to
  a specified file pointer (useful when debugging).
  ---------------------------------------------------------------*/
void mriStep_PrintMem(ARKodeMem ark_mem, FILE* outfile)
{
  ARKodeMRIStepMem step_mem;
  int i, retval;

  /* access ARKodeMRIStepMem structure */
  retval = mriStep_AccessStepMem(ark_mem, __func__, &step_mem);
  if (retval != ARK_SUCCESS) { return; }

  /* output integer quantities */
  fprintf(outfile, "MRIStep: q = %i\n", step_mem->q);
  fprintf(outfile, "MRIStep: p = %i\n", step_mem->p);
  fprintf(outfile, "MRIStep: istage = %i\n", step_mem->istage);
  fprintf(outfile, "MRIStep: stages = %i\n", step_mem->stages);
  fprintf(outfile, "MRIStep: maxcor = %i\n", step_mem->maxcor);
  fprintf(outfile, "MRIStep: msbp = %i\n", step_mem->msbp);
  fprintf(outfile, "MRIStep: predictor = %i\n", step_mem->predictor);
  fprintf(outfile, "MRIStep: convfail = %i\n", step_mem->convfail);
  fprintf(outfile, "MRIStep: stagetypes =");
  for (i = 0; i <= step_mem->stages; i++)
  {
    fprintf(outfile, " %i", step_mem->stagetypes[i]);
  }
  fprintf(outfile, "\n");

  /* output long integer quantities */
  fprintf(outfile, "MRIStep: nfse = %li\n", step_mem->nfse);
  fprintf(outfile, "MRIStep: nfsi = %li\n", step_mem->nfsi);
  fprintf(outfile, "MRIStep: nsetups = %li\n", step_mem->nsetups);
  fprintf(outfile, "MRIStep: nstlp = %li\n", step_mem->nstlp);
  fprintf(outfile, "MRIStep: nls_iters = %li\n", step_mem->nls_iters);
  fprintf(outfile, "MRIStep: nls_fails = %li\n", step_mem->nls_fails);
  fprintf(outfile, "MRIStep: inner_fails = %li\n", step_mem->inner_fails);

  /* output boolean quantities */
  fprintf(outfile, "MRIStep: user_linear = %i\n", step_mem->linear);
  fprintf(outfile, "MRIStep: user_linear_timedep = %i\n",
          step_mem->linear_timedep);
  fprintf(outfile, "MRIStep: user_explicit = %i\n", step_mem->explicit_rhs);
  fprintf(outfile, "MRIStep: user_implicit = %i\n", step_mem->implicit_rhs);
  fprintf(outfile, "MRIStep: jcur = %i\n", step_mem->jcur);
  fprintf(outfile, "MRIStep: ownNLS = %i\n", step_mem->ownNLS);

  /* output sunrealtype quantities */
  fprintf(outfile, "MRIStep: Coupling structure:\n");
  MRIStepCoupling_Write(step_mem->MRIC, outfile);

  fprintf(outfile, "MRIStep: gamma = %" RSYM "\n", step_mem->gamma);
  fprintf(outfile, "MRIStep: gammap = %" RSYM "\n", step_mem->gammap);
  fprintf(outfile, "MRIStep: gamrat = %" RSYM "\n", step_mem->gamrat);
  fprintf(outfile, "MRIStep: crate = %" RSYM "\n", step_mem->crate);
  fprintf(outfile, "MRIStep: delp = %" RSYM "\n", step_mem->delp);
  fprintf(outfile, "MRIStep: eRNrm = %" RSYM "\n", step_mem->eRNrm);
  fprintf(outfile, "MRIStep: nlscoef = %" RSYM "\n", step_mem->nlscoef);
  fprintf(outfile, "MRIStep: crdown = %" RSYM "\n", step_mem->crdown);
  fprintf(outfile, "MRIStep: rdiv = %" RSYM "\n", step_mem->rdiv);
  fprintf(outfile, "MRIStep: dgmax = %" RSYM "\n", step_mem->dgmax);
  fprintf(outfile, "MRIStep: Ae_row =");
  for (i = 0; i < step_mem->nstages_active; i++)
  {
    fprintf(outfile, " %" RSYM, step_mem->Ae_row[i]);
  }
  fprintf(outfile, "\n");
  fprintf(outfile, "MRIStep: Ai_row =");
  for (i = 0; i < step_mem->nstages_active; i++)
  {
    fprintf(outfile, " %" RSYM, step_mem->Ai_row[i]);
  }
  fprintf(outfile, "\n");

#ifdef SUNDIALS_DEBUG_PRINTVEC
  /* output vector quantities */
  fprintf(outfile, "MRIStep: sdata:\n");
  N_VPrintFile(step_mem->sdata, outfile);
  fprintf(outfile, "MRIStep: zpred:\n");
  N_VPrintFile(step_mem->zpred, outfile);
  fprintf(outfile, "MRIStep: zcor:\n");
  N_VPrintFile(step_mem->zcor, outfile);
  if (step_mem->Fse)
    for (i = 0; i < step_mem->nstages_active; i++)
    {
      fprintf(outfile, "MRIStep: Fse[%i]:\n", i);
      N_VPrintFile(step_mem->Fse[i], outfile);
    }
  if (step_mem->Fsi && !step_mem->unify_Fs)
    for (i = 0; i < step_mem->nstages_active; i++)
    {
      fprintf(outfile, "MRIStep: Fsi[%i]:\n", i);
      N_VPrintFile(step_mem->Fsi[i], outfile);
    }
#endif

  /* print the inner stepper memory */
  mriStepInnerStepper_PrintMem(step_mem->stepper, outfile);
  return;
}

/*---------------------------------------------------------------
  mriStep_AttachLinsol:

  This routine attaches the various set of system linear solver
  interface routines, data structure, and solver type to the
  MRIStep module.
  ---------------------------------------------------------------*/
int mriStep_AttachLinsol(ARKodeMem ark_mem, ARKLinsolInitFn linit,
                         ARKLinsolSetupFn lsetup, ARKLinsolSolveFn lsolve,
                         ARKLinsolFreeFn lfree,
                         SUNDIALS_MAYBE_UNUSED SUNLinearSolver_Type lsolve_type,
                         void* lmem)
{
  ARKodeMRIStepMem step_mem;
  int retval;

  /* access ARKodeMRIStepMem structure */
  retval = mriStep_AccessStepMem(ark_mem, __func__, &step_mem);
  if (retval != ARK_SUCCESS) { return (retval); }

  /* free any existing system solver */
  if (step_mem->lfree != NULL) { step_mem->lfree(ark_mem); }

  /* Attach the provided routines, data structure and solve type */
  step_mem->linit  = linit;
  step_mem->lsetup = lsetup;
  step_mem->lsolve = lsolve;
  step_mem->lfree  = lfree;
  step_mem->lmem   = lmem;

  /* Reset all linear solver counters */
  step_mem->nsetups = 0;
  step_mem->nstlp   = 0;

  return (ARK_SUCCESS);
}

/*---------------------------------------------------------------
  mriStep_DisableLSetup:

  This routine NULLifies the lsetup function pointer in the
  MRIStep module.
  ---------------------------------------------------------------*/
void mriStep_DisableLSetup(ARKodeMem ark_mem)
{
  ARKodeMRIStepMem step_mem;
  int retval;

  /* access ARKodeMRIStepMem structure */
  retval = mriStep_AccessStepMem(ark_mem, __func__, &step_mem);
  if (retval != ARK_SUCCESS) { return; }

  /* nullify the lsetup function pointer */
  step_mem->lsetup = NULL;
}

/*---------------------------------------------------------------
  mriStep_GetLmem:

  This routine returns the system linear solver interface memory
  structure, lmem.
  ---------------------------------------------------------------*/
void* mriStep_GetLmem(ARKodeMem ark_mem)
{
  ARKodeMRIStepMem step_mem;
  int retval;

  /* access ARKodeMRIStepMem structure, and return lmem */
  retval = mriStep_AccessStepMem(ark_mem, __func__, &step_mem);
  if (retval != ARK_SUCCESS) { return (NULL); }
  return (step_mem->lmem);
}

/*---------------------------------------------------------------
  mriStep_GetImplicitRHS:

  This routine returns the implicit RHS function pointer, fi.
  ---------------------------------------------------------------*/
ARKRhsFn mriStep_GetImplicitRHS(ARKodeMem ark_mem)
{
  ARKodeMRIStepMem step_mem;
  int retval;

  /* access ARKodeMRIStepMem structure, and return fi */
  retval = mriStep_AccessStepMem(ark_mem, __func__, &step_mem);
  if (retval != ARK_SUCCESS) { return (NULL); }
  if (step_mem->implicit_rhs) { return (step_mem->fsi); }
  else { return (NULL); }
}

/*---------------------------------------------------------------
  mriStep_GetGammas:

  This routine fills the current value of gamma, and states
  whether the gamma ratio fails the dgmax criteria.
  ---------------------------------------------------------------*/
int mriStep_GetGammas(ARKodeMem ark_mem, sunrealtype* gamma, sunrealtype* gamrat,
                      sunbooleantype** jcur, sunbooleantype* dgamma_fail)
{
  ARKodeMRIStepMem step_mem;
  int retval;

  /* access ARKodeMRIStepMem structure */
  retval = mriStep_AccessStepMem(ark_mem, __func__, &step_mem);
  if (retval != ARK_SUCCESS) { return (retval); }

  /* set outputs */
  *gamma       = step_mem->gamma;
  *gamrat      = step_mem->gamrat;
  *jcur        = &step_mem->jcur;
  *dgamma_fail = (SUNRabs(*gamrat - ONE) >= step_mem->dgmax);

  return (ARK_SUCCESS);
}

/*---------------------------------------------------------------
  mriStep_Init:

  This routine is called just prior to performing internal time
  steps (after all user "set" routines have been called) from
  within arkInitialSetup.

  With initialization types FIRST_INIT this routine:
  - sets/checks the coefficient tables to be used
  - allocates any internal memory that depends on the MRI method
    structure or solver options

  With other initialization types, this routine does nothing.
  ---------------------------------------------------------------*/
int mriStep_Init(ARKodeMem ark_mem, sunrealtype tout, int init_type)
{
  ARKodeMRIStepMem step_mem;
  int retval, j;
  sunbooleantype reset_efun;
  SUNAdaptController_Type adapt_type;

  /* access ARKodeMRIStepMem structure */
  retval = mriStep_AccessStepMem(ark_mem, __func__, &step_mem);
  if (retval != ARK_SUCCESS) { return (retval); }

  /* immediately return if reset */
  if (init_type == RESET_INIT) { return (ARK_SUCCESS); }

  /* initializations/checks for (re-)initialization call */
  if (init_type == FIRST_INIT)
  {
    /* enforce use of arkEwtSmallReal if using a fixed step size for
       an explicit method, an internal error weight function, and not performing
       accumulated temporal error estimation */
    reset_efun = SUNTRUE;
    if (step_mem->implicit_rhs) { reset_efun = SUNFALSE; }
    if (!ark_mem->fixedstep) { reset_efun = SUNFALSE; }
    if (ark_mem->user_efun) { reset_efun = SUNFALSE; }
    if (ark_mem->AccumErrorType != ARK_ACCUMERROR_NONE)
    {
      reset_efun = SUNFALSE;
    }
    if (reset_efun)
    {
      ark_mem->user_efun = SUNFALSE;
      ark_mem->efun      = arkEwtSetSmallReal;
      ark_mem->e_data    = ark_mem;
    }

    /* Create coupling structure (if not already set) */
    retval = mriStep_SetCoupling(ark_mem);
    if (retval != ARK_SUCCESS)
    {
      arkProcessError(ark_mem, ARK_ILL_INPUT, __LINE__, __func__, __FILE__,
                      "Could not create coupling table");
      return (ARK_ILL_INPUT);
    }

    /* Check that coupling structure is OK */
    retval = mriStep_CheckCoupling(ark_mem);
    if (retval != ARK_SUCCESS)
    {
      arkProcessError(ark_mem, ARK_ILL_INPUT, __LINE__, __func__, __FILE__,
                      "Error in coupling table");
      return (ARK_ILL_INPUT);
    }

    /* Attach correct TakeStep routine for this coupling table */
    switch (step_mem->MRIC->type)
    {
    case MRISTEP_EXPLICIT: ark_mem->step = mriStep_TakeStepMRIGARK; break;
    case MRISTEP_IMPLICIT: ark_mem->step = mriStep_TakeStepMRIGARK; break;
    case MRISTEP_IMEX: ark_mem->step = mriStep_TakeStepMRIGARK; break;
    case MRISTEP_MERK: ark_mem->step = mriStep_TakeStepMERK; break;
    case MRISTEP_SR: ark_mem->step = mriStep_TakeStepMRISR; break;
    default:
      arkProcessError(ark_mem, ARK_ILL_INPUT, __LINE__, __func__, __FILE__,
                      "Unknown method type");
      return (ARK_ILL_INPUT);
    }

    /* Retrieve/store method and embedding orders now that tables are finalized */
    step_mem->stages = step_mem->MRIC->stages;
    step_mem->q = ark_mem->hadapt_mem->q = step_mem->MRIC->q;
    step_mem->p = ark_mem->hadapt_mem->p = step_mem->MRIC->p;

    /* Ensure that if adaptivity or error accumulation is enabled, then
       method includes embedding coefficients */
    if ((!ark_mem->fixedstep || (ark_mem->AccumErrorType != ARK_ACCUMERROR_NONE)) &&
        (step_mem->p <= 0))
    {
      arkProcessError(ark_mem, ARK_ILL_INPUT, __LINE__, __func__,
                      __FILE__, "Temporal error estimation cannot be performed without embedding coefficients");
      return (ARK_ILL_INPUT);
    }

    /* allocate/fill derived quantities from MRIC structure */

    /* stage map */
    if (step_mem->stage_map)
    {
      free(step_mem->stage_map);
      ark_mem->liw -= step_mem->stages;
    }
    step_mem->stage_map = (int*)calloc(step_mem->MRIC->stages,
                                       sizeof(*step_mem->stage_map));
    if (step_mem->stage_map == NULL)
    {
      arkProcessError(ark_mem, ARK_MEM_FAIL, __LINE__, __func__, __FILE__,
                      MSG_ARK_MEM_FAIL);
      return (ARK_MEM_FAIL);
    }
    ark_mem->liw += step_mem->MRIC->stages;
    retval = mriStepCoupling_GetStageMap(step_mem->MRIC, step_mem->stage_map,
                                         &(step_mem->nstages_active));
    if (retval != ARK_SUCCESS)
    {
      arkProcessError(ark_mem, ARK_ILL_INPUT, __LINE__, __func__, __FILE__,
                      "Error in coupling table");
      return (ARK_ILL_INPUT);
    }

    /* stage types */
    if (step_mem->stagetypes)
    {
      free(step_mem->stagetypes);
      ark_mem->liw -= step_mem->stages;
    }
    step_mem->stagetypes = (int*)calloc(step_mem->MRIC->stages + 1,
                                        sizeof(*step_mem->stagetypes));
    if (step_mem->stagetypes == NULL)
    {
      arkProcessError(ark_mem, ARK_MEM_FAIL, __LINE__, __func__, __FILE__,
                      MSG_ARK_MEM_FAIL);
      return (ARK_MEM_FAIL);
    }
    ark_mem->liw += (step_mem->MRIC->stages + 1);
    for (j = 0; j <= step_mem->MRIC->stages; j++)
    {
      step_mem->stagetypes[j] = mriStepCoupling_GetStageType(step_mem->MRIC, j);
    }

    /* explicit RK coefficient row */
    if (step_mem->Ae_row)
    {
      free(step_mem->Ae_row);
      ark_mem->lrw -= step_mem->stages;
    }
    step_mem->Ae_row = (sunrealtype*)calloc(step_mem->MRIC->stages,
                                            sizeof(*step_mem->Ae_row));
    if (step_mem->Ae_row == NULL)
    {
      arkProcessError(ark_mem, ARK_MEM_FAIL, __LINE__, __func__, __FILE__,
                      MSG_ARK_MEM_FAIL);
      return (ARK_MEM_FAIL);
    }
    ark_mem->lrw += step_mem->MRIC->stages;

    /* implicit RK coefficient row */
    if (step_mem->Ai_row)
    {
      free(step_mem->Ai_row);
      ark_mem->lrw -= step_mem->stages;
    }
    step_mem->Ai_row = (sunrealtype*)calloc(step_mem->MRIC->stages,
                                            sizeof(*step_mem->Ai_row));
    if (step_mem->Ai_row == NULL)
    {
      arkProcessError(ark_mem, ARK_MEM_FAIL, __LINE__, __func__, __FILE__,
                      MSG_ARK_MEM_FAIL);
      return (ARK_MEM_FAIL);
    }
    ark_mem->lrw += step_mem->MRIC->stages;

    /* Allocate reusable arrays for fused vector interface */
    if (step_mem->cvals)
    {
      free(step_mem->cvals);
      ark_mem->lrw -= step_mem->nfusedopvecs;
    }
    if (step_mem->Xvecs)
    {
      free(step_mem->Xvecs);
      ark_mem->liw -= step_mem->nfusedopvecs;
    }
    step_mem->nfusedopvecs = 2 * step_mem->MRIC->stages + 2 + step_mem->nforcing;
    step_mem->cvals = (sunrealtype*)calloc(step_mem->nfusedopvecs,
                                           sizeof(*step_mem->cvals));
    if (step_mem->cvals == NULL)
    {
      arkProcessError(ark_mem, ARK_MEM_FAIL, __LINE__, __func__, __FILE__,
                      MSG_ARK_MEM_FAIL);
      return (ARK_MEM_FAIL);
    }
    ark_mem->lrw += step_mem->nfusedopvecs;

    step_mem->Xvecs = (N_Vector*)calloc(step_mem->nfusedopvecs,
                                        sizeof(*step_mem->Xvecs));
    if (step_mem->Xvecs == NULL)
    {
      arkProcessError(ark_mem, ARK_MEM_FAIL, __LINE__, __func__, __FILE__,
                      MSG_ARK_MEM_FAIL);
      return (ARK_MEM_FAIL);
    }
    ark_mem->liw += step_mem->nfusedopvecs;

    /* Retrieve/store method and embedding orders now that tables are finalized */
    step_mem->stages = step_mem->MRIC->stages;
    step_mem->q      = step_mem->MRIC->q;
    step_mem->p      = step_mem->MRIC->p;

    /* If an MRISR method is applied to a non-ImEx problem, we "unify"
       the Fse and Fsi vectors to point at the same memory */
    step_mem->unify_Fs = SUNFALSE;
    if ((step_mem->MRIC->type == MRISTEP_SR) &&
        ((step_mem->explicit_rhs && !step_mem->implicit_rhs) ||
         (!step_mem->explicit_rhs && step_mem->implicit_rhs)))
    {
      step_mem->unify_Fs = SUNTRUE;
    }

    /* Allocate MRI RHS vector memory, update storage requirements */
    /*   Allocate Fse[0] ... Fse[nstages_active - 1] and           */
    /*   Fsi[0] ... Fsi[nstages_active - 1] if needed              */
    if (step_mem->nstages_allocated < step_mem->nstages_active)
    {
      if (step_mem->nstages_allocated)
      {
        if (step_mem->explicit_rhs)
        {
          arkFreeVecArray(step_mem->nstages_allocated, &(step_mem->Fse),
                          ark_mem->lrw1, &(ark_mem->lrw), ark_mem->liw1,
                          &(ark_mem->liw));
          if (step_mem->unify_Fs) { step_mem->Fsi = NULL; }
        }
        if (step_mem->implicit_rhs)
        {
          arkFreeVecArray(step_mem->nstages_allocated, &(step_mem->Fsi),
                          ark_mem->lrw1, &(ark_mem->lrw), ark_mem->liw1,
                          &(ark_mem->liw));
          if (step_mem->unify_Fs) { step_mem->Fse = NULL; }
        }
      }
      if (step_mem->explicit_rhs && !step_mem->unify_Fs)
      {
        if (!arkAllocVecArray(step_mem->nstages_active, ark_mem->ewt,
                              &(step_mem->Fse), ark_mem->lrw1, &(ark_mem->lrw),
                              ark_mem->liw1, &(ark_mem->liw)))
        {
          return (ARK_MEM_FAIL);
        }
      }
      if (step_mem->implicit_rhs && !step_mem->unify_Fs)
      {
        if (!arkAllocVecArray(step_mem->nstages_active, ark_mem->ewt,
                              &(step_mem->Fsi), ark_mem->lrw1, &(ark_mem->lrw),
                              ark_mem->liw1, &(ark_mem->liw)))
        {
          return (ARK_MEM_FAIL);
        }
      }
      if (step_mem->unify_Fs)
      {
        if (!arkAllocVecArray(step_mem->nstages_active, ark_mem->ewt,
                              &(step_mem->Fse), ark_mem->lrw1, &(ark_mem->lrw),
                              ark_mem->liw1, &(ark_mem->liw)))
        {
          return (ARK_MEM_FAIL);
        }
        step_mem->Fsi = step_mem->Fse;
      }

      step_mem->nstages_allocated = step_mem->nstages_active;
    }

    /* if any slow stage is implicit, allocate sdata, zpred, zcor vectors;
       if all stages explicit, free default NLS object, and detach all
       linear solver routines.  Note: step_mem->implicit_rhs will only equal
       SUNTRUE if an implicit table has been user-provided. */
    if (step_mem->implicit_rhs)
    {
      if (!arkAllocVec(ark_mem, ark_mem->ewt, &(step_mem->sdata)))
      {
        return (ARK_MEM_FAIL);
      }
      if (!arkAllocVec(ark_mem, ark_mem->ewt, &(step_mem->zpred)))
      {
        return (ARK_MEM_FAIL);
      }
      if (!arkAllocVec(ark_mem, ark_mem->ewt, &(step_mem->zcor)))
      {
        return (ARK_MEM_FAIL);
      }
    }
    else
    {
      if ((step_mem->NLS != NULL) && (step_mem->ownNLS))
      {
        SUNNonlinSolFree(step_mem->NLS);
        step_mem->NLS    = NULL;
        step_mem->ownNLS = SUNFALSE;
      }
      step_mem->linit  = NULL;
      step_mem->lsetup = NULL;
      step_mem->lsolve = NULL;
      step_mem->lfree  = NULL;
      step_mem->lmem   = NULL;
    }

    /* Allocate inner stepper data */
    retval = mriStepInnerStepper_AllocVecs(step_mem->stepper,
                                           step_mem->MRIC->nmat, ark_mem->ewt);
    if (retval != ARK_SUCCESS)
    {
      arkProcessError(ark_mem, ARK_ILL_INPUT, __LINE__, __func__, __FILE__,
                      "Error allocating inner stepper memory");
      return (ARK_MEM_FAIL);
    }

    /* Override the interpolant degree (if needed), used in arkInitialSetup */
    if (step_mem->q > 1 && ark_mem->interp_degree > (step_mem->q - 1))
    {
      /* Limit max degree to at most one less than the method global order */
      ark_mem->interp_degree = step_mem->q - 1;
    }
    else if (step_mem->q == 1 && ark_mem->interp_degree > 1)
    {
      /* Allow for linear interpolant with first order methods to ensure
         solution values are returned at the time interval end points */
      ark_mem->interp_degree = 1;
    }

    /* Higher-order predictors require interpolation */
    if (ark_mem->interp_type == ARK_INTERP_NONE && step_mem->predictor != 0)
    {
      arkProcessError(ark_mem, ARK_ILL_INPUT, __LINE__, __func__, __FILE__,
                      "Non-trival predictors require an interpolation module");
      return ARK_ILL_INPUT;
    }
  }

  /* Call linit (if it exists) */
  if (step_mem->linit)
  {
    retval = step_mem->linit(ark_mem);
    if (retval != 0)
    {
      arkProcessError(ark_mem, ARK_LINIT_FAIL, __LINE__, __func__, __FILE__,
                      MSG_ARK_LINIT_FAIL);
      return (ARK_LINIT_FAIL);
    }
  }

  /* Initialize the nonlinear solver object (if it exists) */
  if (step_mem->NLS)
  {
    retval = mriStep_NlsInit(ark_mem);
    if (retval != ARK_SUCCESS)
    {
      arkProcessError(ark_mem, ARK_NLS_INIT_FAIL, __LINE__, __func__, __FILE__,
                      "Unable to initialize SUNNonlinearSolver object");
      return (ARK_NLS_INIT_FAIL);
    }
  }

  /*** Perform timestep adaptivity checks and initial setup ***/

  /* get timestep adaptivity type */
  adapt_type = SUNAdaptController_GetType(ark_mem->hadapt_mem->hcontroller);

  if (ark_mem->fixedstep)
  {
    /* Fixed step sizes: user must supply the initial step size */
    if (ark_mem->hin == ZERO)
    {
      arkProcessError(ark_mem, ARK_ILL_INPUT, __LINE__, __func__,
                      __FILE__, "Timestep adaptivity disabled, but missing user-defined fixed stepsize");
      return (ARK_ILL_INPUT);
    }
  }
  else
  {
    /* ensure that a compatible adaptivity controller is provided */
    if ((adapt_type != SUN_ADAPTCONTROLLER_MRI_H_TOL) &&
        (adapt_type != SUN_ADAPTCONTROLLER_H))
    {
      arkProcessError(ark_mem, ARK_ILL_INPUT, __LINE__, __func__, __FILE__,
                      "SUNAdaptController type is unsupported by MRIStep");
      return (ARK_ILL_INPUT);
    }

    /* Controller provides adaptivity (at least at the slow time scale):
       - verify that the MRI method includes an embedding, and
       - estimate initial slow step size (store in ark_mem->hin) */
    if (step_mem->MRIC->p <= 0)
    {
      arkProcessError(ark_mem, ARK_ILL_INPUT, __LINE__, __func__,
                      __FILE__, "Timestep adaptivity enabled, but non-embedded MRI table specified");
      return (ARK_ILL_INPUT);
    }
    if (ark_mem->hin == ZERO)
    {
      /*   tempv1 = fslow(t0, y0) */
      if (mriStep_SlowRHS(ark_mem, ark_mem->tcur, ark_mem->yn, ark_mem->tempv1,
                          ARK_FULLRHS_START) != ARK_SUCCESS)
      {
        arkProcessError(ark_mem, ARK_RHSFUNC_FAIL, __LINE__, __func__, __FILE__,
                        "error calling slow RHS function(s)");
        return (ARK_RHSFUNC_FAIL);
      }
      retval = mriStep_Hin(ark_mem, ark_mem->tcur, tout, ark_mem->tempv1,
                           &(ark_mem->hin));
      if (retval != ARK_SUCCESS)
      {
        retval = arkHandleFailure(ark_mem, retval);
        return (retval);
      }
    }
  }

  /* Perform additional setup for (H,tol) controller */
  if (adapt_type == SUN_ADAPTCONTROLLER_MRI_H_TOL)
  {
    /* Verify that adaptivity type is supported by inner stepper */
    if (!mriStepInnerStepper_SupportsRTolAdaptivity(step_mem->stepper))
    {
      arkProcessError(ark_mem, ARK_ILL_INPUT, __LINE__, __func__,
                      __FILE__, "MRI H-TOL SUNAdaptController provided, but unsupported by inner stepper");
      return (ARK_ILL_INPUT);
    }

    /* initialize fast stepper to use the same relative tolerance as MRIStep */
    step_mem->inner_rtol_factor = ONE;
  }

  return (ARK_SUCCESS);
}

/*------------------------------------------------------------------------------
  mriStep_FullRHS:

  This is just a wrapper to call the user-supplied RHS functions,
  f(t,y) = fse(t,y) + fsi(t,y)  + ff(t,y).

  Note: this relies on the utility routine mriStep_UpdateF0 to update Fse[0]
  and Fsi[0] as appropriate (i.e., leveraging previous evaluations, etc.), and
  merely combines the resulting values together with ff to construct the output.

  However, in ARK_FULLRHS_OTHER mode, this routine must call all slow RHS
  functions directly, since that mode cannot reuse internally stored values.

   ARK_FULLRHS_OTHER -> called in the following circumstances:
                        (a) when estimating the initial time step size,
                        (b) for high-order dense output with the Hermite
                            interpolation module,
                        (c) by an "outer" stepper when MRIStep is used as an
                            inner solver), or
                        (d) when a high-order implicit predictor is requested from
                            the Hermite interpolation module within the time step
                            t_{n} \to t_{n+1}.

                        While instances (a)-(c) will occur in-between MRIStep time
                        steps, instance (d) can occur at the start of each internal
                        MRIStep stage.  Since the (t,y) input does not correspond
                        to an "official" time step, thus the RHS functions should
                        always be evaluated, and the values should *not* be stored
                        anywhere that will interfere with other reused MRIStep data
                        from one stage to the next (but it may use nonlinear solver
                        scratch space).

  Note that this routine always calls the fast RHS function, ff(t,y), in
  ARK_FULLRHS_OTHER mode.
  ----------------------------------------------------------------------------*/
int mriStep_FullRHS(ARKodeMem ark_mem, sunrealtype t, N_Vector y, N_Vector f,
                    int mode)
{
  ARKodeMRIStepMem step_mem;
  int nvec, retval;

  /* access ARKodeMRIStepMem structure */
  retval = mriStep_AccessStepMem(ark_mem, __func__, &step_mem);
  if (retval != ARK_SUCCESS) { return (retval); }

  /* ensure that inner stepper provides fullrhs function */
  if (!(step_mem->stepper->ops->fullrhs))
  {
    arkProcessError(ark_mem, ARK_RHSFUNC_FAIL, __LINE__, __func__, __FILE__,
                    MSG_ARK_MISSING_FULLRHS);
    return ARK_RHSFUNC_FAIL;
  }

  /* perform RHS functions contingent on 'mode' argument */
  switch (mode)
  {
  case ARK_FULLRHS_START:
  case ARK_FULLRHS_END:

    /* update the internal storage for Fse[0] and Fsi[0] */
    retval = mriStep_UpdateF0(ark_mem, step_mem, t, y, mode);
    if (retval != 0)
    {
      arkProcessError(ark_mem, ARK_RHSFUNC_FAIL, __LINE__, __func__, __FILE__,
                      MSG_ARK_RHSFUNC_FAILED, t);
      return (ARK_RHSFUNC_FAIL);
    }

    /* evaluate fast component */
    retval = mriStepInnerStepper_FullRhs(step_mem->stepper, t, y, f,
                                         ARK_FULLRHS_OTHER);
    if (retval != ARK_SUCCESS)
    {
      arkProcessError(ark_mem, ARK_RHSFUNC_FAIL, __LINE__, __func__, __FILE__,
                      MSG_ARK_RHSFUNC_FAILED, t);
      return (ARK_RHSFUNC_FAIL);
    }

    /* combine RHS vectors into output */
    if (step_mem->explicit_rhs && step_mem->implicit_rhs)
    {
      /* ImEx */
      step_mem->cvals[0] = ONE;
      step_mem->Xvecs[0] = f;
      step_mem->cvals[1] = ONE;
      step_mem->Xvecs[1] = step_mem->Fse[0];
      step_mem->cvals[2] = ONE;
      step_mem->Xvecs[2] = step_mem->Fsi[0];
      nvec               = 3;
      N_VLinearCombination(nvec, step_mem->cvals, step_mem->Xvecs, f);
    }
    else if (step_mem->implicit_rhs)
    {
      /* implicit */
      N_VLinearSum(ONE, step_mem->Fsi[0], ONE, f, f);
    }
    else
    {
      /* explicit */
      N_VLinearSum(ONE, step_mem->Fse[0], ONE, f, f);
    }

    break;

  case ARK_FULLRHS_OTHER:

    /* compute the fast component (force new RHS computation) */
    nvec   = 0;
    retval = mriStepInnerStepper_FullRhs(step_mem->stepper, t, y, f,
                                         ARK_FULLRHS_OTHER);
    if (retval != ARK_SUCCESS)
    {
      arkProcessError(ark_mem, ARK_RHSFUNC_FAIL, __LINE__, __func__, __FILE__,
                      MSG_ARK_RHSFUNC_FAILED, t);
      return (ARK_RHSFUNC_FAIL);
    }
    step_mem->cvals[nvec] = ONE;
    step_mem->Xvecs[nvec] = f;
    nvec++;

    /* compute the explicit component and store in ark_tempv2 */
    if (step_mem->explicit_rhs)
    {
      retval = step_mem->fse(t, y, ark_mem->tempv2, ark_mem->user_data);
      step_mem->nfse++;
      if (retval != 0)
      {
        arkProcessError(ark_mem, ARK_RHSFUNC_FAIL, __LINE__, __func__, __FILE__,
                        MSG_ARK_RHSFUNC_FAILED, t);
        return (ARK_RHSFUNC_FAIL);
      }
      step_mem->cvals[nvec] = ONE;
      step_mem->Xvecs[nvec] = ark_mem->tempv2;
      nvec++;
    }

    /* compute the implicit component and store in sdata */
    if (step_mem->implicit_rhs)
    {
      retval = step_mem->fsi(t, y, step_mem->sdata, ark_mem->user_data);
      step_mem->nfsi++;
      if (retval != 0)
      {
        arkProcessError(ark_mem, ARK_RHSFUNC_FAIL, __LINE__, __func__, __FILE__,
                        MSG_ARK_RHSFUNC_FAILED, t);
        return (ARK_RHSFUNC_FAIL);
      }
      step_mem->cvals[nvec] = ONE;
      step_mem->Xvecs[nvec] = step_mem->sdata;
      nvec++;
    }

    /* Add external forcing components to linear combination */
    if (step_mem->expforcing || step_mem->impforcing)
    {
      mriStep_ApplyForcing(step_mem, t, ONE, &nvec);
    }

    /* combine RHS vectors into output */
    N_VLinearCombination(nvec, step_mem->cvals, step_mem->Xvecs, f);

    break;

  default:
    /* return with RHS failure if unknown mode is passed */
    arkProcessError(ark_mem, ARK_RHSFUNC_FAIL, __LINE__, __func__, __FILE__,
                    "Unknown full RHS mode");
    return (ARK_RHSFUNC_FAIL);
  }

  return (ARK_SUCCESS);
}

/*------------------------------------------------------------------------------
  mriStep_UpdateF0:

  This routine is called by mriStep_FullRHS to update the internal storage for
  Fse[0] and Fsi[0], incorporating forcing from a slower time scale as necessary.
  This supports the ARK_FULLRHS_START and ARK_FULLRHS_END "mode" values
  provided to mriStep_FullRHS, and contains all internal logic regarding whether
  RHS functions must be called, versus if the relevant data can just be copied.

  ARK_FULLRHS_START -> called in the following circumstances:
                       (a) at the beginning of a simulation i.e., at
                           (tn, yn) = (t0, y0) or (tR, yR), or
                       (b) when transitioning between time steps t_{n-1}
                           \to t_{n} to fill f_{n-1} within the Hermite
                           interpolation module.

                       In each case, we may check the fn_is_current flag to
                       know whether ARKODE believes the values stored in
                       Fse[0] and Fsi[0] are up-to-date, allowing us to copy
                       those values instead of recomputing.  MRIStep
                       additionally stores internal fse_is_current and
                       fsi_is_current flags to denote whether it
                       additionally believes recomputation is necessary --
                       this is because unlike ARKStep and ERKStep, when
                       MRIStep is used as an inner stepper for an outer
                       MRIStep calculation, it must store any forcing terms
                       *inside* its own values of one of Fse or Fsi (to
                       avoid a combinatorial explosion of separate forcing
                       vectors when used in a telescopic MRI calculation).
                       For whichever of Fse[0] and Fsi[0] are deemed not
                       current, the corresponding RHS function is
                       recomputed and stored in Fe[0] and/or Fi[0] for
                       reuse later, before copying the values into the
                       output vector.

  ARK_FULLRHS_END   -> called in the following circumstances:
                       (a) when temporal root-finding is enabled, this will be
                           called in-between steps t_{n-1} \to t_{n} to fill f_{n},
                       (b) when high-order dense output is requested from the
                           Hermite interpolation module in-between steps t_{n-1}
                           \to t_{n} to fill f_{n}, or
                       (c) when an implicit predictor is requested from the Hermite
                           interpolation module within the time step t_{n} \to
                           t_{n+1}, in which case f_{n} needs to be filled.

                       Again, we may check the fn_is_current flags to know whether
                       ARKODE believes that the values stored in Fse[0] and Fsi[0]
                       are up-to-date, and may just be copied.  We also again
                       verify the ability to copy by viewing the MRIStep-specific
                       fse_is_current and fsi_is_current flags. If one or both of
                       Fse[0] and Fsi[0] are determined to be not current.  In all
                       other cases, the RHS should be recomputed and stored in
                       Fse[0] and Fsi[0] for reuse later, before copying the
                       values into the output vector.

  ----------------------------------------------------------------------------*/
int mriStep_UpdateF0(ARKodeMem ark_mem, ARKodeMRIStepMem step_mem,
                     sunrealtype t, N_Vector y, int mode)
{
  int nvec, retval;

  /* perform RHS functions contingent on 'mode' argument */
  switch (mode)
  {
  case ARK_FULLRHS_START:

    /* update the RHS components */

    /*   explicit component */
    if (step_mem->explicit_rhs)
    {
      /* if either ARKODE or MRIStep consider Fse[0] stale, then recompute */
      if (!step_mem->fse_is_current || !ark_mem->fn_is_current)
      {
        retval = step_mem->fse(t, y, step_mem->Fse[0], ark_mem->user_data);
        step_mem->nfse++;
        if (retval != 0)
        {
          arkProcessError(ark_mem, ARK_RHSFUNC_FAIL, __LINE__, __func__,
                          __FILE__, MSG_ARK_RHSFUNC_FAILED, t);
          return (ARK_RHSFUNC_FAIL);
        }
        step_mem->fse_is_current = SUNTRUE;

        /* Add external forcing, if applicable */
        if (step_mem->expforcing)
        {
          step_mem->cvals[0] = ONE;
          step_mem->Xvecs[0] = step_mem->Fse[0];
          nvec               = 1;
          mriStep_ApplyForcing(step_mem, t, ONE, &nvec);
          N_VLinearCombination(nvec, step_mem->cvals, step_mem->Xvecs,
                               step_mem->Fse[0]);
        }
      }
    }

    /*   implicit component */
    if (step_mem->implicit_rhs)
    {
      /* if either ARKODE or MRIStep consider Fsi[0] stale, then recompute */
      if (!step_mem->fsi_is_current || !ark_mem->fn_is_current)
      {
        retval = step_mem->fsi(t, y, step_mem->Fsi[0], ark_mem->user_data);
        step_mem->nfsi++;
        if (retval != 0)
        {
          arkProcessError(ark_mem, ARK_RHSFUNC_FAIL, __LINE__, __func__,
                          __FILE__, MSG_ARK_RHSFUNC_FAILED, t);
          return (ARK_RHSFUNC_FAIL);
        }
        step_mem->fsi_is_current = SUNTRUE;

        /* Add external forcing, if applicable */
        if (step_mem->impforcing)
        {
          step_mem->cvals[0] = ONE;
          step_mem->Xvecs[0] = step_mem->Fsi[0];
          nvec               = 1;
          mriStep_ApplyForcing(step_mem, t, ONE, &nvec);
          N_VLinearCombination(nvec, step_mem->cvals, step_mem->Xvecs,
                               step_mem->Fsi[0]);
        }
      }
    }

    break;

  case ARK_FULLRHS_END:

    /* compute the full RHS */
    if (!(ark_mem->fn_is_current))
    {
      /* compute the explicit component */
      if (step_mem->explicit_rhs)
      {
        retval = step_mem->fse(t, y, step_mem->Fse[0], ark_mem->user_data);
        step_mem->nfse++;
        if (retval != 0)
        {
          arkProcessError(ark_mem, ARK_RHSFUNC_FAIL, __LINE__, __func__,
                          __FILE__, MSG_ARK_RHSFUNC_FAILED, t);
          return (ARK_RHSFUNC_FAIL);
        }
        step_mem->fse_is_current = SUNTRUE;

        /* Add external forcing, as appropriate */
        if (step_mem->expforcing)
        {
          step_mem->cvals[0] = ONE;
          step_mem->Xvecs[0] = step_mem->Fse[0];
          nvec               = 1;
          mriStep_ApplyForcing(step_mem, t, ONE, &nvec);
          N_VLinearCombination(nvec, step_mem->cvals, step_mem->Xvecs,
                               step_mem->Fse[0]);
        }
      }

      /* compute the implicit component */
      if (step_mem->implicit_rhs)
      {
        retval = step_mem->fsi(t, y, step_mem->Fsi[0], ark_mem->user_data);
        step_mem->nfsi++;
        if (retval != 0)
        {
          arkProcessError(ark_mem, ARK_RHSFUNC_FAIL, __LINE__, __func__,
                          __FILE__, MSG_ARK_RHSFUNC_FAILED, t);
          return (ARK_RHSFUNC_FAIL);
        }
        step_mem->fsi_is_current = SUNTRUE;

        /* Add external forcing, as appropriate */
        if (step_mem->impforcing)
        {
          step_mem->cvals[0] = ONE;
          step_mem->Xvecs[0] = step_mem->Fsi[0];
          nvec               = 1;
          mriStep_ApplyForcing(step_mem, t, ONE, &nvec);
          N_VLinearCombination(nvec, step_mem->cvals, step_mem->Xvecs,
                               step_mem->Fsi[0]);
        }
      }
    }

    break;

  default:
    /* return with RHS failure if unknown mode is requested */
    arkProcessError(ark_mem, ARK_RHSFUNC_FAIL, __LINE__, __func__, __FILE__,
                    "Unknown full RHS mode");
    return (ARK_RHSFUNC_FAIL);
  }

  return (ARK_SUCCESS);
}

/*---------------------------------------------------------------
  mriStep_TakeStepMRIGARK:

  This routine serves the primary purpose of the MRIStep module:
  it performs a single MRI step (with embedding, if possible).

  The vector ark_mem->yn holds the previous time-step solution
  on input, and the vector ark_mem->ycur should hold the result
  of this step on output.

  If timestep adaptivity is enabled, this routine also computes
  the error estimate y-ytilde, where ytilde is the
  embedded solution, and the norm weights come from ark_ewt.
  This estimate is stored in ark_mem->tempv1, in case the calling
  routine wishes to examine the error locations.

  The output variable dsmPtr should contain a scalar-valued
  estimate of the temporal error from this step, ||y-ytilde||_WRMS
  if timestep adaptivity is enabled; otherwise it should be 0.

  The input/output variable nflagPtr is used to gauge convergence
  of any algebraic solvers within the step.  At the start of a new
  time step, this will initially have the value FIRST_CALL.  On
  return from this function, nflagPtr should have a value:
            0 => algebraic solve completed successfully
           >0 => solve did not converge at this step size
                 (but may with a smaller stepsize)
           <0 => solve encountered an unrecoverable failure
  Since the fast-scale evolution could be considered a different
  type of "algebraic solver", we similarly report any fast-scale
  evolution error as a recoverable nflagPtr value.

  The return value from this routine is:
            0 => step completed successfully
           >0 => step encountered recoverable failure;
                 reduce step and retry (if possible)
           <0 => step encountered unrecoverable failure
  ---------------------------------------------------------------*/
int mriStep_TakeStepMRIGARK(ARKodeMem ark_mem, sunrealtype* dsmPtr, int* nflagPtr)
{
  ARKodeMRIStepMem step_mem;          /* outer stepper memory       */
  int is;                             /* current stage index        */
  int retval;                         /* reusable return flag       */
  N_Vector tmp;                       /* N_Vector pointer           */
  SUNAdaptController_Type adapt_type; /* timestep adaptivity type   */
  sunrealtype t0, tf;                 /* start/end of each stage    */
  sunbooleantype calc_fslow;
  sunbooleantype need_inner_dsm;
  sunbooleantype do_embedding;
  sunbooleantype nested_mri;
  int nvec;

  /* access the MRIStep mem structure */
  retval = mriStep_AccessStepMem(ark_mem, __func__, &step_mem);
  if (retval != ARK_SUCCESS) { return (retval); }

  /* initialize algebraic solver convergence flag to success;
     error estimate to zero */
  *nflagPtr = ARK_SUCCESS;
  *dsmPtr   = ZERO;

  /* determine whether embedding stage is needed */
  do_embedding = !ark_mem->fixedstep ||
                 (ark_mem->AccumErrorType != ARK_ACCUMERROR_NONE);

  /* if MRI adaptivity is enabled: reset fast accumulated error,
     and send appropriate control parameter to the fast integrator */
  adapt_type     = SUNAdaptController_GetType(ark_mem->hadapt_mem->hcontroller);
  need_inner_dsm = SUNFALSE;
  if (adapt_type == SUN_ADAPTCONTROLLER_MRI_H_TOL)
  {
    need_inner_dsm      = SUNTRUE;
    step_mem->inner_dsm = ZERO;
    retval = mriStepInnerStepper_ResetAccumulatedError(step_mem->stepper);
    if (retval != ARK_SUCCESS)
    {
      arkProcessError(ark_mem, ARK_INNERSTEP_FAIL, __LINE__, __func__, __FILE__,
                      "Unable to reset the inner stepper error estimate");
      return (ARK_INNERSTEP_FAIL);
    }
    retval = mriStepInnerStepper_SetRTol(step_mem->stepper,
                                         step_mem->inner_rtol_factor *
                                           ark_mem->reltol);
    if (retval != ARK_SUCCESS)
    {
      arkProcessError(ark_mem, ARK_INNERSTEP_FAIL, __LINE__, __func__, __FILE__,
                      "Unable to set the inner stepper tolerance");
      return (ARK_INNERSTEP_FAIL);
    }
  }

  /* for adaptive computations, reset the inner integrator to the beginning of this step */
  if (!ark_mem->fixedstep)
  {
    retval = mriStepInnerStepper_Reset(step_mem->stepper, ark_mem->tn,
                                       ark_mem->yn);
    if (retval != ARK_SUCCESS)
    {
      arkProcessError(ark_mem, ARK_INNERSTEP_FAIL, __LINE__, __func__, __FILE__,
                      "Unable to reset the inner stepper");
      return (ARK_INNERSTEP_FAIL);
    }
  }

  /* call nonlinear solver setup if it exists */
  if (step_mem->NLS)
  {
    if ((step_mem->NLS)->ops->setup)
    {
      N_VConst(ZERO, ark_mem->tempv3); /* set guess to 0 */
      retval = SUNNonlinSolSetup(step_mem->NLS, ark_mem->tempv3, ark_mem);
      if (retval < 0) { return (ARK_NLS_SETUP_FAIL); }
      if (retval > 0) { return (ARK_NLS_SETUP_RECVR); }
    }
  }

  /* Evaluate the slow RHS functions if needed. NOTE: we decide between calling the
     full RHS function (if ark_mem->fn is non-NULL and MRIStep is not an inner
     integrator) versus just updating the stored values of Fse[0] and Fsi[0].  In
     either case, we use ARK_FULLRHS_START mode because MRIGARK methods do not
     evaluate the RHS functions at the end of the time step (so nothing can be
     leveraged). */
  nested_mri = step_mem->expforcing || step_mem->impforcing;
  if (ark_mem->fn == NULL || nested_mri)
  {
    retval = mriStep_UpdateF0(ark_mem, step_mem, ark_mem->tn, ark_mem->yn,
                              ARK_FULLRHS_START);
    if (retval) { return ARK_RHSFUNC_FAIL; }

    /* For a nested MRI configuration we might still need fn to create a predictor
       but it should be fn only for the current nesting level which is why we use
       UpdateF0 in this case rather than FullRHS */
    if (ark_mem->fn != NULL && nested_mri && step_mem->implicit_rhs)
    {
      if (step_mem->implicit_rhs && step_mem->explicit_rhs)
      {
        N_VLinearSum(ONE, step_mem->Fsi[0], ONE, step_mem->Fse[0], ark_mem->fn);
      }
      else { N_VScale(ONE, step_mem->Fsi[0], ark_mem->fn); }
    }
  }
  else if (ark_mem->fn != NULL && !ark_mem->fn_is_current)
  {
    retval = mriStep_FullRHS(ark_mem, ark_mem->tn, ark_mem->yn, ark_mem->fn,
                             ARK_FULLRHS_START);
    if (retval) { return ARK_RHSFUNC_FAIL; }
  }
  ark_mem->fn_is_current = SUNTRUE;

#ifdef SUNDIALS_DEBUG
  printf("    MRIStep step %li,  stage 0,  h = %" RSYM ",  t_n = %" RSYM "\n",
         ark_mem->nst, ark_mem->h, ark_mem->tn);
#endif

#ifdef SUNDIALS_LOGGING_EXTRA_DEBUG
  SUNLogger_QueueMsg(ARK_LOGGER, SUN_LOGLEVEL_DEBUG, "ARKODE::mriStep_TakeStep",
                     "slow stage", "z_0(:) =", "");
  N_VPrintFile(ark_mem->ycur, ARK_LOGGER->debug_fp);

  if (step_mem->explicit_rhs)
  {
    SUNLogger_QueueMsg(ARK_LOGGER, SUN_LOGLEVEL_DEBUG, "ARKODE::mriStep_TakeStep",
                       "slow explicit RHS", "Fse_0(:) =", "");
    N_VPrintFile(step_mem->Fse[0], ARK_LOGGER->debug_fp);
  }
  if (step_mem->implicit_rhs)
  {
    SUNLogger_QueueMsg(ARK_LOGGER, SUN_LOGLEVEL_DEBUG, "ARKODE::mriStep_TakeStep",
                       "slow implicit RHS", "Fsi_0(:) =", "");
    N_VPrintFile(step_mem->Fsi[0], ARK_LOGGER->debug_fp);
  }
#endif

  /* The first stage is the previous time-step solution, so its RHS
     is the [already-computed] slow RHS from the start of the step */

  /* Loop over remaining internal stages */
  for (is = 1; is < step_mem->stages - 1; is++)
  {
    /* Set relevant stage times (including desired stage time for implicit solves) */
    t0 = ark_mem->tn + step_mem->MRIC->c[is - 1] * ark_mem->h;
    tf = ark_mem->tcur = ark_mem->tn + step_mem->MRIC->c[is] * ark_mem->h;

    /* Solver diagnostics reporting */
#if SUNDIALS_LOGGING_LEVEL >= SUNDIALS_LOGGING_DEBUG
    SUNLogger_QueueMsg(ARK_LOGGER, SUN_LOGLEVEL_DEBUG,
                       "ARKODE::mriStep_TakeStep", "start-stage",
                       "step = %li, stage = %i, stage type = %d, h = %" RSYM
                       ", tcur = %" RSYM,
                       ark_mem->nst, is, step_mem->stagetypes[is], ark_mem->h,
                       ark_mem->tcur);
#endif

    /* Determine current stage type, and call corresponding routine; the
       vector ark_mem->ycur stores the previous stage solution on input, and
       should store the result of this stage solution on output. */
    switch (step_mem->stagetypes[is])
    {
    case (MRISTAGE_ERK_FAST):
      retval = mriStep_ComputeInnerForcing(ark_mem, step_mem, is, t0, tf);
      if (retval != ARK_SUCCESS) { return retval; }
      retval = mriStep_StageERKFast(ark_mem, step_mem, t0, tf, ark_mem->ycur,
                                    ark_mem->tempv2, need_inner_dsm);
      if (retval != ARK_SUCCESS) { *nflagPtr = CONV_FAIL; }
      break;
    case (MRISTAGE_ERK_NOFAST):
      retval = mriStep_StageERKNoFast(ark_mem, step_mem, is);
      break;
    case (MRISTAGE_DIRK_NOFAST):
      retval = mriStep_StageDIRKNoFast(ark_mem, step_mem, is, nflagPtr);
      break;
    case (MRISTAGE_DIRK_FAST):
      retval = mriStep_StageDIRKFast(ark_mem, step_mem, is, nflagPtr);
      break;
    case (MRISTAGE_STIFF_ACC): retval = ARK_SUCCESS; break;
    }
    if (retval != ARK_SUCCESS) { return retval; }

#ifdef SUNDIALS_LOGGING_EXTRA_DEBUG
    SUNLogger_QueueMsg(ARK_LOGGER, SUN_LOGLEVEL_DEBUG,
                       "ARKODE::mriStep_TakeStep", "slow stage", "z_%i(:) =", is);
    N_VPrintFile(ark_mem->ycur, ARK_LOGGER->debug_fp);
#endif

    /* apply user-supplied stage postprocessing function (if supplied) */
    if ((ark_mem->ProcessStage != NULL) &&
        (step_mem->stagetypes[is] != MRISTAGE_STIFF_ACC))
    {
      retval = ark_mem->ProcessStage(ark_mem->tcur, ark_mem->ycur,
                                     ark_mem->user_data);
      if (retval != 0) { return (ARK_POSTPROCESS_STAGE_FAIL); }
    }

    /* conditionally reset the inner integrator with the modified stage solution */
    if (step_mem->stagetypes[is] != MRISTAGE_STIFF_ACC)
    {
      if ((step_mem->stagetypes[is] != MRISTAGE_ERK_FAST) ||
          (ark_mem->ProcessStage != NULL))
      {
        retval = mriStepInnerStepper_Reset(step_mem->stepper, tf, ark_mem->ycur);
        if (retval != ARK_SUCCESS)
        {
          arkProcessError(ark_mem, ARK_INNERSTEP_FAIL, __LINE__, __func__,
                          __FILE__, "Unable to reset the inner stepper");
          return (ARK_INNERSTEP_FAIL);
        }
      }
    }

    /* Compute updated slow RHS, except:
       1. if the stage is excluded from stage_map
       2. if the next stage has "STIFF_ACC" type, and temporal estimation is disabled */
    calc_fslow = SUNTRUE;
    if (step_mem->stage_map[is] == -1) { calc_fslow = SUNFALSE; }
    if (!do_embedding && (step_mem->stagetypes[is + 1] == MRISTAGE_STIFF_ACC))
    {
      calc_fslow = SUNFALSE;
    }
    if (calc_fslow)
    {
      /* store explicit slow rhs */
      if (step_mem->explicit_rhs)
      {
        retval = step_mem->fse(ark_mem->tcur, ark_mem->ycur,
                               step_mem->Fse[step_mem->stage_map[is]],
                               ark_mem->user_data);
        step_mem->nfse++;
        if (retval < 0) { return (ARK_RHSFUNC_FAIL); }
        if (retval > 0) { return (ARK_UNREC_RHSFUNC_ERR); }

        /* Add external forcing to Fse, if applicable */
        if (step_mem->expforcing)
        {
          step_mem->cvals[0] = ONE;
          step_mem->Xvecs[0] = step_mem->Fse[step_mem->stage_map[is]];
          nvec               = 1;
          mriStep_ApplyForcing(step_mem, tf, ONE, &nvec);
          N_VLinearCombination(nvec, step_mem->cvals, step_mem->Xvecs,
                               step_mem->Fse[step_mem->stage_map[is]]);
        }

#ifdef SUNDIALS_LOGGING_EXTRA_DEBUG
        SUNLogger_QueueMsg(ARK_LOGGER, SUN_LOGLEVEL_DEBUG,
                           "ARKODE::mriStep_TakeStep", "slow explicit RHS",
                           "Fse_%i(:) =", is);
        N_VPrintFile(step_mem->Fse[step_mem->stage_map[is]],
                     ARK_LOGGER->debug_fp);
#endif
      }

      /* store implicit slow rhs  */
      if (step_mem->implicit_rhs)
      {
        if (!step_mem->deduce_rhs ||
            (step_mem->stagetypes[is] != MRISTAGE_DIRK_NOFAST))
        {
          retval = step_mem->fsi(ark_mem->tcur, ark_mem->ycur,
                                 step_mem->Fsi[step_mem->stage_map[is]],
                                 ark_mem->user_data);
          step_mem->nfsi++;

          /* Add external forcing to Fsi, if applicable */
          if (step_mem->impforcing)
          {
            step_mem->cvals[0] = ONE;
            step_mem->Xvecs[0] = step_mem->Fsi[step_mem->stage_map[is]];
            nvec               = 1;
            mriStep_ApplyForcing(step_mem, tf, ONE, &nvec);
            N_VLinearCombination(nvec, step_mem->cvals, step_mem->Xvecs,
                                 step_mem->Fsi[step_mem->stage_map[is]]);
          }
        }
        else
        {
          N_VLinearSum(ONE / step_mem->gamma, step_mem->zcor,
                       -ONE / step_mem->gamma, step_mem->sdata,
                       step_mem->Fsi[step_mem->stage_map[is]]);
        }

        if (retval < 0) { return (ARK_RHSFUNC_FAIL); }
        if (retval > 0) { return (ARK_UNREC_RHSFUNC_ERR); }

#ifdef SUNDIALS_LOGGING_EXTRA_DEBUG
        SUNLogger_QueueMsg(ARK_LOGGER, SUN_LOGLEVEL_DEBUG,
                           "ARKODE::mriStep_TakeStep", "slow implicit RHS",
                           "Fsi_%i(:) =", is);
        N_VPrintFile(step_mem->Fsi[step_mem->stage_map[is]],
                     ARK_LOGGER->debug_fp);
#endif
      }
    } /* compute slow RHS */
  }   /* loop over stages */

  /* perform embedded stage (if needed) */
  if (do_embedding)
  {
    is = step_mem->stages;

    /* Temporarily swap ark_mem->ycur and ark_mem->tempv4 pointers, copying
       data so that both hold the current ark_mem->ycur value.  This ensures
       that during this embedding "stage":
         - ark_mem->ycur will be the correct initial condition for the final stage.
         - ark_mem->tempv4 will hold the embedded solution vector. */
    N_VScale(ONE, ark_mem->ycur, ark_mem->tempv4);
    tmp             = ark_mem->ycur;
    ark_mem->ycur   = ark_mem->tempv4;
    ark_mem->tempv4 = tmp;

    /* Reset ark_mem->tcur as the time value corresponding with the end of the step */
    /* Set relevant stage times (including desired stage time for implicit solves) */
    t0 = ark_mem->tn + step_mem->MRIC->c[is - 2] * ark_mem->h;
    tf = ark_mem->tcur = ark_mem->tn + ark_mem->h;

    /* Solver diagnostics reporting */
#if SUNDIALS_LOGGING_LEVEL >= SUNDIALS_LOGGING_DEBUG
    SUNLogger_QueueMsg(ARK_LOGGER, SUN_LOGLEVEL_DEBUG,
                       "ARKODE::mriStep_TakeStep", "embedding-stage",
                       "step = %li, stage = %i, stage type = %d, h = %" RSYM
                       ", tcur = %" RSYM,
                       ark_mem->nst, is, step_mem->stagetypes[is], ark_mem->h,
                       ark_mem->tcur);
#endif

    /* Determine embedding stage type, and call corresponding routine; the
       vector ark_mem->ycur stores the previous stage solution on input, and
       should store the result of this stage solution on output. */
    switch (step_mem->stagetypes[is])
    {
    case (MRISTAGE_ERK_FAST):
      retval = mriStep_ComputeInnerForcing(ark_mem, step_mem, is, t0, tf);
      if (retval != ARK_SUCCESS) { return retval; }
      retval = mriStep_StageERKFast(ark_mem, step_mem, t0, tf, ark_mem->ycur,
                                    ark_mem->tempv2, SUNFALSE);
      if (retval != ARK_SUCCESS) { *nflagPtr = CONV_FAIL; }
      break;
    case (MRISTAGE_ERK_NOFAST):
      retval = mriStep_StageERKNoFast(ark_mem, step_mem, is);
      break;
    case (MRISTAGE_DIRK_NOFAST):
      retval = mriStep_StageDIRKNoFast(ark_mem, step_mem, is, nflagPtr);
      break;
    case (MRISTAGE_DIRK_FAST):
      retval = mriStep_StageDIRKFast(ark_mem, step_mem, is, nflagPtr);
      break;
    }
    if (retval != ARK_SUCCESS) { return retval; }

#ifdef SUNDIALS_LOGGING_EXTRA_DEBUG
    SUNLogger_QueueMsg(ARK_LOGGER, SUN_LOGLEVEL_DEBUG, "ARKODE::mriStep_TakeStep",
                       "embedded solution", "ytilde(:) =", "");
    N_VPrintFile(ark_mem->ycur, ARK_LOGGER->debug_fp);
#endif

    /* Swap back ark_mem->ycur with ark_mem->tempv4, and reset the inner integrator */
    tmp             = ark_mem->ycur;
    ark_mem->ycur   = ark_mem->tempv4;
    ark_mem->tempv4 = tmp;
    retval = mriStepInnerStepper_Reset(step_mem->stepper, t0, ark_mem->ycur);
    if (retval != ARK_SUCCESS)
    {
      arkProcessError(ark_mem, ARK_INNERSTEP_FAIL, __LINE__, __func__, __FILE__,
                      "Unable to reset the inner stepper");
      return (ARK_INNERSTEP_FAIL);
    }
  }

  /* Compute final stage (for evolved solution), along with error estimate */
  {
    is = step_mem->stages - 1;

    /* Set relevant stage times (including desired stage time for implicit solves) */
    t0 = ark_mem->tn + step_mem->MRIC->c[is - 1] * ark_mem->h;
    tf = ark_mem->tcur = ark_mem->tn + ark_mem->h;

    /* Solver diagnostics reporting */
#if SUNDIALS_LOGGING_LEVEL >= SUNDIALS_LOGGING_DEBUG
    SUNLogger_QueueMsg(ARK_LOGGER, SUN_LOGLEVEL_DEBUG,
                       "ARKODE::mriStep_TakeStep", "start-stage",
                       "step = %li, stage = %i, stage type = %d, h = %" RSYM
                       ", tcur = %" RSYM,
                       ark_mem->nst, is, step_mem->stagetypes[is], ark_mem->h,
                       ark_mem->tcur);
#endif

    /* Determine final stage type, and call corresponding routine; the
       vector ark_mem->ycur stores the previous stage solution on input, and
       should store the result of this stage solution on output. */
    switch (step_mem->stagetypes[is])
    {
    case (MRISTAGE_ERK_FAST):
      retval = mriStep_ComputeInnerForcing(ark_mem, step_mem, is, t0, tf);
      if (retval != ARK_SUCCESS) { return retval; }
      retval = mriStep_StageERKFast(ark_mem, step_mem, t0, tf, ark_mem->ycur,
                                    ark_mem->tempv2, need_inner_dsm);
      if (retval != ARK_SUCCESS) { *nflagPtr = CONV_FAIL; }
      break;
    case (MRISTAGE_ERK_NOFAST):
      retval = mriStep_StageERKNoFast(ark_mem, step_mem, is);
      break;
    case (MRISTAGE_DIRK_NOFAST):
      retval = mriStep_StageDIRKNoFast(ark_mem, step_mem, is, nflagPtr);
      break;
    case (MRISTAGE_DIRK_FAST):
      retval = mriStep_StageDIRKFast(ark_mem, step_mem, is, nflagPtr);
      break;
    case (MRISTAGE_STIFF_ACC): retval = ARK_SUCCESS; break;
    }
    if (retval != ARK_SUCCESS) { return retval; }

#ifdef SUNDIALS_LOGGING_EXTRA_DEBUG
    SUNLogger_QueueMsg(ARK_LOGGER, SUN_LOGLEVEL_DEBUG,
                       "ARKODE::mriStep_TakeStep", "slow stage", "z_%i(:) =", is);
    N_VPrintFile(ark_mem->ycur, ARK_LOGGER->debug_fp);
#endif

    /* apply user-supplied stage postprocessing function (if supplied) */
    if ((ark_mem->ProcessStage != NULL) &&
        (step_mem->stagetypes[is] != MRISTAGE_STIFF_ACC))
    {
      retval = ark_mem->ProcessStage(ark_mem->tcur, ark_mem->ycur,
                                     ark_mem->user_data);
      if (retval != 0) { return (ARK_POSTPROCESS_STAGE_FAIL); }
    }

    /* conditionally reset the inner integrator with the modified stage solution */
    if (step_mem->stagetypes[is] != MRISTAGE_STIFF_ACC)
    {
      if ((step_mem->stagetypes[is] != MRISTAGE_ERK_FAST) ||
          (ark_mem->ProcessStage != NULL))
      {
        retval = mriStepInnerStepper_Reset(step_mem->stepper, tf, ark_mem->ycur);
        if (retval != ARK_SUCCESS)
        {
          arkProcessError(ark_mem, ARK_INNERSTEP_FAIL, __LINE__, __func__,
                          __FILE__, "Unable to reset the inner stepper");
          return (ARK_INNERSTEP_FAIL);
        }
      }
    }

    /* Compute temporal error estimate via difference between step
       solution and embedding, store in ark_mem->tempv1, and take norm. */
    if (do_embedding)
    {
      N_VLinearSum(ONE, ark_mem->tempv4, -ONE, ark_mem->ycur, ark_mem->tempv1);
      *dsmPtr = N_VWrmsNorm(ark_mem->tempv1, ark_mem->ewt);
    }

  } /* loop over stages */

  /* Solver diagnostics reporting */
#ifdef SUNDIALS_LOGGING_EXTRA_DEBUG
  SUNLogger_QueueMsg(ARK_LOGGER, SUN_LOGLEVEL_DEBUG, "ARKODE::mriStep_TakeStep",
                     "updated solution", "ycur(:) =", "");
  N_VPrintFile(ark_mem->ycur, ARK_LOGGER->debug_fp);
#endif
#if SUNDIALS_LOGGING_LEVEL >= SUNDIALS_LOGGING_DEBUG
  SUNLogger_QueueMsg(ARK_LOGGER, SUN_LOGLEVEL_DEBUG, "ARKODE::mriStep_TakeStep",
                     "error-test", "step = %li, h = %" RSYM ", dsm = %" RSYM,
                     ark_mem->nst, ark_mem->h, *dsmPtr);
#endif

  return (ARK_SUCCESS);
}

/*---------------------------------------------------------------
  mriStep_TakeStepMRISR:

  This routine performs a single MRISR step.

  The vector ark_mem->yn holds the previous time-step solution
  on input, and the vector ark_mem->ycur should hold the result
  of this step on output.

  If timestep adaptivity is enabled, this routine also computes
  the error estimate y-ytilde, where ytilde is the
  embedded solution, and the norm weights come from ark_ewt.
  This estimate is stored in ark_mem->tempv1, in case the calling
  routine wishes to examine the error locations.

  The output variable dsmPtr should contain a scalar-valued
  estimate of the temporal error from this step, ||y-ytilde||_WRMS
  if timestep adaptivity is enabled; otherwise it should be 0.

  The input/output variable nflagPtr is used to gauge convergence
  of any algebraic solvers within the step.  At the start of a new
  time step, this will initially have the value FIRST_CALL.  On
  return from this function, nflagPtr should have a value:
            0 => algebraic solve completed successfully
           >0 => solve did not converge at this step size
                 (but may with a smaller stepsize)
           <0 => solve encountered an unrecoverable failure
  Since the fast-scale evolution could be considered a different
  type of "algebraic solver", we similarly report any fast-scale
  evolution error as a recoverable nflagPtr value.

  The return value from this routine is:
            0 => step completed successfully
           >0 => step encountered recoverable failure;
                 reduce step and retry (if possible)
           <0 => step encountered unrecoverable failure
  ---------------------------------------------------------------*/
int mriStep_TakeStepMRISR(ARKodeMem ark_mem, sunrealtype* dsmPtr, int* nflagPtr)
{
  ARKodeMRIStepMem step_mem;          /* outer stepper memory       */
  int stage, j;                       /* stage indices              */
  int retval;                         /* reusable return flag       */
  N_Vector ytilde;                    /* embedded solution          */
  N_Vector ytemp;                     /* temporary vector           */
  SUNAdaptController_Type adapt_type; /* timestep adaptivity type   */
  sunbooleantype embedding;           /* flag indicating embedding  */
  sunbooleantype solution;            /*   or solution stages       */
  sunbooleantype impl_corr;           /* is slow correct. implicit? */
  sunrealtype cstage;                 /* current stage abscissa     */
  sunbooleantype need_inner_dsm;
  sunbooleantype nested_mri;
  int nvec, max_stages;
  const sunrealtype tol = SUN_RCONST(100.0) * SUN_UNIT_ROUNDOFF;

  /* access the MRIStep mem structure */
  retval = mriStep_AccessStepMem(ark_mem, __func__, &step_mem);
  if (retval != ARK_SUCCESS) { return (retval); }

  /* initialize algebraic solver convergence flag to success;
     error estimate to zero */
  *nflagPtr = ARK_SUCCESS;
  *dsmPtr   = ZERO;

  /* set N_Vector shortcuts */
  ytilde = ark_mem->tempv4;
  ytemp  = ark_mem->tempv2;

  /* if MRI adaptivity is enabled: reset fast accumulated error,
     and send appropriate control parameter to the fast integrator */
  adapt_type     = SUNAdaptController_GetType(ark_mem->hadapt_mem->hcontroller);
  need_inner_dsm = SUNFALSE;
  if (adapt_type == SUN_ADAPTCONTROLLER_MRI_H_TOL)
  {
    need_inner_dsm      = SUNTRUE;
    step_mem->inner_dsm = ZERO;
    retval = mriStepInnerStepper_ResetAccumulatedError(step_mem->stepper);
    if (retval != ARK_SUCCESS)
    {
      arkProcessError(ark_mem, ARK_INNERSTEP_FAIL, __LINE__, __func__, __FILE__,
                      "Unable to reset the inner stepper error estimate");
      return (ARK_INNERSTEP_FAIL);
    }
    retval = mriStepInnerStepper_SetRTol(step_mem->stepper,
                                         step_mem->inner_rtol_factor *
                                           ark_mem->reltol);
    if (retval != ARK_SUCCESS)
    {
      arkProcessError(ark_mem, ARK_INNERSTEP_FAIL, __LINE__, __func__, __FILE__,
                      "Unable to set the inner stepper tolerance");
      return (ARK_INNERSTEP_FAIL);
    }
  }

  /* for adaptive computations, reset the inner integrator to the beginning of this step */
  if (!ark_mem->fixedstep)
  {
    retval = mriStepInnerStepper_Reset(step_mem->stepper, ark_mem->tn,
                                       ark_mem->yn);
    if (retval != ARK_SUCCESS)
    {
      arkProcessError(ark_mem, ARK_INNERSTEP_FAIL, __LINE__, __func__, __FILE__,
                      "Unable to reset the inner stepper");
      return (ARK_INNERSTEP_FAIL);
    }
  }

  /* Evaluate the slow RHS functions if needed. NOTE: we decide between calling the
     full RHS function (if ark_mem->fn is non-NULL and MRIStep is not an inner
     integrator) versus just updating the stored values of Fse[0] and Fsi[0].  In
     either case, we use ARK_FULLRHS_START mode because MRISR methods do not
     evaluate the RHS functions at the end of the time step (so nothing can be
     leveraged). */
  nested_mri = step_mem->expforcing || step_mem->impforcing;
  if (ark_mem->fn == NULL || nested_mri)
  {
    retval = mriStep_UpdateF0(ark_mem, step_mem, ark_mem->tn, ark_mem->yn,
                              ARK_FULLRHS_START);
    if (retval) { return ARK_RHSFUNC_FAIL; }

    /* For a nested MRI configuration we might still need fn to create a predictor
       but it should be fn only for the current nesting level which is why we use
       UpdateF0 in this case rather than FullRHS */
    if (ark_mem->fn != NULL && nested_mri && step_mem->implicit_rhs)
    {
      if (step_mem->implicit_rhs && step_mem->explicit_rhs)
      {
        N_VLinearSum(ONE, step_mem->Fsi[0], ONE, step_mem->Fse[0], ark_mem->fn);
      }
      else { N_VScale(ONE, step_mem->Fsi[0], ark_mem->fn); }
    }
  }
  if (ark_mem->fn != NULL && !ark_mem->fn_is_current)
  {
    retval = mriStep_FullRHS(ark_mem, ark_mem->tn, ark_mem->yn, ark_mem->fn,
                             ARK_FULLRHS_START);
    if (retval) { return ARK_RHSFUNC_FAIL; }
  }
  ark_mem->fn_is_current = SUNTRUE;

  /* combine both RHS into FSE for ImEx problems, since MRISR fast forcing function
     only depends on Omega coefficients  */
  if (step_mem->implicit_rhs && step_mem->explicit_rhs)
  {
    N_VLinearSum(ONE, step_mem->Fse[0], ONE, step_mem->Fsi[0], step_mem->Fse[0]);
  }

#ifdef SUNDIALS_DEBUG
  printf("    MRIStep step %li,  stage 0,  h = %" RSYM ",  t_n = %" RSYM "\n",
         ark_mem->nst, ark_mem->h, ark_mem->tn);
#endif

#ifdef SUNDIALS_LOGGING_EXTRA_DEBUG
  SUNLogger_QueueMsg(ARK_LOGGER, SUN_LOGLEVEL_DEBUG, "ARKODE::mriStep_TakeStep",
                     "slow stage", "z_0(:) =", "");
  N_VPrintFile(ark_mem->yn, ARK_LOGGER->debug_fp);

  if (step_mem->explicit_rhs)
  {
    SUNLogger_QueueMsg(ARK_LOGGER, SUN_LOGLEVEL_DEBUG, "ARKODE::mriStep_TakeStep",
                       "slow explicit RHS", "Fse_0(:) =", "");
    N_VPrintFile(step_mem->Fse[0], ARK_LOGGER->debug_fp);
  }

  if (step_mem->implicit_rhs)
  {
    SUNLogger_QueueMsg(ARK_LOGGER, SUN_LOGLEVEL_DEBUG, "ARKODE::mriStep_TakeStep",
                       "slow implicit RHS", "Fsi_0(:) =", "");
    N_VPrintFile(step_mem->Fsi[0], ARK_LOGGER->debug_fp);
  }
#endif

  /* The first stage is the previous time-step solution, so its RHS
     is the [already-computed] slow RHS from the start of the step */

  /* Determine how many stages will be needed */
  max_stages = (ark_mem->fixedstep &&
                (ark_mem->AccumErrorType == ARK_ACCUMERROR_NONE))
                 ? step_mem->stages
                 : step_mem->stages + 1;

  /* Loop over stages */
  for (stage = 1; stage < max_stages; stage++)
  {
    /* Solver diagnostics reporting */
#if SUNDIALS_LOGGING_LEVEL >= SUNDIALS_LOGGING_DEBUG
    SUNLogger_QueueMsg(ARK_LOGGER, SUN_LOGLEVEL_DEBUG, "ARKODE::mriStep_TakeStep",
                       "start-stage", "step = %li, stage = %i, h = %" RSYM,
                       ark_mem->nst, stage, ark_mem->h);
#endif

    /* Determine if this is an "embedding" or "solution" stage */
    solution  = (stage == step_mem->stages - 1);
    embedding = (stage == step_mem->stages);

    /* Set initial condition for this stage */
    N_VScale(ONE, ark_mem->yn, ark_mem->ycur);

    /* Set current stage abscissa */
    cstage = (embedding) ? ONE : step_mem->MRIC->c[stage];

    /* Compute forcing function for inner solver */
    retval = mriStep_ComputeInnerForcing(ark_mem, step_mem, stage, ark_mem->tn,
                                         ark_mem->tn + cstage * ark_mem->h);
    if (retval != ARK_SUCCESS) { return retval; }

    /* Reset the inner stepper on all but the first stage due to
       "stage-restart" structure */
    if (stage > 1)
    {
      retval = mriStepInnerStepper_Reset(step_mem->stepper, ark_mem->tn,
                                         ark_mem->ycur);
      if (retval != ARK_SUCCESS)
      {
        arkProcessError(ark_mem, ARK_INNERSTEP_FAIL, __LINE__, __func__,
                        __FILE__, "Unable to reset the inner stepper");
        return (ARK_INNERSTEP_FAIL);
      }
    }

    /* Evolve fast IVP for this stage, potentially get inner dsm on
       all non-embedding stages */
    retval = mriStep_StageERKFast(ark_mem, step_mem, ark_mem->tn,
                                  ark_mem->tn + cstage * ark_mem->h,
                                  ark_mem->ycur, ytemp,
                                  need_inner_dsm && !embedding);
    if (retval != ARK_SUCCESS)
    {
      *nflagPtr = CONV_FAIL;
      return retval;
    }

    /* set current stage time for implicit correction, postprocessing
       and RHS calls */
    ark_mem->tcur = ark_mem->tn + cstage * ark_mem->h;

    /* perform MRISR slow/implicit correction */
    impl_corr = SUNFALSE;
    if (step_mem->implicit_rhs)
    {
      /* determine whether implicit RHS correction will require an implicit solve */
      impl_corr = SUNRabs(step_mem->MRIC->G[0][stage][stage]) > tol;

      /* perform implicit solve for correction */
      if (impl_corr)
      {
        /* store current stage index (for an "embedded" stage, subtract 1) */
        step_mem->istage = (stage == step_mem->stages) ? stage - 1 : stage;

        /* Call predictor for current stage solution (result placed in zpred) */
        retval = mriStep_Predict(ark_mem, step_mem->istage, step_mem->zpred);
        if (retval != ARK_SUCCESS) { return (retval); }

        /* If a user-supplied predictor routine is provided, call that here
           Note that mriStep_Predict is *still* called, so this user-supplied
           routine can just "clean up" the built-in prediction, if desired. */
        if (step_mem->stage_predict)
        {
          retval = step_mem->stage_predict(ark_mem->tcur, step_mem->zpred,
                                           ark_mem->user_data);
          if (retval < 0) { return (ARK_USER_PREDICT_FAIL); }
          if (retval > 0) { return (TRY_AGAIN); }
        }

#ifdef SUNDIALS_LOGGING_EXTRA_DEBUG
        SUNLogger_QueueMsg(ARK_LOGGER, SUN_LOGLEVEL_DEBUG,
                           "ARKODE::mriStep_TakeStep", "predictor",
                           "zpred(:) =", "");
        N_VPrintFile(step_mem->zpred, ARK_LOGGER->debug_fp);
#endif

        /* fill sdata with explicit contributions to correction */
        step_mem->cvals[0] = ONE;
        step_mem->Xvecs[0] = ark_mem->ycur;
        step_mem->cvals[1] = -ONE;
        step_mem->Xvecs[1] = step_mem->zpred;
        for (j = 0; j < stage; j++)
        {
          step_mem->cvals[j + 2] = ark_mem->h * step_mem->MRIC->G[0][stage][j];
          step_mem->Xvecs[j + 2] = step_mem->Fsi[j];
        }
        retval = N_VLinearCombination(stage + 2, step_mem->cvals,
                                      step_mem->Xvecs, step_mem->sdata);
        if (retval != 0) { return (ARK_VECTOROP_ERR); }

#ifdef SUNDIALS_LOGGING_EXTRA_DEBUG
        SUNLogger_QueueMsg(ARK_LOGGER, SUN_LOGLEVEL_DEBUG,
                           "ARKODE::mriStep_TakeStep", "rhs data",
                           "sdata(:) =", "");
        N_VPrintFile(step_mem->sdata, ARK_LOGGER->debug_fp);
#endif

        /* Update gamma for implicit solver */
        step_mem->gamma = ark_mem->h * step_mem->MRIC->G[0][stage][stage];
        if (ark_mem->firststage) { step_mem->gammap = step_mem->gamma; }
        step_mem->gamrat =
          (ark_mem->firststage) ? ONE : step_mem->gamma / step_mem->gammap;

        /* perform implicit solve (result is stored in ark_mem->ycur); return
           with positive value on anything but success */
        *nflagPtr = mriStep_Nls(ark_mem, *nflagPtr);
        if (*nflagPtr != ARK_SUCCESS) { return (TRY_AGAIN); }
      }
      /* perform explicit update for correction */
      else
      {
        step_mem->cvals[0] = ONE;
        step_mem->Xvecs[0] = ark_mem->ycur;
        for (j = 0; j < stage; j++)
        {
          step_mem->cvals[j + 1] = ark_mem->h * step_mem->MRIC->G[0][stage][j];
          step_mem->Xvecs[j + 1] = step_mem->Fsi[j];
        }
        retval = N_VLinearCombination(stage + 1, step_mem->cvals,
                                      step_mem->Xvecs, ark_mem->ycur);
        if (retval != 0) { return (ARK_VECTOROP_ERR); }
      }
    }

#ifdef SUNDIALS_LOGGING_EXTRA_DEBUG
    SUNLogger_QueueMsg(ARK_LOGGER, SUN_LOGLEVEL_DEBUG, "ARKODE::mriStep_TakeStep",
                       "slow stage", "z_%i(:) =", stage);
    N_VPrintFile(ark_mem->ycur, ARK_LOGGER->debug_fp);
#endif

    /* apply user-supplied stage postprocessing function (if supplied),
       and reset the inner integrator with the modified stage solution */
    if (ark_mem->ProcessStage != NULL)
    {
      retval = ark_mem->ProcessStage(ark_mem->tcur, ark_mem->ycur,
                                     ark_mem->user_data);
      if (retval != 0) { return (ARK_POSTPROCESS_STAGE_FAIL); }
      retval = mriStepInnerStepper_Reset(step_mem->stepper, ark_mem->tcur,
                                         ark_mem->ycur);
      if (retval != ARK_SUCCESS)
      {
        arkProcessError(ark_mem, ARK_INNERSTEP_FAIL, __LINE__, __func__,
                        __FILE__, "Unable to reset the inner stepper");
        return (ARK_INNERSTEP_FAIL);
      }
    }

    /* Compute updated slow RHS (except for final solution or embedding) */
    if ((!solution) && (!embedding))
    {
      /* store explicit slow rhs */
      if (step_mem->explicit_rhs)
      {
        retval = step_mem->fse(ark_mem->tcur, ark_mem->ycur,
                               step_mem->Fse[stage], ark_mem->user_data);
        step_mem->nfse++;
        if (retval < 0) { return (ARK_RHSFUNC_FAIL); }
        if (retval > 0) { return (ARK_UNREC_RHSFUNC_ERR); }

        /* Add external forcing to Fse[stage], if applicable */
        if (step_mem->expforcing)
        {
          step_mem->cvals[0] = ONE;
          step_mem->Xvecs[0] = step_mem->Fse[stage];
          nvec               = 1;
          mriStep_ApplyForcing(step_mem, ark_mem->tcur, ONE, &nvec);
          N_VLinearCombination(nvec, step_mem->cvals, step_mem->Xvecs,
                               step_mem->Fse[stage]);
        }

#ifdef SUNDIALS_LOGGING_EXTRA_DEBUG
        SUNLogger_QueueMsg(ARK_LOGGER, SUN_LOGLEVEL_DEBUG,
                           "ARKODE::mriStep_TakeStep", "slow explicit RHS",
                           "Fse_%i(:) =", stage);
        N_VPrintFile(step_mem->Fse[stage], ARK_LOGGER->debug_fp);
#endif
      }

      /* store implicit slow rhs */
      if (step_mem->implicit_rhs)
      {
        if (!step_mem->deduce_rhs || !impl_corr)
        {
          retval = step_mem->fsi(ark_mem->tcur, ark_mem->ycur,
                                 step_mem->Fsi[stage], ark_mem->user_data);
          step_mem->nfsi++;

          /* Add external forcing to Fsi[stage], if applicable */
          if (step_mem->impforcing)
          {
            step_mem->cvals[0] = ONE;
            step_mem->Xvecs[0] = step_mem->Fsi[stage];
            nvec               = 1;
            mriStep_ApplyForcing(step_mem, ark_mem->tcur, ONE, &nvec);
            N_VLinearCombination(nvec, step_mem->cvals, step_mem->Xvecs,
                                 step_mem->Fsi[stage]);
          }
        }
        else
        {
          N_VLinearSum(ONE / step_mem->gamma, step_mem->zcor,
                       -ONE / step_mem->gamma, step_mem->sdata,
                       step_mem->Fsi[stage]);
        }

        if (retval < 0) { return (ARK_RHSFUNC_FAIL); }
        if (retval > 0) { return (ARK_UNREC_RHSFUNC_ERR); }

#ifdef SUNDIALS_LOGGING_EXTRA_DEBUG
        SUNLogger_QueueMsg(ARK_LOGGER, SUN_LOGLEVEL_DEBUG,
                           "ARKODE::mriStep_TakeStep", "slow implicit RHS",
                           "Fsi_%i(:) =", stage);
        N_VPrintFile(step_mem->Fsi[stage], ARK_LOGGER->debug_fp);
#endif
      }

      /* combine both RHS into Fse for ImEx problems since
         fast forcing function only depends on Omega coefficients */
      if (step_mem->implicit_rhs && step_mem->explicit_rhs)
      {
        N_VLinearSum(ONE, step_mem->Fse[stage], ONE, step_mem->Fsi[stage],
                     step_mem->Fse[stage]);
      }
    }

    /* If this is the solution stage, archive for error estimation */
    if (solution) { N_VScale(ONE, ark_mem->ycur, ytilde); }

  } /* loop over stages */

#ifdef SUNDIALS_LOGGING_EXTRA_DEBUG
  SUNLogger_QueueMsg(ARK_LOGGER, SUN_LOGLEVEL_DEBUG, "ARKODE::mriStep_TakeStep",
                     "updated solution", "ycur(:) =", "");
  N_VPrintFile(ark_mem->ycur, ARK_LOGGER->debug_fp);
#endif

  /* if temporal error estimation is enabled: compute estimate via difference between
     step solution and embedding, store in ark_mem->tempv1, store norm in dsmPtr, and
     copy solution back to ycur */
  if (!ark_mem->fixedstep || (ark_mem->AccumErrorType != ARK_ACCUMERROR_NONE))
  {
    N_VLinearSum(ONE, ytilde, -ONE, ark_mem->ycur, ark_mem->tempv1);
    *dsmPtr = N_VWrmsNorm(ark_mem->tempv1, ark_mem->ewt);
    N_VScale(ONE, ytilde, ark_mem->ycur);
  }

  /* Solver diagnostics reporting */
#if SUNDIALS_LOGGING_LEVEL >= SUNDIALS_LOGGING_DEBUG
  SUNLogger_QueueMsg(ARK_LOGGER, SUN_LOGLEVEL_DEBUG, "ARKODE::mriStep_TakeStep",
                     "end-step",
                     "step = %li, t = %" RSYM ", h = %" RSYM ", dsm = %" RSYM,
                     ark_mem->nst, ark_mem->tn, ark_mem->h, *dsmPtr);
#endif

  return (ARK_SUCCESS);
}

/*---------------------------------------------------------------
  mriStep_TakeStepMERK:

  This routine performs a single MERK step.

  The vector ark_mem->yn holds the previous time-step solution
  on input, and the vector ark_mem->ycur should hold the result
  of this step on output.

  If timestep adaptivity is enabled, this routine also computes
  the error estimate y-ytilde, where ytilde is the
  embedded solution, and the norm weights come from ark_ewt.
  This estimate is stored in ark_mem->tempv1, in case the calling
  routine wishes to examine the error locations.

  The output variable dsmPtr should contain a scalar-valued
  estimate of the temporal error from this step, ||y-ytilde||_WRMS
  if timestep adaptivity is enabled; otherwise it should be 0.

  The input/output variable nflagPtr is used to gauge convergence
  of any algebraic solvers within the step.  At the start of a new
  time step, this will initially have the value FIRST_CALL.  On
  return from this function, nflagPtr should have a value:
            0 => algebraic solve completed successfully
           >0 => solve did not converge at this step size
                 (but may with a smaller stepsize)
           <0 => solve encountered an unrecoverable failure
  Since the fast-scale evolution could be considered a different
  type of "algebraic solver", we similarly report any fast-scale
  evolution error as a recoverable nflagPtr value.

  The return value from this routine is:
            0 => step completed successfully
           >0 => step encountered recoverable failure;
                 reduce step and retry (if possible)
           <0 => step encountered unrecoverable failure
  ---------------------------------------------------------------*/
int mriStep_TakeStepMERK(ARKodeMem ark_mem, sunrealtype* dsmPtr, int* nflagPtr)
{
  ARKodeMRIStepMem step_mem;          /* outer stepper memory       */
  int ig;                             /* current stage group index  */
  int is;                             /* stage index in group       */
  int stage, nextstage;               /* current/next stages        */
  int retval;                         /* reusable return flag       */
  N_Vector ytilde;                    /* embedded solution          */
  N_Vector ytemp;                     /* temporary vector           */
  SUNAdaptController_Type adapt_type; /* timestep adaptivity type   */
  sunrealtype t0, tf;                 /* start/end of each stage    */
  sunbooleantype embedding;           /* flag indicating embedding  */
  sunbooleantype solution;            /*   or solution stages       */
  sunrealtype cstage;                 /* current stage abscissa     */
  sunbooleantype need_inner_dsm;
  sunbooleantype nested_mri;
  int nvec;

  /* access the MRIStep mem structure */
  retval = mriStep_AccessStepMem(ark_mem, __func__, &step_mem);
  if (retval != ARK_SUCCESS) { return (retval); }

  /* initialize algebraic solver convergence flag to success;
     error estimate to zero */
  *nflagPtr = ARK_SUCCESS;
  *dsmPtr   = ZERO;

  /* set N_Vector shortcuts */
  ytilde = ark_mem->tempv4;
  ytemp  = ark_mem->tempv2;

  /* initial time for step */
  t0 = ark_mem->tn;

  /* if MRI adaptivity is enabled: reset fast accumulated error,
     and send appropriate control parameter to the fast integrator */
  adapt_type     = SUNAdaptController_GetType(ark_mem->hadapt_mem->hcontroller);
  need_inner_dsm = SUNFALSE;
  if (adapt_type == SUN_ADAPTCONTROLLER_MRI_H_TOL)
  {
    need_inner_dsm      = SUNTRUE;
    step_mem->inner_dsm = ZERO;
    retval = mriStepInnerStepper_ResetAccumulatedError(step_mem->stepper);
    if (retval != ARK_SUCCESS)
    {
      arkProcessError(ark_mem, ARK_INNERSTEP_FAIL, __LINE__, __func__, __FILE__,
                      "Unable to reset the inner stepper error estimate");
      return (ARK_INNERSTEP_FAIL);
    }
    retval = mriStepInnerStepper_SetRTol(step_mem->stepper,
                                         step_mem->inner_rtol_factor *
                                           ark_mem->reltol);
    if (retval != ARK_SUCCESS)
    {
      arkProcessError(ark_mem, ARK_INNERSTEP_FAIL, __LINE__, __func__, __FILE__,
                      "Unable to set the inner stepper tolerance");
      return (ARK_INNERSTEP_FAIL);
    }
  }

  /* for adaptive computations, reset the inner integrator to the beginning of this step */
  if (!ark_mem->fixedstep)
  {
    retval = mriStepInnerStepper_Reset(step_mem->stepper, t0, ark_mem->yn);
    if (retval != ARK_SUCCESS)
    {
      arkProcessError(ark_mem, ARK_INNERSTEP_FAIL, __LINE__, __func__, __FILE__,
                      "Unable to reset the inner stepper");
      return (ARK_INNERSTEP_FAIL);
    }
  }

  /* Evaluate the slow RHS function if needed. NOTE: we decide between calling the
     full RHS function (if ark_mem->fn is non-NULL and MRIStep is not an inner
     integrator) versus just updating the stored value of Fse[0]. In either case,
     we use ARK_FULLRHS_START mode because MERK methods do not evaluate Fse at the
     end of the time step (so nothing can be leveraged). */
  nested_mri = step_mem->expforcing || step_mem->impforcing;
  if (ark_mem->fn == NULL || nested_mri)
  {
    retval = mriStep_UpdateF0(ark_mem, step_mem, ark_mem->tn, ark_mem->yn,
                              ARK_FULLRHS_START);
    if (retval) { return ARK_RHSFUNC_FAIL; }
  }
  if (ark_mem->fn != NULL && !ark_mem->fn_is_current)
  {
    retval = mriStep_FullRHS(ark_mem, ark_mem->tn, ark_mem->yn, ark_mem->fn,
                             ARK_FULLRHS_START);
    if (retval) { return ARK_RHSFUNC_FAIL; }
  }
  ark_mem->fn_is_current = SUNTRUE;

<<<<<<< HEAD
  SUNLogInfo(ARK_LOGGER, "begin-stage",
             "stage = 0, stage type = %d, tcur = %" RSYM, MRISTAGE_ERK_NOFAST,
             ark_mem->tcur);
  SUNLogExtraDebugVec(ARK_LOGGER, "slow stage", ark_mem->ycur, "z_0(:) =");
  SUNLogExtraDebugVecIf(step_mem->explicit_rhs, ARK_LOGGER, "slow explicit RHS",
                        step_mem->Fse[0], "Fse_0(:) =");
  SUNLogExtraDebugVecIf(step_mem->implicit_rhs, ARK_LOGGER, "slow implicit RHS",
                        step_mem->Fsi[0], "Fsi_0(:) =");
  SUNLogInfo(ARK_LOGGER, "end-stage", "status = success");
=======
#ifdef SUNDIALS_DEBUG
  printf("    MRIStep step %li,  stage 0,  h = %" RSYM ",  t_n = %" RSYM "\n",
         ark_mem->nst, ark_mem->h, t0);
#endif

#ifdef SUNDIALS_LOGGING_EXTRA_DEBUG
  SUNLogger_QueueMsg(ARK_LOGGER, SUN_LOGLEVEL_DEBUG, "ARKODE::mriStep_TakeStep",
                     "slow stage", "z_0(:) =", "");
  N_VPrintFile(ark_mem->yn, ARK_LOGGER->debug_fp);

  SUNLogger_QueueMsg(ARK_LOGGER, SUN_LOGLEVEL_DEBUG, "ARKODE::mriStep_TakeStep",
                     "slow explicit RHS", "Fse_0(:) =", "");
  N_VPrintFile(step_mem->Fse[0], ARK_LOGGER->debug_fp);
#endif
>>>>>>> a5850b92

  /* The first stage is the previous time-step solution, so its RHS
     is the [already-computed] slow RHS from the start of the step */

  /* Loop over stage groups */
  for (ig = 0; ig < step_mem->MRIC->ngroup; ig++)
  {
<<<<<<< HEAD
    /* Set current stage time  */
    ark_mem->tcur = ark_mem->tn + step_mem->MRIC->c[is] * ark_mem->h;

    SUNLogInfo(ARK_LOGGER, "begin-stage",
               "stage = %i, stage type = %d, tcur = %" RSYM, is,
               step_mem->stagetypes[is], ark_mem->tcur);

    /* Determine current stage type, and call corresponding routine; the
       vector ark_mem->ycur stores the previous stage solution on input, and
       should store the result of this stage solution on output. */
    switch (step_mem->stagetypes[is])
    {
    case (MRISTAGE_ERK_FAST):
      retval = mriStep_StageERKFast(ark_mem, step_mem, is);
      SUNLogInfoIf(retval != 0, ARK_LOGGER, "end-stage",
                   "status = failed fast ERK stage, retval = %i", retval);
      break;
    case (MRISTAGE_ERK_NOFAST):
      retval = mriStep_StageERKNoFast(ark_mem, step_mem, is);
      SUNLogInfoIf(retval != 0, ARK_LOGGER, "end-stage",
                   "status = failed ERK stage, retval = %i", retval);
      break;
    case (MRISTAGE_DIRK_NOFAST):
      retval = mriStep_StageDIRKNoFast(ark_mem, step_mem, is, nflagPtr);
      SUNLogInfoIf(retval != 0, ARK_LOGGER, "end-stage",
                   "status = failed DIRK stage, retval = %i", retval);
      break;
    case (MRISTAGE_DIRK_FAST):
      retval = mriStep_StageDIRKFast(ark_mem, step_mem, is, nflagPtr);
      SUNLogInfoIf(retval != 0, ARK_LOGGER, "end-stage",
                   "status = failed fast DIRK stage, retval = %i", retval);
      break;
    }
    if (retval != ARK_SUCCESS) { return (retval); }

    SUNLogExtraDebugVec(ARK_LOGGER, "slow stage", ark_mem->ycur, "z_%i(:) =", is);

    /* apply user-supplied stage postprocessing function (if supplied) */
    if (ark_mem->ProcessStage != NULL)
    {
      retval = ark_mem->ProcessStage(ark_mem->tcur, ark_mem->ycur,
                                     ark_mem->user_data);
      if (retval != 0)
      {
        SUNLogInfo(ARK_LOGGER, "end-stage",
                   "status = failed postprocess stage, retval = %i", retval);
        return (ARK_POSTPROCESS_STAGE_FAIL);
      }
    }
=======
    /* Solver diagnostics reporting */
#if SUNDIALS_LOGGING_LEVEL >= SUNDIALS_LOGGING_DEBUG
    SUNLogger_QueueMsg(ARK_LOGGER, SUN_LOGLEVEL_DEBUG, "ARKODE::mriStep_TakeStep",
                       "start-stage", "step = %li, stage group = %i, h = %" RSYM,
                       ark_mem->nst, ig, ark_mem->h);
#endif

    /* Set up fast RHS for this stage group */
    retval = mriStep_ComputeInnerForcing(ark_mem, step_mem,
                                         step_mem->MRIC->group[ig][0],
                                         ark_mem->tn, ark_mem->tn + ark_mem->h);
    if (retval != ARK_SUCCESS) { return (retval); }

    /* Set initial condition for this stage group */
    N_VScale(ONE, ark_mem->yn, ark_mem->ycur);
    t0 = ark_mem->tn;
>>>>>>> a5850b92

    /* Evolve fast IVP over each subinterval in stage group */
    for (is = 0; is < step_mem->stages; is++)
    {
<<<<<<< HEAD
      retval = mriStepInnerStepper_Reset(step_mem->stepper, ark_mem->tcur,
                                         ark_mem->ycur);
      if (retval != ARK_SUCCESS)
      {
        SUNLogInfo(ARK_LOGGER, "end-stage",
                   "status = failed reset, retval = %i", retval);
        return (ARK_INNERSTEP_FAIL);
      }
    }
=======
      /* Get stage index from group; skip to the next group if
         we've reached the end of this one */
      stage = step_mem->MRIC->group[ig][is];
      if (stage < 0) { break; }
      nextstage = -1;
      if (stage < step_mem->stages)
      {
        nextstage = step_mem->MRIC->group[ig][is + 1];
      }
>>>>>>> a5850b92

      /* Determine if this is an "embedding" or "solution" stage */
      embedding = solution = SUNFALSE;
      if (ig == step_mem->MRIC->ngroup - 2)
      {
<<<<<<< HEAD
        retval = step_mem->fse(ark_mem->tcur, ark_mem->ycur,
                               step_mem->Fse[step_mem->stage_map[is]],
                               ark_mem->user_data);
        step_mem->nfse++;

        SUNLogExtraDebugVec(ARK_LOGGER, "slow explicit RHS",
                            step_mem->Fse[step_mem->stage_map[is]],
                            "Fse_%i(:) =", is);
        SUNLogInfoIf(retval != 0, ARK_LOGGER, "end-stage",
                     "status = failed explicit rhs eval, retval = %i", retval);

        if (retval < 0) { return (ARK_RHSFUNC_FAIL); }
        if (retval > 0) { return (ARK_UNREC_RHSFUNC_ERR); }
=======
        if ((stage >= 0) && (nextstage < 0)) { embedding = SUNTRUE; }
      }
      if (ig == step_mem->MRIC->ngroup - 1)
      {
        if ((stage >= 0) && (nextstage < 0)) { solution = SUNTRUE; }
      }

      /* Skip the embedding if we're using fixed time-stepping and
         temporal error estimation is disabled */
      if (ark_mem->fixedstep && embedding &&
          (ark_mem->AccumErrorType == ARK_ACCUMERROR_NONE))
      {
        break;
>>>>>>> a5850b92
      }

      /* Set current stage abscissa */
      cstage = (stage >= step_mem->stages) ? ONE : step_mem->MRIC->c[stage];

      /* Set desired output time for subinterval */
      tf = ark_mem->tn + cstage * ark_mem->h;

      /* Reset the inner stepper on the first stage within all but the
         first stage group due to "stage-restart" structure */
      if ((stage > 1) && (is == 0))
      {
        retval = mriStepInnerStepper_Reset(step_mem->stepper, t0, ark_mem->ycur);
        if (retval != ARK_SUCCESS)
        {
          arkProcessError(ark_mem, ARK_INNERSTEP_FAIL, __LINE__, __func__,
                          __FILE__, "Unable to reset the inner stepper");
          return (ARK_INNERSTEP_FAIL);
        }
      }

      /* Evolve fast IVP for this stage, potentially get inner dsm on all
         non-embedding stages */
      retval = mriStep_StageERKFast(ark_mem, step_mem, t0, tf, ark_mem->ycur,
                                    ytemp, need_inner_dsm && !embedding);
      if (retval != ARK_SUCCESS)
      {
        *nflagPtr = CONV_FAIL;
        return retval;
      }

      /* Update "initial time" for next stage in group */
      t0 = tf;

      /* set current stage time for postprocessing and RHS calls */
      ark_mem->tcur = tf;

#ifdef SUNDIALS_LOGGING_EXTRA_DEBUG
      SUNLogger_QueueMsg(ARK_LOGGER, SUN_LOGLEVEL_DEBUG,
                         "ARKODE::mriStep_TakeStep", "slow stage",
                         "z_%i(:) =", stage);
      N_VPrintFile(ark_mem->ycur, ARK_LOGGER->debug_fp);
#endif

      /* apply user-supplied stage postprocessing function (if supplied),
         and reset the inner integrator with the modified stage solution */
      if (ark_mem->ProcessStage != NULL)
      {
        retval = ark_mem->ProcessStage(ark_mem->tcur, ark_mem->ycur,
                                       ark_mem->user_data);
        if (retval != 0) { return (ARK_POSTPROCESS_STAGE_FAIL); }
        retval = mriStepInnerStepper_Reset(step_mem->stepper, ark_mem->tcur,
                                           ark_mem->ycur);
        if (retval != ARK_SUCCESS)
        {
          arkProcessError(ark_mem, ARK_INNERSTEP_FAIL, __LINE__, __func__,
                          __FILE__, "Unable to reset the inner stepper");
          return (ARK_INNERSTEP_FAIL);
        }
      }

<<<<<<< HEAD
        SUNLogExtraDebugVec(ARK_LOGGER, "slow implicit RHS",
                            step_mem->Fsi[step_mem->stage_map[is]],
                            "Fsi_%i(:) =", is);
        SUNLogInfoIf(retval != 0, ARK_LOGGER, "end-stage",
                     "status = failed implicit rhs eval, retval = %i", retval);

        if (retval < 0) { return (ARK_RHSFUNC_FAIL); }
        if (retval > 0) { return (ARK_UNREC_RHSFUNC_ERR); }
      }

    } /* compute slow RHS */
=======
      /* Compute updated slow RHS (except for final solution or embedding) */
      if ((!solution) && (!embedding))
      {
        /* store explicit slow rhs */
        retval = step_mem->fse(ark_mem->tcur, ark_mem->ycur,
                               step_mem->Fse[stage], ark_mem->user_data);
        step_mem->nfse++;
        if (retval < 0) { return (ARK_RHSFUNC_FAIL); }
        if (retval > 0) { return (ARK_UNREC_RHSFUNC_ERR); }

        /* Add external forcing to Fse[stage], if applicable */
        if (step_mem->expforcing)
        {
          step_mem->cvals[0] = ONE;
          step_mem->Xvecs[0] = step_mem->Fse[stage];
          nvec               = 1;
          mriStep_ApplyForcing(step_mem, ark_mem->tcur, ONE, &nvec);
          N_VLinearCombination(nvec, step_mem->cvals, step_mem->Xvecs,
                               step_mem->Fse[stage]);
        }

#ifdef SUNDIALS_LOGGING_EXTRA_DEBUG
        SUNLogger_QueueMsg(ARK_LOGGER, SUN_LOGLEVEL_DEBUG,
                           "ARKODE::mriStep_TakeStep", "slow explicit RHS",
                           "Fse_%i(:) =", is);
        N_VPrintFile(step_mem->Fse[stage], ARK_LOGGER->debug_fp);
#endif
      }

      /* If this is the embedding stage, archive solution for error estimation */
      if (embedding) { N_VScale(ONE, ark_mem->ycur, ytilde); }

    } /* loop over stages */

  } /* loop over stage groups */
>>>>>>> a5850b92

    SUNLogInfo(ARK_LOGGER, "end-stage", "status = success");

<<<<<<< HEAD
  } /* loop over stages */
=======
  /* if temporal error estimation is enabled: compute estimate via difference between
     step solution and embedding, store in ark_mem->tempv1, and store norm in dsmPtr */
  if (!ark_mem->fixedstep || (ark_mem->AccumErrorType != ARK_ACCUMERROR_NONE))
  {
    N_VLinearSum(ONE, ytilde, -ONE, ark_mem->ycur, ark_mem->tempv1);
    *dsmPtr = N_VWrmsNorm(ark_mem->tempv1, ark_mem->ewt);
  }

  /* Solver diagnostics reporting */
#if SUNDIALS_LOGGING_LEVEL >= SUNDIALS_LOGGING_DEBUG
  SUNLogger_QueueMsg(ARK_LOGGER, SUN_LOGLEVEL_DEBUG, "ARKODE::mriStep_TakeStep",
                     "end-step",
                     "step = %li, t = %" RSYM ", h = %" RSYM ", dsm = %" RSYM,
                     ark_mem->nst, ark_mem->tn, ark_mem->h, *dsmPtr);
#endif
>>>>>>> a5850b92

  return (ARK_SUCCESS);
}

/*===============================================================
  Internal utility routines
  ===============================================================*/

/*---------------------------------------------------------------
  mriStep_AccessARKODEStepMem:

  Shortcut routine to unpack ark_mem and step_mem structures from
  void* pointer.  If either is missing it returns ARK_MEM_NULL.
  ---------------------------------------------------------------*/
int mriStep_AccessARKODEStepMem(void* arkode_mem, const char* fname,
                                ARKodeMem* ark_mem, ARKodeMRIStepMem* step_mem)
{
  /* access ARKodeMem structure */
  if (arkode_mem == NULL)
  {
    arkProcessError(NULL, ARK_MEM_NULL, __LINE__, fname, __FILE__,
                    MSG_ARK_NO_MEM);
    return (ARK_MEM_NULL);
  }
  *ark_mem = (ARKodeMem)arkode_mem;

  /* access ARKodeMRIStepMem structure */
  if ((*ark_mem)->step_mem == NULL)
  {
    arkProcessError(*ark_mem, ARK_MEM_NULL, __LINE__, fname, __FILE__,
                    MSG_MRISTEP_NO_MEM);
    return (ARK_MEM_NULL);
  }
  *step_mem = (ARKodeMRIStepMem)(*ark_mem)->step_mem;
  return (ARK_SUCCESS);
}

/*---------------------------------------------------------------
  mriStep_AccessStepMem:

  Shortcut routine to unpack step_mem structure from ark_mem.
  If missing it returns ARK_MEM_NULL.
  ---------------------------------------------------------------*/
int mriStep_AccessStepMem(ARKodeMem ark_mem, const char* fname,
                          ARKodeMRIStepMem* step_mem)
{
  /* access ARKodeMRIStepMem structure */
  if (ark_mem->step_mem == NULL)
  {
    arkProcessError(ark_mem, ARK_MEM_NULL, __LINE__, fname, __FILE__,
                    MSG_MRISTEP_NO_MEM);
    return (ARK_MEM_NULL);
  }
  *step_mem = (ARKodeMRIStepMem)ark_mem->step_mem;
  return (ARK_SUCCESS);
}

/*---------------------------------------------------------------
  mriStep_CheckNVector:

  This routine checks if all required vector operations are
  present.  If any of them is missing it returns SUNFALSE.
  ---------------------------------------------------------------*/
sunbooleantype mriStep_CheckNVector(N_Vector tmpl)
{
  if ((tmpl->ops->nvclone == NULL) || (tmpl->ops->nvdestroy == NULL) ||
      (tmpl->ops->nvlinearsum == NULL) || (tmpl->ops->nvconst == NULL) ||
      (tmpl->ops->nvscale == NULL) || (tmpl->ops->nvwrmsnorm == NULL))
  {
    return (SUNFALSE);
  }
  return (SUNTRUE);
}

/*---------------------------------------------------------------
  mriStep_SetCoupling

  This routine determines the MRI method to use, based on the
  desired accuracy and fixed/adaptive time stepping choice.
  ---------------------------------------------------------------*/
int mriStep_SetCoupling(ARKodeMem ark_mem)
{
  ARKodeMRIStepMem step_mem;
  sunindextype Cliw, Clrw;
  ARKODE_MRITableID table_id = ARKODE_MRI_NONE;

  /* access ARKodeMRIStepMem structure */
  if (ark_mem->step_mem == NULL)
  {
    arkProcessError(ark_mem, ARK_MEM_NULL, __LINE__, __func__, __FILE__,
                    MSG_MRISTEP_NO_MEM);
    return (ARK_MEM_NULL);
  }
  step_mem = (ARKodeMRIStepMem)ark_mem->step_mem;

  /* if coupling has already been specified, just return */
  if (step_mem->MRIC != NULL) { return (ARK_SUCCESS); }

  /* select method based on order and type */
  if (ark_mem->fixedstep) /**** fixed-step methods ****/
  {
    if (step_mem->implicit_rhs && step_mem->explicit_rhs) /**** ImEx methods ****/
    {
<<<<<<< HEAD
    case 1: table_id = MRISTEP_DEFAULT_IMEX_SD_1; break;
    case 2: table_id = MRISTEP_DEFAULT_IMEX_SD_2; break;
    case 3: table_id = MRISTEP_DEFAULT_IMEX_SD_3; break;
    case 4: table_id = MRISTEP_DEFAULT_IMEX_SD_4; break;
=======
      switch (step_mem->q)
      {
      case 1: table_id = MRISTEP_DEFAULT_IMEX_SD_1; break;
      case 2: table_id = MRISTEP_DEFAULT_IMEX_SD_2; break;
      case 3: table_id = MRISTEP_DEFAULT_IMEX_SD_3; break;
      case 4: table_id = MRISTEP_DEFAULT_IMEX_SD_4; break;
      }
>>>>>>> a5850b92
    }
    else if (step_mem->implicit_rhs) /**** implicit methods ****/
    {
      switch (step_mem->q)
      {
      case 1: table_id = MRISTEP_DEFAULT_IMPL_SD_1; break;
      case 2: table_id = MRISTEP_DEFAULT_IMPL_SD_2; break;
      case 3: table_id = MRISTEP_DEFAULT_IMPL_SD_3; break;
      case 4: table_id = MRISTEP_DEFAULT_IMPL_SD_4; break;
      }
    }
    else /**** explicit methods ****/
    {
      switch (step_mem->q)
      {
      case 1: table_id = MRISTEP_DEFAULT_EXPL_1; break;
      case 2: table_id = MRISTEP_DEFAULT_EXPL_2; break;
      case 3: table_id = MRISTEP_DEFAULT_EXPL_3; break;
      case 4: table_id = MRISTEP_DEFAULT_EXPL_4; break;
      case 5: table_id = MRISTEP_DEFAULT_EXPL_5_AD; break;
      }
    }
  }
  else /**** adaptive methods ****/
  {
    if (step_mem->implicit_rhs && step_mem->explicit_rhs) /**** ImEx methods ****/
    {
      switch (step_mem->q)
      {
      case 2: table_id = MRISTEP_DEFAULT_IMEX_SD_2_AD; break;
      case 3: table_id = MRISTEP_DEFAULT_IMEX_SD_3_AD; break;
      case 4: table_id = MRISTEP_DEFAULT_IMEX_SD_4_AD; break;
      }
    }
    else if (step_mem->implicit_rhs) /**** implicit methods ****/
    {
      switch (step_mem->q)
      {
      case 2: table_id = MRISTEP_DEFAULT_IMPL_SD_2; break;
      case 3: table_id = MRISTEP_DEFAULT_IMPL_SD_3; break;
      case 4: table_id = MRISTEP_DEFAULT_IMPL_SD_4; break;
      }
    }
    else /**** explicit methods ****/
    {
      switch (step_mem->q)
      {
      case 2: table_id = MRISTEP_DEFAULT_EXPL_2_AD; break;
      case 3: table_id = MRISTEP_DEFAULT_EXPL_3_AD; break;
      case 4: table_id = MRISTEP_DEFAULT_EXPL_4_AD; break;
      case 5: table_id = MRISTEP_DEFAULT_EXPL_5_AD; break;
      }
    }
  }
  if (table_id == ARKODE_MRI_NONE)
  {
    arkProcessError(ark_mem, ARK_ILL_INPUT, __LINE__, __func__,
                    __FILE__, "No MRI method is available for the requested configuration.");
    return (ARK_ILL_INPUT);
  }

  step_mem->MRIC = MRIStepCoupling_LoadTable(table_id);
  if (step_mem->MRIC == NULL)
  {
    arkProcessError(ark_mem, ARK_INVALID_TABLE, __LINE__, __func__, __FILE__,
                    "An error occurred in constructing coupling table.");
    return (ARK_INVALID_TABLE);
  }

  /* note coupling structure space requirements */
  MRIStepCoupling_Space(step_mem->MRIC, &Cliw, &Clrw);
  ark_mem->liw += Cliw;
  ark_mem->lrw += Clrw;

  /* set [redundant] stored values for stage numbers and
     method/embedding orders */
  step_mem->stages = step_mem->MRIC->stages;
  step_mem->q      = step_mem->MRIC->q;
  step_mem->p      = step_mem->MRIC->p;

  return (ARK_SUCCESS);
}

/*---------------------------------------------------------------
  mriStep_CheckCoupling

  This routine runs through the MRI coupling structure to ensure
  that it meets all necessary requirements, including:
    sorted abscissae, with c[0] = 0 and c[end] = 1
    lower-triangular (i.e., ERK or DIRK)
    all DIRK stages are solve-decoupled [temporarily]
    method order q > 0 (all)
    stages > 0 (all)

  Returns ARK_SUCCESS if it passes, ARK_INVALID_TABLE otherwise.
  ---------------------------------------------------------------*/
int mriStep_CheckCoupling(ARKodeMem ark_mem)
{
  int i, j, k;
  sunbooleantype okay;
  ARKodeMRIStepMem step_mem;
  sunrealtype Gabs, Wabs;
  const sunrealtype tol = SUN_RCONST(100.0) * SUN_UNIT_ROUNDOFF;

  /* access ARKodeMRIStepMem structure */
  if (ark_mem->step_mem == NULL)
  {
    arkProcessError(ark_mem, ARK_MEM_NULL, __LINE__, __func__, __FILE__,
                    MSG_MRISTEP_NO_MEM);
    return (ARK_MEM_NULL);
  }
  step_mem = (ARKodeMRIStepMem)ark_mem->step_mem;

  /* check that stages > 0 */
  if (step_mem->MRIC->stages < 1)
  {
    arkProcessError(ark_mem, ARK_INVALID_TABLE, __LINE__, __func__, __FILE__,
                    "stages < 1!");
    return (ARK_INVALID_TABLE);
  }

  /* check that method order q > 0 */
  if (step_mem->MRIC->q < 1)
  {
    arkProcessError(ark_mem, ARK_INVALID_TABLE, __LINE__, __func__, __FILE__,
                    "method order < 1");
    return (ARK_INVALID_TABLE);
  }

  /* check that embedding order p > 0 (if adaptive) */
  if ((step_mem->MRIC->p < 1) && (!ark_mem->fixedstep))
  {
    arkProcessError(ark_mem, ARK_INVALID_TABLE, __LINE__, __func__, __FILE__,
                    "embedding order < 1");
    return (ARK_INVALID_TABLE);
  }

  /* Check that coupling table has compatible type */
  if (step_mem->implicit_rhs && step_mem->explicit_rhs &&
      (step_mem->MRIC->type != MRISTEP_IMEX) &&
      (step_mem->MRIC->type != MRISTEP_SR))
  {
    arkProcessError(ark_mem, ARK_ILL_INPUT, __LINE__, __func__, __FILE__,
                    "Invalid coupling table for an IMEX problem!");
    return (ARK_ILL_INPUT);
  }
  if (step_mem->explicit_rhs && (step_mem->MRIC->type != MRISTEP_EXPLICIT) &&
      (step_mem->MRIC->type != MRISTEP_IMEX) &&
      (step_mem->MRIC->type != MRISTEP_MERK) &&
      (step_mem->MRIC->type != MRISTEP_SR))
  {
    arkProcessError(ark_mem, ARK_ILL_INPUT, __LINE__, __func__, __FILE__,
                    "Invalid coupling table for an explicit problem!");
    return (ARK_ILL_INPUT);
  }
  if (step_mem->implicit_rhs && (step_mem->MRIC->type != MRISTEP_IMPLICIT) &&
      (step_mem->MRIC->type != MRISTEP_IMEX) &&
      (step_mem->MRIC->type != MRISTEP_SR))
  {
    arkProcessError(ark_mem, ARK_ILL_INPUT, __LINE__, __func__, __FILE__,
                    "Invalid coupling table for an implicit problem!");
    return (ARK_ILL_INPUT);
  }

  /* Check that the matrices are defined appropriately */
  if ((step_mem->MRIC->type == MRISTEP_IMEX) ||
      (step_mem->MRIC->type == MRISTEP_SR))
  {
    /* ImEx */
    if (!(step_mem->MRIC->W) || !(step_mem->MRIC->G))
    {
      arkProcessError(ark_mem, ARK_ILL_INPUT, __LINE__, __func__, __FILE__,
                      "Invalid coupling table for an IMEX problem!");
      return (ARK_ILL_INPUT);
    }
  }
  else if ((step_mem->MRIC->type == MRISTEP_EXPLICIT) ||
           (step_mem->MRIC->type == MRISTEP_MERK))
  {
    /* Explicit */
    if (!(step_mem->MRIC->W) || step_mem->MRIC->G)
    {
      arkProcessError(ark_mem, ARK_ILL_INPUT, __LINE__, __func__, __FILE__,
                      "Invalid coupling table for an explicit problem!");
      return (ARK_ILL_INPUT);
    }
  }
  else if (step_mem->MRIC->type == MRISTEP_IMPLICIT)
  {
    /* Implicit */
    if (step_mem->MRIC->W || !(step_mem->MRIC->G))
    {
      arkProcessError(ark_mem, ARK_ILL_INPUT, __LINE__, __func__, __FILE__,
                      "Invalid coupling table for an implicit problem!");
      return (ARK_ILL_INPUT);
    }
  }

  /* Check that W tables are strictly lower triangular */
  if (step_mem->MRIC->W)
  {
    Wabs = SUN_RCONST(0.0);
    for (k = 0; k < step_mem->MRIC->nmat; k++)
    {
      for (i = 0; i < step_mem->MRIC->stages; i++)
      {
        for (j = i; j < step_mem->MRIC->stages; j++)
        {
          Wabs += SUNRabs(step_mem->MRIC->W[k][i][j]);
        }
      }
    }
    if (Wabs > tol)
    {
      arkProcessError(ark_mem, ARK_INVALID_TABLE, __LINE__, __func__, __FILE__,
                      "Coupling can be up to ERK (at most)!");
      return (ARK_INVALID_TABLE);
    }
  }

  /* Check that G tables are lower triangular */
  if (step_mem->MRIC->G)
  {
    Gabs = SUN_RCONST(0.0);
    for (k = 0; k < step_mem->MRIC->nmat; k++)
    {
      for (i = 0; i < step_mem->MRIC->stages; i++)
      {
        for (j = i + 1; j < step_mem->MRIC->stages; j++)
        {
          Gabs += SUNRabs(step_mem->MRIC->G[k][i][j]);
        }
      }
    }
    if (Gabs > tol)
    {
      arkProcessError(ark_mem, ARK_INVALID_TABLE, __LINE__, __func__, __FILE__,
                      "Coupling can be up to DIRK (at most)!");
      return (ARK_INVALID_TABLE);
    }
  }

  /* Check that MERK "groups" are structured appropriately */
  if (step_mem->MRIC->type == MRISTEP_MERK)
  {
    int* group_counter = (int*)calloc(step_mem->MRIC->stages + 1, sizeof(int));
    for (i = 0; i < step_mem->MRIC->ngroup; i++)
    {
      for (j = 0; j < step_mem->MRIC->stages; j++)
      {
        k = step_mem->MRIC->group[i][j];
        if (k == -1) { break; }
        if ((k < 0) || (k > step_mem->MRIC->stages))
        {
          free(group_counter);
          arkProcessError(ark_mem, ARK_INVALID_TABLE, __LINE__, __func__,
                          __FILE__, "Invalid MERK group index!");
          return (ARK_INVALID_TABLE);
        }
        group_counter[k]++;
      }
    }
    for (i = 1; i <= step_mem->MRIC->stages; i++)
    {
      if ((group_counter[i] == 0) || (group_counter[i] > 1))
      {
        free(group_counter);
        arkProcessError(ark_mem, ARK_INVALID_TABLE, __LINE__, __func__,
                        __FILE__, "Duplicated/missing stages from MERK groups!");
        return (ARK_INVALID_TABLE);
      }
    }
    free(group_counter);
  }

  /* Check that no stage has MRISTAGE_DIRK_FAST type (for now) */
  okay = SUNTRUE;
  for (i = 0; i < step_mem->MRIC->stages; i++)
  {
    if (mriStepCoupling_GetStageType(step_mem->MRIC, i) == MRISTAGE_DIRK_FAST)
    {
      okay = SUNFALSE;
    }
  }
  if (!okay)
  {
    arkProcessError(ark_mem, ARK_INVALID_TABLE, __LINE__, __func__, __FILE__,
                    "solve-coupled DIRK stages not currently supported");
    return (ARK_INVALID_TABLE);
  }

  /* check that MRI-GARK stage times are sorted */
  if ((step_mem->MRIC->type == MRISTEP_IMPLICIT) ||
      (step_mem->MRIC->type == MRISTEP_EXPLICIT) ||
      (step_mem->MRIC->type == MRISTEP_IMEX))
  {
    okay = SUNTRUE;
    for (i = 1; i < step_mem->MRIC->stages; i++)
    {
      if ((step_mem->MRIC->c[i] - step_mem->MRIC->c[i - 1]) < -tol)
      {
        okay = SUNFALSE;
      }
    }
    if (!okay)
    {
      arkProcessError(ark_mem, ARK_INVALID_TABLE, __LINE__, __func__, __FILE__,
                      "Stage times must be sorted.");
      return (ARK_INVALID_TABLE);
    }
  }

  /* check that the first stage is just the old step solution */
  Gabs = SUNRabs(step_mem->MRIC->c[0]);
  for (k = 0; k < step_mem->MRIC->nmat; k++)
  {
    for (j = 0; j < step_mem->MRIC->stages; j++)
    {
      if (step_mem->MRIC->W) { Gabs += SUNRabs(step_mem->MRIC->W[k][0][j]); }
      if (step_mem->MRIC->G) { Gabs += SUNRabs(step_mem->MRIC->G[k][0][j]); }
    }
  }
  if (Gabs > tol)
  {
    arkProcessError(ark_mem, ARK_INVALID_TABLE, __LINE__, __func__, __FILE__,
                    "First stage must equal old solution.");
    return (ARK_INVALID_TABLE);
  }

  /* check that the last stage is at the final time */
  if (SUNRabs(ONE - step_mem->MRIC->c[step_mem->MRIC->stages - 1]) > tol)
  {
    arkProcessError(ark_mem, ARK_INVALID_TABLE, __LINE__, __func__, __FILE__,
                    "Final stage time must be equal 1.");
    return (ARK_INVALID_TABLE);
  }

  return (ARK_SUCCESS);
}

/*---------------------------------------------------------------
  mriStep_StageERKFast

<<<<<<< HEAD
  This routine performs a single MRI stage with explicit slow
  time scale and fast time scale that requires evolution.
  ---------------------------------------------------------------*/
int mriStep_StageERKFast(ARKodeMem ark_mem, ARKodeMRIStepMem step_mem, int is)
{
  sunrealtype cdiff; /* stage time increment */
  sunrealtype t0;    /* start time for stage */
  int retval;        /* reusable return flag */

  /* Set initial time for fast evolution */
  t0 = ark_mem->tn + step_mem->MRIC->c[is - 1] * ark_mem->h;
=======
  This routine performs a single MRI stage, is, with explicit
  slow time scale and fast time scale that requires evolution.

  On input, ycur is the initial condition for the fast IVP at t0.
  On output, ycur is the solution of the fast IVP at tf.
  The vector ytemp is only used if temporal adaptivity is enabled,
  and the fast error is not provided by the fast integrator.
>>>>>>> a5850b92

  get_inner_dsm indicates whether this stage is one that should
  accumulate an inner temporal error estimate.
  ---------------------------------------------------------------*/
int mriStep_StageERKFast(ARKodeMem ark_mem, ARKodeMRIStepMem step_mem,
                         sunrealtype t0, sunrealtype tf, N_Vector ycur,
                         SUNDIALS_MAYBE_UNUSED N_Vector ytemp,
                         sunbooleantype get_inner_dsm)
{
  int retval;                         /* reusable return flag */
  SUNAdaptController_Type adapt_type; /* timestep adaptivity type */

#ifdef SUNDIALS_DEBUG
  printf("    MRIStep ERK fast stage\n");
#endif

  /* pre inner evolve function (if supplied) */
  if (step_mem->pre_inner_evolve)
  {
    retval = step_mem->pre_inner_evolve(t0, step_mem->stepper->forcing,
                                        step_mem->stepper->nforcing,
                                        ark_mem->user_data);
    if (retval != 0) { return (ARK_OUTERTOINNER_FAIL); }
  }

<<<<<<< HEAD
  SUNLogInfo(ARK_LOGGER, "begin-fast-steps", "");

  /* advance inner method in time */
  retval = mriStepInnerStepper_Evolve(step_mem->stepper, t0, ark_mem->tcur,
                                      ark_mem->ycur);

  SUNLogInfoIf(retval != 0, ARK_LOGGER, "end-fast-steps",
               "status = failed, retval = %i", retval);
  SUNLogInfoIf(retval == 0, ARK_LOGGER, "end-fast-steps", "status = success");

  if (retval != 0) { return (ARK_INNERSTEP_FAIL); }
=======
  /* Get the adaptivity type (if applicable) */
  adapt_type = (get_inner_dsm)
                 ? SUNAdaptController_GetType(ark_mem->hadapt_mem->hcontroller)
                 : SUN_ADAPTCONTROLLER_NONE;

  /* advance inner method in time */
  retval = mriStepInnerStepper_Evolve(step_mem->stepper, t0, tf, ycur);
  if (retval < 0)
  {
    arkProcessError(ark_mem, ARK_INNERSTEP_FAIL, __LINE__, __func__, __FILE__,
                    "Failure when evolving the inner stepper");
    return (ARK_INNERSTEP_FAIL);
  }
  if (retval > 0)
  {
    /* increment stepper-specific counter, and decrement ARKODE-level nonlinear
       solver counter (since that will be incremented automatically by ARKODE).
       Return with "TRY_AGAIN" which should cause ARKODE to cut the step size
       and retry the step. */
    step_mem->inner_fails++;
    ark_mem->ncfn--;
    return TRY_AGAIN;
  }

  /* for normal stages (i.e., not the embedding) with MRI adaptivity enabled, get an
     estimate for the fast time scale error */
  if (get_inner_dsm)
  {
    /* if the fast integrator uses adaptive steps, retrieve the error estimate */
    if (adapt_type == SUN_ADAPTCONTROLLER_MRI_H_TOL)
    {
      retval = mriStepInnerStepper_GetAccumulatedError(step_mem->stepper,
                                                       &(step_mem->inner_dsm));
      if (retval != ARK_SUCCESS)
      {
        arkProcessError(ark_mem, ARK_INNERSTEP_FAIL, __LINE__, __func__,
                        __FILE__, "Unable to get accumulated error from the inner stepper");
        return (ARK_INNERSTEP_FAIL);
      }
    }
  }
>>>>>>> a5850b92

  /* post inner evolve function (if supplied) */
  if (step_mem->post_inner_evolve)
  {
    retval = step_mem->post_inner_evolve(tf, ycur, ark_mem->user_data);
    if (retval != 0) { return (ARK_INNERTOOUTER_FAIL); }
  }

  /* return with success */
  return (ARK_SUCCESS);
}

/*---------------------------------------------------------------
  mriStep_StageERKNoFast

  This routine performs a single MRI stage with explicit slow
  time scale only (no fast time scale evolution).
  ---------------------------------------------------------------*/
int mriStep_StageERKNoFast(ARKodeMem ark_mem, ARKodeMRIStepMem step_mem, int is)
{
  int retval, j, nvec;

<<<<<<< HEAD
  /* determine effective ERK coefficients (store in cvals) */
=======
#ifdef SUNDIALS_DEBUG
  printf("    MRIStep ERK stage\n");
#endif

  /* determine effective ERK coefficients (store in Ae_row and Ai_row) */
>>>>>>> a5850b92
  retval = mriStep_RKCoeffs(step_mem->MRIC, is, step_mem->stage_map,
                            step_mem->Ae_row, step_mem->Ai_row);
  if (retval != ARK_SUCCESS) { return (retval); }

  /* call fused vector operation to perform ERK update -- bound on
     j needs "SUNMIN" to handle the case of an "embedding" stage */
  step_mem->cvals[0] = ONE;
  step_mem->Xvecs[0] = ark_mem->ycur;
  nvec               = 1;
  for (j = 0; j < SUNMIN(is, step_mem->stages); j++)
  {
    if (step_mem->explicit_rhs && step_mem->stage_map[j] > -1)
    {
      step_mem->cvals[nvec] = ark_mem->h *
                              step_mem->Ae_row[step_mem->stage_map[j]];
      step_mem->Xvecs[nvec] = step_mem->Fse[step_mem->stage_map[j]];
      nvec += 1;
    }
    if (step_mem->implicit_rhs && step_mem->stage_map[j] > -1)
    {
      step_mem->cvals[nvec] = ark_mem->h *
                              step_mem->Ai_row[step_mem->stage_map[j]];
      step_mem->Xvecs[nvec] = step_mem->Fsi[step_mem->stage_map[j]];
      nvec += 1;
    }
  }
  /* Is there a case where we have an explicit update with Fsi? */

  retval = N_VLinearCombination(nvec, step_mem->cvals, step_mem->Xvecs,
                                ark_mem->ycur);
  if (retval != 0) { return (ARK_VECTOROP_ERR); }
  return (ARK_SUCCESS);
}

/*---------------------------------------------------------------
  mriStep_StageDIRKFast

  This routine performs a single stage of a "solve coupled"
  MRI method, i.e. a stage that is DIRK on the slow time scale
  and involves evolution of the fast time scale, in a
  fully-coupled fashion.
  ---------------------------------------------------------------*/
int mriStep_StageDIRKFast(ARKodeMem ark_mem,
                          SUNDIALS_MAYBE_UNUSED ARKodeMRIStepMem step_mem,
                          SUNDIALS_MAYBE_UNUSED int is,
                          SUNDIALS_MAYBE_UNUSED int* nflagPtr)
{
  /* this is not currently implemented */
  arkProcessError(ark_mem, ARK_INVALID_TABLE, __LINE__, __func__, __FILE__,
                  "This routine is not yet implemented.");
  return (ARK_INVALID_TABLE);
}

/*---------------------------------------------------------------
  mriStep_StageDIRKNoFast

  This routine performs a single MRI stage with implicit slow
  time scale only (no fast time scale evolution).
  ---------------------------------------------------------------*/
int mriStep_StageDIRKNoFast(ARKodeMem ark_mem, ARKodeMRIStepMem step_mem,
                            int is, int* nflagPtr)
{
  int retval;

<<<<<<< HEAD
  /* store current stage index */
  step_mem->istage = is;
=======
#ifdef SUNDIALS_DEBUG
  printf("    MRIStep DIRK stage\n");
#endif

  /* store current stage index (for an "embedded" stage, subtract 1) */
  step_mem->istage = (is == step_mem->stages) ? is - 1 : is;
>>>>>>> a5850b92

  /* Call predictor for current stage solution (result placed in zpred) */
  retval = mriStep_Predict(ark_mem, step_mem->istage, step_mem->zpred);
  if (retval != ARK_SUCCESS) { return (retval); }

  /* If a user-supplied predictor routine is provided, call that here
     Note that mriStep_Predict is *still* called, so this user-supplied
     routine can just "clean up" the built-in prediction, if desired. */
  if (step_mem->stage_predict)
  {
    retval = step_mem->stage_predict(ark_mem->tcur, step_mem->zpred,
                                     ark_mem->user_data);
    if (retval < 0) { return (ARK_USER_PREDICT_FAIL); }
    if (retval > 0) { return (TRY_AGAIN); }
  }

  SUNLogExtraDebugVec(ARK_LOGGER, "predictor", step_mem->zpred, "zpred(:) =");

  /* determine effective DIRK coefficients (store in cvals) */
  retval = mriStep_RKCoeffs(step_mem->MRIC, is, step_mem->stage_map,
                            step_mem->Ae_row, step_mem->Ai_row);
  if (retval != ARK_SUCCESS) { return (retval); }

  /* Set up data for evaluation of DIRK stage residual (data stored in sdata) */
  retval = mriStep_StageSetup(ark_mem);
  if (retval != ARK_SUCCESS) { return (retval); }

  SUNLogExtraDebugVec(ARK_LOGGER, "rhs data", step_mem->sdata, "sdata(:) =");

  /* perform implicit solve (result is stored in ark_mem->ycur); return
     with positive value on anything but success */
  *nflagPtr = mriStep_Nls(ark_mem, *nflagPtr);
  if (*nflagPtr != ARK_SUCCESS) { return (TRY_AGAIN); }

  return (ARK_SUCCESS);
}

/*---------------------------------------------------------------
  mriStep_ComputeInnerForcing

  Constructs the 'coefficient' vectors for the forcing polynomial
  for a 'fast' outer MRI-GARK stage i:

  p_i(theta) = sum_{k=0}^{n-1} forcing[k] * theta^k

  where theta = (t - t0) / (tf-t0) is the mapped 'time' for
  each 'fast' MRIStep evolution, with:
  * t0 -- the start of this outer MRIStep stage
  * tf-t0, the temporal width of this MRIStep stage
  * n -- shorthand for MRIC->nmat

  Defining cdiff = (tf-t0)/h, explicit and solve-decoupled
  implicit or IMEX MRI-based methods define this forcing polynomial
  for each outer stage i > 0:

  p_i(theta) = w_i,0(theta) * fse_0 + ... + w_i,{i-1}(theta) * fse_{i-1}
             + g_i,0(theta) * fsi_0 + ... + g_i,{i-1}(theta) * fsi_{i-1}

  where

  w_i,j(theta) = w_0,i,j + w_1,i,j * theta + ... + w_n,i,j * theta^{n-1},
  w_k,i,j = 1/cdiff * MRIC->W[k][i][j]

  and

  g_i,j(theta) = g_0,i,j + g_1,i,j * theta + ... + g_n,i,j * theta^{n-1},
  g_k,i,j = 1/cdiff * MRIC->G[k][i][j]

  Converting to the appropriate form, we have

  p_i(theta) = ( w_0,i,0 * fse_0 + ... + w_0,i,{i-1} * fse_{i-1} +
                 g_0,i,0 * fsi_0 + ... + g_0,i,{i-1} * fsi_{i-1} ) * theta^0
             + ( w_1,i,0 * fse_0 + ... + w_1,i,{i-1} * fse_{i-1} +
                 g_1,i,0 * fsi_0 + ... + g_1,i,{i-1} * fsi_{i-1} ) * theta^1
                                    .
                                    .
                                    .
             + ( w_n,i,0 * fse_0 + ... + w_n,i,{i-1} * fse_{i-1} +
                 g_n,i,0 * fsi_0 + ... + g_n,i,{i-1} * fsi_{i-1} ) * theta^{n-1}

  Thus we define the forcing vectors for k = 0,...,nmat - 1

  forcing[k] = w_k,i,0 * fse_0 + ... + w_k,i,{i-1} * fse_{i-1}
             + g_k,i,0 * fsi_0 + ... + g_k,i,{i-1} * fsi_{i-1}

             = 1 / cdiff *
               ( W[k][i][0] * fse_0 + ... + W[k][i][i-1] * fse_{i-1} +
               ( G[k][i][0] * fsi_0 + ... + G[k][i][i-1] * fsi_{i-1} )

  We may use an identical formula for MERK methods, so long as we set t0=tn,
  tf=tn+h, stage_map[j]=j (identity map), and implicit_rhs=SUNFALSE.
  With this configuration: tf-t0=h, theta = (t-tn)/h, and cdiff=1.  MERK methods
  define the forcing polynomial for each outer stage i > 0 as:

  p_i(theta) = w_i,0(theta) * fse_0 + ... + w_i,{i-1}(theta) * fse_{i-1}

  where

  w_i,j(theta) = w_0,i,j + w_1,i,j * theta + ... + w_n,i,j * theta^{n-1},
  w_k,i,j = MRIC->W[k][i][j]

  which is equivalent to the formula above.

  We may use a similar formula for MRISR methods, so long as we set t0=tn,
  tf=tn+h*ci, stage_map[j]=j (identity map), and implicit_rhs=SUNFALSE.
  With this configuration: tf-t0=ci*h, theta = (t-tn)/(ci*h), and cdiff=1/ci.
  MRISR methods define the forcing polynomial for each outer stage i > 0 as:

  p_i(theta) = w_i,0(theta) * fs_0 + ... + w_i,{i-1}(theta) * fs_{i-1}

  where fs_j = fse_j + fsi_j and

  w_i,j(theta) = w_0,i,j + w_1,i,j * theta + ... + w_n,i,j * theta^{n-1},
  w_k,i,j = 1/ci * MRIC->W[k][i][j]

  which is equivalent to the formula above, so long as the stage RHS vectors
  Fse[j] are repurposed to instead store (fse_j + fsi_j).

  This routine additionally returns a success/failure flag:
     ARK_SUCCESS -- successful evaluation
  ---------------------------------------------------------------*/

int mriStep_ComputeInnerForcing(SUNDIALS_MAYBE_UNUSED ARKodeMem ark_mem,
                                ARKodeMRIStepMem step_mem, int stage,
                                sunrealtype t0, sunrealtype tf)
{
  sunrealtype rcdiff;
  int j, k, nmat, nstore, retval;
  sunrealtype* cvals;
  N_Vector* Xvecs;
  sunbooleantype implicit_rhs = step_mem->implicit_rhs;
  sunbooleantype explicit_rhs = step_mem->explicit_rhs;

  /* local shortcuts for fused vector operations */
  cvals = step_mem->cvals;
  Xvecs = step_mem->Xvecs;

  /* Set inner forcing time normalization constants */
  step_mem->stepper->tshift = t0;
  step_mem->stepper->tscale = tf - t0;

  /* Adjust implicit/explicit RHS flags for MRISR methods, since these
     ignore the G coefficients in the forcing function */
  if (step_mem->MRIC->type == MRISTEP_SR)
  {
    implicit_rhs = SUNFALSE;
    explicit_rhs = SUNTRUE;
  }

  /* compute inner forcing vectors (assumes cdiff != 0) */
  nstore = 0;
  for (j = 0; j < SUNMIN(stage, step_mem->stages); j++)
  {
    if (explicit_rhs && step_mem->stage_map[j] > -1)
    {
      Xvecs[nstore] = step_mem->Fse[step_mem->stage_map[j]];
      nstore += 1;
    }
    if (implicit_rhs && step_mem->stage_map[j] > -1)
    {
      Xvecs[nstore] = step_mem->Fsi[step_mem->stage_map[j]];
      nstore += 1;
    }
  }

  nmat   = step_mem->MRIC->nmat;
  rcdiff = ark_mem->h / (tf - t0);

  for (k = 0; k < nmat; k++)
  {
    nstore = 0;
    for (j = 0; j < SUNMIN(stage, step_mem->stages); j++)
    {
      if (step_mem->stage_map[j] > -1)
      {
        if (explicit_rhs && implicit_rhs)
        {
          /* ImEx */
          cvals[nstore] = rcdiff * step_mem->MRIC->W[k][stage][j];
          nstore += 1;
          cvals[nstore] = rcdiff * step_mem->MRIC->G[k][stage][j];
          nstore += 1;
        }
        else if (explicit_rhs)
        {
          /* explicit only */
          cvals[nstore] = rcdiff * step_mem->MRIC->W[k][stage][j];
          nstore += 1;
        }
        else
        {
          /* implicit only */
          cvals[nstore] = rcdiff * step_mem->MRIC->G[k][stage][j];
          nstore += 1;
        }
      }
    }

    retval = N_VLinearCombination(nstore, cvals, Xvecs,
                                  step_mem->stepper->forcing[k]);
    if (retval != 0) { return (ARK_VECTOROP_ERR); }
  }

  SUNLogExtraDebugVecArray(ARK_LOGGER, "forcing", nmat,
                           step_mem->stepper->forcing, "forcing_%i(:) =");

  return (ARK_SUCCESS);
}

/*---------------------------------------------------------------
  Compute/return the effective RK coefficients for a "nofast"
  stage.  We may assume that "A" has already been allocated.
  ---------------------------------------------------------------*/

int mriStep_RKCoeffs(MRIStepCoupling MRIC, int is, int* stage_map,
                     sunrealtype* Ae_row, sunrealtype* Ai_row)
{
  int j, k;
  sunrealtype kconst;

  if (is < 1 || is > MRIC->stages || !stage_map || !Ae_row || !Ai_row)
  {
    return ARK_INVALID_TABLE;
  }

  /* initialize RK coefficient array */
  for (j = 0; j < MRIC->stages; j++)
  {
    Ae_row[j] = ZERO;
    Ai_row[j] = ZERO;
  }

  /* compute RK coefficients -- note that bounds on j need
     "SUNMIN" to handle the case of an "embedding" stage */
  for (k = 0; k < MRIC->nmat; k++)
  {
    kconst = ONE / (k + ONE);
    if (MRIC->W)
    {
      for (j = 0; j < SUNMIN(is, MRIC->stages - 1); j++)
      {
        if (stage_map[j] > -1)
        {
          Ae_row[stage_map[j]] += (MRIC->W[k][is][j] * kconst);
        }
      }
    }
    if (MRIC->G)
    {
      for (j = 0; j <= SUNMIN(is, MRIC->stages - 1); j++)
      {
        if (stage_map[j] > -1)
        {
          Ai_row[stage_map[j]] += (MRIC->G[k][is][j] * kconst);
        }
      }
    }
  }

  return (ARK_SUCCESS);
}

/*---------------------------------------------------------------
  mriStep_Predict

  This routine computes the prediction for a specific internal
  stage solution, storing the result in yguess.  The
  prediction is done using the interpolation structure in
  extrapolation mode, hence stages "far" from the previous time
  interval are predicted using lower order polynomials than the
  "nearby" stages.
  ---------------------------------------------------------------*/
int mriStep_Predict(ARKodeMem ark_mem, int istage, N_Vector yguess)
{
  int i, retval, jstage, nvec;
  sunrealtype tau;
  sunrealtype h;
  ARKodeMRIStepMem step_mem;
  sunrealtype* cvals;
  N_Vector* Xvecs;

  /* access ARKodeMRIStepMem structure */
  if (ark_mem->step_mem == NULL)
  {
    arkProcessError(NULL, ARK_MEM_NULL, __LINE__, __func__, __FILE__,
                    MSG_MRISTEP_NO_MEM);
    return (ARK_MEM_NULL);
  }
  step_mem = (ARKodeMRIStepMem)ark_mem->step_mem;

  /* verify that interpolation structure is provided */
  if ((ark_mem->interp == NULL) && (step_mem->predictor > 0))
  {
    arkProcessError(ark_mem, ARK_MEM_NULL, __LINE__, __func__, __FILE__,
                    "Interpolation structure is NULL");
    return (ARK_MEM_NULL);
  }

  /* local shortcuts for use with fused vector operations */
  cvals = step_mem->cvals;
  Xvecs = step_mem->Xvecs;

  /* if the first step (or if resized), use initial condition as guess */
  if (ark_mem->initsetup)
  {
    N_VScale(ONE, ark_mem->yn, yguess);
    return (ARK_SUCCESS);
  }

  /* set evaluation time tau as relative shift from previous successful time */
  tau = step_mem->MRIC->c[istage] * ark_mem->h / ark_mem->hold;

  /* use requested predictor formula */
  switch (step_mem->predictor)
  {
  case 1:

    /***** Interpolatory Predictor 1 -- all to max order *****/
    retval = arkPredict_MaximumOrder(ark_mem, tau, yguess);
    if (retval != ARK_ILL_INPUT) { return (retval); }
    break;

  case 2:

    /***** Interpolatory Predictor 2 -- decrease order w/ increasing level of extrapolation *****/
    retval = arkPredict_VariableOrder(ark_mem, tau, yguess);
    if (retval != ARK_ILL_INPUT) { return (retval); }
    break;

  case 3:

    /***** Cutoff predictor: max order interpolatory output for stages "close"
           to previous step, first-order predictor for subsequent stages *****/
    retval = arkPredict_CutoffOrder(ark_mem, tau, yguess);
    if (retval != ARK_ILL_INPUT) { return (retval); }
    break;

  case 4:

    /***** Bootstrap predictor: if any previous stage in step has nonzero c_i,
           construct a quadratic Hermite interpolant for prediction; otherwise
           use the trivial predictor.  The actual calculations are performed in
           arkPredict_Bootstrap, but here we need to determine the appropriate
           stage, c_j, to use. *****/

    /* determine if any previous stages in step meet criteria */
    jstage = -1;
    for (i = 0; i < istage; i++)
    {
      jstage = (step_mem->MRIC->c[i] != ZERO) ? i : jstage;
    }

    /* if using the trivial predictor, break */
    if (jstage == -1) { break; }

    /* find the "optimal" previous stage to use */
    for (i = 0; i < istage; i++)
    {
      if ((step_mem->MRIC->c[i] > step_mem->MRIC->c[jstage]) &&
          (step_mem->MRIC->c[i] != ZERO) && step_mem->stage_map[i] > -1)
      {
        jstage = i;
      }
    }

    /* set stage time, stage RHS and interpolation values */
    h    = ark_mem->h * step_mem->MRIC->c[jstage];
    tau  = ark_mem->h * step_mem->MRIC->c[istage];
    nvec = 0;
    if (step_mem->implicit_rhs)
    { /* Implicit piece */
      cvals[nvec] = ONE;
      Xvecs[nvec] = step_mem->Fsi[step_mem->stage_map[jstage]];
      nvec += 1;
    }
    if (step_mem->explicit_rhs)
    { /* Explicit piece */
      cvals[nvec] = ONE;
      Xvecs[nvec] = step_mem->Fse[step_mem->stage_map[jstage]];
      nvec += 1;
    }

    /* call predictor routine */
    retval = arkPredict_Bootstrap(ark_mem, h, tau, nvec, cvals, Xvecs, yguess);
    if (retval != ARK_ILL_INPUT) { return (retval); }
    break;
  }

  /* if we made it here, use the trivial predictor (previous step solution) */
  N_VScale(ONE, ark_mem->yn, yguess);
  return (ARK_SUCCESS);
}

/*---------------------------------------------------------------
  mriStep_StageSetup

  This routine sets up the stage data for computing the
  solve-decoupled MRI stage residual, along with the step- and
  method-related factors gamma, gammap and gamrat.

  At the ith stage, we compute the residual vector for
  z=z_i=zp+zc:
    r = z - z_{i-1} - h*sum_{j=0}^{i} A(i,j)*F(z_j)
    r = (zp + zc) - z_{i-1} - h*sum_{j=0}^{i} A(i,j)*F(z_j)
    r = (zc - gamma*F(z)) - data,
  where data = (z_{i-1} - zp + h*sum_{j=0}^{i-1} A(i,j)*F(z_j))
  corresponds to existing information.  This routine computes
  this 'data' vector and stores in step_mem->sdata.

  Note: on input, this row A(i,:) is already stored in rkcoeffs.
  ---------------------------------------------------------------*/
int mriStep_StageSetup(ARKodeMem ark_mem)
{
  /* local data */
  ARKodeMRIStepMem step_mem;
  int retval, i, j, nvec;
  sunrealtype* cvals;
  N_Vector* Xvecs;

  /* access ARKodeMRIStepMem structure */
  if (ark_mem->step_mem == NULL)
  {
    arkProcessError(NULL, ARK_MEM_NULL, __LINE__, __func__, __FILE__,
                    MSG_MRISTEP_NO_MEM);
    return (ARK_MEM_NULL);
  }
  step_mem = (ARKodeMRIStepMem)ark_mem->step_mem;

  /* Set shortcut to current stage index */
  i = step_mem->istage;

  /* local shortcuts for fused vector operations */
  cvals = step_mem->cvals;
  Xvecs = step_mem->Xvecs;

  /* Update gamma (if the method contains an implicit component) */
  step_mem->gamma = ark_mem->h * step_mem->Ai_row[step_mem->stage_map[i]];

  if (ark_mem->firststage) { step_mem->gammap = step_mem->gamma; }
  step_mem->gamrat = (ark_mem->firststage) ? ONE
                                           : step_mem->gamma / step_mem->gammap;

  /* set cvals and Xvecs for setting stage data */
  cvals[0] = ONE;
  Xvecs[0] = ark_mem->ycur;
  cvals[1] = -ONE;
  Xvecs[1] = step_mem->zpred;
  nvec     = 2;

  for (j = 0; j < i; j++)
  {
    if (step_mem->explicit_rhs && step_mem->stage_map[j] > -1)
    {
      cvals[nvec] = ark_mem->h * step_mem->Ae_row[step_mem->stage_map[j]];
      Xvecs[nvec] = step_mem->Fse[step_mem->stage_map[j]];
      nvec += 1;
    }
    if (step_mem->implicit_rhs && step_mem->stage_map[j] > -1)
    {
      cvals[nvec] = ark_mem->h * step_mem->Ai_row[step_mem->stage_map[j]];
      Xvecs[nvec] = step_mem->Fsi[step_mem->stage_map[j]];
      nvec += 1;
    }
  }

  /* call fused vector operation to do the work */
  retval = N_VLinearCombination(nvec, cvals, Xvecs, step_mem->sdata);
  if (retval != 0) { return (ARK_VECTOROP_ERR); }

  /* return with success */
  return (ARK_SUCCESS);
}

/*---------------------------------------------------------------
  mriStep_SlowRHS:

  Wrapper routine to call the user-supplied slow RHS functions,
  f(t,y) = fse(t,y) + fsi(t,y), with API matching
  ARKTimestepFullRHSFn.  This is only used to determine an
  initial slow time-step size to use when one is not specified
  by the user (i.e., mode should correspond with
  ARK_FULLRHS_START.
  ---------------------------------------------------------------*/
int mriStep_SlowRHS(ARKodeMem ark_mem, sunrealtype t, N_Vector y, N_Vector f,
                    SUNDIALS_MAYBE_UNUSED int mode)
{
  ARKodeMRIStepMem step_mem;
  int nvec, retval;

  /* access ARKodeMRIStepMem structure */
  retval = mriStep_AccessStepMem(ark_mem, __func__, &step_mem);
  if (retval != ARK_SUCCESS) { return (retval); }

  /* call fse if the problem has an explicit component */
  if (step_mem->explicit_rhs)
  {
    retval = step_mem->fse(t, y, step_mem->Fse[0], ark_mem->user_data);
    step_mem->nfse++;
    step_mem->fse_is_current = SUNTRUE;
    if (retval != 0)
    {
      arkProcessError(ark_mem, ARK_RHSFUNC_FAIL, __LINE__, __func__, __FILE__,
                      MSG_ARK_RHSFUNC_FAILED, t);
      return (ARK_RHSFUNC_FAIL);
    }

    /* Add external forcing, if applicable */
    if (step_mem->expforcing)
    {
      step_mem->cvals[0] = ONE;
      step_mem->Xvecs[0] = step_mem->Fse[0];
      nvec               = 1;
      mriStep_ApplyForcing(step_mem, t, ONE, &nvec);
      N_VLinearCombination(nvec, step_mem->cvals, step_mem->Xvecs,
                           step_mem->Fse[0]);
    }
  }

  /* call fsi if the problem has an implicit component */
  if (step_mem->implicit_rhs)
  {
    retval = step_mem->fsi(t, y, step_mem->Fsi[0], ark_mem->user_data);
    step_mem->nfsi++;
    step_mem->fsi_is_current = SUNTRUE;
    if (retval != 0)
    {
      arkProcessError(ark_mem, ARK_RHSFUNC_FAIL, __LINE__, __func__, __FILE__,
                      MSG_ARK_RHSFUNC_FAILED, t);
      return (ARK_RHSFUNC_FAIL);
    }

    /* Add external forcing, if applicable */
    if (step_mem->impforcing)
    {
      step_mem->cvals[0] = ONE;
      step_mem->Xvecs[0] = step_mem->Fsi[0];
      nvec               = 1;
      mriStep_ApplyForcing(step_mem, t, ONE, &nvec);
      N_VLinearCombination(nvec, step_mem->cvals, step_mem->Xvecs,
                           step_mem->Fsi[0]);
    }
  }

  /* combine RHS vectors into output */
  if (step_mem->explicit_rhs && step_mem->implicit_rhs) /* ImEx */
  {
    N_VLinearSum(ONE, step_mem->Fse[0], ONE, step_mem->Fsi[0], f);
  }
  else
  {
    if (step_mem->implicit_rhs) { N_VScale(ONE, step_mem->Fsi[0], f); }
    else { N_VScale(ONE, step_mem->Fse[0], f); }
  }

  return (ARK_SUCCESS);
}

/*---------------------------------------------------------------
  mriStep_Hin

  This routine computes a tentative initial step size h0.  This
  employs the same safeguards as ARKODE's arkHin utility routine,
  but employs a simpler algorithm that estimates the first step
  such that an explicit Euler step (for only the slow RHS
  routine(s)) would be within user-specified tolerances of the
  initial condition.
  ---------------------------------------------------------------*/
int mriStep_Hin(ARKodeMem ark_mem, sunrealtype tcur, sunrealtype tout,
                N_Vector fcur, sunrealtype* h)
{
  int sign;
  sunrealtype tdiff, tdist, tround, fnorm, h0_inv;

  /* If tout is too close to tn, give up */
  if ((tdiff = tout - tcur) == ZERO) { return (ARK_TOO_CLOSE); }
  sign   = (tdiff > ZERO) ? 1 : -1;
  tdist  = SUNRabs(tdiff);
  tround = ark_mem->uround * SUNMAX(SUNRabs(tcur), SUNRabs(tout));
  if (tdist < TWO * tround) { return (ARK_TOO_CLOSE); }

  /* h0 should bound the change due to a forward Euler step, and
     include safeguard against "too-small" ||f(t0,y0)||: */
  fnorm  = N_VWrmsNorm(fcur, ark_mem->ewt) / H0_BIAS;
  h0_inv = SUNMAX(ONE / H0_UBFACTOR / tdist, fnorm);
  *h     = sign / h0_inv;
  return (ARK_SUCCESS);
}

/*===============================================================
  User-callable functions for a custom inner integrator
  ===============================================================*/

int MRIStepInnerStepper_Create(SUNContext sunctx, MRIStepInnerStepper* stepper)
{
  if (!sunctx) { return ARK_ILL_INPUT; }

  *stepper = NULL;
  *stepper = (MRIStepInnerStepper)malloc(sizeof(**stepper));
  if (*stepper == NULL)
  {
    arkProcessError(NULL, ARK_MEM_FAIL, __LINE__, __func__, __FILE__,
                    MSG_ARK_ARKMEM_FAIL);
    return (ARK_MEM_FAIL);
  }
  memset(*stepper, 0, sizeof(**stepper));

  (*stepper)->ops = (MRIStepInnerStepper_Ops)malloc(sizeof(*((*stepper)->ops)));
  if ((*stepper)->ops == NULL)
  {
    arkProcessError(NULL, ARK_MEM_FAIL, __LINE__, __func__, __FILE__,
                    MSG_ARK_ARKMEM_FAIL);
    free(*stepper);
    return (ARK_MEM_FAIL);
  }
  memset((*stepper)->ops, 0, sizeof(*((*stepper)->ops)));

  /* initialize stepper data */
  (*stepper)->last_flag = ARK_SUCCESS;
  (*stepper)->sunctx    = sunctx;

  return (ARK_SUCCESS);
}

int MRIStepInnerStepper_CreateFromSUNStepper(SUNStepper sunstepper,
                                             MRIStepInnerStepper* stepper)
{
  int retval = MRIStepInnerStepper_Create(sunstepper->sunctx, stepper);
  if (retval != ARK_SUCCESS) { return retval; }

  retval = MRIStepInnerStepper_SetContent(*stepper, sunstepper);
  if (retval != ARK_SUCCESS) { return retval; }

  retval = MRIStepInnerStepper_SetEvolveFn(*stepper,
                                           mriStepInnerStepper_EvolveSUNStepper);
  if (retval != ARK_SUCCESS) { return retval; }

  retval = MRIStepInnerStepper_SetFullRhsFn(*stepper,
                                            mriStepInnerStepper_FullRhsSUNStepper);
  if (retval != ARK_SUCCESS) { return retval; }

  retval = MRIStepInnerStepper_SetResetFn(*stepper,
                                          mriStepInnerStepper_ResetSUNStepper);
  if (retval != ARK_SUCCESS) { return retval; }

  return ARK_SUCCESS;
}

int MRIStepInnerStepper_Free(MRIStepInnerStepper* stepper)
{
  if (*stepper == NULL) { return ARK_SUCCESS; }

  /* free the inner forcing and fused op workspace vector */
  mriStepInnerStepper_FreeVecs(*stepper);

  /* free operations structure */
  free((*stepper)->ops);

  /* free inner stepper mem */
  free(*stepper);
  *stepper = NULL;

  return (ARK_SUCCESS);
}

int MRIStepInnerStepper_SetContent(MRIStepInnerStepper stepper, void* content)
{
  if (stepper == NULL)
  {
    arkProcessError(NULL, ARK_ILL_INPUT, __LINE__, __func__, __FILE__,
                    "Inner stepper memory is NULL");
    return ARK_ILL_INPUT;
  }
  stepper->content = content;

  return ARK_SUCCESS;
}

int MRIStepInnerStepper_GetContent(MRIStepInnerStepper stepper, void** content)
{
  if (stepper == NULL)
  {
    arkProcessError(NULL, ARK_ILL_INPUT, __LINE__, __func__, __FILE__,
                    "Inner stepper memory is NULL");
    return ARK_ILL_INPUT;
  }
  *content = stepper->content;

  return ARK_SUCCESS;
}

int MRIStepInnerStepper_SetEvolveFn(MRIStepInnerStepper stepper,
                                    MRIStepInnerEvolveFn fn)
{
  if (stepper == NULL)
  {
    arkProcessError(NULL, ARK_ILL_INPUT, __LINE__, __func__, __FILE__,
                    "Inner stepper memory is NULL");
    return ARK_ILL_INPUT;
  }

  if (stepper->ops == NULL)
  {
    arkProcessError(NULL, ARK_ILL_INPUT, __LINE__, __func__, __FILE__,
                    "Inner stepper operations structure is NULL");
    return ARK_ILL_INPUT;
  }

  stepper->ops->evolve = fn;

  return ARK_SUCCESS;
}

int MRIStepInnerStepper_SetFullRhsFn(MRIStepInnerStepper stepper,
                                     MRIStepInnerFullRhsFn fn)
{
  if (stepper == NULL)
  {
    arkProcessError(NULL, ARK_ILL_INPUT, __LINE__, __func__, __FILE__,
                    "Inner stepper memory is NULL");
    return ARK_ILL_INPUT;
  }

  if (stepper->ops == NULL)
  {
    arkProcessError(NULL, ARK_ILL_INPUT, __LINE__, __func__, __FILE__,
                    "Inner stepper operations structure is NULL");
    return ARK_ILL_INPUT;
  }

  stepper->ops->fullrhs = fn;

  return ARK_SUCCESS;
}

int MRIStepInnerStepper_SetResetFn(MRIStepInnerStepper stepper,
                                   MRIStepInnerResetFn fn)
{
  if (stepper == NULL)
  {
    arkProcessError(NULL, ARK_ILL_INPUT, __LINE__, __func__, __FILE__,
                    "Inner stepper memory is NULL");
    return ARK_ILL_INPUT;
  }

  if (stepper->ops == NULL)
  {
    arkProcessError(NULL, ARK_ILL_INPUT, __LINE__, __func__, __FILE__,
                    "Inner stepper operations structure is NULL");
    return ARK_ILL_INPUT;
  }

  stepper->ops->reset = fn;

  return ARK_SUCCESS;
}

int MRIStepInnerStepper_SetAccumulatedErrorGetFn(MRIStepInnerStepper stepper,
                                                 MRIStepInnerGetAccumulatedError fn)
{
  if (stepper == NULL)
  {
    arkProcessError(NULL, ARK_ILL_INPUT, __LINE__, __func__, __FILE__,
                    "Inner stepper memory is NULL");
    return ARK_ILL_INPUT;
  }

  if (stepper->ops == NULL)
  {
    arkProcessError(NULL, ARK_ILL_INPUT, __LINE__, __func__, __FILE__,
                    "Inner stepper operations structure is NULL");
    return ARK_ILL_INPUT;
  }

  stepper->ops->geterror = fn;

  return ARK_SUCCESS;
}

int MRIStepInnerStepper_SetAccumulatedErrorResetFn(
  MRIStepInnerStepper stepper, MRIStepInnerResetAccumulatedError fn)
{
  if (stepper == NULL)
  {
    arkProcessError(NULL, ARK_ILL_INPUT, __LINE__, __func__, __FILE__,
                    "Inner stepper memory is NULL");
    return ARK_ILL_INPUT;
  }

  if (stepper->ops == NULL)
  {
    arkProcessError(NULL, ARK_ILL_INPUT, __LINE__, __func__, __FILE__,
                    "Inner stepper operations structure is NULL");
    return ARK_ILL_INPUT;
  }

  stepper->ops->reseterror = fn;

  return ARK_SUCCESS;
}

int MRIStepInnerStepper_SetRTolFn(MRIStepInnerStepper stepper,
                                  MRIStepInnerSetRTol fn)
{
  if (stepper == NULL)
  {
    arkProcessError(NULL, ARK_ILL_INPUT, __LINE__, __func__, __FILE__,
                    "Inner stepper memory is NULL");
    return ARK_ILL_INPUT;
  }

  if (stepper->ops == NULL)
  {
    arkProcessError(NULL, ARK_ILL_INPUT, __LINE__, __func__, __FILE__,
                    "Inner stepper operations structure is NULL");
    return ARK_ILL_INPUT;
  }

  stepper->ops->setrtol = fn;

  return ARK_SUCCESS;
}

int MRIStepInnerStepper_AddForcing(MRIStepInnerStepper stepper, sunrealtype t,
                                   N_Vector f)
{
  sunrealtype tau, taui;
  int i;

  if (stepper == NULL)
  {
    arkProcessError(NULL, ARK_ILL_INPUT, __LINE__, __func__, __FILE__,
                    "Inner stepper memory is NULL");
    return ARK_ILL_INPUT;
  }

  /* always append the constant forcing term */
  stepper->vals[0] = ONE;
  stepper->vecs[0] = f;

  /* compute normalized time tau and initialize tau^i */
  tau  = (t - stepper->tshift) / (stepper->tscale);
  taui = ONE;

  for (i = 0; i < stepper->nforcing; i++)
  {
    stepper->vals[i + 1] = taui;
    stepper->vecs[i + 1] = stepper->forcing[i];
    taui *= tau;
  }

  N_VLinearCombination(stepper->nforcing + 1, stepper->vals, stepper->vecs, f);

  return ARK_SUCCESS;
}

int MRIStepInnerStepper_GetForcingData(MRIStepInnerStepper stepper,
                                       sunrealtype* tshift, sunrealtype* tscale,
                                       N_Vector** forcing, int* nforcing)
{
  if (stepper == NULL)
  {
    arkProcessError(NULL, ARK_ILL_INPUT, __LINE__, __func__, __FILE__,
                    "Inner stepper memory is NULL");
    return ARK_ILL_INPUT;
  }

  *tshift   = stepper->tshift;
  *tscale   = stepper->tscale;
  *forcing  = stepper->forcing;
  *nforcing = stepper->nforcing;

  return ARK_SUCCESS;
}

/*---------------------------------------------------------------
  Internal inner integrator functions
  ---------------------------------------------------------------*/

/* Check for required operations */
int mriStepInnerStepper_HasRequiredOps(MRIStepInnerStepper stepper)
{
  if (stepper == NULL) { return ARK_ILL_INPUT; }
  if (stepper->ops == NULL) { return ARK_ILL_INPUT; }

  if (stepper->ops->evolve) { return ARK_SUCCESS; }
  else { return ARK_ILL_INPUT; }
}

/* Check whether stepper supports fast/slow tolerance adaptivity */
sunbooleantype mriStepInnerStepper_SupportsRTolAdaptivity(MRIStepInnerStepper stepper)
{
  if (stepper == NULL) { return SUNFALSE; }
  if (stepper->ops == NULL) { return SUNFALSE; }

  if (stepper->ops->geterror && stepper->ops->reseterror && stepper->ops->setrtol)
  {
    return SUNTRUE;
  }
  else { return SUNFALSE; }
}

/* Evolve the inner (fast) ODE */
int mriStepInnerStepper_Evolve(MRIStepInnerStepper stepper, sunrealtype t0,
                               sunrealtype tout, N_Vector y)
{
  if (stepper == NULL) { return ARK_ILL_INPUT; }
  if (stepper->ops == NULL) { return ARK_ILL_INPUT; }
  if (stepper->ops->evolve == NULL) { return ARK_ILL_INPUT; }

  stepper->last_flag = stepper->ops->evolve(stepper, t0, tout, y);

  return stepper->last_flag;
}

int mriStepInnerStepper_EvolveSUNStepper(MRIStepInnerStepper stepper,
                                         SUNDIALS_MAYBE_UNUSED sunrealtype t0,
                                         sunrealtype tout, N_Vector y)
{
  SUNStepper sunstepper = (SUNStepper)stepper->content;
  sunrealtype tret;

  SUNErrCode err     = SUNStepper_SetForcing(sunstepper, stepper->tshift,
                                             stepper->tscale, stepper->forcing,
                                             stepper->nforcing);
  stepper->last_flag = sunstepper->last_flag;
  if (err != SUN_SUCCESS) { return ARK_SUNSTEPPER_ERR; }

  err                = SUNStepper_SetStopTime(sunstepper, tout);
  stepper->last_flag = sunstepper->last_flag;
  if (err != SUN_SUCCESS) { return ARK_SUNSTEPPER_ERR; }

  err                = SUNStepper_Evolve(sunstepper, tout, y, &tret);
  stepper->last_flag = sunstepper->last_flag;
  if (err != SUN_SUCCESS) { return ARK_SUNSTEPPER_ERR; }

  err                = SUNStepper_SetForcing(sunstepper, ZERO, ONE, NULL, 0);
  stepper->last_flag = sunstepper->last_flag;
  if (err != SUN_SUCCESS) { return ARK_SUNSTEPPER_ERR; }

  return ARK_SUCCESS;
}

/* Compute the full RHS for inner (fast) time scale TODO(DJG): This function can
   be made optional when fullrhs is not called unconditionally by the ARKODE
   infrastructure e.g., in arkInitialSetup, arkYddNorm, and arkCompleteStep. */
int mriStepInnerStepper_FullRhs(MRIStepInnerStepper stepper, sunrealtype t,
                                N_Vector y, N_Vector f, int mode)
{
  if (stepper == NULL) { return ARK_ILL_INPUT; }
  if (stepper->ops == NULL) { return ARK_ILL_INPUT; }
  if (stepper->ops->fullrhs == NULL) { return ARK_ILL_INPUT; }

  stepper->last_flag = stepper->ops->fullrhs(stepper, t, y, f, mode);
  return stepper->last_flag;
}

int mriStepInnerStepper_FullRhsSUNStepper(MRIStepInnerStepper stepper,
                                          sunrealtype t, N_Vector y, N_Vector f,
                                          int ark_mode)
{
  SUNStepper sunstepper = (SUNStepper)stepper->content;

  SUNFullRhsMode mode;
  switch (ark_mode)
  {
  case ARK_FULLRHS_START: mode = SUN_FULLRHS_START; break;
  case ARK_FULLRHS_END: mode = SUN_FULLRHS_END; break;
  default: mode = SUN_FULLRHS_OTHER; break;
  }

  SUNErrCode err     = SUNStepper_FullRhs(sunstepper, t, y, f, mode);
  stepper->last_flag = sunstepper->last_flag;
  if (err != SUN_SUCCESS) { return ARK_SUNSTEPPER_ERR; }
  return ARK_SUCCESS;
}

/* Reset the inner (fast) stepper state */
int mriStepInnerStepper_Reset(MRIStepInnerStepper stepper, sunrealtype tR,
                              N_Vector yR)
{
  if (stepper == NULL) { return ARK_ILL_INPUT; }
  if (stepper->ops == NULL) { return ARK_ILL_INPUT; }

  SUNLogDebug(stepper->sunctx->logger, "reset-inner-state", "tR = %" RSYM, tR);

  if (stepper->ops->reset)
  {
    stepper->last_flag = stepper->ops->reset(stepper, tR, yR);
    return stepper->last_flag;
  }
  else
  {
    /* assume stepper uses input state and does not need to be reset */
    return ARK_SUCCESS;
  }
}

/* Gets the inner (fast) stepper accumulated error */
int mriStepInnerStepper_GetAccumulatedError(MRIStepInnerStepper stepper,
                                            sunrealtype* accum_error)
{
  if (stepper == NULL) { return ARK_ILL_INPUT; }
  if (stepper->ops == NULL) { return ARK_ILL_INPUT; }

  if (stepper->ops->geterror)
  {
    stepper->last_flag = stepper->ops->geterror(stepper, accum_error);
    return stepper->last_flag;
  }
  else { return ARK_INNERSTEP_FAIL; }
}

/* Resets the inner (fast) stepper accumulated error */
int mriStepInnerStepper_ResetAccumulatedError(MRIStepInnerStepper stepper)
{
  if (stepper == NULL) { return ARK_ILL_INPUT; }
  if (stepper->ops == NULL) { return ARK_ILL_INPUT; }

  if (stepper->ops->geterror)
  {
    stepper->last_flag = stepper->ops->reseterror(stepper);
    return stepper->last_flag;
  }
  else
  {
    /* assume stepper provides exact solution and needs no reset */
    return ARK_SUCCESS;
  }
}

/* Sets the inner (fast) stepper relative tolerance scaling factor */
int mriStepInnerStepper_SetRTol(MRIStepInnerStepper stepper, sunrealtype rtol)
{
  if (stepper == NULL) { return ARK_ILL_INPUT; }
  if (stepper->ops == NULL) { return ARK_ILL_INPUT; }

  if (stepper->ops->setrtol)
  {
    stepper->last_flag = stepper->ops->setrtol(stepper, rtol);
    return stepper->last_flag;
  }
  else
  {
    /* assume stepper provides exact solution */
    return ARK_SUCCESS;
  }
}

int mriStepInnerStepper_ResetSUNStepper(MRIStepInnerStepper stepper,
                                        sunrealtype tR, N_Vector yR)
{
  SUNStepper sunstepper = (SUNStepper)stepper->content;
  SUNErrCode err        = SUNStepper_Reset(sunstepper, tR, yR);
  stepper->last_flag    = sunstepper->last_flag;
  if (err != SUN_SUCCESS) { return ARK_SUNSTEPPER_ERR; }
  return ARK_SUCCESS;
}

/* Allocate MRI forcing and fused op workspace vectors if necessary */
int mriStepInnerStepper_AllocVecs(MRIStepInnerStepper stepper, int count,
                                  N_Vector tmpl)
{
  sunindextype lrw1, liw1;

  if (stepper == NULL) { return ARK_ILL_INPUT; }

  /* Set space requirements for one N_Vector */
  if (tmpl->ops->nvspace) { N_VSpace(tmpl, &lrw1, &liw1); }
  else
  {
    lrw1 = 0;
    liw1 = 0;
  }
  stepper->lrw1 = lrw1;
  stepper->liw1 = liw1;

  /* Set the number of forcing vectors and allocate vectors */
  stepper->nforcing = count;

  if (stepper->nforcing_allocated < stepper->nforcing)
  {
    if (stepper->nforcing_allocated)
    {
      arkFreeVecArray(stepper->nforcing_allocated, &(stepper->forcing),
                      stepper->lrw1, &(stepper->lrw), stepper->liw1,
                      &(stepper->liw));
    }
    if (!arkAllocVecArray(stepper->nforcing, tmpl, &(stepper->forcing),
                          stepper->lrw1, &(stepper->lrw), stepper->liw1,
                          &(stepper->liw)))
    {
      mriStepInnerStepper_FreeVecs(stepper);
      return (ARK_MEM_FAIL);
    }
    stepper->nforcing_allocated = stepper->nforcing;
  }

  /* Allocate fused operation workspace arrays */
  if (stepper->vecs == NULL)
  {
    stepper->vecs = (N_Vector*)calloc(count + 1, sizeof(N_Vector));
    if (stepper->vecs == NULL)
    {
      mriStepInnerStepper_FreeVecs(stepper);
      return (ARK_MEM_FAIL);
    }
  }

  if (stepper->vals == NULL)
  {
    stepper->vals = (sunrealtype*)calloc(count + 1, sizeof(sunrealtype));
    if (stepper->vals == NULL)
    {
      mriStepInnerStepper_FreeVecs(stepper);
      return (ARK_MEM_FAIL);
    }
  }

  return (ARK_SUCCESS);
}

/* Resize MRI forcing and fused op workspace vectors if necessary */
int mriStepInnerStepper_Resize(MRIStepInnerStepper stepper, ARKVecResizeFn resize,
                               void* resize_data, sunindextype lrw_diff,
                               sunindextype liw_diff, N_Vector tmpl)
{
  int retval;

  if (stepper == NULL) { return ARK_ILL_INPUT; }

  retval = arkResizeVecArray(resize, resize_data, stepper->nforcing_allocated,
                             tmpl, &(stepper->forcing), lrw_diff,
                             &(stepper->lrw), liw_diff, &(stepper->liw));
  if (retval != ARK_SUCCESS) { return (ARK_MEM_FAIL); }

  return (ARK_SUCCESS);
}

/* Free MRI forcing and fused op workspace vectors if necessary */
int mriStepInnerStepper_FreeVecs(MRIStepInnerStepper stepper)
{
  if (stepper == NULL) { return ARK_ILL_INPUT; }

  arkFreeVecArray(stepper->nforcing_allocated, &(stepper->forcing),
                  stepper->lrw1, &(stepper->lrw), stepper->liw1, &(stepper->liw));

  if (stepper->vecs != NULL)
  {
    free(stepper->vecs);
    stepper->vecs = NULL;
  }

  if (stepper->vals != NULL)
  {
    free(stepper->vals);
    stepper->vals = NULL;
  }

  return (ARK_SUCCESS);
}

/* Print forcing vectors to output file */
void mriStepInnerStepper_PrintMem(MRIStepInnerStepper stepper, FILE* outfile)
{
#ifdef SUNDIALS_DEBUG_PRINTVEC
  int i;
#endif
  if (stepper == NULL) { return; }

  /* output data from the inner stepper */
  fprintf(outfile, "MRIStepInnerStepper Mem:\n");
  fprintf(outfile, "MRIStepInnerStepper: inner_nforcing = %i\n",
          stepper->nforcing);

#ifdef SUNDIALS_DEBUG_PRINTVEC
  if (stepper->forcing != NULL)
  {
    for (i = 0; i < stepper->nforcing; i++)
    {
      fprintf(outfile, "MRIStep: inner_forcing[%i]:\n", i);
      N_VPrintFile(stepper->forcing[i], outfile);
    }
  }
#endif

  return;
}

/*---------------------------------------------------------------
  Utility routines for MRIStep to serve as an MRIStepInnerStepper
  ---------------------------------------------------------------*/

/*------------------------------------------------------------------------------
  mriStep_ApplyForcing

  Determines the linear combination coefficients and vectors to apply forcing
  at a given value of the independent variable (t).  This occurs through
  appending coefficients and N_Vector pointers to the underlying cvals and Xvecs
  arrays in the step_mem structure.  The dereferenced input *nvec should indicate
  the next available entry in the cvals/Xvecs arrays.  The input 's' is a
  scaling factor that should be applied to each of these coefficients.
  ----------------------------------------------------------------------------*/

void mriStep_ApplyForcing(ARKodeMRIStepMem step_mem, sunrealtype t,
                          sunrealtype s, int* nvec)
{
  sunrealtype tau, taui;
  int i;

  /* always append the constant forcing term */
  step_mem->cvals[*nvec] = s;
  step_mem->Xvecs[*nvec] = step_mem->forcing[0];
  (*nvec) += 1;

  /* compute normalized time tau and initialize tau^i */
  tau  = (t - step_mem->tshift) / (step_mem->tscale);
  taui = tau;
  for (i = 1; i < step_mem->nforcing; i++)
  {
    step_mem->cvals[*nvec] = s * taui;
    step_mem->Xvecs[*nvec] = step_mem->forcing[i];
    taui *= tau;
    (*nvec) += 1;
  }
}

/*------------------------------------------------------------------------------
  mriStep_SetInnerForcing

  Sets an array of coefficient vectors for a time-dependent external polynomial
  forcing term in the ODE RHS i.e., y' = f(t,y) + p(t). This function is
  primarily intended for using MRIStep as an inner integrator within another
  [outer] instance of MRIStep, where this instance is used to solve a
  modified ODE at a fast time scale. The polynomial is of the form

  p(t) = sum_{i = 0}^{nvecs - 1} forcing[i] * ((t - tshift) / (tscale))^i

  where tshift and tscale are used to normalize the time t (e.g., with MRIGARK
  methods).
  ----------------------------------------------------------------------------*/

int mriStep_SetInnerForcing(ARKodeMem ark_mem, sunrealtype tshift,
                            sunrealtype tscale, N_Vector* forcing, int nvecs)
{
  ARKodeMRIStepMem step_mem;
  int retval;

  /* access ARKodeMRIStepMem structure */
  retval = mriStep_AccessStepMem(ark_mem, __func__, &step_mem);
  if (retval != ARK_SUCCESS) { return (retval); }

  if (nvecs > 0)
  {
    /* enable forcing, and signal that the corresponding pre-existing RHS
       vector is no longer current, since it has a stale forcing function */
    if (step_mem->explicit_rhs)
    {
      step_mem->expforcing     = SUNTRUE;
      step_mem->impforcing     = SUNFALSE;
      step_mem->fse_is_current = SUNFALSE;
    }
    else
    {
      step_mem->expforcing     = SUNFALSE;
      step_mem->impforcing     = SUNTRUE;
      step_mem->fsi_is_current = SUNFALSE;
    }
    step_mem->tshift   = tshift;
    step_mem->tscale   = tscale;
    step_mem->forcing  = forcing;
    step_mem->nforcing = nvecs;

    /* Signal that any pre-existing RHS vector is no longer current, since it
       has a stale forcing function */
    ark_mem->fn_is_current = SUNFALSE;

    /* If cvals and Xvecs are not allocated then mriStep_Init has not been
       called and the number of stages has not been set yet. These arrays will
       be allocated in mriStep_Init and take into account the value of nforcing.
       On subsequent calls will check if enough space has allocated in case
       nforcing has increased since the original allocation. */
    if (step_mem->cvals != NULL && step_mem->Xvecs != NULL)
    {
      /* check if there are enough reusable arrays for fused operations */
      if ((step_mem->nfusedopvecs - nvecs) < (2 * step_mem->MRIC->stages + 2))
      {
        /* free current work space */
        if (step_mem->cvals != NULL)
        {
          free(step_mem->cvals);
          ark_mem->lrw -= step_mem->nfusedopvecs;
        }
        if (step_mem->Xvecs != NULL)
        {
          free(step_mem->Xvecs);
          ark_mem->liw -= step_mem->nfusedopvecs;
        }

        /* allocate reusable arrays for fused vector operations */
        step_mem->nfusedopvecs = 2 * step_mem->MRIC->stages + 2 + nvecs;

        step_mem->cvals = NULL;
        step_mem->cvals = (sunrealtype*)calloc(step_mem->nfusedopvecs,
                                               sizeof(sunrealtype));
        if (step_mem->cvals == NULL) { return (ARK_MEM_FAIL); }
        ark_mem->lrw += step_mem->nfusedopvecs;

        step_mem->Xvecs = NULL;
        step_mem->Xvecs = (N_Vector*)calloc(step_mem->nfusedopvecs,
                                            sizeof(N_Vector));
        if (step_mem->Xvecs == NULL) { return (ARK_MEM_FAIL); }
        ark_mem->liw += step_mem->nfusedopvecs;
      }
    }
  }
  else
  {
    /* disable forcing */
    step_mem->expforcing = SUNFALSE;
    step_mem->impforcing = SUNFALSE;
    step_mem->tshift     = ZERO;
    step_mem->tscale     = ONE;
    step_mem->forcing    = NULL;
    step_mem->nforcing   = 0;
  }

  return (ARK_SUCCESS);
}

/*===============================================================
  EOF
  ===============================================================*/<|MERGE_RESOLUTION|>--- conflicted
+++ resolved
@@ -1865,29 +1865,15 @@
   }
   ark_mem->fn_is_current = SUNTRUE;
 
-#ifdef SUNDIALS_DEBUG
-  printf("    MRIStep step %li,  stage 0,  h = %" RSYM ",  t_n = %" RSYM "\n",
-         ark_mem->nst, ark_mem->h, ark_mem->tn);
-#endif
-
-#ifdef SUNDIALS_LOGGING_EXTRA_DEBUG
-  SUNLogger_QueueMsg(ARK_LOGGER, SUN_LOGLEVEL_DEBUG, "ARKODE::mriStep_TakeStep",
-                     "slow stage", "z_0(:) =", "");
-  N_VPrintFile(ark_mem->ycur, ARK_LOGGER->debug_fp);
-
-  if (step_mem->explicit_rhs)
-  {
-    SUNLogger_QueueMsg(ARK_LOGGER, SUN_LOGLEVEL_DEBUG, "ARKODE::mriStep_TakeStep",
-                       "slow explicit RHS", "Fse_0(:) =", "");
-    N_VPrintFile(step_mem->Fse[0], ARK_LOGGER->debug_fp);
-  }
-  if (step_mem->implicit_rhs)
-  {
-    SUNLogger_QueueMsg(ARK_LOGGER, SUN_LOGLEVEL_DEBUG, "ARKODE::mriStep_TakeStep",
-                       "slow implicit RHS", "Fsi_0(:) =", "");
-    N_VPrintFile(step_mem->Fsi[0], ARK_LOGGER->debug_fp);
-  }
-#endif
+  SUNLogInfo(ARK_LOGGER, "begin-stage",
+             "stage = 0, stage type = %d, tcur = %" RSYM, MRISTAGE_ERK_NOFAST,
+             ark_mem->tcur);
+  SUNLogExtraDebugVec(ARK_LOGGER, "slow stage", ark_mem->ycur, "z_0(:) =");
+  SUNLogExtraDebugVecIf(step_mem->explicit_rhs, ARK_LOGGER, "slow explicit RHS",
+                        step_mem->Fse[0], "Fse_0(:) =");
+  SUNLogExtraDebugVecIf(step_mem->implicit_rhs, ARK_LOGGER, "slow implicit RHS",
+                        step_mem->Fsi[0], "Fsi_0(:) =");
+  SUNLogInfo(ARK_LOGGER, "end-stage", "status = success");
 
   /* The first stage is the previous time-step solution, so its RHS
      is the [already-computed] slow RHS from the start of the step */
@@ -1899,15 +1885,9 @@
     t0 = ark_mem->tn + step_mem->MRIC->c[is - 1] * ark_mem->h;
     tf = ark_mem->tcur = ark_mem->tn + step_mem->MRIC->c[is] * ark_mem->h;
 
-    /* Solver diagnostics reporting */
-#if SUNDIALS_LOGGING_LEVEL >= SUNDIALS_LOGGING_DEBUG
-    SUNLogger_QueueMsg(ARK_LOGGER, SUN_LOGLEVEL_DEBUG,
-                       "ARKODE::mriStep_TakeStep", "start-stage",
-                       "step = %li, stage = %i, stage type = %d, h = %" RSYM
-                       ", tcur = %" RSYM,
-                       ark_mem->nst, is, step_mem->stagetypes[is], ark_mem->h,
-                       ark_mem->tcur);
-#endif
+    SUNLogInfo(ARK_LOGGER, "begin-stage",
+               "stage = %i, stage type = %d, tcur = %" RSYM, is,
+               step_mem->stagetypes[is], ark_mem->tcur);
 
     /* Determine current stage type, and call corresponding routine; the
        vector ark_mem->ycur stores the previous stage solution on input, and
@@ -1916,29 +1896,39 @@
     {
     case (MRISTAGE_ERK_FAST):
       retval = mriStep_ComputeInnerForcing(ark_mem, step_mem, is, t0, tf);
-      if (retval != ARK_SUCCESS) { return retval; }
+      if (retval != ARK_SUCCESS)
+      {
+        SUNLogInfo(ARK_LOGGER, "end-stage", "status = failed fast ERK stage, retval = %i", retval);
+        return retval;
+      }
       retval = mriStep_StageERKFast(ark_mem, step_mem, t0, tf, ark_mem->ycur,
                                     ark_mem->tempv2, need_inner_dsm);
-      if (retval != ARK_SUCCESS) { *nflagPtr = CONV_FAIL; }
+      if (retval != ARK_SUCCESS)
+      {
+        *nflagPtr = CONV_FAIL;
+        SUNLogInfo(ARK_LOGGER, "end-stage", "status = failed fast ERK stage, retval = %i", retval);
+      }
       break;
     case (MRISTAGE_ERK_NOFAST):
       retval = mriStep_StageERKNoFast(ark_mem, step_mem, is);
+      SUNLogInfoIf(retval != 0, ARK_LOGGER, "end-stage",
+                   "status = failed ERK stage, retval = %i", retval);
       break;
     case (MRISTAGE_DIRK_NOFAST):
       retval = mriStep_StageDIRKNoFast(ark_mem, step_mem, is, nflagPtr);
+      SUNLogInfoIf(retval != 0, ARK_LOGGER, "end-stage",
+                   "status = failed DIRK stage, retval = %i", retval);
       break;
     case (MRISTAGE_DIRK_FAST):
       retval = mriStep_StageDIRKFast(ark_mem, step_mem, is, nflagPtr);
+      SUNLogInfoIf(retval != 0, ARK_LOGGER, "end-stage",
+                   "status = failed fast DIRK stage, retval = %i", retval);
       break;
     case (MRISTAGE_STIFF_ACC): retval = ARK_SUCCESS; break;
     }
     if (retval != ARK_SUCCESS) { return retval; }
 
-#ifdef SUNDIALS_LOGGING_EXTRA_DEBUG
-    SUNLogger_QueueMsg(ARK_LOGGER, SUN_LOGLEVEL_DEBUG,
-                       "ARKODE::mriStep_TakeStep", "slow stage", "z_%i(:) =", is);
-    N_VPrintFile(ark_mem->ycur, ARK_LOGGER->debug_fp);
-#endif
+    SUNLogExtraDebugVec(ARK_LOGGER, "slow stage", ark_mem->ycur, "z_%i(:) =", is);
 
     /* apply user-supplied stage postprocessing function (if supplied) */
     if ((ark_mem->ProcessStage != NULL) &&
@@ -1946,22 +1936,24 @@
     {
       retval = ark_mem->ProcessStage(ark_mem->tcur, ark_mem->ycur,
                                      ark_mem->user_data);
-      if (retval != 0) { return (ARK_POSTPROCESS_STAGE_FAIL); }
+      if (retval != 0)
+      {
+        SUNLogInfo(ARK_LOGGER, "end-stage",
+                   "status = failed postprocess stage, retval = %i", retval);
+        return (ARK_POSTPROCESS_STAGE_FAIL);
+      }
     }
 
     /* conditionally reset the inner integrator with the modified stage solution */
     if (step_mem->stagetypes[is] != MRISTAGE_STIFF_ACC)
     {
-      if ((step_mem->stagetypes[is] != MRISTAGE_ERK_FAST) ||
-          (ark_mem->ProcessStage != NULL))
-      {
-        retval = mriStepInnerStepper_Reset(step_mem->stepper, tf, ark_mem->ycur);
-        if (retval != ARK_SUCCESS)
-        {
-          arkProcessError(ark_mem, ARK_INNERSTEP_FAIL, __LINE__, __func__,
-                          __FILE__, "Unable to reset the inner stepper");
-          return (ARK_INNERSTEP_FAIL);
-        }
+      retval = mriStepInnerStepper_Reset(step_mem->stepper, ark_mem->tcur,
+                                         ark_mem->ycur);
+      if (retval != ARK_SUCCESS)
+      {
+        SUNLogInfo(ARK_LOGGER, "end-stage",
+                   "status = failed reset, retval = %i", retval);
+        return (ARK_INNERSTEP_FAIL);
       }
     }
 
@@ -1983,6 +1975,13 @@
                                step_mem->Fse[step_mem->stage_map[is]],
                                ark_mem->user_data);
         step_mem->nfse++;
+
+        SUNLogExtraDebugVec(ARK_LOGGER, "slow explicit RHS",
+                            step_mem->Fse[step_mem->stage_map[is]],
+                            "Fse_%i(:) =", is);
+        SUNLogInfoIf(retval != 0, ARK_LOGGER, "end-stage",
+                     "status = failed explicit rhs eval, retval = %i", retval);
+
         if (retval < 0) { return (ARK_RHSFUNC_FAIL); }
         if (retval > 0) { return (ARK_UNREC_RHSFUNC_ERR); }
 
@@ -1996,14 +1995,6 @@
           N_VLinearCombination(nvec, step_mem->cvals, step_mem->Xvecs,
                                step_mem->Fse[step_mem->stage_map[is]]);
         }
-
-#ifdef SUNDIALS_LOGGING_EXTRA_DEBUG
-        SUNLogger_QueueMsg(ARK_LOGGER, SUN_LOGLEVEL_DEBUG,
-                           "ARKODE::mriStep_TakeStep", "slow explicit RHS",
-                           "Fse_%i(:) =", is);
-        N_VPrintFile(step_mem->Fse[step_mem->stage_map[is]],
-                     ARK_LOGGER->debug_fp);
-#endif
       }
 
       /* store implicit slow rhs  */
@@ -2016,6 +2007,15 @@
                                  step_mem->Fsi[step_mem->stage_map[is]],
                                  ark_mem->user_data);
           step_mem->nfsi++;
+
+          SUNLogExtraDebugVec(ARK_LOGGER, "slow implicit RHS",
+                              step_mem->Fsi[step_mem->stage_map[is]],
+                              "Fsi_%i(:) =", is);
+          SUNLogInfoIf(retval != 0, ARK_LOGGER, "end-stage",
+                       "status = failed implicit rhs eval, retval = %i", retval);
+
+          if (retval < 0) { return (ARK_RHSFUNC_FAIL); }
+          if (retval > 0) { return (ARK_UNREC_RHSFUNC_ERR); }
 
           /* Add external forcing to Fsi, if applicable */
           if (step_mem->impforcing)
@@ -2033,1066 +2033,18 @@
           N_VLinearSum(ONE / step_mem->gamma, step_mem->zcor,
                        -ONE / step_mem->gamma, step_mem->sdata,
                        step_mem->Fsi[step_mem->stage_map[is]]);
+
+          SUNLogExtraDebugVec(ARK_LOGGER, "slow implicit RHS",
+                              step_mem->Fsi[step_mem->stage_map[is]],
+                              "Fsi_%i(:) =", is);
         }
-
-        if (retval < 0) { return (ARK_RHSFUNC_FAIL); }
-        if (retval > 0) { return (ARK_UNREC_RHSFUNC_ERR); }
-
-#ifdef SUNDIALS_LOGGING_EXTRA_DEBUG
-        SUNLogger_QueueMsg(ARK_LOGGER, SUN_LOGLEVEL_DEBUG,
-                           "ARKODE::mriStep_TakeStep", "slow implicit RHS",
-                           "Fsi_%i(:) =", is);
-        N_VPrintFile(step_mem->Fsi[step_mem->stage_map[is]],
-                     ARK_LOGGER->debug_fp);
-#endif
-      }
+      }
+
     } /* compute slow RHS */
-  }   /* loop over stages */
-
-  /* perform embedded stage (if needed) */
-  if (do_embedding)
-  {
-    is = step_mem->stages;
-
-    /* Temporarily swap ark_mem->ycur and ark_mem->tempv4 pointers, copying
-       data so that both hold the current ark_mem->ycur value.  This ensures
-       that during this embedding "stage":
-         - ark_mem->ycur will be the correct initial condition for the final stage.
-         - ark_mem->tempv4 will hold the embedded solution vector. */
-    N_VScale(ONE, ark_mem->ycur, ark_mem->tempv4);
-    tmp             = ark_mem->ycur;
-    ark_mem->ycur   = ark_mem->tempv4;
-    ark_mem->tempv4 = tmp;
-
-    /* Reset ark_mem->tcur as the time value corresponding with the end of the step */
-    /* Set relevant stage times (including desired stage time for implicit solves) */
-    t0 = ark_mem->tn + step_mem->MRIC->c[is - 2] * ark_mem->h;
-    tf = ark_mem->tcur = ark_mem->tn + ark_mem->h;
-
-    /* Solver diagnostics reporting */
-#if SUNDIALS_LOGGING_LEVEL >= SUNDIALS_LOGGING_DEBUG
-    SUNLogger_QueueMsg(ARK_LOGGER, SUN_LOGLEVEL_DEBUG,
-                       "ARKODE::mriStep_TakeStep", "embedding-stage",
-                       "step = %li, stage = %i, stage type = %d, h = %" RSYM
-                       ", tcur = %" RSYM,
-                       ark_mem->nst, is, step_mem->stagetypes[is], ark_mem->h,
-                       ark_mem->tcur);
-#endif
-
-    /* Determine embedding stage type, and call corresponding routine; the
-       vector ark_mem->ycur stores the previous stage solution on input, and
-       should store the result of this stage solution on output. */
-    switch (step_mem->stagetypes[is])
-    {
-    case (MRISTAGE_ERK_FAST):
-      retval = mriStep_ComputeInnerForcing(ark_mem, step_mem, is, t0, tf);
-      if (retval != ARK_SUCCESS) { return retval; }
-      retval = mriStep_StageERKFast(ark_mem, step_mem, t0, tf, ark_mem->ycur,
-                                    ark_mem->tempv2, SUNFALSE);
-      if (retval != ARK_SUCCESS) { *nflagPtr = CONV_FAIL; }
-      break;
-    case (MRISTAGE_ERK_NOFAST):
-      retval = mriStep_StageERKNoFast(ark_mem, step_mem, is);
-      break;
-    case (MRISTAGE_DIRK_NOFAST):
-      retval = mriStep_StageDIRKNoFast(ark_mem, step_mem, is, nflagPtr);
-      break;
-    case (MRISTAGE_DIRK_FAST):
-      retval = mriStep_StageDIRKFast(ark_mem, step_mem, is, nflagPtr);
-      break;
-    }
-    if (retval != ARK_SUCCESS) { return retval; }
-
-#ifdef SUNDIALS_LOGGING_EXTRA_DEBUG
-    SUNLogger_QueueMsg(ARK_LOGGER, SUN_LOGLEVEL_DEBUG, "ARKODE::mriStep_TakeStep",
-                       "embedded solution", "ytilde(:) =", "");
-    N_VPrintFile(ark_mem->ycur, ARK_LOGGER->debug_fp);
-#endif
-
-    /* Swap back ark_mem->ycur with ark_mem->tempv4, and reset the inner integrator */
-    tmp             = ark_mem->ycur;
-    ark_mem->ycur   = ark_mem->tempv4;
-    ark_mem->tempv4 = tmp;
-    retval = mriStepInnerStepper_Reset(step_mem->stepper, t0, ark_mem->ycur);
-    if (retval != ARK_SUCCESS)
-    {
-      arkProcessError(ark_mem, ARK_INNERSTEP_FAIL, __LINE__, __func__, __FILE__,
-                      "Unable to reset the inner stepper");
-      return (ARK_INNERSTEP_FAIL);
-    }
-  }
-
-  /* Compute final stage (for evolved solution), along with error estimate */
-  {
-    is = step_mem->stages - 1;
-
-    /* Set relevant stage times (including desired stage time for implicit solves) */
-    t0 = ark_mem->tn + step_mem->MRIC->c[is - 1] * ark_mem->h;
-    tf = ark_mem->tcur = ark_mem->tn + ark_mem->h;
-
-    /* Solver diagnostics reporting */
-#if SUNDIALS_LOGGING_LEVEL >= SUNDIALS_LOGGING_DEBUG
-    SUNLogger_QueueMsg(ARK_LOGGER, SUN_LOGLEVEL_DEBUG,
-                       "ARKODE::mriStep_TakeStep", "start-stage",
-                       "step = %li, stage = %i, stage type = %d, h = %" RSYM
-                       ", tcur = %" RSYM,
-                       ark_mem->nst, is, step_mem->stagetypes[is], ark_mem->h,
-                       ark_mem->tcur);
-#endif
-
-    /* Determine final stage type, and call corresponding routine; the
-       vector ark_mem->ycur stores the previous stage solution on input, and
-       should store the result of this stage solution on output. */
-    switch (step_mem->stagetypes[is])
-    {
-    case (MRISTAGE_ERK_FAST):
-      retval = mriStep_ComputeInnerForcing(ark_mem, step_mem, is, t0, tf);
-      if (retval != ARK_SUCCESS) { return retval; }
-      retval = mriStep_StageERKFast(ark_mem, step_mem, t0, tf, ark_mem->ycur,
-                                    ark_mem->tempv2, need_inner_dsm);
-      if (retval != ARK_SUCCESS) { *nflagPtr = CONV_FAIL; }
-      break;
-    case (MRISTAGE_ERK_NOFAST):
-      retval = mriStep_StageERKNoFast(ark_mem, step_mem, is);
-      break;
-    case (MRISTAGE_DIRK_NOFAST):
-      retval = mriStep_StageDIRKNoFast(ark_mem, step_mem, is, nflagPtr);
-      break;
-    case (MRISTAGE_DIRK_FAST):
-      retval = mriStep_StageDIRKFast(ark_mem, step_mem, is, nflagPtr);
-      break;
-    case (MRISTAGE_STIFF_ACC): retval = ARK_SUCCESS; break;
-    }
-    if (retval != ARK_SUCCESS) { return retval; }
-
-#ifdef SUNDIALS_LOGGING_EXTRA_DEBUG
-    SUNLogger_QueueMsg(ARK_LOGGER, SUN_LOGLEVEL_DEBUG,
-                       "ARKODE::mriStep_TakeStep", "slow stage", "z_%i(:) =", is);
-    N_VPrintFile(ark_mem->ycur, ARK_LOGGER->debug_fp);
-#endif
-
-    /* apply user-supplied stage postprocessing function (if supplied) */
-    if ((ark_mem->ProcessStage != NULL) &&
-        (step_mem->stagetypes[is] != MRISTAGE_STIFF_ACC))
-    {
-      retval = ark_mem->ProcessStage(ark_mem->tcur, ark_mem->ycur,
-                                     ark_mem->user_data);
-      if (retval != 0) { return (ARK_POSTPROCESS_STAGE_FAIL); }
-    }
-
-    /* conditionally reset the inner integrator with the modified stage solution */
-    if (step_mem->stagetypes[is] != MRISTAGE_STIFF_ACC)
-    {
-      if ((step_mem->stagetypes[is] != MRISTAGE_ERK_FAST) ||
-          (ark_mem->ProcessStage != NULL))
-      {
-        retval = mriStepInnerStepper_Reset(step_mem->stepper, tf, ark_mem->ycur);
-        if (retval != ARK_SUCCESS)
-        {
-          arkProcessError(ark_mem, ARK_INNERSTEP_FAIL, __LINE__, __func__,
-                          __FILE__, "Unable to reset the inner stepper");
-          return (ARK_INNERSTEP_FAIL);
-        }
-      }
-    }
-
-    /* Compute temporal error estimate via difference between step
-       solution and embedding, store in ark_mem->tempv1, and take norm. */
-    if (do_embedding)
-    {
-      N_VLinearSum(ONE, ark_mem->tempv4, -ONE, ark_mem->ycur, ark_mem->tempv1);
-      *dsmPtr = N_VWrmsNorm(ark_mem->tempv1, ark_mem->ewt);
-    }
+
+    SUNLogInfo(ARK_LOGGER, "end-stage", "status = success");
 
   } /* loop over stages */
-
-  /* Solver diagnostics reporting */
-#ifdef SUNDIALS_LOGGING_EXTRA_DEBUG
-  SUNLogger_QueueMsg(ARK_LOGGER, SUN_LOGLEVEL_DEBUG, "ARKODE::mriStep_TakeStep",
-                     "updated solution", "ycur(:) =", "");
-  N_VPrintFile(ark_mem->ycur, ARK_LOGGER->debug_fp);
-#endif
-#if SUNDIALS_LOGGING_LEVEL >= SUNDIALS_LOGGING_DEBUG
-  SUNLogger_QueueMsg(ARK_LOGGER, SUN_LOGLEVEL_DEBUG, "ARKODE::mriStep_TakeStep",
-                     "error-test", "step = %li, h = %" RSYM ", dsm = %" RSYM,
-                     ark_mem->nst, ark_mem->h, *dsmPtr);
-#endif
-
-  return (ARK_SUCCESS);
-}
-
-/*---------------------------------------------------------------
-  mriStep_TakeStepMRISR:
-
-  This routine performs a single MRISR step.
-
-  The vector ark_mem->yn holds the previous time-step solution
-  on input, and the vector ark_mem->ycur should hold the result
-  of this step on output.
-
-  If timestep adaptivity is enabled, this routine also computes
-  the error estimate y-ytilde, where ytilde is the
-  embedded solution, and the norm weights come from ark_ewt.
-  This estimate is stored in ark_mem->tempv1, in case the calling
-  routine wishes to examine the error locations.
-
-  The output variable dsmPtr should contain a scalar-valued
-  estimate of the temporal error from this step, ||y-ytilde||_WRMS
-  if timestep adaptivity is enabled; otherwise it should be 0.
-
-  The input/output variable nflagPtr is used to gauge convergence
-  of any algebraic solvers within the step.  At the start of a new
-  time step, this will initially have the value FIRST_CALL.  On
-  return from this function, nflagPtr should have a value:
-            0 => algebraic solve completed successfully
-           >0 => solve did not converge at this step size
-                 (but may with a smaller stepsize)
-           <0 => solve encountered an unrecoverable failure
-  Since the fast-scale evolution could be considered a different
-  type of "algebraic solver", we similarly report any fast-scale
-  evolution error as a recoverable nflagPtr value.
-
-  The return value from this routine is:
-            0 => step completed successfully
-           >0 => step encountered recoverable failure;
-                 reduce step and retry (if possible)
-           <0 => step encountered unrecoverable failure
-  ---------------------------------------------------------------*/
-int mriStep_TakeStepMRISR(ARKodeMem ark_mem, sunrealtype* dsmPtr, int* nflagPtr)
-{
-  ARKodeMRIStepMem step_mem;          /* outer stepper memory       */
-  int stage, j;                       /* stage indices              */
-  int retval;                         /* reusable return flag       */
-  N_Vector ytilde;                    /* embedded solution          */
-  N_Vector ytemp;                     /* temporary vector           */
-  SUNAdaptController_Type adapt_type; /* timestep adaptivity type   */
-  sunbooleantype embedding;           /* flag indicating embedding  */
-  sunbooleantype solution;            /*   or solution stages       */
-  sunbooleantype impl_corr;           /* is slow correct. implicit? */
-  sunrealtype cstage;                 /* current stage abscissa     */
-  sunbooleantype need_inner_dsm;
-  sunbooleantype nested_mri;
-  int nvec, max_stages;
-  const sunrealtype tol = SUN_RCONST(100.0) * SUN_UNIT_ROUNDOFF;
-
-  /* access the MRIStep mem structure */
-  retval = mriStep_AccessStepMem(ark_mem, __func__, &step_mem);
-  if (retval != ARK_SUCCESS) { return (retval); }
-
-  /* initialize algebraic solver convergence flag to success;
-     error estimate to zero */
-  *nflagPtr = ARK_SUCCESS;
-  *dsmPtr   = ZERO;
-
-  /* set N_Vector shortcuts */
-  ytilde = ark_mem->tempv4;
-  ytemp  = ark_mem->tempv2;
-
-  /* if MRI adaptivity is enabled: reset fast accumulated error,
-     and send appropriate control parameter to the fast integrator */
-  adapt_type     = SUNAdaptController_GetType(ark_mem->hadapt_mem->hcontroller);
-  need_inner_dsm = SUNFALSE;
-  if (adapt_type == SUN_ADAPTCONTROLLER_MRI_H_TOL)
-  {
-    need_inner_dsm      = SUNTRUE;
-    step_mem->inner_dsm = ZERO;
-    retval = mriStepInnerStepper_ResetAccumulatedError(step_mem->stepper);
-    if (retval != ARK_SUCCESS)
-    {
-      arkProcessError(ark_mem, ARK_INNERSTEP_FAIL, __LINE__, __func__, __FILE__,
-                      "Unable to reset the inner stepper error estimate");
-      return (ARK_INNERSTEP_FAIL);
-    }
-    retval = mriStepInnerStepper_SetRTol(step_mem->stepper,
-                                         step_mem->inner_rtol_factor *
-                                           ark_mem->reltol);
-    if (retval != ARK_SUCCESS)
-    {
-      arkProcessError(ark_mem, ARK_INNERSTEP_FAIL, __LINE__, __func__, __FILE__,
-                      "Unable to set the inner stepper tolerance");
-      return (ARK_INNERSTEP_FAIL);
-    }
-  }
-
-  /* for adaptive computations, reset the inner integrator to the beginning of this step */
-  if (!ark_mem->fixedstep)
-  {
-    retval = mriStepInnerStepper_Reset(step_mem->stepper, ark_mem->tn,
-                                       ark_mem->yn);
-    if (retval != ARK_SUCCESS)
-    {
-      arkProcessError(ark_mem, ARK_INNERSTEP_FAIL, __LINE__, __func__, __FILE__,
-                      "Unable to reset the inner stepper");
-      return (ARK_INNERSTEP_FAIL);
-    }
-  }
-
-  /* Evaluate the slow RHS functions if needed. NOTE: we decide between calling the
-     full RHS function (if ark_mem->fn is non-NULL and MRIStep is not an inner
-     integrator) versus just updating the stored values of Fse[0] and Fsi[0].  In
-     either case, we use ARK_FULLRHS_START mode because MRISR methods do not
-     evaluate the RHS functions at the end of the time step (so nothing can be
-     leveraged). */
-  nested_mri = step_mem->expforcing || step_mem->impforcing;
-  if (ark_mem->fn == NULL || nested_mri)
-  {
-    retval = mriStep_UpdateF0(ark_mem, step_mem, ark_mem->tn, ark_mem->yn,
-                              ARK_FULLRHS_START);
-    if (retval) { return ARK_RHSFUNC_FAIL; }
-
-    /* For a nested MRI configuration we might still need fn to create a predictor
-       but it should be fn only for the current nesting level which is why we use
-       UpdateF0 in this case rather than FullRHS */
-    if (ark_mem->fn != NULL && nested_mri && step_mem->implicit_rhs)
-    {
-      if (step_mem->implicit_rhs && step_mem->explicit_rhs)
-      {
-        N_VLinearSum(ONE, step_mem->Fsi[0], ONE, step_mem->Fse[0], ark_mem->fn);
-      }
-      else { N_VScale(ONE, step_mem->Fsi[0], ark_mem->fn); }
-    }
-  }
-  if (ark_mem->fn != NULL && !ark_mem->fn_is_current)
-  {
-    retval = mriStep_FullRHS(ark_mem, ark_mem->tn, ark_mem->yn, ark_mem->fn,
-                             ARK_FULLRHS_START);
-    if (retval) { return ARK_RHSFUNC_FAIL; }
-  }
-  ark_mem->fn_is_current = SUNTRUE;
-
-  /* combine both RHS into FSE for ImEx problems, since MRISR fast forcing function
-     only depends on Omega coefficients  */
-  if (step_mem->implicit_rhs && step_mem->explicit_rhs)
-  {
-    N_VLinearSum(ONE, step_mem->Fse[0], ONE, step_mem->Fsi[0], step_mem->Fse[0]);
-  }
-
-#ifdef SUNDIALS_DEBUG
-  printf("    MRIStep step %li,  stage 0,  h = %" RSYM ",  t_n = %" RSYM "\n",
-         ark_mem->nst, ark_mem->h, ark_mem->tn);
-#endif
-
-#ifdef SUNDIALS_LOGGING_EXTRA_DEBUG
-  SUNLogger_QueueMsg(ARK_LOGGER, SUN_LOGLEVEL_DEBUG, "ARKODE::mriStep_TakeStep",
-                     "slow stage", "z_0(:) =", "");
-  N_VPrintFile(ark_mem->yn, ARK_LOGGER->debug_fp);
-
-  if (step_mem->explicit_rhs)
-  {
-    SUNLogger_QueueMsg(ARK_LOGGER, SUN_LOGLEVEL_DEBUG, "ARKODE::mriStep_TakeStep",
-                       "slow explicit RHS", "Fse_0(:) =", "");
-    N_VPrintFile(step_mem->Fse[0], ARK_LOGGER->debug_fp);
-  }
-
-  if (step_mem->implicit_rhs)
-  {
-    SUNLogger_QueueMsg(ARK_LOGGER, SUN_LOGLEVEL_DEBUG, "ARKODE::mriStep_TakeStep",
-                       "slow implicit RHS", "Fsi_0(:) =", "");
-    N_VPrintFile(step_mem->Fsi[0], ARK_LOGGER->debug_fp);
-  }
-#endif
-
-  /* The first stage is the previous time-step solution, so its RHS
-     is the [already-computed] slow RHS from the start of the step */
-
-  /* Determine how many stages will be needed */
-  max_stages = (ark_mem->fixedstep &&
-                (ark_mem->AccumErrorType == ARK_ACCUMERROR_NONE))
-                 ? step_mem->stages
-                 : step_mem->stages + 1;
-
-  /* Loop over stages */
-  for (stage = 1; stage < max_stages; stage++)
-  {
-    /* Solver diagnostics reporting */
-#if SUNDIALS_LOGGING_LEVEL >= SUNDIALS_LOGGING_DEBUG
-    SUNLogger_QueueMsg(ARK_LOGGER, SUN_LOGLEVEL_DEBUG, "ARKODE::mriStep_TakeStep",
-                       "start-stage", "step = %li, stage = %i, h = %" RSYM,
-                       ark_mem->nst, stage, ark_mem->h);
-#endif
-
-    /* Determine if this is an "embedding" or "solution" stage */
-    solution  = (stage == step_mem->stages - 1);
-    embedding = (stage == step_mem->stages);
-
-    /* Set initial condition for this stage */
-    N_VScale(ONE, ark_mem->yn, ark_mem->ycur);
-
-    /* Set current stage abscissa */
-    cstage = (embedding) ? ONE : step_mem->MRIC->c[stage];
-
-    /* Compute forcing function for inner solver */
-    retval = mriStep_ComputeInnerForcing(ark_mem, step_mem, stage, ark_mem->tn,
-                                         ark_mem->tn + cstage * ark_mem->h);
-    if (retval != ARK_SUCCESS) { return retval; }
-
-    /* Reset the inner stepper on all but the first stage due to
-       "stage-restart" structure */
-    if (stage > 1)
-    {
-      retval = mriStepInnerStepper_Reset(step_mem->stepper, ark_mem->tn,
-                                         ark_mem->ycur);
-      if (retval != ARK_SUCCESS)
-      {
-        arkProcessError(ark_mem, ARK_INNERSTEP_FAIL, __LINE__, __func__,
-                        __FILE__, "Unable to reset the inner stepper");
-        return (ARK_INNERSTEP_FAIL);
-      }
-    }
-
-    /* Evolve fast IVP for this stage, potentially get inner dsm on
-       all non-embedding stages */
-    retval = mriStep_StageERKFast(ark_mem, step_mem, ark_mem->tn,
-                                  ark_mem->tn + cstage * ark_mem->h,
-                                  ark_mem->ycur, ytemp,
-                                  need_inner_dsm && !embedding);
-    if (retval != ARK_SUCCESS)
-    {
-      *nflagPtr = CONV_FAIL;
-      return retval;
-    }
-
-    /* set current stage time for implicit correction, postprocessing
-       and RHS calls */
-    ark_mem->tcur = ark_mem->tn + cstage * ark_mem->h;
-
-    /* perform MRISR slow/implicit correction */
-    impl_corr = SUNFALSE;
-    if (step_mem->implicit_rhs)
-    {
-      /* determine whether implicit RHS correction will require an implicit solve */
-      impl_corr = SUNRabs(step_mem->MRIC->G[0][stage][stage]) > tol;
-
-      /* perform implicit solve for correction */
-      if (impl_corr)
-      {
-        /* store current stage index (for an "embedded" stage, subtract 1) */
-        step_mem->istage = (stage == step_mem->stages) ? stage - 1 : stage;
-
-        /* Call predictor for current stage solution (result placed in zpred) */
-        retval = mriStep_Predict(ark_mem, step_mem->istage, step_mem->zpred);
-        if (retval != ARK_SUCCESS) { return (retval); }
-
-        /* If a user-supplied predictor routine is provided, call that here
-           Note that mriStep_Predict is *still* called, so this user-supplied
-           routine can just "clean up" the built-in prediction, if desired. */
-        if (step_mem->stage_predict)
-        {
-          retval = step_mem->stage_predict(ark_mem->tcur, step_mem->zpred,
-                                           ark_mem->user_data);
-          if (retval < 0) { return (ARK_USER_PREDICT_FAIL); }
-          if (retval > 0) { return (TRY_AGAIN); }
-        }
-
-#ifdef SUNDIALS_LOGGING_EXTRA_DEBUG
-        SUNLogger_QueueMsg(ARK_LOGGER, SUN_LOGLEVEL_DEBUG,
-                           "ARKODE::mriStep_TakeStep", "predictor",
-                           "zpred(:) =", "");
-        N_VPrintFile(step_mem->zpred, ARK_LOGGER->debug_fp);
-#endif
-
-        /* fill sdata with explicit contributions to correction */
-        step_mem->cvals[0] = ONE;
-        step_mem->Xvecs[0] = ark_mem->ycur;
-        step_mem->cvals[1] = -ONE;
-        step_mem->Xvecs[1] = step_mem->zpred;
-        for (j = 0; j < stage; j++)
-        {
-          step_mem->cvals[j + 2] = ark_mem->h * step_mem->MRIC->G[0][stage][j];
-          step_mem->Xvecs[j + 2] = step_mem->Fsi[j];
-        }
-        retval = N_VLinearCombination(stage + 2, step_mem->cvals,
-                                      step_mem->Xvecs, step_mem->sdata);
-        if (retval != 0) { return (ARK_VECTOROP_ERR); }
-
-#ifdef SUNDIALS_LOGGING_EXTRA_DEBUG
-        SUNLogger_QueueMsg(ARK_LOGGER, SUN_LOGLEVEL_DEBUG,
-                           "ARKODE::mriStep_TakeStep", "rhs data",
-                           "sdata(:) =", "");
-        N_VPrintFile(step_mem->sdata, ARK_LOGGER->debug_fp);
-#endif
-
-        /* Update gamma for implicit solver */
-        step_mem->gamma = ark_mem->h * step_mem->MRIC->G[0][stage][stage];
-        if (ark_mem->firststage) { step_mem->gammap = step_mem->gamma; }
-        step_mem->gamrat =
-          (ark_mem->firststage) ? ONE : step_mem->gamma / step_mem->gammap;
-
-        /* perform implicit solve (result is stored in ark_mem->ycur); return
-           with positive value on anything but success */
-        *nflagPtr = mriStep_Nls(ark_mem, *nflagPtr);
-        if (*nflagPtr != ARK_SUCCESS) { return (TRY_AGAIN); }
-      }
-      /* perform explicit update for correction */
-      else
-      {
-        step_mem->cvals[0] = ONE;
-        step_mem->Xvecs[0] = ark_mem->ycur;
-        for (j = 0; j < stage; j++)
-        {
-          step_mem->cvals[j + 1] = ark_mem->h * step_mem->MRIC->G[0][stage][j];
-          step_mem->Xvecs[j + 1] = step_mem->Fsi[j];
-        }
-        retval = N_VLinearCombination(stage + 1, step_mem->cvals,
-                                      step_mem->Xvecs, ark_mem->ycur);
-        if (retval != 0) { return (ARK_VECTOROP_ERR); }
-      }
-    }
-
-#ifdef SUNDIALS_LOGGING_EXTRA_DEBUG
-    SUNLogger_QueueMsg(ARK_LOGGER, SUN_LOGLEVEL_DEBUG, "ARKODE::mriStep_TakeStep",
-                       "slow stage", "z_%i(:) =", stage);
-    N_VPrintFile(ark_mem->ycur, ARK_LOGGER->debug_fp);
-#endif
-
-    /* apply user-supplied stage postprocessing function (if supplied),
-       and reset the inner integrator with the modified stage solution */
-    if (ark_mem->ProcessStage != NULL)
-    {
-      retval = ark_mem->ProcessStage(ark_mem->tcur, ark_mem->ycur,
-                                     ark_mem->user_data);
-      if (retval != 0) { return (ARK_POSTPROCESS_STAGE_FAIL); }
-      retval = mriStepInnerStepper_Reset(step_mem->stepper, ark_mem->tcur,
-                                         ark_mem->ycur);
-      if (retval != ARK_SUCCESS)
-      {
-        arkProcessError(ark_mem, ARK_INNERSTEP_FAIL, __LINE__, __func__,
-                        __FILE__, "Unable to reset the inner stepper");
-        return (ARK_INNERSTEP_FAIL);
-      }
-    }
-
-    /* Compute updated slow RHS (except for final solution or embedding) */
-    if ((!solution) && (!embedding))
-    {
-      /* store explicit slow rhs */
-      if (step_mem->explicit_rhs)
-      {
-        retval = step_mem->fse(ark_mem->tcur, ark_mem->ycur,
-                               step_mem->Fse[stage], ark_mem->user_data);
-        step_mem->nfse++;
-        if (retval < 0) { return (ARK_RHSFUNC_FAIL); }
-        if (retval > 0) { return (ARK_UNREC_RHSFUNC_ERR); }
-
-        /* Add external forcing to Fse[stage], if applicable */
-        if (step_mem->expforcing)
-        {
-          step_mem->cvals[0] = ONE;
-          step_mem->Xvecs[0] = step_mem->Fse[stage];
-          nvec               = 1;
-          mriStep_ApplyForcing(step_mem, ark_mem->tcur, ONE, &nvec);
-          N_VLinearCombination(nvec, step_mem->cvals, step_mem->Xvecs,
-                               step_mem->Fse[stage]);
-        }
-
-#ifdef SUNDIALS_LOGGING_EXTRA_DEBUG
-        SUNLogger_QueueMsg(ARK_LOGGER, SUN_LOGLEVEL_DEBUG,
-                           "ARKODE::mriStep_TakeStep", "slow explicit RHS",
-                           "Fse_%i(:) =", stage);
-        N_VPrintFile(step_mem->Fse[stage], ARK_LOGGER->debug_fp);
-#endif
-      }
-
-      /* store implicit slow rhs */
-      if (step_mem->implicit_rhs)
-      {
-        if (!step_mem->deduce_rhs || !impl_corr)
-        {
-          retval = step_mem->fsi(ark_mem->tcur, ark_mem->ycur,
-                                 step_mem->Fsi[stage], ark_mem->user_data);
-          step_mem->nfsi++;
-
-          /* Add external forcing to Fsi[stage], if applicable */
-          if (step_mem->impforcing)
-          {
-            step_mem->cvals[0] = ONE;
-            step_mem->Xvecs[0] = step_mem->Fsi[stage];
-            nvec               = 1;
-            mriStep_ApplyForcing(step_mem, ark_mem->tcur, ONE, &nvec);
-            N_VLinearCombination(nvec, step_mem->cvals, step_mem->Xvecs,
-                                 step_mem->Fsi[stage]);
-          }
-        }
-        else
-        {
-          N_VLinearSum(ONE / step_mem->gamma, step_mem->zcor,
-                       -ONE / step_mem->gamma, step_mem->sdata,
-                       step_mem->Fsi[stage]);
-        }
-
-        if (retval < 0) { return (ARK_RHSFUNC_FAIL); }
-        if (retval > 0) { return (ARK_UNREC_RHSFUNC_ERR); }
-
-#ifdef SUNDIALS_LOGGING_EXTRA_DEBUG
-        SUNLogger_QueueMsg(ARK_LOGGER, SUN_LOGLEVEL_DEBUG,
-                           "ARKODE::mriStep_TakeStep", "slow implicit RHS",
-                           "Fsi_%i(:) =", stage);
-        N_VPrintFile(step_mem->Fsi[stage], ARK_LOGGER->debug_fp);
-#endif
-      }
-
-      /* combine both RHS into Fse for ImEx problems since
-         fast forcing function only depends on Omega coefficients */
-      if (step_mem->implicit_rhs && step_mem->explicit_rhs)
-      {
-        N_VLinearSum(ONE, step_mem->Fse[stage], ONE, step_mem->Fsi[stage],
-                     step_mem->Fse[stage]);
-      }
-    }
-
-    /* If this is the solution stage, archive for error estimation */
-    if (solution) { N_VScale(ONE, ark_mem->ycur, ytilde); }
-
-  } /* loop over stages */
-
-#ifdef SUNDIALS_LOGGING_EXTRA_DEBUG
-  SUNLogger_QueueMsg(ARK_LOGGER, SUN_LOGLEVEL_DEBUG, "ARKODE::mriStep_TakeStep",
-                     "updated solution", "ycur(:) =", "");
-  N_VPrintFile(ark_mem->ycur, ARK_LOGGER->debug_fp);
-#endif
-
-  /* if temporal error estimation is enabled: compute estimate via difference between
-     step solution and embedding, store in ark_mem->tempv1, store norm in dsmPtr, and
-     copy solution back to ycur */
-  if (!ark_mem->fixedstep || (ark_mem->AccumErrorType != ARK_ACCUMERROR_NONE))
-  {
-    N_VLinearSum(ONE, ytilde, -ONE, ark_mem->ycur, ark_mem->tempv1);
-    *dsmPtr = N_VWrmsNorm(ark_mem->tempv1, ark_mem->ewt);
-    N_VScale(ONE, ytilde, ark_mem->ycur);
-  }
-
-  /* Solver diagnostics reporting */
-#if SUNDIALS_LOGGING_LEVEL >= SUNDIALS_LOGGING_DEBUG
-  SUNLogger_QueueMsg(ARK_LOGGER, SUN_LOGLEVEL_DEBUG, "ARKODE::mriStep_TakeStep",
-                     "end-step",
-                     "step = %li, t = %" RSYM ", h = %" RSYM ", dsm = %" RSYM,
-                     ark_mem->nst, ark_mem->tn, ark_mem->h, *dsmPtr);
-#endif
-
-  return (ARK_SUCCESS);
-}
-
-/*---------------------------------------------------------------
-  mriStep_TakeStepMERK:
-
-  This routine performs a single MERK step.
-
-  The vector ark_mem->yn holds the previous time-step solution
-  on input, and the vector ark_mem->ycur should hold the result
-  of this step on output.
-
-  If timestep adaptivity is enabled, this routine also computes
-  the error estimate y-ytilde, where ytilde is the
-  embedded solution, and the norm weights come from ark_ewt.
-  This estimate is stored in ark_mem->tempv1, in case the calling
-  routine wishes to examine the error locations.
-
-  The output variable dsmPtr should contain a scalar-valued
-  estimate of the temporal error from this step, ||y-ytilde||_WRMS
-  if timestep adaptivity is enabled; otherwise it should be 0.
-
-  The input/output variable nflagPtr is used to gauge convergence
-  of any algebraic solvers within the step.  At the start of a new
-  time step, this will initially have the value FIRST_CALL.  On
-  return from this function, nflagPtr should have a value:
-            0 => algebraic solve completed successfully
-           >0 => solve did not converge at this step size
-                 (but may with a smaller stepsize)
-           <0 => solve encountered an unrecoverable failure
-  Since the fast-scale evolution could be considered a different
-  type of "algebraic solver", we similarly report any fast-scale
-  evolution error as a recoverable nflagPtr value.
-
-  The return value from this routine is:
-            0 => step completed successfully
-           >0 => step encountered recoverable failure;
-                 reduce step and retry (if possible)
-           <0 => step encountered unrecoverable failure
-  ---------------------------------------------------------------*/
-int mriStep_TakeStepMERK(ARKodeMem ark_mem, sunrealtype* dsmPtr, int* nflagPtr)
-{
-  ARKodeMRIStepMem step_mem;          /* outer stepper memory       */
-  int ig;                             /* current stage group index  */
-  int is;                             /* stage index in group       */
-  int stage, nextstage;               /* current/next stages        */
-  int retval;                         /* reusable return flag       */
-  N_Vector ytilde;                    /* embedded solution          */
-  N_Vector ytemp;                     /* temporary vector           */
-  SUNAdaptController_Type adapt_type; /* timestep adaptivity type   */
-  sunrealtype t0, tf;                 /* start/end of each stage    */
-  sunbooleantype embedding;           /* flag indicating embedding  */
-  sunbooleantype solution;            /*   or solution stages       */
-  sunrealtype cstage;                 /* current stage abscissa     */
-  sunbooleantype need_inner_dsm;
-  sunbooleantype nested_mri;
-  int nvec;
-
-  /* access the MRIStep mem structure */
-  retval = mriStep_AccessStepMem(ark_mem, __func__, &step_mem);
-  if (retval != ARK_SUCCESS) { return (retval); }
-
-  /* initialize algebraic solver convergence flag to success;
-     error estimate to zero */
-  *nflagPtr = ARK_SUCCESS;
-  *dsmPtr   = ZERO;
-
-  /* set N_Vector shortcuts */
-  ytilde = ark_mem->tempv4;
-  ytemp  = ark_mem->tempv2;
-
-  /* initial time for step */
-  t0 = ark_mem->tn;
-
-  /* if MRI adaptivity is enabled: reset fast accumulated error,
-     and send appropriate control parameter to the fast integrator */
-  adapt_type     = SUNAdaptController_GetType(ark_mem->hadapt_mem->hcontroller);
-  need_inner_dsm = SUNFALSE;
-  if (adapt_type == SUN_ADAPTCONTROLLER_MRI_H_TOL)
-  {
-    need_inner_dsm      = SUNTRUE;
-    step_mem->inner_dsm = ZERO;
-    retval = mriStepInnerStepper_ResetAccumulatedError(step_mem->stepper);
-    if (retval != ARK_SUCCESS)
-    {
-      arkProcessError(ark_mem, ARK_INNERSTEP_FAIL, __LINE__, __func__, __FILE__,
-                      "Unable to reset the inner stepper error estimate");
-      return (ARK_INNERSTEP_FAIL);
-    }
-    retval = mriStepInnerStepper_SetRTol(step_mem->stepper,
-                                         step_mem->inner_rtol_factor *
-                                           ark_mem->reltol);
-    if (retval != ARK_SUCCESS)
-    {
-      arkProcessError(ark_mem, ARK_INNERSTEP_FAIL, __LINE__, __func__, __FILE__,
-                      "Unable to set the inner stepper tolerance");
-      return (ARK_INNERSTEP_FAIL);
-    }
-  }
-
-  /* for adaptive computations, reset the inner integrator to the beginning of this step */
-  if (!ark_mem->fixedstep)
-  {
-    retval = mriStepInnerStepper_Reset(step_mem->stepper, t0, ark_mem->yn);
-    if (retval != ARK_SUCCESS)
-    {
-      arkProcessError(ark_mem, ARK_INNERSTEP_FAIL, __LINE__, __func__, __FILE__,
-                      "Unable to reset the inner stepper");
-      return (ARK_INNERSTEP_FAIL);
-    }
-  }
-
-  /* Evaluate the slow RHS function if needed. NOTE: we decide between calling the
-     full RHS function (if ark_mem->fn is non-NULL and MRIStep is not an inner
-     integrator) versus just updating the stored value of Fse[0]. In either case,
-     we use ARK_FULLRHS_START mode because MERK methods do not evaluate Fse at the
-     end of the time step (so nothing can be leveraged). */
-  nested_mri = step_mem->expforcing || step_mem->impforcing;
-  if (ark_mem->fn == NULL || nested_mri)
-  {
-    retval = mriStep_UpdateF0(ark_mem, step_mem, ark_mem->tn, ark_mem->yn,
-                              ARK_FULLRHS_START);
-    if (retval) { return ARK_RHSFUNC_FAIL; }
-  }
-  if (ark_mem->fn != NULL && !ark_mem->fn_is_current)
-  {
-    retval = mriStep_FullRHS(ark_mem, ark_mem->tn, ark_mem->yn, ark_mem->fn,
-                             ARK_FULLRHS_START);
-    if (retval) { return ARK_RHSFUNC_FAIL; }
-  }
-  ark_mem->fn_is_current = SUNTRUE;
-
-<<<<<<< HEAD
-  SUNLogInfo(ARK_LOGGER, "begin-stage",
-             "stage = 0, stage type = %d, tcur = %" RSYM, MRISTAGE_ERK_NOFAST,
-             ark_mem->tcur);
-  SUNLogExtraDebugVec(ARK_LOGGER, "slow stage", ark_mem->ycur, "z_0(:) =");
-  SUNLogExtraDebugVecIf(step_mem->explicit_rhs, ARK_LOGGER, "slow explicit RHS",
-                        step_mem->Fse[0], "Fse_0(:) =");
-  SUNLogExtraDebugVecIf(step_mem->implicit_rhs, ARK_LOGGER, "slow implicit RHS",
-                        step_mem->Fsi[0], "Fsi_0(:) =");
-  SUNLogInfo(ARK_LOGGER, "end-stage", "status = success");
-=======
-#ifdef SUNDIALS_DEBUG
-  printf("    MRIStep step %li,  stage 0,  h = %" RSYM ",  t_n = %" RSYM "\n",
-         ark_mem->nst, ark_mem->h, t0);
-#endif
-
-#ifdef SUNDIALS_LOGGING_EXTRA_DEBUG
-  SUNLogger_QueueMsg(ARK_LOGGER, SUN_LOGLEVEL_DEBUG, "ARKODE::mriStep_TakeStep",
-                     "slow stage", "z_0(:) =", "");
-  N_VPrintFile(ark_mem->yn, ARK_LOGGER->debug_fp);
-
-  SUNLogger_QueueMsg(ARK_LOGGER, SUN_LOGLEVEL_DEBUG, "ARKODE::mriStep_TakeStep",
-                     "slow explicit RHS", "Fse_0(:) =", "");
-  N_VPrintFile(step_mem->Fse[0], ARK_LOGGER->debug_fp);
-#endif
->>>>>>> a5850b92
-
-  /* The first stage is the previous time-step solution, so its RHS
-     is the [already-computed] slow RHS from the start of the step */
-
-  /* Loop over stage groups */
-  for (ig = 0; ig < step_mem->MRIC->ngroup; ig++)
-  {
-<<<<<<< HEAD
-    /* Set current stage time  */
-    ark_mem->tcur = ark_mem->tn + step_mem->MRIC->c[is] * ark_mem->h;
-
-    SUNLogInfo(ARK_LOGGER, "begin-stage",
-               "stage = %i, stage type = %d, tcur = %" RSYM, is,
-               step_mem->stagetypes[is], ark_mem->tcur);
-
-    /* Determine current stage type, and call corresponding routine; the
-       vector ark_mem->ycur stores the previous stage solution on input, and
-       should store the result of this stage solution on output. */
-    switch (step_mem->stagetypes[is])
-    {
-    case (MRISTAGE_ERK_FAST):
-      retval = mriStep_StageERKFast(ark_mem, step_mem, is);
-      SUNLogInfoIf(retval != 0, ARK_LOGGER, "end-stage",
-                   "status = failed fast ERK stage, retval = %i", retval);
-      break;
-    case (MRISTAGE_ERK_NOFAST):
-      retval = mriStep_StageERKNoFast(ark_mem, step_mem, is);
-      SUNLogInfoIf(retval != 0, ARK_LOGGER, "end-stage",
-                   "status = failed ERK stage, retval = %i", retval);
-      break;
-    case (MRISTAGE_DIRK_NOFAST):
-      retval = mriStep_StageDIRKNoFast(ark_mem, step_mem, is, nflagPtr);
-      SUNLogInfoIf(retval != 0, ARK_LOGGER, "end-stage",
-                   "status = failed DIRK stage, retval = %i", retval);
-      break;
-    case (MRISTAGE_DIRK_FAST):
-      retval = mriStep_StageDIRKFast(ark_mem, step_mem, is, nflagPtr);
-      SUNLogInfoIf(retval != 0, ARK_LOGGER, "end-stage",
-                   "status = failed fast DIRK stage, retval = %i", retval);
-      break;
-    }
-    if (retval != ARK_SUCCESS) { return (retval); }
-
-    SUNLogExtraDebugVec(ARK_LOGGER, "slow stage", ark_mem->ycur, "z_%i(:) =", is);
-
-    /* apply user-supplied stage postprocessing function (if supplied) */
-    if (ark_mem->ProcessStage != NULL)
-    {
-      retval = ark_mem->ProcessStage(ark_mem->tcur, ark_mem->ycur,
-                                     ark_mem->user_data);
-      if (retval != 0)
-      {
-        SUNLogInfo(ARK_LOGGER, "end-stage",
-                   "status = failed postprocess stage, retval = %i", retval);
-        return (ARK_POSTPROCESS_STAGE_FAIL);
-      }
-    }
-=======
-    /* Solver diagnostics reporting */
-#if SUNDIALS_LOGGING_LEVEL >= SUNDIALS_LOGGING_DEBUG
-    SUNLogger_QueueMsg(ARK_LOGGER, SUN_LOGLEVEL_DEBUG, "ARKODE::mriStep_TakeStep",
-                       "start-stage", "step = %li, stage group = %i, h = %" RSYM,
-                       ark_mem->nst, ig, ark_mem->h);
-#endif
-
-    /* Set up fast RHS for this stage group */
-    retval = mriStep_ComputeInnerForcing(ark_mem, step_mem,
-                                         step_mem->MRIC->group[ig][0],
-                                         ark_mem->tn, ark_mem->tn + ark_mem->h);
-    if (retval != ARK_SUCCESS) { return (retval); }
-
-    /* Set initial condition for this stage group */
-    N_VScale(ONE, ark_mem->yn, ark_mem->ycur);
-    t0 = ark_mem->tn;
->>>>>>> a5850b92
-
-    /* Evolve fast IVP over each subinterval in stage group */
-    for (is = 0; is < step_mem->stages; is++)
-    {
-<<<<<<< HEAD
-      retval = mriStepInnerStepper_Reset(step_mem->stepper, ark_mem->tcur,
-                                         ark_mem->ycur);
-      if (retval != ARK_SUCCESS)
-      {
-        SUNLogInfo(ARK_LOGGER, "end-stage",
-                   "status = failed reset, retval = %i", retval);
-        return (ARK_INNERSTEP_FAIL);
-      }
-    }
-=======
-      /* Get stage index from group; skip to the next group if
-         we've reached the end of this one */
-      stage = step_mem->MRIC->group[ig][is];
-      if (stage < 0) { break; }
-      nextstage = -1;
-      if (stage < step_mem->stages)
-      {
-        nextstage = step_mem->MRIC->group[ig][is + 1];
-      }
->>>>>>> a5850b92
-
-      /* Determine if this is an "embedding" or "solution" stage */
-      embedding = solution = SUNFALSE;
-      if (ig == step_mem->MRIC->ngroup - 2)
-      {
-<<<<<<< HEAD
-        retval = step_mem->fse(ark_mem->tcur, ark_mem->ycur,
-                               step_mem->Fse[step_mem->stage_map[is]],
-                               ark_mem->user_data);
-        step_mem->nfse++;
-
-        SUNLogExtraDebugVec(ARK_LOGGER, "slow explicit RHS",
-                            step_mem->Fse[step_mem->stage_map[is]],
-                            "Fse_%i(:) =", is);
-        SUNLogInfoIf(retval != 0, ARK_LOGGER, "end-stage",
-                     "status = failed explicit rhs eval, retval = %i", retval);
-
-        if (retval < 0) { return (ARK_RHSFUNC_FAIL); }
-        if (retval > 0) { return (ARK_UNREC_RHSFUNC_ERR); }
-=======
-        if ((stage >= 0) && (nextstage < 0)) { embedding = SUNTRUE; }
-      }
-      if (ig == step_mem->MRIC->ngroup - 1)
-      {
-        if ((stage >= 0) && (nextstage < 0)) { solution = SUNTRUE; }
-      }
-
-      /* Skip the embedding if we're using fixed time-stepping and
-         temporal error estimation is disabled */
-      if (ark_mem->fixedstep && embedding &&
-          (ark_mem->AccumErrorType == ARK_ACCUMERROR_NONE))
-      {
-        break;
->>>>>>> a5850b92
-      }
-
-      /* Set current stage abscissa */
-      cstage = (stage >= step_mem->stages) ? ONE : step_mem->MRIC->c[stage];
-
-      /* Set desired output time for subinterval */
-      tf = ark_mem->tn + cstage * ark_mem->h;
-
-      /* Reset the inner stepper on the first stage within all but the
-         first stage group due to "stage-restart" structure */
-      if ((stage > 1) && (is == 0))
-      {
-        retval = mriStepInnerStepper_Reset(step_mem->stepper, t0, ark_mem->ycur);
-        if (retval != ARK_SUCCESS)
-        {
-          arkProcessError(ark_mem, ARK_INNERSTEP_FAIL, __LINE__, __func__,
-                          __FILE__, "Unable to reset the inner stepper");
-          return (ARK_INNERSTEP_FAIL);
-        }
-      }
-
-      /* Evolve fast IVP for this stage, potentially get inner dsm on all
-         non-embedding stages */
-      retval = mriStep_StageERKFast(ark_mem, step_mem, t0, tf, ark_mem->ycur,
-                                    ytemp, need_inner_dsm && !embedding);
-      if (retval != ARK_SUCCESS)
-      {
-        *nflagPtr = CONV_FAIL;
-        return retval;
-      }
-
-      /* Update "initial time" for next stage in group */
-      t0 = tf;
-
-      /* set current stage time for postprocessing and RHS calls */
-      ark_mem->tcur = tf;
-
-#ifdef SUNDIALS_LOGGING_EXTRA_DEBUG
-      SUNLogger_QueueMsg(ARK_LOGGER, SUN_LOGLEVEL_DEBUG,
-                         "ARKODE::mriStep_TakeStep", "slow stage",
-                         "z_%i(:) =", stage);
-      N_VPrintFile(ark_mem->ycur, ARK_LOGGER->debug_fp);
-#endif
-
-      /* apply user-supplied stage postprocessing function (if supplied),
-         and reset the inner integrator with the modified stage solution */
-      if (ark_mem->ProcessStage != NULL)
-      {
-        retval = ark_mem->ProcessStage(ark_mem->tcur, ark_mem->ycur,
-                                       ark_mem->user_data);
-        if (retval != 0) { return (ARK_POSTPROCESS_STAGE_FAIL); }
-        retval = mriStepInnerStepper_Reset(step_mem->stepper, ark_mem->tcur,
-                                           ark_mem->ycur);
-        if (retval != ARK_SUCCESS)
-        {
-          arkProcessError(ark_mem, ARK_INNERSTEP_FAIL, __LINE__, __func__,
-                          __FILE__, "Unable to reset the inner stepper");
-          return (ARK_INNERSTEP_FAIL);
-        }
-      }
-
-<<<<<<< HEAD
-        SUNLogExtraDebugVec(ARK_LOGGER, "slow implicit RHS",
-                            step_mem->Fsi[step_mem->stage_map[is]],
-                            "Fsi_%i(:) =", is);
-        SUNLogInfoIf(retval != 0, ARK_LOGGER, "end-stage",
-                     "status = failed implicit rhs eval, retval = %i", retval);
-
-        if (retval < 0) { return (ARK_RHSFUNC_FAIL); }
-        if (retval > 0) { return (ARK_UNREC_RHSFUNC_ERR); }
-      }
-
-    } /* compute slow RHS */
-=======
-      /* Compute updated slow RHS (except for final solution or embedding) */
-      if ((!solution) && (!embedding))
-      {
-        /* store explicit slow rhs */
-        retval = step_mem->fse(ark_mem->tcur, ark_mem->ycur,
-                               step_mem->Fse[stage], ark_mem->user_data);
-        step_mem->nfse++;
-        if (retval < 0) { return (ARK_RHSFUNC_FAIL); }
-        if (retval > 0) { return (ARK_UNREC_RHSFUNC_ERR); }
-
-        /* Add external forcing to Fse[stage], if applicable */
-        if (step_mem->expforcing)
-        {
-          step_mem->cvals[0] = ONE;
-          step_mem->Xvecs[0] = step_mem->Fse[stage];
-          nvec               = 1;
-          mriStep_ApplyForcing(step_mem, ark_mem->tcur, ONE, &nvec);
-          N_VLinearCombination(nvec, step_mem->cvals, step_mem->Xvecs,
-                               step_mem->Fse[stage]);
-        }
-
-#ifdef SUNDIALS_LOGGING_EXTRA_DEBUG
-        SUNLogger_QueueMsg(ARK_LOGGER, SUN_LOGLEVEL_DEBUG,
-                           "ARKODE::mriStep_TakeStep", "slow explicit RHS",
-                           "Fse_%i(:) =", is);
-        N_VPrintFile(step_mem->Fse[stage], ARK_LOGGER->debug_fp);
-#endif
-      }
-
-      /* If this is the embedding stage, archive solution for error estimation */
-      if (embedding) { N_VScale(ONE, ark_mem->ycur, ytilde); }
-
-    } /* loop over stages */
-
-  } /* loop over stage groups */
->>>>>>> a5850b92
-
-    SUNLogInfo(ARK_LOGGER, "end-stage", "status = success");
-
-<<<<<<< HEAD
-  } /* loop over stages */
-=======
-  /* if temporal error estimation is enabled: compute estimate via difference between
-     step solution and embedding, store in ark_mem->tempv1, and store norm in dsmPtr */
-  if (!ark_mem->fixedstep || (ark_mem->AccumErrorType != ARK_ACCUMERROR_NONE))
-  {
-    N_VLinearSum(ONE, ytilde, -ONE, ark_mem->ycur, ark_mem->tempv1);
-    *dsmPtr = N_VWrmsNorm(ark_mem->tempv1, ark_mem->ewt);
-  }
-
-  /* Solver diagnostics reporting */
-#if SUNDIALS_LOGGING_LEVEL >= SUNDIALS_LOGGING_DEBUG
-  SUNLogger_QueueMsg(ARK_LOGGER, SUN_LOGLEVEL_DEBUG, "ARKODE::mriStep_TakeStep",
-                     "end-step",
-                     "step = %li, t = %" RSYM ", h = %" RSYM ", dsm = %" RSYM,
-                     ark_mem->nst, ark_mem->tn, ark_mem->h, *dsmPtr);
-#endif
->>>>>>> a5850b92
 
   return (ARK_SUCCESS);
 }
@@ -3196,20 +2148,10 @@
   {
     if (step_mem->implicit_rhs && step_mem->explicit_rhs) /**** ImEx methods ****/
     {
-<<<<<<< HEAD
     case 1: table_id = MRISTEP_DEFAULT_IMEX_SD_1; break;
     case 2: table_id = MRISTEP_DEFAULT_IMEX_SD_2; break;
     case 3: table_id = MRISTEP_DEFAULT_IMEX_SD_3; break;
     case 4: table_id = MRISTEP_DEFAULT_IMEX_SD_4; break;
-=======
-      switch (step_mem->q)
-      {
-      case 1: table_id = MRISTEP_DEFAULT_IMEX_SD_1; break;
-      case 2: table_id = MRISTEP_DEFAULT_IMEX_SD_2; break;
-      case 3: table_id = MRISTEP_DEFAULT_IMEX_SD_3; break;
-      case 4: table_id = MRISTEP_DEFAULT_IMEX_SD_4; break;
-      }
->>>>>>> a5850b92
     }
     else if (step_mem->implicit_rhs) /**** implicit methods ****/
     {
@@ -3553,19 +2495,6 @@
 /*---------------------------------------------------------------
   mriStep_StageERKFast
 
-<<<<<<< HEAD
-  This routine performs a single MRI stage with explicit slow
-  time scale and fast time scale that requires evolution.
-  ---------------------------------------------------------------*/
-int mriStep_StageERKFast(ARKodeMem ark_mem, ARKodeMRIStepMem step_mem, int is)
-{
-  sunrealtype cdiff; /* stage time increment */
-  sunrealtype t0;    /* start time for stage */
-  int retval;        /* reusable return flag */
-
-  /* Set initial time for fast evolution */
-  t0 = ark_mem->tn + step_mem->MRIC->c[is - 1] * ark_mem->h;
-=======
   This routine performs a single MRI stage, is, with explicit
   slow time scale and fast time scale that requires evolution.
 
@@ -3573,7 +2502,6 @@
   On output, ycur is the solution of the fast IVP at tf.
   The vector ytemp is only used if temporal adaptivity is enabled,
   and the fast error is not provided by the fast integrator.
->>>>>>> a5850b92
 
   get_inner_dsm indicates whether this stage is one that should
   accumulate an inner temporal error estimate.
@@ -3586,10 +2514,6 @@
   int retval;                         /* reusable return flag */
   SUNAdaptController_Type adapt_type; /* timestep adaptivity type */
 
-#ifdef SUNDIALS_DEBUG
-  printf("    MRIStep ERK fast stage\n");
-#endif
-
   /* pre inner evolve function (if supplied) */
   if (step_mem->pre_inner_evolve)
   {
@@ -3599,26 +2523,20 @@
     if (retval != 0) { return (ARK_OUTERTOINNER_FAIL); }
   }
 
-<<<<<<< HEAD
-  SUNLogInfo(ARK_LOGGER, "begin-fast-steps", "");
-
-  /* advance inner method in time */
-  retval = mriStepInnerStepper_Evolve(step_mem->stepper, t0, ark_mem->tcur,
-                                      ark_mem->ycur);
-
-  SUNLogInfoIf(retval != 0, ARK_LOGGER, "end-fast-steps",
-               "status = failed, retval = %i", retval);
-  SUNLogInfoIf(retval == 0, ARK_LOGGER, "end-fast-steps", "status = success");
-
-  if (retval != 0) { return (ARK_INNERSTEP_FAIL); }
-=======
   /* Get the adaptivity type (if applicable) */
   adapt_type = (get_inner_dsm)
                  ? SUNAdaptController_GetType(ark_mem->hadapt_mem->hcontroller)
                  : SUN_ADAPTCONTROLLER_NONE;
 
+  SUNLogInfo(ARK_LOGGER, "begin-fast-steps", "");
+
   /* advance inner method in time */
   retval = mriStepInnerStepper_Evolve(step_mem->stepper, t0, tf, ycur);
+
+  SUNLogInfoIf(retval != 0, ARK_LOGGER, "end-fast-steps",
+               "status = failed, retval = %i", retval);
+  SUNLogInfoIf(retval == 0, ARK_LOGGER, "end-fast-steps", "status = success");
+
   if (retval < 0)
   {
     arkProcessError(ark_mem, ARK_INNERSTEP_FAIL, __LINE__, __func__, __FILE__,
@@ -3636,25 +2554,6 @@
     return TRY_AGAIN;
   }
 
-  /* for normal stages (i.e., not the embedding) with MRI adaptivity enabled, get an
-     estimate for the fast time scale error */
-  if (get_inner_dsm)
-  {
-    /* if the fast integrator uses adaptive steps, retrieve the error estimate */
-    if (adapt_type == SUN_ADAPTCONTROLLER_MRI_H_TOL)
-    {
-      retval = mriStepInnerStepper_GetAccumulatedError(step_mem->stepper,
-                                                       &(step_mem->inner_dsm));
-      if (retval != ARK_SUCCESS)
-      {
-        arkProcessError(ark_mem, ARK_INNERSTEP_FAIL, __LINE__, __func__,
-                        __FILE__, "Unable to get accumulated error from the inner stepper");
-        return (ARK_INNERSTEP_FAIL);
-      }
-    }
-  }
->>>>>>> a5850b92
-
   /* post inner evolve function (if supplied) */
   if (step_mem->post_inner_evolve)
   {
@@ -3676,15 +2575,7 @@
 {
   int retval, j, nvec;
 
-<<<<<<< HEAD
-  /* determine effective ERK coefficients (store in cvals) */
-=======
-#ifdef SUNDIALS_DEBUG
-  printf("    MRIStep ERK stage\n");
-#endif
-
   /* determine effective ERK coefficients (store in Ae_row and Ai_row) */
->>>>>>> a5850b92
   retval = mriStep_RKCoeffs(step_mem->MRIC, is, step_mem->stage_map,
                             step_mem->Ae_row, step_mem->Ai_row);
   if (retval != ARK_SUCCESS) { return (retval); }
@@ -3749,17 +2640,8 @@
 {
   int retval;
 
-<<<<<<< HEAD
-  /* store current stage index */
-  step_mem->istage = is;
-=======
-#ifdef SUNDIALS_DEBUG
-  printf("    MRIStep DIRK stage\n");
-#endif
-
   /* store current stage index (for an "embedded" stage, subtract 1) */
   step_mem->istage = (is == step_mem->stages) ? is - 1 : is;
->>>>>>> a5850b92
 
   /* Call predictor for current stage solution (result placed in zpred) */
   retval = mriStep_Predict(ark_mem, step_mem->istage, step_mem->zpred);
