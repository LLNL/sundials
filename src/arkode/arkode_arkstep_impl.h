--- conflicted
+++ resolved
@@ -19,23 +19,13 @@
 #define _ARKODE_ARKSTEP_IMPL_H
 
 #include <arkode/arkode_arkstep.h>
-<<<<<<< HEAD
 /* access to MRIStepInnerStepper_Create */
 #include <arkode/arkode_mristep.h>
-=======
->>>>>>> 101a31e5
 
 #include "arkode_impl.h"
 #include "arkode_ls_impl.h"
 
-<<<<<<< HEAD
 #ifdef __cplusplus  /* wrapper to enable C++ usage */
-=======
-/* access to MRIStepInnerStepper_Create */
-#include "arkode/arkode_mristep.h"
-
-#ifdef __cplusplus /* wrapper to enable C++ usage */
->>>>>>> 101a31e5
 extern "C" {
 #endif
 
