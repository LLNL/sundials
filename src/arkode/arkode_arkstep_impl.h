/*---------------------------------------------------------------
 * Programmer(s): Daniel R. Reynolds @ SMU
 *---------------------------------------------------------------
 * SUNDIALS Copyright Start
 * Copyright (c) 2002-2024, Lawrence Livermore National Security
 * and Southern Methodist University.
 * All rights reserved.
 *
 * See the top-level LICENSE and NOTICE files for details.
 *
 * SPDX-License-Identifier: BSD-3-Clause
 * SUNDIALS Copyright End
 *---------------------------------------------------------------
 * Implementation header file for ARKODE's ARK time stepper
 * module.
 *--------------------------------------------------------------*/

#ifndef _ARKODE_ARKSTEP_IMPL_H
#define _ARKODE_ARKSTEP_IMPL_H

#include <arkode/arkode_arkstep.h>
#include <arkode/arkode_mristep.h>

#include "arkode_impl.h"
#include "arkode_ls_impl.h"

#ifdef __cplusplus /* wrapper to enable C++ usage */
extern "C" {
#endif

/*===============================================================
  ARK time step module constants
  ===============================================================*/

/* max number of nonlinear iterations */
#define MAXCOR 3
/* constant to estimate the convergence rate for the nonlinear equation */
#define CRDOWN SUN_RCONST(0.3)
/* if |gamma/gammap-1| > DGMAX then call lsetup */
#define DGMAX SUN_RCONST(0.2)
/* declare divergence if ratio del/delp > RDIV */
#define RDIV SUN_RCONST(2.3)
/* max no. of steps between lsetup calls */
#define MSBP 20

/* Default solver tolerance factor */
/* #define NLSCOEF   SUN_RCONST(0.003) */ /* Hairer & Wanner constant */
/* #define NLSCOEF   SUN_RCONST(0.2)   */ /* CVODE constant */
#define NLSCOEF SUN_RCONST(0.1)

/* Mass matrix types */
#define MASS_IDENTITY 0
#define MASS_FIXED    1
#define MASS_TIMEDEP  2

/*===============================================================
  ARK time step module data structure
  ===============================================================*/

/*---------------------------------------------------------------
  Types : struct ARKodeARKStepMemRec, ARKodeARKStepMem
  ---------------------------------------------------------------
  The type ARKodeARKStepMem is type pointer to struct
  ARKodeARKStepMemRec.  This structure contains fields to
  perform an additive Runge-Kutta time step.
  ---------------------------------------------------------------*/
typedef struct ARKodeARKStepMemRec
{
  /* ARK problem specification */
  ARKRhsFn fe; /* My' = fe(t,y) + fi(t,y) */
  ARKRhsFn fi;
  sunbooleantype autonomous;     /* SUNTRUE if fi depends on t     */
  sunbooleantype linear;         /* SUNTRUE if fi is linear        */
  sunbooleantype linear_timedep; /* SUNTRUE if dfi/dy depends on t */
  sunbooleantype explicit;       /* SUNTRUE if fe is enabled       */
  sunbooleantype implicit;       /* SUNTRUE if fi is enabled       */
  sunbooleantype deduce_rhs;     /* SUNTRUE if fi is deduced after
                                   a nonlinear solve               */

  /* ARK method storage and parameters */
  N_Vector* Fe;          /* explicit RHS at each stage */
  N_Vector* Fi;          /* implicit RHS at each stage */
  N_Vector* z;           /* stages (for relaxation)    */
  N_Vector sdata;        /* old stage data in residual */
  N_Vector zpred;        /* predicted stage solution   */
  N_Vector zcor;         /* stage correction           */
  int q;                 /* method order               */
  int p;                 /* embedding order            */
  int istage;            /* current stage              */
  int stages;            /* number of stages           */
  ARKodeButcherTable Be; /* ERK Butcher table          */
  ARKodeButcherTable Bi; /* IRK Butcher table          */

  /* User-supplied stage predictor routine */
  ARKStagePredictFn stage_predict;

  /* (Non)Linear solver parameters & data */
  SUNNonlinearSolver NLS; /* generic SUNNonlinearSolver object     */
  sunbooleantype ownNLS;  /* flag indicating ownership of NLS      */
  ARKRhsFn nls_fi;        /* fi(t,y) used in the nonlinear solver  */
  sunrealtype gamma;      /* gamma = h * A(i,i)                       */
  sunrealtype gammap;     /* gamma at the last setup call             */
  sunrealtype gamrat;     /* gamma / gammap                           */
  sunrealtype dgmax;      /* call lsetup if |gamma/gammap-1| >= dgmax */

  int predictor;       /* implicit prediction method to use        */
  sunrealtype crdown;  /* nonlinear conv rate estimation constant  */
  sunrealtype rdiv;    /* nonlin divergence if del/delp > rdiv     */
  sunrealtype crate;   /* estimated nonlin convergence rate        */
  sunrealtype delp;    /* norm of previous nonlinear solver update */
  sunrealtype eRNrm;   /* estimated residual norm, used in nonlin
                            and linear solver convergence tests      */
  sunrealtype nlscoef; /* coefficient in nonlin. convergence test  */

  int msbp;       /* positive => max # steps between lsetup
                            negative => call at each Newton iter     */
  long int nstlp; /* step number of last setup call           */

  int maxcor; /* max num iterations for solving the
                            nonlinear equation                       */

  int convfail;         /* NLS fail flag (for interface routines)   */
  sunbooleantype jcur;  /* is Jacobian info for lin solver current? */
  N_Vector fn_implicit; /* alias to saved implicit function evaluation */

  /* Linear Solver Data */
  ARKLinsolInitFn linit;
  ARKLinsolSetupFn lsetup;
  ARKLinsolSolveFn lsolve;
  ARKLinsolFreeFn lfree;
  void* lmem;
  SUNLinearSolver_Type lsolve_type;

  /* Mass matrix solver data */
  ARKMassInitFn minit;
  ARKMassSetupFn msetup;
  ARKMassMultFn mmult;
  ARKMassSolveFn msolve;
  ARKMassFreeFn mfree;
  void* mass_mem;
  int mass_type; /* 0=identity, 1=fixed, 2=time-dep */
  SUNLinearSolver_Type msolve_type;

  /* Counters */
  long int nfe;       /* num fe calls               */
  long int nfi;       /* num fi calls               */
  long int nsetups;   /* num setup calls            */
  long int nls_iters; /* num nonlinear solver iters */
  long int nls_fails; /* num nonlinear solver fails */

  /* Reusable arrays for fused vector operations */
  sunrealtype* cvals; /* scalar array for fused ops       */
  N_Vector* Xvecs;    /* array of vectors for fused ops   */
  int nfusedopvecs;   /* length of cvals and Xvecs arrays */

  /* Data for using ARKStep with external polynomial forcing */
  sunbooleantype expforcing; /* add forcing to explicit RHS */
  sunbooleantype impforcing; /* add forcing to implicit RHS */
  sunrealtype tshift;        /* time normalization shift    */
  sunrealtype tscale;        /* time normalization scaling  */
  N_Vector* forcing;         /* array of forcing vectors    */
  int nforcing;              /* number of forcing vectors   */
  sunrealtype* stage_times;  /* workspace for applying forcing */
  sunrealtype* stage_coefs;  /* workspace for applying forcing */

}* ARKodeARKStepMem;

/*===============================================================
  ARK time step module private function prototypes
  ===============================================================*/

/* Interface routines supplied to ARKODE */
int arkStep_AttachLinsol(ARKodeMem ark_mem, ARKLinsolInitFn linit,
                         ARKLinsolSetupFn lsetup, ARKLinsolSolveFn lsolve,
                         ARKLinsolFreeFn lfree,
                         SUNLinearSolver_Type lsolve_type, void* lmem);
int arkStep_AttachMasssol(ARKodeMem ark_mem, ARKMassInitFn minit,
                          ARKMassSetupFn msetup, ARKMassMultFn mmult,
                          ARKMassSolveFn msolve, ARKMassFreeFn lfree,
                          sunbooleantype time_dep,
                          SUNLinearSolver_Type msolve_type, void* mass_mem);
void arkStep_DisableLSetup(ARKodeMem ark_mem);
void arkStep_DisableMSetup(ARKodeMem ark_mem);
int arkStep_Init(ARKodeMem ark_mem, int init_type);
void* arkStep_GetLmem(ARKodeMem ark_mem);
void* arkStep_GetMassMem(ARKodeMem ark_mem);
ARKRhsFn arkStep_GetImplicitRHS(ARKodeMem ark_mem);
int arkStep_GetGammas(ARKodeMem ark_mem, sunrealtype* gamma, sunrealtype* gamrat,
                      sunbooleantype** jcur, sunbooleantype* dgamma_fail);
int arkStep_FullRHS(ARKodeMem ark_mem, sunrealtype t, N_Vector y, N_Vector f,
                    int mode);
int arkStep_TakeStep_ERK_Adjoint(ARKodeMem ark_mem, sunrealtype* dsmPtr,
                                 int* nflagPtr);
int arkStep_TakeStep_Z(ARKodeMem ark_mem, sunrealtype* dsmPtr, int* nflagPtr);
int arkStep_SetUserData(ARKodeMem ark_mem, void* user_data);
int arkStep_SetDefaults(ARKodeMem ark_mem);
int arkStep_SetOrder(ARKodeMem ark_mem, int ord);
int arkStep_SetNonlinearSolver(ARKodeMem ark_mem, SUNNonlinearSolver NLS);
int arkStep_SetNlsRhsFn(ARKodeMem ark_mem, ARKRhsFn nls_fi);
int arkStep_SetLinear(ARKodeMem ark_mem, int timedepend);
int arkStep_SetNonlinear(ARKodeMem ark_mem);
int arkStep_SetAutonomous(ARKodeMem ark_mem, sunbooleantype autonomous);
int arkStep_SetNonlinCRDown(ARKodeMem ark_mem, sunrealtype crdown);
int arkStep_SetNonlinRDiv(ARKodeMem ark_mem, sunrealtype rdiv);
int arkStep_SetDeltaGammaMax(ARKodeMem ark_mem, sunrealtype dgmax);
int arkStep_SetLSetupFrequency(ARKodeMem ark_mem, int msbp);
int arkStep_SetPredictorMethod(ARKodeMem ark_mem, int pred_method);
int arkStep_SetMaxNonlinIters(ARKodeMem ark_mem, int maxcor);
int arkStep_SetNonlinConvCoef(ARKodeMem ark_mem, sunrealtype nlscoef);
int arkStep_SetStagePredictFn(ARKodeMem ark_mem, ARKStagePredictFn PredictStage);
int arkStep_SetDeduceImplicitRhs(ARKodeMem ark_mem, sunbooleantype deduce);
int arkStep_GetEstLocalErrors(ARKodeMem ark_mem, N_Vector ele);
int arkStep_GetCurrentGamma(ARKodeMem ark_mem, sunrealtype* gamma);
int arkStep_GetNonlinearSystemData(ARKodeMem ark_mem, sunrealtype* tcur,
                                   N_Vector* zpred, N_Vector* z, N_Vector* Fi,
                                   sunrealtype* gamma, N_Vector* sdata,
                                   void** user_data);
int arkStep_GetNumLinSolvSetups(ARKodeMem ark_mem, long int* nlinsetups);
int arkStep_GetNumNonlinSolvIters(ARKodeMem ark_mem, long int* nniters);
int arkStep_GetNumNonlinSolvConvFails(ARKodeMem ark_mem, long int* nnfails);
int arkStep_GetNonlinSolvStats(ARKodeMem ark_mem, long int* nniters,
                               long int* nnfails);
int arkStep_PrintAllStats(ARKodeMem ark_mem, FILE* outfile, SUNOutputFormat fmt);
int arkStep_WriteParameters(ARKodeMem ark_mem, FILE* fp);
int arkStep_Reset(ARKodeMem ark_mem, sunrealtype tR, N_Vector yR);
int arkStep_Resize(ARKodeMem ark_mem, N_Vector y0, sunrealtype hscale,
                   sunrealtype t0, ARKVecResizeFn resize, void* resize_data);
int arkStep_ComputeState(ARKodeMem ark_mem, N_Vector zcor, N_Vector z);
void arkStep_Free(ARKodeMem ark_mem);
void arkStep_PrintMem(ARKodeMem ark_mem, FILE* outfile);

/* Internal utility routines */
int arkStep_AccessARKODEStepMem(void* arkode_mem, const char* fname,
                                ARKodeMem* ark_mem, ARKodeARKStepMem* step_mem);
int arkStep_AccessStepMem(ARKodeMem ark_mem, const char* fname,
                          ARKodeARKStepMem* step_mem);
sunbooleantype arkStep_CheckNVector(N_Vector tmpl);
int arkStep_SetButcherTables(ARKodeMem ark_mem);
int arkStep_CheckButcherTables(ARKodeMem ark_mem);
int arkStep_Predict(ARKodeMem ark_mem, int istage, N_Vector yguess);
int arkStep_StageSetup(ARKodeMem ark_mem, sunbooleantype implicit);
int arkStep_NlsInit(ARKodeMem ark_mem);
int arkStep_Nls(ARKodeMem ark_mem, int nflag);
int arkStep_SetNlsSysFn(ARKodeMem ark_mem);
int arkStep_ComputeSolutions(ARKodeMem ark_mem, sunrealtype* dsm);
int arkStep_ComputeSolutions_MassFixed(ARKodeMem ark_mem, sunrealtype* dsm);
void arkStep_ApplyForcing(ARKodeARKStepMem step_mem, sunrealtype* stage_times,
                          sunrealtype* stage_coefs, int jmax, int* nvec);

/* private functions passed to nonlinear solver */
int arkStep_NlsResidual_MassIdent(N_Vector zcor, N_Vector r, void* arkode_mem);
int arkStep_NlsResidual_MassIdent_TrivialPredAutonomous(N_Vector zcor, N_Vector r,
                                                        void* arkode_mem);
int arkStep_NlsResidual_MassFixed(N_Vector zcor, N_Vector r, void* arkode_mem);
int arkStep_NlsResidual_MassFixed_TrivialPredAutonomous(N_Vector zcor, N_Vector r,
                                                        void* arkode_mem);
int arkStep_NlsResidual_MassTDep(N_Vector zcor, N_Vector r, void* arkode_mem);
int arkStep_NlsFPFunction_MassIdent(N_Vector zcor, N_Vector g, void* arkode_mem);
int arkStep_NlsFPFunction_MassIdent_TrivialPredAutonomous(N_Vector zcor,
                                                          N_Vector g,
                                                          void* arkode_mem);
int arkStep_NlsFPFunction_MassFixed(N_Vector zcor, N_Vector g, void* arkode_mem);
int arkStep_NlsFPFunction_MassFixed_TrivialPredAutonomous(N_Vector zcor,
                                                          N_Vector g,
                                                          void* arkode_mem);
int arkStep_NlsFPFunction_MassTDep(N_Vector zcor, N_Vector g, void* arkode_mem);
int arkStep_NlsLSetup(sunbooleantype jbad, sunbooleantype* jcur,
                      void* arkode_mem);
int arkStep_NlsLSolve(N_Vector delta, void* arkode_mem);
int arkStep_NlsConvTest(SUNNonlinearSolver NLS, N_Vector y, N_Vector del,
                        sunrealtype tol, N_Vector ewt, void* arkode_mem);

/* private functions for interfacing with SUNStepper */
int arkStep_SUNStepperEvolve(SUNStepper stepper, sunrealtype t0, sunrealtype tout,
                             N_Vector y, sunrealtype* tret, int* stop_reason);
int arkStep_SUNStepperOneStep(SUNStepper stepper, sunrealtype t0,
                              sunrealtype tout, N_Vector y, sunrealtype* tret,
                              int* stop_reason);
int arkStep_SUNStepperTryStep(SUNStepper stepper, sunrealtype t0,
                              sunrealtype tout, N_Vector y, sunrealtype* tret,
                              int* stop_reason);
int arkStep_SUNStepperFullRhs(SUNStepper stepper, sunrealtype t, N_Vector y,
                              N_Vector f, int mode);
<<<<<<< HEAD
int arkStep_SUNStepperReset(SUNStepper stepper, sunrealtype tR, N_Vector yR,
                            N_Vector ypR, int64_t ckptIdxR);
=======
int arkStep_SUNStepperReset(SUNStepper stepper, sunrealtype tR, N_Vector yR);
>>>>>>> 5e03e95d
int arkStep_SUNStepperSetStopTime(SUNStepper stepper, sunrealtype tstop);

/* private functions for interfacing with MRIStep */
int arkStep_SetInnerForcing(void* arkode_mem, sunrealtype tshift,
                            sunrealtype tscale, N_Vector* f, int nvecs);
int arkStep_MRIStepInnerEvolve(MRIStepInnerStepper stepper, sunrealtype t0,
                               sunrealtype tout, N_Vector y);
int arkStep_MRIStepInnerFullRhs(MRIStepInnerStepper stepper, sunrealtype t,
                                N_Vector y, N_Vector f, int mode);
int arkStep_MRIStepInnerReset(MRIStepInnerStepper stepper, sunrealtype tR,
                              N_Vector yR);

/* private functions for relaxation */
int arkStep_SetRelaxFn(ARKodeMem ark_mem, ARKRelaxFn rfn, ARKRelaxJacFn rjac);
int arkStep_RelaxDeltaE(ARKodeMem ark_mem, ARKRelaxJacFn relax_jac_fn,
                        long int* relax_jac_fn_evals, sunrealtype* delta_e_out);
int arkStep_GetOrder(ARKodeMem ark_mem);

/* private utility functions */
int arkStep_TryStep(void* arkode_mem, sunrealtype tstart, sunrealtype tstop,
                    N_Vector y, sunrealtype* tret, int* ark_flag);

/*===============================================================
  Reusable ARKStep Error Messages
  ===============================================================*/

/* Initialization and I/O error messages */
#define MSG_ARKSTEP_NO_MEM "Time step module memory is NULL."
#define MSG_NLS_INIT_FAIL  "The nonlinear solver's init routine failed."

/* Other error messages */
#define MSG_ARK_MISSING_FE                                               \
  "Cannot specify that method is explicit without providing a function " \
  "pointer to fe(t,y)."
#define MSG_ARK_MISSING_FI                                               \
  "Cannot specify that method is implicit without providing a function " \
  "pointer to fi(t,y)."
#define MSG_ARK_MISSING_F                                                      \
  "Cannot specify that method is ImEx without providing function pointers to " \
  "fi(t,y) and fe(t,y)."

#ifdef __cplusplus
}
#endif

#endif<|MERGE_RESOLUTION|>--- conflicted
+++ resolved
@@ -281,12 +281,8 @@
                               int* stop_reason);
 int arkStep_SUNStepperFullRhs(SUNStepper stepper, sunrealtype t, N_Vector y,
                               N_Vector f, int mode);
-<<<<<<< HEAD
 int arkStep_SUNStepperReset(SUNStepper stepper, sunrealtype tR, N_Vector yR,
-                            N_Vector ypR, int64_t ckptIdxR);
-=======
-int arkStep_SUNStepperReset(SUNStepper stepper, sunrealtype tR, N_Vector yR);
->>>>>>> 5e03e95d
+                            int64_t ckptIdxR);
 int arkStep_SUNStepperSetStopTime(SUNStepper stepper, sunrealtype tstop);
 
 /* private functions for interfacing with MRIStep */
