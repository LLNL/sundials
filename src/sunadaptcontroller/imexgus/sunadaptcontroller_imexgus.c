--- conflicted
+++ resolved
@@ -47,12 +47,7 @@
 #define DEFAULT_K2E  SUN_RCONST(0.268)
 #define DEFAULT_K1I  SUN_RCONST(0.95)
 #define DEFAULT_K2I  SUN_RCONST(0.95)
-<<<<<<< HEAD
 #define DEFAULT_BIAS SUN_RCONST(1.0)
-#define TINY         SUN_RCONST(1.0e-10)
-=======
-#define DEFAULT_BIAS SUN_RCONST(1.5)
->>>>>>> 19503568
 
 /* -----------------------------------------------------------------
  * exported functions
