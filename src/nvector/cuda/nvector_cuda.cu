/* -----------------------------------------------------------------
 * Programmer(s): Slaven Peles, and Cody J. Balos @ LLNL
 * -----------------------------------------------------------------
 * SUNDIALS Copyright Start
 * Copyright (c) 2002-2023, Lawrence Livermore National Security
 * and Southern Methodist University.
 * All rights reserved.
 *
 * See the top-level LICENSE and NOTICE files for details.
 *
 * SPDX-License-Identifier: BSD-3-Clause
 * SUNDIALS Copyright End
 * -----------------------------------------------------------------
 * This is the implementation file for a CUDA implementation
 * of the NVECTOR package.
 * -----------------------------------------------------------------*/

#include <cmath>
#include <cstdio>
#include <cstdlib>
#include <iostream>
#include <limits>
#include <nvector/nvector_cuda.h>

#include "VectorArrayKernels.cuh"
#include "VectorKernels.cuh"
#include "sundials_cuda.h"
#include "sundials_debug.h"

#define ZERO SUN_RCONST(0.0)
#define HALF SUN_RCONST(0.5)

using namespace sundials;
using namespace sundials::cuda;
using namespace sundials::cuda::impl;

/*
 * Private function definitions
 */

// Allocate vector data
static int AllocateData(N_Vector v);

// Reduction buffer functions
static int InitializeDeviceCounter(N_Vector v);
static int FreeDeviceCounter(N_Vector v);
static int InitializeReductionBuffer(N_Vector v, sunrealtype value, size_t n = 1);
static void FreeReductionBuffer(N_Vector v);
static int CopyReductionBufferFromDevice(N_Vector v, size_t n = 1);

// Fused operation buffer functions
static int FusedBuffer_Init(N_Vector v, int nreal, int nptr);
static int FusedBuffer_CopyRealArray(N_Vector v, sunrealtype* r_data, int nval,
                                     sunrealtype** shortcut);
static int FusedBuffer_CopyPtrArray1D(N_Vector v, N_Vector* X, int nvec,
                                      sunrealtype*** shortcut);
static int FusedBuffer_CopyPtrArray2D(N_Vector v, N_Vector** X, int nvec,
                                      int nsum, sunrealtype*** shortcut);
static int FusedBuffer_CopyToDevice(N_Vector v);
static int FusedBuffer_Free(N_Vector v);

// Kernel launch parameters
static int GetKernelParameters(N_Vector v, sunbooleantype reduction,
                               size_t& grid, size_t& block, size_t& shMemSize,
                               cudaStream_t& stream, size_t n = 0);
static int GetKernelParameters(N_Vector v, sunbooleantype reduction,
                               size_t& grid, size_t& block, size_t& shMemSize,
                               cudaStream_t& stream, bool& atomic, size_t n = 0);
static void PostKernelLaunch();

/*
 * Macro definitions
 */

// Macros to access vector content
#define NVEC_CUDA_CONTENT(x) ((N_VectorContent_Cuda)(x->content))
#define NVEC_CUDA_MEMSIZE(x) \
  (NVEC_CUDA_CONTENT(x)->length * sizeof(sunrealtype))
#define NVEC_CUDA_MEMHELP(x) (NVEC_CUDA_CONTENT(x)->mem_helper)
#define NVEC_CUDA_HDATAp(x)  ((sunrealtype*)NVEC_CUDA_CONTENT(x)->host_data->ptr)
#define NVEC_CUDA_DDATAp(x) \
  ((sunrealtype*)NVEC_CUDA_CONTENT(x)->device_data->ptr)
#define NVEC_CUDA_STREAM(x) (NVEC_CUDA_CONTENT(x)->stream_exec_policy->stream())

// Macros to access vector private content
#define NVEC_CUDA_PRIVATE(x) \
  ((N_PrivateVectorContent_Cuda)(NVEC_CUDA_CONTENT(x)->priv))
#define NVEC_CUDA_HBUFFERp(x) \
  ((sunrealtype*)NVEC_CUDA_PRIVATE(x)->reduce_buffer_host->ptr)
#define NVEC_CUDA_DBUFFERp(x) \
  ((sunrealtype*)NVEC_CUDA_PRIVATE(x)->reduce_buffer_dev->ptr)
#define NVEC_CUDA_DCOUNTERp(x) \
  ((unsigned int*)NVEC_CUDA_PRIVATE(x)->device_counter->ptr)

/*
 * Private structure definition
 */

struct _N_PrivateVectorContent_Cuda
{
  sunbooleantype use_managed_mem; /* do data pointers use managed memory */

  // reduction workspace
  SUNMemory device_counter; // device memory for a counter (used in LDS reductions)
  SUNMemory reduce_buffer_dev;  // device memory for reductions
  SUNMemory reduce_buffer_host; // host memory for reductions
  size_t reduce_buffer_bytes;   // current size of reduction buffers

  // fused op workspace
  SUNMemory fused_buffer_dev;  // device memory for fused ops
  SUNMemory fused_buffer_host; // host memory for fused ops
  size_t fused_buffer_bytes;   // current size of the buffers
  size_t fused_buffer_offset;  // current offset into the buffer
};

typedef struct _N_PrivateVectorContent_Cuda* N_PrivateVectorContent_Cuda;

/* Default policies to clone */
ThreadDirectExecPolicy DEFAULT_STREAMING_EXECPOLICY(256);
BlockReduceAtomicExecPolicy DEFAULT_REDUCTION_EXECPOLICY(256);

extern "C" {

N_Vector N_VNewEmpty_Cuda(SUNContext sunctx)
{
  N_Vector v;

  /* Create vector */
  v = NULL;
  v = N_VNewEmpty(sunctx);
  if (v == NULL) { return (NULL); }

  /* Attach operations */

  /* constructors, destructors, and utility operations */
  v->ops->nvgetvectorid           = N_VGetVectorID_Cuda;
  v->ops->nvclone                 = N_VClone_Cuda;
  v->ops->nvcloneempty            = N_VCloneEmpty_Cuda;
  v->ops->nvdestroy               = N_VDestroy_Cuda;
  v->ops->nvspace                 = N_VSpace_Cuda;
  v->ops->nvgetlength             = N_VGetLength_Cuda;
  v->ops->nvgetarraypointer       = N_VGetHostArrayPointer_Cuda;
  v->ops->nvgetdevicearraypointer = N_VGetDeviceArrayPointer_Cuda;
  v->ops->nvsetarraypointer       = N_VSetHostArrayPointer_Cuda;

  /* standard vector operations */
  v->ops->nvlinearsum    = N_VLinearSum_Cuda;
  v->ops->nvconst        = N_VConst_Cuda;
  v->ops->nvprod         = N_VProd_Cuda;
  v->ops->nvdiv          = N_VDiv_Cuda;
  v->ops->nvscale        = N_VScale_Cuda;
  v->ops->nvabs          = N_VAbs_Cuda;
  v->ops->nvinv          = N_VInv_Cuda;
  v->ops->nvaddconst     = N_VAddConst_Cuda;
  v->ops->nvdotprod      = N_VDotProd_Cuda;
  v->ops->nvmaxnorm      = N_VMaxNorm_Cuda;
  v->ops->nvmin          = N_VMin_Cuda;
  v->ops->nvl1norm       = N_VL1Norm_Cuda;
  v->ops->nvinvtest      = N_VInvTest_Cuda;
  v->ops->nvconstrmask   = N_VConstrMask_Cuda;
  v->ops->nvminquotient  = N_VMinQuotient_Cuda;
  v->ops->nvwrmsnormmask = N_VWrmsNormMask_Cuda;
  v->ops->nvwrmsnorm     = N_VWrmsNorm_Cuda;
  v->ops->nvwl2norm      = N_VWL2Norm_Cuda;
  v->ops->nvcompare      = N_VCompare_Cuda;

  /* fused and vector array operations are disabled (NULL) by default */

  /* local reduction operations */
  v->ops->nvdotprodlocal     = N_VDotProd_Cuda;
  v->ops->nvmaxnormlocal     = N_VMaxNorm_Cuda;
  v->ops->nvminlocal         = N_VMin_Cuda;
  v->ops->nvl1normlocal      = N_VL1Norm_Cuda;
  v->ops->nvinvtestlocal     = N_VInvTest_Cuda;
  v->ops->nvconstrmasklocal  = N_VConstrMask_Cuda;
  v->ops->nvminquotientlocal = N_VMinQuotient_Cuda;
  v->ops->nvwsqrsumlocal     = N_VWSqrSumLocal_Cuda;
  v->ops->nvwsqrsummasklocal = N_VWSqrSumMaskLocal_Cuda;

  /* single buffer reduction operations */
  v->ops->nvdotprodmultilocal = N_VDotProdMulti_Cuda;

  /* XBraid interface operations */
  v->ops->nvbufsize   = N_VBufSize_Cuda;
  v->ops->nvbufpack   = N_VBufPack_Cuda;
  v->ops->nvbufunpack = N_VBufUnpack_Cuda;

  /* print operation for debugging */
  v->ops->nvprint     = N_VPrint_Cuda;
  v->ops->nvprintfile = N_VPrintFile_Cuda;

  /* Create content */

  v->content = (N_VectorContent_Cuda)malloc(sizeof(_N_VectorContent_Cuda));
  if (v->content == NULL)
  {
    N_VDestroy(v);
    return (NULL);
  }

  NVEC_CUDA_CONTENT(v)->priv = malloc(sizeof(_N_PrivateVectorContent_Cuda));
  if (NVEC_CUDA_CONTENT(v)->priv == NULL)
  {
    N_VDestroy(v);
    return (NULL);
  }

  // Initialize content
  NVEC_CUDA_CONTENT(v)->length             = 0;
  NVEC_CUDA_CONTENT(v)->host_data          = NULL;
  NVEC_CUDA_CONTENT(v)->device_data        = NULL;
  NVEC_CUDA_CONTENT(v)->stream_exec_policy = NULL;
  NVEC_CUDA_CONTENT(v)->reduce_exec_policy = NULL;
  NVEC_CUDA_CONTENT(v)->mem_helper         = NULL;
  NVEC_CUDA_CONTENT(v)->own_helper         = SUNFALSE;

  // Initialize private content
  NVEC_CUDA_PRIVATE(v)->use_managed_mem     = SUNFALSE;
  NVEC_CUDA_PRIVATE(v)->device_counter      = NULL;
  NVEC_CUDA_PRIVATE(v)->reduce_buffer_dev   = NULL;
  NVEC_CUDA_PRIVATE(v)->reduce_buffer_host  = NULL;
  NVEC_CUDA_PRIVATE(v)->reduce_buffer_bytes = 0;
  NVEC_CUDA_PRIVATE(v)->fused_buffer_dev    = NULL;
  NVEC_CUDA_PRIVATE(v)->fused_buffer_host   = NULL;
  NVEC_CUDA_PRIVATE(v)->fused_buffer_bytes  = 0;
  NVEC_CUDA_PRIVATE(v)->fused_buffer_offset = 0;

  return (v);
}

N_Vector N_VNew_Cuda(sunindextype length, SUNContext sunctx)
{
  N_Vector v;

  v = NULL;
  v = N_VNewEmpty_Cuda(sunctx);
  if (v == NULL) { return (NULL); }

  NVEC_CUDA_CONTENT(v)->length     = length;
  NVEC_CUDA_CONTENT(v)->mem_helper = SUNMemoryHelper_Cuda(sunctx);
  NVEC_CUDA_CONTENT(v)->stream_exec_policy = DEFAULT_STREAMING_EXECPOLICY.clone();
  NVEC_CUDA_CONTENT(v)->reduce_exec_policy = DEFAULT_REDUCTION_EXECPOLICY.clone();
  NVEC_CUDA_CONTENT(v)->own_helper      = SUNTRUE;
  NVEC_CUDA_PRIVATE(v)->use_managed_mem = SUNFALSE;

  if (NVEC_CUDA_MEMHELP(v) == NULL)
  {
    SUNDIALS_DEBUG_PRINT("ERROR in N_VNew_Cuda: memory helper is NULL\n");
    N_VDestroy(v);
    return (NULL);
  }

  if (AllocateData(v))
  {
    SUNDIALS_DEBUG_PRINT(
      "ERROR in N_VNew_Cuda: AllocateData returned nonzero\n");
    N_VDestroy(v);
    return (NULL);
  }

  return (v);
}

N_Vector N_VNewWithMemHelp_Cuda(sunindextype length,
                                sunbooleantype use_managed_mem,
                                SUNMemoryHelper helper, SUNContext sunctx)
{
  N_Vector v;

  if (helper == NULL)
  {
    SUNDIALS_DEBUG_PRINT("ERROR in N_VNewWithMemHelp_Cuda: helper is NULL\n");
    return (NULL);
  }

  if (!SUNMemoryHelper_ImplementsRequiredOps(helper))
  {
    SUNDIALS_DEBUG_PRINT("ERROR in N_VNewWithMemHelp_Cuda: helper doesn't "
                         "implement all required ops\n");
    return (NULL);
  }

  v = NULL;
  v = N_VNewEmpty_Cuda(sunctx);
  if (v == NULL) { return (NULL); }

  NVEC_CUDA_CONTENT(v)->length     = length;
  NVEC_CUDA_CONTENT(v)->mem_helper = helper;
  NVEC_CUDA_CONTENT(v)->stream_exec_policy = DEFAULT_STREAMING_EXECPOLICY.clone();
  NVEC_CUDA_CONTENT(v)->reduce_exec_policy = DEFAULT_REDUCTION_EXECPOLICY.clone();
  NVEC_CUDA_CONTENT(v)->own_helper      = SUNFALSE;
  NVEC_CUDA_PRIVATE(v)->use_managed_mem = use_managed_mem;

  if (AllocateData(v))
  {
    SUNDIALS_DEBUG_PRINT(
      "ERROR in N_VNewWithMemHelp_Cuda: AllocateData returned nonzero\n");
    N_VDestroy(v);
    return (NULL);
  }

  return (v);
}

N_Vector N_VNewManaged_Cuda(sunindextype length, SUNContext sunctx)
{
  N_Vector v;

  v = NULL;
  v = N_VNewEmpty_Cuda(sunctx);
  if (v == NULL) { return (NULL); }

  NVEC_CUDA_CONTENT(v)->length = length;
  NVEC_CUDA_CONTENT(v)->stream_exec_policy = DEFAULT_STREAMING_EXECPOLICY.clone();
  NVEC_CUDA_CONTENT(v)->reduce_exec_policy = DEFAULT_REDUCTION_EXECPOLICY.clone();
  NVEC_CUDA_CONTENT(v)->mem_helper      = SUNMemoryHelper_Cuda(sunctx);
  NVEC_CUDA_CONTENT(v)->own_helper      = SUNTRUE;
  NVEC_CUDA_PRIVATE(v)->use_managed_mem = SUNTRUE;

  if (NVEC_CUDA_MEMHELP(v) == NULL)
  {
    SUNDIALS_DEBUG_PRINT(
      "ERROR in N_VNewManaged_Cuda: memory helper is NULL\n");
    N_VDestroy(v);
    return (NULL);
  }

  if (AllocateData(v))
  {
    SUNDIALS_DEBUG_PRINT(
      "ERROR in N_VNewManaged_Cuda: AllocateData returned nonzero\n");
    N_VDestroy(v);
    return (NULL);
  }

  return (v);
}

N_Vector N_VMake_Cuda(sunindextype length, sunrealtype* h_vdata,
                      sunrealtype* d_vdata, SUNContext sunctx)
{
  N_Vector v;

  if (h_vdata == NULL || d_vdata == NULL) { return (NULL); }

  v = NULL;
  v = N_VNewEmpty_Cuda(sunctx);
<<<<<<< HEAD
  if (v == NULL) { return (NULL); }

  NVEC_CUDA_CONTENT(v)->length     = length;
  NVEC_CUDA_CONTENT(v)->mem_helper = SUNMemoryHelper_Cuda(sunctx);
  NVEC_CUDA_CONTENT(v)->host_data =
    SUNMemoryHelper_Wrap(NVEC_CUDA_MEMHELP(v), h_vdata, SUNMEMTYPE_HOST);
  NVEC_CUDA_CONTENT(v)->device_data =
    SUNMemoryHelper_Wrap(NVEC_CUDA_MEMHELP(v), d_vdata, SUNMEMTYPE_DEVICE);
  NVEC_CUDA_CONTENT(v)->stream_exec_policy = DEFAULT_STREAMING_EXECPOLICY.clone();
  NVEC_CUDA_CONTENT(v)->reduce_exec_policy = DEFAULT_REDUCTION_EXECPOLICY.clone();
  NVEC_CUDA_CONTENT(v)->own_helper      = SUNTRUE;
  NVEC_CUDA_PRIVATE(v)->use_managed_mem = SUNFALSE;
=======
  if (v == NULL) return(NULL);

  NVEC_CUDA_CONTENT(v)->length             = length;
  NVEC_CUDA_CONTENT(v)->mem_helper         = SUNMemoryHelper_Cuda(sunctx);
  NVEC_CUDA_CONTENT(v)->host_data          = SUNMemoryHelper_Wrap(NVEC_CUDA_MEMHELP(v), h_vdata, SUNMEMTYPE_HOST);
  NVEC_CUDA_CONTENT(v)->device_data        = SUNMemoryHelper_Wrap(NVEC_CUDA_MEMHELP(v), d_vdata, SUNMEMTYPE_DEVICE);
  NVEC_CUDA_CONTENT(v)->stream_exec_policy = DEFAULT_STREAMING_EXECPOLICY.clone();
  NVEC_CUDA_CONTENT(v)->reduce_exec_policy = DEFAULT_REDUCTION_EXECPOLICY.clone();
  NVEC_CUDA_CONTENT(v)->own_helper         = SUNTRUE;
  NVEC_CUDA_PRIVATE(v)->use_managed_mem    = SUNFALSE;
>>>>>>> 64540950

  if (NVEC_CUDA_MEMHELP(v) == NULL)
  {
    SUNDIALS_DEBUG_PRINT("ERROR in N_VMake_Cuda: memory helper is NULL\n");
    N_VDestroy(v);
    return (NULL);
  }

  if (NVEC_CUDA_CONTENT(v)->device_data == NULL ||
      NVEC_CUDA_CONTENT(v)->host_data == NULL)
  {
    SUNDIALS_DEBUG_PRINT(
      "ERROR in N_VMake_Cuda: SUNMemoryHelper_Wrap returned NULL\n");
    N_VDestroy(v);
    return (NULL);
  }

  return (v);
}

N_Vector N_VMakeManaged_Cuda(sunindextype length, sunrealtype* vdata,
                             SUNContext sunctx)
{
  N_Vector v;

  if (vdata == NULL) { return (NULL); }

  v = NULL;
  v = N_VNewEmpty_Cuda(sunctx);
<<<<<<< HEAD
  if (v == NULL) { return (NULL); }

  NVEC_CUDA_CONTENT(v)->length     = length;
  NVEC_CUDA_CONTENT(v)->mem_helper = SUNMemoryHelper_Cuda(sunctx);
  NVEC_CUDA_CONTENT(v)->host_data  = SUNMemoryHelper_Wrap(NVEC_CUDA_MEMHELP(v),
                                                          vdata, SUNMEMTYPE_UVM);
  NVEC_CUDA_CONTENT(v)->device_data =
    SUNMemoryHelper_Alias(NVEC_CUDA_MEMHELP(v), NVEC_CUDA_CONTENT(v)->host_data);
  NVEC_CUDA_CONTENT(v)->stream_exec_policy = DEFAULT_STREAMING_EXECPOLICY.clone();
  NVEC_CUDA_CONTENT(v)->reduce_exec_policy = DEFAULT_REDUCTION_EXECPOLICY.clone();
  NVEC_CUDA_CONTENT(v)->own_helper      = SUNTRUE;
  NVEC_CUDA_PRIVATE(v)->use_managed_mem = SUNTRUE;
=======
  if (v == NULL) return(NULL);

  NVEC_CUDA_CONTENT(v)->length             = length;
  NVEC_CUDA_CONTENT(v)->mem_helper         = SUNMemoryHelper_Cuda(sunctx);
  NVEC_CUDA_CONTENT(v)->host_data          = SUNMemoryHelper_Wrap(NVEC_CUDA_MEMHELP(v), vdata, SUNMEMTYPE_UVM);
  NVEC_CUDA_CONTENT(v)->device_data        = SUNMemoryHelper_Alias(NVEC_CUDA_MEMHELP(v), NVEC_CUDA_CONTENT(v)->host_data);
  NVEC_CUDA_CONTENT(v)->stream_exec_policy = DEFAULT_STREAMING_EXECPOLICY.clone();
  NVEC_CUDA_CONTENT(v)->reduce_exec_policy = DEFAULT_REDUCTION_EXECPOLICY.clone();
  NVEC_CUDA_CONTENT(v)->own_helper         = SUNTRUE;
  NVEC_CUDA_PRIVATE(v)->use_managed_mem    = SUNTRUE;
>>>>>>> 64540950

  if (NVEC_CUDA_MEMHELP(v) == NULL)
  {
    SUNDIALS_DEBUG_PRINT(
      "ERROR in N_VMakeManaged_Cuda: memory helper is NULL\n");
    N_VDestroy(v);
    return (NULL);
  }

  if (NVEC_CUDA_CONTENT(v)->device_data == NULL ||
      NVEC_CUDA_CONTENT(v)->host_data == NULL)
  {
    SUNDIALS_DEBUG_PRINT(
      "ERROR in N_VMakeManaged_Cuda: SUNMemoryHelper_Wrap returned NULL\n");
    N_VDestroy(v);
    return (NULL);
  }

  return (v);
}

/* ----------------------------------------------------------------------------
 * Set pointer to the raw host data. Does not free the existing pointer.
 */

void N_VSetHostArrayPointer_Cuda(sunrealtype* h_vdata, N_Vector v)
{
  if (N_VIsManagedMemory_Cuda(v))
  {
    if (NVEC_CUDA_CONTENT(v)->host_data)
    {
      NVEC_CUDA_CONTENT(v)->host_data->ptr   = (void*)h_vdata;
      NVEC_CUDA_CONTENT(v)->device_data->ptr = (void*)h_vdata;
    }
    else
    {
<<<<<<< HEAD
      NVEC_CUDA_CONTENT(v)->host_data =
        SUNMemoryHelper_Wrap(NVEC_CUDA_MEMHELP(v), (void*)h_vdata,
                             SUNMEMTYPE_UVM);
      NVEC_CUDA_CONTENT(v)->device_data =
        SUNMemoryHelper_Alias(NVEC_CUDA_MEMHELP(v),
                              NVEC_CUDA_CONTENT(v)->host_data);
=======
      NVEC_CUDA_CONTENT(v)->host_data = SUNMemoryHelper_Wrap(NVEC_CUDA_MEMHELP(v), (void*) h_vdata, SUNMEMTYPE_UVM);
      NVEC_CUDA_CONTENT(v)->device_data = SUNMemoryHelper_Alias(NVEC_CUDA_MEMHELP(v), NVEC_CUDA_CONTENT(v)->host_data);
>>>>>>> 64540950
    }
  }
  else
  {
    if (NVEC_CUDA_CONTENT(v)->host_data)
    {
      NVEC_CUDA_CONTENT(v)->host_data->ptr = (void*)h_vdata;
    }
    else
    {
<<<<<<< HEAD
      NVEC_CUDA_CONTENT(v)->host_data =
        SUNMemoryHelper_Wrap(NVEC_CUDA_MEMHELP(v), (void*)h_vdata,
                             SUNMEMTYPE_HOST);
=======
      NVEC_CUDA_CONTENT(v)->host_data = SUNMemoryHelper_Wrap(NVEC_CUDA_MEMHELP(v), (void*) h_vdata, SUNMEMTYPE_HOST);
>>>>>>> 64540950
    }
  }
}

/* ----------------------------------------------------------------------------
 * Set pointer to the raw device data
 */

void N_VSetDeviceArrayPointer_Cuda(sunrealtype* d_vdata, N_Vector v)
{
  if (N_VIsManagedMemory_Cuda(v))
  {
    if (NVEC_CUDA_CONTENT(v)->device_data)
    {
      NVEC_CUDA_CONTENT(v)->device_data->ptr = (void*)d_vdata;
      NVEC_CUDA_CONTENT(v)->host_data->ptr   = (void*)d_vdata;
    }
    else
    {
<<<<<<< HEAD
      NVEC_CUDA_CONTENT(v)->device_data =
        SUNMemoryHelper_Wrap(NVEC_CUDA_MEMHELP(v), (void*)d_vdata,
                             SUNMEMTYPE_UVM);
      NVEC_CUDA_CONTENT(v)->host_data =
        SUNMemoryHelper_Alias(NVEC_CUDA_MEMHELP(v),
                              NVEC_CUDA_CONTENT(v)->device_data);
=======
      NVEC_CUDA_CONTENT(v)->device_data = SUNMemoryHelper_Wrap(NVEC_CUDA_MEMHELP(v), (void*) d_vdata, SUNMEMTYPE_UVM);
      NVEC_CUDA_CONTENT(v)->host_data = SUNMemoryHelper_Alias(NVEC_CUDA_MEMHELP(v), NVEC_CUDA_CONTENT(v)->device_data);
>>>>>>> 64540950
    }
  }
  else
  {
    if (NVEC_CUDA_CONTENT(v)->device_data)
    {
      NVEC_CUDA_CONTENT(v)->device_data->ptr = (void*)d_vdata;
    }
    else
    {
<<<<<<< HEAD
      NVEC_CUDA_CONTENT(v)->device_data =
        SUNMemoryHelper_Wrap(NVEC_CUDA_MEMHELP(v), (void*)d_vdata,
                             SUNMEMTYPE_DEVICE);
=======
      NVEC_CUDA_CONTENT(v)->device_data = SUNMemoryHelper_Wrap(NVEC_CUDA_MEMHELP(v), (void*) d_vdata, SUNMEMTYPE_DEVICE);
>>>>>>> 64540950
    }
  }
}

/* ----------------------------------------------------------------------------
 * Return a flag indicating if the memory for the vector data is managed
 */

sunbooleantype N_VIsManagedMemory_Cuda(N_Vector x)
{
  return NVEC_CUDA_PRIVATE(x)->use_managed_mem;
}

int N_VSetKernelExecPolicy_Cuda(N_Vector x, SUNCudaExecPolicy* stream_exec_policy,
                                SUNCudaExecPolicy* reduce_exec_policy)
{
  if (x == NULL) { return (-1); }

  /* Delete the old policies */
  delete NVEC_CUDA_CONTENT(x)->stream_exec_policy;
  delete NVEC_CUDA_CONTENT(x)->reduce_exec_policy;

  /* Reset the policy if it is null */

  if (stream_exec_policy == NULL)
  {
    NVEC_CUDA_CONTENT(x)->stream_exec_policy =
      DEFAULT_STREAMING_EXECPOLICY.clone();
  }
  else
  {
    NVEC_CUDA_CONTENT(x)->stream_exec_policy = stream_exec_policy->clone();
  }

  if (reduce_exec_policy == NULL)
  {
    NVEC_CUDA_CONTENT(x)->reduce_exec_policy =
      DEFAULT_REDUCTION_EXECPOLICY.clone();
  }
  else
  {
    NVEC_CUDA_CONTENT(x)->reduce_exec_policy = reduce_exec_policy->clone();
  }

  return (0);
}

/* ----------------------------------------------------------------------------
 * Copy vector data to the device
 */

void N_VCopyToDevice_Cuda(N_Vector x)
{
  int copy_fail;

  copy_fail = SUNMemoryHelper_CopyAsync(NVEC_CUDA_MEMHELP(x),
                                        NVEC_CUDA_CONTENT(x)->device_data,
                                        NVEC_CUDA_CONTENT(x)->host_data,
                                        NVEC_CUDA_MEMSIZE(x),
                                        (void*)NVEC_CUDA_STREAM(x));

  if (copy_fail)
  {
    SUNDIALS_DEBUG_PRINT("ERROR in N_VCopyToDevice_Cuda: "
                         "SUNMemoryHelper_CopyAsync returned nonzero\n");
  }

  /* we synchronize with respect to the host, but only in this stream */
  SUNDIALS_CUDA_VERIFY(cudaStreamSynchronize(*NVEC_CUDA_STREAM(x)));
}

/* ----------------------------------------------------------------------------
 * Copy vector data from the device to the host
 */

void N_VCopyFromDevice_Cuda(N_Vector x)
{
  int copy_fail;

  copy_fail = SUNMemoryHelper_CopyAsync(NVEC_CUDA_MEMHELP(x),
                                        NVEC_CUDA_CONTENT(x)->host_data,
                                        NVEC_CUDA_CONTENT(x)->device_data,
                                        NVEC_CUDA_MEMSIZE(x),
                                        (void*)NVEC_CUDA_STREAM(x));

  if (copy_fail)
  {
    SUNDIALS_DEBUG_PRINT("ERROR in N_VCopyFromDevice_Cuda: "
                         "SUNMemoryHelper_CopyAsync returned nonzero\n");
  }

  /* we synchronize with respect to the host, but only in this stream */
  SUNDIALS_CUDA_VERIFY(cudaStreamSynchronize(*NVEC_CUDA_STREAM(x)));
}

/* ----------------------------------------------------------------------------
 * Function to print the a CUDA-based vector to stdout
 */

void N_VPrint_Cuda(N_Vector x) { N_VPrintFile_Cuda(x, stdout); }

/* ----------------------------------------------------------------------------
 * Function to print the a CUDA-based vector to outfile
 */

void N_VPrintFile_Cuda(N_Vector x, FILE* outfile)
{
  sunindextype i;

#ifdef SUNDIALS_DEBUG_PRINTVEC
  N_VCopyFromDevice_Cuda(x);
#endif

  for (i = 0; i < NVEC_CUDA_CONTENT(x)->length; i++)
  {
#if defined(SUNDIALS_EXTENDED_PRECISION)
    fprintf(outfile, "%35.32Le\n", NVEC_CUDA_HDATAp(x)[i]);
#elif defined(SUNDIALS_DOUBLE_PRECISION)
    fprintf(outfile, "%19.16e\n", NVEC_CUDA_HDATAp(x)[i]);
#else
    fprintf(outfile, "%11.8e\n", NVEC_CUDA_HDATAp(x)[i]);
#endif
  }
  fprintf(outfile, "\n");

  return;
}

/*
 * -----------------------------------------------------------------
 * implementation of vector operations
 * -----------------------------------------------------------------
 */

N_Vector N_VCloneEmpty_Cuda(N_Vector w)
{
  N_Vector v;

  if (w == NULL) { return (NULL); }

  /* Create vector */
  v = NULL;
  v = N_VNewEmpty_Cuda(w->sunctx);
  if (v == NULL) { return (NULL); }

  /* Attach operations */
  if (N_VCopyOps(w, v))
  {
    N_VDestroy(v);
    return (NULL);
  }

  /* Set content */
  NVEC_CUDA_CONTENT(v)->length          = NVEC_CUDA_CONTENT(w)->length;
  NVEC_CUDA_PRIVATE(v)->use_managed_mem = NVEC_CUDA_PRIVATE(w)->use_managed_mem;

  return (v);
}

N_Vector N_VClone_Cuda(N_Vector w)
{
  N_Vector v;

  v = NULL;
  v = N_VCloneEmpty_Cuda(w);
  if (v == NULL) { return (NULL); }

  NVEC_CUDA_MEMHELP(v) = SUNMemoryHelper_Clone(NVEC_CUDA_MEMHELP(w));
  NVEC_CUDA_CONTENT(v)->own_helper = SUNTRUE;
  NVEC_CUDA_CONTENT(v)->stream_exec_policy =
    NVEC_CUDA_CONTENT(w)->stream_exec_policy->clone();
  NVEC_CUDA_CONTENT(v)->reduce_exec_policy =
    NVEC_CUDA_CONTENT(w)->reduce_exec_policy->clone();

  if (NVEC_CUDA_MEMHELP(v) == NULL)
  {
    SUNDIALS_DEBUG_PRINT(
      "ERROR in N_VClone_Cuda: SUNMemoryHelper_Clone returned NULL\n");
    N_VDestroy(v);
    return (NULL);
  }

  if (AllocateData(v))
  {
    SUNDIALS_DEBUG_PRINT(
      "ERROR in N_VClone_Cuda: AllocateData returned nonzero\n");
    N_VDestroy(v);
    return (NULL);
  }

  return (v);
}

void N_VDestroy_Cuda(N_Vector v)
{
  N_VectorContent_Cuda vc;
  N_PrivateVectorContent_Cuda vcp;

  if (v == NULL) { return; }

  /* free ops structure */
  if (v->ops != NULL)
  {
    free(v->ops);
    v->ops = NULL;
  }

  /* extract content */
  vc = NVEC_CUDA_CONTENT(v);
  if (vc == NULL)
  {
    free(v);
    v = NULL;
    return;
  }

  /* free private content */
  vcp = (N_PrivateVectorContent_Cuda)vc->priv;
  if (vcp != NULL)
  {
    /* free items in private content */
    FreeDeviceCounter(v);
    FreeReductionBuffer(v);
    FusedBuffer_Free(v);
    free(vcp);
    vc->priv = NULL;
  }

  /* free items in content */
  if (NVEC_CUDA_MEMHELP(v))
  {
    SUNMemoryHelper_Dealloc(NVEC_CUDA_MEMHELP(v), vc->host_data,
                            (void*)NVEC_CUDA_STREAM(v));
    vc->host_data = NULL;
    SUNMemoryHelper_Dealloc(NVEC_CUDA_MEMHELP(v), vc->device_data,
                            (void*)NVEC_CUDA_STREAM(v));
    vc->device_data = NULL;
    if (vc->own_helper) { SUNMemoryHelper_Destroy(vc->mem_helper); }
    vc->mem_helper = NULL;
  }

  /* we can delete the exec policies now that we are done with the streams */
  delete vc->stream_exec_policy;
  delete vc->reduce_exec_policy;

  /* free content struct */
  free(vc);

  /* free vector */
  free(v);

  return;
}

void N_VSpace_Cuda(N_Vector X, sunindextype* lrw, sunindextype* liw)
{
  *lrw = NVEC_CUDA_CONTENT(X)->length;
  *liw = 2;
}

void N_VConst_Cuda(sunrealtype a, N_Vector X)
{
  size_t grid, block, shMemSize;
  cudaStream_t stream;

  if (GetKernelParameters(X, false, grid, block, shMemSize, stream))
  {
    SUNDIALS_DEBUG_PRINT(
      "ERROR in N_VConst_Cuda: GetKernelParameters returned nonzero\n");
  }

  setConstKernel<<<grid, block, shMemSize, stream>>>(a, NVEC_CUDA_DDATAp(X),
                                                     NVEC_CUDA_CONTENT(X)->length);
  PostKernelLaunch();
}

void N_VLinearSum_Cuda(sunrealtype a, N_Vector X, sunrealtype b, N_Vector Y,
                       N_Vector Z)
{
  size_t grid, block, shMemSize;
  cudaStream_t stream;

  if (GetKernelParameters(X, false, grid, block, shMemSize, stream))
  {
    SUNDIALS_DEBUG_PRINT(
      "ERROR in N_VLinearSum_Cuda: GetKernelParameters returned nonzero\n");
  }

  linearSumKernel<<<grid, block, shMemSize, stream>>>(a, NVEC_CUDA_DDATAp(X), b,
                                                      NVEC_CUDA_DDATAp(Y),
                                                      NVEC_CUDA_DDATAp(Z),
                                                      NVEC_CUDA_CONTENT(X)->length);
  PostKernelLaunch();
}

void N_VProd_Cuda(N_Vector X, N_Vector Y, N_Vector Z)
{
  size_t grid, block, shMemSize;
  cudaStream_t stream;

  if (GetKernelParameters(X, false, grid, block, shMemSize, stream))
  {
    SUNDIALS_DEBUG_PRINT(
      "ERROR in N_VProd_Cuda: GetKernelParameters returned nonzero\n");
  }

  prodKernel<<<grid, block, shMemSize, stream>>>(NVEC_CUDA_DDATAp(X),
                                                 NVEC_CUDA_DDATAp(Y),
                                                 NVEC_CUDA_DDATAp(Z),
                                                 NVEC_CUDA_CONTENT(X)->length);
  PostKernelLaunch();
}

void N_VDiv_Cuda(N_Vector X, N_Vector Y, N_Vector Z)
{
  size_t grid, block, shMemSize;
  cudaStream_t stream;

  if (GetKernelParameters(X, false, grid, block, shMemSize, stream))
  {
    SUNDIALS_DEBUG_PRINT(
      "ERROR in N_VDiv_Cuda: GetKernelParameters returned nonzero\n");
  }

  divKernel<<<grid, block, shMemSize, stream>>>(NVEC_CUDA_DDATAp(X),
                                                NVEC_CUDA_DDATAp(Y),
                                                NVEC_CUDA_DDATAp(Z),
                                                NVEC_CUDA_CONTENT(X)->length);
  PostKernelLaunch();
}

void N_VScale_Cuda(sunrealtype a, N_Vector X, N_Vector Z)
{
  size_t grid, block, shMemSize;
  cudaStream_t stream;

  if (GetKernelParameters(X, false, grid, block, shMemSize, stream))
  {
    SUNDIALS_DEBUG_PRINT(
      "ERROR in N_VScale_Cuda: GetKernelParameters returned nonzero\n");
  }

  scaleKernel<<<grid, block, shMemSize, stream>>>(a, NVEC_CUDA_DDATAp(X),
                                                  NVEC_CUDA_DDATAp(Z),
                                                  NVEC_CUDA_CONTENT(X)->length);
  PostKernelLaunch();
}

void N_VAbs_Cuda(N_Vector X, N_Vector Z)
{
  size_t grid, block, shMemSize;
  cudaStream_t stream;

  if (GetKernelParameters(X, false, grid, block, shMemSize, stream))
  {
    SUNDIALS_DEBUG_PRINT(
      "ERROR in N_VAbs_Cuda: GetKernelParameters returned nonzero\n");
  }

  absKernel<<<grid, block, shMemSize, stream>>>(NVEC_CUDA_DDATAp(X),
                                                NVEC_CUDA_DDATAp(Z),
                                                NVEC_CUDA_CONTENT(X)->length);
  PostKernelLaunch();
}

void N_VInv_Cuda(N_Vector X, N_Vector Z)
{
  size_t grid, block, shMemSize;
  cudaStream_t stream;

  if (GetKernelParameters(X, false, grid, block, shMemSize, stream))
  {
    SUNDIALS_DEBUG_PRINT(
      "ERROR in N_VInv_Cuda: GetKernelParameters returned nonzero\n");
  }

  invKernel<<<grid, block, shMemSize, stream>>>(NVEC_CUDA_DDATAp(X),
                                                NVEC_CUDA_DDATAp(Z),
                                                NVEC_CUDA_CONTENT(X)->length);
  PostKernelLaunch();
}

void N_VAddConst_Cuda(N_Vector X, sunrealtype b, N_Vector Z)
{
  size_t grid, block, shMemSize;
  cudaStream_t stream;

  if (GetKernelParameters(X, false, grid, block, shMemSize, stream))
  {
    SUNDIALS_DEBUG_PRINT(
      "ERROR in N_VAddConst_Cuda: GetKernelParameters returned nonzero\n");
  }

  addConstKernel<<<grid, block, shMemSize, stream>>>(b, NVEC_CUDA_DDATAp(X),
                                                     NVEC_CUDA_DDATAp(Z),
                                                     NVEC_CUDA_CONTENT(X)->length);
  PostKernelLaunch();
}

sunrealtype N_VDotProd_Cuda(N_Vector X, N_Vector Y)
{
  bool atomic;
  size_t grid, block, shMemSize;
  cudaStream_t stream;

  sunrealtype gpu_result = ZERO;

  if (GetKernelParameters(X, true, grid, block, shMemSize, stream, atomic))
  {
    SUNDIALS_DEBUG_PRINT(
      "ERROR in N_VDotProd_Cuda: GetKernelParameters returned nonzero\n");
  }

  // When using atomic reductions, we only need one output value
  const size_t buffer_size = atomic ? 1 : grid;
  if (InitializeReductionBuffer(X, gpu_result, buffer_size))
  {
    SUNDIALS_DEBUG_PRINT(
      "ERROR in N_VDotProd_Cuda: InitializeReductionBuffer returned nonzero\n");
  }

  if (atomic)
  {
    dotProdKernel<sunrealtype, sunindextype, GridReducerAtomic>
      <<<grid, block, shMemSize, stream>>>(NVEC_CUDA_DDATAp(X),
                                           NVEC_CUDA_DDATAp(Y),
                                           NVEC_CUDA_DBUFFERp(X),
                                           NVEC_CUDA_CONTENT(X)->length, nullptr);
  }
  else
  {
    dotProdKernel<sunrealtype, sunindextype, GridReducerLDS>
      <<<grid, block, shMemSize, stream>>>(NVEC_CUDA_DDATAp(X),
                                           NVEC_CUDA_DDATAp(Y),
                                           NVEC_CUDA_DBUFFERp(X),
                                           NVEC_CUDA_CONTENT(X)->length,
                                           NVEC_CUDA_DCOUNTERp(X));
  }
  PostKernelLaunch();

  // Get result from the GPU
  CopyReductionBufferFromDevice(X);
  gpu_result = NVEC_CUDA_HBUFFERp(X)[0];

  return gpu_result;
}

sunrealtype N_VMaxNorm_Cuda(N_Vector X)
{
  bool atomic;
  size_t grid, block, shMemSize;
  cudaStream_t stream;

  sunrealtype gpu_result = ZERO;

  if (GetKernelParameters(X, true, grid, block, shMemSize, stream, atomic))
  {
    SUNDIALS_DEBUG_PRINT(
      "ERROR in N_VMaxNorm_Cuda: GetKernelParameters returned nonzero\n");
  }

  // When using atomic reductions, we only need one output value
  const size_t buffer_size = atomic ? 1 : grid;
  if (InitializeReductionBuffer(X, gpu_result, buffer_size))
  {
    SUNDIALS_DEBUG_PRINT(
      "ERROR in N_VMaxNorm_Cuda: InitializeReductionBuffer returned nonzero\n");
  }

  if (atomic)
  {
    maxNormKernel<sunrealtype, sunindextype, GridReducerAtomic>
      <<<grid, block, shMemSize, stream>>>(NVEC_CUDA_DDATAp(X),
                                           NVEC_CUDA_DBUFFERp(X),
                                           NVEC_CUDA_CONTENT(X)->length, nullptr);
  }
  else
  {
    maxNormKernel<sunrealtype, sunindextype, GridReducerLDS>
      <<<grid, block, shMemSize, stream>>>(NVEC_CUDA_DDATAp(X),
                                           NVEC_CUDA_DBUFFERp(X),
                                           NVEC_CUDA_CONTENT(X)->length,
                                           NVEC_CUDA_DCOUNTERp(X));
  }

  PostKernelLaunch();

  // Finish reduction on CPU if there are less than two blocks of data left.
  CopyReductionBufferFromDevice(X);
  gpu_result = NVEC_CUDA_HBUFFERp(X)[0];

  return gpu_result;
}

sunrealtype N_VWSqrSumLocal_Cuda(N_Vector X, N_Vector W)
{
  bool atomic;
  size_t grid, block, shMemSize;
  cudaStream_t stream;

  sunrealtype gpu_result = ZERO;

  if (GetKernelParameters(X, true, grid, block, shMemSize, stream, atomic))
  {
    SUNDIALS_DEBUG_PRINT(
      "ERROR in N_VWSqrSumLocal_Cuda: GetKernelParameters returned nonzero\n");
  }

  const size_t buffer_size = atomic ? 1 : grid;
  if (InitializeReductionBuffer(X, gpu_result, buffer_size))
  {
    SUNDIALS_DEBUG_PRINT("ERROR in N_VWSqrSumLocal_Cuda: "
                         "InitializeReductionBuffer returned nonzero\n");
  }

  if (atomic)
  {
    wL2NormSquareKernel<sunrealtype, sunindextype, GridReducerAtomic>
      <<<grid, block, shMemSize, stream>>>(NVEC_CUDA_DDATAp(X),
                                           NVEC_CUDA_DDATAp(W),
                                           NVEC_CUDA_DBUFFERp(X),
                                           NVEC_CUDA_CONTENT(X)->length, nullptr);
  }
  else
  {
    wL2NormSquareKernel<sunrealtype, sunindextype, GridReducerLDS>
      <<<grid, block, shMemSize, stream>>>(NVEC_CUDA_DDATAp(X),
                                           NVEC_CUDA_DDATAp(W),
                                           NVEC_CUDA_DBUFFERp(X),
                                           NVEC_CUDA_CONTENT(X)->length,
                                           NVEC_CUDA_DCOUNTERp(X));
  }

  PostKernelLaunch();

  // Get result from the GPU
  CopyReductionBufferFromDevice(X);
  gpu_result = NVEC_CUDA_HBUFFERp(X)[0];

  return gpu_result;
}

sunrealtype N_VWrmsNorm_Cuda(N_Vector X, N_Vector W)
{
  const sunrealtype sum = N_VWSqrSumLocal_Cuda(X, W);
  return std::sqrt(sum / NVEC_CUDA_CONTENT(X)->length);
}

sunrealtype N_VWSqrSumMaskLocal_Cuda(N_Vector X, N_Vector W, N_Vector Id)
{
  bool atomic;
  size_t grid, block, shMemSize;
  cudaStream_t stream;

  sunrealtype gpu_result = ZERO;

  if (GetKernelParameters(X, true, grid, block, shMemSize, stream, atomic))
  {
    SUNDIALS_DEBUG_PRINT("ERROR in N_VWSqrSumMaskLocal_Cuda: "
                         "GetKernelParameters returned nonzero\n");
  }

  const size_t buffer_size = atomic ? 1 : grid;
  if (InitializeReductionBuffer(X, gpu_result, buffer_size))
  {
    SUNDIALS_DEBUG_PRINT("ERROR in N_VWSqrSumMaskLocal_Cuda: "
                         "InitializeReductionBuffer returned nonzero\n");
  }

  if (atomic)
  {
    wL2NormSquareMaskKernel<sunrealtype, sunindextype, GridReducerAtomic>
      <<<grid, block, shMemSize, stream>>>(NVEC_CUDA_DDATAp(X),
                                           NVEC_CUDA_DDATAp(W),
                                           NVEC_CUDA_DDATAp(Id),
                                           NVEC_CUDA_DBUFFERp(X),
                                           NVEC_CUDA_CONTENT(X)->length, nullptr);
  }
  else
  {
    wL2NormSquareMaskKernel<sunrealtype, sunindextype, GridReducerLDS>
      <<<grid, block, shMemSize, stream>>>(NVEC_CUDA_DDATAp(X),
                                           NVEC_CUDA_DDATAp(W),
                                           NVEC_CUDA_DDATAp(Id),
                                           NVEC_CUDA_DBUFFERp(X),
                                           NVEC_CUDA_CONTENT(X)->length,
                                           NVEC_CUDA_DCOUNTERp(X));
  }

  PostKernelLaunch();

  // Get result from the GPU
  CopyReductionBufferFromDevice(X);
  gpu_result = NVEC_CUDA_HBUFFERp(X)[0];

  return gpu_result;
}

sunrealtype N_VWrmsNormMask_Cuda(N_Vector X, N_Vector W, N_Vector Id)
{
  const sunrealtype sum = N_VWSqrSumMaskLocal_Cuda(X, W, Id);
  return std::sqrt(sum / NVEC_CUDA_CONTENT(X)->length);
}

sunrealtype N_VMin_Cuda(N_Vector X)
{
  bool atomic;
  size_t grid, block, shMemSize;
  cudaStream_t stream;

  sunrealtype gpu_result = std::numeric_limits<sunrealtype>::max();

  if (GetKernelParameters(X, true, grid, block, shMemSize, stream, atomic))
  {
    SUNDIALS_DEBUG_PRINT(
      "ERROR in N_VMin_Cuda: GetKernelParameters returned nonzero\n");
  }

  const size_t buffer_size = atomic ? 1 : grid;
  if (InitializeReductionBuffer(X, gpu_result, buffer_size))
  {
    SUNDIALS_DEBUG_PRINT(
      "ERROR in N_VMin_Cuda: InitializeReductionBuffer returned nonzero\n");
  }

  if (atomic)
  {
    findMinKernel<sunrealtype, sunindextype, GridReducerAtomic>
      <<<grid, block, shMemSize, stream>>>(gpu_result, NVEC_CUDA_DDATAp(X),
                                           NVEC_CUDA_DBUFFERp(X),
                                           NVEC_CUDA_CONTENT(X)->length, nullptr);
  }
  else
  {
    findMinKernel<sunrealtype, sunindextype, GridReducerLDS>
      <<<grid, block, shMemSize, stream>>>(gpu_result, NVEC_CUDA_DDATAp(X),
                                           NVEC_CUDA_DBUFFERp(X),
                                           NVEC_CUDA_CONTENT(X)->length,
                                           NVEC_CUDA_DCOUNTERp(X));
  }

  PostKernelLaunch();

  // Get result from the GPU
  CopyReductionBufferFromDevice(X);
  gpu_result = NVEC_CUDA_HBUFFERp(X)[0];

  return gpu_result;
}

sunrealtype N_VWL2Norm_Cuda(N_Vector X, N_Vector W)
{
  const sunrealtype sum = N_VWSqrSumLocal_Cuda(X, W);
  return std::sqrt(sum);
}

sunrealtype N_VL1Norm_Cuda(N_Vector X)
{
  bool atomic;
  size_t grid, block, shMemSize;
  cudaStream_t stream;

  sunrealtype gpu_result = ZERO;

  if (GetKernelParameters(X, true, grid, block, shMemSize, stream, atomic))
  {
    SUNDIALS_DEBUG_PRINT(
      "ERROR in N_VL1Norm_Cuda: GetKernelParameters returned nonzero\n");
  }

  const size_t buffer_size = atomic ? 1 : grid;
  if (InitializeReductionBuffer(X, gpu_result, buffer_size))
  {
    SUNDIALS_DEBUG_PRINT(
      "ERROR in N_VL1Norm_Cuda: InitializeReductionBuffer returned nonzero\n");
  }

  if (atomic)
  {
    L1NormKernel<sunrealtype, sunindextype, GridReducerAtomic>
      <<<grid, block, shMemSize, stream>>>(NVEC_CUDA_DDATAp(X),
                                           NVEC_CUDA_DBUFFERp(X),
                                           NVEC_CUDA_CONTENT(X)->length, nullptr);
  }
  else
  {
    L1NormKernel<sunrealtype, sunindextype, GridReducerLDS>
      <<<grid, block, shMemSize, stream>>>(NVEC_CUDA_DDATAp(X),
                                           NVEC_CUDA_DBUFFERp(X),
                                           NVEC_CUDA_CONTENT(X)->length,
                                           NVEC_CUDA_DCOUNTERp(X));
  }

  PostKernelLaunch();

  // Get result from the GPU
  CopyReductionBufferFromDevice(X);
  gpu_result = NVEC_CUDA_HBUFFERp(X)[0];

  return gpu_result;
}

void N_VCompare_Cuda(sunrealtype c, N_Vector X, N_Vector Z)
{
  size_t grid, block, shMemSize;
  cudaStream_t stream;

  if (GetKernelParameters(X, false, grid, block, shMemSize, stream))
  {
    SUNDIALS_DEBUG_PRINT(
      "ERROR in N_VCompare_Cuda: GetKernelParameters returned nonzero\n");
  }

  compareKernel<<<grid, block, shMemSize, stream>>>(c, NVEC_CUDA_DDATAp(X),
                                                    NVEC_CUDA_DDATAp(Z),
                                                    NVEC_CUDA_CONTENT(X)->length);
  PostKernelLaunch();
}

sunbooleantype N_VInvTest_Cuda(N_Vector X, N_Vector Z)
{
  bool atomic;
  size_t grid, block, shMemSize;
  cudaStream_t stream;

  sunrealtype gpu_result = ZERO;

  if (GetKernelParameters(X, true, grid, block, shMemSize, stream, atomic))
  {
    SUNDIALS_DEBUG_PRINT(
      "ERROR in N_VInvTest_Cuda: GetKernelParameters returned nonzero\n");
  }

  const size_t buffer_size = atomic ? 1 : grid;
  if (InitializeReductionBuffer(X, gpu_result, buffer_size))
  {
    SUNDIALS_DEBUG_PRINT(
      "ERROR in N_VInvTest_Cuda: InitializeReductionBuffer returned nonzero\n");
  }

  if (atomic)
  {
    invTestKernel<sunrealtype, sunindextype, GridReducerAtomic>
      <<<grid, block, shMemSize, stream>>>(NVEC_CUDA_DDATAp(X),
                                           NVEC_CUDA_DDATAp(Z),
                                           NVEC_CUDA_DBUFFERp(X),
                                           NVEC_CUDA_CONTENT(X)->length, nullptr);
  }
  else
  {
    invTestKernel<sunrealtype, sunindextype, GridReducerLDS>
      <<<grid, block, shMemSize, stream>>>(NVEC_CUDA_DDATAp(X),
                                           NVEC_CUDA_DDATAp(Z),
                                           NVEC_CUDA_DBUFFERp(X),
                                           NVEC_CUDA_CONTENT(X)->length,
                                           NVEC_CUDA_DCOUNTERp(X));
  }

  PostKernelLaunch();

  // Get result from the GPU
  CopyReductionBufferFromDevice(X);
  gpu_result = NVEC_CUDA_HBUFFERp(X)[0];

  return (gpu_result < HALF);
}

sunbooleantype N_VConstrMask_Cuda(N_Vector C, N_Vector X, N_Vector M)
{
  bool atomic;
  size_t grid, block, shMemSize;
  cudaStream_t stream;

  sunrealtype gpu_result = ZERO;

  if (GetKernelParameters(X, true, grid, block, shMemSize, stream, atomic))
  {
    SUNDIALS_DEBUG_PRINT(
      "ERROR in N_VConstrMask_Cuda: GetKernelParameters returned nonzero\n");
  }

  const size_t buffer_size = atomic ? 1 : grid;
  if (InitializeReductionBuffer(X, gpu_result, buffer_size))
  {
    SUNDIALS_DEBUG_PRINT("ERROR in N_VConstrMask_Cuda: "
                         "InitializeReductionBuffer returned nonzero\n");
  }

  if (atomic)
  {
    constrMaskKernel<sunrealtype, sunindextype, GridReducerAtomic>
      <<<grid, block, shMemSize, stream>>>(NVEC_CUDA_DDATAp(C),
                                           NVEC_CUDA_DDATAp(X),
                                           NVEC_CUDA_DDATAp(M),
                                           NVEC_CUDA_DBUFFERp(X),
                                           NVEC_CUDA_CONTENT(X)->length, nullptr);
  }
  else
  {
    constrMaskKernel<sunrealtype, sunindextype, GridReducerLDS>
      <<<grid, block, shMemSize, stream>>>(NVEC_CUDA_DDATAp(C),
                                           NVEC_CUDA_DDATAp(X),
                                           NVEC_CUDA_DDATAp(M),
                                           NVEC_CUDA_DBUFFERp(X),
                                           NVEC_CUDA_CONTENT(X)->length,
                                           NVEC_CUDA_DCOUNTERp(X));
  }

  PostKernelLaunch();

  // Get result from the GPU
  CopyReductionBufferFromDevice(X);
  gpu_result = NVEC_CUDA_HBUFFERp(X)[0];

  return (gpu_result < HALF);
}

sunrealtype N_VMinQuotient_Cuda(N_Vector num, N_Vector denom)
{
  bool atomic;
  size_t grid, block, shMemSize;
  cudaStream_t stream;

  sunrealtype gpu_result = std::numeric_limits<sunrealtype>::max();
  ;

  if (GetKernelParameters(num, true, grid, block, shMemSize, stream, atomic))
  {
    SUNDIALS_DEBUG_PRINT(
      "ERROR in N_VMinQuotient_Cuda: GetKernelParameters returned nonzero\n");
  }

  const size_t buffer_size = atomic ? 1 : grid;
  if (InitializeReductionBuffer(num, gpu_result, buffer_size))
  {
    SUNDIALS_DEBUG_PRINT("ERROR in N_VMinQuotient_Cuda: "
                         "InitializeReductionBuffer returned nonzero\n");
  }

  if (atomic)
  {
    minQuotientKernel<sunrealtype, sunindextype, GridReducerAtomic>
      <<<grid, block, shMemSize, stream>>>(gpu_result, NVEC_CUDA_DDATAp(num),
                                           NVEC_CUDA_DDATAp(denom),
                                           NVEC_CUDA_DBUFFERp(num),
                                           NVEC_CUDA_CONTENT(num)->length,
                                           nullptr);
  }
  else
  {
    minQuotientKernel<sunrealtype, sunindextype, GridReducerLDS>
      <<<grid, block, shMemSize, stream>>>(gpu_result, NVEC_CUDA_DDATAp(num),
                                           NVEC_CUDA_DDATAp(denom),
                                           NVEC_CUDA_DBUFFERp(num),
                                           NVEC_CUDA_CONTENT(num)->length,
                                           NVEC_CUDA_DCOUNTERp(num));
  }

  PostKernelLaunch();

  // Get result from the GPU
  CopyReductionBufferFromDevice(num);
  gpu_result = NVEC_CUDA_HBUFFERp(num)[0];

  return gpu_result;
}

/*
 * -----------------------------------------------------------------
 * fused vector operations
 * -----------------------------------------------------------------
 */

int N_VLinearCombination_Cuda(int nvec, sunrealtype* c, N_Vector* X, N_Vector z)
{
  // Fused op workspace shortcuts
  sunrealtype* cdata  = NULL;
  sunrealtype** xdata = NULL;

  // Setup the fused op workspace
  if (FusedBuffer_Init(z, nvec, nvec))
  {
    SUNDIALS_DEBUG_PRINT("ERROR in N_VLinearCombination_Cuda: FusedBuffer_Init "
                         "returned nonzero\n");
    return -1;
  }

  if (FusedBuffer_CopyRealArray(z, c, nvec, &cdata))
  {
    SUNDIALS_DEBUG_PRINT("ERROR in N_VLinearCombination_Cuda: "
                         "FusedBuffer_CopyRealArray returned nonzero\n");
    return -1;
  }

  if (FusedBuffer_CopyPtrArray1D(z, X, nvec, &xdata))
  {
    SUNDIALS_DEBUG_PRINT("ERROR in N_VLinearCombination_Cuda: "
                         "FusedBuffer_CopyPtrArray1D returned nonzero\n");
    return -1;
  }

  if (FusedBuffer_CopyToDevice(z))
  {
    SUNDIALS_DEBUG_PRINT("ERROR in N_VLinearCombination_Cuda: "
                         "FusedBuffer_CopyToDevice returned nonzero\n");
    return -1;
  }

  // Set kernel parameters and launch
  size_t grid, block, shMemSize;
  cudaStream_t stream;

  if (GetKernelParameters(X[0], false, grid, block, shMemSize, stream))
  {
    SUNDIALS_DEBUG_PRINT("ERROR in N_VLinearCombination_Cuda: "
                         "GetKernelParameters returned nonzero\n");
    return -1;
  }

  linearCombinationKernel<<<grid, block, shMemSize, stream>>>(nvec, cdata, xdata,
                                                              NVEC_CUDA_DDATAp(z),
                                                              NVEC_CUDA_CONTENT(z)
                                                                ->length);
  PostKernelLaunch();

  return 0;
}

int N_VScaleAddMulti_Cuda(int nvec, sunrealtype* c, N_Vector x, N_Vector* Y,
                          N_Vector* Z)
{
  // Shortcuts to the fused op workspace
  sunrealtype* cdata  = NULL;
  sunrealtype** ydata = NULL;
  sunrealtype** zdata = NULL;

  // Setup the fused op workspace
  if (FusedBuffer_Init(x, nvec, 2 * nvec))
  {
    SUNDIALS_DEBUG_PRINT(
      "ERROR in N_VScaleAddMulti_Cuda: FusedBuffer_Init returned nonzero\n");
    return -1;
  }

  if (FusedBuffer_CopyRealArray(x, c, nvec, &cdata))
  {
    SUNDIALS_DEBUG_PRINT("ERROR in N_VScaleAddMulti_Cuda: "
                         "FusedBuffer_CopyRealArray returned nonzero\n");
    return -1;
  }

  if (FusedBuffer_CopyPtrArray1D(x, Y, nvec, &ydata))
  {
    SUNDIALS_DEBUG_PRINT("ERROR in N_VScaleAddMulti_Cuda: "
                         "FusedBuffer_CopyPtrArray1D returned nonzero\n");
    return -1;
  }

  if (FusedBuffer_CopyPtrArray1D(x, Z, nvec, &zdata))
  {
    SUNDIALS_DEBUG_PRINT("ERROR in N_VScaleAddMulti_Cuda: "
                         "FusedBuffer_CopyPtrArray1D returned nonzero\n");
    return -1;
  }

  if (FusedBuffer_CopyToDevice(x))
  {
    SUNDIALS_DEBUG_PRINT("ERROR in N_VScaleAddMulti_Cuda: "
                         "FusedBuffer_CopyToDevice returned nonzero\n");
    return -1;
  }

  // Set kernel parameters
  size_t grid, block, shMemSize;
  cudaStream_t stream;

  if (GetKernelParameters(x, false, grid, block, shMemSize, stream))
  {
    SUNDIALS_DEBUG_PRINT(
      "ERROR in N_VScaleAddMulti_Cuda: GetKernelParameters returned nonzero\n");
    return -1;
  }

  scaleAddMultiKernel<<<grid, block, shMemSize, stream>>>(nvec, cdata,
                                                          NVEC_CUDA_DDATAp(x),
                                                          ydata, zdata,
                                                          NVEC_CUDA_CONTENT(x)
                                                            ->length);
  PostKernelLaunch();

  return 0;
}

int N_VDotProdMulti_Cuda(int nvec, N_Vector x, N_Vector* Y, sunrealtype* dots)
{
  // Fused op workspace shortcuts
  sunrealtype** ydata = NULL;

  // Setup the fused op workspace
  if (FusedBuffer_Init(x, 0, nvec))
  {
    SUNDIALS_DEBUG_PRINT(
      "ERROR in N_VDotProdMulti_Cuda: FusedBuffer_Init returned nonzero\n");
    return -1;
  }

  if (FusedBuffer_CopyPtrArray1D(x, Y, nvec, &ydata))
  {
    SUNDIALS_DEBUG_PRINT("ERROR in N_VDotProdMulti_Cuda: "
                         "FusedBuffer_CopyPtrArray1D returned nonzero\n");
    return -1;
  }

  if (FusedBuffer_CopyToDevice(x))
  {
    SUNDIALS_DEBUG_PRINT("ERROR in N_VDotProdMulti_Cuda: "
                         "FusedBuffer_CopyToDevice returned nonzero\n");
    return -1;
  }

  // Set kernel parameters
  size_t grid, block, shMemSize;
  cudaStream_t stream;

  if (GetKernelParameters(x, false, grid, block, shMemSize, stream))
  {
    SUNDIALS_DEBUG_PRINT(
      "ERROR in N_VDotProdMulti_Cuda: GetKernelParameters returned nonzero\n");
    return -1;
  }
  grid = nvec;

  if (InitializeReductionBuffer(x, ZERO, nvec))
  {
    SUNDIALS_DEBUG_PRINT(
      "ERROR in N_VDotProd_Cuda: InitializeReductionBuffer returned nonzero\n");
  }

  dotProdMultiKernel<sunrealtype, sunindextype, GridReducerAtomic>
    <<<grid, block, shMemSize, stream>>>(nvec, NVEC_CUDA_DDATAp(x), ydata,
                                         NVEC_CUDA_DBUFFERp(x),
                                         NVEC_CUDA_CONTENT(x)->length);

  PostKernelLaunch();

  // Get result from the GPU
  CopyReductionBufferFromDevice(x, nvec);
  for (int i = 0; i < nvec; ++i) { dots[i] = NVEC_CUDA_HBUFFERp(x)[i]; }

  return 0;
}

/*
 * -----------------------------------------------------------------------------
 * vector array operations
 * -----------------------------------------------------------------------------
 */

int N_VLinearSumVectorArray_Cuda(int nvec, sunrealtype a, N_Vector* X,
                                 sunrealtype b, N_Vector* Y, N_Vector* Z)
{
  // Shortcuts to the fused op workspace
  sunrealtype** xdata = NULL;
  sunrealtype** ydata = NULL;
  sunrealtype** zdata = NULL;

  // Setup the fused op workspace
  if (FusedBuffer_Init(Z[0], 0, 3 * nvec))
  {
    SUNDIALS_DEBUG_PRINT("ERROR in N_VLinearSumVectorArray_Cuda: "
                         "FusedBuffer_Init returned nonzero\n");
    return -1;
  }

  if (FusedBuffer_CopyPtrArray1D(Z[0], X, nvec, &xdata))
  {
    SUNDIALS_DEBUG_PRINT("ERROR in N_VLinearSumVectorArray_Cuda: "
                         "FusedBuffer_CopyPtrArray1D returned nonzero\n");
    return -1;
  }

  if (FusedBuffer_CopyPtrArray1D(Z[0], Y, nvec, &ydata))
  {
    SUNDIALS_DEBUG_PRINT("ERROR in N_VLinearSumVectorArray_Cuda: "
                         "FusedBuffer_CopyPtrArray1D returned nonzero\n");
    return -1;
  }

  if (FusedBuffer_CopyPtrArray1D(Z[0], Z, nvec, &zdata))
  {
    SUNDIALS_DEBUG_PRINT("ERROR in N_VLinearSumVectorArray_Cuda: "
                         "FusedBuffer_CopyPtrArray1D returned nonzero\n");
    return -1;
  }

  if (FusedBuffer_CopyToDevice(Z[0]))
  {
    SUNDIALS_DEBUG_PRINT("ERROR in N_VLinaerSumVectorArray_Cuda: "
                         "FusedBuffer_CopyToDevice returned nonzero\n");
    return -1;
  }

  // Set kernel parameters
  size_t grid, block, shMemSize;
  cudaStream_t stream;

  if (GetKernelParameters(Z[0], false, grid, block, shMemSize, stream))
  {
    SUNDIALS_DEBUG_PRINT("ERROR in N_VLinearSumVectorArray_Cuda: "
                         "GetKernelParameters returned nonzero\n");
    return -1;
  }

  linearSumVectorArrayKernel<<<grid, block, shMemSize, stream>>>(nvec, a, xdata,
                                                                 b, ydata, zdata,
                                                                 NVEC_CUDA_CONTENT(
                                                                   Z[0])
                                                                   ->length);
  PostKernelLaunch();

  return 0;
}

int N_VScaleVectorArray_Cuda(int nvec, sunrealtype* c, N_Vector* X, N_Vector* Z)
{
  // Shortcuts to the fused op workspace arrays
  sunrealtype* cdata  = NULL;
  sunrealtype** xdata = NULL;
  sunrealtype** zdata = NULL;

  // Setup the fused op workspace
  if (FusedBuffer_Init(Z[0], nvec, 2 * nvec))
  {
    SUNDIALS_DEBUG_PRINT(
      "ERROR in N_VScaleVectorArray_Cuda: FusedBuffer_Init returned nonzero\n");
    return -1;
  }

  if (FusedBuffer_CopyRealArray(Z[0], c, nvec, &cdata))
  {
    SUNDIALS_DEBUG_PRINT("ERROR in N_VScaleVectorArray_Cuda: "
                         "FusedBuffer_CopyRealArray returned nonzero\n");
    return -1;
  }

  if (FusedBuffer_CopyPtrArray1D(Z[0], X, nvec, &xdata))
  {
    SUNDIALS_DEBUG_PRINT("ERROR in N_VScaleVectorArray_Cuda: "
                         "FusedBuffer_CopyPtrArray1D returned nonzero\n");
    return -1;
  }

  if (FusedBuffer_CopyPtrArray1D(Z[0], Z, nvec, &zdata))
  {
    SUNDIALS_DEBUG_PRINT("ERROR in N_VScaleVectorArray_Cuda: "
                         "FusedBuffer_CopyPtrArray1D returned nonzero\n");
    return -1;
  }

  if (FusedBuffer_CopyToDevice(Z[0]))
  {
    SUNDIALS_DEBUG_PRINT("ERROR in N_VScaleVectorArray_Cuda: "
                         "FusedBuffer_CopyToDevice returned nonzero\n");
    return -1;
  }

  // Set kernel parameters
  size_t grid, block, shMemSize;
  cudaStream_t stream;

  if (GetKernelParameters(Z[0], false, grid, block, shMemSize, stream))
  {
    SUNDIALS_DEBUG_PRINT("ERROR in N_VScaleVectorArray_Cuda: "
                         "GetKernelParameters returned nonzero\n");
    return -1;
  }

  scaleVectorArrayKernel<<<grid, block, shMemSize, stream>>>(nvec, cdata, xdata,
                                                             zdata,
                                                             NVEC_CUDA_CONTENT(
                                                               Z[0])
                                                               ->length);
  PostKernelLaunch();

  return 0;
}

int N_VConstVectorArray_Cuda(int nvec, sunrealtype c, N_Vector* Z)
{
  // Shortcuts to the fused op workspace arrays
  sunrealtype** zdata = NULL;

  // Setup the fused op workspace
  if (FusedBuffer_Init(Z[0], 0, nvec))
  {
    SUNDIALS_DEBUG_PRINT(
      "ERROR in N_VConstVectorArray_Cuda: FusedBuffer_Init returned nonzero\n");
    return -1;
  }

  if (FusedBuffer_CopyPtrArray1D(Z[0], Z, nvec, &zdata))
  {
    SUNDIALS_DEBUG_PRINT("ERROR in N_VConstVectorArray_Cuda: "
                         "FusedBuffer_CopyPtrArray1D returned nonzero\n");
    return -1;
  }

  if (FusedBuffer_CopyToDevice(Z[0]))
  {
    SUNDIALS_DEBUG_PRINT("ERROR in N_VConstVectorArray_Cuda: "
                         "FusedBuffer_CopyToDevice returned nonzero\n");
    return -1;
  }

  // Set kernel parameters
  size_t grid, block, shMemSize;
  cudaStream_t stream;

  if (GetKernelParameters(Z[0], false, grid, block, shMemSize, stream))
  {
    SUNDIALS_DEBUG_PRINT("ERROR in N_VConstVectorArray_Cuda: "
                         "GetKernelParameters returned nonzero\n");
    return -1;
  }

  constVectorArrayKernel<<<grid, block, shMemSize, stream>>>(nvec, c, zdata,
                                                             NVEC_CUDA_CONTENT(
                                                               Z[0])
                                                               ->length);
  PostKernelLaunch();

  return 0;
}

int N_VWrmsNormVectorArray_Cuda(int nvec, N_Vector* X, N_Vector* W,
                                sunrealtype* norms)
{
  // Fused op workspace shortcuts
  sunrealtype** xdata = NULL;
  sunrealtype** wdata = NULL;

  // Setup the fused op workspace
  if (FusedBuffer_Init(W[0], 0, 2 * nvec))
  {
    SUNDIALS_DEBUG_PRINT("ERROR in N_VWrmsNormVectorArray_Cuda: "
                         "FusedBuffer_Init returned nonzero\n");
    return -1;
  }

  if (FusedBuffer_CopyPtrArray1D(W[0], X, nvec, &xdata))
  {
    SUNDIALS_DEBUG_PRINT("ERROR in N_VWrmsNormVectorArray_Cuda: "
                         "FusedBuffer_CopyPtrArray1D returned nonzero\n");
    return -1;
  }

  if (FusedBuffer_CopyPtrArray1D(W[0], W, nvec, &wdata))
  {
    SUNDIALS_DEBUG_PRINT("ERROR in N_VWrmsNormVectorArray_Cuda: "
                         "FusedBuffer_CopyPtrArray1D returned nonzero\n");
    return -1;
  }

  if (FusedBuffer_CopyToDevice(W[0]))
  {
    SUNDIALS_DEBUG_PRINT("ERROR in N_VWrmsNormVectorArray_Cuda: "
                         "FusedBuffer_CopyToDevice returned nonzero\n");
    return -1;
  }

  if (InitializeReductionBuffer(W[0], ZERO, nvec))
  {
    SUNDIALS_DEBUG_PRINT("ERROR in N_VWrmsNormVectorArray_Cuda: "
                         "InitializeReductionBuffer returned nonzero\n");
  }

  // Set kernel parameters
  size_t grid, block, shMemSize;
  cudaStream_t stream;

  if (GetKernelParameters(W[0], true, grid, block, shMemSize, stream))
  {
    SUNDIALS_DEBUG_PRINT("ERROR in N_VWrmsNormVectorArray_Cuda: "
                         "GetKernelParameters returned nonzero\n");
    return -1;
  }
  grid = nvec;

  wL2NormSquareVectorArrayKernel<sunrealtype, sunindextype, GridReducerAtomic>
    <<<grid, block, shMemSize, stream>>>(nvec, xdata, wdata,
                                         NVEC_CUDA_DBUFFERp(W[0]),
                                         NVEC_CUDA_CONTENT(W[0])->length);
  PostKernelLaunch();

  // Get result from the GPU
  CopyReductionBufferFromDevice(W[0], nvec);
  for (int i = 0; i < nvec; ++i)
  {
    norms[i] =
      std::sqrt(NVEC_CUDA_HBUFFERp(W[0])[i] / NVEC_CUDA_CONTENT(W[0])->length);
  }

  return 0;
}

int N_VWrmsNormMaskVectorArray_Cuda(int nvec, N_Vector* X, N_Vector* W,
                                    N_Vector id, sunrealtype* norms)
{
  // Fused op workspace shortcuts
  sunrealtype** xdata = NULL;
  sunrealtype** wdata = NULL;

  // Setup the fused op workspace
  if (FusedBuffer_Init(W[0], 0, 2 * nvec))
  {
    SUNDIALS_DEBUG_PRINT("ERROR in N_VWrmsNormVectorArray_Cuda: "
                         "FusedBuffer_Init returned nonzero\n");
    return -1;
  }

  if (FusedBuffer_CopyPtrArray1D(W[0], X, nvec, &xdata))
  {
    SUNDIALS_DEBUG_PRINT("ERROR in N_VWrmsNormVectorArray_Cuda: "
                         "FusedBuffer_CopyPtrArray1D returned nonzero\n");
    return -1;
  }

  if (FusedBuffer_CopyPtrArray1D(W[0], W, nvec, &wdata))
  {
    SUNDIALS_DEBUG_PRINT("ERROR in N_VWrmsNormVectorArray_Cuda: "
                         "FusedBuffer_CopyPtrArray1D returned nonzero\n");
    return -1;
  }

  if (FusedBuffer_CopyToDevice(W[0]))
  {
    SUNDIALS_DEBUG_PRINT("ERROR in N_VWrmsNormVectorArray_Cuda: "
                         "FusedBuffer_CopyToDevice returned nonzero\n");
    return -1;
  }

  if (InitializeReductionBuffer(W[0], ZERO, nvec))
  {
    SUNDIALS_DEBUG_PRINT("ERROR in N_VWrmsNormVectorArray_Cuda: "
                         "InitializeReductionBuffer returned nonzero\n");
  }

  // Set kernel parameters
  size_t grid, block, shMemSize;
  cudaStream_t stream;

  if (GetKernelParameters(W[0], true, grid, block, shMemSize, stream))
  {
    SUNDIALS_DEBUG_PRINT("ERROR in N_VWrmsNormMaskVectorArray_Cuda: "
                         "GetKernelParameters returned nonzero\n");
    return -1;
  }
  grid = nvec;

  wL2NormSquareMaskVectorArrayKernel<sunrealtype, sunindextype, GridReducerAtomic>
    <<<grid, block, shMemSize, stream>>>(nvec, xdata, wdata, NVEC_CUDA_DDATAp(id),
                                         NVEC_CUDA_DBUFFERp(W[0]),
                                         NVEC_CUDA_CONTENT(W[0])->length);
  PostKernelLaunch();

  // Get result from the GPU
  CopyReductionBufferFromDevice(W[0], nvec);
  for (int i = 0; i < nvec; ++i)
  {
    norms[i] =
      std::sqrt(NVEC_CUDA_HBUFFERp(W[0])[i] / NVEC_CUDA_CONTENT(W[0])->length);
  }

  return 0;
}

int N_VScaleAddMultiVectorArray_Cuda(int nvec, int nsum, sunrealtype* c,
                                     N_Vector* X, N_Vector** Y, N_Vector** Z)
{
  // Shortcuts to the fused op workspace
  sunrealtype* cdata  = NULL;
  sunrealtype** xdata = NULL;
  sunrealtype** ydata = NULL;
  sunrealtype** zdata = NULL;

  // Setup the fused op workspace
  if (FusedBuffer_Init(X[0], nsum, nvec + 2 * nvec * nsum))
  {
    SUNDIALS_DEBUG_PRINT("ERROR in N_VScaleAddMultiArray_Cuda: "
                         "FusedBuffer_Init returned nonzero\n");
    return -1;
  }

  if (FusedBuffer_CopyRealArray(X[0], c, nsum, &cdata))
  {
    SUNDIALS_DEBUG_PRINT("ERROR in N_VScaleAddMultiArray_Cuda: "
                         "FusedBuffer_CopyRealArray returned nonzero\n");
    return -1;
  }

  if (FusedBuffer_CopyPtrArray1D(X[0], X, nvec, &xdata))
  {
    SUNDIALS_DEBUG_PRINT("ERROR in N_VScaleAddMultiVectorArray_Cuda: "
                         "FusedBuffer_CopyPtrArray1D returned nonzero\n");
    return -1;
  }

  if (FusedBuffer_CopyPtrArray2D(X[0], Y, nvec, nsum, &ydata))
  {
    SUNDIALS_DEBUG_PRINT("ERROR in N_VScaleAddMultiVectorArray_Cuda: "
                         "FusedBuffer_CopyPtrArray2D returned nonzero\n");
    return -1;
  }

  if (FusedBuffer_CopyPtrArray2D(X[0], Z, nvec, nsum, &zdata))
  {
    SUNDIALS_DEBUG_PRINT("ERROR in N_VScaleAddMultiVectorArray_Cuda: "
                         "FusedBuffer_CopyPtrArray2D returned nonzero\n");
    return -1;
  }

  if (FusedBuffer_CopyToDevice(X[0]))
  {
    SUNDIALS_DEBUG_PRINT("ERROR in N_VScaleVectorArray_Cuda: "
                         "FusedBuffer_CopyToDevice returned nonzero\n");
    return -1;
  }

  // Set kernel parameters
  size_t grid, block, shMemSize;
  cudaStream_t stream;

  if (GetKernelParameters(X[0], false, grid, block, shMemSize, stream))
  {
    SUNDIALS_DEBUG_PRINT("ERROR in N_VScaleAddMultiVectorArray_Cuda: "
                         "GetKernelParameters returned nonzero\n");
    return -1;
  }

  scaleAddMultiVectorArrayKernel<<<grid, block, shMemSize, stream>>>(nvec, nsum,
                                                                     cdata, xdata,
                                                                     ydata, zdata,
                                                                     NVEC_CUDA_CONTENT(
                                                                       X[0])
                                                                       ->length);
  PostKernelLaunch();

  return 0;
}

int N_VLinearCombinationVectorArray_Cuda(int nvec, int nsum, sunrealtype* c,
                                         N_Vector** X, N_Vector* Z)
{
  // Shortcuts to the fused op workspace arrays
  sunrealtype* cdata  = NULL;
  sunrealtype** xdata = NULL;
  sunrealtype** zdata = NULL;

  // Setup the fused op workspace
  if (FusedBuffer_Init(Z[0], nsum, nvec + nvec * nsum))
  {
    SUNDIALS_DEBUG_PRINT("ERROR in N_VLinearCombinationVectorArray_Cuda: "
                         "FusedBuffer_Init returned nonzero\n");
    return -1;
  }

  if (FusedBuffer_CopyRealArray(Z[0], c, nsum, &cdata))
  {
    SUNDIALS_DEBUG_PRINT("ERROR in N_VLinearCombinationVectorArray_Cuda: "
                         "FusedBuffer_CopyRealArray returned nonzero\n");
    return -1;
  }

  if (FusedBuffer_CopyPtrArray2D(Z[0], X, nvec, nsum, &xdata))
  {
    SUNDIALS_DEBUG_PRINT("ERROR in N_VLinearCombinationVectorArray_Cuda: "
                         "FusedBuffer_CopyPtrArray2D returned nonzero\n");
    return -1;
  }

  if (FusedBuffer_CopyPtrArray1D(Z[0], Z, nvec, &zdata))
  {
    SUNDIALS_DEBUG_PRINT("ERROR in N_VLinearCombinationVectorArray_Cuda: "
                         "FusedBuffer_CopyPtrArray1D returned nonzero\n");
    return -1;
  }

  if (FusedBuffer_CopyToDevice(Z[0]))
  {
    SUNDIALS_DEBUG_PRINT("ERROR in N_VLinearCombinationVectorArray_Cuda: "
                         "FusedBuffer_CopyToDevice returned nonzero\n");
    return -1;
  }

  // Set kernel parameters
  size_t grid, block, shMemSize;
  cudaStream_t stream;

  if (GetKernelParameters(Z[0], false, grid, block, shMemSize, stream))
  {
    SUNDIALS_DEBUG_PRINT("ERROR in N_VLinearCombinationVectorArray_Cuda: "
                         "GetKernelParameters returned nonzero\n");
    return -1;
  }

  linearCombinationVectorArrayKernel<<<grid, block, shMemSize, stream>>>(nvec,
                                                                         nsum,
                                                                         cdata,
                                                                         xdata,
                                                                         zdata,
                                                                         NVEC_CUDA_CONTENT(
                                                                           Z[0])
                                                                           ->length);
  PostKernelLaunch();

  return 0;
}

/*
 * -----------------------------------------------------------------
 * OPTIONAL XBraid interface operations
 * -----------------------------------------------------------------
 */

int N_VBufSize_Cuda(N_Vector x, sunindextype* size)
{
  if (x == NULL) { return (-1); }
  *size = (sunindextype)NVEC_CUDA_MEMSIZE(x);
  return (0);
}

int N_VBufPack_Cuda(N_Vector x, void* buf)
{
  int copy_fail = 0;
  cudaError_t cuerr;

  if (x == NULL || buf == NULL) { return (-1); }

<<<<<<< HEAD
  SUNMemory buf_mem = SUNMemoryHelper_Wrap(NVEC_CUDA_MEMHELP(x), buf,
                                           SUNMEMTYPE_HOST);
  if (buf_mem == NULL) { return (-1); }
=======
  SUNMemory buf_mem = SUNMemoryHelper_Wrap(NVEC_CUDA_MEMHELP(x), buf, SUNMEMTYPE_HOST);
  if (buf_mem == NULL) return(-1);
>>>>>>> 64540950

  copy_fail = SUNMemoryHelper_CopyAsync(NVEC_CUDA_MEMHELP(x), buf_mem,
                                        NVEC_CUDA_CONTENT(x)->device_data,
                                        NVEC_CUDA_MEMSIZE(x),
                                        (void*)NVEC_CUDA_STREAM(x));

  /* we synchronize with respect to the host, but only in this stream */
  cuerr = cudaStreamSynchronize(*NVEC_CUDA_STREAM(x));

  SUNMemoryHelper_Dealloc(NVEC_CUDA_MEMHELP(x), buf_mem,
                          (void*)NVEC_CUDA_STREAM(x));

  return (!SUNDIALS_CUDA_VERIFY(cuerr) || copy_fail ? -1 : 0);
}

int N_VBufUnpack_Cuda(N_Vector x, void* buf)
{
  int copy_fail = 0;
  cudaError_t cuerr;

  if (x == NULL || buf == NULL) { return (-1); }

<<<<<<< HEAD
  SUNMemory buf_mem = SUNMemoryHelper_Wrap(NVEC_CUDA_MEMHELP(x), buf,
                                           SUNMEMTYPE_HOST);
  if (buf_mem == NULL) { return (-1); }
=======
  SUNMemory buf_mem = SUNMemoryHelper_Wrap(NVEC_CUDA_MEMHELP(x), buf, SUNMEMTYPE_HOST);
  if (buf_mem == NULL) return(-1);
>>>>>>> 64540950

  copy_fail = SUNMemoryHelper_CopyAsync(NVEC_CUDA_MEMHELP(x),
                                        NVEC_CUDA_CONTENT(x)->device_data,
                                        buf_mem, NVEC_CUDA_MEMSIZE(x),
                                        (void*)NVEC_CUDA_STREAM(x));

  /* we synchronize with respect to the host, but only in this stream */
  cuerr = cudaStreamSynchronize(*NVEC_CUDA_STREAM(x));

  SUNMemoryHelper_Dealloc(NVEC_CUDA_MEMHELP(x), buf_mem,
                          (void*)NVEC_CUDA_STREAM(x));

  return (!SUNDIALS_CUDA_VERIFY(cuerr) || copy_fail ? -1 : 0);
}

/*
 * -----------------------------------------------------------------
 * Enable / Disable fused and vector array operations
 * -----------------------------------------------------------------
 */

int N_VEnableFusedOps_Cuda(N_Vector v, sunbooleantype tf)
{
  /* check that vector is non-NULL */
  if (v == NULL) { return (-1); }

  /* check that ops structure is non-NULL */
  if (v->ops == NULL) { return (-1); }

  if (tf)
  {
    /* enable all fused vector operations */
    v->ops->nvlinearcombination = N_VLinearCombination_Cuda;
    v->ops->nvscaleaddmulti     = N_VScaleAddMulti_Cuda;
    v->ops->nvdotprodmulti      = N_VDotProdMulti_Cuda;
    /* enable all vector array operations */
    v->ops->nvlinearsumvectorarray     = N_VLinearSumVectorArray_Cuda;
    v->ops->nvscalevectorarray         = N_VScaleVectorArray_Cuda;
    v->ops->nvconstvectorarray         = N_VConstVectorArray_Cuda;
    v->ops->nvwrmsnormvectorarray      = N_VWrmsNormVectorArray_Cuda;
    v->ops->nvwrmsnormmaskvectorarray  = N_VWrmsNormMaskVectorArray_Cuda;
    v->ops->nvscaleaddmultivectorarray = N_VScaleAddMultiVectorArray_Cuda;
    v->ops->nvlinearcombinationvectorarray = N_VLinearCombinationVectorArray_Cuda;
    /* enable single buffer reduction operations */
    v->ops->nvdotprodmultilocal = N_VDotProdMulti_Cuda;
  }
  else
  {
    /* disable all fused vector operations */
    v->ops->nvlinearcombination = NULL;
    v->ops->nvscaleaddmulti     = NULL;
    v->ops->nvdotprodmulti      = NULL;
    /* disable all vector array operations */
    v->ops->nvlinearsumvectorarray         = NULL;
    v->ops->nvscalevectorarray             = NULL;
    v->ops->nvconstvectorarray             = NULL;
    v->ops->nvwrmsnormvectorarray          = NULL;
    v->ops->nvwrmsnormmaskvectorarray      = NULL;
    v->ops->nvscaleaddmultivectorarray     = NULL;
    v->ops->nvlinearcombinationvectorarray = NULL;
    /* disable single buffer reduction operations */
    v->ops->nvdotprodmultilocal = NULL;
  }

  /* return success */
  return (0);
}

int N_VEnableLinearCombination_Cuda(N_Vector v, sunbooleantype tf)
{
  if (v == NULL) { return -1; }
  if (v->ops == NULL) { return -1; }
  v->ops->nvlinearcombination = tf ? N_VLinearCombination_Cuda : NULL;
  return 0;
}

int N_VEnableScaleAddMulti_Cuda(N_Vector v, sunbooleantype tf)
{
  if (v == NULL) { return -1; }
  if (v->ops == NULL) { return -1; }
  v->ops->nvscaleaddmulti = tf ? N_VScaleAddMulti_Cuda : NULL;
  return 0;
}

int N_VEnableDotProdMulti_Cuda(N_Vector v, sunbooleantype tf)
{
  if (v == NULL) { return -1; }
  if (v->ops == NULL) { return -1; }
  v->ops->nvdotprodmulti      = tf ? N_VDotProdMulti_Cuda : NULL;
  v->ops->nvdotprodmultilocal = tf ? N_VDotProdMulti_Cuda : NULL;
  return 0;
}

int N_VEnableLinearSumVectorArray_Cuda(N_Vector v, sunbooleantype tf)
{
  if (v == NULL) { return -1; }
  if (v->ops == NULL) { return -1; }
  v->ops->nvlinearsumvectorarray = tf ? N_VLinearSumVectorArray_Cuda : NULL;
  return 0;
}

int N_VEnableScaleVectorArray_Cuda(N_Vector v, sunbooleantype tf)
{
  if (v == NULL) { return -1; }
  if (v->ops == NULL) { return -1; }
  v->ops->nvscalevectorarray = tf ? N_VScaleVectorArray_Cuda : NULL;
  return 0;
}

int N_VEnableConstVectorArray_Cuda(N_Vector v, sunbooleantype tf)
{
  if (v == NULL) { return -1; }
  if (v->ops == NULL) { return -1; }
  v->ops->nvconstvectorarray = tf ? N_VConstVectorArray_Cuda : NULL;
  return 0;
}

int N_VEnableWrmsNormVectorArray_Cuda(N_Vector v, sunbooleantype tf)
{
  if (v == NULL) { return -1; }
  if (v->ops == NULL) { return -1; }
  v->ops->nvwrmsnormvectorarray = tf ? N_VWrmsNormVectorArray_Cuda : NULL;
  return 0;
}

int N_VEnableWrmsNormMaskVectorArray_Cuda(N_Vector v, sunbooleantype tf)
{
  if (v == NULL) { return -1; }
  if (v->ops == NULL) { return -1; }
  v->ops->nvwrmsnormmaskvectorarray = tf ? N_VWrmsNormMaskVectorArray_Cuda : NULL;
  return 0;
}

int N_VEnableScaleAddMultiVectorArray_Cuda(N_Vector v, sunbooleantype tf)
{
  if (v == NULL) { return -1; }
  if (v->ops == NULL) { return -1; }
  v->ops->nvscaleaddmultivectorarray = tf ? N_VScaleAddMultiVectorArray_Cuda
                                          : NULL;
  return 0;
}

int N_VEnableLinearCombinationVectorArray_Cuda(N_Vector v, sunbooleantype tf)
{
  if (v == NULL) { return -1; }
  if (v->ops == NULL) { return -1; }
  v->ops->nvlinearcombinationvectorarray =
    tf ? N_VLinearCombinationVectorArray_Cuda : NULL;
  return 0;
}

} // extern "C"

/*
 * Private helper functions.
 */

static int AllocateData(N_Vector v)
{
  int alloc_fail                  = 0;
  N_VectorContent_Cuda vc         = NVEC_CUDA_CONTENT(v);
  N_PrivateVectorContent_Cuda vcp = NVEC_CUDA_PRIVATE(v);

  if (N_VGetLength_Cuda(v) == 0) { return (0); }

  if (vcp->use_managed_mem)
  {
    alloc_fail = SUNMemoryHelper_Alloc(NVEC_CUDA_MEMHELP(v), &(vc->device_data),
                                       NVEC_CUDA_MEMSIZE(v), SUNMEMTYPE_UVM,
                                       (void*)NVEC_CUDA_STREAM(v));
    if (alloc_fail)
    {
      SUNDIALS_DEBUG_PRINT("ERROR in AllocateData: SUNMemoryHelper_Alloc "
                           "failed for SUNMEMTYPE_UVM\n");
    }
    vc->host_data = SUNMemoryHelper_Alias(NVEC_CUDA_MEMHELP(v), vc->device_data);
  }
  else
  {
    alloc_fail = SUNMemoryHelper_Alloc(NVEC_CUDA_MEMHELP(v), &(vc->host_data),
                                       NVEC_CUDA_MEMSIZE(v), SUNMEMTYPE_HOST,
                                       (void*)NVEC_CUDA_STREAM(v));
    if (alloc_fail)
    {
      SUNDIALS_DEBUG_PRINT("ERROR in AllocateData: SUNMemoryHelper_Alloc "
                           "failed to alloc SUNMEMTYPE_HOST\n");
    }

    alloc_fail = SUNMemoryHelper_Alloc(NVEC_CUDA_MEMHELP(v), &(vc->device_data),
                                       NVEC_CUDA_MEMSIZE(v), SUNMEMTYPE_DEVICE,
                                       (void*)NVEC_CUDA_STREAM(v));
    if (alloc_fail)
    {
      SUNDIALS_DEBUG_PRINT("ERROR in AllocateData: SUNMemoryHelper_Alloc "
                           "failed to alloc SUNMEMTYPE_DEVICE\n");
    }
  }

  return (alloc_fail ? -1 : 0);
}

/*
 * Initializes the internal buffer used for reductions.
 * If the buffer is already allocated, it will only be reallocated
 * if it is no longer large enough. This may occur if the length
 * of the vector is increased. The buffer is initialized to the
 * value given.
 */
static int InitializeReductionBuffer(N_Vector v, sunrealtype value, size_t n)
{
  int alloc_fail           = 0;
  int copy_fail            = 0;
  sunbooleantype alloc_mem = SUNFALSE;
  size_t bytes             = n * sizeof(sunrealtype);

  // Get the vector private memory structure
  N_PrivateVectorContent_Cuda vcp = NVEC_CUDA_PRIVATE(v);

  // Check if the existing reduction memory is not large enough
  if (vcp->reduce_buffer_bytes < bytes)
  {
    FreeReductionBuffer(v);
    alloc_mem = SUNTRUE;
  }

  if (alloc_mem)
  {
    // Allocate pinned memory on the host
    alloc_fail = SUNMemoryHelper_Alloc(NVEC_CUDA_MEMHELP(v),
                                       &(vcp->reduce_buffer_host), bytes,
                                       SUNMEMTYPE_PINNED,
                                       (void*)NVEC_CUDA_STREAM(v));
    if (alloc_fail)
    {
      SUNDIALS_DEBUG_PRINT(
        "WARNING in InitializeReductionBuffer: SUNMemoryHelper_Alloc failed to "
        "alloc SUNMEMTYPE_PINNED, using SUNMEMTYPE_HOST instead\n");

      // If pinned alloc failed, allocate plain host memory
      alloc_fail = SUNMemoryHelper_Alloc(NVEC_CUDA_MEMHELP(v),
                                         &(vcp->reduce_buffer_host), bytes,
                                         SUNMEMTYPE_HOST,
                                         (void*)NVEC_CUDA_STREAM(v));
      if (alloc_fail)
      {
        SUNDIALS_DEBUG_PRINT(
          "ERROR in InitializeReductionBuffer: SUNMemoryHelper_Alloc failed to "
          "alloc SUNMEMTYPE_HOST\n");
      }
    }

    // Allocate device memory
    alloc_fail = SUNMemoryHelper_Alloc(NVEC_CUDA_MEMHELP(v),
                                       &(vcp->reduce_buffer_dev), bytes,
                                       SUNMEMTYPE_DEVICE,
                                       (void*)NVEC_CUDA_STREAM(v));
    if (alloc_fail)
    {
      SUNDIALS_DEBUG_PRINT(
        "ERROR in InitializeReductionBuffer: SUNMemoryHelper_Alloc failed to "
        "alloc SUNMEMTYPE_DEVICE\n");
    }
  }

  if (!alloc_fail)
  {
    // Store the size of the reduction memory buffer
    vcp->reduce_buffer_bytes = bytes;

    // Initialize the host memory with the value
    for (int i = 0; i < n; ++i)
    {
      ((sunrealtype*)vcp->reduce_buffer_host->ptr)[i] = value;
    }

    // Initialize the device memory with the value
    copy_fail = SUNMemoryHelper_CopyAsync(NVEC_CUDA_MEMHELP(v),
                                          vcp->reduce_buffer_dev,
                                          vcp->reduce_buffer_host, bytes,
                                          (void*)NVEC_CUDA_STREAM(v));

    if (copy_fail)
    {
      SUNDIALS_DEBUG_PRINT("ERROR in InitializeReductionBuffer: "
                           "SUNMemoryHelper_CopyAsync failed\n");
    }
  }

  return ((alloc_fail || copy_fail) ? -1 : 0);
}

/* Free the reduction buffer
 */
static void FreeReductionBuffer(N_Vector v)
{
  N_PrivateVectorContent_Cuda vcp = NVEC_CUDA_PRIVATE(v);

  if (vcp == NULL) { return; }

  // Free device mem
  if (vcp->reduce_buffer_dev != NULL)
  {
    SUNMemoryHelper_Dealloc(NVEC_CUDA_MEMHELP(v), vcp->reduce_buffer_dev,
                            (void*)NVEC_CUDA_STREAM(v));
  }
  vcp->reduce_buffer_dev = NULL;

  // Free host mem
  if (vcp->reduce_buffer_host != NULL)
  {
    SUNMemoryHelper_Dealloc(NVEC_CUDA_MEMHELP(v), vcp->reduce_buffer_host,
                            (void*)NVEC_CUDA_STREAM(v));
  }
  vcp->reduce_buffer_host = NULL;

  // Reset allocated memory size
  vcp->reduce_buffer_bytes = 0;
}

/* Copy the reduction buffer from the device to the host.
 */
static int CopyReductionBufferFromDevice(N_Vector v, size_t n)
{
  int copy_fail;
  cudaError_t cuerr;

  copy_fail = SUNMemoryHelper_CopyAsync(NVEC_CUDA_MEMHELP(v),
                                        NVEC_CUDA_PRIVATE(v)->reduce_buffer_host,
                                        NVEC_CUDA_PRIVATE(v)->reduce_buffer_dev,
                                        n * sizeof(sunrealtype),
                                        (void*)NVEC_CUDA_STREAM(v));

  if (copy_fail)
  {
    SUNDIALS_DEBUG_PRINT("ERROR in CopyReductionBufferFromDevice: "
                         "SUNMemoryHelper_CopyAsync returned nonzero\n");
  }

  /* we synchronize with respect to the host, but only in this stream */
  cuerr = cudaStreamSynchronize(*NVEC_CUDA_STREAM(v));
  return (!SUNDIALS_CUDA_VERIFY(cuerr) || copy_fail ? -1 : 0);
}

static int FusedBuffer_Init(N_Vector v, int nreal, int nptr)
{
  int alloc_fail           = 0;
  sunbooleantype alloc_mem = SUNFALSE;

  // pad buffer with single precision data
#if defined(SUNDIALS_SINGLE_PRECISION)
  size_t bytes = nreal * 2 * sizeof(sunrealtype) + nptr * sizeof(sunrealtype*);
#elif defined(SUNDIALS_DOUBLE_PRECISION)
  size_t bytes = nreal * sizeof(sunrealtype) + nptr * sizeof(sunrealtype*);
#else
#error Incompatible precision for CUDA
#endif

  // Get the vector private memory structure
  N_PrivateVectorContent_Cuda vcp = NVEC_CUDA_PRIVATE(v);

  // Check if the existing memory is not large enough
  if (vcp->fused_buffer_bytes < bytes)
  {
    FusedBuffer_Free(v);
    alloc_mem = SUNTRUE;
  }

  if (alloc_mem)
  {
    // Allocate pinned memory on the host
    alloc_fail = SUNMemoryHelper_Alloc(NVEC_CUDA_MEMHELP(v),
                                       &(vcp->fused_buffer_host), bytes,
                                       SUNMEMTYPE_PINNED,
                                       (void*)NVEC_CUDA_STREAM(v));
    if (alloc_fail)
    {
      SUNDIALS_DEBUG_PRINT(
        "WARNING in FusedBuffer_Init: SUNMemoryHelper_Alloc failed to alloc "
        "SUNMEMTYPE_PINNED, using SUNMEMTYPE_HOST instead\n");

      // If pinned alloc failed, allocate plain host memory
      alloc_fail = SUNMemoryHelper_Alloc(NVEC_CUDA_MEMHELP(v),
                                         &(vcp->fused_buffer_host), bytes,
                                         SUNMEMTYPE_HOST,
                                         (void*)NVEC_CUDA_STREAM(v));
      if (alloc_fail)
      {
        SUNDIALS_DEBUG_PRINT("ERROR in FusedBuffer_Init: SUNMemoryHelper_Alloc "
                             "failed to alloc SUNMEMTYPE_HOST\n");
        return -1;
      }
    }

    // Allocate device memory
    alloc_fail = SUNMemoryHelper_Alloc(NVEC_CUDA_MEMHELP(v),
                                       &(vcp->fused_buffer_dev), bytes,
                                       SUNMEMTYPE_DEVICE,
                                       (void*)NVEC_CUDA_STREAM(v));
    if (alloc_fail)
    {
      SUNDIALS_DEBUG_PRINT("ERROR in FusedBuffer_Init: SUNMemoryHelper_Alloc "
                           "failed to alloc SUNMEMTYPE_DEVICE\n");
      return -1;
    }

    // Store the size of the fused op buffer
    vcp->fused_buffer_bytes = bytes;
  }

  // Reset the buffer offset
  vcp->fused_buffer_offset = 0;

  return 0;
}

static int FusedBuffer_CopyRealArray(N_Vector v, sunrealtype* rdata, int nval,
                                     sunrealtype** shortcut)
{
  // Get the vector private memory structure
  N_PrivateVectorContent_Cuda vcp = NVEC_CUDA_PRIVATE(v);

  // Check buffer space and fill the host buffer
  if (vcp->fused_buffer_offset >= vcp->fused_buffer_bytes)
  {
    SUNDIALS_DEBUG_PRINT("ERROR in FusedBuffer_CopyRealArray: Buffer offset is "
                         "exceedes the buffer size\n");
    return -1;
  }

  sunrealtype* h_buffer = (sunrealtype*)((char*)(vcp->fused_buffer_host->ptr) +
                                         vcp->fused_buffer_offset);

  for (int j = 0; j < nval; j++) { h_buffer[j] = rdata[j]; }

  // Set shortcut to the device buffer and update offset
  *shortcut = (sunrealtype*)((char*)(vcp->fused_buffer_dev->ptr) +
                             vcp->fused_buffer_offset);

  // accounting for buffer padding
#if defined(SUNDIALS_SINGLE_PRECISION)
  vcp->fused_buffer_offset += nval * 2 * sizeof(sunrealtype);
#elif defined(SUNDIALS_DOUBLE_PRECISION)
  vcp->fused_buffer_offset += nval * sizeof(sunrealtype);
#else
#error Incompatible precision for CUDA
#endif

  return 0;
}

static int FusedBuffer_CopyPtrArray1D(N_Vector v, N_Vector* X, int nvec,
                                      sunrealtype*** shortcut)
{
  // Get the vector private memory structure
  N_PrivateVectorContent_Cuda vcp = NVEC_CUDA_PRIVATE(v);

  // Check buffer space and fill the host buffer
  if (vcp->fused_buffer_offset >= vcp->fused_buffer_bytes)
  {
    SUNDIALS_DEBUG_PRINT("ERROR in FusedBuffer_CopyPtrArray1D: Buffer offset "
                         "is exceedes the buffer size\n");
    return -1;
  }

  sunrealtype** h_buffer = (sunrealtype**)((char*)(vcp->fused_buffer_host->ptr) +
                                           vcp->fused_buffer_offset);

  for (int j = 0; j < nvec; j++) { h_buffer[j] = NVEC_CUDA_DDATAp(X[j]); }

  // Set shortcut to the device buffer and update offset
  *shortcut = (sunrealtype**)((char*)(vcp->fused_buffer_dev->ptr) +
                              vcp->fused_buffer_offset);

  vcp->fused_buffer_offset += nvec * sizeof(sunrealtype*);

  return 0;
}

static int FusedBuffer_CopyPtrArray2D(N_Vector v, N_Vector** X, int nvec,
                                      int nsum, sunrealtype*** shortcut)
{
  // Get the vector private memory structure
  N_PrivateVectorContent_Cuda vcp = NVEC_CUDA_PRIVATE(v);

  // Check buffer space and fill the host buffer
  if (vcp->fused_buffer_offset >= vcp->fused_buffer_bytes)
  {
    SUNDIALS_DEBUG_PRINT("ERROR in FusedBuffer_CopyPtrArray2D: Buffer offset "
                         "is exceedes the buffer size\n");
    return -1;
  }

  sunrealtype** h_buffer = (sunrealtype**)((char*)(vcp->fused_buffer_host->ptr) +
                                           vcp->fused_buffer_offset);

  for (int j = 0; j < nvec; j++)
  {
    for (int k = 0; k < nsum; k++)
    {
      h_buffer[j * nsum + k] = NVEC_CUDA_DDATAp(X[k][j]);
    }
  }

  // Set shortcut to the device buffer and update offset
  *shortcut = (sunrealtype**)((char*)(vcp->fused_buffer_dev->ptr) +
                              vcp->fused_buffer_offset);

  // Update the offset
  vcp->fused_buffer_offset += nvec * nsum * sizeof(sunrealtype*);

  return 0;
}

static int FusedBuffer_CopyToDevice(N_Vector v)
{
  // Get the vector private memory structure
  N_PrivateVectorContent_Cuda vcp = NVEC_CUDA_PRIVATE(v);

  // Copy the fused buffer to the device
  int copy_fail =
    SUNMemoryHelper_CopyAsync(NVEC_CUDA_MEMHELP(v), vcp->fused_buffer_dev,
                              vcp->fused_buffer_host, vcp->fused_buffer_offset,
                              (void*)NVEC_CUDA_STREAM(v));
  if (copy_fail)
  {
    SUNDIALS_DEBUG_PRINT(
      "ERROR in FusedBuffer_CopyToDevice: SUNMemoryHelper_CopyAsync failed\n");
    return -1;
  }

  // Synchronize with respect to the host, but only in this stream
  SUNDIALS_CUDA_VERIFY(cudaStreamSynchronize(*NVEC_CUDA_STREAM(v)));

  return 0;
}

static int FusedBuffer_Free(N_Vector v)
{
  N_PrivateVectorContent_Cuda vcp = NVEC_CUDA_PRIVATE(v);

  if (vcp == NULL) { return 0; }

  if (vcp->fused_buffer_host)
  {
    SUNMemoryHelper_Dealloc(NVEC_CUDA_MEMHELP(v), vcp->fused_buffer_host,
                            (void*)NVEC_CUDA_STREAM(v));
    vcp->fused_buffer_host = NULL;
  }

  if (vcp->fused_buffer_dev)
  {
    SUNMemoryHelper_Dealloc(NVEC_CUDA_MEMHELP(v), vcp->fused_buffer_dev,
                            (void*)NVEC_CUDA_STREAM(v));
    vcp->fused_buffer_dev = NULL;
  }

  vcp->fused_buffer_bytes  = 0;
  vcp->fused_buffer_offset = 0;

  return 0;
}

static int InitializeDeviceCounter(N_Vector v)
{
  int retval = 0;
  if (NVEC_CUDA_PRIVATE(v)->device_counter == NULL)
  {
    retval = SUNMemoryHelper_Alloc(NVEC_CUDA_MEMHELP(v),
                                   &(NVEC_CUDA_PRIVATE(v)->device_counter),
                                   sizeof(unsigned int), SUNMEMTYPE_DEVICE,
                                   (void*)NVEC_CUDA_STREAM(v));
  }
  cudaMemsetAsync(NVEC_CUDA_DCOUNTERp(v), 0, sizeof(unsigned int),
                  *NVEC_CUDA_STREAM(v));
  return retval;
}

static int FreeDeviceCounter(N_Vector v)
{
  int retval = 0;
  if (NVEC_CUDA_PRIVATE(v)->device_counter)
  {
    retval = SUNMemoryHelper_Dealloc(NVEC_CUDA_MEMHELP(v),
                                     NVEC_CUDA_PRIVATE(v)->device_counter,
                                     (void*)NVEC_CUDA_STREAM(v));
  }
  return retval;
}

/* Get the kernel launch parameters based on the kernel type (reduction or not),
 * using the appropriate kernel execution policy.
 */
static int GetKernelParameters(N_Vector v, sunbooleantype reduction,
                               size_t& grid, size_t& block, size_t& shMemSize,
                               cudaStream_t& stream, bool& atomic, size_t n)
{
  n = (n == 0) ? NVEC_CUDA_CONTENT(v)->length : n;
  if (reduction)
  {
    SUNCudaExecPolicy* reduce_exec_policy =
      NVEC_CUDA_CONTENT(v)->reduce_exec_policy;
    grid      = reduce_exec_policy->gridSize(n);
    block     = reduce_exec_policy->blockSize();
    shMemSize = 0;
    stream    = *(reduce_exec_policy->stream());
    atomic    = reduce_exec_policy->atomic();

    if (!atomic)
    {
      if (InitializeDeviceCounter(v))
      {
#ifdef SUNDIALS_DEBUG
        throw std::runtime_error("SUNMemoryHelper_Alloc returned nonzero\n");
#endif
        return (-1);
      }
    }

    if (block % sundials::cuda::WARP_SIZE)
    {
#ifdef SUNDIALS_DEBUG
      throw std::runtime_error(
        "the block size must be a multiple must be of the CUDA warp size");
#endif
      return (-1);
    }
  }
  else
  {
    SUNCudaExecPolicy* stream_exec_policy =
      NVEC_CUDA_CONTENT(v)->stream_exec_policy;
    grid      = stream_exec_policy->gridSize(n);
    block     = stream_exec_policy->blockSize();
    shMemSize = 0;
    stream    = *(stream_exec_policy->stream());
    atomic    = false;
  }

  if (grid == 0)
  {
#ifdef SUNDIALS_DEBUG
    throw std::runtime_error("the grid size must be > 0");
#endif
    return (-1);
  }
  if (block == 0)
  {
#ifdef SUNDIALS_DEBUG
    throw std::runtime_error("the block size must be > 0");
#endif
    return (-1);
  }

  return (0);
}

static int GetKernelParameters(N_Vector v, sunbooleantype reduction,
                               size_t& grid, size_t& block, size_t& shMemSize,
                               cudaStream_t& stream, size_t n)
{
  bool atomic;
  return GetKernelParameters(v, reduction, grid, block, shMemSize, stream,
                             atomic, n);
}

/* Should be called after a kernel launch.
 * If SUNDIALS_DEBUG_CUDA_LASTERROR is not defined, then the function does nothing.
 * If it is defined, the function will synchronize and check the last CUDA error.
 */
static void PostKernelLaunch()
{
#ifdef SUNDIALS_DEBUG_CUDA_LASTERROR
  cudaDeviceSynchronize();
  SUNDIALS_CUDA_VERIFY(cudaGetLastError());
#endif
}<|MERGE_RESOLUTION|>--- conflicted
+++ resolved
@@ -345,21 +345,7 @@
 
   v = NULL;
   v = N_VNewEmpty_Cuda(sunctx);
-<<<<<<< HEAD
   if (v == NULL) { return (NULL); }
-
-  NVEC_CUDA_CONTENT(v)->length     = length;
-  NVEC_CUDA_CONTENT(v)->mem_helper = SUNMemoryHelper_Cuda(sunctx);
-  NVEC_CUDA_CONTENT(v)->host_data =
-    SUNMemoryHelper_Wrap(NVEC_CUDA_MEMHELP(v), h_vdata, SUNMEMTYPE_HOST);
-  NVEC_CUDA_CONTENT(v)->device_data =
-    SUNMemoryHelper_Wrap(NVEC_CUDA_MEMHELP(v), d_vdata, SUNMEMTYPE_DEVICE);
-  NVEC_CUDA_CONTENT(v)->stream_exec_policy = DEFAULT_STREAMING_EXECPOLICY.clone();
-  NVEC_CUDA_CONTENT(v)->reduce_exec_policy = DEFAULT_REDUCTION_EXECPOLICY.clone();
-  NVEC_CUDA_CONTENT(v)->own_helper      = SUNTRUE;
-  NVEC_CUDA_PRIVATE(v)->use_managed_mem = SUNFALSE;
-=======
-  if (v == NULL) return(NULL);
 
   NVEC_CUDA_CONTENT(v)->length             = length;
   NVEC_CUDA_CONTENT(v)->mem_helper         = SUNMemoryHelper_Cuda(sunctx);
@@ -369,7 +355,6 @@
   NVEC_CUDA_CONTENT(v)->reduce_exec_policy = DEFAULT_REDUCTION_EXECPOLICY.clone();
   NVEC_CUDA_CONTENT(v)->own_helper         = SUNTRUE;
   NVEC_CUDA_PRIVATE(v)->use_managed_mem    = SUNFALSE;
->>>>>>> 64540950
 
   if (NVEC_CUDA_MEMHELP(v) == NULL)
   {
@@ -399,21 +384,7 @@
 
   v = NULL;
   v = N_VNewEmpty_Cuda(sunctx);
-<<<<<<< HEAD
   if (v == NULL) { return (NULL); }
-
-  NVEC_CUDA_CONTENT(v)->length     = length;
-  NVEC_CUDA_CONTENT(v)->mem_helper = SUNMemoryHelper_Cuda(sunctx);
-  NVEC_CUDA_CONTENT(v)->host_data  = SUNMemoryHelper_Wrap(NVEC_CUDA_MEMHELP(v),
-                                                          vdata, SUNMEMTYPE_UVM);
-  NVEC_CUDA_CONTENT(v)->device_data =
-    SUNMemoryHelper_Alias(NVEC_CUDA_MEMHELP(v), NVEC_CUDA_CONTENT(v)->host_data);
-  NVEC_CUDA_CONTENT(v)->stream_exec_policy = DEFAULT_STREAMING_EXECPOLICY.clone();
-  NVEC_CUDA_CONTENT(v)->reduce_exec_policy = DEFAULT_REDUCTION_EXECPOLICY.clone();
-  NVEC_CUDA_CONTENT(v)->own_helper      = SUNTRUE;
-  NVEC_CUDA_PRIVATE(v)->use_managed_mem = SUNTRUE;
-=======
-  if (v == NULL) return(NULL);
 
   NVEC_CUDA_CONTENT(v)->length             = length;
   NVEC_CUDA_CONTENT(v)->mem_helper         = SUNMemoryHelper_Cuda(sunctx);
@@ -423,7 +394,6 @@
   NVEC_CUDA_CONTENT(v)->reduce_exec_policy = DEFAULT_REDUCTION_EXECPOLICY.clone();
   NVEC_CUDA_CONTENT(v)->own_helper         = SUNTRUE;
   NVEC_CUDA_PRIVATE(v)->use_managed_mem    = SUNTRUE;
->>>>>>> 64540950
 
   if (NVEC_CUDA_MEMHELP(v) == NULL)
   {
@@ -460,17 +430,8 @@
     }
     else
     {
-<<<<<<< HEAD
-      NVEC_CUDA_CONTENT(v)->host_data =
-        SUNMemoryHelper_Wrap(NVEC_CUDA_MEMHELP(v), (void*)h_vdata,
-                             SUNMEMTYPE_UVM);
-      NVEC_CUDA_CONTENT(v)->device_data =
-        SUNMemoryHelper_Alias(NVEC_CUDA_MEMHELP(v),
-                              NVEC_CUDA_CONTENT(v)->host_data);
-=======
       NVEC_CUDA_CONTENT(v)->host_data = SUNMemoryHelper_Wrap(NVEC_CUDA_MEMHELP(v), (void*) h_vdata, SUNMEMTYPE_UVM);
       NVEC_CUDA_CONTENT(v)->device_data = SUNMemoryHelper_Alias(NVEC_CUDA_MEMHELP(v), NVEC_CUDA_CONTENT(v)->host_data);
->>>>>>> 64540950
     }
   }
   else
@@ -481,13 +442,7 @@
     }
     else
     {
-<<<<<<< HEAD
-      NVEC_CUDA_CONTENT(v)->host_data =
-        SUNMemoryHelper_Wrap(NVEC_CUDA_MEMHELP(v), (void*)h_vdata,
-                             SUNMEMTYPE_HOST);
-=======
       NVEC_CUDA_CONTENT(v)->host_data = SUNMemoryHelper_Wrap(NVEC_CUDA_MEMHELP(v), (void*) h_vdata, SUNMEMTYPE_HOST);
->>>>>>> 64540950
     }
   }
 }
@@ -507,17 +462,8 @@
     }
     else
     {
-<<<<<<< HEAD
-      NVEC_CUDA_CONTENT(v)->device_data =
-        SUNMemoryHelper_Wrap(NVEC_CUDA_MEMHELP(v), (void*)d_vdata,
-                             SUNMEMTYPE_UVM);
-      NVEC_CUDA_CONTENT(v)->host_data =
-        SUNMemoryHelper_Alias(NVEC_CUDA_MEMHELP(v),
-                              NVEC_CUDA_CONTENT(v)->device_data);
-=======
       NVEC_CUDA_CONTENT(v)->device_data = SUNMemoryHelper_Wrap(NVEC_CUDA_MEMHELP(v), (void*) d_vdata, SUNMEMTYPE_UVM);
       NVEC_CUDA_CONTENT(v)->host_data = SUNMemoryHelper_Alias(NVEC_CUDA_MEMHELP(v), NVEC_CUDA_CONTENT(v)->device_data);
->>>>>>> 64540950
     }
   }
   else
@@ -528,13 +474,7 @@
     }
     else
     {
-<<<<<<< HEAD
-      NVEC_CUDA_CONTENT(v)->device_data =
-        SUNMemoryHelper_Wrap(NVEC_CUDA_MEMHELP(v), (void*)d_vdata,
-                             SUNMEMTYPE_DEVICE);
-=======
       NVEC_CUDA_CONTENT(v)->device_data = SUNMemoryHelper_Wrap(NVEC_CUDA_MEMHELP(v), (void*) d_vdata, SUNMEMTYPE_DEVICE);
->>>>>>> 64540950
     }
   }
 }
@@ -2073,14 +2013,8 @@
 
   if (x == NULL || buf == NULL) { return (-1); }
 
-<<<<<<< HEAD
-  SUNMemory buf_mem = SUNMemoryHelper_Wrap(NVEC_CUDA_MEMHELP(x), buf,
-                                           SUNMEMTYPE_HOST);
-  if (buf_mem == NULL) { return (-1); }
-=======
   SUNMemory buf_mem = SUNMemoryHelper_Wrap(NVEC_CUDA_MEMHELP(x), buf, SUNMEMTYPE_HOST);
   if (buf_mem == NULL) return(-1);
->>>>>>> 64540950
 
   copy_fail = SUNMemoryHelper_CopyAsync(NVEC_CUDA_MEMHELP(x), buf_mem,
                                         NVEC_CUDA_CONTENT(x)->device_data,
@@ -2103,14 +2037,8 @@
 
   if (x == NULL || buf == NULL) { return (-1); }
 
-<<<<<<< HEAD
-  SUNMemory buf_mem = SUNMemoryHelper_Wrap(NVEC_CUDA_MEMHELP(x), buf,
-                                           SUNMEMTYPE_HOST);
-  if (buf_mem == NULL) { return (-1); }
-=======
   SUNMemory buf_mem = SUNMemoryHelper_Wrap(NVEC_CUDA_MEMHELP(x), buf, SUNMEMTYPE_HOST);
   if (buf_mem == NULL) return(-1);
->>>>>>> 64540950
 
   copy_fail = SUNMemoryHelper_CopyAsync(NVEC_CUDA_MEMHELP(x),
                                         NVEC_CUDA_CONTENT(x)->device_data,
