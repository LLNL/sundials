--- conflicted
+++ resolved
@@ -347,27 +347,16 @@
   v = N_VNewEmpty_Cuda(sunctx);
   if (v == NULL) { return (NULL); }
 
-<<<<<<< HEAD
-  NVEC_CUDA_CONTENT(v)->length      = length;
-  NVEC_CUDA_CONTENT(v)->host_data   = SUNMemoryHelper_Wrap(h_vdata,
-                                                           SUNMEMTYPE_HOST);
-  NVEC_CUDA_CONTENT(v)->device_data = SUNMemoryHelper_Wrap(d_vdata,
-                                                           SUNMEMTYPE_DEVICE);
+  NVEC_CUDA_CONTENT(v)->length     = length;
+  NVEC_CUDA_CONTENT(v)->mem_helper = SUNMemoryHelper_Cuda(sunctx);
+  NVEC_CUDA_CONTENT(v)->host_data =
+    SUNMemoryHelper_Wrap(NVEC_CUDA_MEMHELP(v), h_vdata, SUNMEMTYPE_HOST);
+  NVEC_CUDA_CONTENT(v)->device_data =
+    SUNMemoryHelper_Wrap(NVEC_CUDA_MEMHELP(v), d_vdata, SUNMEMTYPE_DEVICE);
   NVEC_CUDA_CONTENT(v)->stream_exec_policy = DEFAULT_STREAMING_EXECPOLICY.clone();
   NVEC_CUDA_CONTENT(v)->reduce_exec_policy = DEFAULT_REDUCTION_EXECPOLICY.clone();
-  NVEC_CUDA_CONTENT(v)->mem_helper      = SUNMemoryHelper_Cuda(sunctx);
   NVEC_CUDA_CONTENT(v)->own_helper      = SUNTRUE;
   NVEC_CUDA_PRIVATE(v)->use_managed_mem = SUNFALSE;
-=======
-  NVEC_CUDA_CONTENT(v)->length             = length;
-  NVEC_CUDA_CONTENT(v)->mem_helper         = SUNMemoryHelper_Cuda(sunctx);
-  NVEC_CUDA_CONTENT(v)->host_data          = SUNMemoryHelper_Wrap(NVEC_CUDA_MEMHELP(v), h_vdata, SUNMEMTYPE_HOST);
-  NVEC_CUDA_CONTENT(v)->device_data        = SUNMemoryHelper_Wrap(NVEC_CUDA_MEMHELP(v), d_vdata, SUNMEMTYPE_DEVICE);
-  NVEC_CUDA_CONTENT(v)->stream_exec_policy = DEFAULT_STREAMING_EXECPOLICY.clone();
-  NVEC_CUDA_CONTENT(v)->reduce_exec_policy = DEFAULT_REDUCTION_EXECPOLICY.clone();
-  NVEC_CUDA_CONTENT(v)->own_helper         = SUNTRUE;
-  NVEC_CUDA_PRIVATE(v)->use_managed_mem    = SUNFALSE;
->>>>>>> 5d4e140b
 
   if (NVEC_CUDA_MEMHELP(v) == NULL)
   {
@@ -399,26 +388,16 @@
   v = N_VNewEmpty_Cuda(sunctx);
   if (v == NULL) { return (NULL); }
 
-<<<<<<< HEAD
-  NVEC_CUDA_CONTENT(v)->length    = length;
-  NVEC_CUDA_CONTENT(v)->host_data = SUNMemoryHelper_Wrap(vdata, SUNMEMTYPE_UVM);
+  NVEC_CUDA_CONTENT(v)->length     = length;
+  NVEC_CUDA_CONTENT(v)->mem_helper = SUNMemoryHelper_Cuda(sunctx);
+  NVEC_CUDA_CONTENT(v)->host_data  = SUNMemoryHelper_Wrap(NVEC_CUDA_MEMHELP(v),
+                                                          vdata, SUNMEMTYPE_UVM);
   NVEC_CUDA_CONTENT(v)->device_data =
-    SUNMemoryHelper_Alias(NVEC_CUDA_CONTENT(v)->host_data);
+    SUNMemoryHelper_Alias(NVEC_CUDA_MEMHELP(v), NVEC_CUDA_CONTENT(v)->host_data);
   NVEC_CUDA_CONTENT(v)->stream_exec_policy = DEFAULT_STREAMING_EXECPOLICY.clone();
   NVEC_CUDA_CONTENT(v)->reduce_exec_policy = DEFAULT_REDUCTION_EXECPOLICY.clone();
-  NVEC_CUDA_CONTENT(v)->mem_helper      = SUNMemoryHelper_Cuda(sunctx);
   NVEC_CUDA_CONTENT(v)->own_helper      = SUNTRUE;
   NVEC_CUDA_PRIVATE(v)->use_managed_mem = SUNTRUE;
-=======
-  NVEC_CUDA_CONTENT(v)->length             = length;
-  NVEC_CUDA_CONTENT(v)->mem_helper         = SUNMemoryHelper_Cuda(sunctx);
-  NVEC_CUDA_CONTENT(v)->host_data          = SUNMemoryHelper_Wrap(NVEC_CUDA_MEMHELP(v), vdata, SUNMEMTYPE_UVM);
-  NVEC_CUDA_CONTENT(v)->device_data        = SUNMemoryHelper_Alias(NVEC_CUDA_MEMHELP(v), NVEC_CUDA_CONTENT(v)->host_data);
-  NVEC_CUDA_CONTENT(v)->stream_exec_policy = DEFAULT_STREAMING_EXECPOLICY.clone();
-  NVEC_CUDA_CONTENT(v)->reduce_exec_policy = DEFAULT_REDUCTION_EXECPOLICY.clone();
-  NVEC_CUDA_CONTENT(v)->own_helper         = SUNTRUE;
-  NVEC_CUDA_PRIVATE(v)->use_managed_mem    = SUNTRUE;
->>>>>>> 5d4e140b
 
   if (NVEC_CUDA_MEMHELP(v) == NULL)
   {
@@ -455,15 +434,12 @@
     }
     else
     {
-<<<<<<< HEAD
-      NVEC_CUDA_CONTENT(v)->host_data = SUNMemoryHelper_Wrap((void*)h_vdata,
-                                                             SUNMEMTYPE_UVM);
+      NVEC_CUDA_CONTENT(v)->host_data =
+        SUNMemoryHelper_Wrap(NVEC_CUDA_MEMHELP(v), (void*)h_vdata,
+                             SUNMEMTYPE_UVM);
       NVEC_CUDA_CONTENT(v)->device_data =
-        SUNMemoryHelper_Alias(NVEC_CUDA_CONTENT(v)->host_data);
-=======
-      NVEC_CUDA_CONTENT(v)->host_data = SUNMemoryHelper_Wrap(NVEC_CUDA_MEMHELP(v), (void*) h_vdata, SUNMEMTYPE_UVM);
-      NVEC_CUDA_CONTENT(v)->device_data = SUNMemoryHelper_Alias(NVEC_CUDA_MEMHELP(v), NVEC_CUDA_CONTENT(v)->host_data);
->>>>>>> 5d4e140b
+        SUNMemoryHelper_Alias(NVEC_CUDA_MEMHELP(v),
+                              NVEC_CUDA_CONTENT(v)->host_data);
     }
   }
   else
@@ -474,12 +450,9 @@
     }
     else
     {
-<<<<<<< HEAD
-      NVEC_CUDA_CONTENT(v)->host_data = SUNMemoryHelper_Wrap((void*)h_vdata,
-                                                             SUNMEMTYPE_HOST);
-=======
-      NVEC_CUDA_CONTENT(v)->host_data = SUNMemoryHelper_Wrap(NVEC_CUDA_MEMHELP(v), (void*) h_vdata, SUNMEMTYPE_HOST);
->>>>>>> 5d4e140b
+      NVEC_CUDA_CONTENT(v)->host_data =
+        SUNMemoryHelper_Wrap(NVEC_CUDA_MEMHELP(v), (void*)h_vdata,
+                             SUNMEMTYPE_HOST);
     }
   }
 }
@@ -499,15 +472,12 @@
     }
     else
     {
-<<<<<<< HEAD
-      NVEC_CUDA_CONTENT(v)->device_data = SUNMemoryHelper_Wrap((void*)d_vdata,
-                                                               SUNMEMTYPE_UVM);
+      NVEC_CUDA_CONTENT(v)->device_data =
+        SUNMemoryHelper_Wrap(NVEC_CUDA_MEMHELP(v), (void*)d_vdata,
+                             SUNMEMTYPE_UVM);
       NVEC_CUDA_CONTENT(v)->host_data =
-        SUNMemoryHelper_Alias(NVEC_CUDA_CONTENT(v)->device_data);
-=======
-      NVEC_CUDA_CONTENT(v)->device_data = SUNMemoryHelper_Wrap(NVEC_CUDA_MEMHELP(v), (void*) d_vdata, SUNMEMTYPE_UVM);
-      NVEC_CUDA_CONTENT(v)->host_data = SUNMemoryHelper_Alias(NVEC_CUDA_MEMHELP(v), NVEC_CUDA_CONTENT(v)->device_data);
->>>>>>> 5d4e140b
+        SUNMemoryHelper_Alias(NVEC_CUDA_MEMHELP(v),
+                              NVEC_CUDA_CONTENT(v)->device_data);
     }
   }
   else
@@ -518,12 +488,9 @@
     }
     else
     {
-<<<<<<< HEAD
       NVEC_CUDA_CONTENT(v)->device_data =
-        SUNMemoryHelper_Wrap((void*)d_vdata, SUNMEMTYPE_DEVICE);
-=======
-      NVEC_CUDA_CONTENT(v)->device_data = SUNMemoryHelper_Wrap(NVEC_CUDA_MEMHELP(v), (void*) d_vdata, SUNMEMTYPE_DEVICE);
->>>>>>> 5d4e140b
+        SUNMemoryHelper_Wrap(NVEC_CUDA_MEMHELP(v), (void*)d_vdata,
+                             SUNMEMTYPE_DEVICE);
     }
   }
 }
@@ -2062,13 +2029,9 @@
 
   if (x == NULL || buf == NULL) { return (-1); }
 
-<<<<<<< HEAD
-  SUNMemory buf_mem = SUNMemoryHelper_Wrap(buf, SUNMEMTYPE_HOST);
+  SUNMemory buf_mem = SUNMemoryHelper_Wrap(NVEC_CUDA_MEMHELP(x), buf,
+                                           SUNMEMTYPE_HOST);
   if (buf_mem == NULL) { return (-1); }
-=======
-  SUNMemory buf_mem = SUNMemoryHelper_Wrap(NVEC_CUDA_MEMHELP(x), buf, SUNMEMTYPE_HOST);
-  if (buf_mem == NULL) return(-1);
->>>>>>> 5d4e140b
 
   copy_fail = SUNMemoryHelper_CopyAsync(NVEC_CUDA_MEMHELP(x), buf_mem,
                                         NVEC_CUDA_CONTENT(x)->device_data,
@@ -2091,13 +2054,9 @@
 
   if (x == NULL || buf == NULL) { return (-1); }
 
-<<<<<<< HEAD
-  SUNMemory buf_mem = SUNMemoryHelper_Wrap(buf, SUNMEMTYPE_HOST);
+  SUNMemory buf_mem = SUNMemoryHelper_Wrap(NVEC_CUDA_MEMHELP(x), buf,
+                                           SUNMEMTYPE_HOST);
   if (buf_mem == NULL) { return (-1); }
-=======
-  SUNMemory buf_mem = SUNMemoryHelper_Wrap(NVEC_CUDA_MEMHELP(x), buf, SUNMEMTYPE_HOST);
-  if (buf_mem == NULL) return(-1);
->>>>>>> 5d4e140b
 
   copy_fail = SUNMemoryHelper_CopyAsync(NVEC_CUDA_MEMHELP(x),
                                         NVEC_CUDA_CONTENT(x)->device_data,
