/* ---------------------------------------------------------------------------
 * Programmer(s): Slaven Peles, Cody J. Balos, Daniel McGreer, and
 *                David J. Gardner @ LLNL
 * ---------------------------------------------------------------------------
 * SUNDIALS Copyright Start
 * Copyright (c) 2002-2023, Lawrence Livermore National Security
 * and Southern Methodist University.
 * All rights reserved.
 *
 * See the top-level LICENSE and NOTICE files for details.
 *
 * SPDX-License-Identifier: BSD-3-Clause
 * SUNDIALS Copyright End
 * ---------------------------------------------------------------------------
 * This is the implementation file for a RAJA implementation of the NVECTOR
 * class with support for CUDA, HIP, and SYCL backends.
 * ---------------------------------------------------------------------------*/

#include <RAJA/RAJA.hpp>
#include <nvector/nvector_raja.h>
#include <stdio.h>
#include <stdlib.h>

#include "sundials_debug.h"

// RAJA defines
#if defined(SUNDIALS_RAJA_BACKENDS_CUDA)
#include <sunmemory/sunmemory_cuda.h>

#include "sundials_cuda.h"
#define SUNDIALS_RAJA_EXEC_STREAM RAJA::cuda_exec<256>
#define SUNDIALS_RAJA_EXEC_REDUCE RAJA::cuda_exec<256>
#define SUNDIALS_RAJA_REDUCE      RAJA::cuda_reduce
#define SUNDIALS_GPU_PREFIX(val)  cuda##val
#define SUNDIALS_GPU_VERIFY       SUNDIALS_CUDA_VERIFY
#elif defined(SUNDIALS_RAJA_BACKENDS_HIP)
#include <sunmemory/sunmemory_hip.h>

#include "sundials_hip.h"
#define SUNDIALS_RAJA_EXEC_STREAM RAJA::hip_exec<512>
#define SUNDIALS_RAJA_EXEC_REDUCE RAJA::hip_exec<512>
#define SUNDIALS_RAJA_REDUCE      RAJA::hip_reduce
#define SUNDIALS_GPU_PREFIX(val)  hip##val
#define SUNDIALS_GPU_VERIFY       SUNDIALS_HIP_VERIFY
#elif defined(SUNDIALS_RAJA_BACKENDS_SYCL)
#include <CL/sycl.hpp>
#include <sunmemory/sunmemory_sycl.h>
#define SUNDIALS_RAJA_EXEC_STREAM RAJA::sycl_exec<256>
#if RAJA_VERSION_MAJOR >= 2022
#define SUNDIALS_RAJA_EXEC_REDUCE RAJA::sycl_exec<256>
#else
#define SUNDIALS_RAJA_EXEC_REDUCE RAJA::sycl_exec_nontrivial<256>
#endif
#define SUNDIALS_RAJA_REDUCE RAJA::sycl_reduce
#else
#error "Unknown RAJA backend"
#endif

#define ZERO   SUN_RCONST(0.0)
#define HALF   SUN_RCONST(0.5)
#define ONE    SUN_RCONST(1.0)
#define ONEPT5 SUN_RCONST(1.5)

extern "C" {

// Static constants
static constexpr sunindextype zeroIdx = 0;

// Helpful macros
#define NVEC_RAJA_CONTENT(x) ((N_VectorContent_Raja)(x->content))
#define NVEC_RAJA_MEMSIZE(x) \
  (NVEC_RAJA_CONTENT(x)->length * sizeof(sunrealtype))
#define NVEC_RAJA_MEMHELP(x) (NVEC_RAJA_CONTENT(x)->mem_helper)
#define NVEC_RAJA_HDATAp(x)  ((sunrealtype*)NVEC_RAJA_CONTENT(x)->host_data->ptr)
#define NVEC_RAJA_DDATAp(x) \
  ((sunrealtype*)NVEC_RAJA_CONTENT(x)->device_data->ptr)

// Macros to access vector private content
#define NVEC_RAJA_PRIVATE(x) \
  ((N_PrivateVectorContent_Raja)(NVEC_RAJA_CONTENT(x)->priv))
#define NVEC_RAJA_HBUFFERp(x) \
  ((sunrealtype*)NVEC_RAJA_PRIVATE(x)->reduce_buffer_host->ptr)
#define NVEC_RAJA_DBUFFERp(x) \
  ((sunrealtype*)NVEC_RAJA_PRIVATE(x)->reduce_buffer_dev->ptr)

/*
 * Private structure definition
 */

struct _N_PrivateVectorContent_Raja
{
  sunbooleantype use_managed_mem; /* do data pointers use managed memory */

  /* fused op workspace */
  SUNMemory fused_buffer_dev;  /* device memory for fused ops    */
  SUNMemory fused_buffer_host; /* host memory for fused ops      */
  size_t fused_buffer_bytes;   /* current size of the buffers    */
  size_t fused_buffer_offset;  /* current offset into the buffer */
};

typedef struct _N_PrivateVectorContent_Raja* N_PrivateVectorContent_Raja;

/*
 * Utility functions
 */

// Allocate vector data
static int AllocateData(N_Vector v);

// Fused operation buffer functions
static int FusedBuffer_Init(N_Vector v, int nreal, int nptr);
static int FusedBuffer_CopyRealArray(N_Vector v, sunrealtype* r_data, int nval,
                                     sunrealtype** shortcut);
static int FusedBuffer_CopyPtrArray1D(N_Vector v, N_Vector* X, int nvec,
                                      sunrealtype*** shortcut);
static int FusedBuffer_CopyPtrArray2D(N_Vector v, N_Vector** X, int nvec,
                                      int nsum, sunrealtype*** shortcut);
static int FusedBuffer_CopyToDevice(N_Vector v);
static int FusedBuffer_Free(N_Vector v);

N_Vector N_VNewEmpty_Raja(SUNContext sunctx)
{
  N_Vector v;

  /* Create an empty vector object */
  v = NULL;
  v = N_VNewEmpty(sunctx);
  if (v == NULL) { return (NULL); }

  /* Attach operations */

  /* constructors, destructors, and utility operations */
  v->ops->nvgetvectorid           = N_VGetVectorID_Raja;
  v->ops->nvclone                 = N_VClone_Raja;
  v->ops->nvcloneempty            = N_VCloneEmpty_Raja;
  v->ops->nvdestroy               = N_VDestroy_Raja;
  v->ops->nvspace                 = N_VSpace_Raja;
  v->ops->nvgetlength             = N_VGetLength_Raja;
  v->ops->nvgetarraypointer       = N_VGetHostArrayPointer_Raja;
  v->ops->nvgetdevicearraypointer = N_VGetDeviceArrayPointer_Raja;
  v->ops->nvsetarraypointer       = N_VSetHostArrayPointer_Raja;

  /* standard vector operations */
  v->ops->nvlinearsum    = N_VLinearSum_Raja;
  v->ops->nvconst        = N_VConst_Raja;
  v->ops->nvprod         = N_VProd_Raja;
  v->ops->nvdiv          = N_VDiv_Raja;
  v->ops->nvscale        = N_VScale_Raja;
  v->ops->nvabs          = N_VAbs_Raja;
  v->ops->nvinv          = N_VInv_Raja;
  v->ops->nvaddconst     = N_VAddConst_Raja;
  v->ops->nvdotprod      = N_VDotProd_Raja;
  v->ops->nvmaxnorm      = N_VMaxNorm_Raja;
  v->ops->nvmin          = N_VMin_Raja;
  v->ops->nvl1norm       = N_VL1Norm_Raja;
  v->ops->nvinvtest      = N_VInvTest_Raja;
  v->ops->nvconstrmask   = N_VConstrMask_Raja;
  v->ops->nvminquotient  = N_VMinQuotient_Raja;
  v->ops->nvwrmsnormmask = N_VWrmsNormMask_Raja;
  v->ops->nvwrmsnorm     = N_VWrmsNorm_Raja;
  v->ops->nvwl2norm      = N_VWL2Norm_Raja;
  v->ops->nvcompare      = N_VCompare_Raja;

  /* fused and vector array operations are disabled (NULL) by default */

  /* local reduction operations */
  v->ops->nvwsqrsumlocal     = N_VWSqrSumLocal_Raja;
  v->ops->nvwsqrsummasklocal = N_VWSqrSumMaskLocal_Raja;
  v->ops->nvdotprodlocal     = N_VDotProd_Raja;
  v->ops->nvmaxnormlocal     = N_VMaxNorm_Raja;
  v->ops->nvminlocal         = N_VMin_Raja;
  v->ops->nvl1normlocal      = N_VL1Norm_Raja;
  v->ops->nvinvtestlocal     = N_VInvTest_Raja;
  v->ops->nvconstrmasklocal  = N_VConstrMask_Raja;
  v->ops->nvminquotientlocal = N_VMinQuotient_Raja;

  /* XBraid interface operations */
  v->ops->nvbufsize   = N_VBufSize_Raja;
  v->ops->nvbufpack   = N_VBufPack_Raja;
  v->ops->nvbufunpack = N_VBufUnpack_Raja;

  /* print operation for debugging */
  v->ops->nvprint     = N_VPrint_Raja;
  v->ops->nvprintfile = N_VPrintFile_Raja;

  v->content = (N_VectorContent_Raja)malloc(sizeof(_N_VectorContent_Raja));
  if (v->content == NULL)
  {
    N_VDestroy(v);
    return NULL;
  }

  NVEC_RAJA_CONTENT(v)->priv = malloc(sizeof(_N_PrivateVectorContent_Raja));
  if (NVEC_RAJA_CONTENT(v)->priv == NULL)
  {
    N_VDestroy(v);
    return NULL;
  }

  NVEC_RAJA_CONTENT(v)->length      = 0;
  NVEC_RAJA_CONTENT(v)->mem_helper  = NULL;
  NVEC_RAJA_CONTENT(v)->own_helper  = SUNFALSE;
  NVEC_RAJA_CONTENT(v)->host_data   = NULL;
  NVEC_RAJA_CONTENT(v)->device_data = NULL;

  NVEC_RAJA_PRIVATE(v)->use_managed_mem     = SUNFALSE;
  NVEC_RAJA_PRIVATE(v)->fused_buffer_dev    = NULL;
  NVEC_RAJA_PRIVATE(v)->fused_buffer_host   = NULL;
  NVEC_RAJA_PRIVATE(v)->fused_buffer_bytes  = 0;
  NVEC_RAJA_PRIVATE(v)->fused_buffer_offset = 0;

  return (v);
}

N_Vector N_VNew_Raja(sunindextype length, SUNContext sunctx)
{
  N_Vector v;

  v = NULL;
  v = N_VNewEmpty_Raja(sunctx);
  if (v == NULL) { return (NULL); }

  NVEC_RAJA_CONTENT(v)->length = length;
#if defined(SUNDIALS_RAJA_BACKENDS_CUDA)
  NVEC_RAJA_CONTENT(v)->mem_helper = SUNMemoryHelper_Cuda(sunctx);
#elif defined(SUNDIALS_RAJA_BACKENDS_HIP)
  NVEC_RAJA_CONTENT(v)->mem_helper = SUNMemoryHelper_Hip(sunctx);
#elif defined(SUNDIALS_RAJA_BACKENDS_SYCL)
  NVEC_RAJA_CONTENT(v)->mem_helper = SUNMemoryHelper_Sycl(sunctx);
#endif
  NVEC_RAJA_CONTENT(v)->own_helper      = SUNTRUE;
  NVEC_RAJA_CONTENT(v)->host_data       = NULL;
  NVEC_RAJA_CONTENT(v)->device_data     = NULL;
  NVEC_RAJA_PRIVATE(v)->use_managed_mem = SUNFALSE;

  if (NVEC_RAJA_MEMHELP(v) == NULL)
  {
    SUNDIALS_DEBUG_PRINT("ERROR in N_VNew_Raja: memory helper is NULL\n");
    N_VDestroy(v);
    return (NULL);
  }

  if (AllocateData(v))
  {
    SUNDIALS_DEBUG_PRINT(
      "ERROR in N_VNew_Raja: AllocateData returned nonzero\n");
    N_VDestroy(v);
    return NULL;
  }

  return (v);
}

N_Vector N_VNewWithMemHelp_Raja(sunindextype length,
                                sunbooleantype use_managed_mem,
                                SUNMemoryHelper helper, SUNContext sunctx)
{
  N_Vector v;

  if (helper == NULL)
  {
    SUNDIALS_DEBUG_PRINT("ERROR in N_VNewWithMemHelp_Raja: helper is NULL\n");
    return (NULL);
  }

  if (!SUNMemoryHelper_ImplementsRequiredOps(helper))
  {
    SUNDIALS_DEBUG_PRINT("ERROR in N_VNewWithMemHelp_Raja: helper doesn't "
                         "implement all required ops\n");
    return (NULL);
  }

  v = NULL;
  v = N_VNewEmpty_Raja(sunctx);
  if (v == NULL) { return (NULL); }

  NVEC_RAJA_CONTENT(v)->length          = length;
  NVEC_RAJA_CONTENT(v)->mem_helper      = helper;
  NVEC_RAJA_CONTENT(v)->own_helper      = SUNFALSE;
  NVEC_RAJA_CONTENT(v)->host_data       = NULL;
  NVEC_RAJA_CONTENT(v)->device_data     = NULL;
  NVEC_RAJA_PRIVATE(v)->use_managed_mem = use_managed_mem;

  if (AllocateData(v))
  {
    SUNDIALS_DEBUG_PRINT(
      "ERROR in N_VNewWithMemHelp_Raja: AllocateData returned nonzero\n");
    N_VDestroy(v);
    return (NULL);
  }

  return (v);
}

N_Vector N_VNewManaged_Raja(sunindextype length, SUNContext sunctx)
{
  N_Vector v;

  v = NULL;
  v = N_VNewEmpty_Raja(sunctx);
  if (v == NULL) { return (NULL); }

  NVEC_RAJA_CONTENT(v)->length = length;
#if defined(SUNDIALS_RAJA_BACKENDS_CUDA)
  NVEC_RAJA_CONTENT(v)->mem_helper = SUNMemoryHelper_Cuda(sunctx);
#elif defined(SUNDIALS_RAJA_BACKENDS_HIP)
  NVEC_RAJA_CONTENT(v)->mem_helper = SUNMemoryHelper_Hip(sunctx);
#elif defined(SUNDIALS_RAJA_BACKENDS_SYCL)
  NVEC_RAJA_CONTENT(v)->mem_helper = SUNMemoryHelper_Sycl(sunctx);
#endif
  NVEC_RAJA_CONTENT(v)->own_helper      = SUNTRUE;
  NVEC_RAJA_CONTENT(v)->host_data       = NULL;
  NVEC_RAJA_CONTENT(v)->device_data     = NULL;
  NVEC_RAJA_PRIVATE(v)->use_managed_mem = SUNTRUE;

  if (NVEC_RAJA_MEMHELP(v) == NULL)
  {
    SUNDIALS_DEBUG_PRINT(
      "ERROR in N_VNewManaged_Raja: memory helper is NULL\n");
    N_VDestroy(v);
    return (NULL);
  }

  if (AllocateData(v))
  {
    SUNDIALS_DEBUG_PRINT(
      "ERROR in N_VNewManaged_Raja: AllocateData returned nonzero\n");
    N_VDestroy(v);
    return NULL;
  }

  return (v);
}

N_Vector N_VMake_Raja(sunindextype length, sunrealtype* h_vdata,
                      sunrealtype* d_vdata, SUNContext sunctx)
{
  N_Vector v;

  if (h_vdata == NULL || d_vdata == NULL) { return (NULL); }

  v = NULL;
  v = N_VNewEmpty_Raja(sunctx);
  if (v == NULL) { return (NULL); }

<<<<<<< HEAD
  NVEC_RAJA_CONTENT(v)->length = length;
=======
  NVEC_RAJA_CONTENT(v)->length          = length;
>>>>>>> 64540950
#if defined(SUNDIALS_RAJA_BACKENDS_CUDA)
  NVEC_RAJA_CONTENT(v)->mem_helper = SUNMemoryHelper_Cuda(sunctx);
#elif defined(SUNDIALS_RAJA_BACKENDS_HIP)
  NVEC_RAJA_CONTENT(v)->mem_helper = SUNMemoryHelper_Hip(sunctx);
#elif defined(SUNDIALS_RAJA_BACKENDS_SYCL)
  NVEC_RAJA_CONTENT(v)->mem_helper = SUNMemoryHelper_Sycl(sunctx);
#endif
<<<<<<< HEAD
  NVEC_RAJA_CONTENT(v)->own_helper = SUNTRUE;
  NVEC_RAJA_CONTENT(v)->host_data =
    SUNMemoryHelper_Wrap(NVEC_RAJA_MEMHELP(v), h_vdata, SUNMEMTYPE_HOST);
  NVEC_RAJA_CONTENT(v)->device_data =
    SUNMemoryHelper_Wrap(NVEC_RAJA_MEMHELP(v), d_vdata, SUNMEMTYPE_DEVICE);
=======
  NVEC_RAJA_CONTENT(v)->own_helper      = SUNTRUE;
  NVEC_RAJA_CONTENT(v)->host_data       = SUNMemoryHelper_Wrap(NVEC_RAJA_MEMHELP(v), h_vdata, SUNMEMTYPE_HOST);
  NVEC_RAJA_CONTENT(v)->device_data     = SUNMemoryHelper_Wrap(NVEC_RAJA_MEMHELP(v), d_vdata, SUNMEMTYPE_DEVICE);
>>>>>>> 64540950
  NVEC_RAJA_PRIVATE(v)->use_managed_mem = SUNFALSE;

  if (NVEC_RAJA_MEMHELP(v) == NULL)
  {
    SUNDIALS_DEBUG_PRINT("ERROR in N_VMake_Raja: memory helper is NULL\n");
    N_VDestroy(v);
    return (NULL);
  }

  if (NVEC_RAJA_CONTENT(v)->device_data == NULL ||
      NVEC_RAJA_CONTENT(v)->host_data == NULL)
  {
    SUNDIALS_DEBUG_PRINT(
      "ERROR in N_VMake_Raja: SUNMemoryHelper_Wrap returned NULL\n");
    N_VDestroy(v);
    return (NULL);
  }

  return (v);
}

N_Vector N_VMakeManaged_Raja(sunindextype length, sunrealtype* vdata,
                             SUNContext sunctx)
{
  N_Vector v;

  if (vdata == NULL) { return (NULL); }

  v = NULL;
  v = N_VNewEmpty_Raja(sunctx);
  if (v == NULL) { return (NULL); }

<<<<<<< HEAD
  NVEC_RAJA_CONTENT(v)->length = length;
=======
  NVEC_RAJA_CONTENT(v)->length          = length;
>>>>>>> 64540950
#if defined(SUNDIALS_RAJA_BACKENDS_CUDA)
  NVEC_RAJA_CONTENT(v)->mem_helper = SUNMemoryHelper_Cuda(sunctx);
#elif defined(SUNDIALS_RAJA_BACKENDS_HIP)
  NVEC_RAJA_CONTENT(v)->mem_helper = SUNMemoryHelper_Hip(sunctx);
#elif defined(SUNDIALS_RAJA_BACKENDS_SYCL)
  NVEC_RAJA_CONTENT(v)->mem_helper = SUNMemoryHelper_Sycl(sunctx);
#endif
<<<<<<< HEAD
  NVEC_RAJA_CONTENT(v)->host_data =
    SUNMemoryHelper_Wrap(NVEC_RAJA_CONTENT(v)->mem_helper, vdata, SUNMEMTYPE_UVM);
  NVEC_RAJA_CONTENT(v)->device_data =
    SUNMemoryHelper_Alias(NVEC_RAJA_CONTENT(v)->mem_helper,
                          NVEC_RAJA_CONTENT(v)->host_data);
=======
  NVEC_RAJA_CONTENT(v)->host_data       = SUNMemoryHelper_Wrap(NVEC_RAJA_CONTENT(v)->mem_helper, vdata, SUNMEMTYPE_UVM);
  NVEC_RAJA_CONTENT(v)->device_data     = SUNMemoryHelper_Alias(NVEC_RAJA_CONTENT(v)->mem_helper, NVEC_RAJA_CONTENT(v)->host_data);
>>>>>>> 64540950
  NVEC_RAJA_CONTENT(v)->own_helper      = SUNTRUE;
  NVEC_RAJA_PRIVATE(v)->use_managed_mem = SUNTRUE;

  if (NVEC_RAJA_MEMHELP(v) == NULL)
  {
    SUNDIALS_DEBUG_PRINT(
      "ERROR in N_VMakeManaged_Raja: memory helper is NULL\n");
    N_VDestroy(v);
    return (NULL);
  }

  if (NVEC_RAJA_CONTENT(v)->device_data == NULL ||
      NVEC_RAJA_CONTENT(v)->host_data == NULL)
  {
    SUNDIALS_DEBUG_PRINT(
      "ERROR in N_VMake_Raja: SUNMemoryHelper_Wrap returned NULL\n");
    N_VDestroy(v);
    return (NULL);
  }

  return (v);
}

/* -----------------------------------------------------------------
 * Function to return the global length of the vector.
 * This is defined as an inline function in nvector_raja.h, so
 * we just mark it as extern here.
 */
extern sunindextype N_VGetLength_Raja(N_Vector v);

/* ----------------------------------------------------------------------------
 * Return pointer to the raw host data.
 * This is defined as an inline function in nvector_raja.h, so
 * we just mark it as extern here.
 */

extern sunrealtype* N_VGetHostArrayPointer_Raja(N_Vector x);

/* ----------------------------------------------------------------------------
 * Return pointer to the raw device data.
 * This is defined as an inline function in nvector_raja.h, so
 * we just mark it as extern here.
 */

extern sunrealtype* N_VGetDeviceArrayPointer_Raja(N_Vector x);

/* ----------------------------------------------------------------------------
 * Set pointer to the raw host data. Does not free the existing pointer.
 */

void N_VSetHostArrayPointer_Raja(sunrealtype* h_vdata, N_Vector v)
{
  if (N_VIsManagedMemory_Raja(v))
  {
    if (NVEC_RAJA_CONTENT(v)->host_data)
    {
      NVEC_RAJA_CONTENT(v)->host_data->ptr   = (void*)h_vdata;
      NVEC_RAJA_CONTENT(v)->device_data->ptr = (void*)h_vdata;
    }
    else
    {
<<<<<<< HEAD
      NVEC_RAJA_CONTENT(v)->host_data =
        SUNMemoryHelper_Wrap(NVEC_RAJA_MEMHELP(v), (void*)h_vdata,
                             SUNMEMTYPE_UVM);
      NVEC_RAJA_CONTENT(v)->device_data =
        SUNMemoryHelper_Alias(NVEC_RAJA_MEMHELP(v),
                              NVEC_RAJA_CONTENT(v)->host_data);
=======
      NVEC_RAJA_CONTENT(v)->host_data = SUNMemoryHelper_Wrap(NVEC_RAJA_MEMHELP(v), (void*) h_vdata, SUNMEMTYPE_UVM);
      NVEC_RAJA_CONTENT(v)->device_data = SUNMemoryHelper_Alias(NVEC_RAJA_MEMHELP(v), NVEC_RAJA_CONTENT(v)->host_data);
>>>>>>> 64540950
    }
  }
  else
  {
    if (NVEC_RAJA_CONTENT(v)->host_data)
    {
      NVEC_RAJA_CONTENT(v)->host_data->ptr = (void*)h_vdata;
    }
    else
    {
<<<<<<< HEAD
      NVEC_RAJA_CONTENT(v)->host_data =
        SUNMemoryHelper_Wrap(NVEC_RAJA_MEMHELP(v), (void*)h_vdata,
                             SUNMEMTYPE_HOST);
=======
      NVEC_RAJA_CONTENT(v)->host_data = SUNMemoryHelper_Wrap(NVEC_RAJA_MEMHELP(v), (void*) h_vdata, SUNMEMTYPE_HOST);
>>>>>>> 64540950
    }
  }
}

/* ----------------------------------------------------------------------------
 * Set pointer to the raw device data
 */

void N_VSetDeviceArrayPointer_Raja(sunrealtype* d_vdata, N_Vector v)
{
  if (N_VIsManagedMemory_Raja(v))
  {
    if (NVEC_RAJA_CONTENT(v)->device_data)
    {
      NVEC_RAJA_CONTENT(v)->device_data->ptr = (void*)d_vdata;
      NVEC_RAJA_CONTENT(v)->host_data->ptr   = (void*)d_vdata;
    }
    else
    {
<<<<<<< HEAD
      NVEC_RAJA_CONTENT(v)->device_data =
        SUNMemoryHelper_Wrap(NVEC_RAJA_MEMHELP(v), (void*)d_vdata,
                             SUNMEMTYPE_UVM);
      NVEC_RAJA_CONTENT(v)->host_data =
        SUNMemoryHelper_Alias(NVEC_RAJA_MEMHELP(v),
                              NVEC_RAJA_CONTENT(v)->device_data);
=======
      NVEC_RAJA_CONTENT(v)->device_data = SUNMemoryHelper_Wrap(NVEC_RAJA_MEMHELP(v), (void*) d_vdata, SUNMEMTYPE_UVM);
      NVEC_RAJA_CONTENT(v)->host_data = SUNMemoryHelper_Alias(NVEC_RAJA_MEMHELP(v), NVEC_RAJA_CONTENT(v)->device_data);
>>>>>>> 64540950
    }
  }
  else
  {
    if (NVEC_RAJA_CONTENT(v)->device_data)
    {
      NVEC_RAJA_CONTENT(v)->device_data->ptr = (void*)d_vdata;
    }
    else
    {
<<<<<<< HEAD
      NVEC_RAJA_CONTENT(v)->device_data =
        SUNMemoryHelper_Wrap(NVEC_RAJA_MEMHELP(v), (void*)d_vdata,
                             SUNMEMTYPE_DEVICE);
=======
      NVEC_RAJA_CONTENT(v)->device_data = SUNMemoryHelper_Wrap(NVEC_RAJA_MEMHELP(v), (void*) d_vdata, SUNMEMTYPE_DEVICE);
>>>>>>> 64540950
    }
  }
}

/* ----------------------------------------------------------------------------
 * Return a flag indicating if the memory for the vector data is managed
 */
sunbooleantype N_VIsManagedMemory_Raja(N_Vector x)
{
  return NVEC_RAJA_PRIVATE(x)->use_managed_mem;
}

/* ----------------------------------------------------------------------------
 * Copy vector data to the device
 */

void N_VCopyToDevice_Raja(N_Vector x)
{
  int copy_fail;

#if defined(SUNDIALS_RAJA_BACKENDS_SYCL)
  void* queue = static_cast<void*>(::RAJA::sycl::detail::getQueue());
#else
  void* queue = nullptr;
#endif

  copy_fail = SUNMemoryHelper_CopyAsync(NVEC_RAJA_MEMHELP(x),
                                        NVEC_RAJA_CONTENT(x)->device_data,
                                        NVEC_RAJA_CONTENT(x)->host_data,
                                        NVEC_RAJA_MEMSIZE(x), queue);

  if (copy_fail)
  {
    SUNDIALS_DEBUG_PRINT("ERROR in N_VCopyToDevice_Raja: "
                         "SUNMemoryHelper_CopyAsync returned nonzero\n");
  }

  /* we synchronize with respect to the host, but on the default stream currently */
#if defined(SUNDIALS_RAJA_BACKENDS_SYCL)
  ::sycl::queue* q = ::RAJA::sycl::detail::getQueue();
  q->wait_and_throw();
#else
  SUNDIALS_GPU_VERIFY(SUNDIALS_GPU_PREFIX(StreamSynchronize)(0));
#endif
}

/* ----------------------------------------------------------------------------
 * Copy vector data from the device to the host
 */

void N_VCopyFromDevice_Raja(N_Vector x)
{
  int copy_fail;

#if defined(SUNDIALS_RAJA_BACKENDS_SYCL)
  void* queue = static_cast<void*>(::RAJA::sycl::detail::getQueue());
#else
  void* queue = nullptr;
#endif

  copy_fail = SUNMemoryHelper_CopyAsync(NVEC_RAJA_MEMHELP(x),
                                        NVEC_RAJA_CONTENT(x)->host_data,
                                        NVEC_RAJA_CONTENT(x)->device_data,
                                        NVEC_RAJA_MEMSIZE(x), queue);

  if (copy_fail)
  {
    SUNDIALS_DEBUG_PRINT("ERROR in N_VCopyFromDevice_Raja: "
                         "SUNMemoryHelper_CopyAsync returned nonzero\n");
  }

  /* we synchronize with respect to the host, but only in this stream */
#if defined(SUNDIALS_RAJA_BACKENDS_SYCL)
  ::sycl::queue* q = ::RAJA::sycl::detail::getQueue();
  q->wait_and_throw();
#else
  SUNDIALS_GPU_VERIFY(SUNDIALS_GPU_PREFIX(StreamSynchronize)(0));
#endif
}

/* ----------------------------------------------------------------------------
 * Function to print the a serial vector to stdout
 */

void N_VPrint_Raja(N_Vector X) { N_VPrintFile_Raja(X, stdout); }

/* ----------------------------------------------------------------------------
 * Function to print the a serial vector to outfile
 */

void N_VPrintFile_Raja(N_Vector X, FILE* outfile)
{
  sunindextype i;

  for (i = 0; i < NVEC_RAJA_CONTENT(X)->length; i++)
  {
#if defined(SUNDIALS_EXTENDED_PRECISION)
    fprintf(outfile, "%35.32Lg\n", NVEC_RAJA_HDATAp(X)[i]);
#elif defined(SUNDIALS_DOUBLE_PRECISION)
    fprintf(outfile, "%19.16g\n", NVEC_RAJA_HDATAp(X)[i]);
#else
    fprintf(outfile, "%11.8g\n", NVEC_RAJA_HDATAp(X)[i]);
#endif
  }
  fprintf(outfile, "\n");

  return;
}

/*
 * -----------------------------------------------------------------
 * implementation of vector operations
 * -----------------------------------------------------------------
 */

N_Vector N_VCloneEmpty_Raja(N_Vector w)
{
  N_Vector v;

  if (w == NULL) { return (NULL); }

  /* Create vector */
  v = NULL;
  v = N_VNewEmpty_Raja(w->sunctx);
  if (v == NULL) { return (NULL); }

  /* Attach operations */
  if (N_VCopyOps(w, v))
  {
    N_VDestroy(v);
    return (NULL);
  }

  /* Set content */
  NVEC_RAJA_CONTENT(v)->length          = NVEC_RAJA_CONTENT(w)->length;
  NVEC_RAJA_CONTENT(v)->host_data       = NULL;
  NVEC_RAJA_CONTENT(v)->device_data     = NULL;
  NVEC_RAJA_PRIVATE(v)->use_managed_mem = NVEC_RAJA_PRIVATE(w)->use_managed_mem;

  return (v);
}

N_Vector N_VClone_Raja(N_Vector w)
{
  N_Vector v;
  v = NULL;
  v = N_VCloneEmpty_Raja(w);
  if (v == NULL) { return (NULL); }

  NVEC_RAJA_CONTENT(v)->mem_helper = SUNMemoryHelper_Clone(NVEC_RAJA_MEMHELP(w));
  NVEC_RAJA_CONTENT(v)->own_helper = SUNTRUE;

  if (AllocateData(v))
  {
    SUNDIALS_DEBUG_PRINT(
      "ERROR in N_VClone_Raja: AllocateData returned nonzero\n");
    N_VDestroy(v);
    return NULL;
  }

  return (v);
}

void N_VDestroy_Raja(N_Vector v)
{
  N_VectorContent_Raja vc;
  N_PrivateVectorContent_Raja vcp;

  if (v == NULL) { return; }

  /* free ops structure */
  if (v->ops != NULL)
  {
    free(v->ops);
    v->ops = NULL;
  }

  /* extract content */
  vc = NVEC_RAJA_CONTENT(v);
  if (vc == NULL)
  {
    free(v);
    v = NULL;
    return;
  }

  /* free private content */
  vcp = (N_PrivateVectorContent_Raja)vc->priv;
  if (vcp != NULL)
  {
    /* free items in private content */
    FusedBuffer_Free(v);
    free(vcp);
    vc->priv = NULL;
  }

  /* free items in content */
  if (NVEC_RAJA_MEMHELP(v))
  {
#if defined(SUNDIALS_RAJA_BACKENDS_SYCL)
    void* queue = static_cast<void*>(::RAJA::sycl::detail::getQueue());
#else
    void* queue = nullptr;
#endif

    SUNMemoryHelper_Dealloc(NVEC_RAJA_MEMHELP(v), vc->host_data, queue);
    vc->host_data = NULL;
    SUNMemoryHelper_Dealloc(NVEC_RAJA_MEMHELP(v), vc->device_data, queue);
    vc->device_data = NULL;
    if (vc->own_helper) { SUNMemoryHelper_Destroy(vc->mem_helper); }
    vc->mem_helper = NULL;
  }
  else
  {
    SUNDIALS_DEBUG_PRINT(
      "WARNING in N_VDestroy_Raja: mem_helper was NULL when trying to dealloc "
      "data, this could result in a memory leak\n");
  }

  /* free content struct */
  free(vc);

  /* free vector */
  free(v);

  return;
}

void N_VSpace_Raja(N_Vector X, sunindextype* lrw, sunindextype* liw)
{
  *lrw = NVEC_RAJA_CONTENT(X)->length;
  *liw = 2;
}

void N_VConst_Raja(sunrealtype c, N_Vector Z)
{
  const sunindextype N = NVEC_RAJA_CONTENT(Z)->length;
  sunrealtype* zdata   = NVEC_RAJA_DDATAp(Z);

  RAJA::forall<SUNDIALS_RAJA_EXEC_STREAM>(RAJA::RangeSegment(zeroIdx, N),
                                          [=] RAJA_DEVICE(sunindextype i)
                                          { zdata[i] = c; });
}

void N_VLinearSum_Raja(sunrealtype a, N_Vector X, sunrealtype b, N_Vector Y,
                       N_Vector Z)
{
  const sunrealtype* xdata = NVEC_RAJA_DDATAp(X);
  const sunrealtype* ydata = NVEC_RAJA_DDATAp(Y);
  const sunindextype N     = NVEC_RAJA_CONTENT(X)->length;
  sunrealtype* zdata       = NVEC_RAJA_DDATAp(Z);

  RAJA::forall<SUNDIALS_RAJA_EXEC_STREAM>(RAJA::RangeSegment(zeroIdx, N),
                                          [=] RAJA_DEVICE(sunindextype i) {
                                            zdata[i] = a * xdata[i] +
                                                       b * ydata[i];
                                          });
}

void N_VProd_Raja(N_Vector X, N_Vector Y, N_Vector Z)
{
  const sunrealtype* xdata = NVEC_RAJA_DDATAp(X);
  const sunrealtype* ydata = NVEC_RAJA_DDATAp(Y);
  const sunindextype N     = NVEC_RAJA_CONTENT(X)->length;
  sunrealtype* zdata       = NVEC_RAJA_DDATAp(Z);

  RAJA::forall<SUNDIALS_RAJA_EXEC_STREAM>(RAJA::RangeSegment(zeroIdx, N),
                                          [=] RAJA_DEVICE(sunindextype i)
                                          { zdata[i] = xdata[i] * ydata[i]; });
}

void N_VDiv_Raja(N_Vector X, N_Vector Y, N_Vector Z)
{
  const sunrealtype* xdata = NVEC_RAJA_DDATAp(X);
  const sunrealtype* ydata = NVEC_RAJA_DDATAp(Y);
  const sunindextype N     = NVEC_RAJA_CONTENT(X)->length;
  sunrealtype* zdata       = NVEC_RAJA_DDATAp(Z);

  RAJA::forall<SUNDIALS_RAJA_EXEC_STREAM>(RAJA::RangeSegment(zeroIdx, N),
                                          [=] RAJA_DEVICE(sunindextype i)
                                          { zdata[i] = xdata[i] / ydata[i]; });
}

void N_VScale_Raja(sunrealtype c, N_Vector X, N_Vector Z)
{
  const sunrealtype* xdata = NVEC_RAJA_DDATAp(X);
  const sunindextype N     = NVEC_RAJA_CONTENT(X)->length;
  sunrealtype* zdata       = NVEC_RAJA_DDATAp(Z);

  RAJA::forall<SUNDIALS_RAJA_EXEC_STREAM>(RAJA::RangeSegment(zeroIdx, N),
                                          [=] RAJA_DEVICE(sunindextype i)
                                          { zdata[i] = c * xdata[i]; });
}

void N_VAbs_Raja(N_Vector X, N_Vector Z)
{
  const sunrealtype* xdata = NVEC_RAJA_DDATAp(X);
  const sunindextype N     = NVEC_RAJA_CONTENT(X)->length;
  sunrealtype* zdata       = NVEC_RAJA_DDATAp(Z);

  RAJA::forall<SUNDIALS_RAJA_EXEC_STREAM>(RAJA::RangeSegment(zeroIdx, N),
                                          [=] RAJA_DEVICE(sunindextype i)
                                          { zdata[i] = abs(xdata[i]); });
}

void N_VInv_Raja(N_Vector X, N_Vector Z)
{
  const sunrealtype* xdata = NVEC_RAJA_DDATAp(X);
  const sunindextype N     = NVEC_RAJA_CONTENT(X)->length;
  sunrealtype* zdata       = NVEC_RAJA_DDATAp(Z);

  RAJA::forall<SUNDIALS_RAJA_EXEC_STREAM>(RAJA::RangeSegment(zeroIdx, N),
                                          [=] RAJA_DEVICE(sunindextype i)
                                          { zdata[i] = ONE / xdata[i]; });
}

void N_VAddConst_Raja(N_Vector X, sunrealtype b, N_Vector Z)
{
  const sunrealtype* xdata = NVEC_RAJA_DDATAp(X);
  const sunindextype N     = NVEC_RAJA_CONTENT(X)->length;
  sunrealtype* zdata       = NVEC_RAJA_DDATAp(Z);

  RAJA::forall<SUNDIALS_RAJA_EXEC_STREAM>(RAJA::RangeSegment(zeroIdx, N),
                                          [=] RAJA_DEVICE(sunindextype i)
                                          { zdata[i] = xdata[i] + b; });
}

sunrealtype N_VDotProd_Raja(N_Vector X, N_Vector Y)
{
  const sunrealtype* xdata = NVEC_RAJA_DDATAp(X);
  const sunrealtype* ydata = NVEC_RAJA_DDATAp(Y);
  const sunindextype N     = NVEC_RAJA_CONTENT(X)->length;

  RAJA::ReduceSum<SUNDIALS_RAJA_REDUCE, sunrealtype> gpu_result(0.0);
  RAJA::forall<SUNDIALS_RAJA_EXEC_REDUCE>(RAJA::RangeSegment(zeroIdx, N),
                                          [=] RAJA_DEVICE(sunindextype i)
                                          { gpu_result += xdata[i] * ydata[i]; });

  return (static_cast<sunrealtype>(gpu_result));
}

sunrealtype N_VMaxNorm_Raja(N_Vector X)
{
  const sunrealtype* xdata = NVEC_RAJA_DDATAp(X);
  const sunindextype N     = NVEC_RAJA_CONTENT(X)->length;

  RAJA::ReduceMax<SUNDIALS_RAJA_REDUCE, sunrealtype> gpu_result(0.0);
  RAJA::forall<SUNDIALS_RAJA_EXEC_REDUCE>(RAJA::RangeSegment(zeroIdx, N),
                                          [=] RAJA_DEVICE(sunindextype i)
                                          { gpu_result.max(abs(xdata[i])); });

  return (static_cast<sunrealtype>(gpu_result));
}

sunrealtype N_VWSqrSumLocal_Raja(N_Vector X, N_Vector W)
{
  const sunrealtype* xdata = NVEC_RAJA_DDATAp(X);
  const sunrealtype* wdata = NVEC_RAJA_DDATAp(W);
  const sunindextype N     = NVEC_RAJA_CONTENT(X)->length;

  RAJA::ReduceSum<SUNDIALS_RAJA_REDUCE, sunrealtype> gpu_result(0.0);
  RAJA::forall<SUNDIALS_RAJA_EXEC_REDUCE>(RAJA::RangeSegment(zeroIdx, N),
                                          [=] RAJA_DEVICE(sunindextype i) {
                                            gpu_result += (xdata[i] * wdata[i] *
                                                           xdata[i] * wdata[i]);
                                          });

  return (static_cast<sunrealtype>(gpu_result));
}

sunrealtype N_VWrmsNorm_Raja(N_Vector X, N_Vector W)
{
  const sunrealtype sum = N_VWSqrSumLocal_Raja(X, W);
  const sunindextype N  = NVEC_RAJA_CONTENT(X)->length;
  return std::sqrt(sum / N);
}

sunrealtype N_VWSqrSumMaskLocal_Raja(N_Vector X, N_Vector W, N_Vector ID)
{
  const sunrealtype* xdata  = NVEC_RAJA_DDATAp(X);
  const sunrealtype* wdata  = NVEC_RAJA_DDATAp(W);
  const sunrealtype* iddata = NVEC_RAJA_DDATAp(ID);
  const sunindextype N      = NVEC_RAJA_CONTENT(X)->length;

  RAJA::ReduceSum<SUNDIALS_RAJA_REDUCE, sunrealtype> gpu_result(0.0);
  RAJA::forall<SUNDIALS_RAJA_EXEC_REDUCE>(RAJA::RangeSegment(zeroIdx, N),
                                          [=] RAJA_DEVICE(sunindextype i)
                                          {
                                            if (iddata[i] > ZERO)
                                              gpu_result += (xdata[i] * wdata[i] *
                                                             xdata[i] * wdata[i]);
                                          });

  return (static_cast<sunrealtype>(gpu_result));
}

sunrealtype N_VWrmsNormMask_Raja(N_Vector X, N_Vector W, N_Vector ID)
{
  const sunrealtype sum = N_VWSqrSumMaskLocal_Raja(X, W, ID);
  const sunindextype N  = NVEC_RAJA_CONTENT(X)->length;
  return std::sqrt(sum / N);
}

sunrealtype N_VMin_Raja(N_Vector X)
{
  const sunrealtype* xdata = NVEC_RAJA_DDATAp(X);
  const sunindextype N     = NVEC_RAJA_CONTENT(X)->length;

  RAJA::ReduceMin<SUNDIALS_RAJA_REDUCE, sunrealtype> gpu_result(
    std::numeric_limits<sunrealtype>::max());
  RAJA::forall<SUNDIALS_RAJA_EXEC_REDUCE>(RAJA::RangeSegment(zeroIdx, N),
                                          [=] RAJA_DEVICE(sunindextype i)
                                          { gpu_result.min(xdata[i]); });

  return (static_cast<sunrealtype>(gpu_result));
}

sunrealtype N_VWL2Norm_Raja(N_Vector X, N_Vector W)
{
  return std::sqrt(N_VWSqrSumLocal_Raja(X, W));
}

sunrealtype N_VL1Norm_Raja(N_Vector X)
{
  const sunrealtype* xdata = NVEC_RAJA_DDATAp(X);
  const sunindextype N     = NVEC_RAJA_CONTENT(X)->length;

  RAJA::ReduceSum<SUNDIALS_RAJA_REDUCE, sunrealtype> gpu_result(0.0);
  RAJA::forall<SUNDIALS_RAJA_EXEC_REDUCE>(RAJA::RangeSegment(zeroIdx, N),
                                          [=] RAJA_DEVICE(sunindextype i)
                                          { gpu_result += (abs(xdata[i])); });

  return (static_cast<sunrealtype>(gpu_result));
}

void N_VCompare_Raja(sunrealtype c, N_Vector X, N_Vector Z)
{
  const sunrealtype* xdata = NVEC_RAJA_DDATAp(X);
  const sunindextype N     = NVEC_RAJA_CONTENT(X)->length;
  sunrealtype* zdata       = NVEC_RAJA_DDATAp(Z);

  RAJA::forall<SUNDIALS_RAJA_EXEC_STREAM>(RAJA::RangeSegment(zeroIdx, N),
                                          [=] RAJA_DEVICE(sunindextype i) {
                                            zdata[i] = abs(xdata[i]) >= c ? ONE
                                                                          : ZERO;
                                          });
}

sunbooleantype N_VInvTest_Raja(N_Vector x, N_Vector z)
{
  const sunrealtype* xdata = NVEC_RAJA_DDATAp(x);
  const sunindextype N     = NVEC_RAJA_CONTENT(x)->length;
  sunrealtype* zdata       = NVEC_RAJA_DDATAp(z);

  RAJA::ReduceSum<SUNDIALS_RAJA_REDUCE, sunrealtype> gpu_result(ZERO);
  RAJA::forall<SUNDIALS_RAJA_EXEC_REDUCE>(RAJA::RangeSegment(zeroIdx, N),
                                          [=] RAJA_DEVICE(sunindextype i)
                                          {
                                            if (xdata[i] == ZERO)
                                            {
                                              gpu_result += ONE;
                                            }
                                            else { zdata[i] = ONE / xdata[i]; }
                                          });
  sunrealtype minimum = static_cast<sunrealtype>(gpu_result);
  return (minimum < HALF);
}

sunbooleantype N_VConstrMask_Raja(N_Vector c, N_Vector x, N_Vector m)
{
  const sunrealtype* cdata = NVEC_RAJA_DDATAp(c);
  const sunrealtype* xdata = NVEC_RAJA_DDATAp(x);
  const sunindextype N     = NVEC_RAJA_CONTENT(x)->length;
  sunrealtype* mdata       = NVEC_RAJA_DDATAp(m);

  RAJA::ReduceSum<SUNDIALS_RAJA_REDUCE, sunrealtype> gpu_result(ZERO);
  RAJA::forall<SUNDIALS_RAJA_EXEC_REDUCE>(RAJA::RangeSegment(zeroIdx, N),
                                          [=] RAJA_DEVICE(sunindextype i)
                                          {
                                            bool test =
                                              (abs(cdata[i]) > ONEPT5 &&
                                               cdata[i] * xdata[i] <= ZERO) ||
                                              (abs(cdata[i]) > HALF &&
                                               cdata[i] * xdata[i] < ZERO);
                                            mdata[i] = test ? ONE : ZERO;
                                            gpu_result += mdata[i];
                                          });

  sunrealtype sum = static_cast<sunrealtype>(gpu_result);
  return (sum < HALF);
}

sunrealtype N_VMinQuotient_Raja(N_Vector num, N_Vector denom)
{
  const sunrealtype* ndata = NVEC_RAJA_DDATAp(num);
  const sunrealtype* ddata = NVEC_RAJA_DDATAp(denom);
  const sunindextype N     = NVEC_RAJA_CONTENT(num)->length;

  RAJA::ReduceMin<SUNDIALS_RAJA_REDUCE, sunrealtype> gpu_result(
    std::numeric_limits<sunrealtype>::max());
  RAJA::forall<SUNDIALS_RAJA_EXEC_REDUCE>(RAJA::RangeSegment(zeroIdx, N),
                                          [=] RAJA_DEVICE(sunindextype i)
                                          {
                                            if (ddata[i] != ZERO)
                                              gpu_result.min(ndata[i] / ddata[i]);
                                          });
  return (static_cast<sunrealtype>(gpu_result));
}

/*
 * -----------------------------------------------------------------------------
 * fused vector operations
 * -----------------------------------------------------------------------------
 */

int N_VLinearCombination_Raja(int nvec, sunrealtype* c, N_Vector* X, N_Vector z)
{
  const sunindextype N = NVEC_RAJA_CONTENT(z)->length;
  sunrealtype* zdata   = NVEC_RAJA_DDATAp(z);

  // Fused op workspace shortcuts
  sunrealtype* cdata  = NULL;
  sunrealtype** xdata = NULL;

  // Setup the fused op workspace
  if (FusedBuffer_Init(z, nvec, nvec))
  {
    SUNDIALS_DEBUG_PRINT("ERROR in N_VLinearCombination_Raja: FusedBuffer_Init "
                         "returned nonzero\n");
    return -1;
  }

  if (FusedBuffer_CopyRealArray(z, c, nvec, &cdata))
  {
    SUNDIALS_DEBUG_PRINT("ERROR in N_VLinearCombination_Raja: "
                         "FusedBuffer_CopyRealArray returned nonzero\n");
    return -1;
  }

  if (FusedBuffer_CopyPtrArray1D(z, X, nvec, &xdata))
  {
    SUNDIALS_DEBUG_PRINT("ERROR in N_VLinearCombination_Raja: "
                         "FusedBuffer_CopyPtrArray1D returned nonzero\n");
    return -1;
  }

  if (FusedBuffer_CopyToDevice(z))
  {
    SUNDIALS_DEBUG_PRINT("ERROR in N_VLinearCombination_Raja: "
                         "FusedBuffer_CopyToDevice returned nonzero\n");
    return -1;
  }

  RAJA::forall<SUNDIALS_RAJA_EXEC_STREAM>(RAJA::RangeSegment(zeroIdx, N),
                                          [=] RAJA_DEVICE(sunindextype i)
                                          {
                                            zdata[i] = cdata[0] * xdata[0][i];
                                            for (int j = 1; j < nvec; j++)
                                              zdata[i] += cdata[j] * xdata[j][i];
                                          });

  return 0;
}

int N_VScaleAddMulti_Raja(int nvec, sunrealtype* c, N_Vector x, N_Vector* Y,
                          N_Vector* Z)
{
  const sunindextype N     = NVEC_RAJA_CONTENT(x)->length;
  const sunrealtype* xdata = NVEC_RAJA_DDATAp(x);

  // Shortcuts to the fused op workspace
  sunrealtype* cdata  = NULL;
  sunrealtype** ydata = NULL;
  sunrealtype** zdata = NULL;

  // Setup the fused op workspace
  if (FusedBuffer_Init(x, nvec, 2 * nvec))
  {
    SUNDIALS_DEBUG_PRINT(
      "ERROR in N_VScaleAddMulti_Raja: FusedBuffer_Init returned nonzero\n");
    return -1;
  }

  if (FusedBuffer_CopyRealArray(x, c, nvec, &cdata))
  {
    SUNDIALS_DEBUG_PRINT("ERROR in N_VScaleAddMulti_Raja: "
                         "FusedBuffer_CopyRealArray returned nonzero\n");
    return -1;
  }

  if (FusedBuffer_CopyPtrArray1D(x, Y, nvec, &ydata))
  {
    SUNDIALS_DEBUG_PRINT("ERROR in N_VScaleAddMulti_Raja: "
                         "FusedBuffer_CopyPtrArray1D returned nonzero\n");
    return -1;
  }

  if (FusedBuffer_CopyPtrArray1D(x, Z, nvec, &zdata))
  {
    SUNDIALS_DEBUG_PRINT("ERROR in N_VScaleAddMulti_Raja: "
                         "FusedBuffer_CopyPtrArray1D returned nonzero\n");
    return -1;
  }

  if (FusedBuffer_CopyToDevice(x))
  {
    SUNDIALS_DEBUG_PRINT("ERROR in N_VScaleAddMulti_Raja: "
                         "FusedBuffer_CopyToDevice returned nonzero\n");
    return -1;
  }

  RAJA::forall<SUNDIALS_RAJA_EXEC_STREAM>(RAJA::RangeSegment(zeroIdx, N),
                                          [=] RAJA_DEVICE(sunindextype i)
                                          {
                                            for (int j = 0; j < nvec; j++)
                                              zdata[j][i] = cdata[j] * xdata[i] +
                                                            ydata[j][i];
                                          });

  return 0;
}

/*
 * -----------------------------------------------------------------------------
 * vector array operations
 * -----------------------------------------------------------------------------
 */

int N_VLinearSumVectorArray_Raja(int nvec, sunrealtype a, N_Vector* X,
                                 sunrealtype b, N_Vector* Y, N_Vector* Z)
{
  const sunindextype N = NVEC_RAJA_CONTENT(Z[0])->length;

  // Shortcuts to the fused op workspace
  sunrealtype** xdata = NULL;
  sunrealtype** ydata = NULL;
  sunrealtype** zdata = NULL;

  // Setup the fused op workspace
  if (FusedBuffer_Init(Z[0], 0, 3 * nvec))
  {
    SUNDIALS_DEBUG_PRINT("ERROR in N_VLinearSumVectorArray_Sycl: "
                         "FusedBuffer_Init returned nonzero\n");
    return -1;
  }

  if (FusedBuffer_CopyPtrArray1D(Z[0], X, nvec, &xdata))
  {
    SUNDIALS_DEBUG_PRINT("ERROR in N_VLinearSumVectorArray_Sycl: "
                         "FusedBuffer_CopyPtrArray1D returned nonzero\n");
    return -1;
  }

  if (FusedBuffer_CopyPtrArray1D(Z[0], Y, nvec, &ydata))
  {
    SUNDIALS_DEBUG_PRINT("ERROR in N_VLinearSumVectorArray_Sycl: "
                         "FusedBuffer_CopyPtrArray1D returned nonzero\n");
    return -1;
  }

  if (FusedBuffer_CopyPtrArray1D(Z[0], Z, nvec, &zdata))
  {
    SUNDIALS_DEBUG_PRINT("ERROR in N_VLinearSumVectorArray_Sycl: "
                         "FusedBuffer_CopyPtrArray1D returned nonzero\n");
    return -1;
  }

  if (FusedBuffer_CopyToDevice(Z[0]))
  {
    SUNDIALS_DEBUG_PRINT("ERROR in N_VLinaerSumVectorArray_Sycl: "
                         "FusedBuffer_CopyToDevice returned nonzero\n");
    return -1;
  }

  RAJA::forall<SUNDIALS_RAJA_EXEC_STREAM>(RAJA::RangeSegment(zeroIdx, N),
                                          [=] RAJA_DEVICE(sunindextype i)
                                          {
                                            for (int j = 0; j < nvec; j++)
                                              zdata[j][i] = a * xdata[j][i] +
                                                            b * ydata[j][i];
                                          });

  return 0;
}

int N_VScaleVectorArray_Raja(int nvec, sunrealtype* c, N_Vector* X, N_Vector* Z)
{
  const sunindextype N = NVEC_RAJA_CONTENT(Z[0])->length;

  // Shortcuts to the fused op workspace arrays
  sunrealtype* cdata  = NULL;
  sunrealtype** xdata = NULL;
  sunrealtype** zdata = NULL;

  // Setup the fused op workspace
  if (FusedBuffer_Init(Z[0], nvec, 2 * nvec))
  {
    SUNDIALS_DEBUG_PRINT(
      "ERROR in N_VScaleVectorArray_Sycl: FusedBuffer_Init returned nonzero\n");
    return -1;
  }

  if (FusedBuffer_CopyRealArray(Z[0], c, nvec, &cdata))
  {
    SUNDIALS_DEBUG_PRINT("ERROR in N_VScaleVectorArray_Sycl: "
                         "FusedBuffer_CopyReadArray returned nonzero\n");
    return -1;
  }

  if (FusedBuffer_CopyPtrArray1D(Z[0], X, nvec, &xdata))
  {
    SUNDIALS_DEBUG_PRINT("ERROR in N_VScaleVectorArray_Sycl: "
                         "FusedBuffer_CopyPtrArray1D returned nonzero\n");
    return -1;
  }

  if (FusedBuffer_CopyPtrArray1D(Z[0], Z, nvec, &zdata))
  {
    SUNDIALS_DEBUG_PRINT("ERROR in N_VScaleVectorArray_Sycl: "
                         "FusedBuffer_CopyPtrArray1D returned nonzero\n");
    return -1;
  }

  if (FusedBuffer_CopyToDevice(Z[0]))
  {
    SUNDIALS_DEBUG_PRINT("ERROR in N_VScaleVectorArray_Sycl: "
                         "FusedBuffer_CopyToDevice returned nonzero\n");
    return -1;
  }

  RAJA::forall<SUNDIALS_RAJA_EXEC_STREAM>(RAJA::RangeSegment(zeroIdx, N),
                                          [=] RAJA_DEVICE(sunindextype i)
                                          {
                                            for (int j = 0; j < nvec; j++)
                                              zdata[j][i] = cdata[j] *
                                                            xdata[j][i];
                                          });

  return 0;
}

int N_VConstVectorArray_Raja(int nvec, sunrealtype c, N_Vector* Z)
{
  const sunindextype N = NVEC_RAJA_CONTENT(Z[0])->length;

  // Shortcuts to the fused op workspace arrays
  sunrealtype** zdata = NULL;

  // Setup the fused op workspace
  if (FusedBuffer_Init(Z[0], 0, nvec))
  {
    SUNDIALS_DEBUG_PRINT(
      "ERROR in N_VConstVectorArray_Sycl: FusedBuffer_Init returned nonzero\n");
    return -1;
  }

  if (FusedBuffer_CopyPtrArray1D(Z[0], Z, nvec, &zdata))
  {
    SUNDIALS_DEBUG_PRINT("ERROR in N_VConstVectorArray_Sycl: "
                         "FusedBuffer_CopyPtrArray1D returned nonzero\n");
    return -1;
  }

  if (FusedBuffer_CopyToDevice(Z[0]))
  {
    SUNDIALS_DEBUG_PRINT("ERROR in N_VConstVectorArray_Sycl: "
                         "FusedBuffer_CopyToDevice returned nonzero\n");
    return -1;
  }

  RAJA::forall<SUNDIALS_RAJA_EXEC_STREAM>(RAJA::RangeSegment(zeroIdx, N),
                                          [=] RAJA_DEVICE(sunindextype i)
                                          {
                                            for (int j = 0; j < nvec; j++)
                                              zdata[j][i] = c;
                                          });

  return 0;
}

int N_VScaleAddMultiVectorArray_Raja(int nvec, int nsum, sunrealtype* c,
                                     N_Vector* X, N_Vector** Y, N_Vector** Z)
{
  const sunindextype N = NVEC_RAJA_CONTENT(X[0])->length;

  // Shortcuts to the fused op workspace
  sunrealtype* cdata  = NULL;
  sunrealtype** xdata = NULL;
  sunrealtype** ydata = NULL;
  sunrealtype** zdata = NULL;

  // Setup the fused op workspace
  if (FusedBuffer_Init(X[0], nsum, nvec + 2 * nvec * nsum))
  {
    SUNDIALS_DEBUG_PRINT("ERROR in N_VScaleAddMultiArray_Sycl: "
                         "FusedBuffer_Init returned nonzero\n");
    return -1;
  }

  if (FusedBuffer_CopyRealArray(X[0], c, nsum, &cdata))
  {
    SUNDIALS_DEBUG_PRINT("ERROR in N_VScaleAddMultiArray_Sycl: "
                         "FusedBuffer_CopyRealArray returned nonzero\n");
    return -1;
  }

  if (FusedBuffer_CopyPtrArray1D(X[0], X, nvec, &xdata))
  {
    SUNDIALS_DEBUG_PRINT("ERROR in N_VScaleAddMultiVectorArray_Sycl: "
                         "FusedBuffer_CopyPtrArray1D returned nonzero\n");
    return -1;
  }

  if (FusedBuffer_CopyPtrArray2D(X[0], Y, nvec, nsum, &ydata))
  {
    SUNDIALS_DEBUG_PRINT("ERROR in N_VScaleAddMultiVectorArray_Sycl: "
                         "FusedBuffer_CopyPtrArray2D returned nonzero\n");
    return -1;
  }

  if (FusedBuffer_CopyPtrArray2D(X[0], Z, nvec, nsum, &zdata))
  {
    SUNDIALS_DEBUG_PRINT("ERROR in N_VScaleAddMultiVectorArray_Sycl: "
                         "FusedBuffer_CopyPtrArray2D returned nonzero\n");
    return -1;
  }

  if (FusedBuffer_CopyToDevice(X[0]))
  {
    SUNDIALS_DEBUG_PRINT("ERROR in N_VScaleVectorArray_Sycl: "
                         "FusedBuffer_CopyToDevice returned nonzero\n");
    return -1;
  }

  RAJA::forall<SUNDIALS_RAJA_EXEC_STREAM>(RAJA::RangeSegment(zeroIdx, N),
                                          [=] RAJA_DEVICE(sunindextype i)
                                          {
                                            for (int j = 0; j < nvec; j++)
                                              for (int k = 0; k < nsum; k++)
                                                zdata[j * nsum + k][i] =
                                                  cdata[k] * xdata[j][i] +
                                                  ydata[j * nsum + k][i];
                                          });

  return 0;
}

int N_VLinearCombinationVectorArray_Raja(int nvec, int nsum, sunrealtype* c,
                                         N_Vector** X, N_Vector* Z)
{
  const sunindextype N = NVEC_RAJA_CONTENT(Z[0])->length;

  // Shortcuts to the fused op workspace arrays
  sunrealtype* cdata  = NULL;
  sunrealtype** xdata = NULL;
  sunrealtype** zdata = NULL;

  // Setup the fused op workspace
  if (FusedBuffer_Init(Z[0], nsum, nvec + nvec * nsum))
  {
    SUNDIALS_DEBUG_PRINT("ERROR in N_VLinearCombinationVectorArray_Sycl: "
                         "FusedBuffer_Init returned nonzero\n");
    return -1;
  }

  if (FusedBuffer_CopyRealArray(Z[0], c, nsum, &cdata))
  {
    SUNDIALS_DEBUG_PRINT("ERROR in N_VLinearCombinationVectorArray_Sycl: "
                         "FusedBuffer_CopyRealArray returned nonzero\n");
    return -1;
  }

  if (FusedBuffer_CopyPtrArray2D(Z[0], X, nvec, nsum, &xdata))
  {
    SUNDIALS_DEBUG_PRINT("ERROR in N_VLinearCombinationVectorArray_Sycl: "
                         "FusedBuffer_CopyPtrArray2D returned nonzero\n");
    return -1;
  }

  if (FusedBuffer_CopyPtrArray1D(Z[0], Z, nvec, &zdata))
  {
    SUNDIALS_DEBUG_PRINT("ERROR in N_VLinearCombinationVectorArray_Sycl: "
                         "FusedBuffer_CopyPtrArray1D returned nonzero\n");
    return -1;
  }

  if (FusedBuffer_CopyToDevice(Z[0]))
  {
    SUNDIALS_DEBUG_PRINT("ERROR in N_VLinearCombinationVectorArray_Sycl: "
                         "FusedBuffer_CopyToDevice returned nonzero\n");
    return -1;
  }

  RAJA::forall<SUNDIALS_RAJA_EXEC_STREAM>(RAJA::RangeSegment(zeroIdx, N),
                                          [=] RAJA_DEVICE(sunindextype i)
                                          {
                                            for (int j = 0; j < nvec; j++)
                                            {
                                              zdata[j][i] = cdata[0] *
                                                            xdata[j * nsum][i];
                                              for (int k = 1; k < nsum; k++)
                                              {
                                                zdata[j][i] +=
                                                  cdata[k] *
                                                  xdata[j * nsum + k][i];
                                              }
                                            }
                                          });

  return 0;
}

/*
 * -----------------------------------------------------------------
 * OPTIONAL XBraid interface operations
 * -----------------------------------------------------------------
 */

int N_VBufSize_Raja(N_Vector x, sunindextype* size)
{
  if (x == NULL) { return (-1); }
  *size = (sunindextype)NVEC_RAJA_MEMSIZE(x);
  return (0);
}

int N_VBufPack_Raja(N_Vector x, void* buf)
{
  int copy_fail = 0;
#if !defined(SUNDIALS_RAJA_BACKENDS_SYCL)
  SUNDIALS_GPU_PREFIX(Error_t) cuerr;
#endif

  if (x == NULL || buf == NULL) { return (-1); }

<<<<<<< HEAD
  SUNMemory buf_mem = SUNMemoryHelper_Wrap(NVEC_RAJA_MEMHELP(x), buf,
                                           SUNMEMTYPE_HOST);
  if (buf_mem == NULL) { return (-1); }
=======
  SUNMemory buf_mem = SUNMemoryHelper_Wrap(NVEC_RAJA_MEMHELP(x), buf, SUNMEMTYPE_HOST);
  if (buf_mem == NULL) return(-1);
>>>>>>> 64540950

#if defined(SUNDIALS_RAJA_BACKENDS_SYCL)
  void* queue = static_cast<void*>(::RAJA::sycl::detail::getQueue());
#else
  void* queue = nullptr;
#endif

  copy_fail = SUNMemoryHelper_CopyAsync(NVEC_RAJA_MEMHELP(x), buf_mem,
                                        NVEC_RAJA_CONTENT(x)->device_data,
                                        NVEC_RAJA_MEMSIZE(x), queue);

  /* we synchronize with respect to the host, but only in this stream */
#if defined(SUNDIALS_RAJA_BACKENDS_SYCL)
  ::sycl::queue* q = ::RAJA::sycl::detail::getQueue();
  q->wait_and_throw();
#else
  cuerr = SUNDIALS_GPU_PREFIX(StreamSynchronize)(0);
#endif

  SUNMemoryHelper_Dealloc(NVEC_RAJA_MEMHELP(x), buf_mem, queue);

#if defined(SUNDIALS_RAJA_BACKENDS_SYCL)
  return (copy_fail ? -1 : 0);
#else
  return (!SUNDIALS_GPU_VERIFY(cuerr) || copy_fail ? -1 : 0);
#endif
}

int N_VBufUnpack_Raja(N_Vector x, void* buf)
{
  int copy_fail = 0;
#if !defined(SUNDIALS_RAJA_BACKENDS_SYCL)
  SUNDIALS_GPU_PREFIX(Error_t) cuerr;
#endif

  if (x == NULL || buf == NULL) { return (-1); }

<<<<<<< HEAD
  SUNMemory buf_mem = SUNMemoryHelper_Wrap(NVEC_RAJA_MEMHELP(x), buf,
                                           SUNMEMTYPE_HOST);
  if (buf_mem == NULL) { return (-1); }
=======
  SUNMemory buf_mem = SUNMemoryHelper_Wrap(NVEC_RAJA_MEMHELP(x), buf, SUNMEMTYPE_HOST);
  if (buf_mem == NULL) return(-1);
>>>>>>> 64540950

#if defined(SUNDIALS_RAJA_BACKENDS_SYCL)
  void* queue = static_cast<void*>(::RAJA::sycl::detail::getQueue());
#else
  void* queue = nullptr;
#endif

  copy_fail = SUNMemoryHelper_CopyAsync(NVEC_RAJA_MEMHELP(x),
                                        NVEC_RAJA_CONTENT(x)->device_data,
                                        buf_mem, NVEC_RAJA_MEMSIZE(x), queue);

  /* we synchronize with respect to the host, but only in this stream */
#if defined(SUNDIALS_RAJA_BACKENDS_SYCL)
  ::sycl::queue* q = ::RAJA::sycl::detail::getQueue();
  q->wait_and_throw();
#else
  cuerr = SUNDIALS_GPU_PREFIX(StreamSynchronize)(0);
#endif

  SUNMemoryHelper_Dealloc(NVEC_RAJA_MEMHELP(x), buf_mem, queue);

#if defined(SUNDIALS_RAJA_BACKENDS_SYCL)
  return (copy_fail ? -1 : 0);
#else
  return (!SUNDIALS_GPU_VERIFY(cuerr) || copy_fail ? -1 : 0);
#endif
}

/*
 * -----------------------------------------------------------------
 * Enable / Disable fused and vector array operations
 * -----------------------------------------------------------------
 */

int N_VEnableFusedOps_Raja(N_Vector v, sunbooleantype tf)
{
  /* check that vector is non-NULL */
  if (v == NULL) { return (-1); }

  /* check that ops structure is non-NULL */
  if (v->ops == NULL) { return (-1); }

  if (tf)
  {
    /* enable all fused vector operations */
    v->ops->nvlinearcombination = N_VLinearCombination_Raja;
    v->ops->nvscaleaddmulti     = N_VScaleAddMulti_Raja;
    v->ops->nvdotprodmulti      = NULL;
    /* enable all vector array operations */
    v->ops->nvlinearsumvectorarray     = N_VLinearSumVectorArray_Raja;
    v->ops->nvscalevectorarray         = N_VScaleVectorArray_Raja;
    v->ops->nvconstvectorarray         = N_VConstVectorArray_Raja;
    v->ops->nvwrmsnormvectorarray      = NULL;
    v->ops->nvwrmsnormmaskvectorarray  = NULL;
    v->ops->nvscaleaddmultivectorarray = N_VScaleAddMultiVectorArray_Raja;
    v->ops->nvlinearcombinationvectorarray = N_VLinearCombinationVectorArray_Raja;
  }
  else
  {
    /* disable all fused vector operations */
    v->ops->nvlinearcombination = NULL;
    v->ops->nvscaleaddmulti     = NULL;
    v->ops->nvdotprodmulti      = NULL;
    /* disable all vector array operations */
    v->ops->nvlinearsumvectorarray         = NULL;
    v->ops->nvscalevectorarray             = NULL;
    v->ops->nvconstvectorarray             = NULL;
    v->ops->nvwrmsnormvectorarray          = NULL;
    v->ops->nvwrmsnormmaskvectorarray      = NULL;
    v->ops->nvscaleaddmultivectorarray     = NULL;
    v->ops->nvlinearcombinationvectorarray = NULL;
  }

  /* return success */
  return (0);
}

int N_VEnableLinearCombination_Raja(N_Vector v, sunbooleantype tf)
{
  /* check that vector is non-NULL */
  if (v == NULL) { return (-1); }

  /* check that ops structure is non-NULL */
  if (v->ops == NULL) { return (-1); }

  /* enable/disable operation */
  if (tf) { v->ops->nvlinearcombination = N_VLinearCombination_Raja; }
  else { v->ops->nvlinearcombination = NULL; }

  /* return success */
  return (0);
}

int N_VEnableScaleAddMulti_Raja(N_Vector v, sunbooleantype tf)
{
  /* check that vector is non-NULL */
  if (v == NULL) { return (-1); }

  /* check that ops structure is non-NULL */
  if (v->ops == NULL) { return (-1); }

  /* enable/disable operation */
  if (tf) { v->ops->nvscaleaddmulti = N_VScaleAddMulti_Raja; }
  else { v->ops->nvscaleaddmulti = NULL; }

  /* return success */
  return (0);
}

int N_VEnableLinearSumVectorArray_Raja(N_Vector v, sunbooleantype tf)
{
  /* check that vector is non-NULL */
  if (v == NULL) { return (-1); }

  /* check that ops structure is non-NULL */
  if (v->ops == NULL) { return (-1); }

  /* enable/disable operation */
  if (tf) { v->ops->nvlinearsumvectorarray = N_VLinearSumVectorArray_Raja; }
  else { v->ops->nvlinearsumvectorarray = NULL; }

  /* return success */
  return (0);
}

int N_VEnableScaleVectorArray_Raja(N_Vector v, sunbooleantype tf)
{
  /* check that vector is non-NULL */
  if (v == NULL) { return (-1); }

  /* check that ops structure is non-NULL */
  if (v->ops == NULL) { return (-1); }

  /* enable/disable operation */
  if (tf) { v->ops->nvscalevectorarray = N_VScaleVectorArray_Raja; }
  else { v->ops->nvscalevectorarray = NULL; }

  /* return success */
  return (0);
}

int N_VEnableConstVectorArray_Raja(N_Vector v, sunbooleantype tf)
{
  /* check that vector is non-NULL */
  if (v == NULL) { return (-1); }

  /* check that ops structure is non-NULL */
  if (v->ops == NULL) { return (-1); }

  /* enable/disable operation */
  if (tf) { v->ops->nvconstvectorarray = N_VConstVectorArray_Raja; }
  else { v->ops->nvconstvectorarray = NULL; }

  /* return success */
  return (0);
}

int N_VEnableScaleAddMultiVectorArray_Raja(N_Vector v, sunbooleantype tf)
{
  /* check that vector is non-NULL */
  if (v == NULL) { return (-1); }

  /* check that ops structure is non-NULL */
  if (v->ops == NULL) { return (-1); }

  /* enable/disable operation */
  if (tf)
  {
    v->ops->nvscaleaddmultivectorarray = N_VScaleAddMultiVectorArray_Raja;
  }
  else { v->ops->nvscaleaddmultivectorarray = NULL; }

  /* return success */
  return (0);
}

int N_VEnableLinearCombinationVectorArray_Raja(N_Vector v, sunbooleantype tf)
{
  /* check that vector is non-NULL */
  if (v == NULL) { return (-1); }

  /* check that ops structure is non-NULL */
  if (v->ops == NULL) { return (-1); }

  /* enable/disable operation */
  if (tf)
  {
    v->ops->nvlinearcombinationvectorarray = N_VLinearCombinationVectorArray_Raja;
  }
  else { v->ops->nvlinearcombinationvectorarray = NULL; }

  /* return success */
  return (0);
}

/*
 * -----------------------------------------------------------------
 * Private utility functions
 * -----------------------------------------------------------------
 */

int AllocateData(N_Vector v)
{
  int alloc_fail                  = 0;
  N_VectorContent_Raja vc         = NVEC_RAJA_CONTENT(v);
  N_PrivateVectorContent_Raja vcp = NVEC_RAJA_PRIVATE(v);

  if (N_VGetLength_Raja(v) == 0) { return (0); }

#if defined(SUNDIALS_RAJA_BACKENDS_SYCL)
  void* queue = static_cast<void*>(::RAJA::sycl::detail::getQueue());
#else
  void* queue = nullptr;
#endif

  if (vcp->use_managed_mem)
  {
    alloc_fail = SUNMemoryHelper_Alloc(NVEC_RAJA_MEMHELP(v), &(vc->device_data),
                                       NVEC_RAJA_MEMSIZE(v), SUNMEMTYPE_UVM,
                                       queue);
    if (alloc_fail)
    {
      SUNDIALS_DEBUG_PRINT("ERROR in AllocateData: SUNMemoryHelper_Alloc "
                           "failed for SUNMEMTYPE_UVM\n");
    }
    vc->host_data = SUNMemoryHelper_Alias(NVEC_RAJA_MEMHELP(v), vc->device_data);
  }
  else
  {
    alloc_fail = SUNMemoryHelper_Alloc(NVEC_RAJA_MEMHELP(v), &(vc->host_data),
                                       NVEC_RAJA_MEMSIZE(v), SUNMEMTYPE_HOST,
                                       queue);
    if (alloc_fail)
    {
      SUNDIALS_DEBUG_PRINT("ERROR in AllocateData: SUNMemoryHelper_Alloc "
                           "failed to alloc SUNMEMTYPE_HOST\n");
    }

    alloc_fail = SUNMemoryHelper_Alloc(NVEC_RAJA_MEMHELP(v), &(vc->device_data),
                                       NVEC_RAJA_MEMSIZE(v), SUNMEMTYPE_DEVICE,
                                       queue);
    if (alloc_fail)
    {
      SUNDIALS_DEBUG_PRINT("ERROR in AllocateData: SUNMemoryHelper_Alloc "
                           "failed to alloc SUNMEMTYPE_DEVICE\n");
    }
  }

  return (alloc_fail ? -1 : 0);
}

static int FusedBuffer_Init(N_Vector v, int nreal, int nptr)
{
  int alloc_fail           = 0;
  sunbooleantype alloc_mem = SUNFALSE;
  size_t bytes = nreal * sizeof(sunrealtype) + nptr * sizeof(sunrealtype*);

  // Get the vector private memory structure
  N_PrivateVectorContent_Raja vcp = NVEC_RAJA_PRIVATE(v);

  // Check if the existing memory is not large enough
  if (vcp->fused_buffer_bytes < bytes)
  {
    FusedBuffer_Free(v);
    alloc_mem = SUNTRUE;
  }

  if (alloc_mem)
  {
#if defined(SUNDIALS_RAJA_BACKENDS_SYCL)
    void* queue = static_cast<void*>(::RAJA::sycl::detail::getQueue());
#else
    void* queue = nullptr;
#endif

    // allocate pinned memory on the host
    alloc_fail = SUNMemoryHelper_Alloc(NVEC_RAJA_MEMHELP(v),
                                       &(vcp->fused_buffer_host), bytes,
                                       SUNMEMTYPE_PINNED, queue);
    if (alloc_fail)
    {
      SUNDIALS_DEBUG_PRINT(
        "WARNING in FusedBuffer_Init: SUNMemoryHelper_Alloc failed to alloc "
        "SUNMEMTYPE_PINNED, using SUNMEMTYPE_HOST instead\n");

      // if pinned alloc failed, allocate plain host memory
      alloc_fail = SUNMemoryHelper_Alloc(NVEC_RAJA_MEMHELP(v),
                                         &(vcp->fused_buffer_host), bytes,
                                         SUNMEMTYPE_HOST, queue);
      if (alloc_fail)
      {
        SUNDIALS_DEBUG_PRINT("ERROR in FusedBuffer_Init: SUNMemoryHelper_Alloc "
                             "failed to alloc SUNMEMTYPE_HOST\n");
        return -1;
      }
    }

    // allocate device memory
    alloc_fail = SUNMemoryHelper_Alloc(NVEC_RAJA_MEMHELP(v),
                                       &(vcp->fused_buffer_dev), bytes,
                                       SUNMEMTYPE_DEVICE, queue);
    if (alloc_fail)
    {
      SUNDIALS_DEBUG_PRINT("ERROR in FusedBuffer_Init: SUNMemoryHelper_Alloc "
                           "failed to alloc SUNMEMTYPE_DEVICE\n");
      return -1;
    }

    // Store the size of the fused op buffer
    vcp->fused_buffer_bytes = bytes;
  }

  // Reset the buffer offset
  vcp->fused_buffer_offset = 0;

  return 0;
}

static int FusedBuffer_CopyRealArray(N_Vector v, sunrealtype* rdata, int nval,
                                     sunrealtype** shortcut)
{
  // Get the vector private memory structure
  N_PrivateVectorContent_Raja vcp = NVEC_RAJA_PRIVATE(v);

  // Check buffer space and fill the host buffer
  if (vcp->fused_buffer_offset >= vcp->fused_buffer_bytes)
  {
    SUNDIALS_DEBUG_PRINT("ERROR in FusedBuffer_CopyRealArray: Buffer offset is "
                         "exceedes the buffer size\n");
    return -1;
  }

  sunrealtype* h_buffer = (sunrealtype*)((char*)(vcp->fused_buffer_host->ptr) +
                                         vcp->fused_buffer_offset);

  for (int j = 0; j < nval; j++) { h_buffer[j] = rdata[j]; }

  // Set shortcut to the device buffer and update offset
  *shortcut = (sunrealtype*)((char*)(vcp->fused_buffer_dev->ptr) +
                             vcp->fused_buffer_offset);

  vcp->fused_buffer_offset += nval * sizeof(sunrealtype);

  return 0;
}

static int FusedBuffer_CopyPtrArray1D(N_Vector v, N_Vector* X, int nvec,
                                      sunrealtype*** shortcut)
{
  // Get the vector private memory structure
  N_PrivateVectorContent_Raja vcp = NVEC_RAJA_PRIVATE(v);

  // Check buffer space and fill the host buffer
  if (vcp->fused_buffer_offset >= vcp->fused_buffer_bytes)
  {
    SUNDIALS_DEBUG_PRINT("ERROR in FusedBuffer_CopyPtrArray1D: Buffer offset "
                         "is exceedes the buffer size\n");
    return -1;
    return -1;
  }

  sunrealtype** h_buffer = (sunrealtype**)((char*)(vcp->fused_buffer_host->ptr) +
                                           vcp->fused_buffer_offset);

  for (int j = 0; j < nvec; j++) { h_buffer[j] = NVEC_RAJA_DDATAp(X[j]); }

  // Set shortcut to the device buffer and update offset
  *shortcut = (sunrealtype**)((char*)(vcp->fused_buffer_dev->ptr) +
                              vcp->fused_buffer_offset);

  vcp->fused_buffer_offset += nvec * sizeof(sunrealtype*);

  return 0;
}

static int FusedBuffer_CopyPtrArray2D(N_Vector v, N_Vector** X, int nvec,
                                      int nsum, sunrealtype*** shortcut)
{
  // Get the vector private memory structure
  N_PrivateVectorContent_Raja vcp = NVEC_RAJA_PRIVATE(v);

  // Check buffer space and fill the host buffer
  if (vcp->fused_buffer_offset >= vcp->fused_buffer_bytes)
  {
    SUNDIALS_DEBUG_PRINT("ERROR in FusedBuffer_CopyPtrArray2D: Buffer offset "
                         "is exceedes the buffer size\n");
    return -1;
  }

  sunrealtype** h_buffer = (sunrealtype**)((char*)(vcp->fused_buffer_host->ptr) +
                                           vcp->fused_buffer_offset);

  for (int j = 0; j < nvec; j++)
  {
    for (int k = 0; k < nsum; k++)
    {
      h_buffer[j * nsum + k] = NVEC_RAJA_DDATAp(X[k][j]);
    }
  }

  // Set shortcut to the device buffer and update offset
  *shortcut = (sunrealtype**)((char*)(vcp->fused_buffer_dev->ptr) +
                              vcp->fused_buffer_offset);

  // Update the offset
  vcp->fused_buffer_offset += nvec * nsum * sizeof(sunrealtype*);

  return 0;
}

static int FusedBuffer_CopyToDevice(N_Vector v)
{
  // Get the vector private memory structure
  N_PrivateVectorContent_Raja vcp = NVEC_RAJA_PRIVATE(v);

#if defined(SUNDIALS_RAJA_BACKENDS_SYCL)
  void* queue = static_cast<void*>(::RAJA::sycl::detail::getQueue());
#else
  void* queue = nullptr;
#endif

  // Copy the fused buffer to the device
  int copy_fail = SUNMemoryHelper_CopyAsync(NVEC_RAJA_MEMHELP(v),
                                            vcp->fused_buffer_dev,
                                            vcp->fused_buffer_host,
                                            vcp->fused_buffer_offset, queue);
  if (copy_fail)
  {
    SUNDIALS_DEBUG_PRINT(
      "ERROR in FusedBuffer_CopyToDevice: SUNMemoryHelper_CopyAsync failed\n");
    return -1;
  }

  return 0;
}

static int FusedBuffer_Free(N_Vector v)
{
  N_PrivateVectorContent_Raja vcp = NVEC_RAJA_PRIVATE(v);

  if (vcp == NULL) { return 0; }

#if defined(SUNDIALS_RAJA_BACKENDS_SYCL)
  void* queue = static_cast<void*>(::RAJA::sycl::detail::getQueue());
#else
  void* queue = nullptr;
#endif

  if (vcp->fused_buffer_host)
  {
    SUNMemoryHelper_Dealloc(NVEC_RAJA_MEMHELP(v), vcp->fused_buffer_host, queue);
    vcp->fused_buffer_host = NULL;
  }

  if (vcp->fused_buffer_dev)
  {
    SUNMemoryHelper_Dealloc(NVEC_RAJA_MEMHELP(v), vcp->fused_buffer_dev, queue);
    vcp->fused_buffer_dev = NULL;
  }

  vcp->fused_buffer_bytes  = 0;
  vcp->fused_buffer_offset = 0;

  return 0;
}

} // extern "C"<|MERGE_RESOLUTION|>--- conflicted
+++ resolved
@@ -343,11 +343,7 @@
   v = N_VNewEmpty_Raja(sunctx);
   if (v == NULL) { return (NULL); }
 
-<<<<<<< HEAD
-  NVEC_RAJA_CONTENT(v)->length = length;
-=======
   NVEC_RAJA_CONTENT(v)->length          = length;
->>>>>>> 64540950
 #if defined(SUNDIALS_RAJA_BACKENDS_CUDA)
   NVEC_RAJA_CONTENT(v)->mem_helper = SUNMemoryHelper_Cuda(sunctx);
 #elif defined(SUNDIALS_RAJA_BACKENDS_HIP)
@@ -355,17 +351,9 @@
 #elif defined(SUNDIALS_RAJA_BACKENDS_SYCL)
   NVEC_RAJA_CONTENT(v)->mem_helper = SUNMemoryHelper_Sycl(sunctx);
 #endif
-<<<<<<< HEAD
-  NVEC_RAJA_CONTENT(v)->own_helper = SUNTRUE;
-  NVEC_RAJA_CONTENT(v)->host_data =
-    SUNMemoryHelper_Wrap(NVEC_RAJA_MEMHELP(v), h_vdata, SUNMEMTYPE_HOST);
-  NVEC_RAJA_CONTENT(v)->device_data =
-    SUNMemoryHelper_Wrap(NVEC_RAJA_MEMHELP(v), d_vdata, SUNMEMTYPE_DEVICE);
-=======
   NVEC_RAJA_CONTENT(v)->own_helper      = SUNTRUE;
   NVEC_RAJA_CONTENT(v)->host_data       = SUNMemoryHelper_Wrap(NVEC_RAJA_MEMHELP(v), h_vdata, SUNMEMTYPE_HOST);
   NVEC_RAJA_CONTENT(v)->device_data     = SUNMemoryHelper_Wrap(NVEC_RAJA_MEMHELP(v), d_vdata, SUNMEMTYPE_DEVICE);
->>>>>>> 64540950
   NVEC_RAJA_PRIVATE(v)->use_managed_mem = SUNFALSE;
 
   if (NVEC_RAJA_MEMHELP(v) == NULL)
@@ -398,11 +386,7 @@
   v = N_VNewEmpty_Raja(sunctx);
   if (v == NULL) { return (NULL); }
 
-<<<<<<< HEAD
-  NVEC_RAJA_CONTENT(v)->length = length;
-=======
   NVEC_RAJA_CONTENT(v)->length          = length;
->>>>>>> 64540950
 #if defined(SUNDIALS_RAJA_BACKENDS_CUDA)
   NVEC_RAJA_CONTENT(v)->mem_helper = SUNMemoryHelper_Cuda(sunctx);
 #elif defined(SUNDIALS_RAJA_BACKENDS_HIP)
@@ -410,16 +394,8 @@
 #elif defined(SUNDIALS_RAJA_BACKENDS_SYCL)
   NVEC_RAJA_CONTENT(v)->mem_helper = SUNMemoryHelper_Sycl(sunctx);
 #endif
-<<<<<<< HEAD
-  NVEC_RAJA_CONTENT(v)->host_data =
-    SUNMemoryHelper_Wrap(NVEC_RAJA_CONTENT(v)->mem_helper, vdata, SUNMEMTYPE_UVM);
-  NVEC_RAJA_CONTENT(v)->device_data =
-    SUNMemoryHelper_Alias(NVEC_RAJA_CONTENT(v)->mem_helper,
-                          NVEC_RAJA_CONTENT(v)->host_data);
-=======
   NVEC_RAJA_CONTENT(v)->host_data       = SUNMemoryHelper_Wrap(NVEC_RAJA_CONTENT(v)->mem_helper, vdata, SUNMEMTYPE_UVM);
   NVEC_RAJA_CONTENT(v)->device_data     = SUNMemoryHelper_Alias(NVEC_RAJA_CONTENT(v)->mem_helper, NVEC_RAJA_CONTENT(v)->host_data);
->>>>>>> 64540950
   NVEC_RAJA_CONTENT(v)->own_helper      = SUNTRUE;
   NVEC_RAJA_PRIVATE(v)->use_managed_mem = SUNTRUE;
 
@@ -481,17 +457,8 @@
     }
     else
     {
-<<<<<<< HEAD
-      NVEC_RAJA_CONTENT(v)->host_data =
-        SUNMemoryHelper_Wrap(NVEC_RAJA_MEMHELP(v), (void*)h_vdata,
-                             SUNMEMTYPE_UVM);
-      NVEC_RAJA_CONTENT(v)->device_data =
-        SUNMemoryHelper_Alias(NVEC_RAJA_MEMHELP(v),
-                              NVEC_RAJA_CONTENT(v)->host_data);
-=======
       NVEC_RAJA_CONTENT(v)->host_data = SUNMemoryHelper_Wrap(NVEC_RAJA_MEMHELP(v), (void*) h_vdata, SUNMEMTYPE_UVM);
       NVEC_RAJA_CONTENT(v)->device_data = SUNMemoryHelper_Alias(NVEC_RAJA_MEMHELP(v), NVEC_RAJA_CONTENT(v)->host_data);
->>>>>>> 64540950
     }
   }
   else
@@ -502,13 +469,7 @@
     }
     else
     {
-<<<<<<< HEAD
-      NVEC_RAJA_CONTENT(v)->host_data =
-        SUNMemoryHelper_Wrap(NVEC_RAJA_MEMHELP(v), (void*)h_vdata,
-                             SUNMEMTYPE_HOST);
-=======
       NVEC_RAJA_CONTENT(v)->host_data = SUNMemoryHelper_Wrap(NVEC_RAJA_MEMHELP(v), (void*) h_vdata, SUNMEMTYPE_HOST);
->>>>>>> 64540950
     }
   }
 }
@@ -528,17 +489,8 @@
     }
     else
     {
-<<<<<<< HEAD
-      NVEC_RAJA_CONTENT(v)->device_data =
-        SUNMemoryHelper_Wrap(NVEC_RAJA_MEMHELP(v), (void*)d_vdata,
-                             SUNMEMTYPE_UVM);
-      NVEC_RAJA_CONTENT(v)->host_data =
-        SUNMemoryHelper_Alias(NVEC_RAJA_MEMHELP(v),
-                              NVEC_RAJA_CONTENT(v)->device_data);
-=======
       NVEC_RAJA_CONTENT(v)->device_data = SUNMemoryHelper_Wrap(NVEC_RAJA_MEMHELP(v), (void*) d_vdata, SUNMEMTYPE_UVM);
       NVEC_RAJA_CONTENT(v)->host_data = SUNMemoryHelper_Alias(NVEC_RAJA_MEMHELP(v), NVEC_RAJA_CONTENT(v)->device_data);
->>>>>>> 64540950
     }
   }
   else
@@ -549,13 +501,7 @@
     }
     else
     {
-<<<<<<< HEAD
-      NVEC_RAJA_CONTENT(v)->device_data =
-        SUNMemoryHelper_Wrap(NVEC_RAJA_MEMHELP(v), (void*)d_vdata,
-                             SUNMEMTYPE_DEVICE);
-=======
       NVEC_RAJA_CONTENT(v)->device_data = SUNMemoryHelper_Wrap(NVEC_RAJA_MEMHELP(v), (void*) d_vdata, SUNMEMTYPE_DEVICE);
->>>>>>> 64540950
     }
   }
 }
@@ -1490,14 +1436,8 @@
 
   if (x == NULL || buf == NULL) { return (-1); }
 
-<<<<<<< HEAD
-  SUNMemory buf_mem = SUNMemoryHelper_Wrap(NVEC_RAJA_MEMHELP(x), buf,
-                                           SUNMEMTYPE_HOST);
-  if (buf_mem == NULL) { return (-1); }
-=======
   SUNMemory buf_mem = SUNMemoryHelper_Wrap(NVEC_RAJA_MEMHELP(x), buf, SUNMEMTYPE_HOST);
   if (buf_mem == NULL) return(-1);
->>>>>>> 64540950
 
 #if defined(SUNDIALS_RAJA_BACKENDS_SYCL)
   void* queue = static_cast<void*>(::RAJA::sycl::detail::getQueue());
@@ -1535,14 +1475,8 @@
 
   if (x == NULL || buf == NULL) { return (-1); }
 
-<<<<<<< HEAD
-  SUNMemory buf_mem = SUNMemoryHelper_Wrap(NVEC_RAJA_MEMHELP(x), buf,
-                                           SUNMEMTYPE_HOST);
-  if (buf_mem == NULL) { return (-1); }
-=======
   SUNMemory buf_mem = SUNMemoryHelper_Wrap(NVEC_RAJA_MEMHELP(x), buf, SUNMEMTYPE_HOST);
   if (buf_mem == NULL) return(-1);
->>>>>>> 64540950
 
 #if defined(SUNDIALS_RAJA_BACKENDS_SYCL)
   void* queue = static_cast<void*>(::RAJA::sycl::detail::getQueue());
