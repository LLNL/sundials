--- conflicted
+++ resolved
@@ -430,21 +430,6 @@
   }
 
   /* Fill content */
-<<<<<<< HEAD
-  NVEC_SYCL_CONTENT(v)->length     = length;
-  NVEC_SYCL_CONTENT(v)->own_helper = SUNTRUE;
-  NVEC_SYCL_CONTENT(v)->mem_helper = SUNMemoryHelper_Sycl(sunctx);
-  NVEC_SYCL_CONTENT(v)->host_data =
-    SUNMemoryHelper_Wrap(NVEC_SYCL_MEMHELP(v), h_vdata, SUNMEMTYPE_HOST);
-  NVEC_SYCL_CONTENT(v)->device_data =
-    SUNMemoryHelper_Wrap(NVEC_SYCL_MEMHELP(v), d_vdata, SUNMEMTYPE_DEVICE);
-  NVEC_SYCL_CONTENT(v)->stream_exec_policy =
-    new ThreadDirectExecPolicy(SYCL_BLOCKDIM(Q));
-  NVEC_SYCL_CONTENT(v)->reduce_exec_policy =
-    new BlockReduceExecPolicy(SYCL_BLOCKDIM(Q));
-  NVEC_SYCL_CONTENT(v)->queue           = Q;
-  NVEC_SYCL_PRIVATE(v)->use_managed_mem = SUNFALSE;
-=======
   NVEC_SYCL_CONTENT(v)->length             = length;
   NVEC_SYCL_CONTENT(v)->own_helper         = SUNTRUE;
   NVEC_SYCL_CONTENT(v)->mem_helper         = SUNMemoryHelper_Sycl(sunctx);
@@ -454,7 +439,6 @@
   NVEC_SYCL_CONTENT(v)->reduce_exec_policy = new BlockReduceExecPolicy(SYCL_BLOCKDIM(Q));
   NVEC_SYCL_CONTENT(v)->queue              = Q;
   NVEC_SYCL_PRIVATE(v)->use_managed_mem    = SUNFALSE;
->>>>>>> 64540950
 
   if (NVEC_SYCL_MEMHELP(v) == NULL)
   {
@@ -509,21 +493,6 @@
   }
 
   /* Fill content */
-<<<<<<< HEAD
-  NVEC_SYCL_CONTENT(v)->length     = length;
-  NVEC_SYCL_CONTENT(v)->mem_helper = SUNMemoryHelper_Sycl(sunctx);
-  NVEC_SYCL_CONTENT(v)->own_helper = SUNTRUE;
-  NVEC_SYCL_CONTENT(v)->host_data  = SUNMemoryHelper_Wrap(NVEC_SYCL_MEMHELP(v),
-                                                          vdata, SUNMEMTYPE_UVM);
-  NVEC_SYCL_CONTENT(v)->device_data =
-    SUNMemoryHelper_Alias(NVEC_SYCL_MEMHELP(v), NVEC_SYCL_CONTENT(v)->host_data);
-  NVEC_SYCL_CONTENT(v)->stream_exec_policy =
-    new ThreadDirectExecPolicy(SYCL_BLOCKDIM(Q));
-  NVEC_SYCL_CONTENT(v)->reduce_exec_policy =
-    new BlockReduceExecPolicy(SYCL_BLOCKDIM(Q));
-  NVEC_SYCL_CONTENT(v)->queue           = Q;
-  NVEC_SYCL_PRIVATE(v)->use_managed_mem = SUNTRUE;
-=======
   NVEC_SYCL_CONTENT(v)->length             = length;
   NVEC_SYCL_CONTENT(v)->mem_helper         = SUNMemoryHelper_Sycl(sunctx);
   NVEC_SYCL_CONTENT(v)->own_helper         = SUNTRUE;
@@ -533,7 +502,6 @@
   NVEC_SYCL_CONTENT(v)->reduce_exec_policy = new BlockReduceExecPolicy(SYCL_BLOCKDIM(Q));
   NVEC_SYCL_CONTENT(v)->queue              = Q;
   NVEC_SYCL_PRIVATE(v)->use_managed_mem    = SUNTRUE;
->>>>>>> 64540950
 
   if (NVEC_SYCL_MEMHELP(v) == NULL)
   {
@@ -583,17 +551,8 @@
     }
     else
     {
-<<<<<<< HEAD
-      NVEC_SYCL_CONTENT(v)->host_data =
-        SUNMemoryHelper_Wrap(NVEC_SYCL_MEMHELP(v), (void*)h_vdata,
-                             SUNMEMTYPE_UVM);
-      NVEC_SYCL_CONTENT(v)->device_data =
-        SUNMemoryHelper_Alias(NVEC_SYCL_MEMHELP(v),
-                              NVEC_SYCL_CONTENT(v)->host_data);
-=======
       NVEC_SYCL_CONTENT(v)->host_data = SUNMemoryHelper_Wrap(NVEC_SYCL_MEMHELP(v), (void*) h_vdata, SUNMEMTYPE_UVM);
       NVEC_SYCL_CONTENT(v)->device_data = SUNMemoryHelper_Alias(NVEC_SYCL_MEMHELP(v), NVEC_SYCL_CONTENT(v)->host_data);
->>>>>>> 64540950
     }
   }
   else
@@ -604,13 +563,7 @@
     }
     else
     {
-<<<<<<< HEAD
-      NVEC_SYCL_CONTENT(v)->host_data =
-        SUNMemoryHelper_Wrap(NVEC_SYCL_MEMHELP(v), (void*)h_vdata,
-                             SUNMEMTYPE_HOST);
-=======
       NVEC_SYCL_CONTENT(v)->host_data = SUNMemoryHelper_Wrap(NVEC_SYCL_MEMHELP(v), (void*) h_vdata, SUNMEMTYPE_HOST);
->>>>>>> 64540950
     }
   }
 }
@@ -627,17 +580,8 @@
     }
     else
     {
-<<<<<<< HEAD
-      NVEC_SYCL_CONTENT(v)->device_data =
-        SUNMemoryHelper_Wrap(NVEC_SYCL_MEMHELP(v), (void*)d_vdata,
-                             SUNMEMTYPE_UVM);
-      NVEC_SYCL_CONTENT(v)->host_data =
-        SUNMemoryHelper_Alias(NVEC_SYCL_MEMHELP(v),
-                              NVEC_SYCL_CONTENT(v)->device_data);
-=======
       NVEC_SYCL_CONTENT(v)->device_data = SUNMemoryHelper_Wrap(NVEC_SYCL_MEMHELP(v), (void*) d_vdata, SUNMEMTYPE_UVM);
       NVEC_SYCL_CONTENT(v)->host_data = SUNMemoryHelper_Alias(NVEC_SYCL_MEMHELP(v), NVEC_SYCL_CONTENT(v)->device_data);
->>>>>>> 64540950
     }
   }
   else
@@ -648,13 +592,7 @@
     }
     else
     {
-<<<<<<< HEAD
-      NVEC_SYCL_CONTENT(v)->device_data =
-        SUNMemoryHelper_Wrap(NVEC_SYCL_MEMHELP(v), (void*)d_vdata,
-                             SUNMEMTYPE_DEVICE);
-=======
       NVEC_SYCL_CONTENT(v)->device_data = SUNMemoryHelper_Wrap(NVEC_SYCL_MEMHELP(v), (void*) d_vdata, SUNMEMTYPE_DEVICE);
->>>>>>> 64540950
     }
   }
 }
@@ -1920,14 +1858,8 @@
 
   if (x == NULL || buf == NULL) { return -1; }
 
-<<<<<<< HEAD
-  SUNMemory buf_mem = SUNMemoryHelper_Wrap(NVEC_SYCL_MEMHELP(x), buf,
-                                           SUNMEMTYPE_HOST);
-  if (buf_mem == NULL) { return -1; }
-=======
   SUNMemory buf_mem = SUNMemoryHelper_Wrap(NVEC_SYCL_MEMHELP(x), buf, SUNMEMTYPE_HOST);
   if (buf_mem == NULL) return -1;
->>>>>>> 64540950
 
   copy_fail = SUNMemoryHelper_Copy(NVEC_SYCL_MEMHELP(x), buf_mem,
                                    NVEC_SYCL_CONTENT(x)->device_data,
@@ -1947,14 +1879,8 @@
 
   if (x == NULL || buf == NULL) { return -1; }
 
-<<<<<<< HEAD
-  SUNMemory buf_mem = SUNMemoryHelper_Wrap(NVEC_SYCL_MEMHELP(x), buf,
-                                           SUNMEMTYPE_HOST);
-  if (buf_mem == NULL) { return -1; }
-=======
   SUNMemory buf_mem = SUNMemoryHelper_Wrap(NVEC_SYCL_MEMHELP(x), buf, SUNMEMTYPE_HOST);
   if (buf_mem == NULL) return -1;
->>>>>>> 64540950
 
   copy_fail = SUNMemoryHelper_Copy(NVEC_SYCL_MEMHELP(x),
                                    NVEC_SYCL_CONTENT(x)->device_data, buf_mem,
@@ -2133,12 +2059,7 @@
   N_PrivateVectorContent_Sycl vcp = NVEC_SYCL_PRIVATE(v);
 
   /* Wrap the initial value as SUNMemory object */
-<<<<<<< HEAD
-  SUNMemory value_mem =
-    SUNMemoryHelper_Wrap((NVEC_SYCL_MEMHELP(v), void*)&value, SUNMEMTYPE_HOST);
-=======
   SUNMemory value_mem = SUNMemoryHelper_Wrap((NVEC_SYCL_MEMHELP(v), void*) &value, SUNMEMTYPE_HOST);
->>>>>>> 64540950
 
   /* check if the existing reduction memory is not large enough */
   if (vcp->reduce_buffer_bytes < bytes)
