# ---------------------------------------------------------------
# Programmer(s): Cody J. Balos @ LLNL
# ---------------------------------------------------------------
# SUNDIALS Copyright Start
# Copyright (c) 2002-2023, Lawrence Livermore National Security
# and Southern Methodist University.
# All rights reserved.
#
# See the top-level LICENSE and NOTICE files for details.
#
# SPDX-License-Identifier: BSD-3-Clause
# SUNDIALS Copyright End
# ---------------------------------------------------------------
# CMakeLists.txt file for the F2003 manyvector NVECTOR object library
# ---------------------------------------------------------------

if(BUILD_NVECTOR_MANYVECTOR)
  sundials_add_f2003_library(sundials_fnvecmanyvector_mod
    SOURCES
      fnvector_manyvector_mod.f90 fnvector_manyvector_mod.c
<<<<<<< HEAD
    OBJECT_LIBRARIES
      sundials_fcore_mod_obj
=======
    LINK_LIBRARIES
      PUBLIC sundials_fcore_mod
>>>>>>> 21d17a86
    OUTPUT_NAME
      sundials_fnvecmanyvector_mod
    VERSION
      ${nveclib_VERSION}
    SOVERSION
      ${nveclib_SOVERSION}
  )
  message(STATUS "Added NVECTOR_MANYVECTOR F2003 Interface")
endif()

if(BUILD_NVECTOR_MPIMANYVECTOR)

  if(MPI_C_COMPILER)
    # use MPI wrapper as the compiler
    set(CMAKE_C_COMPILER ${MPI_C_COMPILER})
  elseif()
    # add MPI_INCLUDE_PATH to include directories
    include_directories(${MPI_INCLUDE_PATH})
  endif()
  if(MPI_Fortran_COMPILER)
    # use MPI wrapper as the compiler
    set(CMAKE_Fortran_COMPILER ${MPI_Fortran_COMPILER})
  endif()

  sundials_add_f2003_library(sundials_fnvecmpimanyvector_mod
    SOURCES
      fnvector_mpimanyvector_mod.f90 fnvector_mpimanyvector_mod.c
<<<<<<< HEAD
    OBJECT_LIBRARIES
      sundials_fcore_mod_obj
=======
    LINK_LIBRARIES
      PUBLIC sundials_fcore_mod
>>>>>>> 21d17a86
    OUTPUT_NAME
      sundials_fnvecmpimanyvector_mod
    VERSION
      ${nveclib_VERSION}
    SOVERSION
      ${nveclib_SOVERSION}
  )

  message(STATUS "Added NVECTOR_MPIMANYVECTOR F2003 Interface")
endif()<|MERGE_RESOLUTION|>--- conflicted
+++ resolved
@@ -18,13 +18,8 @@
   sundials_add_f2003_library(sundials_fnvecmanyvector_mod
     SOURCES
       fnvector_manyvector_mod.f90 fnvector_manyvector_mod.c
-<<<<<<< HEAD
-    OBJECT_LIBRARIES
-      sundials_fcore_mod_obj
-=======
     LINK_LIBRARIES
       PUBLIC sundials_fcore_mod
->>>>>>> 21d17a86
     OUTPUT_NAME
       sundials_fnvecmanyvector_mod
     VERSION
@@ -52,13 +47,8 @@
   sundials_add_f2003_library(sundials_fnvecmpimanyvector_mod
     SOURCES
       fnvector_mpimanyvector_mod.f90 fnvector_mpimanyvector_mod.c
-<<<<<<< HEAD
-    OBJECT_LIBRARIES
-      sundials_fcore_mod_obj
-=======
     LINK_LIBRARIES
       PUBLIC sundials_fcore_mod
->>>>>>> 21d17a86
     OUTPUT_NAME
       sundials_fnvecmpimanyvector_mod
     VERSION
