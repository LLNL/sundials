/* -----------------------------------------------------------------
 * Programmer(s): Daniel R. Reynolds @ SMU
 * -----------------------------------------------------------------
 * SUNDIALS Copyright Start
 * Copyright (c) 2002-2024, Lawrence Livermore National Security
 * and Southern Methodist University.
 * All rights reserved.
 *
 * See the top-level LICENSE and NOTICE files for details.
 *
 * SPDX-License-Identifier: BSD-3-Clause
 * SUNDIALS Copyright End
 * -----------------------------------------------------------------
 * This is the implementation file for the ManyVector implementation
 * of the NVECTOR package.
 * -----------------------------------------------------------------*/

#include <stdio.h>
#include <stdlib.h>

#include <sundials/priv/sundials_errors_impl.h>
#include <sundials/sundials_errors.h>
#include <sundials/sundials_types.h>
#ifdef MANYVECTOR_BUILD_WITH_MPI
#include <nvector/nvector_mpimanyvector.h>
#include <sundials/priv/sundials_mpi_errors_impl.h>
#else
#include <nvector/nvector_manyvector.h>
#endif
#include <sundials/priv/sundials_context_impl.h>
#include <sundials/priv/sundials_errors_impl.h>
#include <sundials/sundials_core.h>

#include "sundials_macros.h"

/* Macro to handle separate MPI-aware/unaware installations */
#ifdef MANYVECTOR_BUILD_WITH_MPI
#define MVAPPEND(fun) fun##_MPIManyVector
#else
#define MVAPPEND(fun) fun##_ManyVector
#endif

#define ZERO SUN_RCONST(0.0)
#define ONE  SUN_RCONST(1.0)

/* -----------------------------------------------------------------
   ManyVector content accessor macros
   -----------------------------------------------------------------*/
#ifdef MANYVECTOR_BUILD_WITH_MPI
#define MANYVECTOR_CONTENT(v) ((N_VectorContent_MPIManyVector)(v->content))
#define MANYVECTOR_COMM(v)    (MANYVECTOR_CONTENT(v)->comm)
#else
#define MANYVECTOR_CONTENT(v) ((N_VectorContent_ManyVector)(v->content))
#endif
#define MANYVECTOR_NUM_SUBVECS(v) (MANYVECTOR_CONTENT(v)->num_subvectors)
#define MANYVECTOR_GLOBLENGTH(v)  (MANYVECTOR_CONTENT(v)->global_length)
#define MANYVECTOR_SUBVECS(v)     (MANYVECTOR_CONTENT(v)->subvec_array)
#define MANYVECTOR_SUBVEC(v, i)   (MANYVECTOR_SUBVECS(v)[i])
#define MANYVECTOR_OWN_DATA(v)    (MANYVECTOR_CONTENT(v)->own_data)

/* -----------------------------------------------------------------
   Prototypes of utility routines
   -----------------------------------------------------------------*/
static N_Vector ManyVectorClone(N_Vector w, sunbooleantype cloneempty);
#ifdef MANYVECTOR_BUILD_WITH_MPI
static int SubvectorMPIRank(N_Vector w);
#endif

/* -----------------------------------------------------------------
   ManyVector API routines
   -----------------------------------------------------------------*/

#ifdef MANYVECTOR_BUILD_WITH_MPI

/* This function creates an MPIManyVector from a set of existing
   N_Vector objects, along with a user-created MPI (inter/intra)communicator
   that couples all subvectors together. */
N_Vector N_VMake_MPIManyVector(MPI_Comm comm, sunindextype num_subvectors,
                               N_Vector* vec_array, SUNContext sunctx)
{
  SUNFunctionBegin(sunctx);
  N_Vector v;
  N_VectorContent_MPIManyVector content;
  sunindextype i, local_length;
  int rank;

  /* Check that input N_Vectors are non-NULL */
  SUNAssertNull(vec_array, SUN_ERR_ARG_CORRUPT);
  for (i = 0; i < num_subvectors; i++)
  {
    SUNAssertNull(vec_array[i], SUN_ERR_ARG_CORRUPT);
  }

  /* Create vector */
  v = NULL;
  v = N_VNewEmpty(sunctx);
  SUNCheckLastErrNull();

  /* Attach operations */

  /* constructors, destructors, and utility operations */
  v->ops->nvgetvectorid     = N_VGetVectorID_MPIManyVector;
  v->ops->nvcloneempty      = N_VCloneEmpty_MPIManyVector;
  v->ops->nvclone           = N_VClone_MPIManyVector;
  v->ops->nvdestroy         = N_VDestroy_MPIManyVector;
  v->ops->nvspace           = N_VSpace_MPIManyVector;
  v->ops->nvgetcommunicator = N_VGetCommunicator_MPIManyVector;
  v->ops->nvgetlength       = N_VGetLength_MPIManyVector;

  /* standard vector operations */
  v->ops->nvlinearsum    = N_VLinearSum_MPIManyVector;
  v->ops->nvconst        = N_VConst_MPIManyVector;
  v->ops->nvprod         = N_VProd_MPIManyVector;
  v->ops->nvdiv          = N_VDiv_MPIManyVector;
  v->ops->nvscale        = N_VScale_MPIManyVector;
  v->ops->nvabs          = N_VAbs_MPIManyVector;
  v->ops->nvinv          = N_VInv_MPIManyVector;
  v->ops->nvaddconst     = N_VAddConst_MPIManyVector;
  v->ops->nvdotprod      = N_VDotProd_MPIManyVector;
  v->ops->nvmaxnorm      = N_VMaxNorm_MPIManyVector;
  v->ops->nvwrmsnorm     = N_VWrmsNorm_MPIManyVector;
  v->ops->nvwrmsnormmask = N_VWrmsNormMask_MPIManyVector;
  v->ops->nvmin          = N_VMin_MPIManyVector;
  v->ops->nvwl2norm      = N_VWL2Norm_MPIManyVector;
  v->ops->nvl1norm       = N_VL1Norm_MPIManyVector;
  v->ops->nvcompare      = N_VCompare_MPIManyVector;
  v->ops->nvinvtest      = N_VInvTest_MPIManyVector;
  v->ops->nvconstrmask   = N_VConstrMask_MPIManyVector;
  v->ops->nvminquotient  = N_VMinQuotient_MPIManyVector;

  /* fused vector operations */
  v->ops->nvlinearcombination = N_VLinearCombination_MPIManyVector;
  v->ops->nvscaleaddmulti     = N_VScaleAddMulti_MPIManyVector;
  v->ops->nvdotprodmulti      = N_VDotProdMulti_MPIManyVector;

  /* vector array operations */
  v->ops->nvwrmsnormvectorarray     = N_VWrmsNormVectorArray_MPIManyVector;
  v->ops->nvwrmsnormmaskvectorarray = N_VWrmsNormMaskVectorArray_MPIManyVector;

  /* local reduction operations */
  v->ops->nvdotprodlocal     = N_VDotProdLocal_MPIManyVector;
  v->ops->nvmaxnormlocal     = N_VMaxNormLocal_MPIManyVector;
  v->ops->nvminlocal         = N_VMinLocal_MPIManyVector;
  v->ops->nvl1normlocal      = N_VL1NormLocal_MPIManyVector;
  v->ops->nvinvtestlocal     = N_VInvTestLocal_MPIManyVector;
  v->ops->nvconstrmasklocal  = N_VConstrMaskLocal_MPIManyVector;
  v->ops->nvminquotientlocal = N_VMinQuotientLocal_MPIManyVector;
  v->ops->nvwsqrsumlocal     = N_VWSqrSumLocal_MPIManyVector;
  v->ops->nvwsqrsummasklocal = N_VWSqrSumMaskLocal_MPIManyVector;

  /* single buffer reduction operations */
  v->ops->nvdotprodmultilocal     = N_VDotProdMultiLocal_MPIManyVector;
  v->ops->nvdotprodmultiallreduce = N_VDotProdMultiAllReduce_MPIManyVector;

  /* XBraid interface operations */
  v->ops->nvbufsize   = N_VBufSize_MPIManyVector;
  v->ops->nvbufpack   = N_VBufPack_MPIManyVector;
  v->ops->nvbufunpack = N_VBufUnpack_MPIManyVector;

  /* debugging functions */
  v->ops->nvprint     = N_VPrint_MPIManyVector;
  v->ops->nvprintfile = N_VPrintFile_MPIManyVector;

  /* Create content */
  content = NULL;
  content = (N_VectorContent_MPIManyVector)malloc(sizeof *content);
  SUNAssertNull(content, SUN_ERR_MALLOC_FAIL);

  /* Attach content */
  v->content = content;

  /* Attach content components */

  /* set scalar content entries, and allocate/set subvector array */
  content->comm           = MPI_COMM_NULL;
  content->num_subvectors = num_subvectors;
  content->own_data       = SUNFALSE;
  content->subvec_array   = NULL;
  content->subvec_array = (N_Vector*)malloc(num_subvectors * sizeof(N_Vector));
  SUNAssertNull(content->subvec_array, SUN_ERR_MALLOC_FAIL);

  for (i = 0; i < num_subvectors; i++)
  {
    content->subvec_array[i] = vec_array[i];
  }

  /* duplicate input communicator (if non-NULL) */
  if (comm != MPI_COMM_NULL)
  {
    SUNCheckMPICallNull(MPI_Comm_dup(comm, &(content->comm)));
  }

  /* Determine overall MPIManyVector length: sum contributions from all
     subvectors where this rank is the root, then perform reduction */
  local_length = 0;
  for (i = 0; i < num_subvectors; i++)
  {
    /* determine rank of this task in subvector communicator
       (serial vectors default to rank=0) */
    rank = SubvectorMPIRank(vec_array[i]);
    if (rank < 0)
    {
      N_VDestroy(v);
      SUNCheckLastErrNull();
      return (NULL);
    }

    /* accumulate contribution from root tasks */
    if (vec_array[i]->ops->nvgetlength)
    {
      if (rank == 0)
      {
        local_length += N_VGetLength(vec_array[i]);
        SUNCheckLastErrNull();
      }
    }
    else
    {
      N_VDestroy(v);
      SUNCheckLastErrNull();
      return (NULL);
    }
  }
  if (content->comm != MPI_COMM_NULL)
  {
    SUNCheckMPICallNull(MPI_Allreduce(&local_length, &(content->global_length), 1,
                                      MPI_SUNINDEXTYPE, MPI_SUM, content->comm));
  }
  else { content->global_length = local_length; }

  return (v);
}
#endif

#ifdef MANYVECTOR_BUILD_WITH_MPI
/* This function creates an MPIManyVector from a set of existing
   N_Vector objects, under the requirement that all MPI-aware
   sub-vectors use the same MPI communicator (this is verified
   internally).  If no sub-vector is MPI-aware, then this
   function will return NULL. For single-node partitioning,
   the regular (not MPI aware) manyvector should be used. */
N_Vector N_VNew_MPIManyVector(sunindextype num_subvectors, N_Vector* vec_array,
                              SUNContext sunctx)
{
  SUNFunctionBegin(sunctx);
  sunbooleantype nocommfound;
  MPI_Comm comm, vcomm;
  int comparison;
  N_Vector v = NULL;

  /* Check that all subvectors have identical MPI communicators (if present) */
  nocommfound = SUNTRUE;
  comm        = MPI_COMM_NULL;
  for (sunindextype i = 0; i < num_subvectors; i++)
  {
    /* access MPI communicator for subvector i (vcomm);
       if none is present then continue to next subvector */
    vcomm = N_VGetCommunicator(vec_array[i]);
    if (vcomm == MPI_COMM_NULL) { continue; }

    /* if this is the first communicator, create a copy */
    if (nocommfound)
    {
      /* set comm to duplicate this first subvector communicator */
      SUNCheckMPICallNull(MPI_Comm_dup(vcomm, &comm));
      nocommfound = SUNFALSE;

      /* otherwise, verify that vcomm matches stored comm */
    }
    else
    {
      SUNCheckMPICallNoRet(MPI_Comm_compare(vcomm, comm, &comparison));
      if ((comparison != MPI_IDENT) && (comparison != MPI_CONGRUENT))
      {
        SUNHandleErrWithMsg(__LINE__, __func__, __FILE__,
                            "All subvectors must have the same communicator, "
                            "i.e., MPI_Comm_compare must return MPI_IDENT or "
                            "MPI_CONGRUENT.",
                            SUN_ERR_ARG_INCOMPATIBLE, SUNCTX_);
        return NULL;
      }
    }
  }

  if (!nocommfound)
  {
    /* Create vector using "Make" routine and shared communicator (if non-NULL) */
    v = N_VMake_MPIManyVector(comm, num_subvectors, vec_array, sunctx);
    SUNCheckLastErrNull();
    if (comm != MPI_COMM_NULL) { SUNCheckMPICallNull(MPI_Comm_free(&comm)); }
  }

  return (v);
}
#else
/* This function creates a ManyVector from a set of existing
   N_Vector objects.  ManyVector objects created with this constructor
   may be used to describe data partitioning within a single node. */
N_Vector N_VNew_ManyVector(sunindextype num_subvectors, N_Vector* vec_array,
                           SUNContext sunctx)
{
  SUNFunctionBegin(sunctx);

  N_Vector v;
  N_VectorContent_ManyVector content;
  sunindextype i, local_length;

  /* Check that input N_Vectors are non-NULL */
  SUNAssertNull(vec_array, SUN_ERR_ARG_CORRUPT);
  for (i = 0; i < num_subvectors; i++)
  {
    SUNAssertNull(vec_array[i], SUN_ERR_ARG_CORRUPT);
  }

  /* Create vector */
  v = NULL;
  v = N_VNewEmpty(sunctx);
  SUNCheckLastErrNull();

  /* Attach operations */

  /* constructors, destructors, and utility operations */
  v->ops->nvgetvectorid = N_VGetVectorID_ManyVector;
  v->ops->nvcloneempty  = N_VCloneEmpty_ManyVector;
  v->ops->nvclone       = N_VClone_ManyVector;
  v->ops->nvdestroy     = N_VDestroy_ManyVector;
  v->ops->nvspace       = N_VSpace_ManyVector;
  v->ops->nvgetlength   = N_VGetLength_ManyVector;

  /* standard vector operations */
  v->ops->nvlinearsum    = N_VLinearSum_ManyVector;
  v->ops->nvconst        = N_VConst_ManyVector;
  v->ops->nvprod         = N_VProd_ManyVector;
  v->ops->nvdiv          = N_VDiv_ManyVector;
  v->ops->nvscale        = N_VScale_ManyVector;
  v->ops->nvabs          = N_VAbs_ManyVector;
  v->ops->nvinv          = N_VInv_ManyVector;
  v->ops->nvaddconst     = N_VAddConst_ManyVector;
  v->ops->nvdotprod      = N_VDotProdLocal_ManyVector;
  v->ops->nvmaxnorm      = N_VMaxNormLocal_ManyVector;
  v->ops->nvwrmsnorm     = N_VWrmsNorm_ManyVector;
  v->ops->nvwrmsnormmask = N_VWrmsNormMask_ManyVector;
  v->ops->nvmin          = N_VMinLocal_ManyVector;
  v->ops->nvwl2norm      = N_VWL2Norm_ManyVector;
  v->ops->nvl1norm       = N_VL1NormLocal_ManyVector;
  v->ops->nvcompare      = N_VCompare_ManyVector;
  v->ops->nvinvtest      = N_VInvTestLocal_ManyVector;
  v->ops->nvconstrmask   = N_VConstrMaskLocal_ManyVector;
  v->ops->nvminquotient  = N_VMinQuotientLocal_ManyVector;

  /* fused vector operations */
  v->ops->nvlinearcombination = N_VLinearCombination_ManyVector;
  v->ops->nvscaleaddmulti     = N_VScaleAddMulti_ManyVector;
  v->ops->nvdotprodmulti      = N_VDotProdMulti_ManyVector;

  /* vector array operations */
  v->ops->nvwrmsnormvectorarray     = N_VWrmsNormVectorArray_ManyVector;
  v->ops->nvwrmsnormmaskvectorarray = N_VWrmsNormMaskVectorArray_ManyVector;

  /* local reduction operations */
  v->ops->nvdotprodlocal     = N_VDotProdLocal_ManyVector;
  v->ops->nvmaxnormlocal     = N_VMaxNormLocal_ManyVector;
  v->ops->nvminlocal         = N_VMinLocal_ManyVector;
  v->ops->nvl1normlocal      = N_VL1NormLocal_ManyVector;
  v->ops->nvinvtestlocal     = N_VInvTestLocal_ManyVector;
  v->ops->nvconstrmasklocal  = N_VConstrMaskLocal_ManyVector;
  v->ops->nvminquotientlocal = N_VMinQuotientLocal_ManyVector;
  v->ops->nvwsqrsumlocal     = N_VWSqrSumLocal_ManyVector;
  v->ops->nvwsqrsummasklocal = N_VWSqrSumMaskLocal_ManyVector;

  /* single buffer reduction operations */
  v->ops->nvdotprodmultilocal = N_VDotProdMultiLocal_ManyVector;

  /* XBraid interface operations */
  v->ops->nvbufsize   = N_VBufSize_ManyVector;
  v->ops->nvbufpack   = N_VBufPack_ManyVector;
  v->ops->nvbufunpack = N_VBufUnpack_ManyVector;

  /* debugging functions */
  v->ops->nvprint     = N_VPrint_ManyVector;
  v->ops->nvprintfile = N_VPrintFile_ManyVector;

  /* Create content */
  content = NULL;
  content = (N_VectorContent_ManyVector)malloc(sizeof *content);
  SUNAssertNull(content, SUN_ERR_MALLOC_FAIL);

  /* Attach content */
  v->content = content;

  /* Attach content components */

  /* allocate and set subvector array */
  content->num_subvectors = num_subvectors;
  content->own_data       = SUNFALSE;

  content->subvec_array = NULL;
  content->subvec_array = (N_Vector*)malloc(num_subvectors * sizeof(N_Vector));
  SUNAssertNull(content->subvec_array, SUN_ERR_MALLOC_FAIL);

  for (i = 0; i < num_subvectors; i++)
  {
    content->subvec_array[i] = vec_array[i];
  }

  /* Determine overall ManyVector length: sum contributions from all subvectors */
  local_length = 0;
  for (i = 0; i < num_subvectors; i++)
  {
    SUNAssertNull(vec_array[i]->ops->nvgetlength, SUN_ERR_NOT_IMPLEMENTED);
    local_length += N_VGetLength(vec_array[i]);
    SUNCheckLastErrNull();
  }
  content->global_length = local_length;

  return (v);
}
#endif

/* This function returns the vec_num sub-N_Vector from the N_Vector
   array.  If vec_num is outside of applicable bounds, NULL is returned. */
N_Vector MVAPPEND(N_VGetSubvector)(N_Vector v, sunindextype vec_num)
{
  SUNFunctionBegin(v->sunctx);
  SUNAssertNull(vec_num >= 0, SUN_ERR_ARG_OUTOFRANGE);
  SUNAssertNull(vec_num < MANYVECTOR_NUM_SUBVECS(v), SUN_ERR_ARG_OUTOFRANGE);
  return (MANYVECTOR_SUBVEC(v, vec_num));
}

/* This function returns data pointer for the vec_num sub-N_Vector from
   the N_Vector array.  If vec_num is outside of applicable bounds, or if
   the subvector does not support the N_VGetArrayPointer routine, then
   NULL is returned. */
sunrealtype* MVAPPEND(N_VGetSubvectorArrayPointer)(N_Vector v,
                                                   sunindextype vec_num)
{
  SUNFunctionBegin(v->sunctx);
  SUNAssertNull(vec_num >= 0, SUN_ERR_ARG_OUTOFRANGE);
  SUNAssertNull(vec_num < MANYVECTOR_NUM_SUBVECS(v), SUN_ERR_ARG_OUTOFRANGE);
  sunrealtype* arr = NULL;
  if (MANYVECTOR_SUBVEC(v, vec_num)->ops->nvgetarraypointer)
  {
    arr = N_VGetArrayPointer(MANYVECTOR_SUBVEC(v, vec_num));
    SUNCheckLastErrNull();
  }
  return arr;
}

/* This function sets the data pointer for the vec_num sub-N_Vector from
   the N_Vector array.  If vec_num is outside of applicable bounds, or if
   the subvector does not support the N_VSetArrayPointer routine, then
   -1 is returned; otherwise this routine returns 0. */
SUNErrCode MVAPPEND(N_VSetSubvectorArrayPointer)(sunrealtype* v_data, N_Vector v,
                                                 sunindextype vec_num)
{
  SUNFunctionBegin(v->sunctx);
  SUNAssert(vec_num >= 0, SUN_ERR_ARG_OUTOFRANGE);
  SUNAssert(vec_num < MANYVECTOR_NUM_SUBVECS(v), SUN_ERR_ARG_OUTOFRANGE);
  N_VSetArrayPointer(v_data, MANYVECTOR_SUBVEC(v, vec_num));
  SUNCheckLastErr();
  return SUN_SUCCESS;
}

/* This function returns the overall number of sub-vectors.
   It returns a locally stored integer, and is therefore a local call. */
sunindextype MVAPPEND(N_VGetNumSubvectors)(N_Vector v)
{
  return (MANYVECTOR_NUM_SUBVECS(v));
}

/* -----------------------------------------------------------------
   ManyVector implementations of generic NVector routines
   -----------------------------------------------------------------*/

/* Returns vector type ID. Used to identify vector implementation
   from abstract N_Vector interface. */
N_Vector_ID MVAPPEND(N_VGetVectorID)(SUNDIALS_MAYBE_UNUSED N_Vector v)
{
#ifdef MANYVECTOR_BUILD_WITH_MPI
  return (SUNDIALS_NVEC_MPIMANYVECTOR);
#else
  return (SUNDIALS_NVEC_MANYVECTOR);
#endif
}

/* Prints the vector to stdout, calling Print on subvectors. */
void MVAPPEND(N_VPrint)(N_Vector x)
{
  sunindextype i;
  for (i = 0; i < MANYVECTOR_NUM_SUBVECS(x); i++)
  {
    N_VPrint(MANYVECTOR_SUBVEC(x, i));
  }
  return;
}

/* Prints the vector to outfile, calling PrintFile on subvectors. */
void MVAPPEND(N_VPrintFile)(N_Vector x, FILE* outfile)
{
  sunindextype i;
  for (i = 0; i < MANYVECTOR_NUM_SUBVECS(x); i++)
  {
    N_VPrintFile(MANYVECTOR_SUBVEC(x, i), outfile);
  }
  return;
}

/* Clones a ManyVector, calling CloneEmpty on subvectors. */
N_Vector MVAPPEND(N_VCloneEmpty)(N_Vector w)
{
  return (ManyVectorClone(w, SUNTRUE));
}

/* Clones a ManyVector, calling Clone on subvectors. */
N_Vector MVAPPEND(N_VClone)(N_Vector w)
{
  return (ManyVectorClone(w, SUNFALSE));
}

/* Destroys a ManyVector */
void MVAPPEND(N_VDestroy)(N_Vector v)
{
  SUNFunctionBegin(v->sunctx);

  sunindextype i;

  if (v == NULL) { return; }

  /* free content */
  if (v->content != NULL)
  {
    /* if subvectors are owned by v, then Destroy those */
    if ((MANYVECTOR_OWN_DATA(v) == SUNTRUE) && (MANYVECTOR_SUBVECS(v) != NULL))
    {
      for (i = 0; i < MANYVECTOR_NUM_SUBVECS(v); i++)
      {
        N_VDestroy(MANYVECTOR_SUBVEC(v, i));
        MANYVECTOR_SUBVEC(v, i) = NULL;
      }
    }

    /* free subvector array */
    free(MANYVECTOR_SUBVECS(v));
    MANYVECTOR_SUBVECS(v) = NULL;

#ifdef MANYVECTOR_BUILD_WITH_MPI
    /* free communicator */
    if (MANYVECTOR_COMM(v) != MPI_COMM_NULL)
    {
      SUNCheckMPICallVoid(MPI_Comm_free(&(MANYVECTOR_COMM(v))));
    }
    MANYVECTOR_COMM(v) = MPI_COMM_NULL;
#endif

    /* free content structure */
    free(v->content);
    v->content = NULL;
  }

  /* free ops and vector */
  if (v->ops != NULL)
  {
    free(v->ops);
    v->ops = NULL;
  }
  free(v);
  v = NULL;

  return;
}

/* Returns the space requirements for the ManyVector, by accumulating this
   information from all subvectors. */
void MVAPPEND(N_VSpace)(N_Vector v, sunindextype* lrw, sunindextype* liw)
{
  SUNFunctionBegin(v->sunctx);
  sunindextype i, lrw1, liw1;
  *lrw = 0;
  *liw = 0;
  for (i = 0; i < MANYVECTOR_NUM_SUBVECS(v); i++)
  {
    /* update space requirements for this subvector (if 'nvspace' is implemented) */
    if ((MANYVECTOR_SUBVEC(v, i))->ops->nvspace != NULL)
    {
      N_VSpace(MANYVECTOR_SUBVEC(v, i), &lrw1, &liw1);
      SUNCheckLastErrVoid();
      *lrw += lrw1;
      *liw += liw1;
    }
  }
  return;
}

#ifdef MANYVECTOR_BUILD_WITH_MPI
/* This function retrieves the MPI Communicator from an MPIManyVector object. */
MPI_Comm N_VGetCommunicator_MPIManyVector(N_Vector v)
{
  return (MANYVECTOR_COMM(v));
}
<<<<<<< HEAD
#else
/* This function retrieves the MPI Communicator from a ManyVector object. */
SUNComm N_VGetCommunicator_ManyVector(SUNDIALS_MAYBE_UNUSED N_Vector v)
{
  return SUN_COMM_NULL;
}
=======
>>>>>>> d6f5352b
#endif

/* This function retrieves the global length of a ManyVector object. */
sunindextype MVAPPEND(N_VGetLength)(N_Vector v)
{
  return (MANYVECTOR_GLOBLENGTH(v));
}

sunindextype MVAPPEND(N_VGetSubvectorLocalLength)(N_Vector v, sunindextype vec_num)
{
  SUNFunctionBegin(v->sunctx);
  N_Vector subvector = MVAPPEND(N_VGetSubvector)(v, vec_num);
  SUNCheckLastErrNoRet();
  sunindextype loc_length = N_VGetLocalLength(subvector);
  SUNCheckLastErrNoRet();
  return loc_length;
}

/* Performs the linear sum z = a*x + b*y by calling N_VLinearSum on all subvectors;
   this routine does not check that x, y and z are ManyVectors, if they have the
   same number of subvectors, or if these subvectors are compatible. */
void MVAPPEND(N_VLinearSum)(sunrealtype a, N_Vector x, sunrealtype b,
                            N_Vector y, N_Vector z)
{
  SUNFunctionBegin(x->sunctx);
  sunindextype i;
  for (i = 0; i < MANYVECTOR_NUM_SUBVECS(x); i++)
  {
    N_VLinearSum(a, MANYVECTOR_SUBVEC(x, i), b, MANYVECTOR_SUBVEC(y, i),
                 MANYVECTOR_SUBVEC(z, i));
    SUNCheckLastErrVoid();
  }
  return;
}

/* Performs the operation z = c by calling N_VConst on all subvectors. */
void MVAPPEND(N_VConst)(sunrealtype c, N_Vector z)
{
  SUNFunctionBegin(z->sunctx);
  sunindextype i;
  for (i = 0; i < MANYVECTOR_NUM_SUBVECS(z); i++)
  {
    N_VConst(c, MANYVECTOR_SUBVEC(z, i));
    SUNCheckLastErrVoid();
  }
  return;
}

/* Performs the operation z_j = x_j*y_j by calling N_VProd on all subvectors;
   this routine does not check that x, y and z are ManyVectors, if they have the
   same number of subvectors, or if these subvectors are compatible. */
void MVAPPEND(N_VProd)(N_Vector x, N_Vector y, N_Vector z)
{
  SUNFunctionBegin(x->sunctx);
  sunindextype i;
  for (i = 0; i < MANYVECTOR_NUM_SUBVECS(x); i++)
  {
    N_VProd(MANYVECTOR_SUBVEC(x, i), MANYVECTOR_SUBVEC(y, i),
            MANYVECTOR_SUBVEC(z, i));
    SUNCheckLastErrVoid();
  }
  return;
}

/* Performs the operation z_j = x_j/y_j by calling N_VDiv on all subvectors;
   this routine does not check that x, y and z are ManyVectors, if they have the
   same number of subvectors, or if these subvectors are compatible. */
void MVAPPEND(N_VDiv)(N_Vector x, N_Vector y, N_Vector z)
{
  SUNFunctionBegin(x->sunctx);
  sunindextype i;
  for (i = 0; i < MANYVECTOR_NUM_SUBVECS(x); i++)
  {
    N_VDiv(MANYVECTOR_SUBVEC(x, i), MANYVECTOR_SUBVEC(y, i),
           MANYVECTOR_SUBVEC(z, i));
    SUNCheckLastErrVoid();
  }
  return;
}

/* Performs the operation z_j = c*x_j by calling N_VScale on all subvectors;
   this routine does not check that x and z are ManyVectors, if they have the
   same number of subvectors, or if these subvectors are compatible. */
void MVAPPEND(N_VScale)(sunrealtype c, N_Vector x, N_Vector z)
{
  SUNFunctionBegin(x->sunctx);
  sunindextype i;
  for (i = 0; i < MANYVECTOR_NUM_SUBVECS(x); i++)
  {
    N_VScale(c, MANYVECTOR_SUBVEC(x, i), MANYVECTOR_SUBVEC(z, i));
    SUNCheckLastErrVoid();
  }
  return;
}

/* Performs the operation z_j = |x_j| by calling N_VAbs on all subvectors;
   this routine does not check that x and z are ManyVectors, if they have the
   same number of subvectors, or if these subvectors are compatible. */
void MVAPPEND(N_VAbs)(N_Vector x, N_Vector z)
{
  SUNFunctionBegin(x->sunctx);
  sunindextype i;
  for (i = 0; i < MANYVECTOR_NUM_SUBVECS(x); i++)
  {
    N_VAbs(MANYVECTOR_SUBVEC(x, i), MANYVECTOR_SUBVEC(z, i));
    SUNCheckLastErrVoid();
  }
  return;
}

/* Performs the operation z_j = 1/x_j by calling N_VInv on all subvectors;
   this routine does not check that x and z are ManyVectors, if they have the
   same number of subvectors, or if these subvectors are compatible. */
void MVAPPEND(N_VInv)(N_Vector x, N_Vector z)
{
  SUNFunctionBegin(x->sunctx);
  sunindextype i;
  for (i = 0; i < MANYVECTOR_NUM_SUBVECS(x); i++)
  {
    N_VInv(MANYVECTOR_SUBVEC(x, i), MANYVECTOR_SUBVEC(z, i));
    SUNCheckLastErrVoid();
  }
  return;
}

/* Performs the operation z_j = x_j + b by calling N_VAddConst on all subvectors;
   this routine does not check that x and z are ManyVectors, if they have the
   same number of subvectors, or if these subvectors are compatible. */
void MVAPPEND(N_VAddConst)(N_Vector x, sunrealtype b, N_Vector z)
{
  SUNFunctionBegin(x->sunctx);
  sunindextype i;
  for (i = 0; i < MANYVECTOR_NUM_SUBVECS(x); i++)
  {
    N_VAddConst(MANYVECTOR_SUBVEC(x, i), b, MANYVECTOR_SUBVEC(z, i));
    SUNCheckLastErrVoid();
  }
  return;
}

/* Performs the MPI task-local dot product of two ManyVectors by calling
   N_VDotProdLocal on all subvectors; this routine does not check that x and
   y are ManyVectors, if they have the same number of subvectors, or if these
   subvectors are compatible.

   If any subvector does not implement the N_VDotProdLocal routine (NULL
   function pointer), then this routine will call N_VDotProd, but only
   accumulate the sum if this is the root task for that subvector's
   communicator (note: serial vectors are always root task). */
sunrealtype MVAPPEND(N_VDotProdLocal)(N_Vector x, N_Vector y)
{
  SUNFunctionBegin(x->sunctx);
  sunindextype i;
  sunrealtype sum;
#ifdef MANYVECTOR_BUILD_WITH_MPI
  sunrealtype contrib;
  int rank;
#endif

  /* initialize output*/
  sum = ZERO;

  for (i = 0; i < MANYVECTOR_NUM_SUBVECS(x); i++)
  {
#ifdef MANYVECTOR_BUILD_WITH_MPI

    /* check for nvdotprodlocal in subvector */
    if (MANYVECTOR_SUBVEC(x, i)->ops->nvdotprodlocal)
    {
      sum += N_VDotProdLocal(MANYVECTOR_SUBVEC(x, i), MANYVECTOR_SUBVEC(y, i));
      SUNCheckLastErrNoRet();
      /* otherwise, call nvdotprod and root tasks accumulate to overall sum */
    }
    else
    {
      contrib = N_VDotProd(MANYVECTOR_SUBVEC(x, i), MANYVECTOR_SUBVEC(y, i));
      SUNCheckLastErrNoRet();

      /* get this task's rank in subvector communicator (note: serial
         subvectors will result in rank==0) */
      rank = SubvectorMPIRank(MANYVECTOR_SUBVEC(x, i));
      if (rank < 0) { return (ZERO); }
      if (rank == 0) { sum += contrib; }
    }

#else

    /* add subvector contribution */
    sum += N_VDotProd(MANYVECTOR_SUBVEC(x, i), MANYVECTOR_SUBVEC(y, i));
    SUNCheckLastErrNoRet();

#endif
  }

  return (sum);
}

#ifdef MANYVECTOR_BUILD_WITH_MPI
/* Performs the dot product of two ManyVectors by calling N_VDotProdLocal and
   combining the results.  This routine does not check that x and y are
   ManyVectors, if they have the same number of subvectors, or if these
   subvectors are compatible. */
sunrealtype N_VDotProd_MPIManyVector(N_Vector x, N_Vector y)
{
  SUNFunctionBegin(x->sunctx);
  sunrealtype lsum, gsum;
  lsum = gsum = N_VDotProdLocal_MPIManyVector(x, y);
  SUNCheckLastErrNoRet();
  if (MANYVECTOR_COMM(x) != MPI_COMM_NULL)
  {
    SUNCheckMPICallNoRet(MPI_Allreduce(&lsum, &gsum, 1, MPI_SUNREALTYPE,
                                       MPI_SUM, MANYVECTOR_COMM(x)));
  }
  return (gsum);
}
#endif

/* Performs the MPI task-local maximum norm of a ManyVector by calling
   N_VMaxNormLocal on all subvectors.

   If any subvector does not implement the N_VMaxNormLocal routine (NULL
   function pointer), then this routine will call N_VMaxNorm instead. */
sunrealtype MVAPPEND(N_VMaxNormLocal)(N_Vector x)
{
  SUNFunctionBegin(x->sunctx);
  sunindextype i;
  sunrealtype max, lmax;

  /* initialize output*/
  max = ZERO;

  for (i = 0; i < MANYVECTOR_NUM_SUBVECS(x); i++)
  {
    /* check for nvmaxnormlocal in subvector */
    if (MANYVECTOR_SUBVEC(x, i)->ops->nvmaxnormlocal)
    {
      lmax = N_VMaxNormLocal(MANYVECTOR_SUBVEC(x, i));
      SUNCheckLastErrNoRet();
      max = (max > lmax) ? max : lmax;

      /* otherwise, call nvmaxnorm and accumulate to overall max */
    }
    else
    {
      lmax = N_VMaxNorm(MANYVECTOR_SUBVEC(x, i));
      SUNCheckLastErrNoRet();
      max = (max > lmax) ? max : lmax;
    }
  }

  return (max);
}

#ifdef MANYVECTOR_BUILD_WITH_MPI
/* Performs the maximum norm of a ManyVector by calling N_VMaxNormLocal and
   combining the results. */
sunrealtype N_VMaxNorm_MPIManyVector(N_Vector x)
{
  SUNFunctionBegin(x->sunctx);
  sunrealtype lmax, gmax;
  lmax = gmax = N_VMaxNormLocal_MPIManyVector(x);
  SUNCheckLastErrNoRet();
  if (MANYVECTOR_COMM(x) != MPI_COMM_NULL)
  {
    SUNCheckMPICallNoRet(MPI_Allreduce(&lmax, &gmax, 1, MPI_SUNREALTYPE,
                                       MPI_MAX, MANYVECTOR_COMM(x)));
  }
  return (gmax);
}
#endif

/* Performs the MPI task-local weighted squared sum of a ManyVector by calling
   N_VWSqrSumLocal on all subvectors; this routine does not check that x and
   w are ManyVectors, if they have the same number of subvectors, or if these
   subvectors are compatible.

   If any subvector does not implement the N_VWSqrSumLocal routine (NULL
   function pointer), then this routine will call N_VWrmsNorm and N_VGetLength
   to unravel the squared sum of the subvector components.  It will then only
   accumulate this to the overall sum if this is the root task for that
   subvector's communicator (note: serial vectors are always root task). */
sunrealtype MVAPPEND(N_VWSqrSumLocal)(N_Vector x, N_Vector w)
{
  SUNFunctionBegin(x->sunctx);
  sunindextype i, N;
  sunrealtype sum, contrib;
#ifdef MANYVECTOR_BUILD_WITH_MPI
  int rank;
#endif

  /* initialize output*/
  sum = ZERO;

  for (i = 0; i < MANYVECTOR_NUM_SUBVECS(x); i++)
  {
#ifdef MANYVECTOR_BUILD_WITH_MPI

    /* check for nvwsqrsumlocal in subvector */
    if (MANYVECTOR_SUBVEC(x, i)->ops->nvwsqrsumlocal)
    {
      sum += N_VWSqrSumLocal(MANYVECTOR_SUBVEC(x, i), MANYVECTOR_SUBVEC(w, i));
      SUNCheckLastErrNoRet();

      /* otherwise, call nvwrmsnorm, and accumulate to overall sum on root task */
    }
    else
    {
      contrib = N_VWrmsNorm(MANYVECTOR_SUBVEC(x, i), MANYVECTOR_SUBVEC(w, i));
      SUNCheckLastErrNoRet();

      /* get this task's rank in subvector communicator (note: serial
         subvectors will result in rank==0) */
      rank = SubvectorMPIRank(MANYVECTOR_SUBVEC(x, i));
      if (rank < 0) { return (ZERO); }
      if (rank == 0)
      {
        N = N_VGetLength(MANYVECTOR_SUBVEC(x, i));
        SUNCheckLastErrNoRet();
        sum += (contrib * contrib * N);
      }
    }

#else

    /* accumulate subvector contribution to overall sum */
    contrib = N_VWrmsNorm(MANYVECTOR_SUBVEC(x, i), MANYVECTOR_SUBVEC(w, i));
    SUNCheckLastErrNoRet();
    N = N_VGetLength(MANYVECTOR_SUBVEC(x, i));
    SUNCheckLastErrNoRet();
    sum += (contrib * contrib * N);

#endif
  }

  return (sum);
}

/* Performs the WRMS norm of a ManyVector by calling N_VWSqrSumLocal and
   combining the results; this routine does not check that x and
   w are ManyVectors, if they have the same number of subvectors, or if these
   subvectors are compatible. */
sunrealtype MVAPPEND(N_VWrmsNorm)(N_Vector x, N_Vector w)
{
  SUNFunctionBegin(x->sunctx);
  sunrealtype gsum;
#ifdef MANYVECTOR_BUILD_WITH_MPI
  sunrealtype lsum;
  lsum = gsum = N_VWSqrSumLocal_MPIManyVector(x, w);
  SUNCheckLastErrNoRet();
  if (MANYVECTOR_COMM(x) != MPI_COMM_NULL)
  {
    SUNCheckMPICallNoRet(MPI_Allreduce(&lsum, &gsum, 1, MPI_SUNREALTYPE,
                                       MPI_SUM, MANYVECTOR_COMM(x)));
  }
#else
  gsum = N_VWSqrSumLocal_ManyVector(x, w);
  SUNCheckLastErrNoRet();
#endif
  return (SUNRsqrt(gsum / (MANYVECTOR_GLOBLENGTH(x))));
}

/* Performs the MPI task-local masked weighted squared sum of a ManyVector by
   calling N_VWSqrSumMaskLocal on all subvectors; this routine does not check
   that x, w and id are ManyVectors, if they have the same number of
   subvectors, or if these subvectors are compatible.

   If any subvector does not implement the N_VWSqrSumLocal routine (NULL
   function pointer), then this routine will call N_VWrmsNormMask and
   N_VGetLength to unravel the masked squared sum of the subvector components.
   It will then only accumulate this to the overall sum if this is the root
   task for that subvector's communicator (note: serial vectors are always
   root task). */
sunrealtype MVAPPEND(N_VWSqrSumMaskLocal)(N_Vector x, N_Vector w, N_Vector id)
{
  SUNFunctionBegin(x->sunctx);
  sunindextype i, N;
  sunrealtype sum, contrib;
#ifdef MANYVECTOR_BUILD_WITH_MPI
  int rank;
#endif

  /* initialize output*/
  sum = ZERO;

  for (i = 0; i < MANYVECTOR_NUM_SUBVECS(x); i++)
  {
#ifdef MANYVECTOR_BUILD_WITH_MPI

    /* check for nvwsqrsummasklocal in subvector */
    if (MANYVECTOR_SUBVEC(x, i)->ops->nvwsqrsummasklocal)
    {
      sum += N_VWSqrSumMaskLocal(MANYVECTOR_SUBVEC(x, i), MANYVECTOR_SUBVEC(w, i),
                                 MANYVECTOR_SUBVEC(id, i));
      SUNCheckLastErrNoRet();

      /* otherwise, call nvwrmsnormmask, and accumulate to overall sum on root task */
    }
    else
    {
      contrib = N_VWrmsNormMask(MANYVECTOR_SUBVEC(x, i), MANYVECTOR_SUBVEC(w, i),
                                MANYVECTOR_SUBVEC(id, i));
      SUNCheckLastErrNoRet();

      /* get this task's rank in subvector communicator (note: serial
         subvectors will result in rank==0) */
      rank = SubvectorMPIRank(MANYVECTOR_SUBVEC(x, i));
      if (rank < 0) { return (ZERO); }
      if (rank == 0)
      {
        N = N_VGetLength(MANYVECTOR_SUBVEC(x, i));
        SUNCheckLastErrNoRet();
        sum += (contrib * contrib * N);
      }
    }

#else

    /* accumulate subvector contribution to overall sum */
    contrib = N_VWrmsNormMask(MANYVECTOR_SUBVEC(x, i), MANYVECTOR_SUBVEC(w, i),
                              MANYVECTOR_SUBVEC(id, i));
    SUNCheckLastErrNoRet();
    N = N_VGetLength(MANYVECTOR_SUBVEC(x, i));
    SUNCheckLastErrNoRet();
    sum += (contrib * contrib * N);

#endif
  }

  return (sum);
}

/* Performs the masked WRMS norm of a ManyVector by calling N_VWSqrSumMaskLocal
   and combining the results; this routine does not check that x, w and id are
   ManyVectors, if they have the same number of subvectors, or if these subvectors
   are compatible. */
sunrealtype MVAPPEND(N_VWrmsNormMask)(N_Vector x, N_Vector w, N_Vector id)
{
  SUNFunctionBegin(x->sunctx);
  sunrealtype gsum;
#ifdef MANYVECTOR_BUILD_WITH_MPI
  sunrealtype lsum;
  lsum = gsum = N_VWSqrSumMaskLocal_MPIManyVector(x, w, id);
  SUNCheckLastErrNoRet();
  if (MANYVECTOR_COMM(x) != MPI_COMM_NULL)
  {
    SUNCheckMPICallNoRet(MPI_Allreduce(&lsum, &gsum, 1, MPI_SUNREALTYPE,
                                       MPI_SUM, MANYVECTOR_COMM(x)));
  }
#else
  gsum = N_VWSqrSumMaskLocal_ManyVector(x, w, id);
  SUNCheckLastErrNoRet();
#endif
  return (SUNRsqrt(gsum / (MANYVECTOR_GLOBLENGTH(x))));
}

/* Computes the MPI task-local minimum entry of a ManyVector by calling
   N_VMinLocal on all subvectors.

   If any subvector does not implement the N_VMinLocal routine (NULL
   function pointer), then this routine will call N_VMin instead. */
sunrealtype MVAPPEND(N_VMinLocal)(N_Vector x)
{
  SUNFunctionBegin(x->sunctx);
  sunindextype i;
  sunrealtype min, lmin;

  /* initialize output*/
  min = SUN_BIG_REAL;

  for (i = 0; i < MANYVECTOR_NUM_SUBVECS(x); i++)
  {
    /* check for nvminlocal in subvector */
    if (MANYVECTOR_SUBVEC(x, i)->ops->nvminlocal)
    {
      lmin = N_VMinLocal(MANYVECTOR_SUBVEC(x, i));
      SUNCheckLastErrNoRet();
      min = (min < lmin) ? min : lmin;

      /* otherwise, call nvmin and accumulate to overall min */
    }
    else
    {
      lmin = N_VMin(MANYVECTOR_SUBVEC(x, i));
      SUNCheckLastErrNoRet();
      min = (min < lmin) ? min : lmin;
    }
  }

  return (min);
}

#ifdef MANYVECTOR_BUILD_WITH_MPI
/* Computes the minimum entry of a ManyVector by calling N_VMinLocal and
   combining the results. */
sunrealtype N_VMin_MPIManyVector(N_Vector x)
{
  SUNFunctionBegin(x->sunctx);
  sunrealtype lmin, gmin;
  lmin = gmin = N_VMinLocal_MPIManyVector(x);
  SUNCheckLastErrNoRet();
  if (MANYVECTOR_COMM(x) != MPI_COMM_NULL)
  {
    SUNCheckMPICallNoRet(MPI_Allreduce(&lmin, &gmin, 1, MPI_SUNREALTYPE,
                                       MPI_MIN, MANYVECTOR_COMM(x)));
  }
  return (gmin);
}
#endif

/* Performs the WL2 norm of a ManyVector by calling N_VSqrSumLocal and
   'massaging' the result.  This routine does not check that x and w are
   ManyVectors, if they have the same number of subvectors, or if these
   subvectors are compatible. */
sunrealtype MVAPPEND(N_VWL2Norm)(N_Vector x, N_Vector w)
{
  SUNFunctionBegin(x->sunctx);
  sunrealtype gsum;
#ifdef MANYVECTOR_BUILD_WITH_MPI
  sunrealtype lsum;
  lsum = gsum = N_VWSqrSumLocal_MPIManyVector(x, w);
  SUNCheckLastErrNoRet();
  if (MANYVECTOR_COMM(x) != MPI_COMM_NULL)
  {
    SUNCheckMPICallNoRet(MPI_Allreduce(&lsum, &gsum, 1, MPI_SUNREALTYPE,
                                       MPI_SUM, MANYVECTOR_COMM(x)));
  }
#else
  gsum = N_VWSqrSumLocal_ManyVector(x, w);
  SUNCheckLastErrNoRet();
#endif
  return (SUNRsqrt(gsum));
}

/* Performs the MPI task-local L1 norm of a ManyVector by calling N_VL1NormLocal on
   all subvectors.  If any subvector does not implement the N_VL1NormLocal routine
   (NULL function pointer), then this routine will call N_VL1Norm, but only
   accumulate the sum if this is the root task for that subvector's
   communicator (note: serial vectors are always root task). */
sunrealtype MVAPPEND(N_VL1NormLocal)(N_Vector x)
{
  SUNFunctionBegin(x->sunctx);
  sunindextype i;
  sunrealtype sum;
#ifdef MANYVECTOR_BUILD_WITH_MPI
  sunrealtype contrib;
  int rank;
#endif

  /* initialize output*/
  sum = ZERO;

  for (i = 0; i < MANYVECTOR_NUM_SUBVECS(x); i++)
  {
#ifdef MANYVECTOR_BUILD_WITH_MPI

    /* check for nvl1normlocal in subvector */
    if (MANYVECTOR_SUBVEC(x, i)->ops->nvl1normlocal)
    {
      sum += N_VL1NormLocal(MANYVECTOR_SUBVEC(x, i));
      SUNCheckLastErrNoRet();

      /* otherwise, call nvl1norm and root tasks accumulate to overall sum */
    }
    else
    {
      contrib = N_VL1Norm(MANYVECTOR_SUBVEC(x, i));
      SUNCheckLastErrNoRet();

      /* get this task's rank in subvector communicator (note: serial
         subvectors will result in rank==0) */
      rank = SubvectorMPIRank(MANYVECTOR_SUBVEC(x, i));
      if (rank < 0) { return (ZERO); }
      if (rank == 0) { sum += contrib; }
    }

#else

    /* accumulate subvector contribution to overall sum */
    sum += N_VL1Norm(MANYVECTOR_SUBVEC(x, i));
    SUNCheckLastErrNoRet();

#endif
  }

  return (sum);
}

#ifdef MANYVECTOR_BUILD_WITH_MPI
/* Performs the L1 norm of a ManyVector by calling N_VL1NormLocal and
   combining the results. */
sunrealtype N_VL1Norm_MPIManyVector(N_Vector x)
{
  SUNFunctionBegin(x->sunctx);
  sunrealtype lsum, gsum;
  lsum = gsum = N_VL1NormLocal_MPIManyVector(x);
  SUNCheckLastErrNoRet();
  if (MANYVECTOR_COMM(x) != MPI_COMM_NULL)
  {
    SUNCheckMPICallNoRet(MPI_Allreduce(&lsum, &gsum, 1, MPI_SUNREALTYPE,
                                       MPI_SUM, MANYVECTOR_COMM(x)));
  }
  return (gsum);
}
#endif

/* Performs N_VCompare on all subvectors; this routine does not check that x and z are
   ManyVectors, if they have the same number of subvectors, or if these subvectors are
   compatible. */
void MVAPPEND(N_VCompare)(sunrealtype c, N_Vector x, N_Vector z)
{
  SUNFunctionBegin(x->sunctx);
  sunindextype i;
  for (i = 0; i < MANYVECTOR_NUM_SUBVECS(x); i++)
  {
    N_VCompare(c, MANYVECTOR_SUBVEC(x, i), MANYVECTOR_SUBVEC(z, i));
    SUNCheckLastErrVoid();
  }
  return;
}

/* Performs the MPI task-local InvTest for a ManyVector by calling N_VInvTestLocal
   on all subvectors and combining the results appropriately.  This routine does
   not check that x and z are ManyVectors, if they have the same number of
   subvectors, or if these subvectors are compatible.

   If any subvector does not implement the N_VInvTestLocal routine (NULL
   function pointer), then this routine will call N_VInvTest instead. */
sunbooleantype MVAPPEND(N_VInvTestLocal)(N_Vector x, N_Vector z)
{
  SUNFunctionBegin(x->sunctx);
  sunindextype i;
  sunbooleantype val, subval;

  /* initialize output*/
  val = SUNTRUE;

  for (i = 0; i < MANYVECTOR_NUM_SUBVECS(x); i++)
  {
    /* check for nvinvtestlocal in subvector */
    if (MANYVECTOR_SUBVEC(x, i)->ops->nvinvtestlocal)
    {
      subval = N_VInvTestLocal(MANYVECTOR_SUBVEC(x, i), MANYVECTOR_SUBVEC(z, i));
      SUNCheckLastErrNoRet();
      val = (val && subval);

      /* otherwise, call nvinvtest and accumulate to overall val */
    }
    else
    {
      subval = N_VInvTest(MANYVECTOR_SUBVEC(x, i), MANYVECTOR_SUBVEC(z, i));
      SUNCheckLastErrNoRet();
      val = (val && subval);
    }
  }

  return (val);
}

#ifdef MANYVECTOR_BUILD_WITH_MPI
/* Performs the InvTest for a ManyVector by calling N_VInvTestLocal and
   combining the results. This routine does not check that x and z
   are ManyVectors, if they have the same number of subvectors, or if these
   subvectors are compatible. */
sunbooleantype N_VInvTest_MPIManyVector(N_Vector x, N_Vector z)
{
  SUNFunctionBegin(x->sunctx);
  sunrealtype val, gval;
  sunbooleantype invtest = N_VInvTestLocal_MPIManyVector(x, z);
  SUNCheckLastErrNoRet();
  val = gval = (invtest) ? ONE : ZERO;
  if (MANYVECTOR_COMM(x) != MPI_COMM_NULL)
  {
    SUNCheckMPICallNoRet(MPI_Allreduce(&val, &gval, 1, MPI_SUNREALTYPE, MPI_MIN,
                                       MANYVECTOR_COMM(x)));
  }
  return (gval != ZERO);
}
#endif

/* Performs the MPI task-local ConstrMask for a ManyVector by calling N_VConstrMaskLocal
   on all subvectors and combining the results appropriately.  This routine does not
   check that c, x and m are ManyVectors, if they have the same number of subvectors,
   or if these subvectors are compatible.

   If any subvector does not implement the N_VConstrMaskLocal routine (NULL
   function pointer), then this routine will call N_VConstrMask instead. */
sunbooleantype MVAPPEND(N_VConstrMaskLocal)(N_Vector c, N_Vector x, N_Vector m)
{
  SUNFunctionBegin(x->sunctx);
  sunindextype i;
  sunbooleantype val, subval;

  /* initialize output*/
  val = SUNTRUE;

  for (i = 0; i < MANYVECTOR_NUM_SUBVECS(x); i++)
  {
    /* check for nvconstrmasklocal in subvector */
    if (MANYVECTOR_SUBVEC(x, i)->ops->nvconstrmasklocal)
    {
      subval = N_VConstrMaskLocal(MANYVECTOR_SUBVEC(c, i),
                                  MANYVECTOR_SUBVEC(x, i),
                                  MANYVECTOR_SUBVEC(m, i));
      SUNCheckLastErrNoRet();
      val = (val && subval);

      /* otherwise, call nvconstrmask and accumulate to overall val */
    }
    else
    {
      subval = N_VConstrMask(MANYVECTOR_SUBVEC(c, i), MANYVECTOR_SUBVEC(x, i),
                             MANYVECTOR_SUBVEC(m, i));
      SUNCheckLastErrNoRet();
      val = (val && subval);
    }
  }

  return (val);
}

#ifdef MANYVECTOR_BUILD_WITH_MPI
/* Performs the ConstrMask for a ManyVector by calling N_VConstrMaskLocal and
   combining the results.  This routine does not check that c, x and m
   are ManyVectors, if they have the same number of subvectors, or if these
   subvectors are compatible. */
sunbooleantype N_VConstrMask_MPIManyVector(N_Vector c, N_Vector x, N_Vector m)
{
  SUNFunctionBegin(x->sunctx);
  sunrealtype val, gval;
  sunbooleantype constrmask = N_VConstrMaskLocal_MPIManyVector(c, x, m);
  SUNCheckLastErrNoRet();
  val = gval = (constrmask) ? ONE : ZERO;
  if (MANYVECTOR_COMM(x) != MPI_COMM_NULL)
  {
    SUNCheckMPICallNoRet(MPI_Allreduce(&val, &gval, 1, MPI_SUNREALTYPE, MPI_MIN,
                                       MANYVECTOR_COMM(x)));
  }
  return (gval != ZERO);
}
#endif

/* Performs the MPI task-local MinQuotient for a ManyVector by calling N_VMinQuotientLocal
   on all subvectors and combining the results appropriately.  This routine does not check
   that num and denom are ManyVectors, if they have the same number of subvectors, or if
   these subvectors are compatible.

   If any subvector does not implement the N_VMinQuotientLocal routine (NULL
   function pointer), then this routine will call N_VMinQuotient instead. */
sunrealtype MVAPPEND(N_VMinQuotientLocal)(N_Vector num, N_Vector denom)
{
  SUNFunctionBegin(num->sunctx);
  sunindextype i;
  sunrealtype min, lmin;

  /* initialize output*/
  min = SUN_BIG_REAL;

  for (i = 0; i < MANYVECTOR_NUM_SUBVECS(num); i++)
  {
    /* check for nvminquotientlocal in subvector */
    if (MANYVECTOR_SUBVEC(num, i)->ops->nvminquotientlocal)
    {
      lmin = N_VMinQuotientLocal(MANYVECTOR_SUBVEC(num, i),
                                 MANYVECTOR_SUBVEC(denom, i));
      SUNCheckLastErrNoRet();
      min = (min < lmin) ? min : lmin;

      /* otherwise, call nvmin and accumulate to overall min */
    }
    else
    {
      lmin = N_VMinQuotient(MANYVECTOR_SUBVEC(num, i),
                            MANYVECTOR_SUBVEC(denom, i));
      SUNCheckLastErrNoRet();
      min = (min < lmin) ? min : lmin;
    }
  }

  return (min);
}

#ifdef MANYVECTOR_BUILD_WITH_MPI
/* Performs the MinQuotient for a ManyVector by calling N_VMinQuotientLocal
   and combining the results.  This routine does not check that num and
   denom are ManyVectors, if they have the same number of subvectors, or if
   these subvectors are compatible. */
sunrealtype N_VMinQuotient_MPIManyVector(N_Vector num, N_Vector denom)
{
  SUNFunctionBegin(num->sunctx);
  sunrealtype lmin, gmin;
  lmin = gmin = N_VMinQuotientLocal_MPIManyVector(num, denom);
  SUNCheckLastErrNoRet();
  if (MANYVECTOR_COMM(num) != MPI_COMM_NULL)
  {
    SUNCheckMPICallNoRet(MPI_Allreduce(&lmin, &gmin, 1, MPI_SUNREALTYPE,
                                       MPI_MIN, MANYVECTOR_COMM(num)));
  }
  return (gmin);
}
#endif

/* -----------------------------------------------------------------
   Single buffer reduction operations
   ----------------------------------------------------------------- */

SUNErrCode MVAPPEND(N_VDotProdMultiLocal)(int nvec, N_Vector x, N_Vector* Y,
                                          sunrealtype* dotprods)
{
  SUNFunctionBegin(x->sunctx);
  int j;
  sunindextype i;
  N_Vector* Ysub;
  sunrealtype* contrib;

  /* create temporary workspace arrays */
  Ysub = NULL;
  Ysub = (N_Vector*)malloc(nvec * sizeof(N_Vector));
  SUNAssert(Ysub, SUN_ERR_MALLOC_FAIL);

  contrib = NULL;
  contrib = (sunrealtype*)malloc(nvec * sizeof(sunrealtype));
  SUNAssert(contrib, SUN_ERR_MALLOC_FAIL);

  /* initialize output */
  for (j = 0; j < nvec; j++) { dotprods[j] = ZERO; }

  /* loop over subvectors */
  for (i = 0; i < MANYVECTOR_NUM_SUBVECS(x); i++)
  {
    /* extract subvectors from vector array */
    for (j = 0; j < nvec; j++) { Ysub[j] = MANYVECTOR_SUBVEC(Y[j], i); }

    /* compute dot products */
    SUNCheckCall(
      N_VDotProdMultiLocal(nvec, MANYVECTOR_SUBVEC(x, i), Ysub, contrib));

    /* accumulate contributions */
    for (j = 0; j < nvec; j++) { dotprods[j] += contrib[j]; }
  }

  free(Ysub);
  free(contrib);

  /* return with success */
  return SUN_SUCCESS;
}

#ifdef MANYVECTOR_BUILD_WITH_MPI
SUNErrCode N_VDotProdMultiAllReduce_MPIManyVector(int nvec_total, N_Vector x,
                                                  sunrealtype* sum)
{
  SUNFunctionBegin(x->sunctx);

  /* accumulate totals and return */
  if (MANYVECTOR_COMM(x) == MPI_COMM_NULL) { return SUN_ERR_ARG_CORRUPT; }

  SUNCheckMPICall(MPI_Allreduce(MPI_IN_PLACE, sum, nvec_total, MPI_SUNREALTYPE,
                                MPI_SUM, MANYVECTOR_COMM(x)));

  return SUN_SUCCESS;
}
#endif

/* -----------------------------------------------------------------
   Fused vector operations
   ----------------------------------------------------------------- */

/* Performs the linear combination z = sum_j c[j]*X[j] by calling
   N_VLinearCombination on all subvectors; this routine does not check that z
   or the components of X are ManyVectors, if they have the same number of
   subvectors, or if these subvectors are compatible.

   NOTE: implementation of this routine is more challenging, due to the
   array-of-arrays of N_Vectors that comprise X.  This routine will be
   passed an array of ManyVectors, so to call the subvector-specific routines
   we must unravel the subvectors while retaining an array of outer vectors. */
SUNErrCode MVAPPEND(N_VLinearCombination)(int nvec, sunrealtype* c, N_Vector* X,
                                          N_Vector z)
{
  SUNFunctionBegin(z->sunctx);
  sunindextype i, j;
  N_Vector* Xsub;

  /* create array of nvec N_Vector pointers for reuse within loop */
  Xsub = NULL;
  Xsub = (N_Vector*)malloc(nvec * sizeof(N_Vector));
  SUNAssert(Xsub, SUN_ERR_MALLOC_FAIL);

  /* perform operation by calling N_VLinearCombination for each subvector */
  for (i = 0; i < MANYVECTOR_NUM_SUBVECS(z); i++)
  {
    /* for each subvector, create the array of subvectors of X */
    for (j = 0; j < nvec; j++) { Xsub[j] = MANYVECTOR_SUBVEC(X[j], i); }

    /* now call N_VLinearCombination for this array of subvectors */
    SUNCheckCall(N_VLinearCombination(nvec, c, Xsub, MANYVECTOR_SUBVEC(z, i)));
  }

  /* clean up and return */
  free(Xsub);
  return SUN_SUCCESS;
}

/* Performs the ScaleAddMulti operation by calling N_VScaleAddMulti on all
   subvectors; this routine does not check that x, or the components of X and Z are
   ManyVectors, if they have the same number of subvectors, or if these subvectors
   are compatible.

   NOTE: this routine is more challenging, due to the array-of-arrays of
   N_Vectors that comprise Y and Z.  This routine will be passed an array of
   ManyVectors, so to call the subvector-specific routines we must unravel
   the subvectors while retaining an array of outer vectors. */
SUNErrCode MVAPPEND(N_VScaleAddMulti)(int nvec, sunrealtype* a, N_Vector x,
                                      N_Vector* Y, N_Vector* Z)
{
  SUNFunctionBegin(x->sunctx);
  sunindextype i, j;
  N_Vector *Ysub, *Zsub;

  /* create arrays of nvec N_Vector pointers for reuse within loop */
  Ysub = Zsub = NULL;
  Ysub        = (N_Vector*)malloc(nvec * sizeof(N_Vector));
  SUNAssert(Ysub, SUN_ERR_MALLOC_FAIL);
  Zsub = (N_Vector*)malloc(nvec * sizeof(N_Vector));
  SUNAssert(Zsub, SUN_ERR_MALLOC_FAIL);

  /* perform operation by calling N_VScaleAddMulti for each subvector */
  for (i = 0; i < MANYVECTOR_NUM_SUBVECS(x); i++)
  {
    /* for each subvector, create the array of subvectors of Y and Z */
    for (j = 0; j < nvec; j++)
    {
      Ysub[j] = MANYVECTOR_SUBVEC(Y[j], i);
      Zsub[j] = MANYVECTOR_SUBVEC(Z[j], i);
    }

    /* now call N_VScaleAddMulti for this array of subvectors */
    SUNCheckCall(N_VScaleAddMulti(nvec, a, MANYVECTOR_SUBVEC(x, i), Ysub, Zsub));
  }

  /* clean up and return */
  free(Ysub);
  free(Zsub);
  return SUN_SUCCESS;
}

/* Performs the DotProdMulti operation by calling N_VDotProdLocal and combining results.
   This routine does not check that x, or the components of Y, are ManyVectors, if
   they have the same number of subvectors, or if these subvectors are compatible.

   NOTE: if all subvectors implement the N_VDotProdLocal routine, then this routine
   will require only a single array-valued reduction operation (in contrast to calling
   N_VDotProdMulti on all subvectors, where we would require num_subvectors separate
   reductions). */
SUNErrCode MVAPPEND(N_VDotProdMulti)(int nvec, N_Vector x, N_Vector* Y,
                                     sunrealtype* dotprods)
{
  SUNFunctionBegin(x->sunctx);
  sunindextype i;

  /* call N_VDotProdLocal for each <x,Y[i]> pair */
  for (i = 0; i < nvec; i++)
  {
    dotprods[i] = N_VDotProdLocal(x, Y[i]);
    SUNCheckLastErr();
  }

#ifdef MANYVECTOR_BUILD_WITH_MPI
  /* accumulate totals and return */
  if (MANYVECTOR_COMM(x) != MPI_COMM_NULL)
  {
    SUNCheckMPICall(MPI_Allreduce(MPI_IN_PLACE, dotprods, nvec, MPI_SUNREALTYPE,
                                  MPI_SUM, MANYVECTOR_COMM(x)));
  }
#endif

  /* return with success */
  return SUN_SUCCESS;
}

/* -----------------------------------------------------------------
   Vector array operations
   ----------------------------------------------------------------- */

/* Performs the LinearSumVectorArray operation by calling N_VLinearSumVectorArray
   on all subvectors; this routine does not check that the components of X, Y or Z are
   ManyVectors, if they have the same number of subvectors, or if these subvectors
   are compatible.

   NOTE: this routine is more challenging, due to the array-of-arrays of
   N_Vectors that comprise X, Y and Z.  This routine will be passed arrays of
   ManyVectors, so to call the subvector-specific routines we must unravel
   the subvectors while retaining arrays of outer vectors. */
SUNErrCode MVAPPEND(N_VLinearSumVectorArray)(int nvec, sunrealtype a,
                                             N_Vector* X, sunrealtype b,
                                             N_Vector* Y, N_Vector* Z)
{
  SUNFunctionBegin(X[0]->sunctx);
  sunindextype i, j;
  N_Vector *Xsub, *Ysub, *Zsub;

  SUNAssert(nvec > 0, SUN_ERR_ARG_OUTOFRANGE);

  /* create arrays of nvec N_Vector pointers for reuse within loop */
  Xsub = NULL;
  Ysub = NULL;
  Zsub = NULL;
  Xsub = (N_Vector*)malloc(nvec * sizeof(N_Vector));
  SUNAssert(Xsub, SUN_ERR_MALLOC_FAIL);
  Ysub = (N_Vector*)malloc(nvec * sizeof(N_Vector));
  SUNAssert(Ysub, SUN_ERR_MALLOC_FAIL);
  Zsub = (N_Vector*)malloc(nvec * sizeof(N_Vector));
  SUNAssert(Zsub, SUN_ERR_MALLOC_FAIL);

  /* perform operation by calling N_VLinearSumVectorArray for each subvector */
  for (i = 0; i < MANYVECTOR_NUM_SUBVECS(X[0]); i++)
  {
    /* for each subvector, create the array of subvectors of X, Y and Z */
    for (j = 0; j < nvec; j++)
    {
      Xsub[j] = MANYVECTOR_SUBVEC(X[j], i);
      Ysub[j] = MANYVECTOR_SUBVEC(Y[j], i);
      Zsub[j] = MANYVECTOR_SUBVEC(Z[j], i);
    }

    /* now call N_VLinearSumVectorArray for this array of subvectors */
    SUNCheckCall(N_VLinearSumVectorArray(nvec, a, Xsub, b, Ysub, Zsub));
  }

  /* clean up and return */
  free(Xsub);
  free(Ysub);
  free(Zsub);
  return SUN_SUCCESS;
}

/* Performs the ScaleVectorArray operation by calling N_VScaleVectorArray
   on all subvectors; this routine does not check that the components of X or Z are
   ManyVectors, if they have the same number of subvectors, or if these subvectors
   are compatible.

   NOTE: this routine is more challenging, due to the array-of-arrays of
   N_Vectors that comprise X and Z.  This routine will be passed arrays of
   ManyVectors, so to call the subvector-specific routines we must unravel
   the subvectors while retaining arrays of outer vectors. */
SUNErrCode MVAPPEND(N_VScaleVectorArray)(int nvec, sunrealtype* c, N_Vector* X,
                                         N_Vector* Z)
{
  SUNFunctionBegin(X[0]->sunctx);
  sunindextype i, j;
  N_Vector *Xsub, *Zsub;

  SUNAssert(nvec > 0, SUN_ERR_ARG_OUTOFRANGE);

  /* create arrays of nvec N_Vector pointers for reuse within loop */
  Xsub = NULL;
  Zsub = NULL;
  Xsub = (N_Vector*)malloc(nvec * sizeof(N_Vector));
  SUNAssert(Xsub, SUN_ERR_MALLOC_FAIL);
  Zsub = (N_Vector*)malloc(nvec * sizeof(N_Vector));
  SUNAssert(Zsub, SUN_ERR_MALLOC_FAIL);

  /* perform operation by calling N_VScaleVectorArray for each subvector */
  for (i = 0; i < MANYVECTOR_NUM_SUBVECS(X[0]); i++)
  {
    /* for each subvector, create the array of subvectors of X, Y and Z */
    for (j = 0; j < nvec; j++)
    {
      Xsub[j] = MANYVECTOR_SUBVEC(X[j], i);
      Zsub[j] = MANYVECTOR_SUBVEC(Z[j], i);
    }

    /* now call N_VScaleVectorArray for this array of subvectors */
    SUNCheckCall(N_VScaleVectorArray(nvec, c, Xsub, Zsub));
  }

  /* clean up and return */
  free(Xsub);
  free(Zsub);
  return SUN_SUCCESS;
}

/* Performs the ConstVectorArray operation by calling N_VConstVectorArray
   on all subvectors.

   NOTE: this routine is more challenging, due to the array-of-arrays of
   N_Vectors that comprise Z.  This routine will be passed an array of
   ManyVectors, so to call the subvector-specific routines we must unravel
   the subvectors while retaining an array of outer vectors. */
SUNErrCode MVAPPEND(N_VConstVectorArray)(int nvec, sunrealtype c, N_Vector* Z)
{
  SUNFunctionBegin(Z[0]->sunctx);
  sunindextype i, j;
  N_Vector* Zsub;

  SUNAssert(nvec > 0, SUN_ERR_ARG_OUTOFRANGE);

  /* create array of N_Vector pointers for reuse within loop */
  Zsub = NULL;
  Zsub = (N_Vector*)malloc(nvec * sizeof(N_Vector));
  SUNAssert(Zsub, SUN_ERR_MALLOC_FAIL);

  /* perform operation by calling N_VConstVectorArray for each subvector */
  for (i = 0; i < MANYVECTOR_NUM_SUBVECS(Z[0]); i++)
  {
    /* for each subvector, create the array of subvectors of X, Y and Z */
    for (j = 0; j < nvec; j++) { Zsub[j] = MANYVECTOR_SUBVEC(Z[j], i); }

    /* now call N_VConstVectorArray for this array of subvectors */
    SUNCheckCall(N_VConstVectorArray(nvec, c, Zsub));
  }

  /* clean up and return */
  free(Zsub);
  return SUN_SUCCESS;
}

/* Performs the WrmsNormVectorArray operation by calling N_VWSqrSumLocal and combining
   results.  This routine does not check that the components of X or W are ManyVectors, if
   they have the same number of subvectors, or if these subvectors are compatible.

   NOTE: if all subvectors implement the N_VWSqrSumLocal routine, then this routine
   will require only a single array-valued reduction operation (in contrast to calling
   N_VWrmsNormVectorArray on all subvectors, where we would require num_subvectors
   separate reductions). */
SUNErrCode MVAPPEND(N_VWrmsNormVectorArray)(int nvec, N_Vector* X, N_Vector* W,
                                            sunrealtype* nrm)
{
  SUNFunctionBegin(X[0]->sunctx);
  sunindextype i;

  SUNAssert(nvec > 0, SUN_ERR_ARG_OUTOFRANGE);

  /* call N_VWSqrSumLocal for each (X[i],W[i]) pair */
  for (i = 0; i < nvec; i++)
  {
    nrm[i] = N_VWSqrSumLocal(X[i], W[i]);
    SUNCheckLastErr();
  }

  /* accumulate totals */
#ifdef MANYVECTOR_BUILD_WITH_MPI
  if (MANYVECTOR_COMM(X[0]) != MPI_COMM_NULL)
  {
    SUNCheckMPICall(MPI_Allreduce(MPI_IN_PLACE, nrm, nvec, MPI_SUNREALTYPE,
                                  MPI_SUM, MANYVECTOR_COMM(X[0])));
  }
#endif

  /* finish off WRMS norms and return */
  for (i = 0; i < nvec; i++)
  {
    nrm[i] = SUNRsqrt(nrm[i] / (MANYVECTOR_GLOBLENGTH(X[i])));
  }

  return SUN_SUCCESS;
}

/* Performs the WrmsNormMaskVectorArray operation by calling N_VWSqrSumMaskLocal and
   combining results.  This routine does not check that id or the components of X and
   W are ManyVectors, if they have the same number of subvectors, or if these
   subvectors are compatible.

   NOTE: if all subvectors implement the N_VWSqrSumMaskLocal routine, then this
   routine will require only a single array-valued reduction operation (in contrast
   to calling N_VWrmsNormMaskVectorArray on all subvectors, where we would require
   num_subvectors separate reductions). */
SUNErrCode MVAPPEND(N_VWrmsNormMaskVectorArray)(int nvec, N_Vector* X,
                                                N_Vector* W, N_Vector id,
                                                sunrealtype* nrm)
{
  SUNFunctionBegin(X[0]->sunctx);

  sunindextype i;

  SUNAssert(nvec > 0, SUN_ERR_ARG_OUTOFRANGE);

  /* call N_VWSqrSumMaskLocal for each (X[i],W[i]) pair */
  for (i = 0; i < nvec; i++)
  {
    nrm[i] = N_VWSqrSumMaskLocal(X[i], W[i], id);
    SUNCheckLastErr();
  }

  /* accumulate totals */
#ifdef MANYVECTOR_BUILD_WITH_MPI
  if (MANYVECTOR_COMM(X[0]) != MPI_COMM_NULL)
  {
    SUNCheckMPICall(MPI_Allreduce(MPI_IN_PLACE, nrm, nvec, MPI_SUNREALTYPE,
                                  MPI_SUM, MANYVECTOR_COMM(X[0])));
  }
#endif

  /* finish off WRMS norms and return */
  for (i = 0; i < nvec; i++)
  {
    nrm[i] = SUNRsqrt(nrm[i] / (MANYVECTOR_GLOBLENGTH(X[i])));
  }

  return SUN_SUCCESS;
}

/* Performs the BufSize operation by calling N_VBufSize for each subvector and
   combining results */
SUNErrCode MVAPPEND(N_VBufSize)(N_Vector x, sunindextype* size)
{
  SUNFunctionBegin(x->sunctx);
  sunindextype subvec_size; /* subvector buffer size */
  sunindextype i;

  /* initialize total size */
  *size = 0;

  for (i = 0; i < MANYVECTOR_NUM_SUBVECS(x); i++)
  {
    /* get buffer sized needed for this subvector */
    SUNCheckCall(N_VBufSize(MANYVECTOR_SUBVEC(x, i), &subvec_size));

    /* update total buffer size */
    *size += subvec_size;
  }

  return SUN_SUCCESS;
}

/* Performs the BufPack operation by calling N_VBufPack for each subvector where
   the output buffer is offset by the buffer size used by the the previous
   subvector in the set */
SUNErrCode MVAPPEND(N_VBufPack)(N_Vector x, void* buf)
{
  SUNFunctionBegin(x->sunctx);
  void* loc;           /* location in output buffer */
  sunindextype offset; /* subvector buffer offset   */
  sunindextype i;

  SUNAssert(buf, SUN_ERR_ARG_CORRUPT);

  /* start at the beginning of the output buffer */
  loc = buf;

  for (i = 0; i < MANYVECTOR_NUM_SUBVECS(x); i++)
  {
    /* pack the output buffer starting at the given buffer location */
    SUNCheckCall(N_VBufPack(MANYVECTOR_SUBVEC(x, i), loc));

    /* get the offset from this subvector */
    SUNCheckCall(N_VBufSize(MANYVECTOR_SUBVEC(x, i), &offset));

    /* update the buffer location for the next vector */
    loc = (char*)buf + offset;
  }

  return SUN_SUCCESS;
}

/* Performs the BufUnpack operation by calling N_VBufUnpack for each subvector
   where the input buffer is offset by the buffer size used by the the previous
   subvector in the set */
SUNErrCode MVAPPEND(N_VBufUnpack)(N_Vector x, void* buf)
{
  SUNFunctionBegin(x->sunctx);
  void* loc;           /* location in input buffer */
  sunindextype offset; /* subvector buffer offset   */
  sunindextype i;

  SUNAssert(buf, SUN_ERR_ARG_CORRUPT);

  /* start at the beginning of the input buffer */
  loc = buf;

  for (i = 0; i < MANYVECTOR_NUM_SUBVECS(x); i++)
  {
    /* unpack the input buffer starting at the given buffer location */
    SUNCheckCall(N_VBufUnpack(MANYVECTOR_SUBVEC(x, i), loc));

    /* get the offset from this subvector */
    SUNCheckCall(N_VBufSize(MANYVECTOR_SUBVEC(x, i), &offset));

    /* update the buffer location for the next vector */
    loc = (char*)buf + offset;
  }

  return SUN_SUCCESS;
}

/* -----------------------------------------------------------------
   Enable / Disable fused and vector array operations
   ----------------------------------------------------------------- */

SUNErrCode MVAPPEND(N_VEnableFusedOps)(N_Vector v, sunbooleantype tf)
{
  if (tf)
  {
    /* enable all fused vector operations */
    v->ops->nvlinearcombination = MVAPPEND(N_VLinearCombination);
    v->ops->nvscaleaddmulti     = MVAPPEND(N_VScaleAddMulti);
    v->ops->nvdotprodmulti      = MVAPPEND(N_VDotProdMulti);
    /* enable all vector array operations */
    v->ops->nvlinearsumvectorarray     = MVAPPEND(N_VLinearSumVectorArray);
    v->ops->nvscalevectorarray         = MVAPPEND(N_VScaleVectorArray);
    v->ops->nvconstvectorarray         = MVAPPEND(N_VConstVectorArray);
    v->ops->nvwrmsnormvectorarray      = MVAPPEND(N_VWrmsNormVectorArray);
    v->ops->nvwrmsnormmaskvectorarray  = MVAPPEND(N_VWrmsNormMaskVectorArray);
    v->ops->nvscaleaddmultivectorarray = NULL;
    v->ops->nvlinearcombinationvectorarray = NULL;
    /* enable single buffer reduction operations */
    v->ops->nvdotprodmultilocal = MVAPPEND(N_VDotProdMultiLocal);
  }
  else
  {
    /* disable all fused vector operations */
    v->ops->nvlinearcombination = NULL;
    v->ops->nvscaleaddmulti     = NULL;
    v->ops->nvdotprodmulti      = NULL;
    /* disable all vector array operations */
    v->ops->nvlinearsumvectorarray         = NULL;
    v->ops->nvscalevectorarray             = NULL;
    v->ops->nvconstvectorarray             = NULL;
    v->ops->nvwrmsnormvectorarray          = NULL;
    v->ops->nvwrmsnormmaskvectorarray      = NULL;
    v->ops->nvscaleaddmultivectorarray     = NULL;
    v->ops->nvlinearcombinationvectorarray = NULL;
    /* disable single buffer reduction operations */
    v->ops->nvdotprodmultilocal = NULL;
  }

  /* return success */
  return SUN_SUCCESS;
}

SUNErrCode MVAPPEND(N_VEnableLinearCombination)(N_Vector v, sunbooleantype tf)
{
  /* enable/disable operation */
  if (tf) { v->ops->nvlinearcombination = MVAPPEND(N_VLinearCombination); }
  else { v->ops->nvlinearcombination = NULL; }

  /* return success */
  return SUN_SUCCESS;
}

SUNErrCode MVAPPEND(N_VEnableScaleAddMulti)(N_Vector v, sunbooleantype tf)
{
  /* enable/disable operation */
  if (tf) { v->ops->nvscaleaddmulti = MVAPPEND(N_VScaleAddMulti); }
  else { v->ops->nvscaleaddmulti = NULL; }

  /* return success */
  return SUN_SUCCESS;
}

SUNErrCode MVAPPEND(N_VEnableDotProdMulti)(N_Vector v, sunbooleantype tf)
{
  /* enable/disable operation */
  if (tf) { v->ops->nvdotprodmulti = MVAPPEND(N_VDotProdMulti); }
  else { v->ops->nvdotprodmulti = NULL; }

  /* return success */
  return SUN_SUCCESS;
}

SUNErrCode MVAPPEND(N_VEnableLinearSumVectorArray)(N_Vector v, sunbooleantype tf)
{
  /* enable/disable operation */
  if (tf)
  {
    v->ops->nvlinearsumvectorarray = MVAPPEND(N_VLinearSumVectorArray);
  }
  else { v->ops->nvlinearsumvectorarray = NULL; }

  /* return success */
  return SUN_SUCCESS;
}

SUNErrCode MVAPPEND(N_VEnableScaleVectorArray)(N_Vector v, sunbooleantype tf)
{
  /* enable/disable operation */
  if (tf) { v->ops->nvscalevectorarray = MVAPPEND(N_VScaleVectorArray); }
  else { v->ops->nvscalevectorarray = NULL; }

  /* return success */
  return SUN_SUCCESS;
}

SUNErrCode MVAPPEND(N_VEnableConstVectorArray)(N_Vector v, sunbooleantype tf)
{
  /* enable/disable operation */
  if (tf) { v->ops->nvconstvectorarray = MVAPPEND(N_VConstVectorArray); }
  else { v->ops->nvconstvectorarray = NULL; }

  /* return success */
  return SUN_SUCCESS;
}

SUNErrCode MVAPPEND(N_VEnableWrmsNormVectorArray)(N_Vector v, sunbooleantype tf)
{
  /* enable/disable operation */
  if (tf) { v->ops->nvwrmsnormvectorarray = MVAPPEND(N_VWrmsNormVectorArray); }
  else { v->ops->nvwrmsnormvectorarray = NULL; }

  /* return success */
  return SUN_SUCCESS;
}

SUNErrCode MVAPPEND(N_VEnableWrmsNormMaskVectorArray)(N_Vector v,
                                                      sunbooleantype tf)
{
  /* enable/disable operation */
  if (tf)
  {
    v->ops->nvwrmsnormmaskvectorarray = MVAPPEND(N_VWrmsNormMaskVectorArray);
  }
  else { v->ops->nvwrmsnormmaskvectorarray = NULL; }

  /* return success */
  return SUN_SUCCESS;
}

SUNErrCode MVAPPEND(N_VEnableDotProdMultiLocal)(N_Vector v, sunbooleantype tf)
{
  /* enable/disable operation */
  if (tf) { v->ops->nvdotprodmultilocal = MVAPPEND(N_VDotProdMultiLocal); }
  else { v->ops->nvdotprodmultilocal = NULL; }

  /* return success */
  return SUN_SUCCESS;
}

/* -----------------------------------------------------------------
   Implementation of utility routines
   -----------------------------------------------------------------*/

/* This function performs a generic clone operation on an input N_Vector.
   Based on the 'cloneempty' flag it will either call "nvclone" or
   "nvcloneempty" when creating subvectors in the cloned vector. */
static N_Vector ManyVectorClone(N_Vector w, sunbooleantype cloneempty)
{
  SUNFunctionBegin(w->sunctx);
  N_Vector v;
  MVAPPEND(N_VectorContent) content;
  sunindextype i;

  /* Create vector */
  v = NULL;
  v = N_VNewEmpty(w->sunctx);
  SUNCheckLastErrNull();

  /* Attach operations */
  SUNCheckCallNull(N_VCopyOps(w, v));

  /* Create content */
  content = NULL;
  content = (MVAPPEND(N_VectorContent))malloc(sizeof *content);
  SUNAssertNull(content, SUN_ERR_MALLOC_FAIL);

  /* Attach content and ops to new vector, and return */
  v->content = content;

  /* Attach content components */

  /* Set scalar components */
#ifdef MANYVECTOR_BUILD_WITH_MPI
  content->comm = MPI_COMM_NULL;
#endif
  content->num_subvectors = MANYVECTOR_NUM_SUBVECS(w);
  content->global_length  = MANYVECTOR_GLOBLENGTH(w);
  content->own_data       = SUNTRUE;

  /* Allocate the subvector array */
  content->subvec_array = NULL;
  content->subvec_array =
    (N_Vector*)malloc(content->num_subvectors * sizeof(N_Vector));
  SUNAssertNull(content->subvec_array, SUN_ERR_MALLOC_FAIL);

  /* Initialize the subvector array to NULL */
  for (i = 0; i < content->num_subvectors; i++)
  {
    content->subvec_array[i] = NULL;
  }

  /* Duplicate the input communicator (if applicable) */
#ifdef MANYVECTOR_BUILD_WITH_MPI
  if (MANYVECTOR_COMM(w) != MPI_COMM_NULL)
  {
    SUNCheckMPICallNull(MPI_Comm_dup(MANYVECTOR_COMM(w), &(content->comm)));
  }
#endif

  /* Clone vectors into the subvector array */
  for (i = 0; i < content->num_subvectors; i++)
  {
    if (cloneempty)
    {
      content->subvec_array[i] = N_VCloneEmpty(MANYVECTOR_SUBVEC(w, i));
      SUNCheckLastErrNull();
    }
    else
    {
      content->subvec_array[i] = N_VClone(MANYVECTOR_SUBVEC(w, i));
      SUNCheckLastErrNull();
    }
  }

  return (v);
}

#ifdef MANYVECTOR_BUILD_WITH_MPI
/* This function returns the rank of this task in the MPI communicator
   associated with the input N_Vector.  If the input N_Vector is MPI-unaware, it
   returns 0.  If an error occurs in the call to MPI_Comm_Rank, it returns -1. */
static int SubvectorMPIRank(N_Vector x)
{
  SUNFunctionBegin(x->sunctx);

  int rank      = 0;
  MPI_Comm comm = N_VGetCommunicator(x);
  SUNCheckLastErrNoRet();

  if (comm != MPI_COMM_NULL)
  {
    int status = MPI_Comm_rank(comm, &rank);
    SUNCheckMPICallNoRet(status);
    if (status != MPI_SUCCESS) { return -1; }
  }

  return rank;
}
#endif<|MERGE_RESOLUTION|>--- conflicted
+++ resolved
@@ -597,15 +597,6 @@
 {
   return (MANYVECTOR_COMM(v));
 }
-<<<<<<< HEAD
-#else
-/* This function retrieves the MPI Communicator from a ManyVector object. */
-SUNComm N_VGetCommunicator_ManyVector(SUNDIALS_MAYBE_UNUSED N_Vector v)
-{
-  return SUN_COMM_NULL;
-}
-=======
->>>>>>> d6f5352b
 #endif
 
 /* This function retrieves the global length of a ManyVector object. */
