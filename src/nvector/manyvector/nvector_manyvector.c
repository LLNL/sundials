/* -----------------------------------------------------------------
 * Programmer(s): Daniel R. Reynolds @ SMU
 * -----------------------------------------------------------------
 * SUNDIALS Copyright Start
 * Copyright (c) 2002-2023, Lawrence Livermore National Security
 * and Southern Methodist University.
 * All rights reserved.
 *
 * See the top-level LICENSE and NOTICE files for details.
 *
 * SPDX-License-Identifier: BSD-3-Clause
 * SUNDIALS Copyright End
 * -----------------------------------------------------------------
 * This is the implementation file for the ManyVector implementation
 * of the NVECTOR package.
 * -----------------------------------------------------------------*/

#include <stdio.h>
#include <stdlib.h>
#include <sundials/sundials_math.h>
#include "sundials/sundials_nvector.h"
#ifdef MANYVECTOR_BUILD_WITH_MPI
#include <nvector/nvector_mpimanyvector.h>
#else
#include <nvector/nvector_manyvector.h>
#endif

/* Macro to handle separate MPI-aware/unaware installations */
#ifdef MANYVECTOR_BUILD_WITH_MPI
#define MVAPPEND(fun) fun##_MPIManyVector
#else
#define MVAPPEND(fun) fun##_ManyVector
#endif

#define ZERO SUN_RCONST(0.0)
#define ONE  SUN_RCONST(1.0)

/* -----------------------------------------------------------------
   ManyVector content accessor macros
   -----------------------------------------------------------------*/
#ifdef MANYVECTOR_BUILD_WITH_MPI
#define MANYVECTOR_CONTENT(v)     ( (N_VectorContent_MPIManyVector)(v->content) )
#define MANYVECTOR_COMM(v)        ( MANYVECTOR_CONTENT(v)->comm )
#else
#define MANYVECTOR_CONTENT(v)     ( (N_VectorContent_ManyVector)(v->content) )
#endif
#define MANYVECTOR_NUM_SUBVECS(v) ( MANYVECTOR_CONTENT(v)->num_subvectors )
#define MANYVECTOR_GLOBLENGTH(v)  ( MANYVECTOR_CONTENT(v)->global_length )
#define MANYVECTOR_SUBVECS(v)     ( MANYVECTOR_CONTENT(v)->subvec_array )
#define MANYVECTOR_SUBVEC(v,i)    ( MANYVECTOR_SUBVECS(v)[i] )
#define MANYVECTOR_OWN_DATA(v)    ( MANYVECTOR_CONTENT(v)->own_data )

/* -----------------------------------------------------------------
   Prototypes of utility routines
   -----------------------------------------------------------------*/
static N_Vector ManyVectorClone(N_Vector w, sunbooleantype cloneempty);
#ifdef MANYVECTOR_BUILD_WITH_MPI
static int SubvectorMPIRank(N_Vector w);
#endif

/* -----------------------------------------------------------------
   ManyVector API routines
   -----------------------------------------------------------------*/

#ifdef MANYVECTOR_BUILD_WITH_MPI

/* This function creates an MPIManyVector from a set of existing
   N_Vector objects, along with a user-created MPI (inter/intra)communicator
   that couples all subvectors together. */
N_Vector N_VMake_MPIManyVector(MPI_Comm comm, sunindextype num_subvectors,
                               N_Vector *vec_array, SUNContext sunctx)
{
  N_Vector v;
  N_VectorContent_MPIManyVector content;
  sunindextype i, local_length;
  int rank, retval;

  /* Check that input N_Vectors are non-NULL */
  if (vec_array == NULL)  return(NULL);
  for (i=0; i<num_subvectors; i++)
    if (vec_array[i] == NULL)  return(NULL);

  /* Create vector */
  v = NULL;
  v = N_VNewEmpty(sunctx);
  if (v == NULL) return(NULL);

  /* Attach operations */

  /* constructors, destructors, and utility operations */
  v->ops->nvgetvectorid     = N_VGetVectorID_MPIManyVector;
  v->ops->nvcloneempty      = N_VCloneEmpty_MPIManyVector;
  v->ops->nvclone           = N_VClone_MPIManyVector;
  v->ops->nvdestroy         = N_VDestroy_MPIManyVector;
  v->ops->nvspace           = N_VSpace_MPIManyVector;
  v->ops->nvgetcommunicator = N_VGetCommunicator_MPIManyVector;
  v->ops->nvgetlength       = N_VGetLength_MPIManyVector;

  /* standard vector operations */
  v->ops->nvlinearsum       = N_VLinearSum_MPIManyVector;
  v->ops->nvconst           = N_VConst_MPIManyVector;
  v->ops->nvprod            = N_VProd_MPIManyVector;
  v->ops->nvdiv             = N_VDiv_MPIManyVector;
  v->ops->nvscale           = N_VScale_MPIManyVector;
  v->ops->nvabs             = N_VAbs_MPIManyVector;
  v->ops->nvinv             = N_VInv_MPIManyVector;
  v->ops->nvaddconst        = N_VAddConst_MPIManyVector;
  v->ops->nvdotprod         = N_VDotProd_MPIManyVector;
  v->ops->nvmaxnorm         = N_VMaxNorm_MPIManyVector;
  v->ops->nvwrmsnorm        = N_VWrmsNorm_MPIManyVector;
  v->ops->nvwrmsnormmask    = N_VWrmsNormMask_MPIManyVector;
  v->ops->nvmin             = N_VMin_MPIManyVector;
  v->ops->nvwl2norm         = N_VWL2Norm_MPIManyVector;
  v->ops->nvl1norm          = N_VL1Norm_MPIManyVector;
  v->ops->nvcompare         = N_VCompare_MPIManyVector;
  v->ops->nvinvtest         = N_VInvTest_MPIManyVector;
  v->ops->nvconstrmask      = N_VConstrMask_MPIManyVector;
  v->ops->nvminquotient     = N_VMinQuotient_MPIManyVector;

  /* fused vector operations */
  v->ops->nvlinearcombination = N_VLinearCombination_MPIManyVector;
  v->ops->nvscaleaddmulti     = N_VScaleAddMulti_MPIManyVector;
  v->ops->nvdotprodmulti      = N_VDotProdMulti_MPIManyVector;

  /* vector array operations */
  v->ops->nvwrmsnormvectorarray     = N_VWrmsNormVectorArray_MPIManyVector;
  v->ops->nvwrmsnormmaskvectorarray = N_VWrmsNormMaskVectorArray_MPIManyVector;

  /* local reduction operations */
  v->ops->nvdotprodlocal     = N_VDotProdLocal_MPIManyVector;
  v->ops->nvmaxnormlocal     = N_VMaxNormLocal_MPIManyVector;
  v->ops->nvminlocal         = N_VMinLocal_MPIManyVector;
  v->ops->nvl1normlocal      = N_VL1NormLocal_MPIManyVector;
  v->ops->nvinvtestlocal     = N_VInvTestLocal_MPIManyVector;
  v->ops->nvconstrmasklocal  = N_VConstrMaskLocal_MPIManyVector;
  v->ops->nvminquotientlocal = N_VMinQuotientLocal_MPIManyVector;
  v->ops->nvwsqrsumlocal     = N_VWSqrSumLocal_MPIManyVector;
  v->ops->nvwsqrsummasklocal = N_VWSqrSumMaskLocal_MPIManyVector;

  /* single buffer reduction operations */
  v->ops->nvdotprodmultilocal     = N_VDotProdMultiLocal_MPIManyVector;
  v->ops->nvdotprodmultiallreduce = N_VDotProdMultiAllReduce_MPIManyVector;

  /* XBraid interface operations */
  v->ops->nvbufsize   = N_VBufSize_MPIManyVector;
  v->ops->nvbufpack   = N_VBufPack_MPIManyVector;
  v->ops->nvbufunpack = N_VBufUnpack_MPIManyVector;

  /* debugging functions */
  v->ops->nvprint     = N_VPrint_MPIManyVector;
  v->ops->nvprintfile = N_VPrintFile_MPIManyVector;

  /* Create content */
  content = NULL;
  content = (N_VectorContent_MPIManyVector) malloc(sizeof *content);
  if (content == NULL) { N_VDestroy(v); return(NULL); }

  /* Attach content */
  v->content = content;

  /* Attach content components */

  /* set scalar content entries, and allocate/set subvector array */
  content->comm           = MPI_COMM_NULL;
  content->num_subvectors = num_subvectors;
  content->own_data       = SUNFALSE;
  content->subvec_array   = NULL;
  content->subvec_array   = (N_Vector *) malloc(num_subvectors * sizeof(N_Vector));
  if (content->subvec_array == NULL) { N_VDestroy(v); return(NULL); }
  for (i=0; i<num_subvectors; i++)
    content->subvec_array[i] = vec_array[i];

  /* duplicate input communicator (if non-NULL) */
  if (comm != MPI_COMM_NULL) {
    retval = MPI_Comm_dup(comm, &(content->comm));
    if (retval != MPI_SUCCESS) { N_VDestroy(v); return(NULL); }
  }

  /* Determine overall MPIManyVector length: sum contributions from all
     subvectors where this rank is the root, then perform reduction */
  local_length = 0;
  for (i=0; i<num_subvectors; i++) {

    /* determine rank of this task in subvector communicator
       (serial vectors default to rank=0) */
    rank = SubvectorMPIRank(vec_array[i]);
    if (rank < 0) { N_VDestroy(v); return(NULL); }

    /* accumulate contribution from root tasks */
    if (vec_array[i]->ops->nvgetlength) {
      if (rank == 0) local_length += N_VGetLength(vec_array[i]);
    } else {
      N_VDestroy(v);
      return(NULL);
    }
  }
  if (content->comm != MPI_COMM_NULL) {
    retval = MPI_Allreduce(&local_length, &(content->global_length), 1,
                           MPI_SUNINDEXTYPE, MPI_SUM, content->comm);
    if (retval != MPI_SUCCESS) { N_VDestroy(v); return(NULL); }
  } else {
    content->global_length = local_length;
  }

  return(v);
}
#endif


#ifdef MANYVECTOR_BUILD_WITH_MPI
/* This function creates an MPIManyVector from a set of existing
   N_Vector objects, under the requirement that all MPI-aware
   sub-vectors use the same MPI communicator (this is verified
   internally).  If no sub-vector is MPI-aware, then this
   function will return NULL. For single-node partitioning,
   the regular (not MPI aware) manyvector should be used. */
N_Vector N_VNew_MPIManyVector(sunindextype num_subvectors,
                              N_Vector *vec_array,
                              SUNContext sunctx)
{
  sunindextype i;
  sunbooleantype nocommfound;

  MPI_Comm comm, vcomm;
  int retval, comparison;
  N_Vector v = NULL;

  /* Check that all subvectors have identical MPI communicators (if present) */
  nocommfound = SUNTRUE;
  vcomm = MPI_COMM_NULL;
  for (i=0; i<num_subvectors; i++) {

    /* access MPI communicator for subvector i (vcomm);
       if none is present then continue to next subvector */
    vcomm = N_VGetCommunicator(vec_array[i]);

<<<<<<< HEAD
    if (vcomm == SUN_COMM_NULL) { continue; }
=======
    if (vcomm == MPI_COMM_NULL) { continue; }
>>>>>>> 21d17a86

    /* if this is the first communicator, create a copy */
    if (nocommfound) {

      /* set comm to duplicate this first subvector communicator */
      retval = MPI_Comm_dup(vcomm, &comm);
      if (retval != MPI_SUCCESS) { return(NULL); }

      nocommfound = SUNFALSE;

    /* otherwise, verify that vcomm matches stored comm */
    } else {
      
      retval = MPI_Comm_compare(vcomm, comm, &comparison);
      if (retval != MPI_SUCCESS) { return(NULL); }

      if ((comparison != MPI_IDENT) && (comparison != MPI_CONGRUENT)) {
        return(NULL);
      }
      
    }
  }

  if (!nocommfound) {
    /* Create vector using "Make" routine and shared communicator (if non-NULL) */
    v = N_VMake_MPIManyVector(comm, num_subvectors, vec_array, sunctx);
    if (comm != MPI_COMM_NULL)  MPI_Comm_free(&comm);
  }

  return(v);
}
#else
/* This function creates a ManyVector from a set of existing
   N_Vector objects.  ManyVector objects created with this constructor
   may be used to describe data partitioning within a single node. */
N_Vector N_VNew_ManyVector(sunindextype num_subvectors,
                           N_Vector *vec_array,
                           SUNContext sunctx)
{
  N_Vector v;
  N_VectorContent_ManyVector content;
  sunindextype i, local_length;

  /* Check that input N_Vectors are non-NULL */
  if (vec_array == NULL)  return(NULL);
  for (i=0; i<num_subvectors; i++)
    if (vec_array[i] == NULL)  return(NULL);

  /* Create vector */
  v = NULL;
  v = N_VNewEmpty(sunctx);
  if (v == NULL) return(NULL);

  /* Attach operations */

  /* constructors, destructors, and utility operations */
  v->ops->nvgetvectorid     = N_VGetVectorID_ManyVector;
  v->ops->nvcloneempty      = N_VCloneEmpty_ManyVector;
  v->ops->nvclone           = N_VClone_ManyVector;
  v->ops->nvdestroy         = N_VDestroy_ManyVector;
  v->ops->nvspace           = N_VSpace_ManyVector;
  v->ops->nvgetlength       = N_VGetLength_ManyVector;

  /* standard vector operations */
  v->ops->nvlinearsum       = N_VLinearSum_ManyVector;
  v->ops->nvconst           = N_VConst_ManyVector;
  v->ops->nvprod            = N_VProd_ManyVector;
  v->ops->nvdiv             = N_VDiv_ManyVector;
  v->ops->nvscale           = N_VScale_ManyVector;
  v->ops->nvabs             = N_VAbs_ManyVector;
  v->ops->nvinv             = N_VInv_ManyVector;
  v->ops->nvaddconst        = N_VAddConst_ManyVector;
  v->ops->nvdotprod         = N_VDotProdLocal_ManyVector;
  v->ops->nvmaxnorm         = N_VMaxNormLocal_ManyVector;
  v->ops->nvwrmsnorm        = N_VWrmsNorm_ManyVector;
  v->ops->nvwrmsnormmask    = N_VWrmsNormMask_ManyVector;
  v->ops->nvmin             = N_VMinLocal_ManyVector;
  v->ops->nvwl2norm         = N_VWL2Norm_ManyVector;
  v->ops->nvl1norm          = N_VL1NormLocal_ManyVector;
  v->ops->nvcompare         = N_VCompare_ManyVector;
  v->ops->nvinvtest         = N_VInvTestLocal_ManyVector;
  v->ops->nvconstrmask      = N_VConstrMaskLocal_ManyVector;
  v->ops->nvminquotient     = N_VMinQuotientLocal_ManyVector;

  /* fused vector operations */
  v->ops->nvlinearcombination = N_VLinearCombination_ManyVector;
  v->ops->nvscaleaddmulti     = N_VScaleAddMulti_ManyVector;
  v->ops->nvdotprodmulti      = N_VDotProdMulti_ManyVector;

  /* vector array operations */
  v->ops->nvwrmsnormvectorarray     = N_VWrmsNormVectorArray_ManyVector;
  v->ops->nvwrmsnormmaskvectorarray = N_VWrmsNormMaskVectorArray_ManyVector;

  /* local reduction operations */
  v->ops->nvdotprodlocal      = N_VDotProdLocal_ManyVector;
  v->ops->nvmaxnormlocal      = N_VMaxNormLocal_ManyVector;
  v->ops->nvminlocal          = N_VMinLocal_ManyVector;
  v->ops->nvl1normlocal       = N_VL1NormLocal_ManyVector;
  v->ops->nvinvtestlocal      = N_VInvTestLocal_ManyVector;
  v->ops->nvconstrmasklocal   = N_VConstrMaskLocal_ManyVector;
  v->ops->nvminquotientlocal  = N_VMinQuotientLocal_ManyVector;
  v->ops->nvwsqrsumlocal      = N_VWSqrSumLocal_ManyVector;
  v->ops->nvwsqrsummasklocal  = N_VWSqrSumMaskLocal_ManyVector;

  /* single buffer reduction operations */
  v->ops->nvdotprodmultilocal = N_VDotProdMultiLocal_ManyVector;

  /* XBraid interface operations */
  v->ops->nvbufsize   = N_VBufSize_ManyVector;
  v->ops->nvbufpack   = N_VBufPack_ManyVector;
  v->ops->nvbufunpack = N_VBufUnpack_ManyVector;

  /* debugging functions */
  v->ops->nvprint     = N_VPrint_ManyVector;
  v->ops->nvprintfile = N_VPrintFile_ManyVector;

  /* Create content */
  content = NULL;
  content = (N_VectorContent_ManyVector) malloc(sizeof *content);
  if (content == NULL) { N_VDestroy(v); return(NULL); }

  /* Attach content */
  v->content = content;

  /* Attach content components */

  /* allocate and set subvector array */
  content->num_subvectors = num_subvectors;
  content->own_data       = SUNFALSE;

  content->subvec_array = NULL;
  content->subvec_array = (N_Vector *) malloc(num_subvectors * sizeof(N_Vector));
  if (content->subvec_array == NULL) { N_VDestroy(v); return(NULL); }

  for (i=0; i<num_subvectors; i++)
    content->subvec_array[i] = vec_array[i];

  /* Determine overall ManyVector length: sum contributions from all subvectors */
  local_length = 0;
  for (i=0; i<num_subvectors; i++) {
    if (vec_array[i]->ops->nvgetlength) {
      local_length += N_VGetLength(vec_array[i]);
    } else {
      N_VDestroy(v);
      return(NULL);
    }
  }
  content->global_length = local_length;

  return(v);
}
#endif


/* This function returns the vec_num sub-N_Vector from the N_Vector
   array.  If vec_num is outside of applicable bounds, NULL is returned. */
N_Vector MVAPPEND(N_VGetSubvector)(N_Vector v, sunindextype vec_num)
{
  if ( (vec_num < 0) || (vec_num > MANYVECTOR_NUM_SUBVECS(v)) )
    return(NULL);
  return(MANYVECTOR_SUBVEC(v,vec_num));
}


/* This function returns data pointer for the vec_num sub-N_Vector from
   the N_Vector array.  If vec_num is outside of applicable bounds, or if
   the subvector does not support the N_VGetArrayPointer routine, then
   NULL is returned. */
sunrealtype *MVAPPEND(N_VGetSubvectorArrayPointer)(N_Vector v, sunindextype vec_num)
{
  if ( (vec_num < 0) || (vec_num > MANYVECTOR_NUM_SUBVECS(v)) )
    return(NULL);
  if ( MANYVECTOR_SUBVEC(v,vec_num)->ops->nvgetarraypointer == NULL )
    return(NULL);
  return(N_VGetArrayPointer(MANYVECTOR_SUBVEC(v,vec_num)));
}


/* This function sets the data pointer for the vec_num sub-N_Vector from
   the N_Vector array.  If vec_num is outside of applicable bounds, or if
   the subvector does not support the N_VSetArrayPointer routine, then
   -1 is returned; otherwise this routine returns 0. */
int MVAPPEND(N_VSetSubvectorArrayPointer)(sunrealtype *v_data, N_Vector v, sunindextype vec_num)
{
  if ( (vec_num < 0) || (vec_num > MANYVECTOR_NUM_SUBVECS(v)) )
    return(-1);
  if ( MANYVECTOR_SUBVEC(v,vec_num)->ops->nvsetarraypointer == NULL )
    return(-1);
  N_VSetArrayPointer(v_data, MANYVECTOR_SUBVEC(v,vec_num));
  return(0);
}


/* This function returns the overall number of sub-vectors.
   It returns a locally stored integer, and is therefore a local call. */
sunindextype MVAPPEND(N_VGetNumSubvectors)(N_Vector v)
{
  return(MANYVECTOR_NUM_SUBVECS(v));
}


/* -----------------------------------------------------------------
   ManyVector implementations of generic NVector routines
   -----------------------------------------------------------------*/

/* Returns vector type ID. Used to identify vector implementation
   from abstract N_Vector interface. */
N_Vector_ID MVAPPEND(N_VGetVectorID)(N_Vector v)
{
#ifdef MANYVECTOR_BUILD_WITH_MPI
  return(SUNDIALS_NVEC_MPIMANYVECTOR);
#else
  return(SUNDIALS_NVEC_MANYVECTOR);
#endif
}

/* Prints the vector to stdout, calling Print on subvectors. */
void MVAPPEND(N_VPrint)(N_Vector x)
{
  sunindextype i;
  for (i=0; i<MANYVECTOR_NUM_SUBVECS(x); i++)
    N_VPrint(MANYVECTOR_SUBVEC(x,i));
  return;
}

/* Prints the vector to outfile, calling PrintFile on subvectors. */
void MVAPPEND(N_VPrintFile)(N_Vector x, FILE* outfile)
{
  sunindextype i;
  for (i=0; i<MANYVECTOR_NUM_SUBVECS(x); i++)
    N_VPrintFile(MANYVECTOR_SUBVEC(x,i), outfile);
  return;
}

/* Clones a ManyVector, calling CloneEmpty on subvectors. */
N_Vector MVAPPEND(N_VCloneEmpty)(N_Vector w)
{
  return(ManyVectorClone(w, SUNTRUE));
}


/* Clones a ManyVector, calling Clone on subvectors. */
N_Vector MVAPPEND(N_VClone)(N_Vector w)
{
  return(ManyVectorClone(w, SUNFALSE));
}


/* Destroys a ManyVector */
void MVAPPEND(N_VDestroy)(N_Vector v)
{
  sunindextype i;

  if (v == NULL) return;

  /* free content */
  if (v->content != NULL) {
    /* if subvectors are owned by v, then Destroy those */
    if ((MANYVECTOR_OWN_DATA(v) == SUNTRUE) && (MANYVECTOR_SUBVECS(v) != NULL)) {
      for (i=0; i<MANYVECTOR_NUM_SUBVECS(v); i++) {
        N_VDestroy(MANYVECTOR_SUBVEC(v,i));
        MANYVECTOR_SUBVEC(v,i) = NULL;
      }
    }

    /* free subvector array */
    free(MANYVECTOR_SUBVECS(v));
    MANYVECTOR_SUBVECS(v) = NULL;

#ifdef MANYVECTOR_BUILD_WITH_MPI
    /* free communicator */
    if (MANYVECTOR_COMM(v) != MPI_COMM_NULL)  MPI_Comm_free(&(MANYVECTOR_COMM(v)));
    MANYVECTOR_COMM(v) = MPI_COMM_NULL;
#endif

    /* free content structure */
    free(v->content);
    v->content = NULL;
  }

  /* free ops and vector */
  if (v->ops != NULL) { free(v->ops); v->ops = NULL; }
  free(v); v = NULL;

  return;
}


/* Returns the space requirements for the ManyVector, by accumulating this
   information from all subvectors. */
void MVAPPEND(N_VSpace)(N_Vector v, sunindextype *lrw, sunindextype *liw)
{
  sunindextype i, lrw1, liw1;
  *lrw = 0;
  *liw = 0;
  for (i=0; i<MANYVECTOR_NUM_SUBVECS(v); i++) {
    /* update space requirements for this subvector (if 'nvspace' is implemented) */
    if ((MANYVECTOR_SUBVEC(v,i))->ops->nvspace != NULL) {
      N_VSpace(MANYVECTOR_SUBVEC(v,i), &lrw1, &liw1);
      *lrw += lrw1;
      *liw += liw1;
    }
  }
  return;
}


#ifdef MANYVECTOR_BUILD_WITH_MPI
/* This function retrieves the MPI Communicator from an MPIManyVector object. */
MPI_Comm N_VGetCommunicator_MPIManyVector(N_Vector v)
{
  return(MANYVECTOR_COMM(v));
}
#else
/* This function retrieves the MPI Communicator from a ManyVector object. */
SUNComm N_VGetCommunicator_ManyVector(N_Vector v)
{
  return SUN_COMM_NULL;
}
#endif


/* This function retrieves the global length of a ManyVector object. */
sunindextype MVAPPEND(N_VGetLength)(N_Vector v)
{
  return(MANYVECTOR_GLOBLENGTH(v));
}

sunindextype MVAPPEND(N_VGetSubvectorLocalLength)(N_Vector v, sunindextype vec_num)
{
  return(N_VGetLocalLength(MVAPPEND(N_VGetSubvector)(v, vec_num)));
}

/* Performs the linear sum z = a*x + b*y by calling N_VLinearSum on all subvectors;
   this routine does not check that x, y and z are ManyVectors, if they have the
   same number of subvectors, or if these subvectors are compatible. */
void MVAPPEND(N_VLinearSum)(sunrealtype a, N_Vector x, sunrealtype b, N_Vector y, N_Vector z)
{
  sunindextype i;
  for (i=0; i<MANYVECTOR_NUM_SUBVECS(x); i++)
    N_VLinearSum(a, MANYVECTOR_SUBVEC(x,i), b, MANYVECTOR_SUBVEC(y,i),
                 MANYVECTOR_SUBVEC(z,i));
  return;
}


/* Performs the operation z = c by calling N_VConst on all subvectors. */
void MVAPPEND(N_VConst)(sunrealtype c, N_Vector z)
{
  sunindextype i;
  for (i=0; i<MANYVECTOR_NUM_SUBVECS(z); i++)
    N_VConst(c, MANYVECTOR_SUBVEC(z,i));
  return;
}


/* Performs the operation z_j = x_j*y_j by calling N_VProd on all subvectors;
   this routine does not check that x, y and z are ManyVectors, if they have the
   same number of subvectors, or if these subvectors are compatible. */
void MVAPPEND(N_VProd)(N_Vector x, N_Vector y, N_Vector z)
{
  sunindextype i;
  for (i=0; i<MANYVECTOR_NUM_SUBVECS(x); i++)
    N_VProd(MANYVECTOR_SUBVEC(x,i), MANYVECTOR_SUBVEC(y,i),
            MANYVECTOR_SUBVEC(z,i));
  return;
}


/* Performs the operation z_j = x_j/y_j by calling N_VDiv on all subvectors;
   this routine does not check that x, y and z are ManyVectors, if they have the
   same number of subvectors, or if these subvectors are compatible. */
void MVAPPEND(N_VDiv)(N_Vector x, N_Vector y, N_Vector z)
{
  sunindextype i;
  for (i=0; i<MANYVECTOR_NUM_SUBVECS(x); i++)
    N_VDiv(MANYVECTOR_SUBVEC(x,i), MANYVECTOR_SUBVEC(y,i),
           MANYVECTOR_SUBVEC(z,i));
  return;
}


/* Performs the operation z_j = c*x_j by calling N_VScale on all subvectors;
   this routine does not check that x and z are ManyVectors, if they have the
   same number of subvectors, or if these subvectors are compatible. */
void MVAPPEND(N_VScale)(sunrealtype c, N_Vector x, N_Vector z)
{
  sunindextype i;
  for (i=0; i<MANYVECTOR_NUM_SUBVECS(x); i++)
    N_VScale(c, MANYVECTOR_SUBVEC(x,i), MANYVECTOR_SUBVEC(z,i));
  return;
}


/* Performs the operation z_j = |x_j| by calling N_VAbs on all subvectors;
   this routine does not check that x and z are ManyVectors, if they have the
   same number of subvectors, or if these subvectors are compatible. */
void MVAPPEND(N_VAbs)(N_Vector x, N_Vector z)
{
  sunindextype i;
  for (i=0; i<MANYVECTOR_NUM_SUBVECS(x); i++)
    N_VAbs(MANYVECTOR_SUBVEC(x,i), MANYVECTOR_SUBVEC(z,i));
  return;
}


/* Performs the operation z_j = 1/x_j by calling N_VInv on all subvectors;
   this routine does not check that x and z are ManyVectors, if they have the
   same number of subvectors, or if these subvectors are compatible. */
void MVAPPEND(N_VInv)(N_Vector x, N_Vector z)
{
  sunindextype i;
  for (i=0; i<MANYVECTOR_NUM_SUBVECS(x); i++)
    N_VInv(MANYVECTOR_SUBVEC(x,i), MANYVECTOR_SUBVEC(z,i));
  return;
}


/* Performs the operation z_j = x_j + b by calling N_VAddConst on all subvectors;
   this routine does not check that x and z are ManyVectors, if they have the
   same number of subvectors, or if these subvectors are compatible. */
void MVAPPEND(N_VAddConst)(N_Vector x, sunrealtype b, N_Vector z)
{
  sunindextype i;
  for (i=0; i<MANYVECTOR_NUM_SUBVECS(x); i++)
    N_VAddConst(MANYVECTOR_SUBVEC(x,i), b, MANYVECTOR_SUBVEC(z,i));
  return;
}


/* Performs the MPI task-local dot product of two ManyVectors by calling
   N_VDotProdLocal on all subvectors; this routine does not check that x and
   y are ManyVectors, if they have the same number of subvectors, or if these
   subvectors are compatible.

   If any subvector does not implement the N_VDotProdLocal routine (NULL
   function pointer), then this routine will call N_VDotProd, but only
   accumulate the sum if this is the root task for that subvector's
   communicator (note: serial vectors are always root task). */
sunrealtype MVAPPEND(N_VDotProdLocal)(N_Vector x, N_Vector y)
{
  sunindextype i;
  sunrealtype sum;
#ifdef MANYVECTOR_BUILD_WITH_MPI
  sunrealtype contrib;
  int rank;
#endif

  /* initialize output*/
  sum = ZERO;

  for (i=0; i<MANYVECTOR_NUM_SUBVECS(x); i++) {

#ifdef MANYVECTOR_BUILD_WITH_MPI

    /* check for nvdotprodlocal in subvector */
    if (MANYVECTOR_SUBVEC(x,i)->ops->nvdotprodlocal) {

      sum += N_VDotProdLocal(MANYVECTOR_SUBVEC(x,i), MANYVECTOR_SUBVEC(y,i));

      /* otherwise, call nvdotprod and root tasks accumulate to overall sum */
    } else {

      contrib = N_VDotProd(MANYVECTOR_SUBVEC(x,i), MANYVECTOR_SUBVEC(y,i));

      /* get this task's rank in subvector communicator (note: serial
         subvectors will result in rank==0) */
      rank = SubvectorMPIRank(MANYVECTOR_SUBVEC(x,i));
      if (rank < 0)   return(ZERO);
      if (rank == 0)  sum += contrib;

    }

#else

    /* add subvector contribution */
    sum += N_VDotProd(MANYVECTOR_SUBVEC(x,i), MANYVECTOR_SUBVEC(y,i));

#endif

  }

  return(sum);
}


#ifdef MANYVECTOR_BUILD_WITH_MPI
/* Performs the dot product of two ManyVectors by calling N_VDotProdLocal and
   combining the results.  This routine does not check that x and y are
   ManyVectors, if they have the same number of subvectors, or if these
   subvectors are compatible. */
sunrealtype N_VDotProd_MPIManyVector(N_Vector x, N_Vector y)
{
  sunrealtype lsum, gsum;
  lsum = gsum = N_VDotProdLocal_MPIManyVector(x,y);
  if (MANYVECTOR_COMM(x) != MPI_COMM_NULL)
    MPI_Allreduce(&lsum, &gsum, 1, MPI_SUNREALTYPE, MPI_SUM, MANYVECTOR_COMM(x));
  return(gsum);
}
#endif


/* Performs the MPI task-local maximum norm of a ManyVector by calling
   N_VMaxNormLocal on all subvectors.

   If any subvector does not implement the N_VMaxNormLocal routine (NULL
   function pointer), then this routine will call N_VMaxNorm instead. */
sunrealtype MVAPPEND(N_VMaxNormLocal)(N_Vector x)
{
  sunindextype i;
  sunrealtype max, lmax;

  /* initialize output*/
  max = ZERO;

  for (i=0; i<MANYVECTOR_NUM_SUBVECS(x); i++) {

    /* check for nvmaxnormlocal in subvector */
    if (MANYVECTOR_SUBVEC(x,i)->ops->nvmaxnormlocal) {

      lmax = N_VMaxNormLocal(MANYVECTOR_SUBVEC(x,i));
      max = (max > lmax) ? max : lmax;

      /* otherwise, call nvmaxnorm and accumulate to overall max */
    } else {

      lmax = N_VMaxNorm(MANYVECTOR_SUBVEC(x,i));
      max = (max > lmax) ? max : lmax;

    }
  }

  return(max);
}


#ifdef MANYVECTOR_BUILD_WITH_MPI
/* Performs the maximum norm of a ManyVector by calling N_VMaxNormLocal and
   combining the results. */
sunrealtype N_VMaxNorm_MPIManyVector(N_Vector x)
{
  sunrealtype lmax, gmax;
  lmax = gmax = N_VMaxNormLocal_MPIManyVector(x);
  if (MANYVECTOR_COMM(x) != MPI_COMM_NULL)
    MPI_Allreduce(&lmax, &gmax, 1, MPI_SUNREALTYPE, MPI_MAX, MANYVECTOR_COMM(x));
  return(gmax);
}
#endif


/* Performs the MPI task-local weighted squared sum of a ManyVector by calling
   N_VWSqrSumLocal on all subvectors; this routine does not check that x and
   w are ManyVectors, if they have the same number of subvectors, or if these
   subvectors are compatible.

   If any subvector does not implement the N_VWSqrSumLocal routine (NULL
   function pointer), then this routine will call N_VWrmsNorm and N_VGetLength
   to unravel the squared sum of the subvector components.  It will then only
   accumulate this to the overall sum if this is the root task for that
   subvector's communicator (note: serial vectors are always root task). */
sunrealtype MVAPPEND(N_VWSqrSumLocal)(N_Vector x, N_Vector w)
{
  sunindextype i, N;
  sunrealtype sum, contrib;
#ifdef MANYVECTOR_BUILD_WITH_MPI
  int rank;
#endif

  /* initialize output*/
  sum = ZERO;

  for (i=0; i<MANYVECTOR_NUM_SUBVECS(x); i++) {

#ifdef MANYVECTOR_BUILD_WITH_MPI

    /* check for nvwsqrsumlocal in subvector */
    if (MANYVECTOR_SUBVEC(x,i)->ops->nvwsqrsumlocal) {

      sum += N_VWSqrSumLocal(MANYVECTOR_SUBVEC(x,i), MANYVECTOR_SUBVEC(w,i));

      /* otherwise, call nvwrmsnorm, and accumulate to overall sum on root task */
    } else {

      contrib = N_VWrmsNorm(MANYVECTOR_SUBVEC(x,i), MANYVECTOR_SUBVEC(w,i));

      /* get this task's rank in subvector communicator (note: serial
         subvectors will result in rank==0) */
      rank = SubvectorMPIRank(MANYVECTOR_SUBVEC(x,i));
      if (rank < 0)  return(ZERO);
      if (rank == 0) {
        N = N_VGetLength(MANYVECTOR_SUBVEC(x,i));
        sum += (contrib*contrib*N);
      }
    }

#else

    /* accumulate subvector contribution to overall sum */
    contrib = N_VWrmsNorm(MANYVECTOR_SUBVEC(x,i), MANYVECTOR_SUBVEC(w,i));
    N = N_VGetLength(MANYVECTOR_SUBVEC(x,i));
    sum += (contrib*contrib*N);

#endif

  }

  return(sum);
}


/* Performs the WRMS norm of a ManyVector by calling N_VWSqrSumLocal and
   combining the results; this routine does not check that x and
   w are ManyVectors, if they have the same number of subvectors, or if these
   subvectors are compatible. */
sunrealtype MVAPPEND(N_VWrmsNorm)(N_Vector x, N_Vector w)
{
  sunrealtype gsum;
#ifdef MANYVECTOR_BUILD_WITH_MPI
  sunrealtype lsum;
  lsum = gsum = N_VWSqrSumLocal_MPIManyVector(x, w);
  if (MANYVECTOR_COMM(x) != MPI_COMM_NULL)
    MPI_Allreduce(&lsum, &gsum, 1, MPI_SUNREALTYPE, MPI_SUM, MANYVECTOR_COMM(x));
#else
  gsum = N_VWSqrSumLocal_ManyVector(x, w);
#endif
  return(SUNRsqrt(gsum/(MANYVECTOR_GLOBLENGTH(x))));
}


/* Performs the MPI task-local masked weighted squared sum of a ManyVector by
   calling N_VWSqrSumMaskLocal on all subvectors; this routine does not check
   that x, w and id are ManyVectors, if they have the same number of
   subvectors, or if these subvectors are compatible.

   If any subvector does not implement the N_VWSqrSumLocal routine (NULL
   function pointer), then this routine will call N_VWrmsNormMask and
   N_VGetLength to unravel the masked squared sum of the subvector components.
   It will then only accumulate this to the overall sum if this is the root
   task for that subvector's communicator (note: serial vectors are always
   root task). */
sunrealtype MVAPPEND(N_VWSqrSumMaskLocal)(N_Vector x, N_Vector w, N_Vector id)
{
  sunindextype i, N;
  sunrealtype sum, contrib;
#ifdef MANYVECTOR_BUILD_WITH_MPI
  int rank;
#endif

  /* initialize output*/
  sum = ZERO;

  for (i=0; i<MANYVECTOR_NUM_SUBVECS(x); i++) {

#ifdef MANYVECTOR_BUILD_WITH_MPI

    /* check for nvwsqrsummasklocal in subvector */
    if (MANYVECTOR_SUBVEC(x,i)->ops->nvwsqrsummasklocal) {

      sum += N_VWSqrSumMaskLocal(MANYVECTOR_SUBVEC(x,i), MANYVECTOR_SUBVEC(w,i),
                                 MANYVECTOR_SUBVEC(id,i));

      /* otherwise, call nvwrmsnormmask, and accumulate to overall sum on root task */
    } else {

      contrib = N_VWrmsNormMask(MANYVECTOR_SUBVEC(x,i), MANYVECTOR_SUBVEC(w,i),
                                MANYVECTOR_SUBVEC(id,i));

      /* get this task's rank in subvector communicator (note: serial
         subvectors will result in rank==0) */
      rank = SubvectorMPIRank(MANYVECTOR_SUBVEC(x,i));
      if (rank < 0)  return(ZERO);
      if (rank == 0) {
        N = N_VGetLength(MANYVECTOR_SUBVEC(x,i));
        sum += (contrib*contrib*N);
      }
    }

#else

    /* accumulate subvector contribution to overall sum */
    contrib = N_VWrmsNormMask(MANYVECTOR_SUBVEC(x,i), MANYVECTOR_SUBVEC(w,i),
                              MANYVECTOR_SUBVEC(id,i));
    N = N_VGetLength(MANYVECTOR_SUBVEC(x,i));
    sum += (contrib*contrib*N);

#endif

  }

  return(sum);
}


/* Performs the masked WRMS norm of a ManyVector by calling N_VWSqrSumMaskLocal
   and combining the results; this routine does not check that x, w and id are
   ManyVectors, if they have the same number of subvectors, or if these subvectors
   are compatible. */
sunrealtype MVAPPEND(N_VWrmsNormMask)(N_Vector x, N_Vector w, N_Vector id)
{
  sunrealtype gsum;
#ifdef MANYVECTOR_BUILD_WITH_MPI
  sunrealtype lsum;
  lsum = gsum = N_VWSqrSumMaskLocal_MPIManyVector(x, w, id);
  if (MANYVECTOR_COMM(x) != MPI_COMM_NULL)
    MPI_Allreduce(&lsum, &gsum, 1, MPI_SUNREALTYPE, MPI_SUM, MANYVECTOR_COMM(x));
#else
  gsum = N_VWSqrSumMaskLocal_ManyVector(x, w, id);
#endif
  return(SUNRsqrt(gsum/(MANYVECTOR_GLOBLENGTH(x))));
}


/* Computes the MPI task-local minimum entry of a ManyVector by calling
   N_VMinLocal on all subvectors.

   If any subvector does not implement the N_VMinLocal routine (NULL
   function pointer), then this routine will call N_VMin instead. */
sunrealtype MVAPPEND(N_VMinLocal)(N_Vector x)
{
  sunindextype i;
  sunrealtype min, lmin;

  /* initialize output*/
  min = SUN_BIG_REAL;

  for (i=0; i<MANYVECTOR_NUM_SUBVECS(x); i++) {

    /* check for nvminlocal in subvector */
    if (MANYVECTOR_SUBVEC(x,i)->ops->nvminlocal) {

      lmin = N_VMinLocal(MANYVECTOR_SUBVEC(x,i));
      min = (min < lmin) ? min : lmin;

      /* otherwise, call nvmin and accumulate to overall min */
    } else {

      lmin = N_VMin(MANYVECTOR_SUBVEC(x,i));
      min = (min < lmin) ? min : lmin;

    }
  }

  return(min);
}


#ifdef MANYVECTOR_BUILD_WITH_MPI
/* Computes the minimum entry of a ManyVector by calling N_VMinLocal and
   combining the results. */
sunrealtype N_VMin_MPIManyVector(N_Vector x)
{
  sunrealtype lmin, gmin;
  lmin = gmin = N_VMinLocal_MPIManyVector(x);
  if (MANYVECTOR_COMM(x) != MPI_COMM_NULL)
    MPI_Allreduce(&lmin, &gmin, 1, MPI_SUNREALTYPE, MPI_MIN, MANYVECTOR_COMM(x));
  return(gmin);
}
#endif


/* Performs the WL2 norm of a ManyVector by calling N_VSqrSumLocal and
   'massaging' the result.  This routine does not check that x and w are
   ManyVectors, if they have the same number of subvectors, or if these
   subvectors are compatible. */
sunrealtype MVAPPEND(N_VWL2Norm)(N_Vector x, N_Vector w)
{
  sunrealtype gsum;
#ifdef MANYVECTOR_BUILD_WITH_MPI
  sunrealtype lsum;
  lsum = gsum = N_VWSqrSumLocal_MPIManyVector(x, w);
  if (MANYVECTOR_COMM(x) != MPI_COMM_NULL)
    MPI_Allreduce(&lsum, &gsum, 1, MPI_SUNREALTYPE, MPI_SUM, MANYVECTOR_COMM(x));
#else
  gsum = N_VWSqrSumLocal_ManyVector(x, w);
#endif
  return(SUNRsqrt(gsum));
}


/* Performs the MPI task-local L1 norm of a ManyVector by calling N_VL1NormLocal on
   all subvectors.  If any subvector does not implement the N_VL1NormLocal routine
   (NULL function pointer), then this routine will call N_VL1Norm, but only
   accumulate the sum if this is the root task for that subvector's
   communicator (note: serial vectors are always root task). */
sunrealtype MVAPPEND(N_VL1NormLocal)(N_Vector x)
{
  sunindextype i;
  sunrealtype sum;
#ifdef MANYVECTOR_BUILD_WITH_MPI
  sunrealtype contrib;
  int rank;
#endif

  /* initialize output*/
  sum = ZERO;

  for (i=0; i<MANYVECTOR_NUM_SUBVECS(x); i++) {

#ifdef MANYVECTOR_BUILD_WITH_MPI

    /* check for nvl1normlocal in subvector */
    if (MANYVECTOR_SUBVEC(x,i)->ops->nvl1normlocal) {

      sum += N_VL1NormLocal(MANYVECTOR_SUBVEC(x,i));

      /* otherwise, call nvl1norm and root tasks accumulate to overall sum */
    } else {

      contrib = N_VL1Norm(MANYVECTOR_SUBVEC(x,i));

      /* get this task's rank in subvector communicator (note: serial
         subvectors will result in rank==0) */
      rank = SubvectorMPIRank(MANYVECTOR_SUBVEC(x,i));
      if (rank < 0)   return(ZERO);
      if (rank == 0)  sum += contrib;

    }

#else

    /* accumulate subvector contribution to overall sum */
    sum += N_VL1Norm(MANYVECTOR_SUBVEC(x,i));

#endif

  }

  return(sum);
}


#ifdef MANYVECTOR_BUILD_WITH_MPI
/* Performs the L1 norm of a ManyVector by calling N_VL1NormLocal and
   combining the results. */
sunrealtype N_VL1Norm_MPIManyVector(N_Vector x)
{
  sunrealtype lsum, gsum;
  lsum = gsum = N_VL1NormLocal_MPIManyVector(x);
  if (MANYVECTOR_COMM(x) != MPI_COMM_NULL)
    MPI_Allreduce(&lsum, &gsum, 1, MPI_SUNREALTYPE, MPI_SUM, MANYVECTOR_COMM(x));
  return(gsum);
}
#endif


/* Performs N_VCompare on all subvectors; this routine does not check that x and z are
   ManyVectors, if they have the same number of subvectors, or if these subvectors are
   compatible. */
void MVAPPEND(N_VCompare)(sunrealtype c, N_Vector x, N_Vector z)
{
  sunindextype i;
  for (i=0; i<MANYVECTOR_NUM_SUBVECS(x); i++)
    N_VCompare(c, MANYVECTOR_SUBVEC(x,i), MANYVECTOR_SUBVEC(z,i));
  return;
}


/* Performs the MPI task-local InvTest for a ManyVector by calling N_VInvTestLocal
   on all subvectors and combining the results appropriately.  This routine does
   not check that x and z are ManyVectors, if they have the same number of
   subvectors, or if these subvectors are compatible.

   If any subvector does not implement the N_VInvTestLocal routine (NULL
   function pointer), then this routine will call N_VInvTest instead. */
sunbooleantype MVAPPEND(N_VInvTestLocal)(N_Vector x, N_Vector z)
{
  sunindextype i;
  sunbooleantype val, subval;

  /* initialize output*/
  val = SUNTRUE;

  for (i=0; i<MANYVECTOR_NUM_SUBVECS(x); i++) {

    /* check for nvinvtestlocal in subvector */
    if (MANYVECTOR_SUBVEC(x,i)->ops->nvinvtestlocal) {

      subval = N_VInvTestLocal(MANYVECTOR_SUBVEC(x,i), MANYVECTOR_SUBVEC(z,i));
      val = (val && subval);

      /* otherwise, call nvinvtest and accumulate to overall val */
    } else {

      subval = N_VInvTest(MANYVECTOR_SUBVEC(x,i), MANYVECTOR_SUBVEC(z,i));
      val = (val && subval);

    }
  }

  return(val);
}


#ifdef MANYVECTOR_BUILD_WITH_MPI
/* Performs the InvTest for a ManyVector by calling N_VInvTestLocal and
   combining the results. This routine does not check that x and z
   are ManyVectors, if they have the same number of subvectors, or if these
   subvectors are compatible. */
sunbooleantype N_VInvTest_MPIManyVector(N_Vector x, N_Vector z)
{
  sunrealtype val, gval;
  val = gval = (N_VInvTestLocal_MPIManyVector(x, z)) ? ONE : ZERO;
  if (MANYVECTOR_COMM(x) != MPI_COMM_NULL)
    MPI_Allreduce(&val, &gval, 1, MPI_SUNREALTYPE, MPI_MIN, MANYVECTOR_COMM(x));
  return (gval != ZERO);
}
#endif


/* Performs the MPI task-local ConstrMask for a ManyVector by calling N_VConstrMaskLocal
   on all subvectors and combining the results appropriately.  This routine does not
   check that c, x and m are ManyVectors, if they have the same number of subvectors,
   or if these subvectors are compatible.

   If any subvector does not implement the N_VConstrMaskLocal routine (NULL
   function pointer), then this routine will call N_VConstrMask instead. */
sunbooleantype MVAPPEND(N_VConstrMaskLocal)(N_Vector c, N_Vector x, N_Vector m)
{
  sunindextype i;
  sunbooleantype val, subval;

  /* initialize output*/
  val = SUNTRUE;

  for (i=0; i<MANYVECTOR_NUM_SUBVECS(x); i++) {

    /* check for nvconstrmasklocal in subvector */
    if (MANYVECTOR_SUBVEC(x,i)->ops->nvconstrmasklocal) {

      subval = N_VConstrMaskLocal(MANYVECTOR_SUBVEC(c,i), MANYVECTOR_SUBVEC(x,i),
                                  MANYVECTOR_SUBVEC(m,i));
      val = (val && subval);

      /* otherwise, call nvconstrmask and accumulate to overall val */
    } else {

      subval = N_VConstrMask(MANYVECTOR_SUBVEC(c,i), MANYVECTOR_SUBVEC(x,i),
                             MANYVECTOR_SUBVEC(m,i));
      val = (val && subval);

    }
  }

  return(val);
}


#ifdef MANYVECTOR_BUILD_WITH_MPI
/* Performs the ConstrMask for a ManyVector by calling N_VConstrMaskLocal and
   combining the results.  This routine does not check that c, x and m
   are ManyVectors, if they have the same number of subvectors, or if these
   subvectors are compatible. */
sunbooleantype N_VConstrMask_MPIManyVector(N_Vector c, N_Vector x, N_Vector m)
{
  sunrealtype val, gval;
  val = gval = (N_VConstrMaskLocal_MPIManyVector(c, x, m)) ? ONE : ZERO;
  if (MANYVECTOR_COMM(x) != MPI_COMM_NULL)
    MPI_Allreduce(&val, &gval, 1, MPI_SUNREALTYPE, MPI_MIN, MANYVECTOR_COMM(x));
  return (gval != ZERO);
}
#endif


/* Performs the MPI task-local MinQuotient for a ManyVector by calling N_VMinQuotientLocal
   on all subvectors and combining the results appropriately.  This routine does not check
   that num and denom are ManyVectors, if they have the same number of subvectors, or if
   these subvectors are compatible.

   If any subvector does not implement the N_VMinQuotientLocal routine (NULL
   function pointer), then this routine will call N_VMinQuotient instead. */
sunrealtype MVAPPEND(N_VMinQuotientLocal)(N_Vector num, N_Vector denom)
{
  sunindextype i;
  sunrealtype min, lmin;

  /* initialize output*/
  min = SUN_BIG_REAL;

  for (i=0; i<MANYVECTOR_NUM_SUBVECS(num); i++) {

    /* check for nvminquotientlocal in subvector */
    if (MANYVECTOR_SUBVEC(num,i)->ops->nvminquotientlocal) {

      lmin = N_VMinQuotientLocal(MANYVECTOR_SUBVEC(num,i),
                                 MANYVECTOR_SUBVEC(denom,i));
      min = (min < lmin) ? min : lmin;

      /* otherwise, call nvmin and accumulate to overall min */
    } else {

      lmin = N_VMinQuotient(MANYVECTOR_SUBVEC(num,i),
                            MANYVECTOR_SUBVEC(denom,i));
      min = (min < lmin) ? min : lmin;

    }
  }

  return(min);
}


#ifdef MANYVECTOR_BUILD_WITH_MPI
/* Performs the MinQuotient for a ManyVector by calling N_VMinQuotientLocal
   and combining the results.  This routine does not check that num and
   denom are ManyVectors, if they have the same number of subvectors, or if
   these subvectors are compatible. */
sunrealtype N_VMinQuotient_MPIManyVector(N_Vector num, N_Vector denom)
{
  sunrealtype lmin, gmin;
  lmin = gmin = N_VMinQuotientLocal_MPIManyVector(num, denom);
  if (MANYVECTOR_COMM(num) != MPI_COMM_NULL)
    MPI_Allreduce(&lmin, &gmin, 1, MPI_SUNREALTYPE, MPI_MIN, MANYVECTOR_COMM(num));
  return(gmin);
}
#endif


/* -----------------------------------------------------------------
   Single buffer reduction operations
   ----------------------------------------------------------------- */


int MVAPPEND(N_VDotProdMultiLocal)(int nvec, N_Vector x, N_Vector* Y,
                                   sunrealtype* dotprods)
{
  int          j, retval;
  sunindextype i;
  N_Vector*    Ysub;
  sunrealtype*    contrib;

  /* create temporary workspace arrays */
  Ysub = NULL;
  Ysub = (N_Vector*) malloc(nvec * sizeof(N_Vector));
  if (!Ysub) return -1;

  contrib = NULL;
  contrib = (sunrealtype*) malloc(nvec * sizeof(sunrealtype));
  if (!contrib) return -1;

  /* initialize output */
  for (j = 0; j < nvec; j++)
    dotprods[j] = ZERO;

  /* loop over subvectors */
  for (i = 0; i < MANYVECTOR_NUM_SUBVECS(x); i++) {

    /* extract subvectors from vector array */
    for (j = 0; j < nvec; j++)
      Ysub[j] = MANYVECTOR_SUBVEC(Y[j], i);

    /* compute dot products */
    retval = N_VDotProdMultiLocal(nvec, MANYVECTOR_SUBVEC(x,i), Ysub, contrib);

    if (retval) {
      free(Ysub);
      free(contrib);
      return -1;
    }

    /* accumulate contributions */
    for (j = 0; j < nvec; j++)
      dotprods[j] += contrib[j];
  }

  free(Ysub);
  free(contrib);

  /* return with success */
  return 0;
}


#ifdef MANYVECTOR_BUILD_WITH_MPI
int N_VDotProdMultiAllReduce_MPIManyVector(int nvec_total, N_Vector x, sunrealtype* sum)
{
  /* accumulate totals and return */
  if (MANYVECTOR_COMM(x) != MPI_COMM_NULL)
    return(MPI_Allreduce(MPI_IN_PLACE, sum, nvec_total, MPI_SUNREALTYPE,
                         MPI_SUM, MANYVECTOR_COMM(x)));

  return(-1);
}
#endif


/* -----------------------------------------------------------------
   Fused vector operations
   ----------------------------------------------------------------- */

/* Performs the linear combination z = sum_j c[j]*X[j] by calling
   N_VLinearCombination on all subvectors; this routine does not check that z
   or the components of X are ManyVectors, if they have the same number of
   subvectors, or if these subvectors are compatible.

   NOTE: implementation of this routine is more challenging, due to the
   array-of-arrays of N_Vectors that comprise X.  This routine will be
   passed an array of ManyVectors, so to call the subvector-specific routines
   we must unravel the subvectors while retaining an array of outer vectors. */
int MVAPPEND(N_VLinearCombination)(int nvec, sunrealtype* c, N_Vector* X, N_Vector z)
{
  sunindextype i, j;
  int retval;
  N_Vector *Xsub;

  /* create array of nvec N_Vector pointers for reuse within loop */
  Xsub = NULL;
  Xsub = (N_Vector *) malloc( nvec * sizeof(N_Vector) );
  if (Xsub == NULL)  return(1);

  /* perform operation by calling N_VLinearCombination for each subvector */
  for (i=0; i<MANYVECTOR_NUM_SUBVECS(z); i++) {

    /* for each subvector, create the array of subvectors of X */
    for (j=0; j<nvec; j++)  Xsub[j] = MANYVECTOR_SUBVEC(X[j],i);

    /* now call N_VLinearCombination for this array of subvectors */
    retval = N_VLinearCombination(nvec, c, Xsub, MANYVECTOR_SUBVEC(z,i));

    /* fail gracefully */
    if (retval) {
      free(Xsub);
      return(retval);
    }

  }

  /* clean up and return */
  free(Xsub);
  return(0);
}


/* Performs the ScaleAddMulti operation by calling N_VScaleAddMulti on all
   subvectors; this routine does not check that x, or the components of X and Z are
   ManyVectors, if they have the same number of subvectors, or if these subvectors
   are compatible.

   NOTE: this routine is more challenging, due to the array-of-arrays of
   N_Vectors that comprise Y and Z.  This routine will be passed an array of
   ManyVectors, so to call the subvector-specific routines we must unravel
   the subvectors while retaining an array of outer vectors. */
int MVAPPEND(N_VScaleAddMulti)(int nvec, sunrealtype* a, N_Vector x, N_Vector* Y, N_Vector* Z)
{
  sunindextype i, j;
  int retval;
  N_Vector *Ysub, *Zsub;

  /* create arrays of nvec N_Vector pointers for reuse within loop */
  Ysub = Zsub = NULL;
  Ysub = (N_Vector *) malloc( nvec * sizeof(N_Vector) );
  Zsub = (N_Vector *) malloc( nvec * sizeof(N_Vector) );
  if ( (Ysub == NULL) || (Zsub == NULL) )  return(1);

  /* perform operation by calling N_VScaleAddMulti for each subvector */
  for (i=0; i<MANYVECTOR_NUM_SUBVECS(x); i++) {

    /* for each subvector, create the array of subvectors of Y and Z */
    for (j=0; j<nvec; j++)  {
      Ysub[j] = MANYVECTOR_SUBVEC(Y[j],i);
      Zsub[j] = MANYVECTOR_SUBVEC(Z[j],i);
    }

    /* now call N_VScaleAddMulti for this array of subvectors */
    retval = N_VScaleAddMulti(nvec, a, MANYVECTOR_SUBVEC(x,i), Ysub, Zsub);

    /* fail gracefully */
    if (retval) {
      free(Ysub);
      free(Zsub);
      return(retval);
    }

  }

  /* clean up and return */
  free(Ysub);
  free(Zsub);
  return(0);
}


/* Performs the DotProdMulti operation by calling N_VDotProdLocal and combining results.
   This routine does not check that x, or the components of Y, are ManyVectors, if
   they have the same number of subvectors, or if these subvectors are compatible.

   NOTE: if all subvectors implement the N_VDotProdLocal routine, then this routine
   will require only a single array-valued reduction operation (in contrast to calling
   N_VDotProdMulti on all subvectors, where we would require num_subvectors separate
   reductions). */
int MVAPPEND(N_VDotProdMulti)(int nvec, N_Vector x, N_Vector* Y, sunrealtype* dotprods)
{
  sunindextype i;

  /* call N_VDotProdLocal for each <x,Y[i]> pair */
  for (i=0; i<nvec; i++)  dotprods[i] = N_VDotProdLocal(x,Y[i]);

#ifdef MANYVECTOR_BUILD_WITH_MPI
  /* accumulate totals and return */
  if (MANYVECTOR_COMM(x) != MPI_COMM_NULL)
    return(MPI_Allreduce(MPI_IN_PLACE, dotprods, nvec, MPI_SUNREALTYPE,
                         MPI_SUM, MANYVECTOR_COMM(x)));
#endif

  /* return with success */
  return(0);
}

/* -----------------------------------------------------------------
   Vector array operations
   ----------------------------------------------------------------- */

/* Performs the LinearSumVectorArray operation by calling N_VLinearSumVectorArray
   on all subvectors; this routine does not check that the components of X, Y or Z are
   ManyVectors, if they have the same number of subvectors, or if these subvectors
   are compatible.

   NOTE: this routine is more challenging, due to the array-of-arrays of
   N_Vectors that comprise X, Y and Z.  This routine will be passed arrays of
   ManyVectors, so to call the subvector-specific routines we must unravel
   the subvectors while retaining arrays of outer vectors. */
int MVAPPEND(N_VLinearSumVectorArray)(int nvec, sunrealtype a,
                                      N_Vector *X, sunrealtype b,
                                      N_Vector *Y, N_Vector *Z)
{
  sunindextype i, j;
  int retval;
  N_Vector *Xsub, *Ysub, *Zsub;

  /* immediately return if nvec <= 0 */
  if (nvec <= 0)  return(0);

  /* create arrays of nvec N_Vector pointers for reuse within loop */
  Xsub = Ysub = Zsub = NULL;
  Xsub = (N_Vector *) malloc( nvec * sizeof(N_Vector) );
  Ysub = (N_Vector *) malloc( nvec * sizeof(N_Vector) );
  Zsub = (N_Vector *) malloc( nvec * sizeof(N_Vector) );
  if ( (Xsub == NULL) || (Ysub == NULL) || (Zsub == NULL) )  return(1);

  /* perform operation by calling N_VLinearSumVectorArray for each subvector */
  for (i=0; i<MANYVECTOR_NUM_SUBVECS(X[0]); i++) {

    /* for each subvector, create the array of subvectors of X, Y and Z */
    for (j=0; j<nvec; j++)  {
      Xsub[j] = MANYVECTOR_SUBVEC(X[j],i);
      Ysub[j] = MANYVECTOR_SUBVEC(Y[j],i);
      Zsub[j] = MANYVECTOR_SUBVEC(Z[j],i);
    }

    /* now call N_VLinearSumVectorArray for this array of subvectors */
    retval = N_VLinearSumVectorArray(nvec, a, Xsub, b, Ysub, Zsub);

    /* fail gracefully */
    if (retval) {
      free(Xsub);
      free(Ysub);
      free(Zsub);
      return(retval);
    }

  }

  /* clean up and return */
  free(Xsub);
  free(Ysub);
  free(Zsub);
  return(0);
}


/* Performs the ScaleVectorArray operation by calling N_VScaleVectorArray
   on all subvectors; this routine does not check that the components of X or Z are
   ManyVectors, if they have the same number of subvectors, or if these subvectors
   are compatible.

   NOTE: this routine is more challenging, due to the array-of-arrays of
   N_Vectors that comprise X and Z.  This routine will be passed arrays of
   ManyVectors, so to call the subvector-specific routines we must unravel
   the subvectors while retaining arrays of outer vectors. */
int MVAPPEND(N_VScaleVectorArray)(int nvec, sunrealtype* c, N_Vector* X, N_Vector* Z)
{
  sunindextype i, j;
  int retval;
  N_Vector *Xsub, *Zsub;

  /* immediately return if nvec <= 0 */
  if (nvec <= 0)  return(0);

  /* create arrays of nvec N_Vector pointers for reuse within loop */
  Xsub = Zsub = NULL;
  Xsub = (N_Vector *) malloc( nvec * sizeof(N_Vector) );
  Zsub = (N_Vector *) malloc( nvec * sizeof(N_Vector) );
  if ( (Xsub == NULL) || (Zsub == NULL) )  return(1);

  /* perform operation by calling N_VScaleVectorArray for each subvector */
  for (i=0; i<MANYVECTOR_NUM_SUBVECS(X[0]); i++) {

    /* for each subvector, create the array of subvectors of X, Y and Z */
    for (j=0; j<nvec; j++)  {
      Xsub[j] = MANYVECTOR_SUBVEC(X[j],i);
      Zsub[j] = MANYVECTOR_SUBVEC(Z[j],i);
    }

    /* now call N_VScaleVectorArray for this array of subvectors */
    retval = N_VScaleVectorArray(nvec, c, Xsub, Zsub);

    /* fail gracefully */
    if (retval) {
      free(Xsub);
      free(Zsub);
      return(retval);
    }

  }

  /* clean up and return */
  free(Xsub);
  free(Zsub);
  return(0);
}


/* Performs the ConstVectorArray operation by calling N_VConstVectorArray
   on all subvectors.

   NOTE: this routine is more challenging, due to the array-of-arrays of
   N_Vectors that comprise Z.  This routine will be passed an array of
   ManyVectors, so to call the subvector-specific routines we must unravel
   the subvectors while retaining an array of outer vectors. */
int MVAPPEND(N_VConstVectorArray)(int nvec, sunrealtype c, N_Vector* Z)
{
  sunindextype i, j;
  int retval;
  N_Vector *Zsub;

  /* immediately return if nvec <= 0 */
  if (nvec <= 0)  return(0);

  /* create array of N_Vector pointers for reuse within loop */
  Zsub = NULL;
  Zsub = (N_Vector *) malloc( nvec * sizeof(N_Vector) );
  if (Zsub == NULL)  return(1);

  /* perform operation by calling N_VConstVectorArray for each subvector */
  for (i=0; i<MANYVECTOR_NUM_SUBVECS(Z[0]); i++) {

    /* for each subvector, create the array of subvectors of X, Y and Z */
    for (j=0; j<nvec; j++)
      Zsub[j] = MANYVECTOR_SUBVEC(Z[j],i);

    /* now call N_VConstVectorArray for this array of subvectors */
    retval = N_VConstVectorArray(nvec, c, Zsub);

    /* fail gracefully */
    if (retval) {
      free(Zsub);
      return(retval);
    }

  }

  /* clean up and return */
  free(Zsub);
  return(0);
}


/* Performs the WrmsNormVectorArray operation by calling N_VWSqrSumLocal and combining
   results.  This routine does not check that the components of X or W are ManyVectors, if
   they have the same number of subvectors, or if these subvectors are compatible.

   NOTE: if all subvectors implement the N_VWSqrSumLocal routine, then this routine
   will require only a single array-valued reduction operation (in contrast to calling
   N_VWrmsNormVectorArray on all subvectors, where we would require num_subvectors
   separate reductions). */
int MVAPPEND(N_VWrmsNormVectorArray)(int nvec, N_Vector* X, N_Vector* W, sunrealtype* nrm)
{
  sunindextype i;
  int retval;

  /* immediately return if nvec <= 0 */
  if (nvec <= 0)  return(0);

  /* call N_VWSqrSumLocal for each (X[i],W[i]) pair */
  for (i=0; i<nvec; i++)  nrm[i] = N_VWSqrSumLocal(X[i], W[i]);

  /* accumulate totals */
  retval = 0;
#ifdef MANYVECTOR_BUILD_WITH_MPI
  if (MANYVECTOR_COMM(X[0]) != MPI_COMM_NULL)
    retval = (MPI_Allreduce(MPI_IN_PLACE, nrm, nvec, MPI_SUNREALTYPE, MPI_SUM,
                            MANYVECTOR_COMM(X[0])) == MPI_SUCCESS) ? 0 : -1;
#endif

  /* finish off WRMS norms and return */
  for (i=0; i<nvec; i++)
    nrm[i] = SUNRsqrt(nrm[i]/(MANYVECTOR_GLOBLENGTH(X[i])));

  return(retval);
}


/* Performs the WrmsNormMaskVectorArray operation by calling N_VWSqrSumMaskLocal and
   combining results.  This routine does not check that id or the components of X and
   W are ManyVectors, if they have the same number of subvectors, or if these
   subvectors are compatible.

   NOTE: if all subvectors implement the N_VWSqrSumMaskLocal routine, then this
   routine will require only a single array-valued reduction operation (in contrast
   to calling N_VWrmsNormMaskVectorArray on all subvectors, where we would require
   num_subvectors separate reductions). */
int MVAPPEND(N_VWrmsNormMaskVectorArray)(int nvec, N_Vector* X, N_Vector* W,
                                         N_Vector id, sunrealtype* nrm)
{
  sunindextype i;
  int retval;

  /* immediately return if nvec <= 0 */
  if (nvec <= 0)  return(0);

  /* call N_VWSqrSumMaskLocal for each (X[i],W[i]) pair */
  for (i=0; i<nvec; i++)  nrm[i] = N_VWSqrSumMaskLocal(X[i], W[i], id);

  /* accumulate totals */
  retval = 0;
#ifdef MANYVECTOR_BUILD_WITH_MPI
  if (MANYVECTOR_COMM(X[0]) != MPI_COMM_NULL)
    retval = (MPI_Allreduce(MPI_IN_PLACE, nrm, nvec, MPI_SUNREALTYPE, MPI_SUM,
                            MANYVECTOR_COMM(X[0])) == MPI_SUCCESS) ? 0 : -1;
#endif

  /* finish off WRMS norms and return */
  for (i=0; i<nvec; i++)
    nrm[i] = SUNRsqrt(nrm[i]/(MANYVECTOR_GLOBLENGTH(X[i])));

  return(retval);
}


/* Performs the BufSize operation by calling N_VBufSize for each subvector and
   combining results */
int MVAPPEND(N_VBufSize)(N_Vector x, sunindextype* size)
{
  int          flag;        /* operation return flag */
  sunindextype subvec_size; /* subvector buffer size */
  sunindextype i;

  if (x == NULL) return(-1);

  /* initialize total size */
  *size = 0;

  for (i=0; i<MANYVECTOR_NUM_SUBVECS(x); i++) {
    /* get buffer sized needed for this subvector */
    flag = N_VBufSize(MANYVECTOR_SUBVEC(x,i), &subvec_size);
    if (flag != 0) return(-1);

    /* update total buffer size */
    *size += subvec_size;
  }

  return(0);
}


/* Performs the BufPack operation by calling N_VBufPack for each subvector where
   the output buffer is offset by the buffer size used by the the previous
   subvector in the set */
int MVAPPEND(N_VBufPack)(N_Vector x, void *buf)
{
  int          flag;   /* operation return flag     */
  void         *loc;   /* location in output buffer */
  sunindextype offset; /* subvector buffer offset   */
  sunindextype i;

  if (x == NULL || buf == NULL) return(-1);

  /* start at the beginning of the output buffer */
  loc = buf;

  for (i=0; i<MANYVECTOR_NUM_SUBVECS(x); i++) {
    /* pack the output buffer starting at the given buffer location */
    flag = N_VBufPack(MANYVECTOR_SUBVEC(x,i), loc);
    if (flag != 0) return(-1);

    /* get the offset from this subvector */
    flag = N_VBufSize(MANYVECTOR_SUBVEC(x,i), &offset);
    if (flag != 0) return(-1);

    /* update the buffer location for the next vector */
    loc = (char*) buf + offset;
  }

  return(0);
}


/* Performs the BufUnpack operation by calling N_VBufUnpack for each subvector
   where the input buffer is offset by the buffer size used by the the previous
   subvector in the set */
int MVAPPEND(N_VBufUnpack)(N_Vector x, void *buf)
{
  int          flag;   /* operation return flag     */
  void         *loc;   /* location in input buffer */
  sunindextype offset; /* subvector buffer offset   */
  sunindextype i;

  if (x == NULL || buf == NULL) return(-1);

  /* start at the beginning of the input buffer */
  loc = buf;

  for (i=0; i<MANYVECTOR_NUM_SUBVECS(x); i++) {
    /* unpack the input buffer starting at the given buffer location */
    flag = N_VBufUnpack(MANYVECTOR_SUBVEC(x,i), loc);
    if (flag != 0) return(-1);

    /* get the offset from this subvector */
    flag = N_VBufSize(MANYVECTOR_SUBVEC(x,i), &offset);
    if (flag != 0) return(-1);

    /* update the buffer location for the next vector */
    loc = (char*) buf + offset;
  }

  return(0);
}


/* -----------------------------------------------------------------
   Enable / Disable fused and vector array operations
   ----------------------------------------------------------------- */

int MVAPPEND(N_VEnableFusedOps)(N_Vector v, sunbooleantype tf)
{
  /* check that vector is non-NULL */
  if (v == NULL) return(-1);

  /* check that ops structure is non-NULL */
  if (v->ops == NULL) return(-1);

  if (tf) {
    /* enable all fused vector operations */
    v->ops->nvlinearcombination = MVAPPEND(N_VLinearCombination);
    v->ops->nvscaleaddmulti     = MVAPPEND(N_VScaleAddMulti);
    v->ops->nvdotprodmulti      = MVAPPEND(N_VDotProdMulti);
    /* enable all vector array operations */
    v->ops->nvlinearsumvectorarray         = MVAPPEND(N_VLinearSumVectorArray);
    v->ops->nvscalevectorarray             = MVAPPEND(N_VScaleVectorArray);
    v->ops->nvconstvectorarray             = MVAPPEND(N_VConstVectorArray);
    v->ops->nvwrmsnormvectorarray          = MVAPPEND(N_VWrmsNormVectorArray);
    v->ops->nvwrmsnormmaskvectorarray      = MVAPPEND(N_VWrmsNormMaskVectorArray);
    v->ops->nvscaleaddmultivectorarray     = NULL;
    v->ops->nvlinearcombinationvectorarray = NULL;
    /* enable single buffer reduction operations */
    v->ops->nvdotprodmultilocal = MVAPPEND(N_VDotProdMultiLocal);
  } else {
    /* disable all fused vector operations */
    v->ops->nvlinearcombination = NULL;
    v->ops->nvscaleaddmulti     = NULL;
    v->ops->nvdotprodmulti      = NULL;
    /* disable all vector array operations */
    v->ops->nvlinearsumvectorarray         = NULL;
    v->ops->nvscalevectorarray             = NULL;
    v->ops->nvconstvectorarray             = NULL;
    v->ops->nvwrmsnormvectorarray          = NULL;
    v->ops->nvwrmsnormmaskvectorarray      = NULL;
    v->ops->nvscaleaddmultivectorarray     = NULL;
    v->ops->nvlinearcombinationvectorarray = NULL;
    /* disable single buffer reduction operations */
    v->ops->nvdotprodmultilocal = NULL;
  }

  /* return success */
  return(0);
}


int MVAPPEND(N_VEnableLinearCombination)(N_Vector v, sunbooleantype tf)
{
  /* check that vector is non-NULL */
  if (v == NULL) return(-1);

  /* check that ops structure is non-NULL */
  if (v->ops == NULL) return(-1);

  /* enable/disable operation */
  if (tf)
    v->ops->nvlinearcombination = MVAPPEND(N_VLinearCombination);
  else
    v->ops->nvlinearcombination = NULL;

  /* return success */
  return(0);
}

int MVAPPEND(N_VEnableScaleAddMulti)(N_Vector v, sunbooleantype tf)
{
  /* check that vector is non-NULL */
  if (v == NULL) return(-1);

  /* check that ops structure is non-NULL */
  if (v->ops == NULL) return(-1);

  /* enable/disable operation */
  if (tf)
    v->ops->nvscaleaddmulti = MVAPPEND(N_VScaleAddMulti);
  else
    v->ops->nvscaleaddmulti = NULL;

  /* return success */
  return(0);
}

int MVAPPEND(N_VEnableDotProdMulti)(N_Vector v, sunbooleantype tf)
{
  /* check that vector is non-NULL */
  if (v == NULL) return(-1);

  /* check that ops structure is non-NULL */
  if (v->ops == NULL) return(-1);

  /* enable/disable operation */
  if (tf)
    v->ops->nvdotprodmulti = MVAPPEND(N_VDotProdMulti);
  else
    v->ops->nvdotprodmulti = NULL;

  /* return success */
  return(0);
}

int MVAPPEND(N_VEnableLinearSumVectorArray)(N_Vector v, sunbooleantype tf)
{
  /* check that vector is non-NULL */
  if (v == NULL) return(-1);

  /* check that ops structure is non-NULL */
  if (v->ops == NULL) return(-1);

  /* enable/disable operation */
  if (tf)
    v->ops->nvlinearsumvectorarray = MVAPPEND(N_VLinearSumVectorArray);
  else
    v->ops->nvlinearsumvectorarray = NULL;

  /* return success */
  return(0);
}

int MVAPPEND(N_VEnableScaleVectorArray)(N_Vector v, sunbooleantype tf)
{
  /* check that vector is non-NULL */
  if (v == NULL) return(-1);

  /* check that ops structure is non-NULL */
  if (v->ops == NULL) return(-1);

  /* enable/disable operation */
  if (tf)
    v->ops->nvscalevectorarray = MVAPPEND(N_VScaleVectorArray);
  else
    v->ops->nvscalevectorarray = NULL;

  /* return success */
  return(0);
}

int MVAPPEND(N_VEnableConstVectorArray)(N_Vector v, sunbooleantype tf)
{
  /* check that vector is non-NULL */
  if (v == NULL) return(-1);

  /* check that ops structure is non-NULL */
  if (v->ops == NULL) return(-1);

  /* enable/disable operation */
  if (tf)
    v->ops->nvconstvectorarray = MVAPPEND(N_VConstVectorArray);
  else
    v->ops->nvconstvectorarray = NULL;

  /* return success */
  return(0);
}

int MVAPPEND(N_VEnableWrmsNormVectorArray)(N_Vector v, sunbooleantype tf)
{
  /* check that vector is non-NULL */
  if (v == NULL) return(-1);

  /* check that ops structure is non-NULL */
  if (v->ops == NULL) return(-1);

  /* enable/disable operation */
  if (tf)
    v->ops->nvwrmsnormvectorarray = MVAPPEND(N_VWrmsNormVectorArray);
  else
    v->ops->nvwrmsnormvectorarray = NULL;

  /* return success */
  return(0);
}

int MVAPPEND(N_VEnableWrmsNormMaskVectorArray)(N_Vector v, sunbooleantype tf)
{
  /* check that vector is non-NULL */
  if (v == NULL) return(-1);

  /* check that ops structure is non-NULL */
  if (v->ops == NULL) return(-1);

  /* enable/disable operation */
  if (tf)
    v->ops->nvwrmsnormmaskvectorarray = MVAPPEND(N_VWrmsNormMaskVectorArray);
  else
    v->ops->nvwrmsnormmaskvectorarray = NULL;

  /* return success */
  return(0);
}

int MVAPPEND(N_VEnableDotProdMultiLocal)(N_Vector v, sunbooleantype tf)
{
  /* check that vector is non-NULL */
  if (v == NULL) return(-1);

  /* check that ops structure is non-NULL */
  if (v->ops == NULL) return(-1);

  /* enable/disable operation */
  if (tf)
    v->ops->nvdotprodmultilocal = MVAPPEND(N_VDotProdMultiLocal);
  else
    v->ops->nvdotprodmultilocal = NULL;

  /* return success */
  return(0);
}

/* -----------------------------------------------------------------
   Implementation of utility routines
   -----------------------------------------------------------------*/

/* This function performs a generic clone operation on an input N_Vector.
   Based on the 'cloneempty' flag it will either call "nvclone" or
   "nvcloneempty" when creating subvectors in the cloned vector. */
static N_Vector ManyVectorClone(N_Vector w, sunbooleantype cloneempty)
{
  N_Vector v;
  MVAPPEND(N_VectorContent) content;
  sunindextype i;

  if (w == NULL) return(NULL);

  /* Create vector */
  v = NULL;
  v = N_VNewEmpty(w->sunctx);
  if (v == NULL) return(NULL);

  /* Attach operations */
  if (N_VCopyOps(w, v)) { N_VDestroy(v); return(NULL); }

  /* Create content */
  content = NULL;
  content = (MVAPPEND(N_VectorContent)) malloc(sizeof *content);
  if (content == NULL) { N_VDestroy(v); return(NULL); }

  /* Attach content and ops to new vector, and return */
  v->content = content;

  /* Attach content components */

  /* Set scalar components */
#ifdef MANYVECTOR_BUILD_WITH_MPI
  content->comm           = MPI_COMM_NULL;
#endif
  content->num_subvectors = MANYVECTOR_NUM_SUBVECS(w);
  content->global_length  = MANYVECTOR_GLOBLENGTH(w);
  content->own_data       = SUNTRUE;

  /* Allocate the subvector array */
  content->subvec_array = NULL;
  content->subvec_array = (N_Vector *) malloc(content->num_subvectors * sizeof(N_Vector));
  if (content->subvec_array == NULL) { N_VDestroy(v); return(NULL); }

  /* Initialize the subvector array to NULL */
  for (i=0; i<content->num_subvectors; i++)
    content->subvec_array[i] = NULL;

  /* Duplicate the input communicator (if applicable) */
#ifdef MANYVECTOR_BUILD_WITH_MPI
  if (MANYVECTOR_COMM(w) != MPI_COMM_NULL) {
    if (MPI_Comm_dup(MANYVECTOR_COMM(w), &(content->comm)) != MPI_SUCCESS)
      { N_VDestroy(v); return(NULL); }
  }
#endif

  /* Clone vectors into the subvector array */
  for (i=0; i<content->num_subvectors; i++) {
    if (cloneempty) {
      content->subvec_array[i] = N_VCloneEmpty(MANYVECTOR_SUBVEC(w,i));
    } else {
      content->subvec_array[i] = N_VClone(MANYVECTOR_SUBVEC(w,i));
    }
    if (content->subvec_array[i] == NULL) {
      N_VDestroy(v);
      return(NULL);
    }
  }

  return(v);
}


#ifdef MANYVECTOR_BUILD_WITH_MPI
/* This function returns the rank of this task in the MPI communicator
   associated with the input N_Vector.  If the input N_Vector is MPI-unaware, it
   returns 0.  If an error occurs in the call to MPI_Comm_Rank, it returns -1. */
static int SubvectorMPIRank(N_Vector x)
{
  MPI_Comm comm;
  int rank, retval;
  comm = N_VGetCommunicator(x);
  if (comm == MPI_COMM_NULL) { return(0); }
  retval = MPI_Comm_rank(comm, &rank);
  if (retval != MPI_SUCCESS) { return(-1); }
  return(rank);
}
#endif<|MERGE_RESOLUTION|>--- conflicted
+++ resolved
@@ -234,11 +234,7 @@
        if none is present then continue to next subvector */
     vcomm = N_VGetCommunicator(vec_array[i]);
 
-<<<<<<< HEAD
-    if (vcomm == SUN_COMM_NULL) { continue; }
-=======
     if (vcomm == MPI_COMM_NULL) { continue; }
->>>>>>> 21d17a86
 
     /* if this is the first communicator, create a copy */
     if (nocommfound) {
