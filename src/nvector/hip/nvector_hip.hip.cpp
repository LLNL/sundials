/* -----------------------------------------------------------------
 * Programmer(s): Daniel McGreer, and Cody J. Balos @ LLNL
 * -----------------------------------------------------------------
 * SUNDIALS Copyright Start
 * Copyright (c) 2002-2023, Lawrence Livermore National Security
 * and Southern Methodist University.
 * All rights reserved.
 *
 * See the top-level LICENSE and NOTICE files for details.
 *
 * SPDX-License-Identifier: BSD-3-Clause
 * SUNDIALS Copyright End
 * -----------------------------------------------------------------
 * This is the implementation file for a HIP implementation
 * of the NVECTOR package.
 * -----------------------------------------------------------------*/

#include <cmath>
#include <cstdio>
#include <cstdlib>
#include <iostream>
#include <limits>
#include <nvector/nvector_hip.h>

#include "VectorArrayKernels.hip.hpp"
#include "VectorKernels.hip.hpp"
#include "sundials_debug.h"
#include "sundials_hip.h"

#define ZERO SUN_RCONST(0.0)
#define HALF SUN_RCONST(0.5)

using namespace sundials;
using namespace sundials::hip;
using namespace sundials::hip::impl;

/*
 * Private function definitions
 */

// Allocate vector data
static int AllocateData(N_Vector v);

// Reduction buffer functions
static int InitializeDeviceCounter(N_Vector v);
static int FreeDeviceCounter(N_Vector v);
static int InitializeReductionBuffer(N_Vector v, sunrealtype value, size_t n = 1);
static void FreeReductionBuffer(N_Vector v);
static int CopyReductionBufferFromDevice(N_Vector v, size_t n = 1);

// Kernel launch parameters
static int GetKernelParameters(N_Vector v, sunbooleantype reduction,
                               size_t& grid, size_t& block, size_t& shMemSize,
                               hipStream_t& stream, size_t n = 0);
static int GetKernelParameters(N_Vector v, sunbooleantype reduction,
                               size_t& grid, size_t& block, size_t& shMemSize,
                               hipStream_t& stream, bool& atomic, size_t n = 0);
static void PostKernelLaunch();

/*
 * Macro definitions
 */

// Macros to access vector content
#define NVEC_HIP_CONTENT(x) ((N_VectorContent_Hip)(x->content))
#define NVEC_HIP_MEMSIZE(x) (NVEC_HIP_CONTENT(x)->length * sizeof(sunrealtype))
#define NVEC_HIP_MEMHELP(x) (NVEC_HIP_CONTENT(x)->mem_helper)
#define NVEC_HIP_HDATAp(x)  ((sunrealtype*)NVEC_HIP_CONTENT(x)->host_data->ptr)
#define NVEC_HIP_DDATAp(x)  ((sunrealtype*)NVEC_HIP_CONTENT(x)->device_data->ptr)
#define NVEC_HIP_STREAM(x)  (NVEC_HIP_CONTENT(x)->stream_exec_policy->stream())

// Macros to access vector private content
#define NVEC_HIP_PRIVATE(x) \
  ((N_PrivateVectorContent_Hip)(NVEC_HIP_CONTENT(x)->priv))
#define NVEC_HIP_HBUFFERp(x) \
  ((sunrealtype*)NVEC_HIP_PRIVATE(x)->reduce_buffer_host->ptr)
#define NVEC_HIP_DBUFFERp(x) \
  ((sunrealtype*)NVEC_HIP_PRIVATE(x)->reduce_buffer_dev->ptr)
#define NVEC_HIP_DCOUNTERp(x) \
  ((unsigned int*)NVEC_HIP_PRIVATE(x)->device_counter->ptr)

/*
 * Private structure definition
 */

struct _N_PrivateVectorContent_Hip
{
  sunbooleantype use_managed_mem; /* indicates if the data pointers and buffer pointers are managed memory */
  size_t reduce_buffer_allocated_bytes; /* current size of the reduction buffer */
  SUNMemory reduce_buffer_dev;          /* device buffer used for reductions */
  SUNMemory reduce_buffer_host;         /* host buffer used for reductions */
  SUNMemory device_counter; /* device memory for a counter (used in LDS reductions) */
};

typedef struct _N_PrivateVectorContent_Hip* N_PrivateVectorContent_Hip;

/* Default policies to clone */
ThreadDirectExecPolicy DEFAULT_STREAMING_EXECPOLICY(512);
BlockReduceExecPolicy DEFAULT_REDUCTION_EXECPOLICY(512);

extern "C" {

N_Vector N_VNewEmpty_Hip(SUNContext sunctx)
{
  N_Vector v;

  /* Create vector */
  v = NULL;
  v = N_VNewEmpty(sunctx);
  if (v == NULL) { return (NULL); }

  /* Attach operations */

  /* constructors, destructors, and utility operations */
  v->ops->nvgetvectorid           = N_VGetVectorID_Hip;
  v->ops->nvclone                 = N_VClone_Hip;
  v->ops->nvcloneempty            = N_VCloneEmpty_Hip;
  v->ops->nvdestroy               = N_VDestroy_Hip;
  v->ops->nvspace                 = N_VSpace_Hip;
  v->ops->nvgetlength             = N_VGetLength_Hip;
  v->ops->nvgetarraypointer       = N_VGetHostArrayPointer_Hip;
  v->ops->nvgetdevicearraypointer = N_VGetDeviceArrayPointer_Hip;
  v->ops->nvsetarraypointer       = N_VSetHostArrayPointer_Hip;

  /* standard vector operations */
  v->ops->nvlinearsum    = N_VLinearSum_Hip;
  v->ops->nvconst        = N_VConst_Hip;
  v->ops->nvprod         = N_VProd_Hip;
  v->ops->nvdiv          = N_VDiv_Hip;
  v->ops->nvscale        = N_VScale_Hip;
  v->ops->nvabs          = N_VAbs_Hip;
  v->ops->nvinv          = N_VInv_Hip;
  v->ops->nvaddconst     = N_VAddConst_Hip;
  v->ops->nvdotprod      = N_VDotProd_Hip;
  v->ops->nvmaxnorm      = N_VMaxNorm_Hip;
  v->ops->nvmin          = N_VMin_Hip;
  v->ops->nvl1norm       = N_VL1Norm_Hip;
  v->ops->nvinvtest      = N_VInvTest_Hip;
  v->ops->nvconstrmask   = N_VConstrMask_Hip;
  v->ops->nvminquotient  = N_VMinQuotient_Hip;
  v->ops->nvwrmsnormmask = N_VWrmsNormMask_Hip;
  v->ops->nvwrmsnorm     = N_VWrmsNorm_Hip;
  v->ops->nvwl2norm      = N_VWL2Norm_Hip;
  v->ops->nvcompare      = N_VCompare_Hip;

  /* fused and vector array operations are disabled (NULL) by default */

  /* local reduction operations */
  v->ops->nvdotprodlocal     = N_VDotProd_Hip;
  v->ops->nvmaxnormlocal     = N_VMaxNorm_Hip;
  v->ops->nvminlocal         = N_VMin_Hip;
  v->ops->nvl1normlocal      = N_VL1Norm_Hip;
  v->ops->nvinvtestlocal     = N_VInvTest_Hip;
  v->ops->nvconstrmasklocal  = N_VConstrMask_Hip;
  v->ops->nvminquotientlocal = N_VMinQuotient_Hip;
  v->ops->nvwsqrsumlocal     = N_VWSqrSumLocal_Hip;
  v->ops->nvwsqrsummasklocal = N_VWSqrSumMaskLocal_Hip;

  /* single buffer reduction operations */
  v->ops->nvdotprodmultilocal = N_VDotProdMulti_Hip;

  /* XBraid interface operations */
  v->ops->nvbufsize   = N_VBufSize_Hip;
  v->ops->nvbufpack   = N_VBufPack_Hip;
  v->ops->nvbufunpack = N_VBufUnpack_Hip;

  /* print operation for debugging */
  v->ops->nvprint     = N_VPrint_Hip;
  v->ops->nvprintfile = N_VPrintFile_Hip;

  /* Create content */

  v->content = (N_VectorContent_Hip)malloc(sizeof(_N_VectorContent_Hip));
  if (v->content == NULL)
  {
    N_VDestroy(v);
    return (NULL);
  }

  NVEC_HIP_CONTENT(v)->priv = malloc(sizeof(_N_PrivateVectorContent_Hip));
  if (NVEC_HIP_CONTENT(v)->priv == NULL)
  {
    N_VDestroy(v);
    return (NULL);
  }

  // Initialize content
  NVEC_HIP_CONTENT(v)->length             = 0;
  NVEC_HIP_CONTENT(v)->host_data          = NULL;
  NVEC_HIP_CONTENT(v)->device_data        = NULL;
  NVEC_HIP_CONTENT(v)->stream_exec_policy = NULL;
  NVEC_HIP_CONTENT(v)->reduce_exec_policy = NULL;
  NVEC_HIP_CONTENT(v)->mem_helper         = NULL;
  NVEC_HIP_CONTENT(v)->own_helper         = SUNFALSE;

  // Initialize private content
  NVEC_HIP_PRIVATE(v)->use_managed_mem               = SUNFALSE;
  NVEC_HIP_PRIVATE(v)->reduce_buffer_dev             = NULL;
  NVEC_HIP_PRIVATE(v)->reduce_buffer_host            = NULL;
  NVEC_HIP_PRIVATE(v)->device_counter                = NULL;
  NVEC_HIP_PRIVATE(v)->reduce_buffer_allocated_bytes = 0;

  return (v);
}

N_Vector N_VNew_Hip(sunindextype length, SUNContext sunctx)
{
  N_Vector v;

  v = NULL;
  v = N_VNewEmpty_Hip(sunctx);
  if (v == NULL) { return (NULL); }

  NVEC_HIP_CONTENT(v)->length     = length;
  NVEC_HIP_CONTENT(v)->mem_helper = SUNMemoryHelper_Hip(sunctx);
  NVEC_HIP_CONTENT(v)->stream_exec_policy = DEFAULT_STREAMING_EXECPOLICY.clone();
  NVEC_HIP_CONTENT(v)->reduce_exec_policy = DEFAULT_REDUCTION_EXECPOLICY.clone();
  NVEC_HIP_CONTENT(v)->own_helper      = SUNTRUE;
  NVEC_HIP_PRIVATE(v)->use_managed_mem = SUNFALSE;

  if (NVEC_HIP_MEMHELP(v) == NULL)
  {
    SUNDIALS_DEBUG_PRINT("ERROR in N_VNew_Hip: memory helper is NULL\n");
    N_VDestroy(v);
    return (NULL);
  }

  if (AllocateData(v))
  {
    SUNDIALS_DEBUG_PRINT(
      "ERROR in N_VNew_Hip: AllocateData returned nonzero\n");
    N_VDestroy(v);
    return (NULL);
  }

  return (v);
}

N_Vector N_VNewWithMemHelp_Hip(sunindextype length,
                               sunbooleantype use_managed_mem,
                               SUNMemoryHelper helper, SUNContext sunctx)
{
  N_Vector v;

  if (helper == NULL)
  {
    SUNDIALS_DEBUG_PRINT("ERROR in N_VNewWithMemHelp_Hip: helper is NULL\n");
    return (NULL);
  }

  if (!SUNMemoryHelper_ImplementsRequiredOps(helper))
  {
    SUNDIALS_DEBUG_PRINT("ERROR in N_VNewWithMemHelp_Hip: helper doesn't "
                         "implement all required ops\n");
    return (NULL);
  }

  v = NULL;
  v = N_VNewEmpty_Hip(sunctx);
  if (v == NULL) { return (NULL); }

  NVEC_HIP_CONTENT(v)->length     = length;
  NVEC_HIP_CONTENT(v)->mem_helper = helper;
  NVEC_HIP_CONTENT(v)->stream_exec_policy = DEFAULT_STREAMING_EXECPOLICY.clone();
  NVEC_HIP_CONTENT(v)->reduce_exec_policy = DEFAULT_REDUCTION_EXECPOLICY.clone();
  NVEC_HIP_CONTENT(v)->own_helper      = SUNFALSE;
  NVEC_HIP_PRIVATE(v)->use_managed_mem = use_managed_mem;

  if (AllocateData(v))
  {
    SUNDIALS_DEBUG_PRINT(
      "ERROR in N_VNewWithMemHelp_Hip: AllocateData returned nonzero\n");
    N_VDestroy(v);
    return (NULL);
  }

  return (v);
}

N_Vector N_VNewManaged_Hip(sunindextype length, SUNContext sunctx)
{
  N_Vector v;

  v = NULL;
  v = N_VNewEmpty_Hip(sunctx);
  if (v == NULL) { return (NULL); }

  NVEC_HIP_CONTENT(v)->length = length;
  NVEC_HIP_CONTENT(v)->stream_exec_policy = DEFAULT_STREAMING_EXECPOLICY.clone();
  NVEC_HIP_CONTENT(v)->reduce_exec_policy = DEFAULT_REDUCTION_EXECPOLICY.clone();
  NVEC_HIP_CONTENT(v)->mem_helper      = SUNMemoryHelper_Hip(sunctx);
  NVEC_HIP_CONTENT(v)->own_helper      = SUNTRUE;
  NVEC_HIP_PRIVATE(v)->use_managed_mem = SUNTRUE;

  if (NVEC_HIP_MEMHELP(v) == NULL)
  {
    SUNDIALS_DEBUG_PRINT("ERROR in N_VNewManaged_Hip: memory helper is NULL\n");
    N_VDestroy(v);
    return (NULL);
  }

  if (AllocateData(v))
  {
    SUNDIALS_DEBUG_PRINT(
      "ERROR in N_VNewManaged_Hip: AllocateData returned nonzero\n");
    N_VDestroy(v);
    return (NULL);
  }

  return (v);
}

N_Vector N_VMake_Hip(sunindextype length, sunrealtype* h_vdata,
                     sunrealtype* d_vdata, SUNContext sunctx)
{
  N_Vector v;

  if (h_vdata == NULL || d_vdata == NULL) { return (NULL); }

  v = NULL;
  v = N_VNewEmpty_Hip(sunctx);
  if (v == NULL) { return (NULL); }

<<<<<<< HEAD
  NVEC_HIP_CONTENT(v)->length = length;
  NVEC_HIP_CONTENT(v)->host_data = SUNMemoryHelper_Wrap(h_vdata, SUNMEMTYPE_HOST);
  NVEC_HIP_CONTENT(v)->device_data = SUNMemoryHelper_Wrap(d_vdata,
                                                          SUNMEMTYPE_DEVICE);
  NVEC_HIP_CONTENT(v)->stream_exec_policy = DEFAULT_STREAMING_EXECPOLICY.clone();
  NVEC_HIP_CONTENT(v)->reduce_exec_policy = DEFAULT_REDUCTION_EXECPOLICY.clone();
  NVEC_HIP_CONTENT(v)->mem_helper      = SUNMemoryHelper_Hip(sunctx);
  NVEC_HIP_CONTENT(v)->own_helper      = SUNTRUE;
  NVEC_HIP_PRIVATE(v)->use_managed_mem = SUNFALSE;
=======
  NVEC_HIP_CONTENT(v)->length             = length;
  NVEC_HIP_CONTENT(v)->mem_helper         = SUNMemoryHelper_Hip(sunctx);
  NVEC_HIP_CONTENT(v)->host_data          = SUNMemoryHelper_Wrap(NVEC_HIP_MEMHELP(v), h_vdata, SUNMEMTYPE_HOST);
  NVEC_HIP_CONTENT(v)->device_data        = SUNMemoryHelper_Wrap(NVEC_HIP_MEMHELP(v), d_vdata, SUNMEMTYPE_DEVICE);
  NVEC_HIP_CONTENT(v)->stream_exec_policy = DEFAULT_STREAMING_EXECPOLICY.clone();
  NVEC_HIP_CONTENT(v)->reduce_exec_policy = DEFAULT_REDUCTION_EXECPOLICY.clone();
  NVEC_HIP_CONTENT(v)->own_helper         = SUNTRUE;
  NVEC_HIP_PRIVATE(v)->use_managed_mem    = SUNFALSE;
>>>>>>> 5d4e140b

  if (NVEC_HIP_MEMHELP(v) == NULL)
  {
    SUNDIALS_DEBUG_PRINT("ERROR in N_VMake_Hip: memory helper is NULL\n");
    N_VDestroy(v);
    return (NULL);
  }

  if (NVEC_HIP_CONTENT(v)->device_data == NULL ||
      NVEC_HIP_CONTENT(v)->host_data == NULL)
  {
    SUNDIALS_DEBUG_PRINT(
      "ERROR in N_VMake_Hip: SUNMemoryHelper_Wrap returned NULL\n");
    N_VDestroy(v);
    return (NULL);
  }

  return (v);
}

N_Vector N_VMakeManaged_Hip(sunindextype length, sunrealtype* vdata,
                            SUNContext sunctx)
{
  N_Vector v;

  if (vdata == NULL) { return (NULL); }

  v = NULL;
  v = N_VNewEmpty_Hip(sunctx);
  if (v == NULL) { return (NULL); }

<<<<<<< HEAD
  NVEC_HIP_CONTENT(v)->length    = length;
  NVEC_HIP_CONTENT(v)->host_data = SUNMemoryHelper_Wrap(vdata, SUNMEMTYPE_UVM);
  NVEC_HIP_CONTENT(v)->device_data =
    SUNMemoryHelper_Alias(NVEC_HIP_CONTENT(v)->host_data);
  NVEC_HIP_CONTENT(v)->stream_exec_policy = DEFAULT_STREAMING_EXECPOLICY.clone();
  NVEC_HIP_CONTENT(v)->reduce_exec_policy = DEFAULT_REDUCTION_EXECPOLICY.clone();
  NVEC_HIP_CONTENT(v)->mem_helper      = SUNMemoryHelper_Hip(sunctx);
  NVEC_HIP_CONTENT(v)->own_helper      = SUNTRUE;
  NVEC_HIP_PRIVATE(v)->use_managed_mem = SUNTRUE;
=======
  NVEC_HIP_CONTENT(v)->length             = length;
  NVEC_HIP_CONTENT(v)->mem_helper         = SUNMemoryHelper_Hip(sunctx);
  NVEC_HIP_CONTENT(v)->host_data          = SUNMemoryHelper_Wrap(NVEC_HIP_MEMHELP(v), vdata, SUNMEMTYPE_UVM);
  NVEC_HIP_CONTENT(v)->device_data        = SUNMemoryHelper_Alias(NVEC_HIP_MEMHELP(v), NVEC_HIP_CONTENT(v)->host_data);
  NVEC_HIP_CONTENT(v)->stream_exec_policy = DEFAULT_STREAMING_EXECPOLICY.clone();
  NVEC_HIP_CONTENT(v)->reduce_exec_policy = DEFAULT_REDUCTION_EXECPOLICY.clone();
  NVEC_HIP_CONTENT(v)->own_helper         = SUNTRUE;
  NVEC_HIP_PRIVATE(v)->use_managed_mem    = SUNTRUE;
>>>>>>> 5d4e140b

  if (NVEC_HIP_MEMHELP(v) == NULL)
  {
    SUNDIALS_DEBUG_PRINT(
      "ERROR in N_VMakeManaged_Hip: memory helper is NULL\n");
    N_VDestroy(v);
    return (NULL);
  }

  if (NVEC_HIP_CONTENT(v)->device_data == NULL ||
      NVEC_HIP_CONTENT(v)->host_data == NULL)
  {
    SUNDIALS_DEBUG_PRINT(
      "ERROR in N_VMakeManaged_Hip: SUNMemoryHelper_Wrap returned NULL\n");
    N_VDestroy(v);
    return (NULL);
  }

  return (v);
}

/* ----------------------------------------------------------------------------
 * Set pointer to the raw host data. Does not free the existing pointer.
 */

void N_VSetHostArrayPointer_Hip(sunrealtype* h_vdata, N_Vector v)
{
  if (N_VIsManagedMemory_Hip(v))
  {
    if (NVEC_HIP_CONTENT(v)->host_data)
    {
      NVEC_HIP_CONTENT(v)->host_data->ptr   = (void*)h_vdata;
      NVEC_HIP_CONTENT(v)->device_data->ptr = (void*)h_vdata;
    }
    else
    {
<<<<<<< HEAD
      NVEC_HIP_CONTENT(v)->host_data = SUNMemoryHelper_Wrap((void*)h_vdata,
                                                            SUNMEMTYPE_UVM);
      NVEC_HIP_CONTENT(v)->device_data =
        SUNMemoryHelper_Alias(NVEC_HIP_CONTENT(v)->host_data);
=======
      NVEC_HIP_CONTENT(v)->host_data = SUNMemoryHelper_Wrap(NVEC_HIP_MEMHELP(v), (void*) h_vdata, SUNMEMTYPE_UVM);
      NVEC_HIP_CONTENT(v)->device_data = SUNMemoryHelper_Alias(NVEC_HIP_MEMHELP(v), NVEC_HIP_CONTENT(v)->host_data);
>>>>>>> 5d4e140b
    }
  }
  else
  {
    if (NVEC_HIP_CONTENT(v)->host_data)
    {
      NVEC_HIP_CONTENT(v)->host_data->ptr = (void*)h_vdata;
    }
    else
    {
<<<<<<< HEAD
      NVEC_HIP_CONTENT(v)->host_data = SUNMemoryHelper_Wrap((void*)h_vdata,
                                                            SUNMEMTYPE_HOST);
=======
      NVEC_HIP_CONTENT(v)->host_data = SUNMemoryHelper_Wrap(NVEC_HIP_MEMHELP(v), (void*) h_vdata, SUNMEMTYPE_HOST);
>>>>>>> 5d4e140b
    }
  }
}

/* ----------------------------------------------------------------------------
 * Set pointer to the raw device data
 */

void N_VSetDeviceArrayPointer_Hip(sunrealtype* d_vdata, N_Vector v)
{
  if (N_VIsManagedMemory_Hip(v))
  {
    if (NVEC_HIP_CONTENT(v)->device_data)
    {
      NVEC_HIP_CONTENT(v)->device_data->ptr = (void*)d_vdata;
      NVEC_HIP_CONTENT(v)->host_data->ptr   = (void*)d_vdata;
    }
    else
    {
<<<<<<< HEAD
      NVEC_HIP_CONTENT(v)->device_data = SUNMemoryHelper_Wrap((void*)d_vdata,
                                                              SUNMEMTYPE_UVM);
      NVEC_HIP_CONTENT(v)->host_data =
        SUNMemoryHelper_Alias(NVEC_HIP_CONTENT(v)->device_data);
=======
      NVEC_HIP_CONTENT(v)->device_data = SUNMemoryHelper_Wrap(NVEC_HIP_MEMHELP(v), (void*) d_vdata, SUNMEMTYPE_UVM);
      NVEC_HIP_CONTENT(v)->host_data = SUNMemoryHelper_Alias(NVEC_HIP_MEMHELP(v), NVEC_HIP_CONTENT(v)->device_data);
>>>>>>> 5d4e140b
    }
  }
  else
  {
    if (NVEC_HIP_CONTENT(v)->device_data)
    {
      NVEC_HIP_CONTENT(v)->device_data->ptr = (void*)d_vdata;
    }
    else
    {
<<<<<<< HEAD
      NVEC_HIP_CONTENT(v)->device_data =
        SUNMemoryHelper_Wrap((void*)d_vdata, SUNMEMTYPE_DEVICE);
=======
      NVEC_HIP_CONTENT(v)->device_data = SUNMemoryHelper_Wrap(NVEC_HIP_MEMHELP(v), (void*) d_vdata, SUNMEMTYPE_DEVICE);
>>>>>>> 5d4e140b
    }
  }
}

/* ----------------------------------------------------------------------------
 * Return a flag indicating if the memory for the vector data is managed
 */

sunbooleantype N_VIsManagedMemory_Hip(N_Vector x)
{
  return NVEC_HIP_PRIVATE(x)->use_managed_mem;
}

int N_VSetKernelExecPolicy_Hip(N_Vector x, SUNHipExecPolicy* stream_exec_policy,
                               SUNHipExecPolicy* reduce_exec_policy)
{
  if (x == NULL) { return (-1); }

  /* Delete the old policies */
  delete NVEC_HIP_CONTENT(x)->stream_exec_policy;
  delete NVEC_HIP_CONTENT(x)->reduce_exec_policy;

  /* Reset the policy if it is null */

  if (stream_exec_policy == NULL)
  {
    NVEC_HIP_CONTENT(x)->stream_exec_policy = DEFAULT_STREAMING_EXECPOLICY.clone();
  }
  else
  {
    NVEC_HIP_CONTENT(x)->stream_exec_policy = stream_exec_policy->clone();
  }

  if (reduce_exec_policy == NULL)
  {
    NVEC_HIP_CONTENT(x)->reduce_exec_policy = DEFAULT_REDUCTION_EXECPOLICY.clone();
  }
  else
  {
    NVEC_HIP_CONTENT(x)->reduce_exec_policy = reduce_exec_policy->clone();
  }

  return (0);
}

/* ----------------------------------------------------------------------------
 * Copy vector data to the device
 */

void N_VCopyToDevice_Hip(N_Vector x)
{
  int copy_fail;

  copy_fail = SUNMemoryHelper_CopyAsync(NVEC_HIP_MEMHELP(x),
                                        NVEC_HIP_CONTENT(x)->device_data,
                                        NVEC_HIP_CONTENT(x)->host_data,
                                        NVEC_HIP_MEMSIZE(x),
                                        (void*)NVEC_HIP_STREAM(x));

  if (copy_fail)
  {
    SUNDIALS_DEBUG_PRINT("ERROR in N_VCopyToDevice_Hip: "
                         "SUNMemoryHelper_CopyAsync returned nonzero\n");
  }

  /* we synchronize with respect to the host, but only in this stream */
  SUNDIALS_HIP_VERIFY(hipStreamSynchronize(*NVEC_HIP_STREAM(x)));
}

/* ----------------------------------------------------------------------------
 * Copy vector data from the device to the host
 */

void N_VCopyFromDevice_Hip(N_Vector x)
{
  int copy_fail;

  copy_fail = SUNMemoryHelper_CopyAsync(NVEC_HIP_MEMHELP(x),
                                        NVEC_HIP_CONTENT(x)->host_data,
                                        NVEC_HIP_CONTENT(x)->device_data,
                                        NVEC_HIP_MEMSIZE(x),
                                        (void*)NVEC_HIP_STREAM(x));

  if (copy_fail)
  {
    SUNDIALS_DEBUG_PRINT("ERROR in N_VCopyFromDevice_Hip: "
                         "SUNMemoryHelper_CopyAsync returned nonzero\n");
  }

  /* we synchronize with respect to the host, but only in this stream */
  SUNDIALS_HIP_VERIFY(hipStreamSynchronize(*NVEC_HIP_STREAM(x)));
}

/* ----------------------------------------------------------------------------
 * Function to print the a CUDA-based vector to stdout
 */

void N_VPrint_Hip(N_Vector x) { N_VPrintFile_Hip(x, stdout); }

/* ----------------------------------------------------------------------------
 * Function to print the a CUDA-based vector to outfile
 */

void N_VPrintFile_Hip(N_Vector x, FILE* outfile)
{
  sunindextype i;

#ifdef SUNDIALS_DEBUG_PRINTVEC
  N_VCopyFromDevice_Hip(x);
#endif

  for (i = 0; i < NVEC_HIP_CONTENT(x)->length; i++)
  {
#if defined(SUNDIALS_EXTENDED_PRECISION)
    fprintf(outfile, "%35.32Le\n", NVEC_HIP_HDATAp(x)[i]);
#elif defined(SUNDIALS_DOUBLE_PRECISION)
    fprintf(outfile, "%19.16e\n", NVEC_HIP_HDATAp(x)[i]);
#else
    fprintf(outfile, "%11.8e\n", NVEC_HIP_HDATAp(x)[i]);
#endif
  }
  fprintf(outfile, "\n");

  return;
}

/*
 * -----------------------------------------------------------------
 * implementation of vector operations
 * -----------------------------------------------------------------
 */

N_Vector N_VCloneEmpty_Hip(N_Vector w)
{
  N_Vector v;

  if (w == NULL) { return (NULL); }

  /* Create vector */
  v = NULL;
  v = N_VNewEmpty_Hip(w->sunctx);
  if (v == NULL) { return (NULL); }

  /* Attach operations */
  if (N_VCopyOps(w, v))
  {
    N_VDestroy(v);
    return (NULL);
  }

  /* Set content */
  NVEC_HIP_CONTENT(v)->length          = NVEC_HIP_CONTENT(w)->length;
  NVEC_HIP_PRIVATE(v)->use_managed_mem = NVEC_HIP_PRIVATE(w)->use_managed_mem;

  return (v);
}

N_Vector N_VClone_Hip(N_Vector w)
{
  N_Vector v;

  v = NULL;
  v = N_VCloneEmpty_Hip(w);
  if (v == NULL) { return (NULL); }

  NVEC_HIP_MEMHELP(v)             = SUNMemoryHelper_Clone(NVEC_HIP_MEMHELP(w));
  NVEC_HIP_CONTENT(v)->own_helper = SUNTRUE;
  NVEC_HIP_CONTENT(v)->stream_exec_policy =
    NVEC_HIP_CONTENT(w)->stream_exec_policy->clone();
  NVEC_HIP_CONTENT(v)->reduce_exec_policy =
    NVEC_HIP_CONTENT(w)->reduce_exec_policy->clone();

  if (NVEC_HIP_MEMHELP(v) == NULL)
  {
    SUNDIALS_DEBUG_PRINT(
      "ERROR in N_VClone_Hip: SUNMemoryHelper_Clone returned NULL\n");
    N_VDestroy(v);
    return (NULL);
  }

  if (AllocateData(v))
  {
    SUNDIALS_DEBUG_PRINT(
      "ERROR in N_VClone_Hip: AllocateData returned nonzero\n");
    N_VDestroy(v);
    return (NULL);
  }

  return (v);
}

void N_VDestroy_Hip(N_Vector v)
{
  N_VectorContent_Hip vc;
  N_PrivateVectorContent_Hip vcp;

  if (v == NULL) { return; }

  /* free ops structure */
  if (v->ops != NULL)
  {
    free(v->ops);
    v->ops = NULL;
  }

  /* extract content */
  vc = NVEC_HIP_CONTENT(v);
  if (vc == NULL)
  {
    free(v);
    v = NULL;
    return;
  }

  /* free private content */
  vcp = (N_PrivateVectorContent_Hip)vc->priv;
  if (vcp != NULL)
  {
    /* free items in private content */
    FreeDeviceCounter(v);
    FreeReductionBuffer(v);
    free(vcp);
    vc->priv = NULL;
  }

  /* free items in content */
  if (NVEC_HIP_MEMHELP(v))
  {
    SUNMemoryHelper_Dealloc(NVEC_HIP_MEMHELP(v), vc->host_data,
                            (void*)NVEC_HIP_STREAM(v));
    vc->host_data = NULL;
    SUNMemoryHelper_Dealloc(NVEC_HIP_MEMHELP(v), vc->device_data,
                            (void*)NVEC_HIP_STREAM(v));
    vc->device_data = NULL;
    if (vc->own_helper) { SUNMemoryHelper_Destroy(vc->mem_helper); }
    vc->mem_helper = NULL;
  }

  /* we can delete the exec policies now that we are done with the streams */
  delete vc->stream_exec_policy;
  delete vc->reduce_exec_policy;

  /* free content struct */
  free(vc);

  /* free vector */
  free(v);

  return;
}

void N_VSpace_Hip(N_Vector X, sunindextype* lrw, sunindextype* liw)
{
  *lrw = NVEC_HIP_CONTENT(X)->length;
  *liw = 2;
}

void N_VConst_Hip(sunrealtype a, N_Vector X)
{
  size_t grid, block, shMemSize;
  hipStream_t stream;

  if (GetKernelParameters(X, false, grid, block, shMemSize, stream))
  {
    SUNDIALS_DEBUG_PRINT(
      "ERROR in N_VConst_Hip: GetKernelParameters returned nonzero\n");
  }

  setConstKernel<<<grid, block, shMemSize, stream>>>(a, NVEC_HIP_DDATAp(X),
                                                     NVEC_HIP_CONTENT(X)->length);
  PostKernelLaunch();
}

void N_VLinearSum_Hip(sunrealtype a, N_Vector X, sunrealtype b, N_Vector Y,
                      N_Vector Z)
{
  size_t grid, block, shMemSize;
  hipStream_t stream;

  if (GetKernelParameters(X, false, grid, block, shMemSize, stream))
  {
    SUNDIALS_DEBUG_PRINT(
      "ERROR in N_VLinearSum_Hip: GetKernelParameters returned nonzero\n");
  }

  linearSumKernel<<<grid, block, shMemSize, stream>>>(a, NVEC_HIP_DDATAp(X), b,
                                                      NVEC_HIP_DDATAp(Y),
                                                      NVEC_HIP_DDATAp(Z),
                                                      NVEC_HIP_CONTENT(X)->length);
  PostKernelLaunch();
}

void N_VProd_Hip(N_Vector X, N_Vector Y, N_Vector Z)
{
  size_t grid, block, shMemSize;
  hipStream_t stream;

  if (GetKernelParameters(X, false, grid, block, shMemSize, stream))
  {
    SUNDIALS_DEBUG_PRINT(
      "ERROR in N_VProd_Hip: GetKernelParameters returned nonzero\n");
  }

  prodKernel<<<grid, block, shMemSize, stream>>>(NVEC_HIP_DDATAp(X),
                                                 NVEC_HIP_DDATAp(Y),
                                                 NVEC_HIP_DDATAp(Z),
                                                 NVEC_HIP_CONTENT(X)->length);
  PostKernelLaunch();
}

void N_VDiv_Hip(N_Vector X, N_Vector Y, N_Vector Z)
{
  size_t grid, block, shMemSize;
  hipStream_t stream;

  if (GetKernelParameters(X, false, grid, block, shMemSize, stream))
  {
    SUNDIALS_DEBUG_PRINT(
      "ERROR in N_VDiv_Hip: GetKernelParameters returned nonzero\n");
  }

  divKernel<<<grid, block, shMemSize, stream>>>(NVEC_HIP_DDATAp(X),
                                                NVEC_HIP_DDATAp(Y),
                                                NVEC_HIP_DDATAp(Z),
                                                NVEC_HIP_CONTENT(X)->length);
  PostKernelLaunch();
}

void N_VScale_Hip(sunrealtype a, N_Vector X, N_Vector Z)
{
  size_t grid, block, shMemSize;
  hipStream_t stream;

  if (GetKernelParameters(X, false, grid, block, shMemSize, stream))
  {
    SUNDIALS_DEBUG_PRINT(
      "ERROR in N_VScale_Hip: GetKernelParameters returned nonzero\n");
  }

  scaleKernel<<<grid, block, shMemSize, stream>>>(a, NVEC_HIP_DDATAp(X),
                                                  NVEC_HIP_DDATAp(Z),
                                                  NVEC_HIP_CONTENT(X)->length);
  PostKernelLaunch();
}

void N_VAbs_Hip(N_Vector X, N_Vector Z)
{
  size_t grid, block, shMemSize;
  hipStream_t stream;

  if (GetKernelParameters(X, false, grid, block, shMemSize, stream))
  {
    SUNDIALS_DEBUG_PRINT(
      "ERROR in N_VAbs_Hip: GetKernelParameters returned nonzero\n");
  }

  absKernel<<<grid, block, shMemSize, stream>>>(NVEC_HIP_DDATAp(X),
                                                NVEC_HIP_DDATAp(Z),
                                                NVEC_HIP_CONTENT(X)->length);
  PostKernelLaunch();
}

void N_VInv_Hip(N_Vector X, N_Vector Z)
{
  size_t grid, block, shMemSize;
  hipStream_t stream;

  if (GetKernelParameters(X, false, grid, block, shMemSize, stream))
  {
    SUNDIALS_DEBUG_PRINT(
      "ERROR in N_VInv_Hip: GetKernelParameters returned nonzero\n");
  }

  invKernel<<<grid, block, shMemSize, stream>>>(NVEC_HIP_DDATAp(X),
                                                NVEC_HIP_DDATAp(Z),
                                                NVEC_HIP_CONTENT(X)->length);
  PostKernelLaunch();
}

void N_VAddConst_Hip(N_Vector X, sunrealtype b, N_Vector Z)
{
  size_t grid, block, shMemSize;
  hipStream_t stream;

  if (GetKernelParameters(X, false, grid, block, shMemSize, stream))
  {
    SUNDIALS_DEBUG_PRINT(
      "ERROR in N_VAddConst_Hip: GetKernelParameters returned nonzero\n");
  }

  addConstKernel<<<grid, block, shMemSize, stream>>>(b, NVEC_HIP_DDATAp(X),
                                                     NVEC_HIP_DDATAp(Z),
                                                     NVEC_HIP_CONTENT(X)->length);
  PostKernelLaunch();
}

sunrealtype N_VDotProd_Hip(N_Vector X, N_Vector Y)
{
  bool atomic;
  size_t grid, block, shMemSize;
  hipStream_t stream;

  sunrealtype gpu_result = ZERO;

  if (GetKernelParameters(X, true, grid, block, shMemSize, stream, atomic))
  {
    SUNDIALS_DEBUG_PRINT(
      "ERROR in N_VDotProd_Hip: GetKernelParameters returned nonzero\n");
  }

  // When using atomic reductions, we only need one output value
  const size_t buffer_size = atomic ? 1 : grid;
  if (InitializeReductionBuffer(X, gpu_result, buffer_size))
  {
    SUNDIALS_DEBUG_PRINT(
      "ERROR in N_VDotProd_Hip: InitializeReductionBuffer returned nonzero\n");
  }

  if (atomic)
  {
    dotProdKernel<sunrealtype, sunindextype, GridReducerAtomic>
      <<<grid, block, shMemSize, stream>>>(NVEC_HIP_DDATAp(X), NVEC_HIP_DDATAp(Y),
                                           NVEC_HIP_DBUFFERp(X),
                                           NVEC_HIP_CONTENT(X)->length, nullptr);
  }
  else
  {
    dotProdKernel<sunrealtype, sunindextype, GridReducerLDS>
      <<<grid, block, shMemSize, stream>>>(NVEC_HIP_DDATAp(X), NVEC_HIP_DDATAp(Y),
                                           NVEC_HIP_DBUFFERp(X),
                                           NVEC_HIP_CONTENT(X)->length,
                                           NVEC_HIP_DCOUNTERp(X));
  }
  PostKernelLaunch();

  // Get result from the GPU
  CopyReductionBufferFromDevice(X);
  gpu_result = NVEC_HIP_HBUFFERp(X)[0];

  return gpu_result;
}

sunrealtype N_VMaxNorm_Hip(N_Vector X)
{
  bool atomic;
  size_t grid, block, shMemSize;
  hipStream_t stream;

  sunrealtype gpu_result = ZERO;

  if (GetKernelParameters(X, true, grid, block, shMemSize, stream, atomic))
  {
    SUNDIALS_DEBUG_PRINT(
      "ERROR in N_VMaxNorm_Hip: GetKernelParameters returned nonzero\n");
  }

  // When using atomic reductions, we only need one output value
  const size_t buffer_size = atomic ? 1 : grid;
  if (InitializeReductionBuffer(X, gpu_result, buffer_size))
  {
    SUNDIALS_DEBUG_PRINT(
      "ERROR in N_VMaxNorm_Hip: InitializeReductionBuffer returned nonzero\n");
  }

  if (atomic)
  {
    maxNormKernel<sunrealtype, sunindextype, GridReducerAtomic>
      <<<grid, block, shMemSize, stream>>>(NVEC_HIP_DDATAp(X),
                                           NVEC_HIP_DBUFFERp(X),
                                           NVEC_HIP_CONTENT(X)->length, nullptr);
  }
  else
  {
    maxNormKernel<sunrealtype, sunindextype, GridReducerLDS>
      <<<grid, block, shMemSize, stream>>>(NVEC_HIP_DDATAp(X),
                                           NVEC_HIP_DBUFFERp(X),
                                           NVEC_HIP_CONTENT(X)->length,
                                           NVEC_HIP_DCOUNTERp(X));
  }

  PostKernelLaunch();

  // Finish reduction on CPU if there are less than two blocks of data left.
  CopyReductionBufferFromDevice(X);
  gpu_result = NVEC_HIP_HBUFFERp(X)[0];

  return gpu_result;
}

sunrealtype N_VWSqrSumLocal_Hip(N_Vector X, N_Vector W)
{
  bool atomic;
  size_t grid, block, shMemSize;
  hipStream_t stream;

  sunrealtype gpu_result = ZERO;

  if (GetKernelParameters(X, true, grid, block, shMemSize, stream, atomic))
  {
    SUNDIALS_DEBUG_PRINT(
      "ERROR in N_VWSqrSumLocal_Hip: GetKernelParameters returned nonzero\n");
  }

  const size_t buffer_size = atomic ? 1 : grid;
  if (InitializeReductionBuffer(X, gpu_result, buffer_size))
  {
    SUNDIALS_DEBUG_PRINT("ERROR in N_VWSqrSumLocal_Hip: "
                         "InitializeReductionBuffer returned nonzero\n");
  }

  if (atomic)
  {
    wL2NormSquareKernel<sunrealtype, sunindextype, GridReducerAtomic>
      <<<grid, block, shMemSize, stream>>>(NVEC_HIP_DDATAp(X), NVEC_HIP_DDATAp(W),
                                           NVEC_HIP_DBUFFERp(X),
                                           NVEC_HIP_CONTENT(X)->length, nullptr);
  }
  else
  {
    wL2NormSquareKernel<sunrealtype, sunindextype, GridReducerLDS>
      <<<grid, block, shMemSize, stream>>>(NVEC_HIP_DDATAp(X), NVEC_HIP_DDATAp(W),
                                           NVEC_HIP_DBUFFERp(X),
                                           NVEC_HIP_CONTENT(X)->length,
                                           NVEC_HIP_DCOUNTERp(X));
  }

  PostKernelLaunch();

  // Get result from the GPU
  CopyReductionBufferFromDevice(X);
  gpu_result = NVEC_HIP_HBUFFERp(X)[0];

  return gpu_result;
}

sunrealtype N_VWrmsNorm_Hip(N_Vector X, N_Vector W)
{
  const sunrealtype sum = N_VWSqrSumLocal_Hip(X, W);
  return std::sqrt(sum / NVEC_HIP_CONTENT(X)->length);
}

sunrealtype N_VWSqrSumMaskLocal_Hip(N_Vector X, N_Vector W, N_Vector Id)
{
  bool atomic;
  size_t grid, block, shMemSize;
  hipStream_t stream;

  sunrealtype gpu_result = ZERO;

  if (GetKernelParameters(X, true, grid, block, shMemSize, stream, atomic))
  {
    SUNDIALS_DEBUG_PRINT("ERROR in N_VWSqrSumMaskLocal_Hip: "
                         "GetKernelParameters returned nonzero\n");
  }

  const size_t buffer_size = atomic ? 1 : grid;
  if (InitializeReductionBuffer(X, gpu_result, buffer_size))
  {
    SUNDIALS_DEBUG_PRINT("ERROR in N_VWSqrSumMaskLocal_Hip: "
                         "InitializeReductionBuffer returned nonzero\n");
  }

  if (atomic)
  {
    wL2NormSquareMaskKernel<sunrealtype, sunindextype, GridReducerAtomic>
      <<<grid, block, shMemSize, stream>>>(NVEC_HIP_DDATAp(X), NVEC_HIP_DDATAp(W),
                                           NVEC_HIP_DDATAp(Id),
                                           NVEC_HIP_DBUFFERp(X),
                                           NVEC_HIP_CONTENT(X)->length, nullptr);
  }
  else
  {
    wL2NormSquareMaskKernel<sunrealtype, sunindextype, GridReducerLDS>
      <<<grid, block, shMemSize, stream>>>(NVEC_HIP_DDATAp(X), NVEC_HIP_DDATAp(W),
                                           NVEC_HIP_DDATAp(Id),
                                           NVEC_HIP_DBUFFERp(X),
                                           NVEC_HIP_CONTENT(X)->length,
                                           NVEC_HIP_DCOUNTERp(X));
  }

  PostKernelLaunch();

  // Get result from the GPU
  CopyReductionBufferFromDevice(X);
  gpu_result = NVEC_HIP_HBUFFERp(X)[0];

  return gpu_result;
}

sunrealtype N_VWrmsNormMask_Hip(N_Vector X, N_Vector W, N_Vector Id)
{
  const sunrealtype sum = N_VWSqrSumMaskLocal_Hip(X, W, Id);
  return std::sqrt(sum / NVEC_HIP_CONTENT(X)->length);
}

sunrealtype N_VMin_Hip(N_Vector X)
{
  bool atomic;
  size_t grid, block, shMemSize;
  hipStream_t stream;

  sunrealtype gpu_result = std::numeric_limits<sunrealtype>::max();

  if (GetKernelParameters(X, true, grid, block, shMemSize, stream, atomic))
  {
    SUNDIALS_DEBUG_PRINT(
      "ERROR in N_VMin_Hip: GetKernelParameters returned nonzero\n");
  }

  const size_t buffer_size = atomic ? 1 : grid;
  if (InitializeReductionBuffer(X, gpu_result, buffer_size))
  {
    SUNDIALS_DEBUG_PRINT(
      "ERROR in N_VMin_Hip: InitializeReductionBuffer returned nonzero\n");
  }

  if (atomic)
  {
    findMinKernel<sunrealtype, sunindextype, GridReducerAtomic>
      <<<grid, block, shMemSize, stream>>>(gpu_result, NVEC_HIP_DDATAp(X),
                                           NVEC_HIP_DBUFFERp(X),
                                           NVEC_HIP_CONTENT(X)->length, nullptr);
  }
  else
  {
    findMinKernel<sunrealtype, sunindextype, GridReducerLDS>
      <<<grid, block, shMemSize, stream>>>(gpu_result, NVEC_HIP_DDATAp(X),
                                           NVEC_HIP_DBUFFERp(X),
                                           NVEC_HIP_CONTENT(X)->length,
                                           NVEC_HIP_DCOUNTERp(X));
  }

  PostKernelLaunch();

  // Get result from the GPU
  CopyReductionBufferFromDevice(X);
  gpu_result = NVEC_HIP_HBUFFERp(X)[0];

  return gpu_result;
}

sunrealtype N_VWL2Norm_Hip(N_Vector X, N_Vector W)
{
  const sunrealtype sum = N_VWSqrSumLocal_Hip(X, W);
  return std::sqrt(sum);
}

sunrealtype N_VL1Norm_Hip(N_Vector X)
{
  bool atomic;
  size_t grid, block, shMemSize;
  hipStream_t stream;

  sunrealtype gpu_result = ZERO;

  if (GetKernelParameters(X, true, grid, block, shMemSize, stream, atomic))
  {
    SUNDIALS_DEBUG_PRINT(
      "ERROR in N_VL1Norm_Hip: GetKernelParameters returned nonzero\n");
  }

  const size_t buffer_size = atomic ? 1 : grid;
  if (InitializeReductionBuffer(X, gpu_result, buffer_size))
  {
    SUNDIALS_DEBUG_PRINT(
      "ERROR in N_VL1Norm_Hip: InitializeReductionBuffer returned nonzero\n");
  }

  if (atomic)
  {
    L1NormKernel<sunrealtype, sunindextype, GridReducerAtomic>
      <<<grid, block, shMemSize, stream>>>(NVEC_HIP_DDATAp(X),
                                           NVEC_HIP_DBUFFERp(X),
                                           NVEC_HIP_CONTENT(X)->length, nullptr);
  }
  else
  {
    L1NormKernel<sunrealtype, sunindextype, GridReducerLDS>
      <<<grid, block, shMemSize, stream>>>(NVEC_HIP_DDATAp(X),
                                           NVEC_HIP_DBUFFERp(X),
                                           NVEC_HIP_CONTENT(X)->length,
                                           NVEC_HIP_DCOUNTERp(X));
  }

  PostKernelLaunch();

  // Get result from the GPU
  CopyReductionBufferFromDevice(X);
  gpu_result = NVEC_HIP_HBUFFERp(X)[0];

  return gpu_result;
}

void N_VCompare_Hip(sunrealtype c, N_Vector X, N_Vector Z)
{
  size_t grid, block, shMemSize;
  hipStream_t stream;

  if (GetKernelParameters(X, false, grid, block, shMemSize, stream))
  {
    SUNDIALS_DEBUG_PRINT(
      "ERROR in N_VCompare_Hip: GetKernelParameters returned nonzero\n");
  }

  compareKernel<<<grid, block, shMemSize, stream>>>(c, NVEC_HIP_DDATAp(X),
                                                    NVEC_HIP_DDATAp(Z),
                                                    NVEC_HIP_CONTENT(X)->length);
  PostKernelLaunch();
}

sunbooleantype N_VInvTest_Hip(N_Vector X, N_Vector Z)
{
  bool atomic;
  size_t grid, block, shMemSize;
  hipStream_t stream;

  sunrealtype gpu_result = ZERO;

  if (GetKernelParameters(X, true, grid, block, shMemSize, stream, atomic))
  {
    SUNDIALS_DEBUG_PRINT(
      "ERROR in N_VInvTest_Hip: GetKernelParameters returned nonzero\n");
  }

  const size_t buffer_size = atomic ? 1 : grid;
  if (InitializeReductionBuffer(X, gpu_result, buffer_size))
  {
    SUNDIALS_DEBUG_PRINT(
      "ERROR in N_VInvTest_Hip: InitializeReductionBuffer returned nonzero\n");
  }

  if (atomic)
  {
    invTestKernel<sunrealtype, sunindextype, GridReducerAtomic>
      <<<grid, block, shMemSize, stream>>>(NVEC_HIP_DDATAp(X), NVEC_HIP_DDATAp(Z),
                                           NVEC_HIP_DBUFFERp(X),
                                           NVEC_HIP_CONTENT(X)->length, nullptr);
  }
  else
  {
    invTestKernel<sunrealtype, sunindextype, GridReducerLDS>
      <<<grid, block, shMemSize, stream>>>(NVEC_HIP_DDATAp(X), NVEC_HIP_DDATAp(Z),
                                           NVEC_HIP_DBUFFERp(X),
                                           NVEC_HIP_CONTENT(X)->length,
                                           NVEC_HIP_DCOUNTERp(X));
  }

  PostKernelLaunch();

  // Get result from the GPU
  CopyReductionBufferFromDevice(X);
  gpu_result = NVEC_HIP_HBUFFERp(X)[0];

  return (gpu_result < HALF);
}

sunbooleantype N_VConstrMask_Hip(N_Vector C, N_Vector X, N_Vector M)
{
  bool atomic;
  size_t grid, block, shMemSize;
  hipStream_t stream;

  sunrealtype gpu_result = ZERO;

  if (GetKernelParameters(X, true, grid, block, shMemSize, stream, atomic))
  {
    SUNDIALS_DEBUG_PRINT(
      "ERROR in N_VConstrMask_Hip: GetKernelParameters returned nonzero\n");
  }

  const size_t buffer_size = atomic ? 1 : grid;
  if (InitializeReductionBuffer(X, gpu_result, buffer_size))
  {
    SUNDIALS_DEBUG_PRINT("ERROR in N_VConstrMask_Hip: "
                         "InitializeReductionBuffer returned nonzero\n");
  }

  if (atomic)
  {
    constrMaskKernel<sunrealtype, sunindextype, GridReducerAtomic>
      <<<grid, block, shMemSize, stream>>>(NVEC_HIP_DDATAp(C),
                                           NVEC_HIP_DDATAp(X), NVEC_HIP_DDATAp(M),
                                           NVEC_HIP_DBUFFERp(X),
                                           NVEC_HIP_CONTENT(X)->length, nullptr);
  }
  else
  {
    constrMaskKernel<sunrealtype, sunindextype, GridReducerLDS>
      <<<grid, block, shMemSize, stream>>>(NVEC_HIP_DDATAp(C),
                                           NVEC_HIP_DDATAp(X), NVEC_HIP_DDATAp(M),
                                           NVEC_HIP_DBUFFERp(X),
                                           NVEC_HIP_CONTENT(X)->length,
                                           NVEC_HIP_DCOUNTERp(X));
  }

  PostKernelLaunch();

  // Get result from the GPU
  CopyReductionBufferFromDevice(X);
  gpu_result = NVEC_HIP_HBUFFERp(X)[0];

  return (gpu_result < HALF);
}

sunrealtype N_VMinQuotient_Hip(N_Vector num, N_Vector denom)
{
  bool atomic;
  size_t grid, block, shMemSize;
  hipStream_t stream;

  sunrealtype gpu_result = std::numeric_limits<sunrealtype>::max();
  ;

  if (GetKernelParameters(num, true, grid, block, shMemSize, stream, atomic))
  {
    SUNDIALS_DEBUG_PRINT(
      "ERROR in N_VMinQuotient_Hip: GetKernelParameters returned nonzero\n");
  }

  const size_t buffer_size = atomic ? 1 : grid;
  if (InitializeReductionBuffer(num, gpu_result, buffer_size))
  {
    SUNDIALS_DEBUG_PRINT("ERROR in N_VMinQuotient_Hip: "
                         "InitializeReductionBuffer returned nonzero\n");
  }

  if (atomic)
  {
    minQuotientKernel<sunrealtype, sunindextype, GridReducerAtomic>
      <<<grid, block, shMemSize, stream>>>(gpu_result, NVEC_HIP_DDATAp(num),
                                           NVEC_HIP_DDATAp(denom),
                                           NVEC_HIP_DBUFFERp(num),
                                           NVEC_HIP_CONTENT(num)->length,
                                           nullptr);
  }
  else
  {
    minQuotientKernel<sunrealtype, sunindextype, GridReducerLDS>
      <<<grid, block, shMemSize, stream>>>(gpu_result, NVEC_HIP_DDATAp(num),
                                           NVEC_HIP_DDATAp(denom),
                                           NVEC_HIP_DBUFFERp(num),
                                           NVEC_HIP_CONTENT(num)->length,
                                           NVEC_HIP_DCOUNTERp(num));
  }

  PostKernelLaunch();

  // Get result from the GPU
  CopyReductionBufferFromDevice(num);
  gpu_result = NVEC_HIP_HBUFFERp(num)[0];

  return gpu_result;
}

/*
 * -----------------------------------------------------------------
 * fused vector operations
 * -----------------------------------------------------------------
 */

int N_VLinearCombination_Hip(int nvec, sunrealtype* c, N_Vector* X, N_Vector Z)
{
  hipError_t err;

  // Copy c array to device
  sunrealtype* d_c;
  err = hipMalloc((void**)&d_c, nvec * sizeof(sunrealtype));
  if (!SUNDIALS_HIP_VERIFY(err)) { return (-1); }
  err = hipMemcpy(d_c, c, nvec * sizeof(sunrealtype), hipMemcpyHostToDevice);
  if (!SUNDIALS_HIP_VERIFY(err)) { return (-1); }

  // Create array of device pointers on host
  sunrealtype** h_Xd = new sunrealtype*[nvec];
  for (int i = 0; i < nvec; i++) { h_Xd[i] = NVEC_HIP_DDATAp(X[i]); }

  // Copy array of device pointers to device from host
  sunrealtype** d_Xd;
  err = hipMalloc((void**)&d_Xd, nvec * sizeof(sunrealtype*));
  if (!SUNDIALS_HIP_VERIFY(err)) { return (-1); }
  err = hipMemcpy(d_Xd, h_Xd, nvec * sizeof(sunrealtype*), hipMemcpyHostToDevice);
  if (!SUNDIALS_HIP_VERIFY(err)) { return (-1); }

  // Set kernel parameters and launch
  size_t grid, block, shMemSize;
  hipStream_t stream;

  if (GetKernelParameters(X[0], false, grid, block, shMemSize, stream))
  {
    return (-1);
  }
  linearCombinationKernel<<<grid, block, shMemSize, stream>>>(nvec, d_c, d_Xd,
                                                              NVEC_HIP_DDATAp(Z),
                                                              NVEC_HIP_CONTENT(Z)
                                                                ->length);
  PostKernelLaunch();

  // Free host array
  delete[] h_Xd;

  // Free device arrays
  err = hipFree(d_c);
  if (!SUNDIALS_HIP_VERIFY(err)) { return (-1); }
  err = hipFree(d_Xd);
  if (!SUNDIALS_HIP_VERIFY(err)) { return (-1); }

  return (0);
}

int N_VScaleAddMulti_Hip(int nvec, sunrealtype* c, N_Vector X, N_Vector* Y,
                         N_Vector* Z)
{
  hipError_t err;

  // Copy c array to device
  sunrealtype* d_c;
  err = hipMalloc((void**)&d_c, nvec * sizeof(sunrealtype));
  if (!SUNDIALS_HIP_VERIFY(err)) { return (-1); }
  err = hipMemcpy(d_c, c, nvec * sizeof(sunrealtype), hipMemcpyHostToDevice);
  if (!SUNDIALS_HIP_VERIFY(err)) { return (-1); }

  // Create array of device pointers on host
  sunrealtype** h_Yd = new sunrealtype*[nvec];
  for (int i = 0; i < nvec; i++) { h_Yd[i] = NVEC_HIP_DDATAp(Y[i]); }

  sunrealtype** h_Zd = new sunrealtype*[nvec];
  for (int i = 0; i < nvec; i++) { h_Zd[i] = NVEC_HIP_DDATAp(Z[i]); }

  // Copy array of device pointers to device from host
  sunrealtype** d_Yd;
  err = hipMalloc((void**)&d_Yd, nvec * sizeof(sunrealtype*));
  if (!SUNDIALS_HIP_VERIFY(err)) { return (-1); }
  err = hipMemcpy(d_Yd, h_Yd, nvec * sizeof(sunrealtype*), hipMemcpyHostToDevice);
  if (!SUNDIALS_HIP_VERIFY(err)) { return (-1); }

  sunrealtype** d_Zd;
  err = hipMalloc((void**)&d_Zd, nvec * sizeof(sunrealtype*));
  if (!SUNDIALS_HIP_VERIFY(err)) { return (-1); }
  err = hipMemcpy(d_Zd, h_Zd, nvec * sizeof(sunrealtype*), hipMemcpyHostToDevice);
  if (!SUNDIALS_HIP_VERIFY(err)) { return (-1); }

  // Set kernel parameters
  size_t grid, block, shMemSize;
  hipStream_t stream;

  if (GetKernelParameters(X, false, grid, block, shMemSize, stream))
  {
    return (-1);
  }
  scaleAddMultiKernel<<<grid, block, shMemSize, stream>>>(nvec, d_c,
                                                          NVEC_HIP_DDATAp(X),
                                                          d_Yd, d_Zd,
                                                          NVEC_HIP_CONTENT(X)->length);
  PostKernelLaunch();

  // Free host array
  delete[] h_Yd;
  delete[] h_Zd;

  // Free device arrays
  err = hipFree(d_c);
  if (!SUNDIALS_HIP_VERIFY(err)) { return (-1); }
  err = hipFree(d_Yd);
  if (!SUNDIALS_HIP_VERIFY(err)) { return (-1); }
  err = hipFree(d_Zd);
  if (!SUNDIALS_HIP_VERIFY(err)) { return (-1); }

  return (0);
}

int N_VDotProdMulti_Hip(int nvec, N_Vector X, N_Vector* Y, sunrealtype* dots)
{
  hipError_t err;

  // Create array of device pointers on host
  sunrealtype** h_Yd = new sunrealtype*[nvec];
  for (int i = 0; i < nvec; i++) { h_Yd[i] = NVEC_HIP_DDATAp(Y[i]); }

  // Copy array of device pointers to device from host
  sunrealtype** d_Yd;
  err = hipMalloc((void**)&d_Yd, nvec * sizeof(sunrealtype*));
  if (!SUNDIALS_HIP_VERIFY(err)) { return (-1); }
  err = hipMemcpy(d_Yd, h_Yd, nvec * sizeof(sunrealtype*), hipMemcpyHostToDevice);
  if (!SUNDIALS_HIP_VERIFY(err)) { return (-1); }

  // Set kernel parameters
  size_t grid, block, shMemSize;
  hipStream_t stream;

  if (GetKernelParameters(X, false, grid, block, shMemSize, stream))
  {
    return (-1);
  }
  grid = nvec;

  // Allocate reduction buffer on device
  sunrealtype* d_buff;
  err = hipMalloc((void**)&d_buff, grid * sizeof(sunrealtype));
  if (!SUNDIALS_HIP_VERIFY(err)) { return (-1); }
  err = hipMemsetAsync(d_buff, 0, grid * sizeof(sunrealtype));
  if (!SUNDIALS_HIP_VERIFY(err)) { return (-1); }

  dotProdMultiKernel<sunrealtype, sunindextype, GridReducerAtomic>
    <<<grid, block, shMemSize, stream>>>(nvec, NVEC_HIP_DDATAp(X), d_Yd, d_buff,
                                         NVEC_HIP_CONTENT(X)->length);
  PostKernelLaunch();

  // Copy GPU result to the cpu.
  err = hipMemcpy(dots, d_buff, grid * sizeof(sunrealtype),
                  hipMemcpyDeviceToHost);
  if (!SUNDIALS_HIP_VERIFY(err)) { return (-1); }

  // Free host array
  delete[] h_Yd;

  // Free device arrays
  err = hipFree(d_Yd);
  if (!SUNDIALS_HIP_VERIFY(err)) { return (-1); }
  err = hipFree(d_buff);
  if (!SUNDIALS_HIP_VERIFY(err)) { return (-1); }

  return (0);
}

/*
 * -----------------------------------------------------------------------------
 * vector array operations
 * -----------------------------------------------------------------------------
 */

int N_VLinearSumVectorArray_Hip(int nvec, sunrealtype a, N_Vector* X,
                                sunrealtype b, N_Vector* Y, N_Vector* Z)
{
  hipError_t err;

  // Create array of device pointers on host
  sunrealtype** h_Xd = new sunrealtype*[nvec];
  for (int i = 0; i < nvec; i++) { h_Xd[i] = NVEC_HIP_DDATAp(X[i]); }

  sunrealtype** h_Yd = new sunrealtype*[nvec];
  for (int i = 0; i < nvec; i++) { h_Yd[i] = NVEC_HIP_DDATAp(Y[i]); }

  sunrealtype** h_Zd = new sunrealtype*[nvec];
  for (int i = 0; i < nvec; i++) { h_Zd[i] = NVEC_HIP_DDATAp(Z[i]); }

  // Copy array of device pointers to device from host
  sunrealtype** d_Xd;
  err = hipMalloc((void**)&d_Xd, nvec * sizeof(sunrealtype*));
  if (!SUNDIALS_HIP_VERIFY(err)) { return (-1); }
  err = hipMemcpy(d_Xd, h_Xd, nvec * sizeof(sunrealtype*), hipMemcpyHostToDevice);
  if (!SUNDIALS_HIP_VERIFY(err)) { return (-1); }

  sunrealtype** d_Yd;
  err = hipMalloc((void**)&d_Yd, nvec * sizeof(sunrealtype*));
  if (!SUNDIALS_HIP_VERIFY(err)) { return (-1); }
  err = hipMemcpy(d_Yd, h_Yd, nvec * sizeof(sunrealtype*), hipMemcpyHostToDevice);
  if (!SUNDIALS_HIP_VERIFY(err)) { return (-1); }

  sunrealtype** d_Zd;
  err = hipMalloc((void**)&d_Zd, nvec * sizeof(sunrealtype*));
  if (!SUNDIALS_HIP_VERIFY(err)) { return (-1); }
  err = hipMemcpy(d_Zd, h_Zd, nvec * sizeof(sunrealtype*), hipMemcpyHostToDevice);
  if (!SUNDIALS_HIP_VERIFY(err)) { return (-1); }

  // Set kernel parameters
  size_t grid, block, shMemSize;
  hipStream_t stream;

  if (GetKernelParameters(Z[0], false, grid, block, shMemSize, stream))
  {
    return (-1);
  }
  linearSumVectorArrayKernel<<<grid, block, shMemSize, stream>>>(nvec, a, d_Xd,
                                                                 b, d_Yd, d_Zd,
                                                                 NVEC_HIP_CONTENT(
                                                                   Z[0])
                                                                   ->length);
  PostKernelLaunch();

  // Free host array
  delete[] h_Xd;
  delete[] h_Yd;
  delete[] h_Zd;

  // Free device arrays
  err = hipFree(d_Xd);
  if (!SUNDIALS_HIP_VERIFY(err)) { return (-1); }
  err = hipFree(d_Yd);
  if (!SUNDIALS_HIP_VERIFY(err)) { return (-1); }
  err = hipFree(d_Zd);
  if (!SUNDIALS_HIP_VERIFY(err)) { return (-1); }

  return (0);
}

int N_VScaleVectorArray_Hip(int nvec, sunrealtype* c, N_Vector* X, N_Vector* Z)
{
  hipError_t err;

  // Copy c array to device
  sunrealtype* d_c;
  err = hipMalloc((void**)&d_c, nvec * sizeof(sunrealtype));
  if (!SUNDIALS_HIP_VERIFY(err)) { return (-1); }
  err = hipMemcpy(d_c, c, nvec * sizeof(sunrealtype), hipMemcpyHostToDevice);
  if (!SUNDIALS_HIP_VERIFY(err)) { return (-1); }

  // Create array of device pointers on host
  sunrealtype** h_Xd = new sunrealtype*[nvec];
  for (int i = 0; i < nvec; i++) { h_Xd[i] = NVEC_HIP_DDATAp(X[i]); }

  sunrealtype** h_Zd = new sunrealtype*[nvec];
  for (int i = 0; i < nvec; i++) { h_Zd[i] = NVEC_HIP_DDATAp(Z[i]); }

  // Copy array of device pointers to device from host
  sunrealtype** d_Xd;
  err = hipMalloc((void**)&d_Xd, nvec * sizeof(sunrealtype*));
  if (!SUNDIALS_HIP_VERIFY(err)) { return (-1); }
  err = hipMemcpy(d_Xd, h_Xd, nvec * sizeof(sunrealtype*), hipMemcpyHostToDevice);
  if (!SUNDIALS_HIP_VERIFY(err)) { return (-1); }

  sunrealtype** d_Zd;
  err = hipMalloc((void**)&d_Zd, nvec * sizeof(sunrealtype*));
  if (!SUNDIALS_HIP_VERIFY(err)) { return (-1); }
  err = hipMemcpy(d_Zd, h_Zd, nvec * sizeof(sunrealtype*), hipMemcpyHostToDevice);
  if (!SUNDIALS_HIP_VERIFY(err)) { return (-1); }

  // Set kernel parameters
  size_t grid, block, shMemSize;
  hipStream_t stream;

  if (GetKernelParameters(Z[0], false, grid, block, shMemSize, stream))
  {
    return (-1);
  }
  scaleVectorArrayKernel<<<grid, block, shMemSize, stream>>>(nvec, d_c, d_Xd,
                                                             d_Zd,
                                                             NVEC_HIP_CONTENT(Z[0])
                                                               ->length);
  PostKernelLaunch();

  // Free host array
  delete[] h_Xd;
  delete[] h_Zd;

  // Free device arrays
  err = hipFree(d_c);
  if (!SUNDIALS_HIP_VERIFY(err)) { return (-1); }
  err = hipFree(d_Xd);
  if (!SUNDIALS_HIP_VERIFY(err)) { return (-1); }
  err = hipFree(d_Zd);
  if (!SUNDIALS_HIP_VERIFY(err)) { return (-1); }

  return (0);
}

int N_VConstVectorArray_Hip(int nvec, sunrealtype c, N_Vector* Z)
{
  hipError_t err;

  // Create array of device pointers on host
  sunrealtype** h_Zd = new sunrealtype*[nvec];
  for (int i = 0; i < nvec; i++) { h_Zd[i] = NVEC_HIP_DDATAp(Z[i]); }

  // Copy array of device pointers to device from host
  sunrealtype** d_Zd;
  err = hipMalloc((void**)&d_Zd, nvec * sizeof(sunrealtype*));
  if (!SUNDIALS_HIP_VERIFY(err)) { return (-1); }
  err = hipMemcpy(d_Zd, h_Zd, nvec * sizeof(sunrealtype*), hipMemcpyHostToDevice);
  if (!SUNDIALS_HIP_VERIFY(err)) { return (-1); }

  // Set kernel parameters
  size_t grid, block, shMemSize;
  hipStream_t stream;

  if (GetKernelParameters(Z[0], false, grid, block, shMemSize, stream))
  {
    return (-1);
  }
  constVectorArrayKernel<<<grid, block, shMemSize, stream>>>(nvec, c, d_Zd,
                                                             NVEC_HIP_CONTENT(Z[0])
                                                               ->length);
  PostKernelLaunch();

  // Free host array
  delete[] h_Zd;

  // Free device arrays
  err = hipFree(d_Zd);
  if (!SUNDIALS_HIP_VERIFY(err)) { return (-1); }

  return (0);
}

int N_VWrmsNormVectorArray_Hip(int nvec, N_Vector* X, N_Vector* W,
                               sunrealtype* norms)
{
  hipError_t err;

  // Create array of device pointers on host
  sunrealtype** h_Xd = new sunrealtype*[nvec];
  for (int i = 0; i < nvec; i++) { h_Xd[i] = NVEC_HIP_DDATAp(X[i]); }
  sunrealtype** h_Wd = new sunrealtype*[nvec];
  for (int i = 0; i < nvec; i++) { h_Wd[i] = NVEC_HIP_DDATAp(W[i]); }

  // Copy array of device pointers to device from host
  sunrealtype** d_Xd;
  err = hipMalloc((void**)&d_Xd, nvec * sizeof(sunrealtype*));
  if (!SUNDIALS_HIP_VERIFY(err)) { return (-1); }
  err = hipMemcpy(d_Xd, h_Xd, nvec * sizeof(sunrealtype*), hipMemcpyHostToDevice);
  if (!SUNDIALS_HIP_VERIFY(err)) { return (-1); }

  sunrealtype** d_Wd;
  err = hipMalloc((void**)&d_Wd, nvec * sizeof(sunrealtype*));
  if (!SUNDIALS_HIP_VERIFY(err)) { return (-1); }
  err = hipMemcpy(d_Wd, h_Wd, nvec * sizeof(sunrealtype*), hipMemcpyHostToDevice);
  if (!SUNDIALS_HIP_VERIFY(err)) { return (-1); }

  // Set kernel parameters
  size_t grid, block, shMemSize;
  hipStream_t stream;

  if (GetKernelParameters(X[0], true, grid, block, shMemSize, stream))
  {
    return (-1);
  }
  grid = nvec;

  // Allocate reduction buffer on device
  sunrealtype* d_buff;
  err = hipMalloc((void**)&d_buff, grid * sizeof(sunrealtype));
  if (!SUNDIALS_HIP_VERIFY(err)) { return (-1); }
  err = hipMemsetAsync(d_buff, 0, grid * sizeof(sunrealtype));
  if (!SUNDIALS_HIP_VERIFY(err)) { return (-1); }

  wL2NormSquareVectorArrayKernel<sunrealtype, sunindextype, GridReducerAtomic>
    <<<grid, block, shMemSize, stream>>>(nvec, d_Xd, d_Wd, d_buff,
                                         NVEC_HIP_CONTENT(X[0])->length);
  PostKernelLaunch();

  // Copy GPU result to the cpu.
  err = hipMemcpy(norms, d_buff, grid * sizeof(sunrealtype),
                  hipMemcpyDeviceToHost);
  if (!SUNDIALS_HIP_VERIFY(err)) { return (-1); }

  // Finish computation
  for (int k = 0; k < nvec; ++k)
  {
    norms[k] = std::sqrt(norms[k] / NVEC_HIP_CONTENT(X[0])->length);
  }

  // Free host array
  delete[] h_Xd;
  delete[] h_Wd;

  // Free device arrays
  err = hipFree(d_Xd);
  if (!SUNDIALS_HIP_VERIFY(err)) { return (-1); }
  err = hipFree(d_Wd);
  if (!SUNDIALS_HIP_VERIFY(err)) { return (-1); }
  err = hipFree(d_buff);
  if (!SUNDIALS_HIP_VERIFY(err)) { return (-1); }

  return (0);
}

int N_VWrmsNormMaskVectorArray_Hip(int nvec, N_Vector* X, N_Vector* W,
                                   N_Vector id, sunrealtype* norms)
{
  hipError_t err;

  // Create array of device pointers on host
  sunrealtype** h_Xd = new sunrealtype*[nvec];
  for (int i = 0; i < nvec; i++) { h_Xd[i] = NVEC_HIP_DDATAp(X[i]); }

  sunrealtype** h_Wd = new sunrealtype*[nvec];
  for (int i = 0; i < nvec; i++) { h_Wd[i] = NVEC_HIP_DDATAp(W[i]); }

  // Copy array of device pointers to device from host
  sunrealtype** d_Xd;
  err = hipMalloc((void**)&d_Xd, nvec * sizeof(sunrealtype*));
  if (!SUNDIALS_HIP_VERIFY(err)) { return (-1); }
  err = hipMemcpy(d_Xd, h_Xd, nvec * sizeof(sunrealtype*), hipMemcpyHostToDevice);
  if (!SUNDIALS_HIP_VERIFY(err)) { return (-1); }

  sunrealtype** d_Wd;
  err = hipMalloc((void**)&d_Wd, nvec * sizeof(sunrealtype*));
  if (!SUNDIALS_HIP_VERIFY(err)) { return (-1); }
  err = hipMemcpy(d_Wd, h_Wd, nvec * sizeof(sunrealtype*), hipMemcpyHostToDevice);
  if (!SUNDIALS_HIP_VERIFY(err)) { return (-1); }

  // Set kernel parameters
  size_t grid, block, shMemSize;
  hipStream_t stream;

  if (GetKernelParameters(X[0], true, grid, block, shMemSize, stream))
  {
    return (-1);
  }
  grid = nvec;

  // Allocate reduction buffer on device
  sunrealtype* d_buff;
  err = hipMalloc((void**)&d_buff, grid * sizeof(sunrealtype));
  if (!SUNDIALS_HIP_VERIFY(err)) { return (-1); }
  err = hipMemsetAsync(d_buff, 0, grid * sizeof(sunrealtype));
  if (!SUNDIALS_HIP_VERIFY(err)) { return (-1); }

  wL2NormSquareMaskVectorArrayKernel<sunrealtype, sunindextype, GridReducerAtomic>
    <<<grid, block, shMemSize, stream>>>(nvec, d_Xd, d_Wd, NVEC_HIP_DDATAp(id),
                                         d_buff, NVEC_HIP_CONTENT(X[0])->length);
  PostKernelLaunch();

  // Copy GPU result to the cpu.
  err = hipMemcpy(norms, d_buff, grid * sizeof(sunrealtype),
                  hipMemcpyDeviceToHost);
  if (!SUNDIALS_HIP_VERIFY(err)) { return (-1); }

  // Finish computation
  for (int k = 0; k < nvec; ++k)
  {
    norms[k] = std::sqrt(norms[k] / NVEC_HIP_CONTENT(X[0])->length);
  }

  // Free host array
  delete[] h_Xd;
  delete[] h_Wd;

  // Free device arrays
  err = hipFree(d_Xd);
  if (!SUNDIALS_HIP_VERIFY(err)) { return (-1); }
  err = hipFree(d_Wd);
  if (!SUNDIALS_HIP_VERIFY(err)) { return (-1); }
  err = hipFree(d_buff);
  if (!SUNDIALS_HIP_VERIFY(err)) { return (-1); }

  return (0);
}

int N_VScaleAddMultiVectorArray_Hip(int nvec, int nsum, sunrealtype* c,
                                    N_Vector* X, N_Vector** Y, N_Vector** Z)
{
  hipError_t err;

  // Copy c array to device
  sunrealtype* d_c;
  err = hipMalloc((void**)&d_c, nsum * sizeof(sunrealtype));
  if (!SUNDIALS_HIP_VERIFY(err)) { return (-1); }
  err = hipMemcpy(d_c, c, nsum * sizeof(sunrealtype), hipMemcpyHostToDevice);
  if (!SUNDIALS_HIP_VERIFY(err)) { return (-1); }

  // Create array of device pointers on host
  sunrealtype** h_Xd = new sunrealtype*[nvec];
  for (int i = 0; i < nvec; i++) { h_Xd[i] = NVEC_HIP_DDATAp(X[i]); }

  sunrealtype** h_Yd = new sunrealtype*[nsum * nvec];
  for (int j = 0; j < nvec; j++)
  {
    for (int i = 0; i < nsum; i++)
    {
      h_Yd[j * nsum + i] = NVEC_HIP_DDATAp(Y[i][j]);
    }
  }

  sunrealtype** h_Zd = new sunrealtype*[nsum * nvec];
  for (int j = 0; j < nvec; j++)
  {
    for (int i = 0; i < nsum; i++)
    {
      h_Zd[j * nsum + i] = NVEC_HIP_DDATAp(Z[i][j]);
    }
  }

  // Copy array of device pointers to device from host
  sunrealtype** d_Xd;
  err = hipMalloc((void**)&d_Xd, nvec * sizeof(sunrealtype*));
  if (!SUNDIALS_HIP_VERIFY(err)) { return (-1); }
  err = hipMemcpy(d_Xd, h_Xd, nvec * sizeof(sunrealtype*), hipMemcpyHostToDevice);
  if (!SUNDIALS_HIP_VERIFY(err)) { return (-1); }

  sunrealtype** d_Yd;
  err = hipMalloc((void**)&d_Yd, nsum * nvec * sizeof(sunrealtype*));
  if (!SUNDIALS_HIP_VERIFY(err)) { return (-1); }
  err = hipMemcpy(d_Yd, h_Yd, nsum * nvec * sizeof(sunrealtype*),
                  hipMemcpyHostToDevice);
  if (!SUNDIALS_HIP_VERIFY(err)) { return (-1); }

  sunrealtype** d_Zd;
  err = hipMalloc((void**)&d_Zd, nsum * nvec * sizeof(sunrealtype*));
  if (!SUNDIALS_HIP_VERIFY(err)) { return (-1); }
  err = hipMemcpy(d_Zd, h_Zd, nsum * nvec * sizeof(sunrealtype*),
                  hipMemcpyHostToDevice);
  if (!SUNDIALS_HIP_VERIFY(err)) { return (-1); }

  // Set kernel parameters
  size_t grid, block, shMemSize;
  hipStream_t stream;

  if (GetKernelParameters(Z[0][0], false, grid, block, shMemSize, stream))
  {
    return (-1);
  }
  scaleAddMultiVectorArrayKernel<<<grid, block, shMemSize, stream>>>(nvec, nsum,
                                                                     d_c, d_Xd,
                                                                     d_Yd, d_Zd,
                                                                     NVEC_HIP_CONTENT(
                                                                       Z[0][0])
                                                                       ->length);
  PostKernelLaunch();

  // Free host array
  delete[] h_Xd;
  delete[] h_Yd;
  delete[] h_Zd;

  // Free device arrays
  err = hipFree(d_c);
  if (!SUNDIALS_HIP_VERIFY(err)) { return (-1); }
  err = hipFree(d_Xd);
  if (!SUNDIALS_HIP_VERIFY(err)) { return (-1); }
  err = hipFree(d_Yd);
  if (!SUNDIALS_HIP_VERIFY(err)) { return (-1); }
  err = hipFree(d_Zd);
  if (!SUNDIALS_HIP_VERIFY(err)) { return (-1); }

  return (0);
}

int N_VLinearCombinationVectorArray_Hip(int nvec, int nsum, sunrealtype* c,
                                        N_Vector** X, N_Vector* Z)
{
  hipError_t err;

  // Copy c array to device
  sunrealtype* d_c;
  err = hipMalloc((void**)&d_c, nsum * sizeof(sunrealtype));
  if (!SUNDIALS_HIP_VERIFY(err)) { return (-1); }
  err = hipMemcpy(d_c, c, nsum * sizeof(sunrealtype), hipMemcpyHostToDevice);
  if (!SUNDIALS_HIP_VERIFY(err)) { return (-1); }

  // Create array of device pointers on host
  sunrealtype** h_Xd = new sunrealtype*[nsum * nvec];
  for (int j = 0; j < nvec; j++)
  {
    for (int i = 0; i < nsum; i++)
    {
      h_Xd[j * nsum + i] = NVEC_HIP_DDATAp(X[i][j]);
    }
  }

  sunrealtype** h_Zd = new sunrealtype*[nvec];
  for (int i = 0; i < nvec; i++) { h_Zd[i] = NVEC_HIP_DDATAp(Z[i]); }

  // Copy array of device pointers to device from host
  sunrealtype** d_Xd;
  err = hipMalloc((void**)&d_Xd, nsum * nvec * sizeof(sunrealtype*));
  if (!SUNDIALS_HIP_VERIFY(err)) { return (-1); }
  err = hipMemcpy(d_Xd, h_Xd, nsum * nvec * sizeof(sunrealtype*),
                  hipMemcpyHostToDevice);
  if (!SUNDIALS_HIP_VERIFY(err)) { return (-1); }

  sunrealtype** d_Zd;
  err = hipMalloc((void**)&d_Zd, nvec * sizeof(sunrealtype*));
  if (!SUNDIALS_HIP_VERIFY(err)) { return (-1); }
  err = hipMemcpy(d_Zd, h_Zd, nvec * sizeof(sunrealtype*), hipMemcpyHostToDevice);
  if (!SUNDIALS_HIP_VERIFY(err)) { return (-1); }

  // Set kernel parameters
  size_t grid, block, shMemSize;
  hipStream_t stream;

  if (GetKernelParameters(Z[0], false, grid, block, shMemSize, stream))
  {
    return (-1);
  }
  linearCombinationVectorArrayKernel<<<grid, block, shMemSize,
                                       stream>>>(nvec, nsum, d_c, d_Xd, d_Zd,
                                                 NVEC_HIP_CONTENT(Z[0])->length);
  PostKernelLaunch();

  // Free host array
  delete[] h_Xd;
  delete[] h_Zd;

  // Free device arrays
  err = hipFree(d_c);
  if (!SUNDIALS_HIP_VERIFY(err)) { return (-1); }
  err = hipFree(d_Xd);
  if (!SUNDIALS_HIP_VERIFY(err)) { return (-1); }
  err = hipFree(d_Zd);
  if (!SUNDIALS_HIP_VERIFY(err)) { return (-1); }

  return hipGetLastError();
}

/*
 * -----------------------------------------------------------------
 * OPTIONAL XBraid interface operations
 * -----------------------------------------------------------------
 */

int N_VBufSize_Hip(N_Vector x, sunindextype* size)
{
  if (x == NULL) { return (-1); }
  *size = (sunindextype)NVEC_HIP_MEMSIZE(x);
  return (0);
}

int N_VBufPack_Hip(N_Vector x, void* buf)
{
  int copy_fail = 0;
  hipError_t cuerr;

  if (x == NULL || buf == NULL) { return (-1); }

<<<<<<< HEAD
  SUNMemory buf_mem = SUNMemoryHelper_Wrap(buf, SUNMEMTYPE_HOST);
  if (buf_mem == NULL) { return (-1); }
=======
  SUNMemory buf_mem = SUNMemoryHelper_Wrap(NVEC_HIP_MEMHELP(x), buf, SUNMEMTYPE_HOST);
  if (buf_mem == NULL) return(-1);
>>>>>>> 5d4e140b

  copy_fail = SUNMemoryHelper_CopyAsync(NVEC_HIP_MEMHELP(x), buf_mem,
                                        NVEC_HIP_CONTENT(x)->device_data,
                                        NVEC_HIP_MEMSIZE(x),
                                        (void*)NVEC_HIP_STREAM(x));

  /* we synchronize with respect to the host, but only in this stream */
  cuerr = hipStreamSynchronize(*NVEC_HIP_STREAM(x));

  SUNMemoryHelper_Dealloc(NVEC_HIP_MEMHELP(x), buf_mem,
                          (void*)NVEC_HIP_STREAM(x));

  return (!SUNDIALS_HIP_VERIFY(cuerr) || copy_fail ? -1 : 0);
}

int N_VBufUnpack_Hip(N_Vector x, void* buf)
{
  int copy_fail = 0;
  hipError_t cuerr;

  if (x == NULL || buf == NULL) { return (-1); }

<<<<<<< HEAD
  SUNMemory buf_mem = SUNMemoryHelper_Wrap(buf, SUNMEMTYPE_HOST);
  if (buf_mem == NULL) { return (-1); }
=======
  SUNMemory buf_mem = SUNMemoryHelper_Wrap(NVEC_HIP_MEMHELP(x), buf, SUNMEMTYPE_HOST);
  if (buf_mem == NULL) return(-1);
>>>>>>> 5d4e140b

  copy_fail = SUNMemoryHelper_CopyAsync(NVEC_HIP_MEMHELP(x),
                                        NVEC_HIP_CONTENT(x)->device_data,
                                        buf_mem, NVEC_HIP_MEMSIZE(x),
                                        (void*)NVEC_HIP_STREAM(x));

  /* we synchronize with respect to the host, but only in this stream */
  cuerr = hipStreamSynchronize(*NVEC_HIP_STREAM(x));

  SUNMemoryHelper_Dealloc(NVEC_HIP_MEMHELP(x), buf_mem,
                          (void*)NVEC_HIP_STREAM(x));

  return (!SUNDIALS_HIP_VERIFY(cuerr) || copy_fail ? -1 : 0);
}

/*
 * -----------------------------------------------------------------
 * Enable / Disable fused and vector array operations
 * -----------------------------------------------------------------
 */

int N_VEnableFusedOps_Hip(N_Vector v, sunbooleantype tf)
{
  /* check that vector is non-NULL */
  if (v == NULL) { return (-1); }

  /* check that ops structure is non-NULL */
  if (v->ops == NULL) { return (-1); }

  if (tf)
  {
    /* enable all fused vector operations */
    v->ops->nvlinearcombination = N_VLinearCombination_Hip;
    v->ops->nvscaleaddmulti     = N_VScaleAddMulti_Hip;
    v->ops->nvdotprodmulti      = N_VDotProdMulti_Hip;
    /* enable all vector array operations */
    v->ops->nvlinearsumvectorarray     = N_VLinearSumVectorArray_Hip;
    v->ops->nvscalevectorarray         = N_VScaleVectorArray_Hip;
    v->ops->nvconstvectorarray         = N_VConstVectorArray_Hip;
    v->ops->nvwrmsnormvectorarray      = N_VWrmsNormVectorArray_Hip;
    v->ops->nvwrmsnormmaskvectorarray  = N_VWrmsNormMaskVectorArray_Hip;
    v->ops->nvscaleaddmultivectorarray = N_VScaleAddMultiVectorArray_Hip;
    v->ops->nvlinearcombinationvectorarray = N_VLinearCombinationVectorArray_Hip;
    /* enable single buffer reduction operations */
    v->ops->nvdotprodmultilocal = N_VDotProdMulti_Hip;
  }
  else
  {
    /* disable all fused vector operations */
    v->ops->nvlinearcombination = NULL;
    v->ops->nvscaleaddmulti     = NULL;
    v->ops->nvdotprodmulti      = NULL;
    /* disable all vector array operations */
    v->ops->nvlinearsumvectorarray         = NULL;
    v->ops->nvscalevectorarray             = NULL;
    v->ops->nvconstvectorarray             = NULL;
    v->ops->nvwrmsnormvectorarray          = NULL;
    v->ops->nvwrmsnormmaskvectorarray      = NULL;
    v->ops->nvscaleaddmultivectorarray     = NULL;
    v->ops->nvlinearcombinationvectorarray = NULL;
    /* disable single buffer reduction operations */
    v->ops->nvdotprodmultilocal = NULL;
  }

  /* return success */
  return (0);
}

int N_VEnableLinearCombination_Hip(N_Vector v, sunbooleantype tf)
{
  /* check that vector is non-NULL */
  if (v == NULL) { return (-1); }

  /* check that ops structure is non-NULL */
  if (v->ops == NULL) { return (-1); }

  /* enable/disable operation */
  if (tf) { v->ops->nvlinearcombination = N_VLinearCombination_Hip; }
  else { v->ops->nvlinearcombination = NULL; }

  /* return success */
  return (0);
}

int N_VEnableScaleAddMulti_Hip(N_Vector v, sunbooleantype tf)
{
  /* check that vector is non-NULL */
  if (v == NULL) { return (-1); }

  /* check that ops structure is non-NULL */
  if (v->ops == NULL) { return (-1); }

  /* enable/disable operation */
  if (tf) { v->ops->nvscaleaddmulti = N_VScaleAddMulti_Hip; }
  else { v->ops->nvscaleaddmulti = NULL; }

  /* return success */
  return (0);
}

int N_VEnableDotProdMulti_Hip(N_Vector v, sunbooleantype tf)
{
  /* check that vector is non-NULL */
  if (v == NULL) { return (-1); }

  /* check that ops structure is non-NULL */
  if (v->ops == NULL) { return (-1); }

  /* enable/disable operation */
  if (tf)
  {
    v->ops->nvdotprodmulti      = N_VDotProdMulti_Hip;
    v->ops->nvdotprodmultilocal = N_VDotProdMulti_Hip;
  }
  else
  {
    v->ops->nvdotprodmulti      = NULL;
    v->ops->nvdotprodmultilocal = NULL;
  }

  /* return success */
  return (0);
}

int N_VEnableLinearSumVectorArray_Hip(N_Vector v, sunbooleantype tf)
{
  /* check that vector is non-NULL */
  if (v == NULL) { return (-1); }

  /* check that ops structure is non-NULL */
  if (v->ops == NULL) { return (-1); }

  /* enable/disable operation */
  if (tf) { v->ops->nvlinearsumvectorarray = N_VLinearSumVectorArray_Hip; }
  else { v->ops->nvlinearsumvectorarray = NULL; }

  /* return success */
  return (0);
}

int N_VEnableScaleVectorArray_Hip(N_Vector v, sunbooleantype tf)
{
  /* check that vector is non-NULL */
  if (v == NULL) { return (-1); }

  /* check that ops structure is non-NULL */
  if (v->ops == NULL) { return (-1); }

  /* enable/disable operation */
  if (tf) { v->ops->nvscalevectorarray = N_VScaleVectorArray_Hip; }
  else { v->ops->nvscalevectorarray = NULL; }

  /* return success */
  return (0);
}

int N_VEnableConstVectorArray_Hip(N_Vector v, sunbooleantype tf)
{
  /* check that vector is non-NULL */
  if (v == NULL) { return (-1); }

  /* check that ops structure is non-NULL */
  if (v->ops == NULL) { return (-1); }

  /* enable/disable operation */
  if (tf) { v->ops->nvconstvectorarray = N_VConstVectorArray_Hip; }
  else { v->ops->nvconstvectorarray = NULL; }

  /* return success */
  return (0);
}

int N_VEnableWrmsNormVectorArray_Hip(N_Vector v, sunbooleantype tf)
{
  /* check that vector is non-NULL */
  if (v == NULL) { return (-1); }

  /* check that ops structure is non-NULL */
  if (v->ops == NULL) { return (-1); }

  /* enable/disable operation */
  if (tf) { v->ops->nvwrmsnormvectorarray = N_VWrmsNormVectorArray_Hip; }
  else { v->ops->nvwrmsnormvectorarray = NULL; }

  /* return success */
  return (0);
}

int N_VEnableWrmsNormMaskVectorArray_Hip(N_Vector v, sunbooleantype tf)
{
  /* check that vector is non-NULL */
  if (v == NULL) { return (-1); }

  /* check that ops structure is non-NULL */
  if (v->ops == NULL) { return (-1); }

  /* enable/disable operation */
  if (tf)
  {
    v->ops->nvwrmsnormmaskvectorarray = N_VWrmsNormMaskVectorArray_Hip;
  }
  else { v->ops->nvwrmsnormmaskvectorarray = NULL; }

  /* return success */
  return (0);
}

int N_VEnableScaleAddMultiVectorArray_Hip(N_Vector v, sunbooleantype tf)
{
  /* check that vector is non-NULL */
  if (v == NULL) { return (-1); }

  /* check that ops structure is non-NULL */
  if (v->ops == NULL) { return (-1); }

  /* enable/disable operation */
  if (tf)
  {
    v->ops->nvscaleaddmultivectorarray = N_VScaleAddMultiVectorArray_Hip;
  }
  else { v->ops->nvscaleaddmultivectorarray = NULL; }

  /* return success */
  return (0);
}

int N_VEnableLinearCombinationVectorArray_Hip(N_Vector v, sunbooleantype tf)
{
  /* check that vector is non-NULL */
  if (v == NULL) { return (-1); }

  /* check that ops structure is non-NULL */
  if (v->ops == NULL) { return (-1); }

  /* enable/disable operation */
  if (tf)
  {
    v->ops->nvlinearcombinationvectorarray = N_VLinearCombinationVectorArray_Hip;
  }
  else { v->ops->nvlinearcombinationvectorarray = NULL; }

  /* return success */
  return (0);
}

} // extern "C"

/*
 * Private helper functions.
 */

int AllocateData(N_Vector v)
{
  int alloc_fail                 = 0;
  N_VectorContent_Hip vc         = NVEC_HIP_CONTENT(v);
  N_PrivateVectorContent_Hip vcp = NVEC_HIP_PRIVATE(v);

  if (N_VGetLength_Hip(v) == 0) { return (0); }

  if (vcp->use_managed_mem)
  {
    alloc_fail = SUNMemoryHelper_Alloc(NVEC_HIP_MEMHELP(v), &(vc->device_data),
                                       NVEC_HIP_MEMSIZE(v), SUNMEMTYPE_UVM,
                                       (void*)NVEC_HIP_STREAM(v));
    if (alloc_fail)
    {
      SUNDIALS_DEBUG_PRINT("ERROR in AllocateData: SUNMemoryHelper_Alloc "
                           "failed for SUNMEMTYPE_UVM\n");
    }
    vc->host_data = SUNMemoryHelper_Alias(NVEC_HIP_MEMHELP(v), vc->device_data);
  }
  else
  {
    alloc_fail = SUNMemoryHelper_Alloc(NVEC_HIP_MEMHELP(v), &(vc->host_data),
                                       NVEC_HIP_MEMSIZE(v), SUNMEMTYPE_HOST,
                                       (void*)NVEC_HIP_STREAM(v));
    if (alloc_fail)
    {
      SUNDIALS_DEBUG_PRINT("ERROR in AllocateData: SUNMemoryHelper_Alloc "
                           "failed to alloc SUNMEMTYPE_HOST\n");
    }

    alloc_fail = SUNMemoryHelper_Alloc(NVEC_HIP_MEMHELP(v), &(vc->device_data),
                                       NVEC_HIP_MEMSIZE(v), SUNMEMTYPE_DEVICE,
                                       (void*)NVEC_HIP_STREAM(v));
    if (alloc_fail)
    {
      SUNDIALS_DEBUG_PRINT("ERROR in AllocateData: SUNMemoryHelper_Alloc "
                           "failed to alloc SUNMEMTYPE_DEVICE\n");
    }
  }

  return (alloc_fail ? -1 : 0);
}

/*
 * Initializes the internal buffer used for reductions.
 * If the buffer is already allocated, it will only be reallocated
 * if it is no longer large enough. This may occur if the length
 * of the vector is increased. The buffer is initialized to the
 * value given.
 */
static int InitializeReductionBuffer(N_Vector v, sunrealtype value, size_t n)
{
  int alloc_fail           = 0;
  int copy_fail            = 0;
  sunbooleantype alloc_mem = SUNFALSE;
  size_t bytes             = n * sizeof(sunrealtype);

  // Get the vector private memory structure
  N_PrivateVectorContent_Hip vcp = NVEC_HIP_PRIVATE(v);

  // Check if the existing reduction memory is not large enough
  if (vcp->reduce_buffer_allocated_bytes < bytes)
  {
    FreeReductionBuffer(v);
    alloc_mem = SUNTRUE;
  }

  if (alloc_mem)
  {
    // Allocate pinned memory on the host
    alloc_fail =
      SUNMemoryHelper_Alloc(NVEC_HIP_MEMHELP(v), &(vcp->reduce_buffer_host),
                            bytes, SUNMEMTYPE_PINNED, (void*)NVEC_HIP_STREAM(v));
    if (alloc_fail)
    {
      SUNDIALS_DEBUG_PRINT(
        "WARNING in InitializeReductionBuffer: SUNMemoryHelper_Alloc failed to "
        "alloc SUNMEMTYPE_PINNED, using SUNMEMTYPE_HOST instead\n");

      // If pinned alloc failed, allocate plain host memory
      alloc_fail =
        SUNMemoryHelper_Alloc(NVEC_HIP_MEMHELP(v), &(vcp->reduce_buffer_host),
                              bytes, SUNMEMTYPE_HOST, (void*)NVEC_HIP_STREAM(v));
      if (alloc_fail)
      {
        SUNDIALS_DEBUG_PRINT(
          "ERROR in InitializeReductionBuffer: SUNMemoryHelper_Alloc failed to "
          "alloc SUNMEMTYPE_HOST\n");
      }
    }

    // Allocate device memory
    alloc_fail =
      SUNMemoryHelper_Alloc(NVEC_HIP_MEMHELP(v), &(vcp->reduce_buffer_dev),
                            bytes, SUNMEMTYPE_DEVICE, (void*)NVEC_HIP_STREAM(v));
    if (alloc_fail)
    {
      SUNDIALS_DEBUG_PRINT(
        "ERROR in InitializeReductionBuffer: SUNMemoryHelper_Alloc failed to "
        "alloc SUNMEMTYPE_DEVICE\n");
    }
  }

  if (!alloc_fail)
  {
    // Store the size of the reduction memory buffer
    vcp->reduce_buffer_allocated_bytes = bytes;

    // Initialize the host memory with the value
    for (int i = 0; i < n; ++i)
    {
      ((sunrealtype*)vcp->reduce_buffer_host->ptr)[i] = value;
    }

    // Initialize the device memory with the value
    copy_fail = SUNMemoryHelper_CopyAsync(NVEC_HIP_MEMHELP(v),
                                          vcp->reduce_buffer_dev,
                                          vcp->reduce_buffer_host, bytes,
                                          (void*)NVEC_HIP_STREAM(v));

    if (copy_fail)
    {
      SUNDIALS_DEBUG_PRINT("ERROR in InitializeReductionBuffer: "
                           "SUNMemoryHelper_CopyAsync failed\n");
    }
  }

  return ((alloc_fail || copy_fail) ? -1 : 0);
}

/* Free the reduction buffer
 */
static void FreeReductionBuffer(N_Vector v)
{
  N_PrivateVectorContent_Hip vcp = NVEC_HIP_PRIVATE(v);

  if (vcp == NULL) { return; }

  // Free device mem
  if (vcp->reduce_buffer_dev != NULL)
  {
    SUNMemoryHelper_Dealloc(NVEC_HIP_MEMHELP(v), vcp->reduce_buffer_dev,
                            (void*)NVEC_HIP_STREAM(v));
  }
  vcp->reduce_buffer_dev = NULL;

  // Free host mem
  if (vcp->reduce_buffer_host != NULL)
  {
    SUNMemoryHelper_Dealloc(NVEC_HIP_MEMHELP(v), vcp->reduce_buffer_host,
                            (void*)NVEC_HIP_STREAM(v));
  }
  vcp->reduce_buffer_host = NULL;

  // Reset allocated memory size
  vcp->reduce_buffer_allocated_bytes = 0;
}

/* Copy the reduction buffer from the device to the host.
 */
static int CopyReductionBufferFromDevice(N_Vector v, size_t n)
{
  int copy_fail;
  hipError_t cuerr;

  copy_fail = SUNMemoryHelper_CopyAsync(NVEC_HIP_MEMHELP(v),
                                        NVEC_HIP_PRIVATE(v)->reduce_buffer_host,
                                        NVEC_HIP_PRIVATE(v)->reduce_buffer_dev,
                                        n * sizeof(sunrealtype),
                                        (void*)NVEC_HIP_STREAM(v));

  if (copy_fail)
  {
    SUNDIALS_DEBUG_PRINT("ERROR in CopyReductionBufferFromDevice: "
                         "SUNMemoryHelper_CopyAsync returned nonzero\n");
  }

  /* we synchronize with respect to the host, but only in this stream */
  cuerr = hipStreamSynchronize(*NVEC_HIP_STREAM(v));
  return (!SUNDIALS_HIP_VERIFY(cuerr) || copy_fail ? -1 : 0);
}

static int InitializeDeviceCounter(N_Vector v)
{
  int retval = 0;
  /* AMD hardware does not seem to like atomicInc on pinned memory, so use device memory. */
  if (NVEC_HIP_PRIVATE(v)->device_counter == NULL)
  {
    retval = SUNMemoryHelper_Alloc(NVEC_HIP_MEMHELP(v),
                                   &(NVEC_HIP_PRIVATE(v)->device_counter),
                                   sizeof(unsigned int), SUNMEMTYPE_DEVICE,
                                   (void*)NVEC_HIP_STREAM(v));
  }
  hipMemsetAsync(NVEC_HIP_DCOUNTERp(v), 0, sizeof(unsigned int),
                 *NVEC_HIP_STREAM(v));
  return retval;
}

static int FreeDeviceCounter(N_Vector v)
{
  int retval = 0;
  if (NVEC_HIP_PRIVATE(v)->device_counter)
  {
    retval = SUNMemoryHelper_Dealloc(NVEC_HIP_MEMHELP(v),
                                     NVEC_HIP_PRIVATE(v)->device_counter,
                                     (void*)NVEC_HIP_STREAM(v));
  }
  return retval;
}

/* Get the kernel launch parameters based on the kernel type (reduction or not),
 * using the appropriate kernel execution policy.
 */
static int GetKernelParameters(N_Vector v, sunbooleantype reduction,
                               size_t& grid, size_t& block, size_t& shMemSize,
                               hipStream_t& stream, bool& atomic, size_t n)
{
  n = (n == 0) ? NVEC_HIP_CONTENT(v)->length : n;
  if (reduction)
  {
    SUNHipExecPolicy* reduce_exec_policy = NVEC_HIP_CONTENT(v)->reduce_exec_policy;
    grid      = reduce_exec_policy->gridSize(n);
    block     = reduce_exec_policy->blockSize();
    shMemSize = 0;
    stream    = *(reduce_exec_policy->stream());
    atomic    = reduce_exec_policy->atomic();

    if (!atomic)
    {
      if (InitializeDeviceCounter(v))
      {
#ifdef SUNDIALS_DEBUG
        throw std::runtime_error("SUNMemoryHelper_Alloc returned nonzero\n");
#endif
        return (-1);
      }
    }

    if (block % sundials::hip::WARP_SIZE)
    {
#ifdef SUNDIALS_DEBUG
      throw std::runtime_error(
        "the block size must be a multiple must be of the HIP warp size");
#endif
      return (-1);
    }
  }
  else
  {
    SUNHipExecPolicy* stream_exec_policy = NVEC_HIP_CONTENT(v)->stream_exec_policy;
    grid      = stream_exec_policy->gridSize(n);
    block     = stream_exec_policy->blockSize();
    shMemSize = 0;
    stream    = *(stream_exec_policy->stream());
    atomic    = false;
  }

  if (grid == 0)
  {
#ifdef SUNDIALS_DEBUG
    throw std::runtime_error("the grid size must be > 0");
#endif
    return (-1);
  }
  if (block == 0)
  {
#ifdef SUNDIALS_DEBUG
    throw std::runtime_error("the block size must be > 0");
#endif
    return (-1);
  }

  return (0);
}

static int GetKernelParameters(N_Vector v, sunbooleantype reduction,
                               size_t& grid, size_t& block, size_t& shMemSize,
                               hipStream_t& stream, size_t n)
{
  bool atomic;
  return GetKernelParameters(v, reduction, grid, block, shMemSize, stream,
                             atomic, n);
}

/* Should be called after a kernel launch.
 * If SUNDIALS_DEBUG_HIP_LASTERROR is not defined, then the function does nothing.
 * If it is defined, the function will synchronize and check the last HIP error.
 */
static void PostKernelLaunch()
{
#ifdef SUNDIALS_DEBUG_HIP_LASTERROR
  hipDeviceSynchronize();
  SUNDIALS_HIP_VERIFY(hipGetLastError());
#endif
}<|MERGE_RESOLUTION|>--- conflicted
+++ resolved
@@ -321,26 +321,16 @@
   v = N_VNewEmpty_Hip(sunctx);
   if (v == NULL) { return (NULL); }
 
-<<<<<<< HEAD
-  NVEC_HIP_CONTENT(v)->length = length;
-  NVEC_HIP_CONTENT(v)->host_data = SUNMemoryHelper_Wrap(h_vdata, SUNMEMTYPE_HOST);
-  NVEC_HIP_CONTENT(v)->device_data = SUNMemoryHelper_Wrap(d_vdata,
-                                                          SUNMEMTYPE_DEVICE);
+  NVEC_HIP_CONTENT(v)->length     = length;
+  NVEC_HIP_CONTENT(v)->mem_helper = SUNMemoryHelper_Hip(sunctx);
+  NVEC_HIP_CONTENT(v)->host_data =
+    SUNMemoryHelper_Wrap(NVEC_HIP_MEMHELP(v), h_vdata, SUNMEMTYPE_HOST);
+  NVEC_HIP_CONTENT(v)->device_data =
+    SUNMemoryHelper_Wrap(NVEC_HIP_MEMHELP(v), d_vdata, SUNMEMTYPE_DEVICE);
   NVEC_HIP_CONTENT(v)->stream_exec_policy = DEFAULT_STREAMING_EXECPOLICY.clone();
   NVEC_HIP_CONTENT(v)->reduce_exec_policy = DEFAULT_REDUCTION_EXECPOLICY.clone();
-  NVEC_HIP_CONTENT(v)->mem_helper      = SUNMemoryHelper_Hip(sunctx);
   NVEC_HIP_CONTENT(v)->own_helper      = SUNTRUE;
   NVEC_HIP_PRIVATE(v)->use_managed_mem = SUNFALSE;
-=======
-  NVEC_HIP_CONTENT(v)->length             = length;
-  NVEC_HIP_CONTENT(v)->mem_helper         = SUNMemoryHelper_Hip(sunctx);
-  NVEC_HIP_CONTENT(v)->host_data          = SUNMemoryHelper_Wrap(NVEC_HIP_MEMHELP(v), h_vdata, SUNMEMTYPE_HOST);
-  NVEC_HIP_CONTENT(v)->device_data        = SUNMemoryHelper_Wrap(NVEC_HIP_MEMHELP(v), d_vdata, SUNMEMTYPE_DEVICE);
-  NVEC_HIP_CONTENT(v)->stream_exec_policy = DEFAULT_STREAMING_EXECPOLICY.clone();
-  NVEC_HIP_CONTENT(v)->reduce_exec_policy = DEFAULT_REDUCTION_EXECPOLICY.clone();
-  NVEC_HIP_CONTENT(v)->own_helper         = SUNTRUE;
-  NVEC_HIP_PRIVATE(v)->use_managed_mem    = SUNFALSE;
->>>>>>> 5d4e140b
 
   if (NVEC_HIP_MEMHELP(v) == NULL)
   {
@@ -372,26 +362,16 @@
   v = N_VNewEmpty_Hip(sunctx);
   if (v == NULL) { return (NULL); }
 
-<<<<<<< HEAD
-  NVEC_HIP_CONTENT(v)->length    = length;
-  NVEC_HIP_CONTENT(v)->host_data = SUNMemoryHelper_Wrap(vdata, SUNMEMTYPE_UVM);
+  NVEC_HIP_CONTENT(v)->length     = length;
+  NVEC_HIP_CONTENT(v)->mem_helper = SUNMemoryHelper_Hip(sunctx);
+  NVEC_HIP_CONTENT(v)->host_data  = SUNMemoryHelper_Wrap(NVEC_HIP_MEMHELP(v),
+                                                         vdata, SUNMEMTYPE_UVM);
   NVEC_HIP_CONTENT(v)->device_data =
-    SUNMemoryHelper_Alias(NVEC_HIP_CONTENT(v)->host_data);
+    SUNMemoryHelper_Alias(NVEC_HIP_MEMHELP(v), NVEC_HIP_CONTENT(v)->host_data);
   NVEC_HIP_CONTENT(v)->stream_exec_policy = DEFAULT_STREAMING_EXECPOLICY.clone();
   NVEC_HIP_CONTENT(v)->reduce_exec_policy = DEFAULT_REDUCTION_EXECPOLICY.clone();
-  NVEC_HIP_CONTENT(v)->mem_helper      = SUNMemoryHelper_Hip(sunctx);
   NVEC_HIP_CONTENT(v)->own_helper      = SUNTRUE;
   NVEC_HIP_PRIVATE(v)->use_managed_mem = SUNTRUE;
-=======
-  NVEC_HIP_CONTENT(v)->length             = length;
-  NVEC_HIP_CONTENT(v)->mem_helper         = SUNMemoryHelper_Hip(sunctx);
-  NVEC_HIP_CONTENT(v)->host_data          = SUNMemoryHelper_Wrap(NVEC_HIP_MEMHELP(v), vdata, SUNMEMTYPE_UVM);
-  NVEC_HIP_CONTENT(v)->device_data        = SUNMemoryHelper_Alias(NVEC_HIP_MEMHELP(v), NVEC_HIP_CONTENT(v)->host_data);
-  NVEC_HIP_CONTENT(v)->stream_exec_policy = DEFAULT_STREAMING_EXECPOLICY.clone();
-  NVEC_HIP_CONTENT(v)->reduce_exec_policy = DEFAULT_REDUCTION_EXECPOLICY.clone();
-  NVEC_HIP_CONTENT(v)->own_helper         = SUNTRUE;
-  NVEC_HIP_PRIVATE(v)->use_managed_mem    = SUNTRUE;
->>>>>>> 5d4e140b
 
   if (NVEC_HIP_MEMHELP(v) == NULL)
   {
@@ -428,15 +408,11 @@
     }
     else
     {
-<<<<<<< HEAD
-      NVEC_HIP_CONTENT(v)->host_data = SUNMemoryHelper_Wrap((void*)h_vdata,
-                                                            SUNMEMTYPE_UVM);
+      NVEC_HIP_CONTENT(v)->host_data =
+        SUNMemoryHelper_Wrap(NVEC_HIP_MEMHELP(v), (void*)h_vdata, SUNMEMTYPE_UVM);
       NVEC_HIP_CONTENT(v)->device_data =
-        SUNMemoryHelper_Alias(NVEC_HIP_CONTENT(v)->host_data);
-=======
-      NVEC_HIP_CONTENT(v)->host_data = SUNMemoryHelper_Wrap(NVEC_HIP_MEMHELP(v), (void*) h_vdata, SUNMEMTYPE_UVM);
-      NVEC_HIP_CONTENT(v)->device_data = SUNMemoryHelper_Alias(NVEC_HIP_MEMHELP(v), NVEC_HIP_CONTENT(v)->host_data);
->>>>>>> 5d4e140b
+        SUNMemoryHelper_Alias(NVEC_HIP_MEMHELP(v),
+                              NVEC_HIP_CONTENT(v)->host_data);
     }
   }
   else
@@ -447,12 +423,9 @@
     }
     else
     {
-<<<<<<< HEAD
-      NVEC_HIP_CONTENT(v)->host_data = SUNMemoryHelper_Wrap((void*)h_vdata,
+      NVEC_HIP_CONTENT(v)->host_data = SUNMemoryHelper_Wrap(NVEC_HIP_MEMHELP(v),
+                                                            (void*)h_vdata,
                                                             SUNMEMTYPE_HOST);
-=======
-      NVEC_HIP_CONTENT(v)->host_data = SUNMemoryHelper_Wrap(NVEC_HIP_MEMHELP(v), (void*) h_vdata, SUNMEMTYPE_HOST);
->>>>>>> 5d4e140b
     }
   }
 }
@@ -472,15 +445,11 @@
     }
     else
     {
-<<<<<<< HEAD
-      NVEC_HIP_CONTENT(v)->device_data = SUNMemoryHelper_Wrap((void*)d_vdata,
-                                                              SUNMEMTYPE_UVM);
+      NVEC_HIP_CONTENT(v)->device_data =
+        SUNMemoryHelper_Wrap(NVEC_HIP_MEMHELP(v), (void*)d_vdata, SUNMEMTYPE_UVM);
       NVEC_HIP_CONTENT(v)->host_data =
-        SUNMemoryHelper_Alias(NVEC_HIP_CONTENT(v)->device_data);
-=======
-      NVEC_HIP_CONTENT(v)->device_data = SUNMemoryHelper_Wrap(NVEC_HIP_MEMHELP(v), (void*) d_vdata, SUNMEMTYPE_UVM);
-      NVEC_HIP_CONTENT(v)->host_data = SUNMemoryHelper_Alias(NVEC_HIP_MEMHELP(v), NVEC_HIP_CONTENT(v)->device_data);
->>>>>>> 5d4e140b
+        SUNMemoryHelper_Alias(NVEC_HIP_MEMHELP(v),
+                              NVEC_HIP_CONTENT(v)->device_data);
     }
   }
   else
@@ -491,12 +460,9 @@
     }
     else
     {
-<<<<<<< HEAD
       NVEC_HIP_CONTENT(v)->device_data =
-        SUNMemoryHelper_Wrap((void*)d_vdata, SUNMEMTYPE_DEVICE);
-=======
-      NVEC_HIP_CONTENT(v)->device_data = SUNMemoryHelper_Wrap(NVEC_HIP_MEMHELP(v), (void*) d_vdata, SUNMEMTYPE_DEVICE);
->>>>>>> 5d4e140b
+        SUNMemoryHelper_Wrap(NVEC_HIP_MEMHELP(v), (void*)d_vdata,
+                             SUNMEMTYPE_DEVICE);
     }
   }
 }
@@ -2010,13 +1976,9 @@
 
   if (x == NULL || buf == NULL) { return (-1); }
 
-<<<<<<< HEAD
-  SUNMemory buf_mem = SUNMemoryHelper_Wrap(buf, SUNMEMTYPE_HOST);
+  SUNMemory buf_mem = SUNMemoryHelper_Wrap(NVEC_HIP_MEMHELP(x), buf,
+                                           SUNMEMTYPE_HOST);
   if (buf_mem == NULL) { return (-1); }
-=======
-  SUNMemory buf_mem = SUNMemoryHelper_Wrap(NVEC_HIP_MEMHELP(x), buf, SUNMEMTYPE_HOST);
-  if (buf_mem == NULL) return(-1);
->>>>>>> 5d4e140b
 
   copy_fail = SUNMemoryHelper_CopyAsync(NVEC_HIP_MEMHELP(x), buf_mem,
                                         NVEC_HIP_CONTENT(x)->device_data,
@@ -2039,13 +2001,9 @@
 
   if (x == NULL || buf == NULL) { return (-1); }
 
-<<<<<<< HEAD
-  SUNMemory buf_mem = SUNMemoryHelper_Wrap(buf, SUNMEMTYPE_HOST);
+  SUNMemory buf_mem = SUNMemoryHelper_Wrap(NVEC_HIP_MEMHELP(x), buf,
+                                           SUNMEMTYPE_HOST);
   if (buf_mem == NULL) { return (-1); }
-=======
-  SUNMemory buf_mem = SUNMemoryHelper_Wrap(NVEC_HIP_MEMHELP(x), buf, SUNMEMTYPE_HOST);
-  if (buf_mem == NULL) return(-1);
->>>>>>> 5d4e140b
 
   copy_fail = SUNMemoryHelper_CopyAsync(NVEC_HIP_MEMHELP(x),
                                         NVEC_HIP_CONTENT(x)->device_data,
