/* -----------------------------------------------------------------
 * Programmer(s): Radu Serban and Cosmin Petra @ LLNL
 * -----------------------------------------------------------------
 * SUNDIALS Copyright Start
 * Copyright (c) 2002-2022, Lawrence Livermore National Security
 * and Southern Methodist University.
 * All rights reserved.
 *
 * See the top-level LICENSE and NOTICE files for details.
 *
 * SPDX-License-Identifier: BSD-3-Clause
 * SUNDIALS Copyright End
 * -----------------------------------------------------------------
 * This is the implementation file for the optional inputs and
 * outputs for the IDAS solver.
 * -----------------------------------------------------------------*/

#include <stdio.h>
#include <stdlib.h>

#include "idas_impl.h"
#include "idas_ls_impl.h"
#include "sundials/sundials_types.h"
#include "sundials/sundials_math.h"

#define ZERO    RCONST(0.0)
#define HALF    RCONST(0.5)
#define ONE     RCONST(1.0)
#define TWOPT5  RCONST(2.5)

/*
 * =================================================================
 * IDA optional input functions
 * =================================================================
 */

int IDASetDeltaCjLSetup(void *ida_mem, realtype dcj)
{
  IDAMem IDA_mem;

  if (ida_mem == NULL) {
    IDAProcessError(NULL, IDA_MEM_NULL, "IDAS", "IDASetDeltaCjLSetup",
                    MSG_NO_MEM);
    return(IDA_MEM_NULL);
  }

  IDA_mem = (IDAMem) ida_mem;

  if (dcj < ZERO || dcj >= ONE)
    IDA_mem->ida_dcj = DCJ_DEFAULT;
  else
    IDA_mem->ida_dcj = dcj;

  return(IDA_SUCCESS);
}


int IDASetErrHandlerFn(void *ida_mem, IDAErrHandlerFn ehfun, void *eh_data)
{
  IDAMem IDA_mem;

  if (ida_mem==NULL) {
    IDAProcessError(NULL, IDA_MEM_NULL, "IDAS", "IDASetErrHandlerFn", MSG_NO_MEM);
    return(IDA_MEM_NULL);
  }

  IDA_mem = (IDAMem) ida_mem;

  IDA_mem->ida_ehfun = ehfun;
  IDA_mem->ida_eh_data = eh_data;

  return(IDA_SUCCESS);
}


int IDASetErrFile(void *ida_mem, FILE *errfp)
{
  IDAMem IDA_mem;

  if (ida_mem==NULL) {
    IDAProcessError(NULL, IDA_MEM_NULL, "IDAS", "IDASetErrFile", MSG_NO_MEM);
    return(IDA_MEM_NULL);
  }

  IDA_mem = (IDAMem) ida_mem;

  IDA_mem->ida_errfp = errfp;

  return(IDA_SUCCESS);
}

/*-----------------------------------------------------------------*/

int IDASetUserData(void *ida_mem, void *user_data)
{
  IDAMem IDA_mem;

  if (ida_mem==NULL) {
    IDAProcessError(NULL, IDA_MEM_NULL, "IDAS", "IDASetUserData", MSG_NO_MEM);
    return(IDA_MEM_NULL);
  }

  IDA_mem = (IDAMem) ida_mem;

  IDA_mem->ida_user_data = user_data;

  return(IDA_SUCCESS);
}

/*-----------------------------------------------------------------*/

int IDASetEtaFixedStepBounds(void *ida_mem, realtype eta_min_fx,
                             realtype eta_max_fx)
{
  IDAMem IDA_mem;

  if (ida_mem == NULL) {
    IDAProcessError(NULL, IDA_MEM_NULL, "IDAS", "IDASetEtaFixedStepBounds",
                    MSG_NO_MEM);
    return(IDA_MEM_NULL);
  }
  IDA_mem = (IDAMem) ida_mem;

  /* set allowed value or use default */
  if (eta_min_fx >= ZERO && eta_min_fx <= ONE)
    IDA_mem->ida_eta_min_fx = eta_min_fx;
  else
    IDA_mem->ida_eta_min_fx = ETA_MIN_FX_DEFAULT;

  if (eta_max_fx >= ONE)
    IDA_mem->ida_eta_max_fx = eta_max_fx;
  else
    IDA_mem->ida_eta_max_fx = ETA_MAX_FX_DEFAULT;

  return(IDA_SUCCESS);
}

/*-----------------------------------------------------------------*/

int IDASetEtaMax(void *ida_mem, realtype eta_max)
{
  IDAMem IDA_mem;

  if (ida_mem == NULL) {
    IDAProcessError(NULL, IDA_MEM_NULL, "IDAS", "IDASetEtaMax",
                    MSG_NO_MEM);
    return(IDA_MEM_NULL);
  }
  IDA_mem = (IDAMem) ida_mem;

  /* set allowed value or use default */
  if (eta_max <= ONE)
    IDA_mem->ida_eta_max = ETA_MAX_DEFAULT;
  else
    IDA_mem->ida_eta_max = eta_max;

  return(IDA_SUCCESS);
}

/*-----------------------------------------------------------------*/

int IDASetEtaMin(void *ida_mem, realtype eta_min)
{
  IDAMem IDA_mem;

  if (ida_mem == NULL) {
    IDAProcessError(NULL, IDA_MEM_NULL, "IDAS", "IDASetEtaMin",
                    MSG_NO_MEM);
    return(IDA_MEM_NULL);
  }
  IDA_mem = (IDAMem) ida_mem;

  /* set allowed value or use default */
  if (eta_min <= ZERO || eta_min >= ONE)
    IDA_mem->ida_eta_min = ETA_MIN_DEFAULT;
  else
    IDA_mem->ida_eta_min = eta_min;

  return(IDA_SUCCESS);
}

/*-----------------------------------------------------------------*/

int IDASetEtaLow(void *ida_mem, realtype eta_low)
{
  IDAMem IDA_mem;

  if (ida_mem == NULL) {
    IDAProcessError(NULL, IDA_MEM_NULL, "IDAS", "IDASetEtaLow",
                    MSG_NO_MEM);
    return(IDA_MEM_NULL);
  }
  IDA_mem = (IDAMem) ida_mem;

  /* set allowed value or use default */
  if (eta_low <= ZERO || eta_low >= ONE)
    IDA_mem->ida_eta_low = ETA_LOW_DEFAULT;
  else
    IDA_mem->ida_eta_low = eta_low;

  return(IDA_SUCCESS);
}

/*-----------------------------------------------------------------*/

int IDASetEtaMinErrFail(void *ida_mem, realtype eta_min_ef)
{
  IDAMem IDA_mem;

  if (ida_mem == NULL) {
    IDAProcessError(NULL, IDA_MEM_NULL, "IDAS", "IDASetEtaMinErrFail",
                    MSG_NO_MEM);
    return(IDA_MEM_NULL);
  }
  IDA_mem = (IDAMem) ida_mem;

  /* set allowed value or use default */
  if (eta_min_ef <= ZERO || eta_min_ef >= ONE)
    IDA_mem->ida_eta_min_ef = ETA_MIN_EF_DEFAULT;
  else
    IDA_mem->ida_eta_min_ef = eta_min_ef;

  return(IDA_SUCCESS);
}

/*-----------------------------------------------------------------*/

int IDASetEtaConvFail(void *ida_mem, realtype eta_cf)
{
  IDAMem IDA_mem;

  if (ida_mem == NULL) {
    IDAProcessError(NULL, IDA_MEM_NULL, "IDAS", "IDASetEtaConvFail",
                    MSG_NO_MEM);
    return(IDA_MEM_NULL);
  }
  IDA_mem = (IDAMem) ida_mem;

  /* set allowed value or use default */
  if (eta_cf <= ZERO || eta_cf >= ONE)
    IDA_mem->ida_eta_cf = ETA_CF_DEFAULT;
  else
    IDA_mem->ida_eta_cf = eta_cf;

  return(IDA_SUCCESS);
}

/*-----------------------------------------------------------------*/

int IDASetMaxOrd(void *ida_mem, int maxord)
{
  IDAMem IDA_mem;
  int maxord_alloc;

  if (ida_mem==NULL) {
    IDAProcessError(NULL, IDA_MEM_NULL, "IDAS", "IDASetMaxOrd", MSG_NO_MEM);
    return(IDA_MEM_NULL);
  }

  IDA_mem = (IDAMem) ida_mem;

  if (maxord <= 0) {
    IDAProcessError(IDA_mem, IDA_ILL_INPUT, "IDAS", "IDASetMaxOrd", MSG_NEG_MAXORD);
    return(IDA_ILL_INPUT);
  }

  /* Cannot increase maximum order beyond the value that
     was used when allocating memory */
  maxord_alloc = IDA_mem->ida_maxord_alloc;

  if (maxord > maxord_alloc) {
    IDAProcessError(IDA_mem, IDA_ILL_INPUT, "IDAS", "IDASetMaxOrd", MSG_BAD_MAXORD);
    return(IDA_ILL_INPUT);
  }

  IDA_mem->ida_maxord = SUNMIN(maxord,MAXORD_DEFAULT);

  return(IDA_SUCCESS);
}

/*-----------------------------------------------------------------*/

int IDASetMaxNumSteps(void *ida_mem, long int mxsteps)
{
  IDAMem IDA_mem;

  if (ida_mem==NULL) {
    IDAProcessError(NULL, IDA_MEM_NULL, "IDAS", "IDASetMaxNumSteps", MSG_NO_MEM);
    return(IDA_MEM_NULL);
  }

  IDA_mem = (IDAMem) ida_mem;

  /* Passing mxsteps=0 sets the default. Passing mxsteps<0 disables the test. */

  if (mxsteps == 0)
    IDA_mem->ida_mxstep = MXSTEP_DEFAULT;
  else
    IDA_mem->ida_mxstep = mxsteps;

  return(IDA_SUCCESS);
}

/*-----------------------------------------------------------------*/

int IDASetInitStep(void *ida_mem, realtype hin)
{
  IDAMem IDA_mem;

  if (ida_mem==NULL) {
    IDAProcessError(NULL, IDA_MEM_NULL, "IDAS", "IDASetInitStep", MSG_NO_MEM);
    return(IDA_MEM_NULL);
  }

  IDA_mem = (IDAMem) ida_mem;

  IDA_mem->ida_hin = hin;

  return(IDA_SUCCESS);
}

/*-----------------------------------------------------------------*/

int IDASetMaxStep(void *ida_mem, realtype hmax)
{
  IDAMem IDA_mem;

  if (ida_mem==NULL) {
    IDAProcessError(NULL, IDA_MEM_NULL, "IDAS", "IDASetMaxStep", MSG_NO_MEM);
    return(IDA_MEM_NULL);
  }

  IDA_mem = (IDAMem) ida_mem;

  if (hmax < ZERO) {
    IDAProcessError(IDA_mem, IDA_ILL_INPUT, "IDAS", "IDASetMaxStep", MSG_NEG_HMAX);
    return(IDA_ILL_INPUT);
  }

  /* Passing 0 sets hmax = infinity */
  if (hmax == ZERO) {
    IDA_mem->ida_hmax_inv = HMAX_INV_DEFAULT;
    return(IDA_SUCCESS);
  }

  IDA_mem->ida_hmax_inv = ONE/hmax;

  return(IDA_SUCCESS);
}

/*-----------------------------------------------------------------*/

int IDASetMinStep(void *ida_mem, realtype hmin)
{
  IDAMem IDA_mem;

  if (ida_mem == NULL) {
    IDAProcessError(NULL, IDA_MEM_NULL, "IDAS", "IDASetMinStep", MSG_NO_MEM);
    return(IDA_MEM_NULL);
  }

  IDA_mem = (IDAMem) ida_mem;

  if (hmin < ZERO) {
    IDAProcessError(IDA_mem, IDA_ILL_INPUT, "IDAS", "IDASetMinStep",
                    MSG_NEG_HMIN);
    return(IDA_ILL_INPUT);
  }

  /* Passing 0 sets hmin = zero */
  if (hmin == ZERO) {
    IDA_mem->ida_hmin = HMIN_DEFAULT;
    return(IDA_SUCCESS);
  }

  IDA_mem->ida_hmin = hmin;

  return(IDA_SUCCESS);
}

/*-----------------------------------------------------------------*/

int IDASetStopTime(void *ida_mem, realtype tstop)
{
  IDAMem IDA_mem;

  if (ida_mem==NULL) {
    IDAProcessError(NULL, IDA_MEM_NULL, "IDAS", "IDASetStopTime", MSG_NO_MEM);
    return(IDA_MEM_NULL);
  }

  IDA_mem = (IDAMem) ida_mem;

  /* If IDASolve was called at least once, test if tstop is legal
   * (i.e. if it was not already passed).
   * If IDASetStopTime is called before the first call to IDASolve,
   * tstop will be checked in IDASolve. */
  if (IDA_mem->ida_nst > 0) {

    if ( (tstop - IDA_mem->ida_tn) * IDA_mem->ida_hh < ZERO ) {
      IDAProcessError(IDA_mem, IDA_ILL_INPUT, "IDAS", "IDASetStopTime", MSG_BAD_TSTOP, tstop, IDA_mem->ida_tn);
      return(IDA_ILL_INPUT);
    }

  }

  IDA_mem->ida_tstop = tstop;
  IDA_mem->ida_tstopset = SUNTRUE;

  return(IDA_SUCCESS);
}

/*-----------------------------------------------------------------*/

int IDASetNonlinConvCoef(void *ida_mem, realtype epcon)
{
  IDAMem IDA_mem;

  if (ida_mem==NULL) {
    IDAProcessError(NULL, IDA_MEM_NULL, "IDAS", "IDASetNonlinConvCoef", MSG_NO_MEM);
    return(IDA_MEM_NULL);
  }

  IDA_mem = (IDAMem) ida_mem;

  if (epcon <= ZERO) {
    IDAProcessError(IDA_mem, IDA_ILL_INPUT, "IDAS", "IDASetNonlinConvCoef", MSG_NEG_EPCON);
    return(IDA_ILL_INPUT);
  }

  IDA_mem->ida_epcon = epcon;

  return(IDA_SUCCESS);
}

/*-----------------------------------------------------------------*/

int IDASetMaxErrTestFails(void *ida_mem, int maxnef)
{
  IDAMem IDA_mem;

  if (ida_mem==NULL) {
    IDAProcessError(NULL, IDA_MEM_NULL, "IDAS", "IDASetMaxErrTestFails", MSG_NO_MEM);
    return (IDA_MEM_NULL);
  }

  IDA_mem = (IDAMem) ida_mem;

  IDA_mem->ida_maxnef = maxnef;

  return(IDA_SUCCESS);
}

/*-----------------------------------------------------------------*/

int IDASetMaxConvFails(void *ida_mem, int maxncf)
{
  IDAMem IDA_mem;

  if (ida_mem==NULL) {
    IDAProcessError(NULL, IDA_MEM_NULL, "IDAS", "IDASetMaxConvFails", MSG_NO_MEM);
    return (IDA_MEM_NULL);
  }

  IDA_mem = (IDAMem) ida_mem;

  IDA_mem->ida_maxncf = maxncf;

  return(IDA_SUCCESS);
}

/*-----------------------------------------------------------------*/

int IDASetMaxNonlinIters(void *ida_mem, int maxcor)
{
  IDAMem IDA_mem;
  booleantype sensi_sim;

  if (ida_mem==NULL) {
    IDAProcessError(NULL, IDA_MEM_NULL, "IDAS",
                    "IDASetMaxNonlinIters", MSG_NO_MEM);
    return(IDA_MEM_NULL);
  }

  IDA_mem = (IDAMem) ida_mem;

  /* Are we computing sensitivities with the simultaneous approach? */
  sensi_sim = (IDA_mem->ida_sensi && (IDA_mem->ida_ism==IDA_SIMULTANEOUS));

  if (sensi_sim) {

    /* check that the NLS is non-NULL */
    if (IDA_mem->NLSsim == NULL) {
      IDAProcessError(NULL, IDA_MEM_FAIL, "IDAS",
                      "IDASetMaxNonlinIters", MSG_MEM_FAIL);
      return(IDA_MEM_FAIL);
    }

    return(SUNNonlinSolSetMaxIters(IDA_mem->NLSsim, maxcor));

  } else {

    /* check that the NLS is non-NULL */
    if (IDA_mem->NLS == NULL) {
      IDAProcessError(NULL, IDA_MEM_FAIL, "IDAS",
                      "IDASetMaxNonlinIters", MSG_MEM_FAIL);
      return(IDA_MEM_FAIL);
    }

    return(SUNNonlinSolSetMaxIters(IDA_mem->NLS, maxcor));
  }
}

/*-----------------------------------------------------------------*/

int IDASetSuppressAlg(void *ida_mem, booleantype suppressalg)
{
  IDAMem IDA_mem;

  if (ida_mem==NULL) {
    IDAProcessError(NULL, IDA_MEM_NULL, "IDAS", "IDASetSuppressAlg", MSG_NO_MEM);
    return(IDA_MEM_NULL);
  }

  IDA_mem = (IDAMem) ida_mem;

  IDA_mem->ida_suppressalg = suppressalg;

  return(IDA_SUCCESS);
}

/*-----------------------------------------------------------------*/

int IDASetId(void *ida_mem, N_Vector id)
{
  IDAMem IDA_mem;

  if (ida_mem==NULL) {
    IDAProcessError(NULL, IDA_MEM_NULL, "IDAS", "IDASetId", MSG_NO_MEM);
    return(IDA_MEM_NULL);
  }

  IDA_mem = (IDAMem) ida_mem;

  if (id == NULL) {
    if (IDA_mem->ida_idMallocDone) {
      N_VDestroy(IDA_mem->ida_id);
      IDA_mem->ida_lrw -= IDA_mem->ida_lrw1;
      IDA_mem->ida_liw -= IDA_mem->ida_liw1;
    }
    IDA_mem->ida_idMallocDone = SUNFALSE;
    return(IDA_SUCCESS);
  }

  if ( !(IDA_mem->ida_idMallocDone) ) {
    IDA_mem->ida_id = N_VClone(id);
    IDA_mem->ida_lrw += IDA_mem->ida_lrw1;
    IDA_mem->ida_liw += IDA_mem->ida_liw1;
    IDA_mem->ida_idMallocDone = SUNTRUE;
  }

  /* Load the id vector */

  N_VScale(ONE, id, IDA_mem->ida_id);

  return(IDA_SUCCESS);
}

/*-----------------------------------------------------------------*/

int IDASetConstraints(void *ida_mem, N_Vector constraints)
{
  IDAMem IDA_mem;
  realtype temptest;

  if (ida_mem==NULL) {
    IDAProcessError(NULL, IDA_MEM_NULL, "IDAS", "IDASetConstraints", MSG_NO_MEM);
    return(IDA_MEM_NULL);
  }

  IDA_mem = (IDAMem) ida_mem;

  if (constraints == NULL) {
    if (IDA_mem->ida_constraintsMallocDone) {
      N_VDestroy(IDA_mem->ida_constraints);
      IDA_mem->ida_lrw -= IDA_mem->ida_lrw1;
      IDA_mem->ida_liw -= IDA_mem->ida_liw1;
    }
    IDA_mem->ida_constraintsMallocDone = SUNFALSE;
    IDA_mem->ida_constraintsSet = SUNFALSE;
    return(IDA_SUCCESS);
  }

  /* Test if required vector ops. are defined */

  if (constraints->ops->nvdiv         == NULL ||
      constraints->ops->nvmaxnorm     == NULL ||
      constraints->ops->nvcompare     == NULL ||
      constraints->ops->nvconstrmask  == NULL ||
      constraints->ops->nvminquotient == NULL) {
    IDAProcessError(IDA_mem, IDA_ILL_INPUT, "IDAS", "IDASetConstraints", MSG_BAD_NVECTOR);
    return(IDA_ILL_INPUT);
  }

  /*  Check the constraints vector */

  temptest = N_VMaxNorm(constraints);
  if((temptest > TWOPT5) || (temptest < HALF)){
    IDAProcessError(IDA_mem, IDA_ILL_INPUT, "IDAS", "IDASetConstraints", MSG_BAD_CONSTR);
    return(IDA_ILL_INPUT);
  }

  if ( !(IDA_mem->ida_constraintsMallocDone) ) {
    IDA_mem->ida_constraints = N_VClone(constraints);
    IDA_mem->ida_lrw += IDA_mem->ida_lrw1;
    IDA_mem->ida_liw += IDA_mem->ida_liw1;
    IDA_mem->ida_constraintsMallocDone = SUNTRUE;
  }

  /* Load the constraints vector */

  N_VScale(ONE, constraints, IDA_mem->ida_constraints);

  IDA_mem->ida_constraintsSet = SUNTRUE;

  return(IDA_SUCCESS);
}

/*
 * IDASetRootDirection
 *
 * Specifies the direction of zero-crossings to be monitored.
 * The default is to monitor both crossings.
 */

int IDASetRootDirection(void *ida_mem, int *rootdir)
{
  IDAMem IDA_mem;
  int i, nrt;

  if (ida_mem==NULL) {
    IDAProcessError(NULL, IDA_MEM_NULL, "IDAS", "IDASetRootDirection", MSG_NO_MEM);
    return(IDA_MEM_NULL);
  }

  IDA_mem = (IDAMem) ida_mem;

  nrt = IDA_mem->ida_nrtfn;
  if (nrt==0) {
    IDAProcessError(NULL, IDA_ILL_INPUT, "IDAS", "IDASetRootDirection", MSG_NO_ROOT);
    return(IDA_ILL_INPUT);
  }

  for(i=0; i<nrt; i++) IDA_mem->ida_rootdir[i] = rootdir[i];

  return(IDA_SUCCESS);
}

/*
 * IDASetNoInactiveRootWarn
 *
 * Disables issuing a warning if some root function appears
 * to be identically zero at the beginning of the integration
 */

int IDASetNoInactiveRootWarn(void *ida_mem)
{
  IDAMem IDA_mem;

  if (ida_mem==NULL) {
    IDAProcessError(NULL, IDA_MEM_NULL, "IDAS", "IDASetNoInactiveRootWarn", MSG_NO_MEM);
    return(IDA_MEM_NULL);
  }

  IDA_mem = (IDAMem) ida_mem;

  IDA_mem->ida_mxgnull = 0;

  return(IDA_SUCCESS);
}


/*
 * =================================================================
 * IDA IC optional input functions
 * =================================================================
 */

int IDASetNonlinConvCoefIC(void *ida_mem, realtype epiccon)
{
  IDAMem IDA_mem;

  if (ida_mem==NULL) {
    IDAProcessError(NULL, IDA_MEM_NULL, "IDAS", "IDASetNonlinConvCoefIC", MSG_NO_MEM);
    return(IDA_MEM_NULL);
  }

  IDA_mem = (IDAMem) ida_mem;

  if (epiccon <= ZERO) {
    IDAProcessError(IDA_mem, IDA_ILL_INPUT, "IDAS", "IDASetNonlinConvCoefIC", MSG_BAD_EPICCON);
    return(IDA_ILL_INPUT);
  }

  IDA_mem->ida_epiccon = epiccon;

  return(IDA_SUCCESS);
}

/*-----------------------------------------------------------------*/

int IDASetMaxNumStepsIC(void *ida_mem, int maxnh)
{
  IDAMem IDA_mem;

  if (ida_mem==NULL) {
    IDAProcessError(NULL, IDA_MEM_NULL, "IDAS", "IDASetMaxNumStepsIC", MSG_NO_MEM);
    return(IDA_MEM_NULL);
  }

  IDA_mem = (IDAMem) ida_mem;

  if (maxnh <= 0) {
    IDAProcessError(IDA_mem, IDA_ILL_INPUT, "IDAS", "IDASetMaxNumStepsIC", MSG_BAD_MAXNH);
    return(IDA_ILL_INPUT);
  }

  IDA_mem->ida_maxnh = maxnh;

  return(IDA_SUCCESS);
}

/*-----------------------------------------------------------------*/

int IDASetMaxNumJacsIC(void *ida_mem, int maxnj)
{
  IDAMem IDA_mem;

  if (ida_mem==NULL) {
    IDAProcessError(NULL, IDA_MEM_NULL, "IDAS", "IDASetMaxNumJacsIC", MSG_NO_MEM);
    return(IDA_MEM_NULL);
  }

  IDA_mem = (IDAMem) ida_mem;

   if (maxnj <= 0) {
    IDAProcessError(IDA_mem, IDA_ILL_INPUT, "IDAS", "IDASetMaxNumJacsIC", MSG_BAD_MAXNJ);
    return(IDA_ILL_INPUT);
  }

  IDA_mem->ida_maxnj = maxnj;

  return(IDA_SUCCESS);
}

/*-----------------------------------------------------------------*/

int IDASetMaxNumItersIC(void *ida_mem, int maxnit)
{
  IDAMem IDA_mem;

  if (ida_mem==NULL) {
    IDAProcessError(NULL, IDA_MEM_NULL, "IDAS", "IDASetMaxNumItersIC", MSG_NO_MEM);
    return(IDA_MEM_NULL);
  }

  IDA_mem = (IDAMem) ida_mem;

  if (maxnit <= 0) {
    IDAProcessError(IDA_mem, IDA_ILL_INPUT, "IDAS", "IDASetMaxNumItersIC", MSG_BAD_MAXNIT);
    return(IDA_ILL_INPUT);
  }

  IDA_mem->ida_maxnit = maxnit;

  return(IDA_SUCCESS);
}

/*-----------------------------------------------------------------*/

int IDASetMaxBacksIC(void *ida_mem, int maxbacks)
{
  IDAMem IDA_mem;

  if (ida_mem==NULL) {
    IDAProcessError(NULL, IDA_MEM_NULL, "IDAS", "IDASetMaxBacksIC", MSG_NO_MEM);
    return(IDA_MEM_NULL);
  }

  IDA_mem = (IDAMem) ida_mem;

  if (maxbacks <= 0) {
    IDAProcessError(IDA_mem, IDA_ILL_INPUT, "IDAS", "IDASetMaxBacksIC", MSG_IC_BAD_MAXBACKS);
    return(IDA_ILL_INPUT);
  }

  IDA_mem->ida_maxbacks = maxbacks;

  return(IDA_SUCCESS);
}

/*-----------------------------------------------------------------*/

int IDASetLineSearchOffIC(void *ida_mem, booleantype lsoff)
{
  IDAMem IDA_mem;

  if (ida_mem==NULL) {
    IDAProcessError(NULL, IDA_MEM_NULL, "IDAS", "IDASetLineSearchOffIC", MSG_NO_MEM);
    return(IDA_MEM_NULL);
  }

  IDA_mem = (IDAMem) ida_mem;

  IDA_mem->ida_lsoff = lsoff;

  return(IDA_SUCCESS);
}

/*-----------------------------------------------------------------*/

int IDASetStepToleranceIC(void *ida_mem, realtype steptol)
{
  IDAMem IDA_mem;

  if (ida_mem==NULL) {
    IDAProcessError(NULL, IDA_MEM_NULL, "IDAS", "IDASetStepToleranceIC", MSG_NO_MEM);
    return(IDA_MEM_NULL);
  }

  IDA_mem = (IDAMem) ida_mem;

  if (steptol <= ZERO) {
    IDAProcessError(IDA_mem, IDA_ILL_INPUT, "IDAS", "IDASetStepToleranceIC", MSG_BAD_STEPTOL);
    return(IDA_ILL_INPUT);
  }

  IDA_mem->ida_steptol = steptol;

  return(IDA_SUCCESS);
}

/*
 * =================================================================
 * Quadrature optional input functions
 * =================================================================
 */

/*-----------------------------------------------------------------*/

int IDASetQuadErrCon(void *ida_mem, booleantype errconQ)
{
  IDAMem IDA_mem;

  if (ida_mem==NULL) {
    IDAProcessError(NULL, IDA_MEM_NULL, "IDAS", "IDASetQuadErrCon", MSG_NO_MEM);
    return(IDA_MEM_NULL);
  }
  IDA_mem = (IDAMem) ida_mem;

  if (IDA_mem->ida_quadMallocDone == SUNFALSE) {
    IDAProcessError(NULL, IDA_NO_QUAD, "IDAS", "IDASetQuadErrCon", MSG_NO_QUAD);
    return(IDA_NO_QUAD);
  }

  IDA_mem->ida_errconQ = errconQ;

  return (IDA_SUCCESS);
}

/*
 * =================================================================
 * FSA optional input functions
 * =================================================================
 */

int IDASetSensDQMethod(void *ida_mem, int DQtype, realtype DQrhomax)
{
  IDAMem IDA_mem;

  if (ida_mem==NULL) {
    IDAProcessError(NULL, IDA_MEM_NULL, "IDAS", "IDASetSensDQMethod", MSG_NO_MEM);
    return(IDA_MEM_NULL);
  }

  IDA_mem = (IDAMem) ida_mem;

  if ( (DQtype != IDA_CENTERED) && (DQtype != IDA_FORWARD) ) {
    IDAProcessError(IDA_mem, IDA_ILL_INPUT, "IDAS", "IDASetSensDQMethod", MSG_BAD_DQTYPE);
    return(IDA_ILL_INPUT);
  }

  if (DQrhomax < ZERO ) {
    IDAProcessError(IDA_mem, IDA_ILL_INPUT, "IDAS", "IDASetSensDQMethod", MSG_BAD_DQRHO);
    return(IDA_ILL_INPUT);
  }

  IDA_mem->ida_DQtype = DQtype;
  IDA_mem->ida_DQrhomax = DQrhomax;

  return(IDA_SUCCESS);
}

/*-----------------------------------------------------------------*/

int IDASetSensErrCon(void *ida_mem, booleantype errconS)
{
  IDAMem IDA_mem;

  if (ida_mem==NULL) {
    IDAProcessError(NULL, IDA_MEM_NULL, "IDAS", "IDASetSensErrCon", MSG_NO_MEM);
    return(IDA_MEM_NULL);
  }

  IDA_mem = (IDAMem) ida_mem;
  IDA_mem->ida_errconS = errconS;

  return(IDA_SUCCESS);
}

/*-----------------------------------------------------------------*/

int IDASetSensMaxNonlinIters(void *ida_mem, int maxcorS)
{
  IDAMem IDA_mem;

  if (ida_mem==NULL) {
    IDAProcessError(NULL, IDA_MEM_NULL, "IDAS",
                    "IDASetSensMaxNonlinIters", MSG_NO_MEM);
    return(IDA_MEM_NULL);
  }

  IDA_mem = (IDAMem) ida_mem;

  /* check that the NLS is non-NULL */
  if (IDA_mem->NLSstg == NULL) {
    IDAProcessError(NULL, IDA_MEM_FAIL, "IDAS",
                    "IDASetSensMaxNonlinIters", MSG_MEM_FAIL);
    return(IDA_MEM_FAIL);
  }

  return(SUNNonlinSolSetMaxIters(IDA_mem->NLSstg, maxcorS));
}

/*-----------------------------------------------------------------*/

int IDASetSensParams(void *ida_mem, realtype *p, realtype *pbar, int *plist)
{
  IDAMem IDA_mem;
  int Ns, is;

  if (ida_mem==NULL) {
    IDAProcessError(NULL, IDA_MEM_NULL, "IDAS", "IDASetSensParams", MSG_NO_MEM);
    return(IDA_MEM_NULL);
  }

  IDA_mem = (IDAMem) ida_mem;

  /* Was sensitivity initialized? */

  if (IDA_mem->ida_sensMallocDone == SUNFALSE) {
    IDAProcessError(IDA_mem, IDA_NO_SENS, "IDAS", "IDASetSensParams", MSG_NO_SENSI);
    return(IDA_NO_SENS);
  }

  Ns = IDA_mem->ida_Ns;

  /* Parameters */

  IDA_mem->ida_p = p;

  /* pbar */

  if (pbar != NULL)
    for (is=0; is<Ns; is++) {
      if (pbar[is] == ZERO) {
        IDAProcessError(IDA_mem, IDA_ILL_INPUT, "IDAS", "IDASetSensParams", MSG_BAD_PBAR);
        return(IDA_ILL_INPUT);
      }
      IDA_mem->ida_pbar[is] = SUNRabs(pbar[is]);
    }
  else
    for (is=0; is<Ns; is++)
      IDA_mem->ida_pbar[is] = ONE;

  /* plist */

  if (plist != NULL)
    for (is=0; is<Ns; is++) {
      if ( plist[is] < 0 ) {
        IDAProcessError(IDA_mem, IDA_ILL_INPUT, "IDAS", "IDASetSensParams", MSG_BAD_PLIST);
        return(IDA_ILL_INPUT);
      }
      IDA_mem->ida_plist[is] = plist[is];
    }
  else
    for (is=0; is<Ns; is++)
      IDA_mem->ida_plist[is] = is;

  return(IDA_SUCCESS);
}

/*
 * -----------------------------------------------------------------
 * Function: IDASetQuadSensErrCon
 * -----------------------------------------------------------------
 * IDASetQuadSensErrCon specifies if quadrature sensitivity variables
 * are considered or not in the error control.
 * -----------------------------------------------------------------
 */
int IDASetQuadSensErrCon(void *ida_mem, booleantype errconQS)
{
  IDAMem IDA_mem;

  if (ida_mem==NULL) {
    IDAProcessError(NULL, IDA_MEM_NULL, "IDAS", "IDASetQuadSensErrCon", MSG_NO_MEM);
    return(IDA_MEM_NULL);
  }
  IDA_mem = (IDAMem) ida_mem;

  /* Was sensitivity initialized? */
  if (IDA_mem->ida_sensMallocDone == SUNFALSE) {
    IDAProcessError(IDA_mem, IDA_NO_SENS, "IDAS", "IDASetQuadSensErrCon", MSG_NO_SENSI);
    return(IDA_NO_SENS);
  }

  /* Was quadrature sensitivity initialized? */
  if (IDA_mem->ida_quadSensMallocDone == SUNFALSE) {
    IDAProcessError(IDA_mem, IDA_NO_QUADSENS, "IDAS", "IDASetQuadSensErrCon", MSG_NO_SENSI);
    return(IDA_NO_QUADSENS);
  }

  IDA_mem->ida_errconQS = errconQS;

  return(IDA_SUCCESS);
}

/*
 * =================================================================
 * IDA optional output functions
 * =================================================================
 */

int IDAGetNumSteps(void *ida_mem, long int *nsteps)
{
  IDAMem IDA_mem;

  if (ida_mem==NULL) {
    IDAProcessError(NULL, IDA_MEM_NULL, "IDAS", "IDAGetNumSteps", MSG_NO_MEM);
    return(IDA_MEM_NULL);
  }

  IDA_mem = (IDAMem) ida_mem;

  *nsteps = IDA_mem->ida_nst;

  return(IDA_SUCCESS);
}

/*-----------------------------------------------------------------*/

int IDAGetNumResEvals(void *ida_mem, long int *nrevals)
{
  IDAMem IDA_mem;

  if (ida_mem==NULL) {
    IDAProcessError(NULL, IDA_MEM_NULL, "IDAS", "IDAGetNumResEvals", MSG_NO_MEM);
    return(IDA_MEM_NULL);
  }

  IDA_mem = (IDAMem) ida_mem;

  *nrevals = IDA_mem->ida_nre;

  return(IDA_SUCCESS);
}

/*-----------------------------------------------------------------*/

int IDAGetNumLinSolvSetups(void *ida_mem, long int *nlinsetups)
{
  IDAMem IDA_mem;

  if (ida_mem==NULL) {
    IDAProcessError(NULL, IDA_MEM_NULL, "IDAS", "IDAGetNumLinSolvSetups", MSG_NO_MEM);
    return(IDA_MEM_NULL);
  }

  IDA_mem = (IDAMem) ida_mem;

  *nlinsetups = IDA_mem->ida_nsetups;

  return(IDA_SUCCESS);
}

/*-----------------------------------------------------------------*/

int IDAGetNumErrTestFails(void *ida_mem, long int *netfails)
{
  IDAMem IDA_mem;

  if (ida_mem==NULL) {
    IDAProcessError(NULL, IDA_MEM_NULL, "IDAS", "IDAGetNumErrTestFails", MSG_NO_MEM);
    return(IDA_MEM_NULL);
  }

  IDA_mem = (IDAMem) ida_mem;

  *netfails = IDA_mem->ida_netf;

  return(IDA_SUCCESS);
}

/*-----------------------------------------------------------------*/

int IDAGetNumBacktrackOps(void *ida_mem, long int *nbacktracks)
{
  IDAMem IDA_mem;

  if (ida_mem==NULL) {
    IDAProcessError(NULL, IDA_MEM_NULL, "IDAS", "IDAGetNumBacktrackOps", MSG_NO_MEM);
    return(IDA_MEM_NULL);
  }

  IDA_mem = (IDAMem) ida_mem;

  *nbacktracks = IDA_mem->ida_nbacktr;

  return(IDA_SUCCESS);
}

/*-----------------------------------------------------------------*/

int IDAGetConsistentIC(void *ida_mem, N_Vector yy0, N_Vector yp0)
{
  IDAMem IDA_mem;

  if (ida_mem == NULL) {
    IDAProcessError(NULL, IDA_MEM_NULL, "IDAS", "IDAGetConsistentIC", MSG_NO_MEM);
    return (IDA_MEM_NULL);
  }

  IDA_mem = (IDAMem) ida_mem;

  if (IDA_mem->ida_kused != 0) {
    IDAProcessError(IDA_mem, IDA_ILL_INPUT, "IDAS", "IDAGetConsistentIC", MSG_TOO_LATE);
    return(IDA_ILL_INPUT);
  }

  if(yy0 != NULL) N_VScale(ONE, IDA_mem->ida_phi[0], yy0);
  if(yp0 != NULL) N_VScale(ONE, IDA_mem->ida_phi[1], yp0);

  return(IDA_SUCCESS);
}

/*-----------------------------------------------------------------*/

int IDAGetLastOrder(void *ida_mem, int *klast)
{
  IDAMem IDA_mem;

  if (ida_mem==NULL) {
    IDAProcessError(NULL, IDA_MEM_NULL, "IDAS", "IDAGetLastOrder", MSG_NO_MEM);
    return(IDA_MEM_NULL);
  }

  IDA_mem = (IDAMem) ida_mem;

  *klast = IDA_mem->ida_kused;

  return(IDA_SUCCESS);
}

/*-----------------------------------------------------------------*/

int IDAGetCurrentOrder(void *ida_mem, int *kcur)
{
  IDAMem IDA_mem;

  if (ida_mem==NULL) {
    IDAProcessError(NULL, IDA_MEM_NULL, "IDAS", "IDAGetCurrentOrder", MSG_NO_MEM);
    return(IDA_MEM_NULL);
  }

  IDA_mem = (IDAMem) ida_mem;

  *kcur = IDA_mem->ida_kk;

  return(IDA_SUCCESS);
}

/*-----------------------------------------------------------------*/

int IDAGetCurrentCj(void *ida_mem, realtype *cj)
{
  IDAMem IDA_mem;

  if (ida_mem==NULL) {
    IDAProcessError(NULL, IDA_MEM_NULL, "IDAS", "IDAGetCurrentCjRatio", MSG_NO_MEM);
    return(IDA_MEM_NULL);
  }

  IDA_mem = (IDAMem) ida_mem;

  *cj = IDA_mem->ida_cj;

  return(IDA_SUCCESS);
}

/*-----------------------------------------------------------------*/

int IDAGetCurrentY(void *ida_mem, N_Vector *ycur)
{
  IDAMem IDA_mem;

  if (ida_mem==NULL) {
    IDAProcessError(NULL, IDA_MEM_NULL, "IDAS", "IDAGetCurrentY", MSG_NO_MEM);
    return(IDA_MEM_NULL);
  }

  IDA_mem = (IDAMem) ida_mem;

  *ycur = IDA_mem->ida_yy;

  return(IDA_SUCCESS);
}

/*-----------------------------------------------------------------*/

int IDAGetCurrentYSens(void *ida_mem, N_Vector **yS)
{
  IDAMem IDA_mem;

  if (ida_mem==NULL) {
    IDAProcessError(NULL, IDA_MEM_NULL, "IDAS", "IDAGetCurrentYSens", MSG_NO_MEM);
    return(IDA_MEM_NULL);
  }

  IDA_mem = (IDAMem) ida_mem;

  *yS = IDA_mem->ida_yyS;

  return(IDA_SUCCESS);
}

/*-----------------------------------------------------------------*/

int IDAGetCurrentYp(void *ida_mem, N_Vector *ypcur)
{
  IDAMem IDA_mem;

  if (ida_mem==NULL) {
    IDAProcessError(NULL, IDA_MEM_NULL, "IDAS", "IDAGetCurrentYp", MSG_NO_MEM);
    return(IDA_MEM_NULL);
  }

  IDA_mem = (IDAMem) ida_mem;

  *ypcur = IDA_mem->ida_yp;

  return(IDA_SUCCESS);
}

/*-----------------------------------------------------------------*/

int IDAGetCurrentYpSens(void *ida_mem, N_Vector **ypS)
{
  IDAMem IDA_mem;

  if (ida_mem==NULL) {
    IDAProcessError(NULL, IDA_MEM_NULL, "IDAS", "IDAGetCurrentYpSens", MSG_NO_MEM);
    return(IDA_MEM_NULL);
  }

  IDA_mem = (IDAMem) ida_mem;

  *ypS = IDA_mem->ida_ypS;

  return(IDA_SUCCESS);
}

/*-----------------------------------------------------------------*/

int IDAGetActualInitStep(void *ida_mem, realtype *hinused)
{
  IDAMem IDA_mem;

  if (ida_mem==NULL) {
    IDAProcessError(NULL, IDA_MEM_NULL, "IDAS", "IDAGetActualInitStep", MSG_NO_MEM);
    return(IDA_MEM_NULL);
  }

  IDA_mem = (IDAMem) ida_mem;

  *hinused = IDA_mem->ida_h0u;

  return(IDA_SUCCESS);
}

/*-----------------------------------------------------------------*/

int IDAGetLastStep(void *ida_mem, realtype *hlast)
{
  IDAMem IDA_mem;

  if (ida_mem==NULL) {
    IDAProcessError(NULL, IDA_MEM_NULL, "IDAS", "IDAGetLastStep", MSG_NO_MEM);
    return(IDA_MEM_NULL);
  }

  IDA_mem = (IDAMem) ida_mem;

  *hlast = IDA_mem->ida_hused;

  return(IDA_SUCCESS);
}

/*-----------------------------------------------------------------*/

int IDAGetCurrentStep(void *ida_mem, realtype *hcur)
{
  IDAMem IDA_mem;

  if (ida_mem==NULL) {
    IDAProcessError(NULL, IDA_MEM_NULL, "IDAS", "IDAGetCurrentStep", MSG_NO_MEM);
    return(IDA_MEM_NULL);
  }

  IDA_mem = (IDAMem) ida_mem;

  *hcur = IDA_mem->ida_hh;

  return(IDA_SUCCESS);
}

/*-----------------------------------------------------------------*/

int IDAGetCurrentTime(void *ida_mem, realtype *tcur)
{
  IDAMem IDA_mem;

  if (ida_mem==NULL) {
    IDAProcessError(NULL, IDA_MEM_NULL, "IDAS", "IDAGetCurrentTime", MSG_NO_MEM);
    return(IDA_MEM_NULL);
  }

  IDA_mem = (IDAMem) ida_mem;

  *tcur = IDA_mem->ida_tn;

  return(IDA_SUCCESS);
}

/*-----------------------------------------------------------------*/

int IDAGetTolScaleFactor(void *ida_mem, realtype *tolsfact)
{
  IDAMem IDA_mem;

  if (ida_mem==NULL) {
    IDAProcessError(NULL, IDA_MEM_NULL, "IDAS", "IDAGetTolScaleFactor", MSG_NO_MEM);
    return(IDA_MEM_NULL);
  }

  IDA_mem = (IDAMem) ida_mem;

  *tolsfact = IDA_mem->ida_tolsf;

  return(IDA_SUCCESS);
}

/*-----------------------------------------------------------------*/

int IDAGetErrWeights(void *ida_mem, N_Vector eweight)
{
  IDAMem IDA_mem;

  if (ida_mem == NULL) {
    IDAProcessError(NULL, IDA_MEM_NULL, "IDAS", "IDAGetErrWeights", MSG_NO_MEM);
    return (IDA_MEM_NULL);
  }

  IDA_mem = (IDAMem) ida_mem;

  N_VScale(ONE, IDA_mem->ida_ewt, eweight);

  return(IDA_SUCCESS);
}

/*-----------------------------------------------------------------*/

int IDAGetEstLocalErrors(void *ida_mem, N_Vector ele)
{
  IDAMem IDA_mem;

  if (ida_mem == NULL) {
    IDAProcessError(NULL, IDA_MEM_NULL, "IDAS", "IDAGetEstLocalErrors", MSG_NO_MEM);
    return(IDA_MEM_NULL);
  }
  IDA_mem = (IDAMem) ida_mem;

  N_VScale(ONE, IDA_mem->ida_ee, ele);

  return(IDA_SUCCESS);
}

/*-----------------------------------------------------------------*/

int IDAGetWorkSpace(void *ida_mem, long int *lenrw, long int *leniw)
{
  IDAMem IDA_mem;

  if (ida_mem==NULL) {
    IDAProcessError(NULL, IDA_MEM_NULL, "IDAS", "IDAGetWorkSpace", MSG_NO_MEM);
    return(IDA_MEM_NULL);
  }

  IDA_mem = (IDAMem) ida_mem;

  *leniw = IDA_mem->ida_liw;
  *lenrw = IDA_mem->ida_lrw;

  return(IDA_SUCCESS);
}

/*-----------------------------------------------------------------*/

int IDAGetIntegratorStats(void *ida_mem, long int *nsteps, long int *nrevals,
                          long int *nlinsetups, long int *netfails,
                          int *klast, int *kcur, realtype *hinused, realtype *hlast,
                          realtype *hcur, realtype *tcur)
{
  IDAMem IDA_mem;

  if (ida_mem==NULL) {
    IDAProcessError(NULL, IDA_MEM_NULL, "IDAS", "IDAGetIntegratorStats", MSG_NO_MEM);
    return(IDA_MEM_NULL);
  }

  IDA_mem = (IDAMem) ida_mem;

  *nsteps     = IDA_mem->ida_nst;
  *nrevals    = IDA_mem->ida_nre;
  *nlinsetups = IDA_mem->ida_nsetups;
  *netfails   = IDA_mem->ida_netf;
  *klast      = IDA_mem->ida_kused;
  *kcur       = IDA_mem->ida_kk;
  *hinused    = IDA_mem->ida_h0u;
  *hlast      = IDA_mem->ida_hused;
  *hcur       = IDA_mem->ida_hh;
  *tcur       = IDA_mem->ida_tn;

  return(IDA_SUCCESS);
}

/*-----------------------------------------------------------------*/

int IDAGetNumGEvals(void *ida_mem, long int *ngevals)
{
  IDAMem IDA_mem;

  if (ida_mem==NULL) {
    IDAProcessError(NULL, IDA_MEM_NULL, "IDAS", "IDAGetNumGEvals", MSG_NO_MEM);
    return(IDA_MEM_NULL);
  }

  IDA_mem = (IDAMem) ida_mem;

  *ngevals = IDA_mem->ida_nge;

  return(IDA_SUCCESS);
}

/*-----------------------------------------------------------------*/

int IDAGetRootInfo(void *ida_mem, int *rootsfound)
{
  IDAMem IDA_mem;
  int i, nrt;

  if (ida_mem==NULL) {
    IDAProcessError(NULL, IDA_MEM_NULL, "IDAS", "IDAGetRootInfo", MSG_NO_MEM);
    return(IDA_MEM_NULL);
  }

  IDA_mem = (IDAMem) ida_mem;

  nrt = IDA_mem->ida_nrtfn;

  for (i=0; i<nrt; i++) rootsfound[i] = IDA_mem->ida_iroots[i];

  return(IDA_SUCCESS);
}

/*-----------------------------------------------------------------*/

int IDAGetNumNonlinSolvIters(void *ida_mem, long int *nniters)
{
  IDAMem IDA_mem;

  if (ida_mem==NULL) {
    IDAProcessError(NULL, IDA_MEM_NULL, "IDAS",
                    "IDAGetNumNonlinSolvIters", MSG_NO_MEM);
    return(IDA_MEM_NULL);
  }

  IDA_mem = (IDAMem) ida_mem;

  *nniters = IDA_mem->ida_nni;

  return(IDA_SUCCESS);
}

/*-----------------------------------------------------------------*/

int IDAGetNumNonlinSolvConvFails(void *ida_mem, long int *nnfails)
{
  IDAMem IDA_mem;

  if (ida_mem==NULL) {
    IDAProcessError(NULL, IDA_MEM_NULL, "IDAS", "IDAGetNumNonlinSolvConvFails", MSG_NO_MEM);
    return(IDA_MEM_NULL);
  }

  IDA_mem = (IDAMem) ida_mem;

  *nnfails = IDA_mem->ida_nnf;

  return(IDA_SUCCESS);
}

/*-----------------------------------------------------------------*/

int IDAGetNonlinSolvStats(void *ida_mem, long int *nniters, long int *nnfails)
{
  IDAMem IDA_mem;

  if (ida_mem==NULL) {
    IDAProcessError(NULL, IDA_MEM_NULL, "IDAS",
                    "IDAGetNonlinSolvStats", MSG_NO_MEM);
    return(IDA_MEM_NULL);
  }

  IDA_mem = (IDAMem) ida_mem;

  *nniters = IDA_mem->ida_nni;
  *nnfails = IDA_mem->ida_nnf;

  return(IDA_SUCCESS);
}

/*-----------------------------------------------------------------*/

int IDAGetNumStepSolveFails(void *ida_mem, long int *nncfails)
{
  IDAMem IDA_mem;

  if (ida_mem==NULL) {
    IDAProcessError(NULL, IDA_MEM_NULL, "IDAS", "IDAGetNumStepSolveFails",
                    MSG_NO_MEM);
    return(IDA_MEM_NULL);
  }

  IDA_mem = (IDAMem) ida_mem;

  *nncfails = IDA_mem->ida_ncfn;

  return(IDA_SUCCESS);
}

/*
 * =================================================================
 * Quadrature optional output functions
 * =================================================================
 */

/*-----------------------------------------------------------------*/

int IDAGetQuadNumRhsEvals(void *ida_mem, long int *nrQevals)
{
  IDAMem IDA_mem;

  if (ida_mem==NULL) {
    IDAProcessError(NULL, IDA_MEM_NULL, "IDAS", "IDAGetQuadNumRhsEvals", MSG_NO_MEM);
    return(IDA_MEM_NULL);
  }

  IDA_mem = (IDAMem) ida_mem;

  if (IDA_mem->ida_quadr==SUNFALSE) {
    IDAProcessError(IDA_mem, IDA_NO_QUAD, "IDAS", "IDAGetQuadNumRhsEvals", MSG_NO_QUAD);
    return(IDA_NO_QUAD);
  }

  *nrQevals = IDA_mem->ida_nrQe;

  return(IDA_SUCCESS);
}

/*-----------------------------------------------------------------*/

int IDAGetQuadNumErrTestFails(void *ida_mem, long int *nQetfails)
{
  IDAMem IDA_mem;

  if (ida_mem==NULL) {
    IDAProcessError(NULL, IDA_MEM_NULL, "IDAS", "IDAGetQuadNumErrTestFails", MSG_NO_MEM);
    return(IDA_MEM_NULL);
  }

  IDA_mem = (IDAMem) ida_mem;

  if (IDA_mem->ida_quadr==SUNFALSE) {
    IDAProcessError(IDA_mem, IDA_NO_QUAD, "IDAS", "IDAGetQuadNumErrTestFails", MSG_NO_QUAD);
    return(IDA_NO_QUAD);
  }

  *nQetfails = IDA_mem->ida_netfQ;

  return(IDA_SUCCESS);
}

/*-----------------------------------------------------------------*/

int IDAGetQuadErrWeights(void *ida_mem, N_Vector eQweight)
{
  IDAMem IDA_mem;

  if (ida_mem==NULL) {
    IDAProcessError(NULL, IDA_MEM_NULL, "IDAS", "IDAGetQuadErrWeights", MSG_NO_MEM);
    return(IDA_MEM_NULL);
  }

  IDA_mem = (IDAMem) ida_mem;

  if (IDA_mem->ida_quadr==SUNFALSE) {
    IDAProcessError(IDA_mem, IDA_NO_QUAD, "IDAS", "IDAGetQuadErrWeights", MSG_NO_QUAD);
    return(IDA_NO_QUAD);
  }

  if(IDA_mem->ida_errconQ)
    N_VScale(ONE, IDA_mem->ida_ewtQ, eQweight);

  return(IDA_SUCCESS);
}

/*-----------------------------------------------------------------*/

int IDAGetQuadStats(void *ida_mem, long int *nrQevals, long int *nQetfails)
{
  IDAMem IDA_mem;

  if (ida_mem==NULL) {
    IDAProcessError(NULL, IDA_MEM_NULL, "IDAS", "IDAGetQuadStats", MSG_NO_MEM);
    return(IDA_MEM_NULL);
  }

  IDA_mem = (IDAMem) ida_mem;

  if (IDA_mem->ida_quadr==SUNFALSE) {
    IDAProcessError(IDA_mem, IDA_NO_QUAD, "IDAS", "IDAGetQuadStats", MSG_NO_QUAD);
    return(IDA_NO_QUAD);
  }

  *nrQevals = IDA_mem->ida_nrQe;
  *nQetfails = IDA_mem->ida_netfQ;

  return(IDA_SUCCESS);
}


/*
 * =================================================================
 * Quadrature FSA optional output functions
 * =================================================================
 */

/*-----------------------------------------------------------------*/

int IDAGetQuadSensNumRhsEvals(void *ida_mem, long int *nrhsQSevals)
{
  IDAMem IDA_mem;

  if (ida_mem==NULL) {
    IDAProcessError(NULL, IDA_MEM_NULL, "IDAS", "IDAGetQuadSensNumRhsEvals", MSG_NO_MEM);
    return(IDA_MEM_NULL);
  }

  IDA_mem = (IDAMem) ida_mem;

  if (IDA_mem->ida_quadr_sensi == SUNFALSE) {
    IDAProcessError(IDA_mem, IDA_NO_QUADSENS, "IDAS", "IDAGetQuadSensNumRhsEvals", MSG_NO_QUADSENSI);
    return(IDA_NO_QUADSENS);
  }

  *nrhsQSevals = IDA_mem->ida_nrQSe;

  return(IDA_SUCCESS);
}

/*-----------------------------------------------------------------*/

int IDAGetQuadSensNumErrTestFails(void *ida_mem, long int *nQSetfails)
{
  IDAMem IDA_mem;

  if (ida_mem==NULL) {
    IDAProcessError(NULL, IDA_MEM_NULL, "IDAS", "IDAGetQuadSensNumErrTestFails", MSG_NO_MEM);
    return(IDA_MEM_NULL);
  }

  IDA_mem = (IDAMem) ida_mem;

  if (IDA_mem->ida_quadr_sensi == SUNFALSE) {
    IDAProcessError(IDA_mem, IDA_NO_QUADSENS, "IDAS", "IDAGetQuadSensNumErrTestFails", MSG_NO_QUADSENSI);
    return(IDA_NO_QUADSENS);
  }

  *nQSetfails = IDA_mem->ida_netfQS;

  return(IDA_SUCCESS);
}

/*-----------------------------------------------------------------*/

int IDAGetQuadSensErrWeights(void *ida_mem, N_Vector *eQSweight)
{
  IDAMem IDA_mem;
  int is, Ns;

  if (ida_mem==NULL) {
    IDAProcessError(NULL, IDA_MEM_NULL, "IDAS", "IDAGetQuadSensErrWeights", MSG_NO_MEM);
    return(IDA_MEM_NULL);
  }

  IDA_mem = (IDAMem) ida_mem;

  if (IDA_mem->ida_quadr_sensi == SUNFALSE) {
    IDAProcessError(IDA_mem, IDA_NO_QUADSENS, "IDAS", "IDAGetQuadSensErrWeights", MSG_NO_QUADSENSI);
    return(IDA_NO_QUADSENS);
  }
  Ns = IDA_mem->ida_Ns;

  if (IDA_mem->ida_errconQS)
    for (is=0; is<Ns; is++)
      N_VScale(ONE, IDA_mem->ida_ewtQS[is], eQSweight[is]);

  return(IDA_SUCCESS);
}

/*-----------------------------------------------------------------*/

int IDAGetQuadSensStats(void *ida_mem, long int *nrhsQSevals, long int *nQSetfails)
{
  IDAMem IDA_mem;

  if (ida_mem==NULL) {
    IDAProcessError(NULL, IDA_MEM_NULL, "IDAS", "IDAGetQuadSensStats", MSG_NO_MEM);
    return(IDA_MEM_NULL);
  }

  IDA_mem = (IDAMem) ida_mem;

  if (IDA_mem->ida_quadr_sensi == SUNFALSE) {
    IDAProcessError(IDA_mem, IDA_NO_QUADSENS, "IDAS", "IDAGetQuadSensStats", MSG_NO_QUADSENSI);
    return(IDA_NO_QUADSENS);
  }

  *nrhsQSevals = IDA_mem->ida_nrQSe;
  *nQSetfails = IDA_mem->ida_netfQS;

  return(IDA_SUCCESS);
}



/*
 * =================================================================
 * FSA optional output functions
 * =================================================================
 */

/*-----------------------------------------------------------------*/

int IDAGetSensConsistentIC(void *ida_mem, N_Vector *yyS0, N_Vector *ypS0)
{
  IDAMem IDA_mem;
  int is;

  if (ida_mem == NULL) {
    IDAProcessError(NULL, IDA_MEM_NULL, "IDAS", "IDAGetSensConsistentIC", MSG_NO_MEM);
    return (IDA_MEM_NULL);
  }

  IDA_mem = (IDAMem) ida_mem;

  if (IDA_mem->ida_sensi==SUNFALSE) {
    IDAProcessError(IDA_mem, IDA_NO_SENS, "IDAS", "IDAGetSensConsistentIC", MSG_NO_SENSI);
    return(IDA_NO_SENS);
  }

  if (IDA_mem->ida_kused != 0) {
    IDAProcessError(IDA_mem, IDA_ILL_INPUT, "IDAS", "IDAGetSensConsistentIC", MSG_TOO_LATE);
    return(IDA_ILL_INPUT);
  }

  if(yyS0 != NULL) {
    for (is=0; is<IDA_mem->ida_Ns; is++)
      N_VScale(ONE, IDA_mem->ida_phiS[0][is], yyS0[is]);
  }

  if(ypS0 != NULL) {
    for (is=0; is<IDA_mem->ida_Ns; is++)
      N_VScale(ONE, IDA_mem->ida_phiS[1][is], ypS0[is]);
  }

  return(IDA_SUCCESS);
}

/*-----------------------------------------------------------------*/

int IDAGetSensNumResEvals(void *ida_mem, long int *nrSevals)
{
  IDAMem IDA_mem;

  if (ida_mem==NULL) {
    IDAProcessError(NULL, IDA_MEM_NULL, "IDAS", "IDAGeSensNumResEvals", MSG_NO_MEM);
    return(IDA_MEM_NULL);
  }

  IDA_mem = (IDAMem) ida_mem;

  if (IDA_mem->ida_sensi==SUNFALSE) {
    IDAProcessError(IDA_mem, IDA_NO_SENS, "IDAS", "IDAGetSensNumResEvals", MSG_NO_SENSI);
    return(IDA_NO_SENS);
  }

  *nrSevals = IDA_mem->ida_nrSe;

  return(IDA_SUCCESS);
}

/*-----------------------------------------------------------------*/

int IDAGetNumResEvalsSens(void *ida_mem, long int *nrevalsS)
{
  IDAMem IDA_mem;

  if (ida_mem==NULL) {
    IDAProcessError(NULL, IDA_MEM_NULL, "IDAS", "IDAGetNumResEvalsSens", MSG_NO_MEM);
    return(IDA_MEM_NULL);
  }

  IDA_mem = (IDAMem) ida_mem;

  if (IDA_mem->ida_sensi==SUNFALSE) {
    IDAProcessError(IDA_mem, IDA_NO_SENS, "IDAS", "IDAGetNumResEvalsSens", MSG_NO_SENSI);
    return(IDA_NO_SENS);
  }

  *nrevalsS = IDA_mem->ida_nreS;

  return(IDA_SUCCESS);
}

/*-----------------------------------------------------------------*/

int IDAGetSensNumErrTestFails(void *ida_mem, long int *nSetfails)
{
  IDAMem IDA_mem;

  if (ida_mem==NULL) {
    IDAProcessError(NULL, IDA_MEM_NULL, "IDAS", "IDAGetSensNumErrTestFails", MSG_NO_MEM);
    return(IDA_MEM_NULL);
  }

  IDA_mem = (IDAMem) ida_mem;

  if (IDA_mem->ida_sensi==SUNFALSE) {
    IDAProcessError(IDA_mem, IDA_NO_SENS, "IDAS", "IDAGetSensNumErrTestFails", MSG_NO_SENSI);
    return(IDA_NO_SENS);
  }

  *nSetfails = IDA_mem->ida_netfS;

  return(IDA_SUCCESS);
}

/*-----------------------------------------------------------------*/

int IDAGetSensNumLinSolvSetups(void *ida_mem, long int *nlinsetupsS)
{
  IDAMem IDA_mem;

  if (ida_mem==NULL) {
    IDAProcessError(NULL, IDA_MEM_NULL, "IDAS", "IDAGetSensNumLinSolvSetups", MSG_NO_MEM);
    return(IDA_MEM_NULL);
  }

  IDA_mem = (IDAMem) ida_mem;

  if (IDA_mem->ida_sensi==SUNFALSE) {
    IDAProcessError(IDA_mem, IDA_NO_SENS, "IDAS", "IDAGetSensNumLinSolvSetups", MSG_NO_SENSI);
    return(IDA_NO_SENS);
  }

  *nlinsetupsS = IDA_mem->ida_nsetupsS;

  return(IDA_SUCCESS);
}

/*-----------------------------------------------------------------*/

int IDAGetSensErrWeights(void *ida_mem, N_Vector_S eSweight)
{
  IDAMem IDA_mem;
  int is;

  if (ida_mem==NULL) {
    IDAProcessError(NULL, IDA_MEM_NULL, "IDAS", "IDAGetSensErrWeights", MSG_NO_MEM);
    return(IDA_MEM_NULL);
  }

  IDA_mem = (IDAMem) ida_mem;

  if (IDA_mem->ida_sensi==SUNFALSE) {
    IDAProcessError(IDA_mem, IDA_NO_SENS, "IDAS", "IDAGetSensErrWeights", MSG_NO_SENSI);
    return(IDA_NO_SENS);
  }

  for (is=0; is<IDA_mem->ida_Ns; is++)
    N_VScale(ONE, IDA_mem->ida_ewtS[is], eSweight[is]);

  return(IDA_SUCCESS);
}

/*-----------------------------------------------------------------*/

int IDAGetSensStats(void *ida_mem, long int *nrSevals, long int *nrevalsS,
                      long int *nSetfails, long int *nlinsetupsS)
{
  IDAMem IDA_mem;

  if (ida_mem==NULL) {
    IDAProcessError(NULL, IDA_MEM_NULL, "IDAS", "IDAGetSensStats", MSG_NO_MEM);
    return(IDA_MEM_NULL);
  }

  IDA_mem = (IDAMem) ida_mem;

  if (IDA_mem->ida_sensi==SUNFALSE) {
    IDAProcessError(IDA_mem, IDA_NO_SENS, "IDAS", "IDAGetSensStats", MSG_NO_SENSI);
    return(IDA_NO_SENS);
  }

  *nrSevals = IDA_mem->ida_nrSe;
  *nrevalsS = IDA_mem->ida_nreS;
  *nSetfails = IDA_mem->ida_netfS;
  *nlinsetupsS = IDA_mem->ida_nsetupsS;

  return(IDA_SUCCESS);
}

/*-----------------------------------------------------------------*/

int IDAGetSensNumNonlinSolvIters(void *ida_mem, long int *nSniters)
{
  IDAMem IDA_mem;

  if (ida_mem==NULL) {
    IDAProcessError(NULL, IDA_MEM_NULL, "IDAS",
                    "IDAGetSensNumNonlinSolvIters", MSG_NO_MEM);
    return(IDA_MEM_NULL);
  }

  IDA_mem = (IDAMem) ida_mem;

  if (IDA_mem->ida_sensi==SUNFALSE) {
    IDAProcessError(IDA_mem, IDA_NO_SENS, "IDAS",
                    "IDAGetSensNumNonlinSolvIters", MSG_NO_SENSI);
    return(IDA_NO_SENS);
  }

  *nSniters = IDA_mem->ida_nniS;

  return(IDA_SUCCESS);
}

/*-----------------------------------------------------------------*/

int IDAGetSensNumNonlinSolvConvFails(void *ida_mem, long int *nSnfails)
{
  IDAMem IDA_mem;

  if (ida_mem==NULL) {
    IDAProcessError(NULL, IDA_MEM_NULL, "IDAS", "IDAGetSensNumNonlinSolvConvFails", MSG_NO_MEM);
    return(IDA_MEM_NULL);
  }

  IDA_mem = (IDAMem) ida_mem;

  if (IDA_mem->ida_sensi==SUNFALSE) {
    IDAProcessError(IDA_mem, IDA_NO_SENS, "IDAS", "IDAGetSensNumNonlinSolvConvFails", MSG_NO_SENSI);
    return(IDA_NO_SENS);
  }

  *nSnfails = IDA_mem->ida_nnfS;

  return(IDA_SUCCESS);
}

/*-----------------------------------------------------------------*/

int IDAGetSensNonlinSolvStats(void *ida_mem, long int *nSniters,
                              long int *nSnfails)
{
  IDAMem IDA_mem;

  if (ida_mem==NULL) {
    IDAProcessError(NULL, IDA_MEM_NULL, "IDAS",
                    "IDAGetSensNonlinSolvstats", MSG_NO_MEM);
    return(IDA_MEM_NULL);
  }

  IDA_mem = (IDAMem) ida_mem;

  if (IDA_mem->ida_sensi==SUNFALSE) {
    IDAProcessError(IDA_mem, IDA_NO_SENS, "IDAS",
                    "IDAGetSensNonlinSolvStats", MSG_NO_SENSI);
    return(IDA_NO_SENS);
  }

  *nSniters = IDA_mem->ida_nniS;
  *nSnfails = IDA_mem->ida_nnfS;

  return(IDA_SUCCESS);
}

/*-----------------------------------------------------------------*/

int IDAGetNumStepSensSolveFails(void *ida_mem, long int *nSncfails)
{
  IDAMem IDA_mem;

  if (ida_mem==NULL) {
    IDAProcessError(NULL, IDA_MEM_NULL, "IDAS", "IDAGetNumStepSensSolveFails",
                    MSG_NO_MEM);
    return(IDA_MEM_NULL);
  }

  IDA_mem = (IDAMem) ida_mem;

  *nSncfails = IDA_mem->ida_ncfn;

  return(IDA_SUCCESS);
}

/*-----------------------------------------------------------------*/

int IDAPrintAllStats(void *ida_mem, FILE *outfile, SUNOutputFormat fmt)
{
  IDAMem IDA_mem;
  IDALsMem idals_mem;

  if (ida_mem == NULL) {
    IDAProcessError(NULL, IDA_MEM_NULL, "IDAS", "IDAPrintAllStats",
                    MSG_NO_MEM);
    return(IDA_MEM_NULL);
  }

  IDA_mem = (IDAMem) ida_mem;

  switch(fmt)
  {
  case SUN_OUTPUTFORMAT_TABLE:
    /* step and method stats */
    fprintf(outfile, "Current time                 = %"RSYM"\n", IDA_mem->ida_tn);
    fprintf(outfile, "Steps                        = %ld\n", IDA_mem->ida_nst);
    fprintf(outfile, "Error test fails             = %ld\n", IDA_mem->ida_netf);
    fprintf(outfile, "NLS step fails               = %ld\n", IDA_mem->ida_ncfn);
    fprintf(outfile, "Initial step size            = %"RSYM"\n", IDA_mem->ida_h0u);
    fprintf(outfile, "Last step size               = %"RSYM"\n", IDA_mem->ida_hused);
    fprintf(outfile, "Current step size            = %"RSYM"\n", IDA_mem->ida_hh);
    fprintf(outfile, "Last method order            = %d\n", IDA_mem->ida_kused);
    fprintf(outfile, "Current method order         = %d\n", IDA_mem->ida_kk);

    /* function evaluations */
    fprintf(outfile, "Residual fn evals            = %ld\n", IDA_mem->ida_nre);

    /* IC calculation stats */
    fprintf(outfile, "IC linesearch backtrack ops  = %d\n", IDA_mem->ida_nbacktr);

    /* nonlinear solver stats */
    fprintf(outfile, "NLS iters                    = %ld\n", IDA_mem->ida_nni);
    fprintf(outfile, "NLS fails                    = %ld\n", IDA_mem->ida_nnf);
    if (IDA_mem->ida_nst > 0)
    {
      fprintf(outfile, "NLS iters per step           = %"RSYM"\n",
              (realtype) IDA_mem->ida_nre / (realtype) IDA_mem->ida_nst);
    }

    /* linear solver stats */
    fprintf(outfile, "LS setups                    = %ld\n", IDA_mem->ida_nsetups);
    if (IDA_mem->ida_lmem)
    {
      idals_mem = (IDALsMem) (IDA_mem->ida_lmem);
      fprintf(outfile, "Jac fn evals                 = %ld\n", idals_mem->nje);
      fprintf(outfile, "LS residual fn evals         = %ld\n", idals_mem->nreDQ);
      fprintf(outfile, "Prec setup evals             = %ld\n", idals_mem->npe);
      fprintf(outfile, "Prec solves                  = %ld\n", idals_mem->nps);
      fprintf(outfile, "LS iters                     = %ld\n", idals_mem->nli);
      fprintf(outfile, "LS fails                     = %ld\n", idals_mem->ncfl);
      fprintf(outfile, "Jac-times setups             = %ld\n", idals_mem->njtsetup);
      fprintf(outfile, "Jac-times evals              = %ld\n", idals_mem->njtimes);
      if (IDA_mem->ida_nni > 0)
      {
        fprintf(outfile, "LS iters per NLS iter        = %"RSYM"\n",
                (realtype) idals_mem->nli / (realtype) IDA_mem->ida_nni);
        fprintf(outfile, "Jac evals per NLS iter       = %"RSYM"\n",
                (realtype) idals_mem->nje / (realtype) IDA_mem->ida_nni);
        fprintf(outfile, "Prec evals per NLS iter      = %"RSYM"\n",
                (realtype) idals_mem->npe / (realtype) IDA_mem->ida_nni);
      }
    }

    /* rootfinding stats */
    fprintf(outfile, "Root fn evals                = %ld\n", IDA_mem->ida_nge);

    /* quadrature stats */
    if (IDA_mem->ida_quadr)
    {
      fprintf(outfile, "Quad fn evals                = %ld\n", IDA_mem->ida_nrQe);
      fprintf(outfile, "Quad error test fails        = %ld\n", IDA_mem->ida_netfQ);
    }

    /* sensitivity stats */
    if (IDA_mem->ida_sensi)
    {
      fprintf(outfile, "Sens fn evals                = %ld\n", IDA_mem->ida_nrSe);
      fprintf(outfile, "Sens residual fn evals       = %ld\n", IDA_mem->ida_nreS);
      fprintf(outfile, "Sens error test fails        = %ld\n", IDA_mem->ida_netfS);
      if (IDA_mem->ida_ism == IDA_STAGGERED)
      {
        fprintf(outfile, "Sens NLS iters               = %ld\n", IDA_mem->ida_nniS);
        fprintf(outfile, "Sens NLS fails               = %ld\n", IDA_mem->ida_nnfS);
        fprintf(outfile, "Sens NLS step fails          = %ld\n", IDA_mem->ida_ncfnS);
      }
      fprintf(outfile, "Sens LS setups               = %ld\n", IDA_mem->ida_nsetupsS);
    }

    /* quadrature-sensitivity stats */
    if (IDA_mem->ida_quadr_sensi)
    {
      fprintf(outfile, "QuadSens residual evals      = %ld\n", IDA_mem->ida_nrQSe);
      fprintf(outfile, "QuadSens error test fails    = %ld\n", IDA_mem->ida_netfQS);
    }
    break;

  case SUN_OUTPUTFORMAT_CSV:
    /* step and method stats */
    fprintf(outfile, "Time,%"RSYM, IDA_mem->ida_tn);
    fprintf(outfile, ",Steps,%ld", IDA_mem->ida_nst);
    fprintf(outfile, ",Error test fails,%ld", IDA_mem->ida_netf);
    fprintf(outfile, ",NLS step fails,%ld", IDA_mem->ida_ncfn);
    fprintf(outfile, ",Initial step size,%"RSYM, IDA_mem->ida_h0u);
    fprintf(outfile, ",Last step size,%"RSYM, IDA_mem->ida_hused);
    fprintf(outfile, ",Current step size,%"RSYM, IDA_mem->ida_hh);
    fprintf(outfile, ",Last method order,%d", IDA_mem->ida_kused);
    fprintf(outfile, ",Current method order,%d", IDA_mem->ida_kk);

    /* function evaluations */
    fprintf(outfile, ",Residual fn evals,%ld", IDA_mem->ida_nre);

    /* IC calculation stats */
    fprintf(outfile, ",IC linesearch backtrack ops,%d", IDA_mem->ida_nbacktr);

    /* nonlinear solver stats */
    fprintf(outfile, ",NLS iters,%ld", IDA_mem->ida_nni);
    fprintf(outfile, ",NLS fails,%ld", IDA_mem->ida_nnf);
    if (IDA_mem->ida_nst > 0)
    {
      fprintf(outfile, ",NLS iters per step,%"RSYM,
              (realtype) IDA_mem->ida_nre / (realtype) IDA_mem->ida_nst);
    }
    else
    {
      fprintf(outfile, ",NLS iters per step,0");
    }

    /* linear solver stats */
    fprintf(outfile, ",LS setups,%ld", IDA_mem->ida_nsetups);
    if (IDA_mem->ida_lmem)
    {
      idals_mem = (IDALsMem) (IDA_mem->ida_lmem);
      fprintf(outfile, ",Jac fn evals,%ld", idals_mem->nje);
      fprintf(outfile, ",LS residual evals,%ld", idals_mem->nreDQ);
      fprintf(outfile, ",Prec setup evals,%ld", idals_mem->npe);
      fprintf(outfile, ",Prec solves,%ld", idals_mem->nps);
      fprintf(outfile, ",LS iters,%ld", idals_mem->nli);
      fprintf(outfile, ",LS fails,%ld", idals_mem->ncfl);
      fprintf(outfile, ",Jac-times setups,%ld", idals_mem->njtsetup);
      fprintf(outfile, ",Jac-times evals,%ld", idals_mem->njtimes);
      if (IDA_mem->ida_nni > 0)
      {
        fprintf(outfile, ",LS iters per NLS iter,%"RSYM,
                (realtype) idals_mem->nli / (realtype) IDA_mem->ida_nni);
        fprintf(outfile, ",Jac evals per NLS iter,%"RSYM,
                (realtype) idals_mem->nje / (realtype) IDA_mem->ida_nni);
        fprintf(outfile, ",Prec evals per NLS iter,%"RSYM,
                (realtype) idals_mem->npe / (realtype) IDA_mem->ida_nni);
      }
      else
      {
        fprintf(outfile, ",LS iters per NLS iter,0");
        fprintf(outfile, ",Jac evals per NLS iter,0");
        fprintf(outfile, ",Prec evals per NLS iter,0");
      }
    }

    /* rootfinding stats */
    fprintf(outfile, ",Root fn evals,%ld", IDA_mem->ida_nge);

    /* quadrature stats */
    if (IDA_mem->ida_quadr)
    {
      fprintf(outfile, ",Quad fn evals,%ld", IDA_mem->ida_nrQe);
      fprintf(outfile, ",Quad error test fails,%ld", IDA_mem->ida_netfQ);
    }

    /* sensitivity stats */
    if (IDA_mem->ida_sensi)
    {
      fprintf(outfile, ",Sens fn evals,%ld", IDA_mem->ida_nrSe);
      fprintf(outfile, ",Sens residual fn evals,%ld", IDA_mem->ida_nreS);
      fprintf(outfile, ",Sens error test fails,%ld", IDA_mem->ida_netfS);
      if (IDA_mem->ida_ism == IDA_STAGGERED)
      {
        fprintf(outfile, ",Sens NLS iters,%ld", IDA_mem->ida_nniS);
        fprintf(outfile, ",Sens NLS fails,%ld", IDA_mem->ida_nnfS);
        fprintf(outfile, ",Sens NLS step fails,%ld", IDA_mem->ida_ncfnS);
      }
      fprintf(outfile, ",Sens LS setups,%ld", IDA_mem->ida_nsetupsS);
    }

    /* quadrature-sensitivity stats */
    if (IDA_mem->ida_quadr_sensi)
    {
      fprintf(outfile, ",QuadSens residual evals,%ld", IDA_mem->ida_nrQSe);
      fprintf(outfile, ",QuadSens error test fails,%ld", IDA_mem->ida_netfQS);
    }
    fprintf(outfile, "\n");
    break;

  default:
    IDAProcessError(IDA_mem, IDA_ILL_INPUT, "IDAS", "IDAPrintAllStats",
                   "Invalid formatting option.");
    return(IDA_ILL_INPUT);
  }

  return(IDA_SUCCESS);
}

<<<<<<< HEAD
/*-----------------------------------------------------------------*/

int IDAGetUserData(void *ida_mem, void** user_data)
{
  IDAMem IDA_mem;

  if (ida_mem==NULL) {
    IDAProcessError(NULL, IDA_MEM_NULL, "IDA", "IDAGetUserData", MSG_NO_MEM);
    return(IDA_MEM_NULL);
  }

  IDA_mem = (IDAMem) ida_mem;

  *user_data = IDA_mem->ida_user_data;

  return(IDA_SUCCESS);
}
=======
>>>>>>> c1285f1c

/*
 * =================================================================
 * IDAGetReturnFlagName
 * =================================================================
 */


char *IDAGetReturnFlagName(long int flag)
{
  char *name;

  name = (char *)malloc(24*sizeof(char));

  switch(flag) {
  case IDA_SUCCESS:
    sprintf(name,"IDA_SUCCESS");
    break;
  case IDA_TSTOP_RETURN:
    sprintf(name,"IDA_TSTOP_RETURN");
    break;
  case IDA_ROOT_RETURN:
    sprintf(name,"IDA_ROOT_RETURN");
    break;
  case IDA_TOO_MUCH_WORK:
    sprintf(name,"IDA_TOO_MUCH_WORK");
    break;
  case IDA_TOO_MUCH_ACC:
    sprintf(name,"IDA_TOO_MUCH_ACC");
    break;
  case IDA_ERR_FAIL:
    sprintf(name,"IDA_ERR_FAIL");
    break;
  case IDA_CONV_FAIL:
    sprintf(name,"IDA_CONV_FAIL");
    break;
  case IDA_LINIT_FAIL:
    sprintf(name,"IDA_LINIT_FAIL");
    break;
  case IDA_LSETUP_FAIL:
    sprintf(name,"IDA_LSETUP_FAIL");
    break;
  case IDA_LSOLVE_FAIL:
    sprintf(name,"IDA_LSOLVE_FAIL");
    break;
  case IDA_CONSTR_FAIL:
    sprintf(name,"IDA_CONSTR_FAIL");
    break;
  case IDA_RES_FAIL:
    sprintf(name,"IDA_RES_FAIL");
    break;
  case IDA_FIRST_RES_FAIL:
    sprintf(name,"IDA_FIRST_RES_FAIL");
    break;
  case IDA_REP_RES_ERR:
    sprintf(name,"IDA_REP_RES_ERR");
    break;
  case IDA_RTFUNC_FAIL:
    sprintf(name,"IDA_RTFUNC_FAIL");
    break;
  case IDA_MEM_FAIL:
    sprintf(name,"IDA_MEM_FAIL");
    break;
  case IDA_MEM_NULL:
    sprintf(name,"IDA_MEM_NULL");
    break;
  case IDA_ILL_INPUT:
    sprintf(name,"IDA_ILL_INPUT");
    break;
  case IDA_NO_MALLOC:
    sprintf(name,"IDA_NO_MALLOC");
    break;
  case IDA_BAD_T:
    sprintf(name,"IDA_BAD_T");
    break;
  case IDA_BAD_K:
    sprintf(name,"IDA_BAD_K");
    break;
  case IDA_BAD_DKY:
    sprintf(name,"IDA_BAD_DKY");
    break;
  case IDA_BAD_EWT:
    sprintf(name,"IDA_BAD_EWT");
    break;
  case IDA_NO_RECOVERY:
    sprintf(name,"IDA_NO_RECOVERY");
    break;
  case IDA_LINESEARCH_FAIL:
    sprintf(name,"IDA_LINESEARCH_FAIL");
    break;
  case IDA_NO_SENS:
    sprintf(name,"IDA_NO_SENS");
    break;
  case IDA_SRES_FAIL:
    sprintf(name, "IDA_SRES_FAIL");
    break;
  case IDA_REP_SRES_ERR:
    sprintf(name, "IDA_REP_SRES_ERR");
    break;
  case IDA_BAD_IS:
    sprintf(name,"IDA_BAD_IS");
    break;
  case IDA_NO_QUAD:
    sprintf(name,"IDA_NO_QUAD");
    break;
  case IDA_NO_QUADSENS:
    sprintf(name, "IDA_NO_QUADSENS");
    break;
  case IDA_QRHS_FAIL:
    sprintf(name,"IDA_QRHS_FAIL");
    break;
  case IDA_REP_QRHS_ERR:
    sprintf(name,"IDA_REP_QRHS_ERR");
    break;
  case IDA_QSRHS_FAIL:
    sprintf(name, "IDA_QSRHS_FAIL");
    break;
  case IDA_REP_QSRHS_ERR:
    sprintf(name,"IDA_REP_QSRHS_ERR");
    break;

    /* IDAA flags follow below. */
  case IDA_NO_ADJ:
    sprintf(name, "IDA_NO_ADJ");
    break;
  case IDA_BAD_TB0:
    sprintf(name, "IDA_BAD_TB0");
    break;
  case IDA_REIFWD_FAIL:
    sprintf(name, "IDA_REIFWD_FAIL");
    break;
  case IDA_FWD_FAIL:
    sprintf(name, "IDA_FWD_FAIL");
    break;
  case IDA_GETY_BADT:
    sprintf(name, "IDA_GETY_BADT");
    break;
  case IDA_NO_BCK:
    sprintf(name, "IDA_NO_BCK");
    break;
  case IDA_NO_FWD:
    sprintf(name,"IDA_NO_FWD");
    break;
  case IDA_NLS_SETUP_FAIL:
    sprintf(name,"IDA_NLS_SETUP_FAIL");
    break;
  case IDA_NLS_FAIL:
    sprintf(name,"IDA_NLS_FAIL");
    break;
  default:
    sprintf(name,"NONE");
  }

  return(name);
}<|MERGE_RESOLUTION|>--- conflicted
+++ resolved
@@ -2051,6 +2051,24 @@
   IDA_mem = (IDAMem) ida_mem;
 
   *nSncfails = IDA_mem->ida_ncfn;
+
+  return(IDA_SUCCESS);
+}
+
+/*-----------------------------------------------------------------*/
+
+int IDAGetUserData(void *ida_mem, void** user_data)
+{
+  IDAMem IDA_mem;
+
+  if (ida_mem==NULL) {
+    IDAProcessError(NULL, IDA_MEM_NULL, "IDA", "IDAGetUserData", MSG_NO_MEM);
+    return(IDA_MEM_NULL);
+  }
+
+  IDA_mem = (IDAMem) ida_mem;
+
+  *user_data = IDA_mem->ida_user_data;
 
   return(IDA_SUCCESS);
 }
@@ -2260,26 +2278,6 @@
   return(IDA_SUCCESS);
 }
 
-<<<<<<< HEAD
-/*-----------------------------------------------------------------*/
-
-int IDAGetUserData(void *ida_mem, void** user_data)
-{
-  IDAMem IDA_mem;
-
-  if (ida_mem==NULL) {
-    IDAProcessError(NULL, IDA_MEM_NULL, "IDA", "IDAGetUserData", MSG_NO_MEM);
-    return(IDA_MEM_NULL);
-  }
-
-  IDA_mem = (IDAMem) ida_mem;
-
-  *user_data = IDA_mem->ida_user_data;
-
-  return(IDA_SUCCESS);
-}
-=======
->>>>>>> c1285f1c
 
 /*
  * =================================================================
