/* -----------------------------------------------------------------
 * Programmer(s): Radu Serban @ LLNL
 * -----------------------------------------------------------------
 * SUNDIALS Copyright Start
 * Copyright (c) 2002-2024, Lawrence Livermore National Security
 * and Southern Methodist University.
 * All rights reserved.
 *
 * See the top-level LICENSE and NOTICE files for details.
 *
 * SPDX-License-Identifier: BSD-3-Clause
 * SUNDIALS Copyright End
 * -----------------------------------------------------------------
 * This is the implementation file for the main IDAS solver.
 * -----------------------------------------------------------------
 *
 * EXPORTED FUNCTIONS
 * ------------------
 *   Creation, allocation and re-initialization functions
 *       IDACreate
 *       IDAInit
 *       IDAReInit
 *       IDAQuadInit
 *       IDAQuadReInit
 *       IDAQuadSStolerances
 *       IDAQuadSVtolerances
 *       IDASensInit
 *       IDASensReInit
 *       IDASensToggleOff
 *       IDASensSStolerances
 *       IDASensSVtolerances
 *       IDASensEEtolerances
 *       IDAQuadSensInit
 *       IDAQuadSensReInit
 *       IDARootInit
 *   Main solver function
 *       IDASolve
 *   Interpolated output and extraction functions
 *       IDAGetDky
 *       IDAGetQuad
 *       IDAGetQuadDky
 *       IDAGetSens
 *       IDAGetSens1
 *       IDAGetSensDky
 *       IDAGetSensDky1
 *   Deallocation functions
 *       IDAFree
 *       IDAQuadFree
 *       IDASensFree
 *       IDAQuadSensFree
 *
 * PRIVATE FUNCTIONS
 * -----------------
 *       IDACheckNvector
 *   Memory allocation/deallocation
 *       IDAAllocVectors
 *       IDAFreeVectors
 *       IDAQuadAllocVectors
 *       IDAQuadFreeVectors
 *       IDASensAllocVectors
 *       IDASensFreeVectors
 *       IDAQuadSensAllocVectors
 *       IDAQuadSensFreeVectors
 *   Initial setup
 *       IDAInitialSetup
 *       IDAEwtSet
 *       IDAEwtSetSS
 *       IDAEwtSetSV
 *       IDAQuadEwtSet
 *       IDAQuadEwtSetSS
 *       IDAQuadEwtSetSV
 *       IDASensEwtSet
 *       IDASensEwtSetEE
 *       IDASensEwtSetSS
 *       IDASensEwtSetSV
 *       IDAQuadSensEwtSet
 *       IDAQuadSensEwtSetEE
 *       IDAQuadSensEwtSetSS
 *       IDAQuadSensEwtSetSV
 *   Stopping tests
 *       IDAStopTest1
 *       IDAStopTest2
 *   Error handler
 *       IDAHandleFailure
 *   Main IDAStep function
 *       IDAStep
 *       IDASetCoeffs
 *   Nonlinear solver functions
 *       IDANls
 *       IDAPredict
 *       IDAQuadNls
 *       IDAQuadSensNls
 *       IDAQuadPredict
 *       IDAQuadSensPredict
 *       IDASensNls
 *       IDASensPredict
 *   Error test
 *       IDATestError
 *       IDAQuadTestError
 *       IDASensTestError
 *       IDAQuadSensTestError
 *       IDARestore
 *   Handler for convergence and/or error test failures
 *       IDAHandleNFlag
 *       IDAReset
 *   Function called after a successful step
 *       IDACompleteStep
 *   Get solution
 *       IDAGetSolution
 *   Norm functions
 *       IDAWrmsNorm
 *       IDASensWrmsNorm
 *       IDAQuadSensWrmsNorm
 *       IDAQuadWrmsNormUpdate
 *       IDASensWrmsNormUpdate
 *       IDAQuadSensWrmsNormUpdate
 *   Functions for rootfinding
 *       IDARcheck1
 *       IDARcheck2
 *       IDARcheck3
 *       IDARootfind
 *   IDA Error message handling functions
 *       IDAProcessError
 *       IDAErrHandler
 *   Internal DQ approximations for sensitivity RHS
 *       IDASensResDQ
 *       IDASensRes1DQ
 *       IDAQuadSensResDQ
 *       IDAQuadSensRes1DQ
 * -----------------------------------------------------------------
 */

/*
 * =================================================================
 * IMPORTED HEADER FILES
 * =================================================================
 */

#include "idas/idas.h"

#include <stdarg.h>
#include <stdio.h>
#include <stdlib.h>
#include <string.h>
#include <sundials/sundials_math.h>
#include <sundials/sundials_nvector_senswrapper.h>
#include <sunnonlinsol/sunnonlinsol_newton.h>

#include "idas_impl.h"
#include "sundials/priv/sundials_errors_impl.h"

/*
 * =================================================================
 * IDAS PRIVATE CONSTANTS
 * =================================================================
 */

#define ZERO      SUN_RCONST(0.0)    /* real 0.0    */
#define HALF      SUN_RCONST(0.5)    /* real 0.5    */
#define TWOTHIRDS SUN_RCONST(0.667)  /* real 2/3    */
#define ONE       SUN_RCONST(1.0)    /* real 1.0    */
#define ONEPT5    SUN_RCONST(1.5)    /* real 1.5    */
#define TWO       SUN_RCONST(2.0)    /* real 2.0    */
#define FOUR      SUN_RCONST(4.0)    /* real 4.0    */
#define FIVE      SUN_RCONST(5.0)    /* real 5.0    */
#define TEN       SUN_RCONST(10.0)   /* real 10.0   */
#define TWELVE    SUN_RCONST(12.0)   /* real 12.0   */
#define TWENTY    SUN_RCONST(20.0)   /* real 20.0   */
#define HUNDRED   SUN_RCONST(100.0)  /* real 100.0  */
#define PT9       SUN_RCONST(0.9)    /* real 0.9    */
#define PT99      SUN_RCONST(0.99)   /* real 0.99   */
#define PT1       SUN_RCONST(0.1)    /* real 0.1    */
#define PT01      SUN_RCONST(0.01)   /* real 0.01   */
#define PT001     SUN_RCONST(0.001)  /* real 0.001  */
#define PT0001    SUN_RCONST(0.0001) /* real 0.0001 */

/* real 1 + epsilon used in testing if the step size is below its bound */
#define ONEPSM SUN_RCONST(1.000001)

/*
 * =================================================================
 * IDAS ROUTINE-SPECIFIC CONSTANTS
 * =================================================================
 */

/*
 * Control constants for lower-level functions used by IDASolve
 * ------------------------------------------------------------
 */

/* IDAStep control constants */

#define PREDICT_AGAIN 20

/* Return values for lower level routines used by IDASolve */

#define CONTINUE_STEPS +99

/* IDACompleteStep constants */

#define UNSET    -1
#define LOWER    +1
#define RAISE    +2
#define MAINTAIN +3

/* IDATestError constants */

#define ERROR_TEST_FAIL +7

/*
 * Control constants for lower-level rootfinding functions
 * -------------------------------------------------------
 */

#define RTFOUND +1
#define CLOSERT +3

/*
 * Control constants for sensitivity DQ
 * ------------------------------------
 */

#define CENTERED1 +1
#define CENTERED2 +2
#define FORWARD1  +3
#define FORWARD2  +4

/*
 * Algorithmic constants
 * ---------------------
 */

#define MXNCF    10 /* max number of convergence failures allowed */
#define MXNEF    10 /* max number of error test failures allowed  */
#define MAXNH    5  /* max. number of h tries in IC calc. */
#define MAXNJ    4  /* max. number of J tries in IC calc. */
#define MAXNI    10 /* max. Newton iterations in IC calc. */
#define EPCON    SUN_RCONST(0.33) /* Newton convergence test constant */
#define MAXBACKS 100 /* max backtracks per Newton step in IDACalcIC */

/*
 * =================================================================
 * PRIVATE FUNCTION PROTOTYPES
 * =================================================================
 */

static sunbooleantype IDACheckNvector(N_Vector tmpl);

/* Memory allocation/deallocation */

static sunbooleantype IDAAllocVectors(IDAMem IDA_mem, N_Vector tmpl);
static void IDAFreeVectors(IDAMem IDA_mem);

static sunbooleantype IDAQuadAllocVectors(IDAMem IDA_mem, N_Vector tmpl);
static void IDAQuadFreeVectors(IDAMem IDA_mem);

static sunbooleantype IDASensAllocVectors(IDAMem IDA_mem, N_Vector tmpl);
static void IDASensFreeVectors(IDAMem IDA_mem);

static sunbooleantype IDAQuadSensAllocVectors(IDAMem ida_mem, N_Vector tmpl);
static void IDAQuadSensFreeVectors(IDAMem ida_mem);

/* Initial setup */

int IDAInitialSetup(IDAMem IDA_mem);

static int IDAEwtSetSS(IDAMem IDA_mem, N_Vector ycur, N_Vector weight);
static int IDAEwtSetSV(IDAMem IDA_mem, N_Vector ycur, N_Vector weight);

static int IDAQuadEwtSet(IDAMem IDA_mem, N_Vector qcur, N_Vector weightQ);
static int IDAQuadEwtSetSS(IDAMem IDA_mem, N_Vector qcur, N_Vector weightQ);
static int IDAQuadEwtSetSV(IDAMem IDA_mem, N_Vector qcur, N_Vector weightQ);

/* Used in IC for sensitivities. */
int IDASensEwtSet(IDAMem IDA_mem, N_Vector* yScur, N_Vector* weightS);
static int IDASensEwtSetEE(IDAMem IDA_mem, N_Vector* yScur, N_Vector* weightS);
static int IDASensEwtSetSS(IDAMem IDA_mem, N_Vector* yScur, N_Vector* weightS);
static int IDASensEwtSetSV(IDAMem IDA_mem, N_Vector* yScur, N_Vector* weightS);

int IDAQuadSensEwtSet(IDAMem IDA_mem, N_Vector* yQScur, N_Vector* weightQS);
static int IDAQuadSensEwtSetEE(IDAMem IDA_mem, N_Vector* yScur,
                               N_Vector* weightS);
static int IDAQuadSensEwtSetSS(IDAMem IDA_mem, N_Vector* yScur,
                               N_Vector* weightS);
static int IDAQuadSensEwtSetSV(IDAMem IDA_mem, N_Vector* yScur,
                               N_Vector* weightS);

/* Main IDAStep function */

static int IDAStep(IDAMem IDA_mem);

/* Function called at beginning of step */

static void IDASetCoeffs(IDAMem IDA_mem, sunrealtype* ck);

/* Nonlinear solver functions */

static void IDAPredict(IDAMem IDA_mem);
static void IDAQuadPredict(IDAMem IDA_mem);
static void IDASensPredict(IDAMem IDA_mem, N_Vector* yySens, N_Vector* ypSens);
static void IDAQuadSensPredict(IDAMem IDA_mem, N_Vector* yQS, N_Vector* ypQS);

static int IDANls(IDAMem IDA_mem);
static int IDASensNls(IDAMem IDA_mem);

static int IDAQuadNls(IDAMem IDA_mem);
static int IDAQuadSensNls(IDAMem IDA_mem);

/* Error test */

static int IDATestError(IDAMem IDA_mem, sunrealtype ck, sunrealtype* err_k,
                        sunrealtype* err_km1, sunrealtype* err_km2);
static int IDAQuadTestError(IDAMem IDA_mem, sunrealtype ck, sunrealtype* err_k,
                            sunrealtype* err_km1, sunrealtype* err_km2);
static int IDASensTestError(IDAMem IDA_mem, sunrealtype ck, sunrealtype* err_k,
                            sunrealtype* err_km1, sunrealtype* err_km2);
static int IDAQuadSensTestError(IDAMem IDA_mem, sunrealtype ck,
                                sunrealtype* err_k, sunrealtype* err_km1,
                                sunrealtype* err_km2);

/* Handling of convergence and/or error test failures */

static void IDARestore(IDAMem IDA_mem, sunrealtype saved_t);
static int IDAHandleNFlag(IDAMem IDA_mem, int nflag, sunrealtype err_k,
                          sunrealtype err_km1, long int* ncfnPtr, int* ncfPtr,
                          long int* netfPtr, int* nefPtr);
static void IDAReset(IDAMem IDA_mem);

/* Function called after a successful step */

static void IDACompleteStep(IDAMem IDA_mem, sunrealtype err_k,
                            sunrealtype err_km1);

/* Function called to evaluate the solutions y(t) and y'(t) at t. Also used in IDAA */

int IDAGetSolution(void* ida_mem, sunrealtype t, N_Vector yret, N_Vector ypret);

/* Stopping tests and failure handling */

static int IDAStopTest1(IDAMem IDA_mem, sunrealtype tout, sunrealtype* tret,
                        N_Vector yret, N_Vector ypret, int itask);
static int IDAStopTest2(IDAMem IDA_mem, sunrealtype tout, sunrealtype* tret,
                        N_Vector yret, N_Vector ypret, int itask);
static int IDAHandleFailure(IDAMem IDA_mem, int sflag);

/* Norm functions */

static sunrealtype IDAQuadWrmsNormUpdate(IDAMem IDA_mem, sunrealtype old_nrm,
                                         N_Vector xQ, N_Vector wQ);

static sunrealtype IDAQuadSensWrmsNorm(IDAMem IDA_mem, N_Vector* xQS,
                                       N_Vector* wQS);
static sunrealtype IDAQuadSensWrmsNormUpdate(IDAMem IDA_mem, sunrealtype old_nrm,
                                             N_Vector* xQS, N_Vector* wQS);

/* Functions for rootfinding */

static int IDARcheck1(IDAMem IDA_mem);
static int IDARcheck2(IDAMem IDA_mem);
static int IDARcheck3(IDAMem IDA_mem);
static int IDARootfind(IDAMem IDA_mem);

/* Sensitivity residual DQ function */

static int IDASensRes1DQ(int Ns, sunrealtype t, N_Vector yy, N_Vector yp,
                         N_Vector resval, int iS, N_Vector yyS, N_Vector ypS,
                         N_Vector resvalS, void* user_dataS, N_Vector ytemp,
                         N_Vector yptemp, N_Vector restemp);

static int IDAQuadSensRhsInternalDQ(int Ns, sunrealtype t, N_Vector yy,
                                    N_Vector yp, N_Vector* yyS, N_Vector* ypS,
                                    N_Vector rrQ, N_Vector* resvalQS,
                                    void* ida_mem, N_Vector yytmp,
                                    N_Vector yptmp, N_Vector tmpQS);

static int IDAQuadSensRhs1InternalDQ(IDAMem IDA_mem, int is, sunrealtype t,
                                     N_Vector yy, N_Vector y, N_Vector yyS,
                                     N_Vector ypS, N_Vector resvalQ,
                                     N_Vector resvalQS, N_Vector yytmp,
                                     N_Vector yptmp, N_Vector tmpQS);

/*
 * =================================================================
 * EXPORTED FUNCTIONS IMPLEMENTATION
 * =================================================================
 */

/*
 * -----------------------------------------------------------------
 * Creation, allocation and re-initialization functions
 * -----------------------------------------------------------------
 */

/*
 * IDACreate
 *
 * IDACreate creates an internal memory block for a problem to
 * be solved by IDA.
 * If successful, IDACreate returns a pointer to the problem memory.
 * This pointer should be passed to IDAInit.
 * If an initialization error occurs, IDACreate prints an error
 * message to standard err and returns NULL.
 */

void* IDACreate(SUNContext sunctx)
{
  IDAMem IDA_mem;

  /* Test inputs */
  if (sunctx == NULL)
  {
    IDAProcessError(NULL, 0, __LINE__, __func__, __FILE__, MSG_NULL_SUNCTX);
    return (NULL);
  }

  IDA_mem = NULL;
  IDA_mem = (IDAMem)malloc(sizeof(struct IDAMemRec));
  if (IDA_mem == NULL)
  {
    IDAProcessError(NULL, 0, __LINE__, __func__, __FILE__, MSG_MEM_FAIL);
    return (NULL);
  }

  /* Zero out ida_mem */
  memset(IDA_mem, 0, sizeof(struct IDAMemRec));

  IDA_mem->ida_sunctx = sunctx;

  /* Set unit roundoff in IDA_mem */
  IDA_mem->ida_uround = SUN_UNIT_ROUNDOFF;

  /* Set default values for integrator optional inputs */
  IDA_mem->ida_res            = NULL;
  IDA_mem->ida_user_data      = NULL;
  IDA_mem->ida_itol           = IDA_NN;
  IDA_mem->ida_atolmin0       = SUNTRUE;
  IDA_mem->ida_user_efun      = SUNFALSE;
  IDA_mem->ida_efun           = NULL;
  IDA_mem->ida_edata          = NULL;
  IDA_mem->ida_maxord         = MAXORD_DEFAULT;
  IDA_mem->ida_mxstep         = MXSTEP_DEFAULT;
  IDA_mem->ida_hmax_inv       = HMAX_INV_DEFAULT;
  IDA_mem->ida_hmin           = HMIN_DEFAULT;
  IDA_mem->ida_eta_max_fx     = ETA_MAX_FX_DEFAULT;
  IDA_mem->ida_eta_min_fx     = ETA_MIN_FX_DEFAULT;
  IDA_mem->ida_eta_max        = ETA_MAX_DEFAULT;
  IDA_mem->ida_eta_low        = ETA_LOW_DEFAULT;
  IDA_mem->ida_eta_min        = ETA_MIN_DEFAULT;
  IDA_mem->ida_eta_min_ef     = ETA_MIN_EF_DEFAULT;
  IDA_mem->ida_eta_cf         = ETA_CF_DEFAULT;
  IDA_mem->ida_hin            = ZERO;
  IDA_mem->ida_epcon          = EPCON;
  IDA_mem->ida_maxnef         = MXNEF;
  IDA_mem->ida_maxncf         = MXNCF;
  IDA_mem->ida_suppressalg    = SUNFALSE;
  IDA_mem->ida_id             = NULL;
  IDA_mem->ida_constraints    = NULL;
  IDA_mem->ida_constraintsSet = SUNFALSE;
  IDA_mem->ida_tstopset       = SUNFALSE;
  IDA_mem->ida_dcj            = DCJ_DEFAULT;

  /* set the saved value maxord_alloc */
  IDA_mem->ida_maxord_alloc = MAXORD_DEFAULT;

  /* Set default values for IC optional inputs */
  IDA_mem->ida_epiccon  = PT01 * EPCON;
  IDA_mem->ida_maxnh    = MAXNH;
  IDA_mem->ida_maxnj    = MAXNJ;
  IDA_mem->ida_maxnit   = MAXNI;
  IDA_mem->ida_maxbacks = MAXBACKS;
  IDA_mem->ida_lsoff    = SUNFALSE;
  IDA_mem->ida_steptol  = SUNRpowerR(IDA_mem->ida_uround, TWOTHIRDS);

  /* Set default values for quad. optional inputs */
  IDA_mem->ida_quadr     = SUNFALSE;
  IDA_mem->ida_rhsQ      = NULL;
  IDA_mem->ida_errconQ   = SUNFALSE;
  IDA_mem->ida_itolQ     = IDA_NN;
  IDA_mem->ida_atolQmin0 = SUNTRUE;

  /* Set default values for sensi. optional inputs */
  IDA_mem->ida_sensi      = SUNFALSE;
  IDA_mem->ida_user_dataS = (void*)IDA_mem;
  IDA_mem->ida_resS       = IDASensResDQ;
  IDA_mem->ida_resSDQ     = SUNTRUE;
  IDA_mem->ida_DQtype     = IDA_CENTERED;
  IDA_mem->ida_DQrhomax   = ZERO;
  IDA_mem->ida_p          = NULL;
  IDA_mem->ida_pbar       = NULL;
  IDA_mem->ida_plist      = NULL;
  IDA_mem->ida_errconS    = SUNFALSE;
  IDA_mem->ida_itolS      = IDA_EE;
  IDA_mem->ida_atolSmin0  = NULL;
  IDA_mem->ida_ism        = -1; /* initialize to invalid option */

  /* Defaults for sensi. quadr. optional inputs. */
  IDA_mem->ida_quadr_sensi = SUNFALSE;
  IDA_mem->ida_user_dataQS = (void*)IDA_mem;
  IDA_mem->ida_rhsQS       = IDAQuadSensRhsInternalDQ;
  IDA_mem->ida_rhsQSDQ     = SUNTRUE;
  IDA_mem->ida_errconQS    = SUNFALSE;
  IDA_mem->ida_itolQS      = IDA_EE;
  IDA_mem->ida_atolQSmin0  = NULL;

  /* Set defaults for ASA. */
  IDA_mem->ida_adj     = SUNFALSE;
  IDA_mem->ida_adj_mem = NULL;

  /* Initialize lrw and liw */
  IDA_mem->ida_lrw = 25 + 5 * MXORDP1;
  IDA_mem->ida_liw = 38;

  /* No mallocs have been done yet */
  IDA_mem->ida_VatolMallocDone       = SUNFALSE;
  IDA_mem->ida_constraintsMallocDone = SUNFALSE;
  IDA_mem->ida_idMallocDone          = SUNFALSE;
  IDA_mem->ida_MallocDone            = SUNFALSE;

  IDA_mem->ida_VatolQMallocDone = SUNFALSE;
  IDA_mem->ida_quadMallocDone   = SUNFALSE;

  IDA_mem->ida_VatolSMallocDone = SUNFALSE;
  IDA_mem->ida_SatolSMallocDone = SUNFALSE;
  IDA_mem->ida_sensMallocDone   = SUNFALSE;

  IDA_mem->ida_VatolQSMallocDone  = SUNFALSE;
  IDA_mem->ida_SatolQSMallocDone  = SUNFALSE;
  IDA_mem->ida_quadSensMallocDone = SUNFALSE;

  IDA_mem->ida_adjMallocDone = SUNFALSE;

  /* Initialize nonlinear solver variables */
  IDA_mem->NLS    = NULL;
  IDA_mem->ownNLS = SUNFALSE;

  IDA_mem->NLSsim        = NULL;
  IDA_mem->ownNLSsim     = SUNFALSE;
  IDA_mem->ypredictSim   = NULL;
  IDA_mem->ycorSim       = NULL;
  IDA_mem->ewtSim        = NULL;
  IDA_mem->simMallocDone = SUNFALSE;

  IDA_mem->NLSstg        = NULL;
  IDA_mem->ownNLSstg     = SUNFALSE;
  IDA_mem->ypredictStg   = NULL;
  IDA_mem->ycorStg       = NULL;
  IDA_mem->ewtStg        = NULL;
  IDA_mem->stgMallocDone = SUNFALSE;

  /* Return pointer to IDA memory block */
  return ((void*)IDA_mem);
}

/*-----------------------------------------------------------------*/

/*
 * IDAInit
 *
 * IDAInit allocates and initializes memory for a problem. All
 * problem specification inputs are checked for errors. If any
 * error occurs during initialization, it is reported to the
 * error handler function.
 */

int IDAInit(void* ida_mem, IDAResFn res, sunrealtype t0, N_Vector yy0,
            N_Vector yp0)
{
  int retval;
  IDAMem IDA_mem;
  sunbooleantype nvectorOK, allocOK;
  sunindextype lrw1, liw1;
  SUNNonlinearSolver NLS;

  /* Check ida_mem */

  if (ida_mem == NULL)
  {
    IDAProcessError(NULL, IDA_MEM_NULL, __LINE__, __func__, __FILE__, MSG_NO_MEM);
    return (IDA_MEM_NULL);
  }
  IDA_mem = (IDAMem)ida_mem;

  SUNDIALS_MARK_FUNCTION_BEGIN(IDA_PROFILER);

  /* Check for legal input parameters */

  if (yy0 == NULL)
  {
    IDAProcessError(IDA_mem, IDA_ILL_INPUT, __LINE__, __func__, __FILE__,
                    MSG_Y0_NULL);
    SUNDIALS_MARK_FUNCTION_END(IDA_PROFILER);
    return (IDA_ILL_INPUT);
  }

  if (yp0 == NULL)
  {
    IDAProcessError(IDA_mem, IDA_ILL_INPUT, __LINE__, __func__, __FILE__,
                    MSG_YP0_NULL);
    SUNDIALS_MARK_FUNCTION_END(IDA_PROFILER);
    return (IDA_ILL_INPUT);
  }

  if (res == NULL)
  {
    IDAProcessError(IDA_mem, IDA_ILL_INPUT, __LINE__, __func__, __FILE__,
                    MSG_RES_NULL);
    SUNDIALS_MARK_FUNCTION_END(IDA_PROFILER);
    return (IDA_ILL_INPUT);
  }

  /* Test if all required vector operations are implemented */

  nvectorOK = IDACheckNvector(yy0);
  if (!nvectorOK)
  {
    IDAProcessError(IDA_mem, IDA_ILL_INPUT, __LINE__, __func__, __FILE__,
                    MSG_BAD_NVECTOR);
    SUNDIALS_MARK_FUNCTION_END(IDA_PROFILER);
    return (IDA_ILL_INPUT);
  }

  /* Set space requirements for one N_Vector */

  if (yy0->ops->nvspace != NULL) { N_VSpace(yy0, &lrw1, &liw1); }
  else
  {
    lrw1 = 0;
    liw1 = 0;
  }
  IDA_mem->ida_lrw1 = lrw1;
  IDA_mem->ida_liw1 = liw1;

  /* Allocate the vectors (using yy0 as a template) */

  allocOK = IDAAllocVectors(IDA_mem, yy0);
  if (!allocOK)
  {
    IDAProcessError(IDA_mem, IDA_MEM_FAIL, __LINE__, __func__, __FILE__,
                    MSG_MEM_FAIL);
    SUNDIALS_MARK_FUNCTION_END(IDA_PROFILER);
    return (IDA_MEM_FAIL);
  }

  /* Allocate temporary work arrays for fused vector ops */
  IDA_mem->ida_cvals = NULL;
  IDA_mem->ida_cvals = (sunrealtype*)malloc(MXORDP1 * sizeof(sunrealtype));

  IDA_mem->ida_Xvecs = NULL;
  IDA_mem->ida_Xvecs = (N_Vector*)malloc(MXORDP1 * sizeof(N_Vector));

  IDA_mem->ida_Zvecs = NULL;
  IDA_mem->ida_Zvecs = (N_Vector*)malloc(MXORDP1 * sizeof(N_Vector));

  if ((IDA_mem->ida_cvals == NULL) || (IDA_mem->ida_Xvecs == NULL) ||
      (IDA_mem->ida_Zvecs == NULL))
  {
    IDAFreeVectors(IDA_mem);
    IDAProcessError(IDA_mem, IDA_MEM_FAIL, __LINE__, __func__, __FILE__,
                    MSG_MEM_FAIL);
    SUNDIALS_MARK_FUNCTION_END(IDA_PROFILER);
    return (IDA_MEM_FAIL);
  }

  /* Input checks complete at this point and history array allocated */

  /* Copy the input parameters into IDA memory block */
  IDA_mem->ida_res = res;
  IDA_mem->ida_tn  = t0;

  /* Initialize the phi array */
  N_VScale(ONE, yy0, IDA_mem->ida_phi[0]);
  N_VScale(ONE, yp0, IDA_mem->ida_phi[1]);

  /* create a Newton nonlinear solver object by default */
  NLS = SUNNonlinSol_Newton(yy0, IDA_mem->ida_sunctx);

  /* check that nonlinear solver is non-NULL */
  if (NLS == NULL)
  {
    IDAProcessError(IDA_mem, IDA_MEM_FAIL, __LINE__, __func__, __FILE__,
                    MSG_MEM_FAIL);
    IDAFreeVectors(IDA_mem);
    SUNDIALS_MARK_FUNCTION_END(IDA_PROFILER);
    return (IDA_MEM_FAIL);
  }

  /* attach the nonlinear solver to the IDA memory */
  retval = IDASetNonlinearSolver(IDA_mem, NLS);

  /* check that the nonlinear solver was successfully attached */
  if (retval != IDA_SUCCESS)
  {
    IDAProcessError(IDA_mem, retval, __LINE__, __func__, __FILE__,
                    "Setting the nonlinear solver failed");
    IDAFreeVectors(IDA_mem);
    SUNNonlinSolFree(NLS);
    SUNDIALS_MARK_FUNCTION_END(IDA_PROFILER);
    return (IDA_MEM_FAIL);
  }

  /* set ownership flag */
  IDA_mem->ownNLS = SUNTRUE;

  /* All error checking is complete at this point */

  /* Set the linear solver addresses to NULL */

  IDA_mem->ida_linit  = NULL;
  IDA_mem->ida_lsetup = NULL;
  IDA_mem->ida_lsolve = NULL;
  IDA_mem->ida_lperf  = NULL;
  IDA_mem->ida_lfree  = NULL;
  IDA_mem->ida_lmem   = NULL;

  /* Set forceSetup to SUNFALSE */

  IDA_mem->ida_forceSetup = SUNFALSE;

  /* Initialize all the counters and other optional output values */

  IDA_mem->ida_nst     = 0;
  IDA_mem->ida_nre     = 0;
  IDA_mem->ida_ncfn    = 0;
  IDA_mem->ida_netf    = 0;
  IDA_mem->ida_nni     = 0;
  IDA_mem->ida_nnf     = 0;
  IDA_mem->ida_nsetups = 0;

  IDA_mem->ida_kused = 0;
  IDA_mem->ida_hused = ZERO;
  IDA_mem->ida_tolsf = ONE;

  IDA_mem->ida_nge = 0;

  IDA_mem->ida_irfnd = 0;

  /* Initialize counters specific to IC calculation. */
  IDA_mem->ida_nbacktr = 0;

  /* Initialize root-finding variables */

  IDA_mem->ida_glo     = NULL;
  IDA_mem->ida_ghi     = NULL;
  IDA_mem->ida_grout   = NULL;
  IDA_mem->ida_iroots  = NULL;
  IDA_mem->ida_rootdir = NULL;
  IDA_mem->ida_gfun    = NULL;
  IDA_mem->ida_nrtfn   = 0;
  IDA_mem->ida_gactive = NULL;
  IDA_mem->ida_mxgnull = 1;

  /* Initial setup not done yet */

  IDA_mem->ida_SetupDone = SUNFALSE;

  /* Problem memory has been successfully allocated */

  IDA_mem->ida_MallocDone = SUNTRUE;

  SUNDIALS_MARK_FUNCTION_END(IDA_PROFILER);
  return (IDA_SUCCESS);
}

/*-----------------------------------------------------------------*/

/*
 * IDAReInit
 *
 * IDAReInit re-initializes IDA's memory for a problem, assuming
 * it has already been allocated in a prior IDAInit call.
 * All problem specification inputs are checked for errors.
 * The problem size Neq is assumed to be unchanged since the call
 * to IDAInit, and the maximum order maxord must not be larger.
 * If any error occurs during reinitialization, it is reported to
 * the error handler function.
 * The return value is IDA_SUCCESS = 0 if no errors occurred, or
 * a negative value otherwise.
 */

int IDAReInit(void* ida_mem, sunrealtype t0, N_Vector yy0, N_Vector yp0)
{
  IDAMem IDA_mem;

  /* Check for legal input parameters */

  if (ida_mem == NULL)
  {
    IDAProcessError(NULL, IDA_MEM_NULL, __LINE__, __func__, __FILE__, MSG_NO_MEM);
    return (IDA_MEM_NULL);
  }
  IDA_mem = (IDAMem)ida_mem;

  SUNDIALS_MARK_FUNCTION_BEGIN(IDA_PROFILER);

  /* Check if problem was malloc'ed */

  if (IDA_mem->ida_MallocDone == SUNFALSE)
  {
    IDAProcessError(IDA_mem, IDA_NO_MALLOC, __LINE__, __func__, __FILE__,
                    MSG_NO_MALLOC);
    SUNDIALS_MARK_FUNCTION_END(IDA_PROFILER);
    return (IDA_NO_MALLOC);
  }

  /* Check for legal input parameters */

  if (yy0 == NULL)
  {
    IDAProcessError(IDA_mem, IDA_ILL_INPUT, __LINE__, __func__, __FILE__,
                    MSG_Y0_NULL);
    SUNDIALS_MARK_FUNCTION_END(IDA_PROFILER);
    return (IDA_ILL_INPUT);
  }

  if (yp0 == NULL)
  {
    IDAProcessError(IDA_mem, IDA_ILL_INPUT, __LINE__, __func__, __FILE__,
                    MSG_YP0_NULL);
    SUNDIALS_MARK_FUNCTION_END(IDA_PROFILER);
    return (IDA_ILL_INPUT);
  }

  /* Copy the input parameters into IDA memory block */

  IDA_mem->ida_tn = t0;

  /* Set forceSetup to SUNFALSE */

  IDA_mem->ida_forceSetup = SUNFALSE;

  /* Initialize the phi array */

  N_VScale(ONE, yy0, IDA_mem->ida_phi[0]);
  N_VScale(ONE, yp0, IDA_mem->ida_phi[1]);

  /* Initialize all the counters and other optional output values */

  IDA_mem->ida_nst     = 0;
  IDA_mem->ida_nre     = 0;
  IDA_mem->ida_ncfn    = 0;
  IDA_mem->ida_netf    = 0;
  IDA_mem->ida_nni     = 0;
  IDA_mem->ida_nnf     = 0;
  IDA_mem->ida_nsetups = 0;

  IDA_mem->ida_kused = 0;
  IDA_mem->ida_hused = ZERO;
  IDA_mem->ida_tolsf = ONE;

  IDA_mem->ida_nge = 0;

  IDA_mem->ida_irfnd = 0;

  /* Initial setup not done yet */

  IDA_mem->ida_SetupDone = SUNFALSE;

  /* Problem has been successfully re-initialized */

  SUNDIALS_MARK_FUNCTION_END(IDA_PROFILER);
  return (IDA_SUCCESS);
}

/*-----------------------------------------------------------------*/

/*
 * IDASStolerances
 * IDASVtolerances
 * IDAWFtolerances
 *
 * These functions specify the integration tolerances. One of them
 * MUST be called before the first call to IDA.
 *
 * IDASStolerances specifies scalar relative and absolute tolerances.
 * IDASVtolerances specifies scalar relative tolerance and a vector
 *   absolute tolerance (a potentially different absolute tolerance
 *   for each vector component).
 * IDAWFtolerances specifies a user-provides function (of type IDAEwtFn)
 *   which will be called to set the error weight vector.
 */

int IDASStolerances(void* ida_mem, sunrealtype reltol, sunrealtype abstol)
{
  IDAMem IDA_mem;

  if (ida_mem == NULL)
  {
    IDAProcessError(NULL, IDA_MEM_NULL, __LINE__, __func__, __FILE__, MSG_NO_MEM);
    return (IDA_MEM_NULL);
  }
  IDA_mem = (IDAMem)ida_mem;

  if (IDA_mem->ida_MallocDone == SUNFALSE)
  {
    IDAProcessError(IDA_mem, IDA_NO_MALLOC, __LINE__, __func__, __FILE__,
                    MSG_NO_MALLOC);
    return (IDA_NO_MALLOC);
  }

  /* Check inputs */

  if (reltol < ZERO)
  {
    IDAProcessError(IDA_mem, IDA_ILL_INPUT, __LINE__, __func__, __FILE__,
                    MSG_BAD_RTOL);
    return (IDA_ILL_INPUT);
  }

  if (abstol < ZERO)
  {
    IDAProcessError(IDA_mem, IDA_ILL_INPUT, __LINE__, __func__, __FILE__,
                    MSG_BAD_ATOL);
    return (IDA_ILL_INPUT);
  }

  /* Copy tolerances into memory */

  IDA_mem->ida_rtol     = reltol;
  IDA_mem->ida_Satol    = abstol;
  IDA_mem->ida_atolmin0 = (abstol == ZERO);

  IDA_mem->ida_itol = IDA_SS;

  IDA_mem->ida_user_efun = SUNFALSE;
  IDA_mem->ida_efun      = IDAEwtSet;
  IDA_mem->ida_edata     = NULL; /* will be set to ida_mem in InitialSetup */

  return (IDA_SUCCESS);
}

int IDASVtolerances(void* ida_mem, sunrealtype reltol, N_Vector abstol)
{
  IDAMem IDA_mem;
  sunrealtype atolmin;

  if (ida_mem == NULL)
  {
    IDAProcessError(NULL, IDA_MEM_NULL, __LINE__, __func__, __FILE__, MSG_NO_MEM);
    return (IDA_MEM_NULL);
  }
  IDA_mem = (IDAMem)ida_mem;

  if (IDA_mem->ida_MallocDone == SUNFALSE)
  {
    IDAProcessError(IDA_mem, IDA_NO_MALLOC, __LINE__, __func__, __FILE__,
                    MSG_NO_MALLOC);
    return (IDA_NO_MALLOC);
  }

  /* Check inputs */

  if (reltol < ZERO)
  {
    IDAProcessError(IDA_mem, IDA_ILL_INPUT, __LINE__, __func__, __FILE__,
                    MSG_BAD_RTOL);
    return (IDA_ILL_INPUT);
  }

  atolmin = N_VMin(abstol);
  if (atolmin < ZERO)
  {
    IDAProcessError(IDA_mem, IDA_ILL_INPUT, __LINE__, __func__, __FILE__,
                    MSG_BAD_ATOL);
    return (IDA_ILL_INPUT);
  }

  /* Copy tolerances into memory */

  if (!(IDA_mem->ida_VatolMallocDone))
  {
    IDA_mem->ida_Vatol = N_VClone(IDA_mem->ida_ewt);
    IDA_mem->ida_lrw += IDA_mem->ida_lrw1;
    IDA_mem->ida_liw += IDA_mem->ida_liw1;
    IDA_mem->ida_VatolMallocDone = SUNTRUE;
  }

  IDA_mem->ida_rtol = reltol;
  N_VScale(ONE, abstol, IDA_mem->ida_Vatol);
  IDA_mem->ida_atolmin0 = (atolmin == ZERO);

  IDA_mem->ida_itol = IDA_SV;

  IDA_mem->ida_user_efun = SUNFALSE;
  IDA_mem->ida_efun      = IDAEwtSet;
  IDA_mem->ida_edata     = NULL; /* will be set to ida_mem in InitialSetup */

  return (IDA_SUCCESS);
}

int IDAWFtolerances(void* ida_mem, IDAEwtFn efun)
{
  IDAMem IDA_mem;

  if (ida_mem == NULL)
  {
    IDAProcessError(NULL, IDA_MEM_NULL, __LINE__, __func__, __FILE__, MSG_NO_MEM);
    return (IDA_MEM_NULL);
  }
  IDA_mem = (IDAMem)ida_mem;

  if (IDA_mem->ida_MallocDone == SUNFALSE)
  {
    IDAProcessError(IDA_mem, IDA_NO_MALLOC, __LINE__, __func__, __FILE__,
                    MSG_NO_MALLOC);
    return (IDA_NO_MALLOC);
  }

  IDA_mem->ida_itol = IDA_WF;

  IDA_mem->ida_user_efun = SUNTRUE;
  IDA_mem->ida_efun      = efun;
  IDA_mem->ida_edata     = NULL; /* will be set to user_data in InitialSetup */

  return (IDA_SUCCESS);
}

/*-----------------------------------------------------------------*/

/*
 * IDAQuadMalloc
 *
 * IDAQuadMalloc allocates and initializes quadrature related
 * memory for a problem. All problem specification inputs are
 * checked for errors. If any error occurs during initialization,
 * it is reported to the file whose file pointer is errfp.
 * The return value is IDA_SUCCESS = 0 if no errors occurred, or
 * a negative value otherwise.
 */

int IDAQuadInit(void* ida_mem, IDAQuadRhsFn rhsQ, N_Vector yQ0)
{
  IDAMem IDA_mem;
  sunbooleantype allocOK;
  sunindextype lrw1Q, liw1Q;
  int retval;

  /* Check ida_mem */
  if (ida_mem == NULL)
  {
    IDAProcessError(NULL, IDA_MEM_NULL, __LINE__, __func__, __FILE__, MSG_NO_MEM);
    return (IDA_MEM_NULL);
  }
  IDA_mem = (IDAMem)ida_mem;

  SUNDIALS_MARK_FUNCTION_BEGIN(IDA_PROFILER);

  /* Set space requirements for one N_Vector */
  N_VSpace(yQ0, &lrw1Q, &liw1Q);
  IDA_mem->ida_lrw1Q = lrw1Q;
  IDA_mem->ida_liw1Q = liw1Q;

  /* Allocate the vectors (using yQ0 as a template) */
  allocOK = IDAQuadAllocVectors(IDA_mem, yQ0);
  if (!allocOK)
  {
    IDAProcessError(IDA_mem, IDA_MEM_FAIL, __LINE__, __func__, __FILE__,
                    MSG_MEM_FAIL);
    SUNDIALS_MARK_FUNCTION_END(IDA_PROFILER);
    return (IDA_MEM_FAIL);
  }

  /* Initialize phiQ in the history array */
  N_VScale(ONE, yQ0, IDA_mem->ida_phiQ[0]);

  retval = N_VConstVectorArray(IDA_mem->ida_maxord, ZERO, IDA_mem->ida_phiQ + 1);
  if (retval != IDA_SUCCESS)
  {
    SUNDIALS_MARK_FUNCTION_END(IDA_PROFILER);
    return (IDA_VECTOROP_ERR);
  }

  /* Copy the input parameters into IDAS state */
  IDA_mem->ida_rhsQ = rhsQ;

  /* Initialize counters */
  IDA_mem->ida_nrQe  = 0;
  IDA_mem->ida_netfQ = 0;

  /* Quadrature integration turned ON */
  IDA_mem->ida_quadr          = SUNTRUE;
  IDA_mem->ida_quadMallocDone = SUNTRUE;

  /* Quadrature initialization was successful */
  SUNDIALS_MARK_FUNCTION_END(IDA_PROFILER);
  return (IDA_SUCCESS);
}

/*-----------------------------------------------------------------*/

/*
 * IDAQuadReInit
 *
 * IDAQuadReInit re-initializes IDAS's quadrature related memory
 * for a problem, assuming it has already been allocated in prior
 * calls to IDAInit and IDAQuadMalloc.
 * All problem specification inputs are checked for errors.
 * If any error occurs during initialization, it is reported to the
 * file whose file pointer is errfp.
 * The return value is IDA_SUCCESS = 0 if no errors occurred, or
 * a negative value otherwise.
 */

int IDAQuadReInit(void* ida_mem, N_Vector yQ0)
{
  IDAMem IDA_mem;
  int retval;

  /* Check ida_mem */
  if (ida_mem == NULL)
  {
    IDAProcessError(NULL, IDA_MEM_NULL, __LINE__, __func__, __FILE__, MSG_NO_MEM);
    return (IDA_MEM_NULL);
  }
  IDA_mem = (IDAMem)ida_mem;

  SUNDIALS_MARK_FUNCTION_BEGIN(IDA_PROFILER);

  /* Check if quadrature was initialized */
  if (IDA_mem->ida_quadMallocDone == SUNFALSE)
  {
    IDAProcessError(IDA_mem, IDA_NO_QUAD, __LINE__, __func__, __FILE__,
                    MSG_NO_QUAD);
    SUNDIALS_MARK_FUNCTION_END(IDA_PROFILER);
    return (IDA_NO_QUAD);
  }

  /* Initialize phiQ in the history array */
  N_VScale(ONE, yQ0, IDA_mem->ida_phiQ[0]);

  retval = N_VConstVectorArray(IDA_mem->ida_maxord, ZERO, IDA_mem->ida_phiQ + 1);
  if (retval != IDA_SUCCESS)
  {
    SUNDIALS_MARK_FUNCTION_END(IDA_PROFILER);
    return (IDA_VECTOROP_ERR);
  }

  /* Initialize counters */
  IDA_mem->ida_nrQe  = 0;
  IDA_mem->ida_netfQ = 0;

  /* Quadrature integration turned ON */
  IDA_mem->ida_quadr = SUNTRUE;

  /* Quadrature re-initialization was successful */
  SUNDIALS_MARK_FUNCTION_END(IDA_PROFILER);
  return (IDA_SUCCESS);
}

/*
 * IDAQuadSStolerances
 * IDAQuadSVtolerances
 *
 *
 * These functions specify the integration tolerances for quadrature
 * variables. One of them MUST be called before the first call to
 * IDA IF error control on the quadrature variables is enabled
 * (see IDASetQuadErrCon).
 *
 * IDASStolerances specifies scalar relative and absolute tolerances.
 * IDASVtolerances specifies scalar relative tolerance and a vector
 *   absolute tolerance (a potentially different absolute tolerance
 *   for each vector component).
 */
int IDAQuadSStolerances(void* ida_mem, sunrealtype reltolQ, sunrealtype abstolQ)
{
  IDAMem IDA_mem;

  /*Check ida mem*/
  if (ida_mem == NULL)
  {
    IDAProcessError(NULL, IDA_MEM_NULL, __LINE__, __func__, __FILE__, MSG_NO_MEM);
    return (IDA_MEM_NULL);
  }
  IDA_mem = (IDAMem)ida_mem;

  /* Check if quadrature was initialized */
  if (IDA_mem->ida_quadMallocDone == SUNFALSE)
  {
    IDAProcessError(IDA_mem, IDA_NO_QUAD, __LINE__, __func__, __FILE__,
                    MSG_NO_QUAD);
    return (IDA_NO_QUAD);
  }

  /* Test user-supplied tolerances */
  if (reltolQ < ZERO)
  {
    IDAProcessError(IDA_mem, IDA_ILL_INPUT, __LINE__, __func__, __FILE__,
                    MSG_BAD_RTOLQ);
    return (IDA_ILL_INPUT);
  }

  if (abstolQ < ZERO)
  {
    IDAProcessError(IDA_mem, IDA_ILL_INPUT, __LINE__, __func__, __FILE__,
                    MSG_BAD_ATOLQ);
    return (IDA_ILL_INPUT);
  }

  /* Copy tolerances into memory */
  IDA_mem->ida_itolQ = IDA_SS;

  IDA_mem->ida_rtolQ     = reltolQ;
  IDA_mem->ida_SatolQ    = abstolQ;
  IDA_mem->ida_atolQmin0 = (abstolQ == ZERO);

  return (IDA_SUCCESS);
}

int IDAQuadSVtolerances(void* ida_mem, sunrealtype reltolQ, N_Vector abstolQ)
{
  IDAMem IDA_mem;
  sunrealtype atolmin;

  /*Check ida mem*/
  if (ida_mem == NULL)
  {
    IDAProcessError(NULL, IDA_MEM_NULL, __LINE__, __func__, __FILE__, MSG_NO_MEM);
    return (IDA_MEM_NULL);
  }
  IDA_mem = (IDAMem)ida_mem;

  /* Check if quadrature was initialized */
  if (IDA_mem->ida_quadMallocDone == SUNFALSE)
  {
    IDAProcessError(IDA_mem, IDA_NO_QUAD, __LINE__, __func__, __FILE__,
                    MSG_NO_QUAD);
    return (IDA_NO_QUAD);
  }

  /* Test user-supplied tolerances */
  if (reltolQ < ZERO)
  {
    IDAProcessError(IDA_mem, IDA_ILL_INPUT, __LINE__, __func__, __FILE__,
                    MSG_BAD_RTOLQ);
    return (IDA_ILL_INPUT);
  }

  if (abstolQ == NULL)
  {
    IDAProcessError(IDA_mem, IDA_ILL_INPUT, __LINE__, __func__, __FILE__,
                    MSG_NULL_ATOLQ);
    return (IDA_ILL_INPUT);
  }

  atolmin = N_VMin(abstolQ);
  if (atolmin < ZERO)
  {
    IDAProcessError(IDA_mem, IDA_ILL_INPUT, __LINE__, __func__, __FILE__,
                    MSG_BAD_ATOLQ);
    return (IDA_ILL_INPUT);
  }

  /* Copy tolerances into memory */
  IDA_mem->ida_itolQ = IDA_SV;
  IDA_mem->ida_rtolQ = reltolQ;

  /* clone the absolute tolerances vector (if necessary) */
  if (SUNFALSE == IDA_mem->ida_VatolQMallocDone)
  {
    IDA_mem->ida_VatolQ = N_VClone(abstolQ);
    IDA_mem->ida_lrw += IDA_mem->ida_lrw1Q;
    IDA_mem->ida_liw += IDA_mem->ida_liw1Q;
    IDA_mem->ida_VatolQMallocDone = SUNTRUE;
  }

  N_VScale(ONE, abstolQ, IDA_mem->ida_VatolQ);
  IDA_mem->ida_atolQmin0 = (atolmin == ZERO);

  return (IDA_SUCCESS);
}

/*
 * IDASenMalloc
 *
 * IDASensInit allocates and initializes sensitivity related
 * memory for a problem. All problem specification inputs are
 * checked for errors. If any error occurs during initialization,
 * it is reported to the file whose file pointer is errfp.
 * The return value is IDA_SUCCESS = 0 if no errors occurred, or
 * a negative value otherwise.
 */

int IDASensInit(void* ida_mem, int Ns, int ism, IDASensResFn fS, N_Vector* yS0,
                N_Vector* ypS0)

{
  IDAMem IDA_mem;
  sunbooleantype allocOK;
  int is, retval;
  SUNNonlinearSolver NLS;

  /* Check ida_mem */
  if (ida_mem == NULL)
  {
    IDAProcessError(NULL, IDA_MEM_NULL, __LINE__, __func__, __FILE__, MSG_NO_MEM);
    return (IDA_MEM_NULL);
  }
  IDA_mem = (IDAMem)ida_mem;

  SUNDIALS_MARK_FUNCTION_BEGIN(IDA_PROFILER);

  /* Check if Ns is legal */
  if (Ns <= 0)
  {
    IDAProcessError(IDA_mem, IDA_ILL_INPUT, __LINE__, __func__, __FILE__,
                    MSG_BAD_NS);
    SUNDIALS_MARK_FUNCTION_END(IDA_PROFILER);
    return (IDA_ILL_INPUT);
  }
  IDA_mem->ida_Ns = Ns;

  /* Check if ism is legal */
  if ((ism != IDA_SIMULTANEOUS) && (ism != IDA_STAGGERED))
  {
    IDAProcessError(IDA_mem, IDA_ILL_INPUT, __LINE__, __func__, __FILE__,
                    MSG_BAD_ISM);
    SUNDIALS_MARK_FUNCTION_END(IDA_PROFILER);
    return (IDA_ILL_INPUT);
  }
  IDA_mem->ida_ism = ism;

  /* Check if yS0 and ypS0 are non-null */
  if (yS0 == NULL)
  {
    IDAProcessError(IDA_mem, IDA_ILL_INPUT, __LINE__, __func__, __FILE__,
                    MSG_NULL_YYS0);
    SUNDIALS_MARK_FUNCTION_END(IDA_PROFILER);
    return (IDA_ILL_INPUT);
  }
  if (ypS0 == NULL)
  {
    IDAProcessError(IDA_mem, IDA_ILL_INPUT, __LINE__, __func__, __FILE__,
                    MSG_NULL_YPS0);
    SUNDIALS_MARK_FUNCTION_END(IDA_PROFILER);
    return (IDA_ILL_INPUT);
  }

  /* Store sensitivity RHS-related data */

  if (fS != NULL)
  {
    IDA_mem->ida_resS       = fS;
    IDA_mem->ida_user_dataS = IDA_mem->ida_user_data;
    IDA_mem->ida_resSDQ     = SUNFALSE;
  }
  else
  {
    IDA_mem->ida_resS       = IDASensResDQ;
    IDA_mem->ida_user_dataS = ida_mem;
    IDA_mem->ida_resSDQ     = SUNTRUE;
  }

  /* Allocate the vectors (using yS0[0] as a template) */

  allocOK = IDASensAllocVectors(IDA_mem, yS0[0]);
  if (!allocOK)
  {
    IDAProcessError(IDA_mem, IDA_MEM_FAIL, __LINE__, __func__, __FILE__,
                    MSG_MEM_FAIL);
    SUNDIALS_MARK_FUNCTION_END(IDA_PROFILER);
    return (IDA_MEM_FAIL);
  }

  /* Allocate temporary work arrays for fused vector ops */
  if (Ns * MXORDP1 > MXORDP1)
  {
    free(IDA_mem->ida_cvals);
    IDA_mem->ida_cvals = NULL;
    free(IDA_mem->ida_Xvecs);
    IDA_mem->ida_Xvecs = NULL;
    free(IDA_mem->ida_Zvecs);
    IDA_mem->ida_Zvecs = NULL;

    IDA_mem->ida_cvals =
      (sunrealtype*)malloc((Ns * MXORDP1) * sizeof(sunrealtype));
    IDA_mem->ida_Xvecs = (N_Vector*)malloc((Ns * MXORDP1) * sizeof(N_Vector));
    IDA_mem->ida_Zvecs = (N_Vector*)malloc((Ns * MXORDP1) * sizeof(N_Vector));

    if ((IDA_mem->ida_cvals == NULL) || (IDA_mem->ida_Xvecs == NULL) ||
        (IDA_mem->ida_Zvecs == NULL))
    {
      IDASensFreeVectors(IDA_mem);
      IDAProcessError(IDA_mem, IDA_MEM_FAIL, __LINE__, __func__, __FILE__,
                      MSG_MEM_FAIL);
      SUNDIALS_MARK_FUNCTION_END(IDA_PROFILER);
      return (IDA_MEM_FAIL);
    }
  }

  /*----------------------------------------------
    All error checking is complete at this point
    -----------------------------------------------*/

  /* Initialize the phiS array */
  for (is = 0; is < Ns; is++) { IDA_mem->ida_cvals[is] = ONE; }

  retval = N_VScaleVectorArray(Ns, IDA_mem->ida_cvals, yS0, IDA_mem->ida_phiS[0]);
  if (retval != IDA_SUCCESS)
  {
    SUNDIALS_MARK_FUNCTION_END(IDA_PROFILER);
    return (IDA_VECTOROP_ERR);
  }

  retval = N_VScaleVectorArray(Ns, IDA_mem->ida_cvals, ypS0,
                               IDA_mem->ida_phiS[1]);
  if (retval != IDA_SUCCESS)
  {
    SUNDIALS_MARK_FUNCTION_END(IDA_PROFILER);
    return (IDA_VECTOROP_ERR);
  }

  /* Initialize all sensitivity related counters */
  IDA_mem->ida_nrSe     = 0;
  IDA_mem->ida_nreS     = 0;
  IDA_mem->ida_ncfnS    = 0;
  IDA_mem->ida_netfS    = 0;
  IDA_mem->ida_nniS     = 0;
  IDA_mem->ida_nnfS     = 0;
  IDA_mem->ida_nsetupsS = 0;

  /* Set default values for plist and pbar */
  for (is = 0; is < Ns; is++)
  {
    IDA_mem->ida_plist[is] = is;
    IDA_mem->ida_pbar[is]  = ONE;
  }

  /* Sensitivities will be computed */
  IDA_mem->ida_sensi          = SUNTRUE;
  IDA_mem->ida_sensMallocDone = SUNTRUE;

  /* create a Newton nonlinear solver object by default */
  if (ism == IDA_SIMULTANEOUS)
  {
    NLS = SUNNonlinSol_NewtonSens(Ns + 1, IDA_mem->ida_delta,
                                  IDA_mem->ida_sunctx);
  }
  else
  {
    NLS = SUNNonlinSol_NewtonSens(Ns, IDA_mem->ida_delta, IDA_mem->ida_sunctx);
  }

  /* check that the nonlinear solver is non-NULL */
  if (NLS == NULL)
  {
    IDAProcessError(IDA_mem, IDA_MEM_FAIL, __LINE__, __func__, __FILE__,
                    MSG_MEM_FAIL);
    IDASensFreeVectors(IDA_mem);
    SUNDIALS_MARK_FUNCTION_END(IDA_PROFILER);
    return (IDA_MEM_FAIL);
  }

  /* attach the nonlinear solver to the IDA memory */
  if (ism == IDA_SIMULTANEOUS)
  {
    retval = IDASetNonlinearSolverSensSim(IDA_mem, NLS);
  }
  else { retval = IDASetNonlinearSolverSensStg(IDA_mem, NLS); }

  /* check that the nonlinear solver was successfully attached */
  if (retval != IDA_SUCCESS)
  {
    IDAProcessError(IDA_mem, retval, __LINE__, __func__, __FILE__,
                    "Setting the nonlinear solver failed");
    IDASensFreeVectors(IDA_mem);
    SUNNonlinSolFree(NLS);
    SUNDIALS_MARK_FUNCTION_END(IDA_PROFILER);
    return (IDA_MEM_FAIL);
  }

  /* set ownership flag */
  if (ism == IDA_SIMULTANEOUS) { IDA_mem->ownNLSsim = SUNTRUE; }
  else { IDA_mem->ownNLSstg = SUNTRUE; }

  /* Sensitivity initialization was successful */
  SUNDIALS_MARK_FUNCTION_END(IDA_PROFILER);
  return (IDA_SUCCESS);
}

/*-----------------------------------------------------------------*/

/*
 * IDASensReInit
 *
 * IDASensReInit re-initializes IDAS's sensitivity related memory
 * for a problem, assuming it has already been allocated in prior
 * calls to IDAInit and IDASensInit.
 * All problem specification inputs are checked for errors.
 * The number of sensitivities Ns is assumed to be unchanged since
 * the previous call to IDASensInit.
 * If any error occurs during initialization, it is reported to the
 * file whose file pointer is errfp.
 * The return value is IDA_SUCCESS = 0 if no errors occurred, or
 * a negative value otherwise.
 */

int IDASensReInit(void* ida_mem, int ism, N_Vector* yS0, N_Vector* ypS0)
{
  IDAMem IDA_mem;
  int is, retval;
  SUNNonlinearSolver NLS;

  /* Check ida_mem */
  if (ida_mem == NULL)
  {
    IDAProcessError(NULL, IDA_MEM_NULL, __LINE__, __func__, __FILE__, MSG_NO_MEM);
    return (IDA_MEM_NULL);
  }
  IDA_mem = (IDAMem)ida_mem;

  SUNDIALS_MARK_FUNCTION_BEGIN(IDA_PROFILER);

  /* Was sensitivity initialized? */
  if (IDA_mem->ida_sensMallocDone == SUNFALSE)
  {
    IDAProcessError(IDA_mem, IDA_NO_SENS, __LINE__, __func__, __FILE__,
                    MSG_NO_SENSI);
    SUNDIALS_MARK_FUNCTION_END(IDA_PROFILER);
    return (IDA_NO_SENS);
  }

  /* Check if ism is legal */
  if ((ism != IDA_SIMULTANEOUS) && (ism != IDA_STAGGERED))
  {
    IDAProcessError(IDA_mem, IDA_ILL_INPUT, __LINE__, __func__, __FILE__,
                    MSG_BAD_ISM);
    SUNDIALS_MARK_FUNCTION_END(IDA_PROFILER);
    return (IDA_ILL_INPUT);
  }
  IDA_mem->ida_ism = ism;

  /* Check if yS0 and ypS0 are non-null */
  if (yS0 == NULL)
  {
    IDAProcessError(IDA_mem, IDA_ILL_INPUT, __LINE__, __func__, __FILE__,
                    MSG_NULL_YYS0);
    SUNDIALS_MARK_FUNCTION_END(IDA_PROFILER);
    return (IDA_ILL_INPUT);
  }
  if (ypS0 == NULL)
  {
    IDAProcessError(IDA_mem, IDA_ILL_INPUT, __LINE__, __func__, __FILE__,
                    MSG_NULL_YPS0);
    SUNDIALS_MARK_FUNCTION_END(IDA_PROFILER);
    return (IDA_ILL_INPUT);
  }

  /*-----------------------------------------------
    All error checking is complete at this point
    -----------------------------------------------*/

  /* Initialize the phiS array */
  for (is = 0; is < IDA_mem->ida_Ns; is++) { IDA_mem->ida_cvals[is] = ONE; }

  retval = N_VScaleVectorArray(IDA_mem->ida_Ns, IDA_mem->ida_cvals, yS0,
                               IDA_mem->ida_phiS[0]);
  if (retval != IDA_SUCCESS)
  {
    SUNDIALS_MARK_FUNCTION_END(IDA_PROFILER);
    return (IDA_VECTOROP_ERR);
  }

  retval = N_VScaleVectorArray(IDA_mem->ida_Ns, IDA_mem->ida_cvals, ypS0,
                               IDA_mem->ida_phiS[1]);
  if (retval != IDA_SUCCESS)
  {
    SUNDIALS_MARK_FUNCTION_END(IDA_PROFILER);
    return (IDA_VECTOROP_ERR);
  }

  /* Initialize all sensitivity related counters */
  IDA_mem->ida_nrSe     = 0;
  IDA_mem->ida_nreS     = 0;
  IDA_mem->ida_ncfnS    = 0;
  IDA_mem->ida_netfS    = 0;
  IDA_mem->ida_nniS     = 0;
  IDA_mem->ida_nnfS     = 0;
  IDA_mem->ida_nsetupsS = 0;

  /* Set default values for plist and pbar */
  for (is = 0; is < IDA_mem->ida_Ns; is++)
  {
    IDA_mem->ida_plist[is] = is;
    IDA_mem->ida_pbar[is]  = ONE;
  }

  /* Sensitivities will be computed */
  IDA_mem->ida_sensi = SUNTRUE;

  /* Check if the NLS exists, create the default NLS if needed */
  if ((ism == IDA_SIMULTANEOUS && IDA_mem->NLSsim == NULL) ||
      (ism == IDA_STAGGERED && IDA_mem->NLSstg == NULL))
  {
    /* create a Newton nonlinear solver object by default */
    if (ism == IDA_SIMULTANEOUS)
    {
      NLS = SUNNonlinSol_NewtonSens(IDA_mem->ida_Ns + 1, IDA_mem->ida_delta,
                                    IDA_mem->ida_sunctx);
    }
    else
    {
      NLS = SUNNonlinSol_NewtonSens(IDA_mem->ida_Ns, IDA_mem->ida_delta,
                                    IDA_mem->ida_sunctx);
    }

    /* check that the nonlinear solver is non-NULL */
    if (NLS == NULL)
    {
      IDAProcessError(IDA_mem, IDA_MEM_FAIL, __LINE__, __func__, __FILE__,
                      MSG_MEM_FAIL);
      SUNDIALS_MARK_FUNCTION_END(IDA_PROFILER);
      return (IDA_MEM_FAIL);
    }

    /* attach the nonlinear solver to the IDA memory */
    if (ism == IDA_SIMULTANEOUS)
    {
      retval = IDASetNonlinearSolverSensSim(IDA_mem, NLS);
    }
    else { retval = IDASetNonlinearSolverSensStg(IDA_mem, NLS); }

    /* check that the nonlinear solver was successfully attached */
    if (retval != IDA_SUCCESS)
    {
      IDAProcessError(IDA_mem, retval, __LINE__, __func__, __FILE__,
                      "Setting the nonlinear solver failed");
      SUNNonlinSolFree(NLS);
      SUNDIALS_MARK_FUNCTION_END(IDA_PROFILER);
      return (IDA_MEM_FAIL);
    }

    /* set ownership flag */
    if (ism == IDA_SIMULTANEOUS) { IDA_mem->ownNLSsim = SUNTRUE; }
    else { IDA_mem->ownNLSstg = SUNTRUE; }

    /* initialize the NLS object, this assumes that the linear solver has
       already been initialized in IDAInit */
    if (ism == IDA_SIMULTANEOUS) { retval = idaNlsInitSensSim(IDA_mem); }
    else { retval = idaNlsInitSensStg(IDA_mem); }

    if (retval != IDA_SUCCESS)
    {
      IDAProcessError(IDA_mem, IDA_NLS_INIT_FAIL, __LINE__, __func__, __FILE__,
                      MSG_NLS_INIT_FAIL);
      SUNDIALS_MARK_FUNCTION_END(IDA_PROFILER);
      return (IDA_NLS_INIT_FAIL);
    }
  }

  /* Sensitivity re-initialization was successful */
  SUNDIALS_MARK_FUNCTION_END(IDA_PROFILER);
  return (IDA_SUCCESS);
}

/*-----------------------------------------------------------------*/

/*
 * IDASensSStolerances
 * IDASensSVtolerances
 * IDASensEEtolerances
 *
 * These functions specify the integration tolerances for sensitivity
 * variables. One of them MUST be called before the first call to IDASolve.
 *
 * IDASensSStolerances specifies scalar relative and absolute tolerances.
 * IDASensSVtolerances specifies scalar relative tolerance and a vector
 *   absolute tolerance for each sensitivity vector (a potentially different
 *   absolute tolerance for each vector component).
 * IDASensEEtolerances specifies that tolerances for sensitivity variables
 *   should be estimated from those provided for the state variables.
 */

int IDASensSStolerances(void* ida_mem, sunrealtype reltolS, sunrealtype* abstolS)
{
  IDAMem IDA_mem;
  int is;

  /* Check ida_mem pointer */
  if (ida_mem == NULL)
  {
    IDAProcessError(NULL, IDA_MEM_NULL, __LINE__, __func__, __FILE__, MSG_NO_MEM);
    return (IDA_MEM_NULL);
  }
  IDA_mem = (IDAMem)ida_mem;

  /* Was sensitivity initialized? */

  if (IDA_mem->ida_sensMallocDone == SUNFALSE)
  {
    IDAProcessError(IDA_mem, IDA_NO_SENS, __LINE__, __func__, __FILE__,
                    MSG_NO_SENSI);
    return (IDA_NO_SENS);
  }

  /* Test user-supplied tolerances */

  if (reltolS < ZERO)
  {
    IDAProcessError(IDA_mem, IDA_ILL_INPUT, __LINE__, __func__, __FILE__,
                    MSG_BAD_RTOLS);
    return (IDA_ILL_INPUT);
  }

  if (abstolS == NULL)
  {
    IDAProcessError(IDA_mem, IDA_ILL_INPUT, __LINE__, __func__, __FILE__,
                    MSG_NULL_ATOLS);
    return (IDA_ILL_INPUT);
  }

  for (is = 0; is < IDA_mem->ida_Ns; is++)
  {
    if (abstolS[is] < ZERO)
    {
      IDAProcessError(IDA_mem, IDA_ILL_INPUT, __LINE__, __func__, __FILE__,
                      MSG_BAD_ATOLS);
      return (IDA_ILL_INPUT);
    }
  }

  /* Copy tolerances into memory */

  IDA_mem->ida_itolS = IDA_SS;

  IDA_mem->ida_rtolS = reltolS;

  if (!(IDA_mem->ida_SatolSMallocDone))
  {
    IDA_mem->ida_SatolS = NULL;
    IDA_mem->ida_SatolS =
      (sunrealtype*)malloc(IDA_mem->ida_Ns * sizeof(sunrealtype));
    IDA_mem->ida_atolSmin0 =
      (sunbooleantype*)malloc(IDA_mem->ida_Ns * sizeof(sunbooleantype));
    IDA_mem->ida_lrw += IDA_mem->ida_Ns;
    IDA_mem->ida_SatolSMallocDone = SUNTRUE;
  }

  for (is = 0; is < IDA_mem->ida_Ns; is++)
  {
    IDA_mem->ida_SatolS[is]    = abstolS[is];
    IDA_mem->ida_atolSmin0[is] = (abstolS[is] == ZERO);
  }

  return (IDA_SUCCESS);
}

int IDASensSVtolerances(void* ida_mem, sunrealtype reltolS, N_Vector* abstolS)
{
  IDAMem IDA_mem;
  int is, retval;
  sunrealtype* atolmin;

  /* Check ida_mem pointer */
  if (ida_mem == NULL)
  {
    IDAProcessError(NULL, IDA_MEM_NULL, __LINE__, __func__, __FILE__, MSG_NO_MEM);
    return (IDA_MEM_NULL);
  }
  IDA_mem = (IDAMem)ida_mem;

  /* Was sensitivity initialized? */

  if (IDA_mem->ida_sensMallocDone == SUNFALSE)
  {
    IDAProcessError(IDA_mem, IDA_NO_SENS, __LINE__, __func__, __FILE__,
                    MSG_NO_SENSI);
    return (IDA_NO_SENS);
  }

  /* Test user-supplied tolerances */

  if (reltolS < ZERO)
  {
    IDAProcessError(IDA_mem, IDA_ILL_INPUT, __LINE__, __func__, __FILE__,
                    MSG_BAD_RTOLS);
    return (IDA_ILL_INPUT);
  }

  if (abstolS == NULL)
  {
    IDAProcessError(IDA_mem, IDA_ILL_INPUT, __LINE__, __func__, __FILE__,
                    MSG_NULL_ATOLS);
    return (IDA_ILL_INPUT);
  }

  atolmin = (sunrealtype*)malloc(IDA_mem->ida_Ns * sizeof(sunrealtype));
  for (is = 0; is < IDA_mem->ida_Ns; is++)
  {
    atolmin[is] = N_VMin(abstolS[is]);
    if (atolmin[is] < ZERO)
    {
      IDAProcessError(IDA_mem, IDA_ILL_INPUT, __LINE__, __func__, __FILE__,
                      MSG_BAD_ATOLS);
      free(atolmin);
      return (IDA_ILL_INPUT);
    }
  }

  IDA_mem->ida_itolS = IDA_SV;
  IDA_mem->ida_rtolS = reltolS;

  if (SUNFALSE == IDA_mem->ida_VatolSMallocDone)
  {
    IDA_mem->ida_VatolS = N_VCloneVectorArray(IDA_mem->ida_Ns,
                                              IDA_mem->ida_tempv1);
    IDA_mem->ida_atolSmin0 =
      (sunbooleantype*)malloc(IDA_mem->ida_Ns * sizeof(sunbooleantype));
    IDA_mem->ida_lrw += IDA_mem->ida_Ns * IDA_mem->ida_lrw1;
    IDA_mem->ida_liw += IDA_mem->ida_Ns * IDA_mem->ida_liw1;
    IDA_mem->ida_VatolSMallocDone = SUNTRUE;
  }

  for (is = 0; is < IDA_mem->ida_Ns; is++)
  {
    IDA_mem->ida_cvals[is]     = ONE;
    IDA_mem->ida_atolSmin0[is] = (atolmin[is] == ZERO);
  }
  free(atolmin);

  retval = N_VScaleVectorArray(IDA_mem->ida_Ns, IDA_mem->ida_cvals, abstolS,
                               IDA_mem->ida_VatolS);
  if (retval != IDA_SUCCESS) { return (IDA_VECTOROP_ERR); }

  return (IDA_SUCCESS);
}

int IDASensEEtolerances(void* ida_mem)
{
  IDAMem IDA_mem;

  if (ida_mem == NULL)
  {
    IDAProcessError(NULL, IDA_MEM_NULL, __LINE__, __func__, __FILE__, MSG_NO_MEM);
    return (IDA_MEM_NULL);
  }
  IDA_mem = (IDAMem)ida_mem;

  /* Was sensitivity initialized? */

  if (IDA_mem->ida_sensMallocDone == SUNFALSE)
  {
    IDAProcessError(IDA_mem, IDA_NO_SENS, __LINE__, __func__, __FILE__,
                    MSG_NO_SENSI);
    return (IDA_NO_SENS);
  }

  IDA_mem->ida_itolS = IDA_EE;

  return (IDA_SUCCESS);
}

int IDAQuadSensInit(void* ida_mem, IDAQuadSensRhsFn rhsQS, N_Vector* yQS0)
{
  IDAMem IDA_mem;
  sunbooleantype allocOK;
  int is, retval;

  if (ida_mem == NULL)
  {
    IDAProcessError(NULL, IDA_MEM_NULL, __LINE__, __func__, __FILE__, MSG_NO_MEM);
    return (IDA_MEM_NULL);
  }
  IDA_mem = (IDAMem)ida_mem;

  SUNDIALS_MARK_FUNCTION_BEGIN(IDA_PROFILER);

  /* Check if sensitivity analysis is active */
  if (!IDA_mem->ida_sensi)
  {
    IDAProcessError(NULL, IDA_NO_SENS, __LINE__, __func__, __FILE__,
                    MSG_NO_SENSI);
    SUNDIALS_MARK_FUNCTION_END(IDA_PROFILER);
    return (IDA_NO_SENS);
  }

  /* Verify yQS0 parameter. */
  if (yQS0 == NULL)
  {
    IDAProcessError(NULL, IDA_ILL_INPUT, __LINE__, __func__, __FILE__,
                    MSG_NULL_YQS0);
    SUNDIALS_MARK_FUNCTION_END(IDA_PROFILER);
    return (IDA_ILL_INPUT);
  }

  /* Allocate vector needed for quadratures' sensitivities. */
  allocOK = IDAQuadSensAllocVectors(IDA_mem, yQS0[0]);
  if (!allocOK)
  {
    IDAProcessError(NULL, IDA_MEM_FAIL, __LINE__, __func__, __FILE__,
                    MSG_MEM_FAIL);
    SUNDIALS_MARK_FUNCTION_END(IDA_PROFILER);
    return (IDA_MEM_FAIL);
  }

  /* Error checking complete. */
  if (rhsQS == NULL)
  {
    IDA_mem->ida_rhsQSDQ = SUNTRUE;
    IDA_mem->ida_rhsQS   = IDAQuadSensRhsInternalDQ;

    IDA_mem->ida_user_dataQS = ida_mem;
  }
  else
  {
    IDA_mem->ida_rhsQSDQ = SUNFALSE;
    IDA_mem->ida_rhsQS   = rhsQS;

    IDA_mem->ida_user_dataQS = IDA_mem->ida_user_data;
  }

  /* Initialize phiQS[0] in the history array */
  for (is = 0; is < IDA_mem->ida_Ns; is++) { IDA_mem->ida_cvals[is] = ONE; }

  retval = N_VScaleVectorArray(IDA_mem->ida_Ns, IDA_mem->ida_cvals, yQS0,
                               IDA_mem->ida_phiQS[0]);
  if (retval != IDA_SUCCESS)
  {
    SUNDIALS_MARK_FUNCTION_END(IDA_PROFILER);
    return (IDA_VECTOROP_ERR);
  }

  /* Initialize all sensitivities related counters. */
  IDA_mem->ida_nrQSe  = 0;
  IDA_mem->ida_nrQeS  = 0;
  IDA_mem->ida_netfQS = 0;

  /* Everything all right, set the flags and return with success. */
  IDA_mem->ida_quadr_sensi        = SUNTRUE;
  IDA_mem->ida_quadSensMallocDone = SUNTRUE;

  SUNDIALS_MARK_FUNCTION_END(IDA_PROFILER);
  return (IDA_SUCCESS);
}

int IDAQuadSensReInit(void* ida_mem, N_Vector* yQS0)
{
  IDAMem IDA_mem;
  int is, retval;

  if (ida_mem == NULL)
  {
    IDAProcessError(NULL, IDA_MEM_NULL, __LINE__, __func__, __FILE__, MSG_NO_MEM);
    return (IDA_MEM_NULL);
  }
  IDA_mem = (IDAMem)ida_mem;

  SUNDIALS_MARK_FUNCTION_BEGIN(IDA_PROFILER);

  /* Check if sensitivity analysis is active */
  if (!IDA_mem->ida_sensi)
  {
    IDAProcessError(IDA_mem, IDA_NO_SENS, __LINE__, __func__, __FILE__,
                    MSG_NO_SENSI);
    SUNDIALS_MARK_FUNCTION_END(IDA_PROFILER);
    return (IDA_NO_SENS);
  }

  /* Was sensitivity for quadrature already initialized? */
  if (!IDA_mem->ida_quadSensMallocDone)
  {
    IDAProcessError(IDA_mem, IDA_NO_QUADSENS, __LINE__, __func__, __FILE__,
                    MSG_NO_QUADSENSI);
    SUNDIALS_MARK_FUNCTION_END(IDA_PROFILER);
    return (IDA_NO_QUADSENS);
  }

  /* Verify yQS0 parameter. */
  if (yQS0 == NULL)
  {
    IDAProcessError(NULL, IDA_ILL_INPUT, __LINE__, __func__, __FILE__,
                    MSG_NULL_YQS0);
    SUNDIALS_MARK_FUNCTION_END(IDA_PROFILER);
    return (IDA_ILL_INPUT);
  }

  /* Error checking complete at this point. */

  /* Initialize phiQS[0] in the history array */
  for (is = 0; is < IDA_mem->ida_Ns; is++) { IDA_mem->ida_cvals[is] = ONE; }

  retval = N_VScaleVectorArray(IDA_mem->ida_Ns, IDA_mem->ida_cvals, yQS0,
                               IDA_mem->ida_phiQS[0]);
  if (retval != IDA_SUCCESS)
  {
    SUNDIALS_MARK_FUNCTION_END(IDA_PROFILER);
    return (IDA_VECTOROP_ERR);
  }

  /* Initialize all sensitivities related counters. */
  IDA_mem->ida_nrQSe  = 0;
  IDA_mem->ida_nrQeS  = 0;
  IDA_mem->ida_netfQS = 0;

  /* Everything all right, set the flags and return with success. */
  IDA_mem->ida_quadr_sensi = SUNTRUE;

  SUNDIALS_MARK_FUNCTION_END(IDA_PROFILER);
  return (IDA_SUCCESS);
}

/*
 * IDAQuadSensSStolerances
 * IDAQuadSensSVtolerances
 * IDAQuadSensEEtolerances
 *
 * These functions specify the integration tolerances for quadrature
 * sensitivity variables. One of them MUST be called before the first
 * call to IDAS IF these variables are included in the error test.
 *
 * IDAQuadSensSStolerances specifies scalar relative and absolute tolerances.
 * IDAQuadSensSVtolerances specifies scalar relative tolerance and a vector
 *   absolute tolerance for each quadrature sensitivity vector (a potentially
 *   different absolute tolerance for each vector component).
 * IDAQuadSensEEtolerances specifies that tolerances for sensitivity variables
 *   should be estimated from those provided for the quadrature variables.
 *   In this case, tolerances for the quadrature variables must be
 *   specified through a call to one of IDAQuad**tolerances.
 */

int IDAQuadSensSStolerances(void* ida_mem, sunrealtype reltolQS,
                            sunrealtype* abstolQS)
{
  IDAMem IDA_mem;
  int is;

  if (ida_mem == NULL)
  {
    IDAProcessError(NULL, IDA_MEM_NULL, __LINE__, __func__, __FILE__, MSG_NO_MEM);
    return (IDA_MEM_NULL);
  }
  IDA_mem = (IDAMem)ida_mem;

  /* Check if sensitivity analysis is active */
  if (!IDA_mem->ida_sensi)
  {
    IDAProcessError(IDA_mem, IDA_NO_SENS, __LINE__, __func__, __FILE__,
                    MSG_NO_SENSI);
    return (IDA_NO_SENS);
  }

  /* Was sensitivity for quadrature already initialized? */
  if (!IDA_mem->ida_quadSensMallocDone)
  {
    IDAProcessError(IDA_mem, IDA_NO_QUADSENS, __LINE__, __func__, __FILE__,
                    MSG_NO_QUADSENSI);
    return (IDA_NO_QUADSENS);
  }

  /* Test user-supplied tolerances */

  if (reltolQS < ZERO)
  {
    IDAProcessError(IDA_mem, IDA_ILL_INPUT, __LINE__, __func__, __FILE__,
                    MSG_BAD_RELTOLQS);
    return (IDA_ILL_INPUT);
  }

  if (abstolQS == NULL)
  {
    IDAProcessError(IDA_mem, IDA_ILL_INPUT, __LINE__, __func__, __FILE__,
                    MSG_NULL_ABSTOLQS);
    return (IDA_ILL_INPUT);
  }

  for (is = 0; is < IDA_mem->ida_Ns; is++)
  {
    if (abstolQS[is] < ZERO)
    {
      IDAProcessError(IDA_mem, IDA_ILL_INPUT, __LINE__, __func__, __FILE__,
                      MSG_BAD_ABSTOLQS);
      return (IDA_ILL_INPUT);
    }
  }

  /* Save data. */
  IDA_mem->ida_itolQS = IDA_SS;
  IDA_mem->ida_rtolQS = reltolQS;

  if (!(IDA_mem->ida_SatolQSMallocDone))
  {
    IDA_mem->ida_SatolQS =
      (sunrealtype*)malloc(IDA_mem->ida_Ns * sizeof(sunrealtype));
    IDA_mem->ida_atolQSmin0 =
      (sunbooleantype*)malloc(IDA_mem->ida_Ns * sizeof(sunbooleantype));
    IDA_mem->ida_lrw += IDA_mem->ida_Ns;
    IDA_mem->ida_SatolQSMallocDone = SUNTRUE;
  }

  for (is = 0; is < IDA_mem->ida_Ns; is++)
  {
    IDA_mem->ida_SatolQS[is]    = abstolQS[is];
    IDA_mem->ida_atolQSmin0[is] = (abstolQS[is] == ZERO);
  }

  return (IDA_SUCCESS);
}

int IDAQuadSensSVtolerances(void* ida_mem, sunrealtype reltolQS,
                            N_Vector* abstolQS)
{
  IDAMem IDA_mem;
  int is, retval;
  sunrealtype* atolmin;

  if (ida_mem == NULL)
  {
    IDAProcessError(NULL, IDA_MEM_NULL, __LINE__, __func__, __FILE__, MSG_NO_MEM);
    return (IDA_MEM_NULL);
  }
  IDA_mem = (IDAMem)ida_mem;

  /* Check if sensitivity analysis is active */
  if (!IDA_mem->ida_sensi)
  {
    IDAProcessError(IDA_mem, IDA_NO_SENS, __LINE__, __func__, __FILE__,
                    MSG_NO_SENSI);
    return (IDA_NO_SENS);
  }

  /* Was sensitivity for quadrature already initialized? */
  if (!IDA_mem->ida_quadSensMallocDone)
  {
    IDAProcessError(IDA_mem, IDA_NO_QUADSENS, __LINE__, __func__, __FILE__,
                    MSG_NO_QUADSENSI);
    return (IDA_NO_QUADSENS);
  }

  /* Test user-supplied tolerances */

  if (reltolQS < ZERO)
  {
    IDAProcessError(IDA_mem, IDA_ILL_INPUT, __LINE__, __func__, __FILE__,
                    MSG_BAD_RELTOLQS);
    return (IDA_ILL_INPUT);
  }

  if (abstolQS == NULL)
  {
    IDAProcessError(IDA_mem, IDA_ILL_INPUT, __LINE__, __func__, __FILE__,
                    MSG_NULL_ABSTOLQS);
    return (IDA_ILL_INPUT);
  }

  atolmin = (sunrealtype*)malloc(IDA_mem->ida_Ns * sizeof(sunrealtype));
  for (is = 0; is < IDA_mem->ida_Ns; is++)
  {
    atolmin[is] = N_VMin(abstolQS[is]);
    if (atolmin[is] < ZERO)
    {
      IDAProcessError(IDA_mem, IDA_ILL_INPUT, __LINE__, __func__, __FILE__,
                      MSG_BAD_ABSTOLQS);
      free(atolmin);
      return (IDA_ILL_INPUT);
    }
  }

  /* Save data. */
  IDA_mem->ida_itolQS = IDA_SV;
  IDA_mem->ida_rtolQS = reltolQS;

  if (!(IDA_mem->ida_VatolQSMallocDone))
  {
    IDA_mem->ida_VatolQS = N_VCloneVectorArray(IDA_mem->ida_Ns, abstolQS[0]);
    IDA_mem->ida_atolQSmin0 =
      (sunbooleantype*)malloc(IDA_mem->ida_Ns * sizeof(sunbooleantype));
    IDA_mem->ida_lrw += IDA_mem->ida_Ns * IDA_mem->ida_lrw1Q;
    IDA_mem->ida_liw += IDA_mem->ida_Ns * IDA_mem->ida_liw1Q;
    IDA_mem->ida_VatolQSMallocDone = SUNTRUE;
  }

  for (is = 0; is < IDA_mem->ida_Ns; is++)
  {
    IDA_mem->ida_cvals[is]      = ONE;
    IDA_mem->ida_atolQSmin0[is] = (atolmin[is] == ZERO);
  }
  free(atolmin);

  retval = N_VScaleVectorArray(IDA_mem->ida_Ns, IDA_mem->ida_cvals, abstolQS,
                               IDA_mem->ida_VatolQS);
  if (retval != IDA_SUCCESS) { return (IDA_VECTOROP_ERR); }

  return (IDA_SUCCESS);
}

int IDAQuadSensEEtolerances(void* ida_mem)
{
  IDAMem IDA_mem;

  if (ida_mem == NULL)
  {
    IDAProcessError(NULL, IDA_MEM_NULL, __LINE__, __func__, __FILE__, MSG_NO_MEM);
    return (IDA_MEM_NULL);
  }
  IDA_mem = (IDAMem)ida_mem;

  /* Check if sensitivity analysis is active */
  if (!IDA_mem->ida_sensi)
  {
    IDAProcessError(IDA_mem, IDA_NO_SENS, __LINE__, __func__, __FILE__,
                    MSG_NO_SENSI);
    return (IDA_NO_SENS);
  }

  /* Was sensitivity for quadrature already initialized? */
  if (!IDA_mem->ida_quadSensMallocDone)
  {
    IDAProcessError(IDA_mem, IDA_NO_QUADSENS, __LINE__, __func__, __FILE__,
                    MSG_NO_QUADSENSI);
    return (IDA_NO_QUADSENS);
  }

  IDA_mem->ida_itolQS = IDA_EE;

  return (IDA_SUCCESS);
}

/*
 * IDASensToggleOff
 *
 * IDASensToggleOff deactivates sensitivity calculations.
 * It does NOT deallocate sensitivity-related memory.
 */
int IDASensToggleOff(void* ida_mem)
{
  IDAMem IDA_mem;

  /* Check ida_mem */
  if (ida_mem == NULL)
  {
    IDAProcessError(NULL, IDA_MEM_NULL, __LINE__, __func__, __FILE__, MSG_NO_MEM);
    return (IDA_MEM_NULL);
  }
  IDA_mem = (IDAMem)ida_mem;

  /* Disable sensitivities */
  IDA_mem->ida_sensi       = SUNFALSE;
  IDA_mem->ida_quadr_sensi = SUNFALSE;

  return (IDA_SUCCESS);
}

/*
 * IDARootInit
 *
 * IDARootInit initializes a rootfinding problem to be solved
 * during the integration of the DAE system.  It loads the root
 * function pointer and the number of root functions, and allocates
 * workspace memory.  The return value is IDA_SUCCESS = 0 if no
 * errors occurred, or a negative value otherwise.
 */

int IDARootInit(void* ida_mem, int nrtfn, IDARootFn g)
{
  IDAMem IDA_mem;
  int i, nrt;

  /* Check ida_mem pointer */
  if (ida_mem == NULL)
  {
    IDAProcessError(NULL, IDA_MEM_NULL, __LINE__, __func__, __FILE__, MSG_NO_MEM);
    return (IDA_MEM_NULL);
  }
  IDA_mem = (IDAMem)ida_mem;

  SUNDIALS_MARK_FUNCTION_BEGIN(IDA_PROFILER);

  nrt = (nrtfn < 0) ? 0 : nrtfn;

  /* If rerunning IDARootInit() with a different number of root
     functions (changing number of gfun components), then free
     currently held memory resources */
  if ((nrt != IDA_mem->ida_nrtfn) && (IDA_mem->ida_nrtfn > 0))
  {
    free(IDA_mem->ida_glo);
    IDA_mem->ida_glo = NULL;
    free(IDA_mem->ida_ghi);
    IDA_mem->ida_ghi = NULL;
    free(IDA_mem->ida_grout);
    IDA_mem->ida_grout = NULL;
    free(IDA_mem->ida_iroots);
    IDA_mem->ida_iroots = NULL;
    free(IDA_mem->ida_rootdir);
    IDA_mem->ida_rootdir = NULL;
    free(IDA_mem->ida_gactive);
    IDA_mem->ida_gactive = NULL;

    IDA_mem->ida_lrw -= 3 * (IDA_mem->ida_nrtfn);
    IDA_mem->ida_liw -= 3 * (IDA_mem->ida_nrtfn);
  }

  /* If IDARootInit() was called with nrtfn == 0, then set ida_nrtfn to
     zero and ida_gfun to NULL before returning */
  if (nrt == 0)
  {
    IDA_mem->ida_nrtfn = nrt;
    IDA_mem->ida_gfun  = NULL;
    SUNDIALS_MARK_FUNCTION_END(IDA_PROFILER);
    return (IDA_SUCCESS);
  }

  /* If rerunning IDARootInit() with the same number of root functions
     (not changing number of gfun components), then check if the root
     function argument has changed */
  /* If g != NULL then return as currently reserved memory resources
     will suffice */
  if (nrt == IDA_mem->ida_nrtfn)
  {
    if (g != IDA_mem->ida_gfun)
    {
      if (g == NULL)
      {
        free(IDA_mem->ida_glo);
        IDA_mem->ida_glo = NULL;
        free(IDA_mem->ida_ghi);
        IDA_mem->ida_ghi = NULL;
        free(IDA_mem->ida_grout);
        IDA_mem->ida_grout = NULL;
        free(IDA_mem->ida_iroots);
        IDA_mem->ida_iroots = NULL;
        free(IDA_mem->ida_rootdir);
        IDA_mem->ida_rootdir = NULL;
        free(IDA_mem->ida_gactive);
        IDA_mem->ida_gactive = NULL;

        IDA_mem->ida_lrw -= 3 * nrt;
        IDA_mem->ida_liw -= 3 * nrt;

        IDAProcessError(IDA_mem, IDA_ILL_INPUT, __LINE__, __func__, __FILE__,
                        MSG_ROOT_FUNC_NULL);
        SUNDIALS_MARK_FUNCTION_END(IDA_PROFILER);
        return (IDA_ILL_INPUT);
      }
      else
      {
        IDA_mem->ida_gfun = g;
        SUNDIALS_MARK_FUNCTION_END(IDA_PROFILER);
        return (IDA_SUCCESS);
      }
    }
    else
    {
      SUNDIALS_MARK_FUNCTION_END(IDA_PROFILER);
      return (IDA_SUCCESS);
    }
  }

  /* Set variable values in IDA memory block */
  IDA_mem->ida_nrtfn = nrt;
  if (g == NULL)
  {
    IDAProcessError(IDA_mem, IDA_ILL_INPUT, __LINE__, __func__, __FILE__,
                    MSG_ROOT_FUNC_NULL);
    SUNDIALS_MARK_FUNCTION_END(IDA_PROFILER);
    return (IDA_ILL_INPUT);
  }
  else { IDA_mem->ida_gfun = g; }

  /* Allocate necessary memory and return */
  IDA_mem->ida_glo = NULL;
  IDA_mem->ida_glo = (sunrealtype*)malloc(nrt * sizeof(sunrealtype));
  if (IDA_mem->ida_glo == NULL)
  {
    IDAProcessError(IDA_mem, IDA_MEM_FAIL, __LINE__, __func__, __FILE__,
                    MSG_MEM_FAIL);
    SUNDIALS_MARK_FUNCTION_END(IDA_PROFILER);
    return (IDA_MEM_FAIL);
  }

  IDA_mem->ida_ghi = NULL;
  IDA_mem->ida_ghi = (sunrealtype*)malloc(nrt * sizeof(sunrealtype));
  if (IDA_mem->ida_ghi == NULL)
  {
    free(IDA_mem->ida_glo);
    IDA_mem->ida_glo = NULL;
    IDAProcessError(IDA_mem, IDA_MEM_FAIL, __LINE__, __func__, __FILE__,
                    MSG_MEM_FAIL);
    SUNDIALS_MARK_FUNCTION_END(IDA_PROFILER);
    return (IDA_MEM_FAIL);
  }

  IDA_mem->ida_grout = NULL;
  IDA_mem->ida_grout = (sunrealtype*)malloc(nrt * sizeof(sunrealtype));
  if (IDA_mem->ida_grout == NULL)
  {
    free(IDA_mem->ida_glo);
    IDA_mem->ida_glo = NULL;
    free(IDA_mem->ida_ghi);
    IDA_mem->ida_ghi = NULL;
    IDAProcessError(IDA_mem, IDA_MEM_FAIL, __LINE__, __func__, __FILE__,
                    MSG_MEM_FAIL);
    SUNDIALS_MARK_FUNCTION_END(IDA_PROFILER);
    return (IDA_MEM_FAIL);
  }

  IDA_mem->ida_iroots = NULL;
  IDA_mem->ida_iroots = (int*)malloc(nrt * sizeof(int));
  if (IDA_mem->ida_iroots == NULL)
  {
    free(IDA_mem->ida_glo);
    IDA_mem->ida_glo = NULL;
    free(IDA_mem->ida_ghi);
    IDA_mem->ida_ghi = NULL;
    free(IDA_mem->ida_grout);
    IDA_mem->ida_grout = NULL;
    IDAProcessError(IDA_mem, IDA_MEM_FAIL, __LINE__, __func__, __FILE__,
                    MSG_MEM_FAIL);
    SUNDIALS_MARK_FUNCTION_END(IDA_PROFILER);
    return (IDA_MEM_FAIL);
  }

  IDA_mem->ida_rootdir = NULL;
  IDA_mem->ida_rootdir = (int*)malloc(nrt * sizeof(int));
  if (IDA_mem->ida_rootdir == NULL)
  {
    free(IDA_mem->ida_glo);
    IDA_mem->ida_glo = NULL;
    free(IDA_mem->ida_ghi);
    IDA_mem->ida_ghi = NULL;
    free(IDA_mem->ida_grout);
    IDA_mem->ida_grout = NULL;
    free(IDA_mem->ida_iroots);
    IDA_mem->ida_iroots = NULL;
    IDAProcessError(IDA_mem, IDA_MEM_FAIL, __LINE__, __func__, __FILE__,
                    MSG_MEM_FAIL);
    SUNDIALS_MARK_FUNCTION_END(IDA_PROFILER);
    return (IDA_MEM_FAIL);
  }

  IDA_mem->ida_gactive = NULL;
  IDA_mem->ida_gactive = (sunbooleantype*)malloc(nrt * sizeof(sunbooleantype));
  if (IDA_mem->ida_gactive == NULL)
  {
    free(IDA_mem->ida_glo);
    IDA_mem->ida_glo = NULL;
    free(IDA_mem->ida_ghi);
    IDA_mem->ida_ghi = NULL;
    free(IDA_mem->ida_grout);
    IDA_mem->ida_grout = NULL;
    free(IDA_mem->ida_iroots);
    IDA_mem->ida_iroots = NULL;
    free(IDA_mem->ida_rootdir);
    IDA_mem->ida_rootdir = NULL;
    IDAProcessError(IDA_mem, IDA_MEM_FAIL, __LINE__, __func__, __FILE__,
                    MSG_MEM_FAIL);
    SUNDIALS_MARK_FUNCTION_END(IDA_PROFILER);
    return (IDA_MEM_FAIL);
  }

  /* Set default values for rootdir (both directions) */
  for (i = 0; i < nrt; i++) { IDA_mem->ida_rootdir[i] = 0; }

  /* Set default values for gactive (all active) */
  for (i = 0; i < nrt; i++) { IDA_mem->ida_gactive[i] = SUNTRUE; }

  IDA_mem->ida_lrw += 3 * nrt;
  IDA_mem->ida_liw += 3 * nrt;

  SUNDIALS_MARK_FUNCTION_END(IDA_PROFILER);
  return (IDA_SUCCESS);
}

/*
 * -----------------------------------------------------------------
 * Main solver function
 * -----------------------------------------------------------------
 */

/*
 * IDASolve
 *
 * This routine is the main driver of the IDA package.
 *
 * It integrates over an independent variable interval defined by the user,
 * by calling IDAStep to take internal independent variable steps.
 *
 * The first time that IDASolve is called for a successfully initialized
 * problem, it computes a tentative initial step size.
 *
 * IDASolve supports two modes, specified by itask:
 * In the IDA_NORMAL mode, the solver steps until it passes tout and then
 * interpolates to obtain y(tout) and yp(tout).
 * In the IDA_ONE_STEP mode, it takes one internal step and returns.
 *
 * IDASolve returns integer values corresponding to success and failure as below:
 *
 * successful returns:
 *
 * IDA_SUCCESS
 * IDA_TSTOP_RETURN
 *
 * failed returns:
 *
 * IDA_ILL_INPUT
 * IDA_TOO_MUCH_WORK
 * IDA_MEM_NULL
 * IDA_TOO_MUCH_ACC
 * IDA_CONV_FAIL
 * IDA_LSETUP_FAIL
 * IDA_LSOLVE_FAIL
 * IDA_CONSTR_FAIL
 * IDA_ERR_FAIL
 * IDA_REP_RES_ERR
 * IDA_RES_FAIL
 */

int IDASolve(void* ida_mem, sunrealtype tout, sunrealtype* tret, N_Vector yret,
             N_Vector ypret, int itask)
{
  long int nstloc;
  int sflag, istate, ier, irfndp, ir, is;
  sunrealtype tdist, troundoff, ypnorm, rh, nrm;
  IDAMem IDA_mem;
  sunbooleantype inactive_roots;

  /* Check for legal inputs in all cases. */

  if (ida_mem == NULL)
  {
    IDAProcessError(NULL, IDA_MEM_NULL, __LINE__, __func__, __FILE__, MSG_NO_MEM);
    return (IDA_MEM_NULL);
  }
  IDA_mem = (IDAMem)ida_mem;

  SUNDIALS_MARK_FUNCTION_BEGIN(IDA_PROFILER);

  /* Check if problem was malloc'ed */

  if (IDA_mem->ida_MallocDone == SUNFALSE)
  {
    IDAProcessError(IDA_mem, IDA_NO_MALLOC, __LINE__, __func__, __FILE__,
                    MSG_NO_MALLOC);
    SUNDIALS_MARK_FUNCTION_END(IDA_PROFILER);
    return (IDA_NO_MALLOC);
  }

  /* Check for legal arguments */

  if (yret == NULL)
  {
    IDAProcessError(IDA_mem, IDA_ILL_INPUT, __LINE__, __func__, __FILE__,
                    MSG_YRET_NULL);
    SUNDIALS_MARK_FUNCTION_END(IDA_PROFILER);
    return (IDA_ILL_INPUT);
  }
  IDA_mem->ida_yy = yret;

  if (ypret == NULL)
  {
    IDAProcessError(IDA_mem, IDA_ILL_INPUT, __LINE__, __func__, __FILE__,
                    MSG_YPRET_NULL);
    SUNDIALS_MARK_FUNCTION_END(IDA_PROFILER);
    return (IDA_ILL_INPUT);
  }
  IDA_mem->ida_yp = ypret;

  if (tret == NULL)
  {
    IDAProcessError(IDA_mem, IDA_ILL_INPUT, __LINE__, __func__, __FILE__,
                    MSG_TRET_NULL);
    SUNDIALS_MARK_FUNCTION_END(IDA_PROFILER);
    return (IDA_ILL_INPUT);
  }

  if ((itask != IDA_NORMAL) && (itask != IDA_ONE_STEP))
  {
    IDAProcessError(IDA_mem, IDA_ILL_INPUT, __LINE__, __func__, __FILE__,
                    MSG_BAD_ITASK);
    SUNDIALS_MARK_FUNCTION_END(IDA_PROFILER);
    return (IDA_ILL_INPUT);
  }

  if (itask == IDA_NORMAL) { IDA_mem->ida_toutc = tout; }
  IDA_mem->ida_taskc = itask;

  /* Sensitivity-specific tests (if using internal DQ functions) */
  if (IDA_mem->ida_sensi && IDA_mem->ida_resSDQ)
  {
    /* Make sure we have the right 'user data' */
    IDA_mem->ida_user_dataS = ida_mem;
    /* Test if we have the problem parameters */
    if (IDA_mem->ida_p == NULL)
    {
      IDAProcessError(IDA_mem, IDA_ILL_INPUT, __LINE__, __func__, __FILE__,
                      MSG_NULL_P);
      SUNDIALS_MARK_FUNCTION_END(IDA_PROFILER);
      return (IDA_ILL_INPUT);
    }
  }

  if (IDA_mem->ida_quadr_sensi && IDA_mem->ida_rhsQSDQ)
  {
    IDA_mem->ida_user_dataQS = ida_mem;
    /* Test if we have the problem parameters */
    if (IDA_mem->ida_p == NULL)
    {
      IDAProcessError(IDA_mem, IDA_ILL_INPUT, __LINE__, __func__, __FILE__,
                      MSG_NULL_P);
      SUNDIALS_MARK_FUNCTION_END(IDA_PROFILER);
      return (IDA_ILL_INPUT);
    }
  }

  if (IDA_mem->ida_nst == 0)
  { /* This is the first call */

    /* Check inputs to IDA for correctness and consistency */

    if (IDA_mem->ida_SetupDone == SUNFALSE)
    {
      ier = IDAInitialSetup(IDA_mem);
      if (ier != IDA_SUCCESS)
      {
        SUNDIALS_MARK_FUNCTION_END(IDA_PROFILER);
        return (ier);
      }
      IDA_mem->ida_SetupDone = SUNTRUE;
    }

    /* On first call, check for tout - tn too small, set initial hh,
       check for approach to tstop, and scale phi[1], phiQ[1], and phiS[1] by hh.
       Also check for zeros of root function g at and near t0.    */

    tdist = SUNRabs(tout - IDA_mem->ida_tn);
    if (tdist == ZERO)
    {
      IDAProcessError(IDA_mem, IDA_ILL_INPUT, __LINE__, __func__, __FILE__,
                      MSG_TOO_CLOSE);
      SUNDIALS_MARK_FUNCTION_END(IDA_PROFILER);
      return (IDA_ILL_INPUT);
    }
    troundoff = TWO * IDA_mem->ida_uround *
                (SUNRabs(IDA_mem->ida_tn) + SUNRabs(tout));
    if (tdist < troundoff)
    {
      IDAProcessError(IDA_mem, IDA_ILL_INPUT, __LINE__, __func__, __FILE__,
                      MSG_TOO_CLOSE);
      SUNDIALS_MARK_FUNCTION_END(IDA_PROFILER);
      return (IDA_ILL_INPUT);
    }

    /* Set initial h */

    IDA_mem->ida_hh = IDA_mem->ida_hin;
    if ((IDA_mem->ida_hh != ZERO) &&
        ((tout - IDA_mem->ida_tn) * IDA_mem->ida_hh < ZERO))
    {
      IDAProcessError(IDA_mem, IDA_ILL_INPUT, __LINE__, __func__, __FILE__,
                      MSG_BAD_HINIT);
      SUNDIALS_MARK_FUNCTION_END(IDA_PROFILER);
      return (IDA_ILL_INPUT);
    }

    if (IDA_mem->ida_hh == ZERO)
    {
      IDA_mem->ida_hh = PT001 * tdist;
      ypnorm = IDAWrmsNorm(IDA_mem, IDA_mem->ida_phi[1], IDA_mem->ida_ewt,
                           IDA_mem->ida_suppressalg);
      if (IDA_mem->ida_errconQ)
      {
        ypnorm = IDAQuadWrmsNormUpdate(IDA_mem, ypnorm, IDA_mem->ida_phiQ[1],
                                       IDA_mem->ida_ewtQ);
      }
      if (IDA_mem->ida_errconS)
      {
        ypnorm = IDASensWrmsNormUpdate(IDA_mem, ypnorm, IDA_mem->ida_phiS[1],
                                       IDA_mem->ida_ewtS,
                                       IDA_mem->ida_suppressalg);
      }
      if (IDA_mem->ida_errconQS)
      {
        ypnorm = IDAQuadSensWrmsNormUpdate(IDA_mem, ypnorm, IDA_mem->ida_phiQS[1],
                                           IDA_mem->ida_ewtQS);
      }

      if (ypnorm > HALF / IDA_mem->ida_hh) { IDA_mem->ida_hh = HALF / ypnorm; }
      if (tout < IDA_mem->ida_tn) { IDA_mem->ida_hh = -IDA_mem->ida_hh; }
    }

    /* Enforce hmax and hmin */

    rh = SUNRabs(IDA_mem->ida_hh) * IDA_mem->ida_hmax_inv;
    if (rh > ONE) { IDA_mem->ida_hh /= rh; }
    if (SUNRabs(IDA_mem->ida_hh) < IDA_mem->ida_hmin)
    {
      IDA_mem->ida_hh *= IDA_mem->ida_hmin / SUNRabs(IDA_mem->ida_hh);
    }

    /* Check for approach to tstop */

    if (IDA_mem->ida_tstopset)
    {
      if ((IDA_mem->ida_tstop - IDA_mem->ida_tn) * IDA_mem->ida_hh <= ZERO)
      {
        IDAProcessError(IDA_mem, IDA_ILL_INPUT, __LINE__, __func__, __FILE__,
                        MSG_BAD_TSTOP, IDA_mem->ida_tstop, IDA_mem->ida_tn);
        SUNDIALS_MARK_FUNCTION_END(IDA_PROFILER);
        return (IDA_ILL_INPUT);
      }
      if ((IDA_mem->ida_tn + IDA_mem->ida_hh - IDA_mem->ida_tstop) *
            IDA_mem->ida_hh >
          ZERO)
      {
        IDA_mem->ida_hh = (IDA_mem->ida_tstop - IDA_mem->ida_tn) *
                          (ONE - FOUR * IDA_mem->ida_uround);
      }
    }

    IDA_mem->ida_h0u   = IDA_mem->ida_hh;
    IDA_mem->ida_kk    = 0;
    IDA_mem->ida_kused = 0; /* set in case of an error return before a step */

    /* Check for exact zeros of the root functions at or near t0. */
    if (IDA_mem->ida_nrtfn > 0)
    {
      ier = IDARcheck1(IDA_mem);
      if (ier == IDA_RTFUNC_FAIL)
      {
        IDAProcessError(IDA_mem, IDA_RTFUNC_FAIL, __LINE__, __func__, __FILE__,
                        MSG_RTFUNC_FAILED, IDA_mem->ida_tn);
        SUNDIALS_MARK_FUNCTION_END(IDA_PROFILER);
        return (IDA_RTFUNC_FAIL);
      }
    }

    /* set phi[1] = hh*y' */
    N_VScale(IDA_mem->ida_hh, IDA_mem->ida_phi[1], IDA_mem->ida_phi[1]);

    /* set phiQ[1] = hh*yQ' */
    if (IDA_mem->ida_quadr)
    {
      N_VScale(IDA_mem->ida_hh, IDA_mem->ida_phiQ[1], IDA_mem->ida_phiQ[1]);
    }

    if (IDA_mem->ida_sensi || IDA_mem->ida_quadr_sensi)
    {
      for (is = 0; is < IDA_mem->ida_Ns; is++)
      {
        IDA_mem->ida_cvals[is] = IDA_mem->ida_hh;
      }
    }

    if (IDA_mem->ida_sensi)
    {
      /* set phiS[1][i] = hh*yS_i' */
      ier = N_VScaleVectorArray(IDA_mem->ida_Ns, IDA_mem->ida_cvals,
                                IDA_mem->ida_phiS[1], IDA_mem->ida_phiS[1]);
      if (ier != IDA_SUCCESS)
      {
        SUNDIALS_MARK_FUNCTION_END(IDA_PROFILER);
        return (IDA_VECTOROP_ERR);
      }
    }

    if (IDA_mem->ida_quadr_sensi)
    {
      ier = N_VScaleVectorArray(IDA_mem->ida_Ns, IDA_mem->ida_cvals,
                                IDA_mem->ida_phiQS[1], IDA_mem->ida_phiQS[1]);
      if (ier != IDA_SUCCESS)
      {
        SUNDIALS_MARK_FUNCTION_END(IDA_PROFILER);
        return (IDA_VECTOROP_ERR);
      }
    }

    /* Set the convergence test constants epsNewt and toldel */
    IDA_mem->ida_epsNewt = IDA_mem->ida_epcon;
    IDA_mem->ida_toldel  = PT0001 * IDA_mem->ida_epsNewt;

  } /* end of first-call block. */

  /* Call lperf function and set nstloc for later performance testing. */

  if (IDA_mem->ida_lperf != NULL) { IDA_mem->ida_lperf(IDA_mem, 0); }
  nstloc = 0;

  /* If not the first call, perform all stopping tests. */

  if (IDA_mem->ida_nst > 0)
  {
    /* First, check for a root in the last step taken, other than the
       last root found, if any.  If itask = IDA_ONE_STEP and y(tn) was not
       returned because of an intervening root, return y(tn) now.     */

    if (IDA_mem->ida_nrtfn > 0)
    {
      irfndp = IDA_mem->ida_irfnd;

      ier = IDARcheck2(IDA_mem);

      if (ier == CLOSERT)
      {
        IDAProcessError(IDA_mem, IDA_ILL_INPUT, __LINE__, __func__, __FILE__,
                        MSG_CLOSE_ROOTS, IDA_mem->ida_tlo);
        SUNDIALS_MARK_FUNCTION_END(IDA_PROFILER);
        return (IDA_ILL_INPUT);
      }
      else if (ier == IDA_RTFUNC_FAIL)
      {
        IDAProcessError(IDA_mem, IDA_RTFUNC_FAIL, __LINE__, __func__, __FILE__,
                        MSG_RTFUNC_FAILED, IDA_mem->ida_tlo);
        SUNDIALS_MARK_FUNCTION_END(IDA_PROFILER);
        return (IDA_RTFUNC_FAIL);
      }
      else if (ier == RTFOUND)
      {
        IDA_mem->ida_tretlast = *tret = IDA_mem->ida_tlo;
        SUNDIALS_MARK_FUNCTION_END(IDA_PROFILER);
        return (IDA_ROOT_RETURN);
      }

      /* If tn is distinct from tretlast (within roundoff),
         check remaining interval for roots */
      troundoff = HUNDRED * IDA_mem->ida_uround *
                  (SUNRabs(IDA_mem->ida_tn) + SUNRabs(IDA_mem->ida_hh));
      if (SUNRabs(IDA_mem->ida_tn - IDA_mem->ida_tretlast) > troundoff)
      {
        ier = IDARcheck3(IDA_mem);
        if (ier == IDA_SUCCESS)
        { /* no root found */
          IDA_mem->ida_irfnd = 0;
          if ((irfndp == 1) && (itask == IDA_ONE_STEP))
          {
            IDA_mem->ida_tretlast = *tret = IDA_mem->ida_tn;
            ier = IDAGetSolution(IDA_mem, IDA_mem->ida_tn, yret, ypret);
            SUNDIALS_MARK_FUNCTION_END(IDA_PROFILER);
            return (IDA_SUCCESS);
          }
        }
        else if (ier == RTFOUND)
        { /* a new root was found */
          IDA_mem->ida_irfnd    = 1;
          IDA_mem->ida_tretlast = *tret = IDA_mem->ida_tlo;
          SUNDIALS_MARK_FUNCTION_END(IDA_PROFILER);
          return (IDA_ROOT_RETURN);
        }
        else if (ier == IDA_RTFUNC_FAIL)
        { /* g failed */
          IDAProcessError(IDA_mem, IDA_RTFUNC_FAIL, __LINE__, __func__,
                          __FILE__, MSG_RTFUNC_FAILED, IDA_mem->ida_tlo);
          SUNDIALS_MARK_FUNCTION_END(IDA_PROFILER);
          return (IDA_RTFUNC_FAIL);
        }
      }

    } /* end of root stop check */

    /* Now test for all other stop conditions. */

    istate = IDAStopTest1(IDA_mem, tout, tret, yret, ypret, itask);
    if (istate != CONTINUE_STEPS)
    {
      SUNDIALS_MARK_FUNCTION_END(IDA_PROFILER);
      return (istate);
    }
  }

  /* Looping point for internal steps. */

  for (;;)
  {
    /* Check for too many steps taken. */

    if ((IDA_mem->ida_mxstep > 0) && (nstloc >= IDA_mem->ida_mxstep))
    {
      IDAProcessError(IDA_mem, IDA_ILL_INPUT, __LINE__, __func__, __FILE__,
                      MSG_MAX_STEPS, IDA_mem->ida_tn);
      istate = IDA_TOO_MUCH_WORK;
      *tret = IDA_mem->ida_tretlast = IDA_mem->ida_tn;
      break; /* Here yy=yret and yp=ypret already have the current solution. */
    }

    /* Call lperf to generate warnings of poor performance. */

    if (IDA_mem->ida_lperf != NULL) { IDA_mem->ida_lperf(IDA_mem, 1); }

    /* Reset and check ewt, ewtQ, ewtS and ewtQS (if not first call). */

    if (IDA_mem->ida_nst > 0)
    {
      ier = IDA_mem->ida_efun(IDA_mem->ida_phi[0], IDA_mem->ida_ewt,
                              IDA_mem->ida_edata);

      if (ier != 0)
      {
        if (IDA_mem->ida_itol == IDA_WF)
        {
          IDAProcessError(IDA_mem, IDA_ILL_INPUT, __LINE__, __func__, __FILE__,
                          MSG_EWT_NOW_FAIL, IDA_mem->ida_tn);
        }
        else
        {
          IDAProcessError(IDA_mem, IDA_ILL_INPUT, __LINE__, __func__, __FILE__,
                          MSG_EWT_NOW_BAD, IDA_mem->ida_tn);
        }

        istate = IDA_ILL_INPUT;
        ier    = IDAGetSolution(IDA_mem, IDA_mem->ida_tn, yret, ypret);
        *tret = IDA_mem->ida_tretlast = IDA_mem->ida_tn;
        break;
      }

      if (IDA_mem->ida_quadr && IDA_mem->ida_errconQ)
      {
        ier = IDAQuadEwtSet(IDA_mem, IDA_mem->ida_phiQ[0], IDA_mem->ida_ewtQ);
        if (ier != 0)
        {
          IDAProcessError(IDA_mem, IDA_ILL_INPUT, __LINE__, __func__, __FILE__,
                          MSG_EWTQ_NOW_BAD, IDA_mem->ida_tn);
          istate = IDA_ILL_INPUT;
          ier    = IDAGetSolution(IDA_mem, IDA_mem->ida_tn, yret, ypret);
          *tret = IDA_mem->ida_tretlast = IDA_mem->ida_tn;
          break;
        }
      }

      if (IDA_mem->ida_sensi)
      {
        ier = IDASensEwtSet(IDA_mem, IDA_mem->ida_phiS[0], IDA_mem->ida_ewtS);
        if (ier != 0)
        {
          IDAProcessError(IDA_mem, IDA_ILL_INPUT, __LINE__, __func__, __FILE__,
                          MSG_EWTS_NOW_BAD, IDA_mem->ida_tn);
          istate = IDA_ILL_INPUT;
          ier    = IDAGetSolution(IDA_mem, IDA_mem->ida_tn, yret, ypret);
          *tret = IDA_mem->ida_tretlast = IDA_mem->ida_tn;
          break;
        }
      }

      if (IDA_mem->ida_quadr_sensi && IDA_mem->ida_errconQS)
      {
        ier = IDAQuadSensEwtSet(IDA_mem, IDA_mem->ida_phiQS[0],
                                IDA_mem->ida_ewtQS);
        if (ier != 0)
        {
          IDAProcessError(IDA_mem, IDA_ILL_INPUT, __LINE__, __func__, __FILE__,
                          MSG_EWTQS_NOW_BAD, IDA_mem->ida_tn);
          istate = IDA_ILL_INPUT;
          ier    = IDAGetSolution(IDA_mem, IDA_mem->ida_tn, yret, ypret);
          IDA_mem->ida_tretlast = *tret = IDA_mem->ida_tn;
          break;
        }
      }
    }

    /* Check for too much accuracy requested. */

    nrm = IDAWrmsNorm(IDA_mem, IDA_mem->ida_phi[0], IDA_mem->ida_ewt,
                      IDA_mem->ida_suppressalg);
    if (IDA_mem->ida_errconQ)
    {
      nrm = IDAQuadWrmsNormUpdate(IDA_mem, nrm, IDA_mem->ida_phiQ[0],
                                  IDA_mem->ida_ewtQ);
    }
    if (IDA_mem->ida_errconS)
    {
      nrm = IDASensWrmsNormUpdate(IDA_mem, nrm, IDA_mem->ida_phiS[0],
                                  IDA_mem->ida_ewtS, IDA_mem->ida_suppressalg);
    }
    if (IDA_mem->ida_errconQS)
    {
      nrm = IDAQuadSensWrmsNormUpdate(IDA_mem, nrm, IDA_mem->ida_phiQS[0],
                                      IDA_mem->ida_ewtQS);
    }

    IDA_mem->ida_tolsf = IDA_mem->ida_uround * nrm;
    if (IDA_mem->ida_tolsf > ONE)
    {
      IDA_mem->ida_tolsf *= TEN;
      IDAProcessError(IDA_mem, IDA_ILL_INPUT, __LINE__, __func__, __FILE__,
                      MSG_TOO_MUCH_ACC, IDA_mem->ida_tn);
      istate = IDA_TOO_MUCH_ACC;
      *tret = IDA_mem->ida_tretlast = IDA_mem->ida_tn;
      if (IDA_mem->ida_nst > 0)
      {
        ier = IDAGetSolution(IDA_mem, IDA_mem->ida_tn, yret, ypret);
      }
      break;
    }

    /* Call IDAStep to take a step. */

    sflag = IDAStep(IDA_mem);

    /* Process all failed-step cases, and exit loop. */

    if (sflag != IDA_SUCCESS)
    {
      istate = IDAHandleFailure(IDA_mem, sflag);
      *tret = IDA_mem->ida_tretlast = IDA_mem->ida_tn;
      ier = IDAGetSolution(IDA_mem, IDA_mem->ida_tn, yret, ypret);
      break;
    }

    nstloc++;

    /* If tstop is set and was reached, reset IDA_mem->ida_tn = tstop */
    if (IDA_mem->ida_tstopset)
    {
      troundoff = HUNDRED * IDA_mem->ida_uround *
                  (SUNRabs(IDA_mem->ida_tn) + SUNRabs(IDA_mem->ida_hh));
      if (SUNRabs(IDA_mem->ida_tn - IDA_mem->ida_tstop) <= troundoff)
      {
        IDA_mem->ida_tn = IDA_mem->ida_tstop;
      }
    }

    /* After successful step, check for stop conditions; continue or break. */

    /* First check for root in the last step taken. */

    if (IDA_mem->ida_nrtfn > 0)
    {
      ier = IDARcheck3(IDA_mem);

      if (ier == RTFOUND)
      { /* A new root was found */
        IDA_mem->ida_irfnd    = 1;
        istate                = IDA_ROOT_RETURN;
        IDA_mem->ida_tretlast = *tret = IDA_mem->ida_tlo;
        break;
      }
      else if (ier == IDA_RTFUNC_FAIL)
      { /* g failed */
        IDAProcessError(IDA_mem, IDA_RTFUNC_FAIL, __LINE__, __func__, __FILE__,
                        MSG_RTFUNC_FAILED, IDA_mem->ida_tlo);
        istate = IDA_RTFUNC_FAIL;
        break;
      }

      /* If we are at the end of the first step and we still have
       * some event functions that are inactive, issue a warning
       * as this may indicate a user error in the implementation
       * of the root function. */

      if (IDA_mem->ida_nst == 1)
      {
        inactive_roots = SUNFALSE;
        for (ir = 0; ir < IDA_mem->ida_nrtfn; ir++)
        {
          if (!IDA_mem->ida_gactive[ir])
          {
            inactive_roots = SUNTRUE;
            break;
          }
        }
        if ((IDA_mem->ida_mxgnull > 0) && inactive_roots)
        {
          IDAProcessError(IDA_mem, IDA_WARNING, __LINE__, __func__, __FILE__,
                          MSG_INACTIVE_ROOTS);
        }
      }
    }

    /* Now check all other stop conditions. */

    istate = IDAStopTest2(IDA_mem, tout, tret, yret, ypret, itask);
    if (istate != CONTINUE_STEPS) { break; }

  } /* End of step loop */

  SUNDIALS_MARK_FUNCTION_END(IDA_PROFILER);
  return (istate);
}

/*
 * -----------------------------------------------------------------
 * Interpolated output and extraction functions
 * -----------------------------------------------------------------
 */

/*
 * IDAGetDky
 *
 * This routine evaluates the k-th derivative of y(t) as the value of
 * the k-th derivative of the interpolating polynomial at the independent
 * variable t, and stores the results in the vector dky.  It uses the current
 * independent variable value, tn, and the method order last used, kused.
 *
 * The return values are:
 *   IDA_SUCCESS       if t is legal
 *   IDA_BAD_T         if t is not within the interval of the last step taken
 *   IDA_BAD_DKY       if the dky vector is NULL
 *   IDA_BAD_K         if the requested k is not in the range [0,order used]
 *   IDA_VECTOROP_ERR  if the fused vector operation fails
 *
 */

int IDAGetDky(void* ida_mem, sunrealtype t, int k, N_Vector dky)
{
  IDAMem IDA_mem;
  sunrealtype tfuzz, tp, delt, psij_1;
  int i, j, retval;
  sunrealtype cjk[MXORDP1];
  sunrealtype cjk_1[MXORDP1];

  /* Check ida_mem */
  if (ida_mem == NULL)
  {
    IDAProcessError(NULL, IDA_MEM_NULL, __LINE__, __func__, __FILE__, MSG_NO_MEM);
    return (IDA_MEM_NULL);
  }
  IDA_mem = (IDAMem)ida_mem;

  SUNDIALS_MARK_FUNCTION_BEGIN(IDA_PROFILER);

  if (dky == NULL)
  {
    IDAProcessError(IDA_mem, IDA_BAD_DKY, __LINE__, __func__, __FILE__,
                    MSG_NULL_DKY);
    SUNDIALS_MARK_FUNCTION_END(IDA_PROFILER);
    return (IDA_BAD_DKY);
  }

  if ((k < 0) || (k > IDA_mem->ida_kused))
  {
    IDAProcessError(IDA_mem, IDA_BAD_K, __LINE__, __func__, __FILE__, MSG_BAD_K);
    SUNDIALS_MARK_FUNCTION_END(IDA_PROFILER);
    return (IDA_BAD_K);
  }

  /* Check t for legality.  Here tn - hused is t_{n-1}. */

  tfuzz = HUNDRED * IDA_mem->ida_uround *
          (SUNRabs(IDA_mem->ida_tn) + SUNRabs(IDA_mem->ida_hh));
  if (IDA_mem->ida_hh < ZERO) { tfuzz = -tfuzz; }
  tp = IDA_mem->ida_tn - IDA_mem->ida_hused - tfuzz;
  if ((t - tp) * IDA_mem->ida_hh < ZERO)
  {
    IDAProcessError(IDA_mem, IDA_BAD_T, __LINE__, __func__, __FILE__, MSG_BAD_T,
                    t, IDA_mem->ida_tn - IDA_mem->ida_hused, IDA_mem->ida_tn);
    SUNDIALS_MARK_FUNCTION_END(IDA_PROFILER);
    return (IDA_BAD_T);
  }

  /* Initialize the c_j^(k) and c_k^(k-1) */
  for (i = 0; i < MXORDP1; i++)
  {
    cjk[i]   = 0;
    cjk_1[i] = 0;
  }

  delt = t - IDA_mem->ida_tn;

  for (i = 0; i <= k; i++)
  {
    /* The below recurrence is used to compute the k-th derivative of the solution:
       c_j^(k) = ( k * c_{j-1}^(k-1) + c_{j-1}^{k} (Delta+psi_{j-1}) ) / psi_j

       Translated in indexes notation:
       cjk[j] = ( k*cjk_1[j-1] + cjk[j-1]*(delt+psi[j-2]) ) / psi[j-1]

       For k=0, j=1: c_1 = c_0^(-1) + (delt+psi[-1]) / psi[0]

       In order to be able to deal with k=0 in the same way as for k>0, the
       following conventions were adopted:
         - c_0(t) = 1 , c_0^(-1)(t)=0
         - psij_1 stands for psi[-1]=0 when j=1
                         for psi[j-2]  when j>1
    */
    if (i == 0)
    {
      cjk[i] = 1;
      psij_1 = 0;
    }
    else
    {
      /*                                                i       i-1          1
        c_i^(i) can be always updated since c_i^(i) = -----  --------  ... -----
                                                      psi_j  psi_{j-1}     psi_1
      */
      cjk[i] = cjk[i - 1] * i / IDA_mem->ida_psi[i - 1];
      psij_1 = IDA_mem->ida_psi[i - 1];
    }

    /* update c_j^(i) */

    /*j does not need to go till kused */
    for (j = i + 1; j <= IDA_mem->ida_kused - k + i; j++)
    {
      cjk[j] = (i * cjk_1[j - 1] + cjk[j - 1] * (delt + psij_1)) /
               IDA_mem->ida_psi[j - 1];
      psij_1 = IDA_mem->ida_psi[j - 1];
    }

    /* save existing c_j^(i)'s */
    for (j = i + 1; j <= IDA_mem->ida_kused - k + i; j++) { cjk_1[j] = cjk[j]; }
  }

  /* Compute sum (c_j(t) * phi(t)) */

  /* Sum j=k to j<=IDA_mem->ida_kused */
  retval = N_VLinearCombination(IDA_mem->ida_kused - k + 1, cjk + k,
                                IDA_mem->ida_phi + k, dky);
  if (retval != IDA_SUCCESS)
  {
    SUNDIALS_MARK_FUNCTION_END(IDA_PROFILER);
    return (IDA_VECTOROP_ERR);
  }

  SUNDIALS_MARK_FUNCTION_END(IDA_PROFILER);
  return (IDA_SUCCESS);
}

/*
 * IDAGetQuad
 *
 * The following function can be called to obtain the quadrature
 * variables after a successful integration step.
 *
 * This is just a wrapper that calls IDAGetQuadDky with k=0.
 */

int IDAGetQuad(void* ida_mem, sunrealtype* ptret, N_Vector yQout)
{
  IDAMem IDA_mem;
  int retval;

  if (ida_mem == NULL)
  {
    IDAProcessError(NULL, IDA_MEM_NULL, __LINE__, __func__, __FILE__, MSG_NO_MEM);
    return (IDA_MEM_NULL);
  }
  IDA_mem = (IDAMem)ida_mem;

  SUNDIALS_MARK_FUNCTION_BEGIN(IDA_PROFILER);

  *ptret = IDA_mem->ida_tretlast;

  retval = IDAGetQuadDky(ida_mem, IDA_mem->ida_tretlast, 0, yQout);

  SUNDIALS_MARK_FUNCTION_END(IDA_PROFILER);
  return (retval);
}

/*
 * IDAGetQuadDky
 *
 * Returns the quadrature variables (or their
 * derivatives up to the current method order) at any time within
 * the last integration step (dense output).
 */
int IDAGetQuadDky(void* ida_mem, sunrealtype t, int k, N_Vector dkyQ)
{
  IDAMem IDA_mem;
  sunrealtype tfuzz, tp, delt, psij_1;
  int i, j, retval;
  sunrealtype cjk[MXORDP1];
  sunrealtype cjk_1[MXORDP1];

  /* Check ida_mem */
  if (ida_mem == NULL)
  {
    IDAProcessError(NULL, IDA_MEM_NULL, __LINE__, __func__, __FILE__, MSG_NO_MEM);
    return (IDA_MEM_NULL);
  }
  IDA_mem = (IDAMem)ida_mem;

  SUNDIALS_MARK_FUNCTION_BEGIN(IDA_PROFILER);

  /* Check if quadrature was initialized */
  if (IDA_mem->ida_quadr != SUNTRUE)
  {
    IDAProcessError(IDA_mem, IDA_NO_QUAD, __LINE__, __func__, __FILE__,
                    MSG_NO_QUAD);
    SUNDIALS_MARK_FUNCTION_END(IDA_PROFILER);
    return (IDA_NO_QUAD);
  }

  if (dkyQ == NULL)
  {
    IDAProcessError(IDA_mem, IDA_BAD_DKY, __LINE__, __func__, __FILE__,
                    MSG_NULL_DKY);
    SUNDIALS_MARK_FUNCTION_END(IDA_PROFILER);
    return (IDA_BAD_DKY);
  }

  if ((k < 0) || (k > IDA_mem->ida_kk))
  {
    IDAProcessError(IDA_mem, IDA_BAD_K, __LINE__, __func__, __FILE__, MSG_BAD_K);
    SUNDIALS_MARK_FUNCTION_END(IDA_PROFILER);
    return (IDA_BAD_K);
  }

  /* Check t for legality.  Here tn - hused is t_{n-1}. */

  tfuzz = HUNDRED * IDA_mem->ida_uround * (IDA_mem->ida_tn + IDA_mem->ida_hh);
  tp    = IDA_mem->ida_tn - IDA_mem->ida_hused - tfuzz;
  if ((t - tp) * IDA_mem->ida_hh < ZERO)
  {
    IDAProcessError(IDA_mem, IDA_BAD_T, __LINE__, __func__, __FILE__, MSG_BAD_T,
                    t, IDA_mem->ida_tn - IDA_mem->ida_hused, IDA_mem->ida_tn);
    SUNDIALS_MARK_FUNCTION_END(IDA_PROFILER);
    return (IDA_BAD_T);
  }

  /* Initialize the c_j^(k) and c_k^(k-1) */
  for (i = 0; i < MXORDP1; i++)
  {
    cjk[i]   = 0;
    cjk_1[i] = 0;
  }
  delt = t - IDA_mem->ida_tn;

  for (i = 0; i <= k; i++)
  {
    if (i == 0)
    {
      cjk[i] = 1;
      psij_1 = 0;
    }
    else
    {
      cjk[i] = cjk[i - 1] * i / IDA_mem->ida_psi[i - 1];
      psij_1 = IDA_mem->ida_psi[i - 1];
    }

    /* update c_j^(i) */
    for (j = i + 1; j <= IDA_mem->ida_kused - k + i; j++)
    {
      cjk[j] = (i * cjk_1[j - 1] + cjk[j - 1] * (delt + psij_1)) /
               IDA_mem->ida_psi[j - 1];
      psij_1 = IDA_mem->ida_psi[j - 1];
    }

    /* save existing c_j^(i)'s */
    for (j = i + 1; j <= IDA_mem->ida_kused - k + i; j++) { cjk_1[j] = cjk[j]; }
  }

  /* Compute sum (c_j(t) * phi(t)) */

  retval = N_VLinearCombination(IDA_mem->ida_kused - k + 1, cjk + k,
                                IDA_mem->ida_phiQ + k, dkyQ);
  if (retval != IDA_SUCCESS)
  {
    SUNDIALS_MARK_FUNCTION_END(IDA_PROFILER);
    return (IDA_VECTOROP_ERR);
  }

  SUNDIALS_MARK_FUNCTION_END(IDA_PROFILER);
  return (IDA_SUCCESS);
}

/*
 * IDAGetSens
 *
 * This routine extracts sensitivity solution into yySout at the
 * time at which IDASolve returned the solution.
 * This is just a wrapper that calls IDAGetSensDky1 with k=0 and
 * is=0, 1, ... ,NS-1.
 */

int IDAGetSens(void* ida_mem, sunrealtype* ptret, N_Vector* yySout)
{
  IDAMem IDA_mem;
  int is, ierr = 0;

  /* Check ida_mem */
  if (ida_mem == NULL)
  {
    IDAProcessError(NULL, IDA_MEM_NULL, __LINE__, __func__, __FILE__, MSG_NO_MEM);
    return (IDA_MEM_NULL);
  }
  IDA_mem = (IDAMem)ida_mem;

  SUNDIALS_MARK_FUNCTION_BEGIN(IDA_PROFILER);

  /*Check the parameters */
  if (yySout == NULL)
  {
    IDAProcessError(IDA_mem, IDA_BAD_DKY, __LINE__, __func__, __FILE__,
                    MSG_NULL_DKY);
    SUNDIALS_MARK_FUNCTION_END(IDA_PROFILER);
    return (IDA_BAD_DKY);
  }

  /* are sensitivities enabled? */
  if (IDA_mem->ida_sensi == SUNFALSE)
  {
    IDAProcessError(IDA_mem, IDA_NO_SENS, __LINE__, __func__, __FILE__,
                    MSG_NO_SENSI);
    SUNDIALS_MARK_FUNCTION_END(IDA_PROFILER);
    return (IDA_NO_SENS);
  }

  *ptret = IDA_mem->ida_tretlast;

  for (is = 0; is < IDA_mem->ida_Ns; is++)
  {
    if (IDA_SUCCESS != (ierr = IDAGetSensDky1(ida_mem, *ptret, 0, is, yySout[is])))
    {
      break;
    }
  }

  SUNDIALS_MARK_FUNCTION_END(IDA_PROFILER);
  return (ierr);
}

/*
 * IDAGetSensDky
 *
 * Computes the k-th derivative of all sensitivities of the y function at
 * time t. It repeatedly calls IDAGetSensDky1. The argument dkyS must be
 * a pointer to N_Vector and must be allocated by the user to hold at
 * least Ns vectors.
 */
int IDAGetSensDky(void* ida_mem, sunrealtype t, int k, N_Vector* dkySout)
{
  int is, ier = 0;
  IDAMem IDA_mem;

  /* Check all inputs for legality */

  if (ida_mem == NULL)
  {
    IDAProcessError(NULL, IDA_MEM_NULL, __LINE__, __func__, __FILE__, MSG_NO_MEM);
    return (IDA_MEM_NULL);
  }
  IDA_mem = (IDAMem)ida_mem;

  SUNDIALS_MARK_FUNCTION_BEGIN(IDA_PROFILER);

  if (IDA_mem->ida_sensi == SUNFALSE)
  {
    IDAProcessError(IDA_mem, IDA_NO_SENS, __LINE__, __func__, __FILE__,
                    MSG_NO_SENSI);
    SUNDIALS_MARK_FUNCTION_END(IDA_PROFILER);
    return (IDA_NO_SENS);
  }

  if (dkySout == NULL)
  {
    IDAProcessError(IDA_mem, IDA_BAD_DKY, __LINE__, __func__, __FILE__,
                    MSG_NULL_DKY);
    SUNDIALS_MARK_FUNCTION_END(IDA_PROFILER);
    return (IDA_BAD_DKY);
  }

  if ((k < 0) || (k > IDA_mem->ida_kk))
  {
    IDAProcessError(IDA_mem, IDA_BAD_K, __LINE__, __func__, __FILE__, MSG_BAD_K);
    SUNDIALS_MARK_FUNCTION_END(IDA_PROFILER);
    return (IDA_BAD_K);
  }

  for (is = 0; is < IDA_mem->ida_Ns; is++)
  {
    ier = IDAGetSensDky1(ida_mem, t, k, is, dkySout[is]);
    if (ier != IDA_SUCCESS) { break; }
  }

  SUNDIALS_MARK_FUNCTION_END(IDA_PROFILER);
  return (ier);
}

/*
 * IDAGetSens1
 *
 * This routine extracts the is-th sensitivity solution into ySout
 * at the time at which IDASolve returned the solution.
 * This is just a wrapper that calls IDASensDky1 with k=0.
 */

int IDAGetSens1(void* ida_mem, sunrealtype* ptret, int is, N_Vector yySret)
{
  IDAMem IDA_mem;
  int retval;

  if (ida_mem == NULL)
  {
    IDAProcessError(NULL, IDA_MEM_NULL, __LINE__, __func__, __FILE__, MSG_NO_MEM);
    return (IDA_MEM_NULL);
  }
  IDA_mem = (IDAMem)ida_mem;

  SUNDIALS_MARK_FUNCTION_BEGIN(IDA_PROFILER);

  *ptret = IDA_mem->ida_tretlast;

  retval = IDAGetSensDky1(ida_mem, *ptret, 0, is, yySret);

  SUNDIALS_MARK_FUNCTION_END(IDA_PROFILER);
  return (retval);
}

/*
 * IDAGetSensDky1
 *
 * IDASensDky1 computes the kth derivative of the yS[is] function
 * at time t, where tn-hu <= t <= tn, tn denotes the current
 * internal time reached, and hu is the last internal step size
 * successfully used by the solver. The user may request
 * is=0, 1, ..., Ns-1 and k=0, 1, ..., kk, where kk is the current
 * order. The derivative vector is returned in dky. This vector
 * must be allocated by the caller. It is only legal to call this
 * function after a successful return from IDASolve with sensitivity
 * computation enabled.
 */
int IDAGetSensDky1(void* ida_mem, sunrealtype t, int k, int is, N_Vector dkyS)
{
  IDAMem IDA_mem;
  sunrealtype tfuzz, tp, delt, psij_1;
  int i, j, retval;
  sunrealtype cjk[MXORDP1];
  sunrealtype cjk_1[MXORDP1];

  /* Check all inputs for legality */
  if (ida_mem == NULL)
  {
    IDAProcessError(NULL, IDA_MEM_NULL, __LINE__, __func__, __FILE__, MSG_NO_MEM);
    return (IDA_MEM_NULL);
  }
  IDA_mem = (IDAMem)ida_mem;

  SUNDIALS_MARK_FUNCTION_BEGIN(IDA_PROFILER);

  if (IDA_mem->ida_sensi == SUNFALSE)
  {
    IDAProcessError(IDA_mem, IDA_NO_SENS, __LINE__, __func__, __FILE__,
                    MSG_NO_SENSI);
    SUNDIALS_MARK_FUNCTION_END(IDA_PROFILER);
    return (IDA_NO_SENS);
  }

  if (dkyS == NULL)
  {
    IDAProcessError(IDA_mem, IDA_BAD_DKY, __LINE__, __func__, __FILE__,
                    MSG_NULL_DKY);
    SUNDIALS_MARK_FUNCTION_END(IDA_PROFILER);
    return (IDA_BAD_DKY);
  }

  /* Is the requested sensitivity index valid? */
  if (is < 0 || is >= IDA_mem->ida_Ns)
  {
    IDAProcessError(IDA_mem, IDA_BAD_IS, __LINE__, __func__, __FILE__,
                    MSG_BAD_IS);
    SUNDIALS_MARK_FUNCTION_END(IDA_PROFILER);
    return (IDA_BAD_IS);
  }

  /* Is the requested order valid? */
  if ((k < 0) || (k > IDA_mem->ida_kused))
  {
    IDAProcessError(IDA_mem, IDA_BAD_K, __LINE__, __func__, __FILE__, MSG_BAD_K);
    SUNDIALS_MARK_FUNCTION_END(IDA_PROFILER);
    return (IDA_BAD_K);
  }

  /* Check t for legality.  Here tn - hused is t_{n-1}. */

  tfuzz = HUNDRED * IDA_mem->ida_uround *
          (SUNRabs(IDA_mem->ida_tn) + SUNRabs(IDA_mem->ida_hh));
  if (IDA_mem->ida_hh < ZERO) { tfuzz = -tfuzz; }
  tp = IDA_mem->ida_tn - IDA_mem->ida_hused - tfuzz;
  if ((t - tp) * IDA_mem->ida_hh < ZERO)
  {
    IDAProcessError(IDA_mem, IDA_BAD_T, __LINE__, __func__, __FILE__, MSG_BAD_T,
                    t, IDA_mem->ida_tn - IDA_mem->ida_hused, IDA_mem->ida_tn);
    SUNDIALS_MARK_FUNCTION_END(IDA_PROFILER);
    return (IDA_BAD_T);
  }

  /* Initialize the c_j^(k) and c_k^(k-1) */
  for (i = 0; i < MXORDP1; i++)
  {
    cjk[i]   = 0;
    cjk_1[i] = 0;
  }

  delt = t - IDA_mem->ida_tn;

  for (i = 0; i <= k; i++)
  {
    if (i == 0)
    {
      cjk[i] = 1;
      psij_1 = 0;
    }
    else
    {
      cjk[i] = cjk[i - 1] * i / IDA_mem->ida_psi[i - 1];
      psij_1 = IDA_mem->ida_psi[i - 1];
    }

    /* Update cjk based on the recurrence */
    for (j = i + 1; j <= IDA_mem->ida_kused - k + i; j++)
    {
      cjk[j] = (i * cjk_1[j - 1] + cjk[j - 1] * (delt + psij_1)) /
               IDA_mem->ida_psi[j - 1];
      psij_1 = IDA_mem->ida_psi[j - 1];
    }

    /* Update cjk_1 for the next step */
    for (j = i + 1; j <= IDA_mem->ida_kused - k + i; j++) { cjk_1[j] = cjk[j]; }
  }

  /* Compute sum (c_j(t) * phi(t)) */
  for (j = k; j <= IDA_mem->ida_kused; j++)
  {
    IDA_mem->ida_Xvecs[j - k] = IDA_mem->ida_phiS[j][is];
  }

  retval = N_VLinearCombination(IDA_mem->ida_kused - k + 1, cjk + k,
                                IDA_mem->ida_Xvecs, dkyS);
  if (retval != IDA_SUCCESS)
  {
    SUNDIALS_MARK_FUNCTION_END(IDA_PROFILER);
    return (IDA_VECTOROP_ERR);
  }

  SUNDIALS_MARK_FUNCTION_END(IDA_PROFILER);
  return (IDA_SUCCESS);
}

/*
 * IDAGetQuadSens
 *
 * This routine extracts quadrature sensitivity solution into yyQSout at the
 * time at which IDASolve returned the solution.
 * This is just a wrapper that calls IDAGetQuadSensDky1 with k=0 and
 * is=0, 1, ... ,NS-1.
 */

int IDAGetQuadSens(void* ida_mem, sunrealtype* ptret, N_Vector* yyQSout)
{
  IDAMem IDA_mem;
  int is, ierr = 0;

  /* Check ida_mem */
  if (ida_mem == NULL)
  {
    IDAProcessError(NULL, IDA_MEM_NULL, __LINE__, __func__, __FILE__, MSG_NO_MEM);
    return (IDA_MEM_NULL);
  }
  IDA_mem = (IDAMem)ida_mem;

  SUNDIALS_MARK_FUNCTION_BEGIN(IDA_PROFILER);

  /*Check the parameters */
  if (yyQSout == NULL)
  {
    IDAProcessError(IDA_mem, IDA_BAD_DKY, __LINE__, __func__, __FILE__,
                    MSG_NULL_DKY);
    SUNDIALS_MARK_FUNCTION_END(IDA_PROFILER);
    return (IDA_BAD_DKY);
  }

  /* are sensitivities enabled? */
  if (IDA_mem->ida_quadr_sensi == SUNFALSE)
  {
    IDAProcessError(IDA_mem, IDA_NO_SENS, __LINE__, __func__, __FILE__,
                    MSG_NO_QUADSENSI);
    SUNDIALS_MARK_FUNCTION_END(IDA_PROFILER);
    return (IDA_NO_SENS);
  }

  *ptret = IDA_mem->ida_tretlast;

  for (is = 0; is < IDA_mem->ida_Ns; is++)
  {
    if (IDA_SUCCESS !=
        (ierr = IDAGetQuadSensDky1(ida_mem, *ptret, 0, is, yyQSout[is])))
    {
      break;
    }
  }

  SUNDIALS_MARK_FUNCTION_END(IDA_PROFILER);
  return (ierr);
}

/*
 * IDAGetQuadSensDky
 *
 * Computes the k-th derivative of all quadratures sensitivities of the y function at
 * time t. It repeatedly calls IDAGetQuadSensDky. The argument dkyS must be
 * a pointer to N_Vector and must be allocated by the user to hold at
 * least Ns vectors.
 */
int IDAGetQuadSensDky(void* ida_mem, sunrealtype t, int k, N_Vector* dkyQSout)
{
  int is, ier = 0;
  IDAMem IDA_mem;

  /* Check all inputs for legality */

  if (ida_mem == NULL)
  {
    IDAProcessError(NULL, IDA_MEM_NULL, __LINE__, __func__, __FILE__, MSG_NO_MEM);
    return (IDA_MEM_NULL);
  }
  IDA_mem = (IDAMem)ida_mem;

  SUNDIALS_MARK_FUNCTION_BEGIN(IDA_PROFILER);

  if (IDA_mem->ida_sensi == SUNFALSE)
  {
    IDAProcessError(IDA_mem, IDA_NO_SENS, __LINE__, __func__, __FILE__,
                    MSG_NO_SENSI);
    SUNDIALS_MARK_FUNCTION_END(IDA_PROFILER);
    return (IDA_NO_SENS);
  }

  if (IDA_mem->ida_quadr_sensi == SUNFALSE)
  {
    IDAProcessError(IDA_mem, IDA_NO_QUADSENS, __LINE__, __func__, __FILE__,
                    MSG_NO_QUADSENSI);
    SUNDIALS_MARK_FUNCTION_END(IDA_PROFILER);
    return (IDA_NO_QUADSENS);
  }

  if (dkyQSout == NULL)
  {
    IDAProcessError(IDA_mem, IDA_BAD_DKY, __LINE__, __func__, __FILE__,
                    MSG_NULL_DKY);
    SUNDIALS_MARK_FUNCTION_END(IDA_PROFILER);
    return (IDA_BAD_DKY);
  }

  if ((k < 0) || (k > IDA_mem->ida_kk))
  {
    IDAProcessError(IDA_mem, IDA_BAD_K, __LINE__, __func__, __FILE__, MSG_BAD_K);
    SUNDIALS_MARK_FUNCTION_END(IDA_PROFILER);
    return (IDA_BAD_K);
  }

  for (is = 0; is < IDA_mem->ida_Ns; is++)
  {
    ier = IDAGetQuadSensDky1(ida_mem, t, k, is, dkyQSout[is]);
    if (ier != IDA_SUCCESS) { break; }
  }

  SUNDIALS_MARK_FUNCTION_END(IDA_PROFILER);
  return (ier);
}

/*
 * IDAGetQuadSens1
 *
 * This routine extracts the is-th quadrature sensitivity solution into yQSout
 * at the time at which IDASolve returned the solution.
 * This is just a wrapper that calls IDASensDky1 with k=0.
 */

int IDAGetQuadSens1(void* ida_mem, sunrealtype* ptret, int is, N_Vector yyQSret)
{
  IDAMem IDA_mem;
  int retval;

  if (ida_mem == NULL)
  {
    IDAProcessError(NULL, IDA_MEM_NULL, __LINE__, __func__, __FILE__, MSG_NO_MEM);
    return (IDA_MEM_NULL);
  }
  IDA_mem = (IDAMem)ida_mem;

  SUNDIALS_MARK_FUNCTION_BEGIN(IDA_PROFILER);

  if (IDA_mem->ida_sensi == SUNFALSE)
  {
    IDAProcessError(IDA_mem, IDA_NO_SENS, __LINE__, __func__, __FILE__,
                    MSG_NO_SENSI);
    SUNDIALS_MARK_FUNCTION_END(IDA_PROFILER);
    return (IDA_NO_SENS);
  }

  if (IDA_mem->ida_quadr_sensi == SUNFALSE)
  {
    IDAProcessError(IDA_mem, IDA_NO_QUADSENS, __LINE__, __func__, __FILE__,
                    MSG_NO_QUADSENSI);
    SUNDIALS_MARK_FUNCTION_END(IDA_PROFILER);
    return (IDA_NO_QUADSENS);
  }

  if (yyQSret == NULL)
  {
    IDAProcessError(IDA_mem, IDA_BAD_DKY, __LINE__, __func__, __FILE__,
                    MSG_NULL_DKY);
    SUNDIALS_MARK_FUNCTION_END(IDA_PROFILER);
    return (IDA_BAD_DKY);
  }

  *ptret = IDA_mem->ida_tretlast;

  retval = IDAGetQuadSensDky1(ida_mem, *ptret, 0, is, yyQSret);

  SUNDIALS_MARK_FUNCTION_END(IDA_PROFILER);
  return (retval);
}

/*
 * IDAGetQuadSensDky1
 *
 * IDAGetQuadSensDky1 computes the kth derivative of the yS[is] function
 * at time t, where tn-hu <= t <= tn, tn denotes the current
 * internal time reached, and hu is the last internal step size
 * successfully used by the solver. The user may request
 * is=0, 1, ..., Ns-1 and k=0, 1, ..., kk, where kk is the current
 * order. The derivative vector is returned in dky. This vector
 * must be allocated by the caller. It is only legal to call this
 * function after a successful return from IDASolve with sensitivity
 * computation enabled.
 */
int IDAGetQuadSensDky1(void* ida_mem, sunrealtype t, int k, int is, N_Vector dkyQS)
{
  IDAMem IDA_mem;
  sunrealtype tfuzz, tp, delt, psij_1;
  int i, j, retval;
  sunrealtype cjk[MXORDP1];
  sunrealtype cjk_1[MXORDP1];

  /* Check all inputs for legality */
  if (ida_mem == NULL)
  {
    IDAProcessError(NULL, IDA_MEM_NULL, __LINE__, __func__, __FILE__, MSG_NO_MEM);
    return (IDA_MEM_NULL);
  }
  IDA_mem = (IDAMem)ida_mem;

  SUNDIALS_MARK_FUNCTION_BEGIN(IDA_PROFILER);

  if (IDA_mem->ida_sensi == SUNFALSE)
  {
    IDAProcessError(IDA_mem, IDA_NO_SENS, __LINE__, __func__, __FILE__,
                    MSG_NO_SENSI);
    SUNDIALS_MARK_FUNCTION_END(IDA_PROFILER);
    return (IDA_NO_SENS);
  }

  if (IDA_mem->ida_quadr_sensi == SUNFALSE)
  {
    IDAProcessError(IDA_mem, IDA_NO_QUADSENS, __LINE__, __func__, __FILE__,
                    MSG_NO_QUADSENSI);
    SUNDIALS_MARK_FUNCTION_END(IDA_PROFILER);
    return (IDA_NO_QUADSENS);
  }

  if (dkyQS == NULL)
  {
    IDAProcessError(IDA_mem, IDA_BAD_DKY, __LINE__, __func__, __FILE__,
                    MSG_NULL_DKY);
    SUNDIALS_MARK_FUNCTION_END(IDA_PROFILER);
    return (IDA_BAD_DKY);
  }

  /* Is the requested sensitivity index valid*/
  if (is < 0 || is >= IDA_mem->ida_Ns)
  {
    IDAProcessError(IDA_mem, IDA_BAD_IS, __LINE__, __func__, __FILE__,
                    MSG_BAD_IS);
    SUNDIALS_MARK_FUNCTION_END(IDA_PROFILER);
    return (IDA_BAD_IS);
  }

  /* Is the requested order valid? */
  if ((k < 0) || (k > IDA_mem->ida_kused))
  {
    IDAProcessError(IDA_mem, IDA_BAD_K, __LINE__, __func__, __FILE__, MSG_BAD_K);
    SUNDIALS_MARK_FUNCTION_END(IDA_PROFILER);
    return (IDA_BAD_K);
  }

  /* Check t for legality.  Here tn - hused is t_{n-1}. */

  tfuzz = HUNDRED * IDA_mem->ida_uround *
          (SUNRabs(IDA_mem->ida_tn) + SUNRabs(IDA_mem->ida_hh));
  if (IDA_mem->ida_hh < ZERO) { tfuzz = -tfuzz; }
  tp = IDA_mem->ida_tn - IDA_mem->ida_hused - tfuzz;
  if ((t - tp) * IDA_mem->ida_hh < ZERO)
  {
    IDAProcessError(IDA_mem, IDA_BAD_T, __LINE__, __func__, __FILE__, MSG_BAD_T,
                    t, IDA_mem->ida_tn - IDA_mem->ida_hused, IDA_mem->ida_tn);
    SUNDIALS_MARK_FUNCTION_END(IDA_PROFILER);
    return (IDA_BAD_T);
  }

  /* Initialize the c_j^(k) and c_k^(k-1) */
  for (i = 0; i < MXORDP1; i++)
  {
    cjk[i]   = 0;
    cjk_1[i] = 0;
  }

  delt = t - IDA_mem->ida_tn;

  for (i = 0; i <= k; i++)
  {
    if (i == 0)
    {
      cjk[i] = 1;
      psij_1 = 0;
    }
    else
    {
      cjk[i] = cjk[i - 1] * i / IDA_mem->ida_psi[i - 1];
      psij_1 = IDA_mem->ida_psi[i - 1];
    }

    /* Update cjk based on the recurrence */
    for (j = i + 1; j <= IDA_mem->ida_kused - k + i; j++)
    {
      cjk[j] = (i * cjk_1[j - 1] + cjk[j - 1] * (delt + psij_1)) /
               IDA_mem->ida_psi[j - 1];
      psij_1 = IDA_mem->ida_psi[j - 1];
    }

    /* Update cjk_1 for the next step */
    for (j = i + 1; j <= IDA_mem->ida_kused - k + i; j++) { cjk_1[j] = cjk[j]; }
  }

  /* Compute sum (c_j(t) * phi(t)) */
  for (j = k; j <= IDA_mem->ida_kused; j++)
  {
    IDA_mem->ida_Xvecs[j - k] = IDA_mem->ida_phiQS[j][is];
  }

  retval = N_VLinearCombination(IDA_mem->ida_kused - k + 1, cjk + k,
                                IDA_mem->ida_Xvecs, dkyQS);
  if (retval != IDA_SUCCESS)
  {
    SUNDIALS_MARK_FUNCTION_END(IDA_PROFILER);
    return (IDA_VECTOROP_ERR);
  }

  SUNDIALS_MARK_FUNCTION_END(IDA_PROFILER);
  return (IDA_SUCCESS);
}

/*
 * IDAComputeY
 *
 * Computes y based on the current prediction and given correction.
 */
int IDAComputeY(void* ida_mem, N_Vector ycor, N_Vector y)
{
  IDAMem IDA_mem;

  if (ida_mem == NULL)
  {
    IDAProcessError(NULL, IDA_MEM_NULL, __LINE__, __func__, __FILE__, MSG_NO_MEM);
    return (IDA_MEM_NULL);
  }

  IDA_mem = (IDAMem)ida_mem;

  SUNDIALS_MARK_FUNCTION_BEGIN(IDA_PROFILER);

  N_VLinearSum(ONE, IDA_mem->ida_yypredict, ONE, ycor, y);

  SUNDIALS_MARK_FUNCTION_END(IDA_PROFILER);
  return (IDA_SUCCESS);
}

/*
 * IDAComputeYp
 *
 * Computes y' based on the current prediction and given correction.
 */
int IDAComputeYp(void* ida_mem, N_Vector ycor, N_Vector yp)
{
  IDAMem IDA_mem;

  if (ida_mem == NULL)
  {
    IDAProcessError(NULL, IDA_MEM_NULL, __LINE__, __func__, __FILE__, MSG_NO_MEM);
    return (IDA_MEM_NULL);
  }

  IDA_mem = (IDAMem)ida_mem;

  SUNDIALS_MARK_FUNCTION_BEGIN(IDA_PROFILER);

  N_VLinearSum(ONE, IDA_mem->ida_yppredict, IDA_mem->ida_cj, ycor, yp);

  SUNDIALS_MARK_FUNCTION_END(IDA_PROFILER);
  return (IDA_SUCCESS);
}

/*
 * IDAComputeYSens
 *
 * Computes yS based on the current prediction and given correction.
 */
int IDAComputeYSens(void* ida_mem, N_Vector* ycorS, N_Vector* yyS)
{
  IDAMem IDA_mem;

  if (ida_mem == NULL)
  {
    IDAProcessError(NULL, IDA_MEM_NULL, __LINE__, __func__, __FILE__, MSG_NO_MEM);
    return (IDA_MEM_NULL);
  }

  IDA_mem = (IDAMem)ida_mem;

  SUNDIALS_MARK_FUNCTION_BEGIN(IDA_PROFILER);

  N_VLinearSumVectorArray(IDA_mem->ida_Ns, ONE, IDA_mem->ida_yySpredict, ONE,
                          ycorS, yyS);

  SUNDIALS_MARK_FUNCTION_END(IDA_PROFILER);
  return (IDA_SUCCESS);
}

/*
 * IDAComputeYpSens
 *
 * Computes yS' based on the current prediction and given correction.
 */
int IDAComputeYpSens(void* ida_mem, N_Vector* ycorS, N_Vector* ypS)
{
  IDAMem IDA_mem;

  if (ida_mem == NULL)
  {
    IDAProcessError(NULL, IDA_MEM_NULL, __LINE__, __func__, __FILE__, MSG_NO_MEM);
    return (IDA_MEM_NULL);
  }

  IDA_mem = (IDAMem)ida_mem;

  SUNDIALS_MARK_FUNCTION_BEGIN(IDA_PROFILER);

  N_VLinearSumVectorArray(IDA_mem->ida_Ns, ONE, IDA_mem->ida_ypSpredict,
                          IDA_mem->ida_cj, ycorS, ypS);

  SUNDIALS_MARK_FUNCTION_END(IDA_PROFILER);
  return (IDA_SUCCESS);
}

/*
 * -----------------------------------------------------------------
 * Deallocation functions
 * -----------------------------------------------------------------
 */

/*
 * IDAFree
 *
 * This routine frees the problem memory allocated by IDAInit
 * Such memory includes all the vectors allocated by IDAAllocVectors,
 * and the memory lmem for the linear solver (deallocated by a call
 * to lfree).
 */

void IDAFree(void** ida_mem)
{
  IDAMem IDA_mem;

  if (*ida_mem == NULL) { return; }

  IDA_mem = (IDAMem)(*ida_mem);

  IDAFreeVectors(IDA_mem);

  IDAQuadFree(IDA_mem);

  IDASensFree(IDA_mem);

  IDAQuadSensFree(IDA_mem);

  IDAAdjFree(IDA_mem);

  /* if IDA created the NLS object then free it */
  if (IDA_mem->ownNLS)
  {
    SUNNonlinSolFree(IDA_mem->NLS);
    IDA_mem->ownNLS = SUNFALSE;
    IDA_mem->NLS    = NULL;
  }

  if (IDA_mem->ida_lfree != NULL) { IDA_mem->ida_lfree(IDA_mem); }

  if (IDA_mem->ida_nrtfn > 0)
  {
    free(IDA_mem->ida_glo);
    IDA_mem->ida_glo = NULL;
    free(IDA_mem->ida_ghi);
    IDA_mem->ida_ghi = NULL;
    free(IDA_mem->ida_grout);
    IDA_mem->ida_grout = NULL;
    free(IDA_mem->ida_iroots);
    IDA_mem->ida_iroots = NULL;
    free(IDA_mem->ida_rootdir);
    IDA_mem->ida_rootdir = NULL;
    free(IDA_mem->ida_gactive);
    IDA_mem->ida_gactive = NULL;
  }

  free(IDA_mem->ida_cvals);
  IDA_mem->ida_cvals = NULL;
  free(IDA_mem->ida_Xvecs);
  IDA_mem->ida_Xvecs = NULL;
  free(IDA_mem->ida_Zvecs);
  IDA_mem->ida_Zvecs = NULL;

  free(*ida_mem);
  *ida_mem = NULL;
}

/*
 * IDAQuadFree
 *
 * IDAQuadFree frees the problem memory in ida_mem allocated
 * for quadrature integration. Its only argument is the pointer
 * ida_mem returned by IDACreate.
 */

void IDAQuadFree(void* ida_mem)
{
  IDAMem IDA_mem;

  if (ida_mem == NULL) { return; }
  IDA_mem = (IDAMem)ida_mem;

  if (IDA_mem->ida_quadMallocDone)
  {
    IDAQuadFreeVectors(IDA_mem);
    IDA_mem->ida_quadMallocDone = SUNFALSE;
    IDA_mem->ida_quadr          = SUNFALSE;
  }
}

/*
 * IDASensFree
 *
 * IDASensFree frees the problem memory in ida_mem allocated
 * for sensitivity analysis. Its only argument is the pointer
 * ida_mem returned by IDACreate.
 */

void IDASensFree(void* ida_mem)
{
  IDAMem IDA_mem;

  /* return immediately if IDA memory is NULL */
  if (ida_mem == NULL) { return; }
  IDA_mem = (IDAMem)ida_mem;

  if (IDA_mem->ida_sensMallocDone)
  {
    IDASensFreeVectors(IDA_mem);
    IDA_mem->ida_sensMallocDone = SUNFALSE;
    IDA_mem->ida_sensi          = SUNFALSE;
  }

  /* free any vector wrappers */
  if (IDA_mem->simMallocDone)
  {
    N_VDestroy(IDA_mem->ypredictSim);
    IDA_mem->ypredictSim = NULL;
    N_VDestroy(IDA_mem->ycorSim);
    IDA_mem->ycorSim = NULL;
    N_VDestroy(IDA_mem->ewtSim);
    IDA_mem->ewtSim        = NULL;
    IDA_mem->simMallocDone = SUNFALSE;
  }
  if (IDA_mem->stgMallocDone)
  {
    N_VDestroy(IDA_mem->ypredictStg);
    IDA_mem->ypredictStg = NULL;
    N_VDestroy(IDA_mem->ycorStg);
    IDA_mem->ycorStg = NULL;
    N_VDestroy(IDA_mem->ewtStg);
    IDA_mem->ewtStg        = NULL;
    IDA_mem->stgMallocDone = SUNFALSE;
  }

  /* if IDA created the NLS object then free it */
  if (IDA_mem->ownNLSsim)
  {
    SUNNonlinSolFree(IDA_mem->NLSsim);
    IDA_mem->ownNLSsim = SUNFALSE;
    IDA_mem->NLSsim    = NULL;
  }
  if (IDA_mem->ownNLSstg)
  {
    SUNNonlinSolFree(IDA_mem->NLSstg);
    IDA_mem->ownNLSstg = SUNFALSE;
    IDA_mem->NLSstg    = NULL;
  }

  /* free min atol array if necessary */
  if (IDA_mem->ida_atolSmin0)
  {
    free(IDA_mem->ida_atolSmin0);
    IDA_mem->ida_atolSmin0 = NULL;
  }
}

/*
 * IDAQuadSensFree
 *
 * IDAQuadSensFree frees the problem memory in ida_mem allocated
 * for quadrature sensitivity analysis. Its only argument is the
 * pointer ida_mem returned by IDACreate.
 */
void IDAQuadSensFree(void* ida_mem)
{
  IDAMem IDA_mem;

  if (ida_mem == NULL) { return; }
  IDA_mem = (IDAMem)ida_mem;

  if (IDA_mem->ida_quadSensMallocDone)
  {
    IDAQuadSensFreeVectors(IDA_mem);
    IDA_mem->ida_quadSensMallocDone = SUNFALSE;
    IDA_mem->ida_quadr_sensi        = SUNFALSE;
  }

  /* free min atol array if necessary */
  if (IDA_mem->ida_atolQSmin0)
  {
    free(IDA_mem->ida_atolQSmin0);
    IDA_mem->ida_atolQSmin0 = NULL;
  }
}

/*
 * =================================================================
 * PRIVATE FUNCTIONS
 * =================================================================
 */

/*
 * IDACheckNvector
 *
 * This routine checks if all required vector operations are present.
 * If any of them is missing it returns SUNFALSE.
 */

static sunbooleantype IDACheckNvector(N_Vector tmpl)
{
  if ((tmpl->ops->nvclone == NULL) || (tmpl->ops->nvdestroy == NULL) ||
      (tmpl->ops->nvlinearsum == NULL) || (tmpl->ops->nvconst == NULL) ||
      (tmpl->ops->nvprod == NULL) || (tmpl->ops->nvscale == NULL) ||
      (tmpl->ops->nvabs == NULL) || (tmpl->ops->nvinv == NULL) ||
      (tmpl->ops->nvaddconst == NULL) || (tmpl->ops->nvwrmsnorm == NULL) ||
      (tmpl->ops->nvmin == NULL))
  {
    return (SUNFALSE);
  }
  else { return (SUNTRUE); }
}

/*
 * -----------------------------------------------------------------
 * Memory allocation/deallocation
 * -----------------------------------------------------------------
 */

/*
 * IDAAllocVectors
 *
 * This routine allocates the IDA vectors ewt, tempv1, tempv2, and
 * phi[0], ..., phi[maxord].
 * If all memory allocations are successful, IDAAllocVectors returns
 * SUNTRUE. Otherwise all allocated memory is freed and IDAAllocVectors
 * returns SUNFALSE.
 * This routine also sets the optional outputs lrw and liw, which are
 * (respectively) the lengths of the real and integer work spaces
 * allocated here.
 */

static sunbooleantype IDAAllocVectors(IDAMem IDA_mem, N_Vector tmpl)
{
  int i, j, maxcol;

  /* Allocate ewt, ee, delta, yypredict, yppredict, savres, tempv1, tempv2, tempv3 */

  IDA_mem->ida_ewt = N_VClone(tmpl);
  if (IDA_mem->ida_ewt == NULL) { return (SUNFALSE); }

  IDA_mem->ida_ee = N_VClone(tmpl);
  if (IDA_mem->ida_ee == NULL)
  {
    N_VDestroy(IDA_mem->ida_ewt);
    return (SUNFALSE);
  }

  IDA_mem->ida_delta = N_VClone(tmpl);
  if (IDA_mem->ida_delta == NULL)
  {
    N_VDestroy(IDA_mem->ida_ewt);
    N_VDestroy(IDA_mem->ida_ee);
    return (SUNFALSE);
  }

  IDA_mem->ida_yypredict = N_VClone(tmpl);
  if (IDA_mem->ida_yypredict == NULL)
  {
    N_VDestroy(IDA_mem->ida_ewt);
    N_VDestroy(IDA_mem->ida_ee);
    N_VDestroy(IDA_mem->ida_delta);
    return (SUNFALSE);
  }

  IDA_mem->ida_yppredict = N_VClone(tmpl);
  if (IDA_mem->ida_yppredict == NULL)
  {
    N_VDestroy(IDA_mem->ida_ewt);
    N_VDestroy(IDA_mem->ida_ee);
    N_VDestroy(IDA_mem->ida_delta);
    N_VDestroy(IDA_mem->ida_yypredict);
    return (SUNFALSE);
  }

  IDA_mem->ida_savres = N_VClone(tmpl);
  if (IDA_mem->ida_savres == NULL)
  {
    N_VDestroy(IDA_mem->ida_ewt);
    N_VDestroy(IDA_mem->ida_ee);
    N_VDestroy(IDA_mem->ida_delta);
    N_VDestroy(IDA_mem->ida_yypredict);
    N_VDestroy(IDA_mem->ida_yppredict);
    return (SUNFALSE);
  }

  IDA_mem->ida_tempv1 = N_VClone(tmpl);
  if (IDA_mem->ida_tempv1 == NULL)
  {
    N_VDestroy(IDA_mem->ida_ewt);
    N_VDestroy(IDA_mem->ida_ee);
    N_VDestroy(IDA_mem->ida_delta);
    N_VDestroy(IDA_mem->ida_yypredict);
    N_VDestroy(IDA_mem->ida_yppredict);
    N_VDestroy(IDA_mem->ida_savres);
    return (SUNFALSE);
  }

  IDA_mem->ida_tempv2 = N_VClone(tmpl);
  if (IDA_mem->ida_tempv2 == NULL)
  {
    N_VDestroy(IDA_mem->ida_ewt);
    N_VDestroy(IDA_mem->ida_ee);
    N_VDestroy(IDA_mem->ida_delta);
    N_VDestroy(IDA_mem->ida_yypredict);
    N_VDestroy(IDA_mem->ida_yppredict);
    N_VDestroy(IDA_mem->ida_savres);
    N_VDestroy(IDA_mem->ida_tempv1);
    return (SUNFALSE);
  }

  IDA_mem->ida_tempv3 = N_VClone(tmpl);
  if (IDA_mem->ida_tempv3 == NULL)
  {
    N_VDestroy(IDA_mem->ida_ewt);
    N_VDestroy(IDA_mem->ida_ee);
    N_VDestroy(IDA_mem->ida_delta);
    N_VDestroy(IDA_mem->ida_yypredict);
    N_VDestroy(IDA_mem->ida_yppredict);
    N_VDestroy(IDA_mem->ida_savres);
    N_VDestroy(IDA_mem->ida_tempv1);
    N_VDestroy(IDA_mem->ida_tempv2);
    return (SUNFALSE);
  }

  /* Allocate phi[0] ... phi[maxord].  Make sure phi[2] and phi[3] are
  allocated (for use as temporary vectors), regardless of maxord.       */

  maxcol = SUNMAX(IDA_mem->ida_maxord, 3);
  for (j = 0; j <= maxcol; j++)
  {
    IDA_mem->ida_phi[j] = N_VClone(tmpl);
    if (IDA_mem->ida_phi[j] == NULL)
    {
      N_VDestroy(IDA_mem->ida_ewt);
      N_VDestroy(IDA_mem->ida_ee);
      N_VDestroy(IDA_mem->ida_delta);
      N_VDestroy(IDA_mem->ida_yypredict);
      N_VDestroy(IDA_mem->ida_yppredict);
      N_VDestroy(IDA_mem->ida_savres);
      N_VDestroy(IDA_mem->ida_tempv1);
      N_VDestroy(IDA_mem->ida_tempv2);
      N_VDestroy(IDA_mem->ida_tempv3);
      for (i = 0; i < j; i++) { N_VDestroy(IDA_mem->ida_phi[i]); }
      return (SUNFALSE);
    }
  }

  /* Update solver workspace lengths  */
  IDA_mem->ida_lrw += (maxcol + 10) * IDA_mem->ida_lrw1;
  IDA_mem->ida_liw += (maxcol + 10) * IDA_mem->ida_liw1;

  /* Store the value of maxord used here */
  IDA_mem->ida_maxord_alloc = IDA_mem->ida_maxord;

  return (SUNTRUE);
}

/*
 * IDAfreeVectors
 *
 * This routine frees the IDA vectors allocated for IDA.
 */

static void IDAFreeVectors(IDAMem IDA_mem)
{
  int j, maxcol;

  N_VDestroy(IDA_mem->ida_ewt);
  IDA_mem->ida_ewt = NULL;
  N_VDestroy(IDA_mem->ida_ee);
  IDA_mem->ida_ee = NULL;
  N_VDestroy(IDA_mem->ida_delta);
  IDA_mem->ida_delta = NULL;
  N_VDestroy(IDA_mem->ida_yypredict);
  IDA_mem->ida_yypredict = NULL;
  N_VDestroy(IDA_mem->ida_yppredict);
  IDA_mem->ida_yppredict = NULL;
  N_VDestroy(IDA_mem->ida_savres);
  IDA_mem->ida_savres = NULL;
  N_VDestroy(IDA_mem->ida_tempv1);
  IDA_mem->ida_tempv1 = NULL;
  N_VDestroy(IDA_mem->ida_tempv2);
  IDA_mem->ida_tempv2 = NULL;
  N_VDestroy(IDA_mem->ida_tempv3);
  IDA_mem->ida_tempv3 = NULL;
  maxcol              = SUNMAX(IDA_mem->ida_maxord_alloc, 3);
  for (j = 0; j <= maxcol; j++)
  {
    N_VDestroy(IDA_mem->ida_phi[j]);
    IDA_mem->ida_phi[j] = NULL;
  }

  IDA_mem->ida_lrw -= (maxcol + 10) * IDA_mem->ida_lrw1;
  IDA_mem->ida_liw -= (maxcol + 10) * IDA_mem->ida_liw1;

  if (IDA_mem->ida_VatolMallocDone)
  {
    N_VDestroy(IDA_mem->ida_Vatol);
    IDA_mem->ida_Vatol = NULL;
    IDA_mem->ida_lrw -= IDA_mem->ida_lrw1;
    IDA_mem->ida_liw -= IDA_mem->ida_liw1;
  }

  if (IDA_mem->ida_constraintsMallocDone)
  {
    N_VDestroy(IDA_mem->ida_constraints);
    IDA_mem->ida_constraints = NULL;
    IDA_mem->ida_lrw -= IDA_mem->ida_lrw1;
    IDA_mem->ida_liw -= IDA_mem->ida_liw1;
  }

  if (IDA_mem->ida_idMallocDone)
  {
    N_VDestroy(IDA_mem->ida_id);
    IDA_mem->ida_id = NULL;
    IDA_mem->ida_lrw -= IDA_mem->ida_lrw1;
    IDA_mem->ida_liw -= IDA_mem->ida_liw1;
  }
}

/*
 * IDAQuadAllocVectors
 *
 * NOTE: Space for ewtQ is allocated even when errconQ=SUNFALSE,
 * although in this case, ewtQ is never used. The reason for this
 * decision is to allow the user to re-initialize the quadrature
 * computation with errconQ=SUNTRUE, after an initialization with
 * errconQ=SUNFALSE, without new memory allocation within
 * IDAQuadReInit.
 */

static sunbooleantype IDAQuadAllocVectors(IDAMem IDA_mem, N_Vector tmpl)
{
  int i, j;

  /* Allocate yyQ */
  IDA_mem->ida_yyQ = N_VClone(tmpl);
  if (IDA_mem->ida_yyQ == NULL) { return (SUNFALSE); }

  /* Allocate ypQ */
  IDA_mem->ida_ypQ = N_VClone(tmpl);
  if (IDA_mem->ida_ypQ == NULL)
  {
    N_VDestroy(IDA_mem->ida_yyQ);
    return (SUNFALSE);
  }

  /* Allocate ewtQ */
  IDA_mem->ida_ewtQ = N_VClone(tmpl);
  if (IDA_mem->ida_ewtQ == NULL)
  {
    N_VDestroy(IDA_mem->ida_yyQ);
    N_VDestroy(IDA_mem->ida_ypQ);
    return (SUNFALSE);
  }

  /* Allocate eeQ */
  IDA_mem->ida_eeQ = N_VClone(tmpl);
  if (IDA_mem->ida_eeQ == NULL)
  {
    N_VDestroy(IDA_mem->ida_yyQ);
    N_VDestroy(IDA_mem->ida_ypQ);
    N_VDestroy(IDA_mem->ida_ewtQ);
    return (SUNFALSE);
  }

  for (j = 0; j <= IDA_mem->ida_maxord; j++)
  {
    IDA_mem->ida_phiQ[j] = N_VClone(tmpl);
    if (IDA_mem->ida_phiQ[j] == NULL)
    {
      N_VDestroy(IDA_mem->ida_yyQ);
      N_VDestroy(IDA_mem->ida_ypQ);
      N_VDestroy(IDA_mem->ida_ewtQ);
      N_VDestroy(IDA_mem->ida_eeQ);
      for (i = 0; i < j; i++) { N_VDestroy(IDA_mem->ida_phiQ[i]); }
      return (SUNFALSE);
    }
  }

  IDA_mem->ida_lrw += (IDA_mem->ida_maxord + 4) * IDA_mem->ida_lrw1Q;
  IDA_mem->ida_liw += (IDA_mem->ida_maxord + 4) * IDA_mem->ida_liw1Q;

  return (SUNTRUE);
}

/*
 * IDAQuadFreeVectors
 *
 * This routine frees the IDAS vectors allocated in IDAQuadAllocVectors.
 */

static void IDAQuadFreeVectors(IDAMem IDA_mem)
{
  int j;

  N_VDestroy(IDA_mem->ida_yyQ);
  IDA_mem->ida_yyQ = NULL;
  N_VDestroy(IDA_mem->ida_ypQ);
  IDA_mem->ida_ypQ = NULL;
  N_VDestroy(IDA_mem->ida_ewtQ);
  IDA_mem->ida_ewtQ = NULL;
  N_VDestroy(IDA_mem->ida_eeQ);
  IDA_mem->ida_eeQ = NULL;
  for (j = 0; j <= IDA_mem->ida_maxord; j++)
  {
    N_VDestroy(IDA_mem->ida_phiQ[j]);
    IDA_mem->ida_phiQ[j] = NULL;
  }

  IDA_mem->ida_lrw -= (IDA_mem->ida_maxord + 5) * IDA_mem->ida_lrw1Q;
  IDA_mem->ida_liw -= (IDA_mem->ida_maxord + 5) * IDA_mem->ida_liw1Q;

  if (IDA_mem->ida_VatolQMallocDone)
  {
    N_VDestroy(IDA_mem->ida_VatolQ);
    IDA_mem->ida_VatolQ = NULL;
    IDA_mem->ida_lrw -= IDA_mem->ida_lrw1Q;
    IDA_mem->ida_liw -= IDA_mem->ida_liw1Q;
  }

  IDA_mem->ida_VatolQMallocDone = SUNFALSE;
}

/*
 * IDASensAllocVectors
 *
 * Allocates space for the N_Vectors, plist, and pbar required for FSA.
 */

static sunbooleantype IDASensAllocVectors(IDAMem IDA_mem, N_Vector tmpl)
{
  int j, maxcol;

  IDA_mem->ida_tmpS1 = IDA_mem->ida_tempv1;
  IDA_mem->ida_tmpS2 = IDA_mem->ida_tempv2;

  /* Allocate space for workspace vectors */

  IDA_mem->ida_tmpS3 = N_VClone(tmpl);
  if (IDA_mem->ida_tmpS3 == NULL) { return (SUNFALSE); }

  IDA_mem->ida_ewtS = N_VCloneVectorArray(IDA_mem->ida_Ns, tmpl);
  if (IDA_mem->ida_ewtS == NULL)
  {
    N_VDestroy(IDA_mem->ida_tmpS3);
    return (SUNFALSE);
  }

  IDA_mem->ida_eeS = N_VCloneVectorArray(IDA_mem->ida_Ns, tmpl);
  if (IDA_mem->ida_eeS == NULL)
  {
    N_VDestroy(IDA_mem->ida_tmpS3);
    N_VDestroyVectorArray(IDA_mem->ida_ewtS, IDA_mem->ida_Ns);
    return (SUNFALSE);
  }

  IDA_mem->ida_yyS = N_VCloneVectorArray(IDA_mem->ida_Ns, tmpl);
  if (IDA_mem->ida_yyS == NULL)
  {
    N_VDestroyVectorArray(IDA_mem->ida_eeS, IDA_mem->ida_Ns);
    N_VDestroyVectorArray(IDA_mem->ida_ewtS, IDA_mem->ida_Ns);
    N_VDestroy(IDA_mem->ida_tmpS3);
    return (SUNFALSE);
  }

  IDA_mem->ida_ypS = N_VCloneVectorArray(IDA_mem->ida_Ns, tmpl);
  if (IDA_mem->ida_ypS == NULL)
  {
    N_VDestroyVectorArray(IDA_mem->ida_yyS, IDA_mem->ida_Ns);
    N_VDestroyVectorArray(IDA_mem->ida_eeS, IDA_mem->ida_Ns);
    N_VDestroyVectorArray(IDA_mem->ida_ewtS, IDA_mem->ida_Ns);
    N_VDestroy(IDA_mem->ida_tmpS3);
    return (SUNFALSE);
  }

  IDA_mem->ida_yySpredict = N_VCloneVectorArray(IDA_mem->ida_Ns, tmpl);
  if (IDA_mem->ida_yySpredict == NULL)
  {
    N_VDestroyVectorArray(IDA_mem->ida_ypS, IDA_mem->ida_Ns);
    N_VDestroyVectorArray(IDA_mem->ida_yyS, IDA_mem->ida_Ns);
    N_VDestroyVectorArray(IDA_mem->ida_eeS, IDA_mem->ida_Ns);
    N_VDestroyVectorArray(IDA_mem->ida_ewtS, IDA_mem->ida_Ns);
    N_VDestroy(IDA_mem->ida_tmpS3);
    return (SUNFALSE);
  }

  IDA_mem->ida_ypSpredict = N_VCloneVectorArray(IDA_mem->ida_Ns, tmpl);
  if (IDA_mem->ida_ypSpredict == NULL)
  {
    N_VDestroyVectorArray(IDA_mem->ida_yySpredict, IDA_mem->ida_Ns);
    N_VDestroyVectorArray(IDA_mem->ida_ypS, IDA_mem->ida_Ns);
    N_VDestroyVectorArray(IDA_mem->ida_yyS, IDA_mem->ida_Ns);
    N_VDestroyVectorArray(IDA_mem->ida_eeS, IDA_mem->ida_Ns);
    N_VDestroyVectorArray(IDA_mem->ida_ewtS, IDA_mem->ida_Ns);
    N_VDestroy(IDA_mem->ida_tmpS3);
    return (SUNFALSE);
  }

  IDA_mem->ida_deltaS = N_VCloneVectorArray(IDA_mem->ida_Ns, tmpl);
  if (IDA_mem->ida_deltaS == NULL)
  {
    N_VDestroyVectorArray(IDA_mem->ida_ypSpredict, IDA_mem->ida_Ns);
    N_VDestroyVectorArray(IDA_mem->ida_yySpredict, IDA_mem->ida_Ns);
    N_VDestroyVectorArray(IDA_mem->ida_ypS, IDA_mem->ida_Ns);
    N_VDestroyVectorArray(IDA_mem->ida_yyS, IDA_mem->ida_Ns);
    N_VDestroyVectorArray(IDA_mem->ida_eeS, IDA_mem->ida_Ns);
    N_VDestroyVectorArray(IDA_mem->ida_ewtS, IDA_mem->ida_Ns);
    N_VDestroy(IDA_mem->ida_tmpS3);
    return (SUNFALSE);
  }

  /* Update solver workspace lengths */
  IDA_mem->ida_lrw += (5 * IDA_mem->ida_Ns + 1) * IDA_mem->ida_lrw1;
  IDA_mem->ida_liw += (5 * IDA_mem->ida_Ns + 1) * IDA_mem->ida_liw1;

  /* Allocate space for phiS */
  /*  Make sure phiS[2], phiS[3] and phiS[4] are
      allocated (for use as temporary vectors), regardless of maxord.*/

  maxcol = SUNMAX(IDA_mem->ida_maxord, 4);
  for (j = 0; j <= maxcol; j++)
  {
    IDA_mem->ida_phiS[j] = N_VCloneVectorArray(IDA_mem->ida_Ns, tmpl);
    if (IDA_mem->ida_phiS[j] == NULL)
    {
      N_VDestroy(IDA_mem->ida_tmpS3);
      N_VDestroyVectorArray(IDA_mem->ida_ewtS, IDA_mem->ida_Ns);
      N_VDestroyVectorArray(IDA_mem->ida_eeS, IDA_mem->ida_Ns);
      N_VDestroyVectorArray(IDA_mem->ida_yyS, IDA_mem->ida_Ns);
      N_VDestroyVectorArray(IDA_mem->ida_ypS, IDA_mem->ida_Ns);
      N_VDestroyVectorArray(IDA_mem->ida_yySpredict, IDA_mem->ida_Ns);
      N_VDestroyVectorArray(IDA_mem->ida_ypSpredict, IDA_mem->ida_Ns);
      N_VDestroyVectorArray(IDA_mem->ida_deltaS, IDA_mem->ida_Ns);
      return (SUNFALSE);
    }
  }

  /* Update solver workspace lengths */
  IDA_mem->ida_lrw += maxcol * IDA_mem->ida_Ns * IDA_mem->ida_lrw1;
  IDA_mem->ida_liw += maxcol * IDA_mem->ida_Ns * IDA_mem->ida_liw1;

  /* Allocate space for pbar and plist */

  IDA_mem->ida_pbar = NULL;
  IDA_mem->ida_pbar = (sunrealtype*)malloc(IDA_mem->ida_Ns * sizeof(sunrealtype));
  if (IDA_mem->ida_pbar == NULL)
  {
    N_VDestroy(IDA_mem->ida_tmpS3);
    N_VDestroyVectorArray(IDA_mem->ida_ewtS, IDA_mem->ida_Ns);
    N_VDestroyVectorArray(IDA_mem->ida_eeS, IDA_mem->ida_Ns);
    N_VDestroyVectorArray(IDA_mem->ida_yyS, IDA_mem->ida_Ns);
    N_VDestroyVectorArray(IDA_mem->ida_ypS, IDA_mem->ida_Ns);
    N_VDestroyVectorArray(IDA_mem->ida_yySpredict, IDA_mem->ida_Ns);
    N_VDestroyVectorArray(IDA_mem->ida_ypSpredict, IDA_mem->ida_Ns);
    N_VDestroyVectorArray(IDA_mem->ida_deltaS, IDA_mem->ida_Ns);
    for (j = 0; j <= maxcol; j++)
    {
      N_VDestroyVectorArray(IDA_mem->ida_phiS[j], IDA_mem->ida_Ns);
    }
    return (SUNFALSE);
  }

  IDA_mem->ida_plist = NULL;
  IDA_mem->ida_plist = (int*)malloc(IDA_mem->ida_Ns * sizeof(int));
  if (IDA_mem->ida_plist == NULL)
  {
    N_VDestroy(IDA_mem->ida_tmpS3);
    N_VDestroyVectorArray(IDA_mem->ida_ewtS, IDA_mem->ida_Ns);
    N_VDestroyVectorArray(IDA_mem->ida_eeS, IDA_mem->ida_Ns);
    N_VDestroyVectorArray(IDA_mem->ida_yyS, IDA_mem->ida_Ns);
    N_VDestroyVectorArray(IDA_mem->ida_ypS, IDA_mem->ida_Ns);
    N_VDestroyVectorArray(IDA_mem->ida_yySpredict, IDA_mem->ida_Ns);
    N_VDestroyVectorArray(IDA_mem->ida_ypSpredict, IDA_mem->ida_Ns);
    N_VDestroyVectorArray(IDA_mem->ida_deltaS, IDA_mem->ida_Ns);
    for (j = 0; j <= maxcol; j++)
    {
      N_VDestroyVectorArray(IDA_mem->ida_phiS[j], IDA_mem->ida_Ns);
    }
    free(IDA_mem->ida_pbar);
    IDA_mem->ida_pbar = NULL;
    return (SUNFALSE);
  }

  /* Update solver workspace lengths */
  IDA_mem->ida_lrw += IDA_mem->ida_Ns;
  IDA_mem->ida_liw += IDA_mem->ida_Ns;

  return (SUNTRUE);
}

/*
 * IDASensFreeVectors
 *
 * Frees memory allocated by IDASensAllocVectors.
 */

static void IDASensFreeVectors(IDAMem IDA_mem)
{
  int j, maxcol;

  N_VDestroyVectorArray(IDA_mem->ida_deltaS, IDA_mem->ida_Ns);
  N_VDestroyVectorArray(IDA_mem->ida_ypSpredict, IDA_mem->ida_Ns);
  N_VDestroyVectorArray(IDA_mem->ida_yySpredict, IDA_mem->ida_Ns);
  N_VDestroyVectorArray(IDA_mem->ida_ypS, IDA_mem->ida_Ns);
  N_VDestroyVectorArray(IDA_mem->ida_yyS, IDA_mem->ida_Ns);
  N_VDestroyVectorArray(IDA_mem->ida_eeS, IDA_mem->ida_Ns);
  N_VDestroyVectorArray(IDA_mem->ida_ewtS, IDA_mem->ida_Ns);
  N_VDestroy(IDA_mem->ida_tmpS3);

  maxcol = SUNMAX(IDA_mem->ida_maxord_alloc, 4);
  for (j = 0; j <= maxcol; j++)
  {
    N_VDestroyVectorArray(IDA_mem->ida_phiS[j], IDA_mem->ida_Ns);
  }

  free(IDA_mem->ida_pbar);
  IDA_mem->ida_pbar = NULL;
  free(IDA_mem->ida_plist);
  IDA_mem->ida_plist = NULL;

  IDA_mem->ida_lrw -= ((maxcol + 3) * IDA_mem->ida_Ns + 1) * IDA_mem->ida_lrw1 +
                      IDA_mem->ida_Ns;
  IDA_mem->ida_liw -= ((maxcol + 3) * IDA_mem->ida_Ns + 1) * IDA_mem->ida_liw1 +
                      IDA_mem->ida_Ns;

  if (IDA_mem->ida_VatolSMallocDone)
  {
    N_VDestroyVectorArray(IDA_mem->ida_VatolS, IDA_mem->ida_Ns);
    IDA_mem->ida_lrw -= IDA_mem->ida_Ns * IDA_mem->ida_lrw1;
    IDA_mem->ida_liw -= IDA_mem->ida_Ns * IDA_mem->ida_liw1;
    IDA_mem->ida_VatolSMallocDone = SUNFALSE;
  }
  if (IDA_mem->ida_SatolSMallocDone)
  {
    free(IDA_mem->ida_SatolS);
    IDA_mem->ida_SatolS = NULL;
    IDA_mem->ida_lrw -= IDA_mem->ida_Ns;
    IDA_mem->ida_SatolSMallocDone = SUNFALSE;
  }
}

/*
 * IDAQuadSensAllocVectors
 *
 * Create (through duplication) N_Vectors used for quadrature sensitivity analysis,
 * using the N_Vector 'tmpl' as a template.
 */

static sunbooleantype IDAQuadSensAllocVectors(IDAMem IDA_mem, N_Vector tmpl)
{
  int i, j, maxcol;

  /* Allocate yQS */
  IDA_mem->ida_yyQS = N_VCloneVectorArray(IDA_mem->ida_Ns, tmpl);
  if (IDA_mem->ida_yyQS == NULL) { return (SUNFALSE); }

  /* Allocate ewtQS */
  IDA_mem->ida_ewtQS = N_VCloneVectorArray(IDA_mem->ida_Ns, tmpl);
  if (IDA_mem->ida_ewtQS == NULL)
  {
    N_VDestroyVectorArray(IDA_mem->ida_yyQS, IDA_mem->ida_Ns);
    return (SUNFALSE);
  }

  /* Allocate tempvQS */
  IDA_mem->ida_tempvQS = N_VCloneVectorArray(IDA_mem->ida_Ns, tmpl);
  if (IDA_mem->ida_tempvQS == NULL)
  {
    N_VDestroyVectorArray(IDA_mem->ida_yyQS, IDA_mem->ida_Ns);
    N_VDestroyVectorArray(IDA_mem->ida_ewtQS, IDA_mem->ida_Ns);
    return (SUNFALSE);
  }

  IDA_mem->ida_eeQS = N_VCloneVectorArray(IDA_mem->ida_Ns, tmpl);
  if (IDA_mem->ida_eeQS == NULL)
  {
    N_VDestroyVectorArray(IDA_mem->ida_yyQS, IDA_mem->ida_Ns);
    N_VDestroyVectorArray(IDA_mem->ida_ewtQS, IDA_mem->ida_Ns);
    N_VDestroyVectorArray(IDA_mem->ida_tempvQS, IDA_mem->ida_Ns);
    return (SUNFALSE);
  }

  IDA_mem->ida_savrhsQ = N_VClone(tmpl);
  if (IDA_mem->ida_savrhsQ == NULL)
  {
    N_VDestroyVectorArray(IDA_mem->ida_yyQS, IDA_mem->ida_Ns);
    N_VDestroyVectorArray(IDA_mem->ida_ewtQS, IDA_mem->ida_Ns);
    N_VDestroyVectorArray(IDA_mem->ida_tempvQS, IDA_mem->ida_Ns);
    N_VDestroyVectorArray(IDA_mem->ida_eeQS, IDA_mem->ida_Ns);
  }

  maxcol = SUNMAX(IDA_mem->ida_maxord, 4);
  /* Allocate phiQS */
  for (j = 0; j <= maxcol; j++)
  {
    IDA_mem->ida_phiQS[j] = N_VCloneVectorArray(IDA_mem->ida_Ns, tmpl);
    if (IDA_mem->ida_phiQS[j] == NULL)
    {
      N_VDestroyVectorArray(IDA_mem->ida_yyQS, IDA_mem->ida_Ns);
      N_VDestroyVectorArray(IDA_mem->ida_ewtQS, IDA_mem->ida_Ns);
      N_VDestroyVectorArray(IDA_mem->ida_tempvQS, IDA_mem->ida_Ns);
      N_VDestroyVectorArray(IDA_mem->ida_eeQS, IDA_mem->ida_Ns);
      N_VDestroy(IDA_mem->ida_savrhsQ);
      for (i = 0; i < j; i++)
      {
        N_VDestroyVectorArray(IDA_mem->ida_phiQS[i], IDA_mem->ida_Ns);
      }
      return (SUNFALSE);
    }
  }

  /* Update solver workspace lengths */
  IDA_mem->ida_lrw += (maxcol + 5) * IDA_mem->ida_Ns * IDA_mem->ida_lrw1Q;
  IDA_mem->ida_liw += (maxcol + 5) * IDA_mem->ida_Ns * IDA_mem->ida_liw1Q;

  return (SUNTRUE);
}

/*
 * IDAQuadSensFreeVectors
 *
 * This routine frees the IDAS vectors allocated in IDAQuadSensAllocVectors.
 */

static void IDAQuadSensFreeVectors(IDAMem IDA_mem)
{
  int j, maxcol;

  maxcol = SUNMAX(IDA_mem->ida_maxord, 4);

  N_VDestroyVectorArray(IDA_mem->ida_yyQS, IDA_mem->ida_Ns);
  N_VDestroyVectorArray(IDA_mem->ida_ewtQS, IDA_mem->ida_Ns);
  N_VDestroyVectorArray(IDA_mem->ida_eeQS, IDA_mem->ida_Ns);
  N_VDestroyVectorArray(IDA_mem->ida_tempvQS, IDA_mem->ida_Ns);
  N_VDestroy(IDA_mem->ida_savrhsQ);

  for (j = 0; j <= maxcol; j++)
  {
    N_VDestroyVectorArray(IDA_mem->ida_phiQS[j], IDA_mem->ida_Ns);
  }

  IDA_mem->ida_lrw -= (maxcol + 5) * IDA_mem->ida_Ns * IDA_mem->ida_lrw1Q;
  IDA_mem->ida_liw -= (maxcol + 5) * IDA_mem->ida_Ns * IDA_mem->ida_liw1Q;

  if (IDA_mem->ida_VatolQSMallocDone)
  {
    N_VDestroyVectorArray(IDA_mem->ida_VatolQS, IDA_mem->ida_Ns);
    IDA_mem->ida_lrw -= IDA_mem->ida_Ns * IDA_mem->ida_lrw1Q;
    IDA_mem->ida_liw -= IDA_mem->ida_Ns * IDA_mem->ida_liw1Q;
  }
  if (IDA_mem->ida_SatolQSMallocDone)
  {
    free(IDA_mem->ida_SatolQS);
    IDA_mem->ida_SatolQS = NULL;
    IDA_mem->ida_lrw -= IDA_mem->ida_Ns;
  }
  IDA_mem->ida_VatolQSMallocDone = SUNFALSE;
  IDA_mem->ida_SatolQSMallocDone = SUNFALSE;
}

/*
 * -----------------------------------------------------------------
 * Initial setup
 * -----------------------------------------------------------------
 */

/*
 * IDAInitialSetup
 *
 * This routine is called by IDASolve once at the first step.
 * It performs all checks on optional inputs and inputs to
 * IDAInit/IDAReInit that could not be done before.
 *
 * If no error is encountered, IDAInitialSetup returns IDA_SUCCESS.
 * Otherwise, it returns an error flag and reported to the error
 * handler function.
 */

int IDAInitialSetup(IDAMem IDA_mem)
{
  sunbooleantype conOK;
  int ier;

  /* Test for more vector operations, depending on options */
  if (IDA_mem->ida_suppressalg)
  {
    if (IDA_mem->ida_phi[0]->ops->nvwrmsnormmask == NULL)
    {
      IDAProcessError(IDA_mem, IDA_ILL_INPUT, __LINE__, __func__, __FILE__,
                      MSG_BAD_NVECTOR);
      return (IDA_ILL_INPUT);
    }
  }

  /* Test id vector for legality */
  if (IDA_mem->ida_suppressalg && (IDA_mem->ida_id == NULL))
  {
    IDAProcessError(IDA_mem, IDA_ILL_INPUT, __LINE__, __func__, __FILE__,
                    MSG_MISSING_ID);
    return (IDA_ILL_INPUT);
  }

  /* Did the user specify tolerances? */
  if (IDA_mem->ida_itol == IDA_NN)
  {
    IDAProcessError(IDA_mem, IDA_ILL_INPUT, __LINE__, __func__, __FILE__,
                    MSG_NO_TOLS);
    return (IDA_ILL_INPUT);
  }

  /* Set data for efun */
  if (IDA_mem->ida_user_efun) { IDA_mem->ida_edata = IDA_mem->ida_user_data; }
  else { IDA_mem->ida_edata = IDA_mem; }

  /* Initial error weight vector */
  ier = IDA_mem->ida_efun(IDA_mem->ida_phi[0], IDA_mem->ida_ewt,
                          IDA_mem->ida_edata);
  if (ier != 0)
  {
    if (IDA_mem->ida_itol == IDA_WF)
    {
      IDAProcessError(IDA_mem, IDA_ILL_INPUT, __LINE__, __func__, __FILE__,
                      MSG_FAIL_EWT);
    }
    else
    {
      IDAProcessError(IDA_mem, IDA_ILL_INPUT, __LINE__, __func__, __FILE__,
                      MSG_BAD_EWT);
    }
    return (IDA_ILL_INPUT);
  }

  if (IDA_mem->ida_quadr)
  {
    /* Evaluate quadrature rhs and set phiQ[1] */
    ier = IDA_mem->ida_rhsQ(IDA_mem->ida_tn, IDA_mem->ida_phi[0],
                            IDA_mem->ida_phi[1], IDA_mem->ida_phiQ[1],
                            IDA_mem->ida_user_data);
    IDA_mem->ida_nrQe++;
    if (ier < 0)
    {
      IDAProcessError(IDA_mem, IDA_QRHS_FAIL, __LINE__, __func__, __FILE__,
                      MSG_QRHSFUNC_FAILED);
      return (IDA_QRHS_FAIL);
    }
    else if (ier > 0)
    {
      IDAProcessError(IDA_mem, IDA_FIRST_QRHS_ERR, __LINE__, __func__, __FILE__,
                      MSG_QRHSFUNC_FIRST);
      return (IDA_FIRST_QRHS_ERR);
    }

    if (IDA_mem->ida_errconQ)
    {
      /* Did the user specify tolerances? */
      if (IDA_mem->ida_itolQ == IDA_NN)
      {
        IDAProcessError(IDA_mem, IDA_ILL_INPUT, __LINE__, __func__, __FILE__,
                        MSG_NO_TOLQ);
        return (IDA_ILL_INPUT);
      }

      /* Load ewtQ */
      ier = IDAQuadEwtSet(IDA_mem, IDA_mem->ida_phiQ[0], IDA_mem->ida_ewtQ);
      if (ier != 0)
      {
        IDAProcessError(IDA_mem, IDA_ILL_INPUT, __LINE__, __func__, __FILE__,
                        MSG_BAD_EWTQ);
        return (IDA_ILL_INPUT);
      }
    }
  }
  else { IDA_mem->ida_errconQ = SUNFALSE; }

  if (IDA_mem->ida_sensi)
  {
    /* Did the user specify tolerances? */
    if (IDA_mem->ida_itolS == IDA_NN)
    {
      IDAProcessError(IDA_mem, IDA_ILL_INPUT, __LINE__, __func__, __FILE__,
                      MSG_NO_TOLS);
      return (IDA_ILL_INPUT);
    }

    /* Load ewtS */
    ier = IDASensEwtSet(IDA_mem, IDA_mem->ida_phiS[0], IDA_mem->ida_ewtS);
    if (ier != 0)
    {
      IDAProcessError(IDA_mem, IDA_ILL_INPUT, __LINE__, __func__, __FILE__,
                      MSG_BAD_EWTS);
      return (IDA_ILL_INPUT);
    }
  }
  else { IDA_mem->ida_errconS = SUNFALSE; }

  if (IDA_mem->ida_quadr_sensi)
  {
    /* store the quadrature sensitivity residual. */
    ier = IDA_mem->ida_rhsQS(IDA_mem->ida_Ns, IDA_mem->ida_tn,
                             IDA_mem->ida_phi[0], IDA_mem->ida_phi[1],
                             IDA_mem->ida_phiS[0], IDA_mem->ida_phiS[1],
                             IDA_mem->ida_phiQ[1], IDA_mem->ida_phiQS[1],
                             IDA_mem->ida_user_dataQS, IDA_mem->ida_tmpS1,
                             IDA_mem->ida_tmpS2, IDA_mem->ida_tmpS3);
    IDA_mem->ida_nrQSe++;
    if (ier < 0)
    {
      IDAProcessError(IDA_mem, IDA_QSRHS_FAIL, __LINE__, __func__, __FILE__,
                      MSG_QSRHSFUNC_FAILED);
      return (IDA_QRHS_FAIL);
    }
    else if (ier > 0)
    {
      IDAProcessError(IDA_mem, IDA_FIRST_QSRHS_ERR, __LINE__, __func__,
                      __FILE__, MSG_QSRHSFUNC_FIRST);
      return (IDA_FIRST_QSRHS_ERR);
    }

    /* If using the internal DQ functions, we must have access to fQ
     * (i.e. quadrature integration must be enabled) and to the problem parameters */

    if (IDA_mem->ida_rhsQSDQ)
    {
      /* Test if quadratures are defined, so we can use fQ */
      if (!IDA_mem->ida_quadr)
      {
        IDAProcessError(IDA_mem, IDA_ILL_INPUT, __LINE__, __func__, __FILE__,
                        MSG_NULL_RHSQ);
        return (IDA_ILL_INPUT);
      }

      /* Test if we have the problem parameters */
      if (IDA_mem->ida_p == NULL)
      {
        IDAProcessError(IDA_mem, IDA_ILL_INPUT, __LINE__, __func__, __FILE__,
                        MSG_NULL_P);
        return (IDA_ILL_INPUT);
      }
    }

    if (IDA_mem->ida_errconQS)
    {
      /* Did the user specify tolerances? */
      if (IDA_mem->ida_itolQS == IDA_NN)
      {
        IDAProcessError(IDA_mem, IDA_ILL_INPUT, __LINE__, __func__, __FILE__,
                        MSG_NO_TOLQS);
        return (IDA_ILL_INPUT);
      }

      /* If needed, did the user provide quadrature tolerances? */
      if ((IDA_mem->ida_itolQS == IDA_EE) && (IDA_mem->ida_itolQ == IDA_NN))
      {
        IDAProcessError(IDA_mem, IDA_ILL_INPUT, __LINE__, __func__, __FILE__,
                        MSG_NO_TOLQ);
        return (IDA_ILL_INPUT);
      }

      /* Load ewtS */
      ier = IDAQuadSensEwtSet(IDA_mem, IDA_mem->ida_phiQS[0], IDA_mem->ida_ewtQS);
      if (ier != 0)
      {
        IDAProcessError(IDA_mem, IDA_ILL_INPUT, __LINE__, __func__, __FILE__,
                        MSG_BAD_EWTQS);
        return (IDA_ILL_INPUT);
      }
    }
  }
  else { IDA_mem->ida_errconQS = SUNFALSE; }

  /* Check to see if y0 satisfies constraints. */
  if (IDA_mem->ida_constraintsSet)
  {
    if (IDA_mem->ida_sensi && (IDA_mem->ida_ism == IDA_SIMULTANEOUS))
    {
      IDAProcessError(IDA_mem, IDA_ILL_INPUT, __LINE__, __func__, __FILE__,
                      MSG_BAD_ISM_CONSTR);
      return (IDA_ILL_INPUT);
    }

    conOK = N_VConstrMask(IDA_mem->ida_constraints, IDA_mem->ida_phi[0],
                          IDA_mem->ida_tempv2);
    if (!conOK)
    {
      IDAProcessError(IDA_mem, IDA_ILL_INPUT, __LINE__, __func__, __FILE__,
                      MSG_Y0_FAIL_CONSTR);
      return (IDA_ILL_INPUT);
    }
  }

  /* Call linit function if it exists. */
  if (IDA_mem->ida_linit != NULL)
  {
    ier = IDA_mem->ida_linit(IDA_mem);
    if (ier != 0)
    {
      IDAProcessError(IDA_mem, IDA_LINIT_FAIL, __LINE__, __func__, __FILE__,
                      MSG_LINIT_FAIL);
      return (IDA_LINIT_FAIL);
    }
  }

  /* Initialize the nonlinear solver (must occur after linear solver is initialize) so
   * that lsetup and lsolve pointers have been set */

  /* always initialize the DAE NLS in case the user disables sensitivities later */
  ier = idaNlsInit(IDA_mem);
  if (ier != IDA_SUCCESS)
  {
    IDAProcessError(IDA_mem, IDA_NLS_INIT_FAIL, __LINE__, __func__, __FILE__,
                    MSG_NLS_INIT_FAIL);
    return (IDA_NLS_INIT_FAIL);
  }

  if (IDA_mem->NLSsim != NULL)
  {
    ier = idaNlsInitSensSim(IDA_mem);
    if (ier != IDA_SUCCESS)
    {
      IDAProcessError(IDA_mem, IDA_NLS_INIT_FAIL, __LINE__, __func__, __FILE__,
                      MSG_NLS_INIT_FAIL);
      return (IDA_NLS_INIT_FAIL);
    }
  }

  if (IDA_mem->NLSstg != NULL)
  {
    ier = idaNlsInitSensStg(IDA_mem);
    if (ier != IDA_SUCCESS)
    {
      IDAProcessError(IDA_mem, IDA_NLS_INIT_FAIL, __LINE__, __func__, __FILE__,
                      MSG_NLS_INIT_FAIL);
      return (IDA_NLS_INIT_FAIL);
    }
  }

  return (IDA_SUCCESS);
}

/*
 * IDAEwtSet
 *
 * This routine is responsible for loading the error weight vector
 * ewt, according to itol, as follows:
 * (1) ewt[i] = 1 / (rtol * SUNRabs(ycur[i]) + atol), i=0,...,Neq-1
 *     if itol = IDA_SS
 * (2) ewt[i] = 1 / (rtol * SUNRabs(ycur[i]) + atol[i]), i=0,...,Neq-1
 *     if itol = IDA_SV
 *
 *  IDAEwtSet returns 0 if ewt is successfully set as above to a
 *  positive vector and -1 otherwise. In the latter case, ewt is
 *  considered undefined.
 *
 * All the real work is done in the routines IDAEwtSetSS, IDAEwtSetSV.
 */

int IDAEwtSet(N_Vector ycur, N_Vector weight, void* data)
{
  IDAMem IDA_mem;
  int flag = 0;

  /* data points to IDA_mem here */

  IDA_mem = (IDAMem)data;

  switch (IDA_mem->ida_itol)
  {
  case IDA_SS: flag = IDAEwtSetSS(IDA_mem, ycur, weight); break;
  case IDA_SV: flag = IDAEwtSetSV(IDA_mem, ycur, weight); break;
  }
  return (flag);
}

/*
 * IDAEwtSetSS
 *
 * This routine sets ewt as described above in the case itol=IDA_SS.
 * If the absolute tolerance is zero, it tests for non-positive components
 * before inverting. IDAEwtSetSS returns 0 if ewt is successfully set to a
 * positive vector and -1 otherwise. In the latter case, ewt is considered
 * undefined.
 */

static int IDAEwtSetSS(IDAMem IDA_mem, N_Vector ycur, N_Vector weight)
{
  N_VAbs(ycur, IDA_mem->ida_tempv1);
  N_VScale(IDA_mem->ida_rtol, IDA_mem->ida_tempv1, IDA_mem->ida_tempv1);
  N_VAddConst(IDA_mem->ida_tempv1, IDA_mem->ida_Satol, IDA_mem->ida_tempv1);
  if (IDA_mem->ida_atolmin0)
  {
    if (N_VMin(IDA_mem->ida_tempv1) <= ZERO) { return (-1); }
  }
  N_VInv(IDA_mem->ida_tempv1, weight);
  return (0);
}

/*
 * IDAEwtSetSV
 *
 * This routine sets ewt as described above in the case itol=IDA_SV.
 * If the absolute tolerance is zero, it tests for non-positive components
 * before inverting. IDAEwtSetSV returns 0 if ewt is successfully set to a
 * positive vector and -1 otherwise. In the latter case, ewt is considered
 * undefined.
 */

static int IDAEwtSetSV(IDAMem IDA_mem, N_Vector ycur, N_Vector weight)
{
  N_VAbs(ycur, IDA_mem->ida_tempv1);
  N_VLinearSum(IDA_mem->ida_rtol, IDA_mem->ida_tempv1, ONE, IDA_mem->ida_Vatol,
               IDA_mem->ida_tempv1);
  if (IDA_mem->ida_atolmin0)
  {
    if (N_VMin(IDA_mem->ida_tempv1) <= ZERO) { return (-1); }
  }
  N_VInv(IDA_mem->ida_tempv1, weight);
  return (0);
}

/*
 * IDAQuadEwtSet
 *
 */

static int IDAQuadEwtSet(IDAMem IDA_mem, N_Vector qcur, N_Vector weightQ)
{
  int flag = 0;

  switch (IDA_mem->ida_itolQ)
  {
  case IDA_SS: flag = IDAQuadEwtSetSS(IDA_mem, qcur, weightQ); break;
  case IDA_SV: flag = IDAQuadEwtSetSV(IDA_mem, qcur, weightQ); break;
  }

  return (flag);
}

/*
 * IDAQuadEwtSetSS
 *
 */

static int IDAQuadEwtSetSS(IDAMem IDA_mem, N_Vector qcur, N_Vector weightQ)
{
  N_Vector tempvQ;

  /* Use ypQ as temporary storage */
  tempvQ = IDA_mem->ida_ypQ;

  N_VAbs(qcur, tempvQ);
  N_VScale(IDA_mem->ida_rtolQ, tempvQ, tempvQ);
  N_VAddConst(tempvQ, IDA_mem->ida_SatolQ, tempvQ);
  if (IDA_mem->ida_atolQmin0)
  {
    if (N_VMin(tempvQ) <= ZERO) { return (-1); }
  }
  N_VInv(tempvQ, weightQ);

  return (0);
}

/*
 * IDAQuadEwtSetSV
 *
 */

static int IDAQuadEwtSetSV(IDAMem IDA_mem, N_Vector qcur, N_Vector weightQ)
{
  N_Vector tempvQ;

  /* Use ypQ as temporary storage */
  tempvQ = IDA_mem->ida_ypQ;

  N_VAbs(qcur, tempvQ);
  N_VLinearSum(IDA_mem->ida_rtolQ, tempvQ, ONE, IDA_mem->ida_VatolQ, tempvQ);
  if (IDA_mem->ida_atolQmin0)
  {
    if (N_VMin(tempvQ) <= ZERO) { return (-1); }
  }
  N_VInv(tempvQ, weightQ);

  return (0);
}

/*
 * IDASensEwtSet
 *
 */

int IDASensEwtSet(IDAMem IDA_mem, N_Vector* yScur, N_Vector* weightS)
{
  int flag = 0;

  switch (IDA_mem->ida_itolS)
  {
  case IDA_EE: flag = IDASensEwtSetEE(IDA_mem, yScur, weightS); break;
  case IDA_SS: flag = IDASensEwtSetSS(IDA_mem, yScur, weightS); break;
  case IDA_SV: flag = IDASensEwtSetSV(IDA_mem, yScur, weightS); break;
  }

  return (flag);
}

/*
 * IDASensEwtSetEE
 *
 * In this case, the error weight vector for the i-th sensitivity is set to
 *
 * ewtS_i = pbar_i * efun(pbar_i*yS_i)
 *
 * In other words, the scaled sensitivity pbar_i * yS_i has the same error
 * weight vector calculation as the solution vector.
 *
 */

static int IDASensEwtSetEE(IDAMem IDA_mem, N_Vector* yScur, N_Vector* weightS)
{
  int is;
  N_Vector pyS;
  int flag;

  /* Use tempv1 as temporary storage for the scaled sensitivity */
  pyS = IDA_mem->ida_tempv1;

  for (is = 0; is < IDA_mem->ida_Ns; is++)
  {
    N_VScale(IDA_mem->ida_pbar[is], yScur[is], pyS);
    flag = IDA_mem->ida_efun(pyS, weightS[is], IDA_mem->ida_edata);
    if (flag != 0) { return (-1); }
    N_VScale(IDA_mem->ida_pbar[is], weightS[is], weightS[is]);
  }

  return (0);
}

/*
 * IDASensEwtSetSS
 *
 */

static int IDASensEwtSetSS(IDAMem IDA_mem, N_Vector* yScur, N_Vector* weightS)
{
  int is;

  for (is = 0; is < IDA_mem->ida_Ns; is++)
  {
    N_VAbs(yScur[is], IDA_mem->ida_tempv1);
    N_VScale(IDA_mem->ida_rtolS, IDA_mem->ida_tempv1, IDA_mem->ida_tempv1);
    N_VAddConst(IDA_mem->ida_tempv1, IDA_mem->ida_SatolS[is],
                IDA_mem->ida_tempv1);
    if (IDA_mem->ida_atolSmin0[is])
    {
      if (N_VMin(IDA_mem->ida_tempv1) <= ZERO) { return (-1); }
    }
    N_VInv(IDA_mem->ida_tempv1, weightS[is]);
  }
  return (0);
}

/*
 * IDASensEwtSetSV
 *
 */

static int IDASensEwtSetSV(IDAMem IDA_mem, N_Vector* yScur, N_Vector* weightS)
{
  int is;

  for (is = 0; is < IDA_mem->ida_Ns; is++)
  {
    N_VAbs(yScur[is], IDA_mem->ida_tempv1);
    N_VLinearSum(IDA_mem->ida_rtolS, IDA_mem->ida_tempv1, ONE,
                 IDA_mem->ida_VatolS[is], IDA_mem->ida_tempv1);
    if (IDA_mem->ida_atolSmin0[is])
    {
      if (N_VMin(IDA_mem->ida_tempv1) <= ZERO) { return (-1); }
    }
    N_VInv(IDA_mem->ida_tempv1, weightS[is]);
  }

  return (0);
}

/*
 * IDAQuadSensEwtSet
 *
 */

int IDAQuadSensEwtSet(IDAMem IDA_mem, N_Vector* yQScur, N_Vector* weightQS)
{
  int flag = 0;

  switch (IDA_mem->ida_itolQS)
  {
  case IDA_EE: flag = IDAQuadSensEwtSetEE(IDA_mem, yQScur, weightQS); break;
  case IDA_SS: flag = IDAQuadSensEwtSetSS(IDA_mem, yQScur, weightQS); break;
  case IDA_SV: flag = IDAQuadSensEwtSetSV(IDA_mem, yQScur, weightQS); break;
  }

  return (flag);
}

/*
 * IDAQuadSensEwtSetEE
 *
 * In this case, the error weight vector for the i-th quadrature sensitivity
 * is set to
 *
 * ewtQS_i = pbar_i * IDAQuadEwtSet(pbar_i*yQS_i)
 *
 * In other words, the scaled sensitivity pbar_i * yQS_i has the same error
 * weight vector calculation as the quadrature vector.
 *
 */
static int IDAQuadSensEwtSetEE(IDAMem IDA_mem, N_Vector* yQScur,
                               N_Vector* weightQS)
{
  int is;
  N_Vector pyS;
  int flag;

  /* Use tempvQS[0] as temporary storage for the scaled sensitivity */
  pyS = IDA_mem->ida_tempvQS[0];

  for (is = 0; is < IDA_mem->ida_Ns; is++)
  {
    N_VScale(IDA_mem->ida_pbar[is], yQScur[is], pyS);
    flag = IDAQuadEwtSet(IDA_mem, pyS, weightQS[is]);
    if (flag != 0) { return (-1); }
    N_VScale(IDA_mem->ida_pbar[is], weightQS[is], weightQS[is]);
  }

  return (0);
}

static int IDAQuadSensEwtSetSS(IDAMem IDA_mem, N_Vector* yQScur,
                               N_Vector* weightQS)
{
  int is;
  N_Vector tempvQ;

  /* Use ypQ as temporary storage */
  tempvQ = IDA_mem->ida_ypQ;

  for (is = 0; is < IDA_mem->ida_Ns; is++)
  {
    N_VAbs(yQScur[is], tempvQ);
    N_VScale(IDA_mem->ida_rtolQS, tempvQ, tempvQ);
    N_VAddConst(tempvQ, IDA_mem->ida_SatolQS[is], tempvQ);
    if (IDA_mem->ida_atolQSmin0[is])
    {
      if (N_VMin(tempvQ) <= ZERO) { return (-1); }
    }
    N_VInv(tempvQ, weightQS[is]);
  }

  return (0);
}

static int IDAQuadSensEwtSetSV(IDAMem IDA_mem, N_Vector* yQScur,
                               N_Vector* weightQS)
{
  int is;
  N_Vector tempvQ;

  /* Use ypQ as temporary storage */
  tempvQ = IDA_mem->ida_ypQ;

  for (is = 0; is < IDA_mem->ida_Ns; is++)
  {
    N_VAbs(yQScur[is], tempvQ);
    N_VLinearSum(IDA_mem->ida_rtolQS, tempvQ, ONE, IDA_mem->ida_VatolQS[is],
                 tempvQ);
    if (IDA_mem->ida_atolQSmin0[is])
    {
      if (N_VMin(tempvQ) <= ZERO) { return (-1); }
    }
    N_VInv(tempvQ, weightQS[is]);
  }

  return (0);
}

/*
 * -----------------------------------------------------------------
 * Stopping tests
 * -----------------------------------------------------------------
 */

/*
 * IDAStopTest1
 *
 * This routine tests for stop conditions before taking a step.
 * The tests depend on the value of itask.
 * The variable tretlast is the previously returned value of tret.
 *
 * The return values are:
 * CONTINUE_STEPS       if no stop conditions were found
 * IDA_SUCCESS          for a normal return to the user
 * IDA_TSTOP_RETURN     for a tstop-reached return to the user
 * IDA_ILL_INPUT        for an illegal-input return to the user
 *
 * In the tstop cases, this routine may adjust the stepsize hh to cause
 * the next step to reach tstop exactly.
 */

static int IDAStopTest1(IDAMem IDA_mem, sunrealtype tout, sunrealtype* tret,
                        N_Vector yret, N_Vector ypret, int itask)
{
  int ier;
  sunrealtype troundoff;

  if (IDA_mem->ida_tstopset)
  {
    /* Test for tn past tstop */
    if ((IDA_mem->ida_tn - IDA_mem->ida_tstop) * IDA_mem->ida_hh > ZERO)
    {
      IDAProcessError(IDA_mem, IDA_ILL_INPUT, __LINE__, __func__, __FILE__,
                      MSG_BAD_TSTOP, IDA_mem->ida_tstop, IDA_mem->ida_tn);
      return (IDA_ILL_INPUT);
    }

    troundoff = HUNDRED * IDA_mem->ida_uround *
                (SUNRabs(IDA_mem->ida_tn) + SUNRabs(IDA_mem->ida_hh));

    /* Test for tn at tstop */
    if (SUNRabs(IDA_mem->ida_tn - IDA_mem->ida_tstop) <= troundoff)
    {
      /* Ensure tout >= tstop, otherwise check for tout return below */
      if ((tout - IDA_mem->ida_tstop) * IDA_mem->ida_hh >= ZERO ||
          SUNRabs(tout - IDA_mem->ida_tstop) <= troundoff)
      {
        ier = IDAGetSolution(IDA_mem, IDA_mem->ida_tstop, yret, ypret);
        if (ier != IDA_SUCCESS)
        {
          IDAProcessError(IDA_mem, IDA_ILL_INPUT, __LINE__, __func__, __FILE__,
                          MSG_BAD_TSTOP, IDA_mem->ida_tstop, IDA_mem->ida_tn);
          return (IDA_ILL_INPUT);
        }
        *tret = IDA_mem->ida_tretlast = IDA_mem->ida_tstop;
        IDA_mem->ida_tstopset         = SUNFALSE;
        return (IDA_TSTOP_RETURN);
      }
    }
    /* Test for tn approaching tstop */
    else if ((IDA_mem->ida_tn + IDA_mem->ida_hh - IDA_mem->ida_tstop) *
               IDA_mem->ida_hh >
             ZERO)
    {
      IDA_mem->ida_hh = (IDA_mem->ida_tstop - IDA_mem->ida_tn) *
                        (ONE - FOUR * IDA_mem->ida_uround);
    }
  }

  switch (itask)
  {
  case IDA_NORMAL:

    /* Test for tout = tretlast, and for tn past tout. */
    if (tout == IDA_mem->ida_tretlast)
    {
      *tret = IDA_mem->ida_tretlast = tout;
      return (IDA_SUCCESS);
    }
    if ((IDA_mem->ida_tn - tout) * IDA_mem->ida_hh >= ZERO)
    {
      ier = IDAGetSolution(IDA_mem, tout, yret, ypret);
      if (ier != IDA_SUCCESS)
      {
        IDAProcessError(IDA_mem, IDA_ILL_INPUT, __LINE__, __func__, __FILE__,
                        MSG_BAD_TOUT, tout);
        return (IDA_ILL_INPUT);
      }
      *tret = IDA_mem->ida_tretlast = tout;
      return (IDA_SUCCESS);
    }

    return (CONTINUE_STEPS);

  case IDA_ONE_STEP:

    /* Test for tn past tretlast. */
    if ((IDA_mem->ida_tn - IDA_mem->ida_tretlast) * IDA_mem->ida_hh > ZERO)
    {
      ier   = IDAGetSolution(IDA_mem, IDA_mem->ida_tn, yret, ypret);
      *tret = IDA_mem->ida_tretlast = IDA_mem->ida_tn;
      return (IDA_SUCCESS);
    }

    return (CONTINUE_STEPS);
  }
  return (IDA_ILL_INPUT); /* This return should never happen. */
}

/*
 * IDAStopTest2
 *
 * This routine tests for stop conditions after taking a step.
 * The tests depend on the value of itask.
 *
 * The return values are:
 *  CONTINUE_STEPS     if no stop conditions were found
 *  IDA_SUCCESS        for a normal return to the user
 *  IDA_TSTOP_RETURN   for a tstop-reached return to the user
 *  IDA_ILL_INPUT      for an illegal-input return to the user
 *
 * In the two cases with tstop, this routine may reset the stepsize hh
 * to cause the next step to reach tstop exactly.
 *
 * In the two cases with ONE_STEP mode, no interpolation to tn is needed
 * because yret and ypret already contain the current y and y' values.
 *
 * Note: No test is made for an error return from IDAGetSolution here,
 * because the same test was made prior to the step.
 */

static int IDAStopTest2(IDAMem IDA_mem, sunrealtype tout, sunrealtype* tret,
                        N_Vector yret, N_Vector ypret, int itask)
{
  /* int ier; */
  sunrealtype troundoff;

  if (IDA_mem->ida_tstopset)
  {
    troundoff = HUNDRED * IDA_mem->ida_uround *
                (SUNRabs(IDA_mem->ida_tn) + SUNRabs(IDA_mem->ida_hh));

    /* Test for tn at tstop */
    if (SUNRabs(IDA_mem->ida_tn - IDA_mem->ida_tstop) <= troundoff)
    {
      /* Ensure tout >= tstop, otherwise check for tout return below */
      if ((tout - IDA_mem->ida_tstop) * IDA_mem->ida_hh >= ZERO ||
          SUNRabs(tout - IDA_mem->ida_tstop) <= troundoff)
      {
        /* ier = */ IDAGetSolution(IDA_mem, IDA_mem->ida_tstop, yret, ypret);
        *tret = IDA_mem->ida_tretlast = IDA_mem->ida_tstop;
        IDA_mem->ida_tstopset         = SUNFALSE;
        return (IDA_TSTOP_RETURN);
      }
    }
    /* Test for tn approaching tstop */
    else if ((IDA_mem->ida_tn + IDA_mem->ida_hh - IDA_mem->ida_tstop) *
               IDA_mem->ida_hh >
             ZERO)
    {
      IDA_mem->ida_hh = (IDA_mem->ida_tstop - IDA_mem->ida_tn) *
                        (ONE - FOUR * IDA_mem->ida_uround);
    }
  }

  switch (itask)
  {
  case IDA_NORMAL:

    /* Test for tn past tout. */
    if ((IDA_mem->ida_tn - tout) * IDA_mem->ida_hh >= ZERO)
    {
      /* ier = */ IDAGetSolution(IDA_mem, tout, yret, ypret);
      *tret = IDA_mem->ida_tretlast = tout;
      return (IDA_SUCCESS);
    }

    return (CONTINUE_STEPS);

  case IDA_ONE_STEP:

    *tret = IDA_mem->ida_tretlast = IDA_mem->ida_tn;
    return (IDA_SUCCESS);
  }
  return IDA_ILL_INPUT; /* This return should never happen. */
}

/*
 * -----------------------------------------------------------------
 * Error handler
 * -----------------------------------------------------------------
 */

/*
 * IDAHandleFailure
 *
 * This routine prints error messages for all cases of failure by
 * IDAStep.  It returns to IDASolve the value that it is to return to
 * the user.
 */

static int IDAHandleFailure(IDAMem IDA_mem, int sflag)
{
  /* Depending on sflag, print error message and return error flag */
  switch (sflag)
  {
  case IDA_ERR_FAIL:
    IDAProcessError(IDA_mem, IDA_ERR_FAIL, __LINE__, __func__, __FILE__,
                    MSG_ERR_FAILS, IDA_mem->ida_tn, IDA_mem->ida_hh);
    return (IDA_ERR_FAIL);

  case IDA_CONV_FAIL:
    IDAProcessError(IDA_mem, IDA_CONV_FAIL, __LINE__, __func__, __FILE__,
                    MSG_CONV_FAILS, IDA_mem->ida_tn, IDA_mem->ida_hh);
    return (IDA_CONV_FAIL);

  case IDA_LSETUP_FAIL:
    IDAProcessError(IDA_mem, IDA_LSETUP_FAIL, __LINE__, __func__, __FILE__,
                    MSG_SETUP_FAILED, IDA_mem->ida_tn);
    return (IDA_LSETUP_FAIL);

  case IDA_LSOLVE_FAIL:
    IDAProcessError(IDA_mem, IDA_LSOLVE_FAIL, __LINE__, __func__, __FILE__,
                    MSG_SOLVE_FAILED, IDA_mem->ida_tn);
    return (IDA_LSOLVE_FAIL);

  case IDA_REP_RES_ERR:
    IDAProcessError(IDA_mem, IDA_REP_RES_ERR, __LINE__, __func__, __FILE__,
                    MSG_REP_RES_ERR, IDA_mem->ida_tn);
    return (IDA_REP_RES_ERR);

  case IDA_RES_FAIL:
    IDAProcessError(IDA_mem, IDA_RES_FAIL, __LINE__, __func__, __FILE__,
                    MSG_RES_NONRECOV, IDA_mem->ida_tn);
    return (IDA_RES_FAIL);

  case IDA_REP_QRHS_ERR:
    IDAProcessError(IDA_mem, IDA_REP_QRHS_ERR, __LINE__, __func__, __FILE__,
                    MSG_QRHSFUNC_REPTD, IDA_mem->ida_tn);
    return (IDA_REP_QRHS_ERR);

  case IDA_QRHS_FAIL:
    IDAProcessError(IDA_mem, IDA_QRHS_FAIL, __LINE__, __func__, __FILE__,
                    MSG_QRHSFUNC_FAILED, IDA_mem->ida_tn);
    return (IDA_QRHS_FAIL);

  case IDA_REP_SRES_ERR:
    IDAProcessError(IDA_mem, IDA_REP_SRES_ERR, __LINE__, __func__, __FILE__,
                    MSG_SRES_REPTD, IDA_mem->ida_tn);
    return (IDA_REP_SRES_ERR);

  case IDA_SRES_FAIL:
    IDAProcessError(IDA_mem, IDA_SRES_FAIL, __LINE__, __func__, __FILE__,
                    MSG_SRES_FAILED, IDA_mem->ida_tn);
    return (IDA_SRES_FAIL);

  case IDA_REP_QSRHS_ERR:
    IDAProcessError(IDA_mem, IDA_REP_QSRHS_ERR, __LINE__, __func__, __FILE__,
                    MSG_QSRHSFUNC_REPTD, IDA_mem->ida_tn);
    return (IDA_REP_QSRHS_ERR);

  case IDA_QSRHS_FAIL:
    IDAProcessError(IDA_mem, IDA_QSRHS_FAIL, __LINE__, __func__, __FILE__,
                    MSG_QSRHSFUNC_FAILED, IDA_mem->ida_tn);
    return (IDA_QSRHS_FAIL);

  case IDA_CONSTR_FAIL:
    IDAProcessError(IDA_mem, IDA_CONSTR_FAIL, __LINE__, __func__, __FILE__,
                    MSG_FAILED_CONSTR, IDA_mem->ida_tn);
    return (IDA_CONSTR_FAIL);

  case IDA_MEM_NULL:
    IDAProcessError(NULL, IDA_MEM_NULL, __LINE__, __func__, __FILE__, MSG_NO_MEM);
    return (IDA_MEM_NULL);

  case SUN_ERR_ARG_CORRUPT:
    IDAProcessError(IDA_mem, IDA_MEM_NULL, __LINE__, __func__, __FILE__,
                    MSG_NLS_INPUT_NULL, IDA_mem->ida_tn);
    return (IDA_MEM_NULL);

  case IDA_NLS_SETUP_FAIL:
    IDAProcessError(IDA_mem, IDA_NLS_SETUP_FAIL, __LINE__, __func__, __FILE__,
                    MSG_NLS_SETUP_FAILED, IDA_mem->ida_tn);
    return (IDA_NLS_SETUP_FAIL);
  case IDA_NLS_FAIL:
    IDAProcessError(IDA_mem, IDA_NLS_FAIL, __LINE__, __func__, __FILE__,
                    MSG_NLS_FAIL, IDA_mem->ida_tn);
    return (IDA_NLS_FAIL);
  }

  /* This return should never happen */
  IDAProcessError(IDA_mem, IDA_UNRECOGNIZED_ERROR, __LINE__, __func__, __FILE__,
                  "IDA encountered an unrecognized error. Please report this "
                  "to the Sundials developers at sundials-users@llnl.gov");
  return (IDA_UNRECOGNIZED_ERROR);
}

/*
 * -----------------------------------------------------------------
 * Main IDAStep function
 * -----------------------------------------------------------------
 */

/*
 * IDAStep
 *
 * This routine performs one internal IDA step, from tn to tn + hh.
 * It calls other routines to do all the work.
 *
 * It solves a system of differential/algebraic equations of the form
 *       F(t,y,y') = 0, for one step. In IDA, tt is used for t,
 * yy is used for y, and yp is used for y'. The function F is supplied as 'res'
 * by the user.
 *
 * The methods used are modified divided difference, fixed leading
 * coefficient forms of backward differentiation formulas.
 * The code adjusts the stepsize and order to control the local error per step.
 *
 * The main operations done here are as follows:
 *  * initialize various quantities;
 *  * setting of multistep method coefficients;
 *  * solution of the nonlinear system for yy at t = tn + hh;
 *  * deciding on order reduction and testing the local error;
 *  * attempting to recover from failure in nonlinear solver or error test;
 *  * resetting stepsize and order for the next step.
 *  * updating phi and other state data if successful;
 *
 * On a failure in the nonlinear system solution or error test, the
 * step may be reattempted, depending on the nature of the failure.
 *
 * Variables or arrays (all in the IDAMem structure) used in IDAStep are:
 *
 * tt -- Independent variable.
 * yy -- Solution vector at tt.
 * yp -- Derivative of solution vector after successful stelp.
 * res -- User-supplied function to evaluate the residual. See the
 *        description given in file ida.h .
 * lsetup -- Routine to prepare for the linear solver call. It may either
 *        save or recalculate quantities used by lsolve. (Optional)
 * lsolve -- Routine to solve a linear system. A prior call to lsetup
 *        may be required.
 * hh  -- Appropriate step size for next step.
 * ewt -- Vector of weights used in all convergence tests.
 * phi -- Array of divided differences used by IDAStep. This array is composed
 *       of  (maxord+1) nvectors (each of size Neq). (maxord+1) is the maximum
 *       order for the problem, maxord, plus 1.
 *
 *       Return values are:
 *       IDA_SUCCESS   IDA_RES_FAIL      LSETUP_ERROR_NONRECVR
 *                     IDA_LSOLVE_FAIL   IDA_ERR_FAIL
 *                     IDA_CONSTR_FAIL   IDA_CONV_FAIL
 *                     IDA_REP_RES_ERR
 */

static int IDAStep(IDAMem IDA_mem)
{
  sunrealtype saved_t, ck;
  sunrealtype err_k, err_km1, err_km2;
  int ncf, nef;
  int nflag, kflag;
  int retval;
  sunbooleantype sensi_stg, sensi_sim;

  /* Are we computing sensitivities with the staggered or simultaneous approach? */
  sensi_stg = (IDA_mem->ida_sensi && (IDA_mem->ida_ism == IDA_STAGGERED));
  sensi_sim = (IDA_mem->ida_sensi && (IDA_mem->ida_ism == IDA_SIMULTANEOUS));

  saved_t = IDA_mem->ida_tn;
  ncf = nef = 0;

  if (IDA_mem->ida_nst == 0)
  {
    IDA_mem->ida_kk     = 1;
    IDA_mem->ida_kused  = 0;
    IDA_mem->ida_hused  = ZERO;
    IDA_mem->ida_psi[0] = IDA_mem->ida_hh;
    IDA_mem->ida_cj     = ONE / IDA_mem->ida_hh;
    IDA_mem->ida_phase  = 0;
    IDA_mem->ida_ns     = 0;
  }

  /* To prevent 'unintialized variable' warnings */
  err_k   = ZERO;
  err_km1 = ZERO;
  err_km2 = ZERO;

  /* Looping point for attempts to take a step */

  for (;;)
  {
<<<<<<< HEAD
#if SUNDIALS_LOGGING_LEVEL >= SUNDIALS_LOGGING_INFO
    SUNLogger_QueueMsg(IDA_LOGGER, SUN_LOGLEVEL_INFO, "IDAS::IDAStep",
                       "start-step-attempt", "step = %li, h = " SUN_FORMAT_G,
                       IDA_mem->ida_nst, IDA_mem->ida_hh);
#endif
=======
    SUNLogInfo(IDA_LOGGER, "begin-step-attempt",
               "step = %li, tn = %" RSYM ", h = %" RSYM ", q = %d",
               IDA_mem->ida_nst + 1, IDA_mem->ida_tn, IDA_mem->ida_hh,
               IDA_mem->ida_kk);
>>>>>>> eb4c4da8

    /*-----------------------
      Set method coefficients
      -----------------------*/

    IDASetCoeffs(IDA_mem, &ck);

    kflag = IDA_SUCCESS;

    /*----------------------------------------------------
      If tn is past tstop (by roundoff), reset it to tstop.
      -----------------------------------------------------*/

    IDA_mem->ida_tn = IDA_mem->ida_tn + IDA_mem->ida_hh;
    if (IDA_mem->ida_tstopset)
    {
      if ((IDA_mem->ida_tn - IDA_mem->ida_tstop) * IDA_mem->ida_hh > ZERO)
      {
        IDA_mem->ida_tn = IDA_mem->ida_tstop;
      }
    }

    /*-----------------------
      Advance state variables
      -----------------------*/

    /* Compute predicted values for yy and yp */
    IDAPredict(IDA_mem);

    /* Compute predicted values for yyS and ypS (if simultaneous approach) */
    if (sensi_sim)
    {
      IDASensPredict(IDA_mem, IDA_mem->ida_yySpredict, IDA_mem->ida_ypSpredict);
    }

    /* Nonlinear system solution */
    nflag = IDANls(IDA_mem);

    /* If NLS was successful, perform error test */
    if (nflag == IDA_SUCCESS)
    {
      nflag = IDATestError(IDA_mem, ck, &err_k, &err_km1, &err_km2);
    }

    /* Test for convergence or error test failures */
    if (nflag != IDA_SUCCESS)
    {
      /* restore and decide what to do */
      IDARestore(IDA_mem, saved_t);
      kflag = IDAHandleNFlag(IDA_mem, nflag, err_k, err_km1, &(IDA_mem->ida_ncfn),
                             &ncf, &(IDA_mem->ida_netf), &nef);

      SUNLogInfoIf(nflag == ERROR_TEST_FAIL, IDA_LOGGER, "end-step-attempt",
                   "status = failed error test, dsm = %" RSYM ", kflag = %i",
                   ck * err_k / IDA_mem->ida_sigma[IDA_mem->ida_kk], kflag);

      SUNLogInfoIf(nflag != ERROR_TEST_FAIL && kflag != IDA_SUCCESS, IDA_LOGGER,
                   "end-step-attempt", "status = failed solve, kflag = %i",
                   kflag);

      /* exit on nonrecoverable failure */
      if (kflag != PREDICT_AGAIN) { return (kflag); }

      /* recoverable error; predict again */
      if (IDA_mem->ida_nst == 0) { IDAReset(IDA_mem); }
      continue;
    }

    /*----------------------------
      Advance quadrature variables
      ----------------------------*/
    if (IDA_mem->ida_quadr)
    {
      nflag = IDAQuadNls(IDA_mem);

      /* If NLS was successful, perform error test */
      if (IDA_mem->ida_errconQ && (nflag == IDA_SUCCESS))
      {
        nflag = IDAQuadTestError(IDA_mem, ck, &err_k, &err_km1, &err_km2);
      }

      /* Test for convergence or error test failures */
      if (nflag != IDA_SUCCESS)
      {
        /* restore and decide what to do */
        IDARestore(IDA_mem, saved_t);
        kflag = IDAHandleNFlag(IDA_mem, nflag, err_k, err_km1,
                               &(IDA_mem->ida_ncfnQ), &ncf,
                               &(IDA_mem->ida_netfQ), &nef);

        SUNLogInfoIf(nflag == ERROR_TEST_FAIL, IDA_LOGGER,
                     "end-step-attempt", "status = failed quad error test, dsmQ = %.16g, kflag = %i",
                     ck * err_k / IDA_mem->ida_sigma[IDA_mem->ida_kk], kflag);

        SUNLogInfoIf(nflag != ERROR_TEST_FAIL && kflag != IDA_SUCCESS,
                     IDA_LOGGER, "end-step-attempt",
                     "status = failed quad solve, kflag = %i", kflag);

        /* exit on nonrecoverable failure */
        if (kflag != PREDICT_AGAIN) { return (kflag); }

        /* recoverable error; predict again */
        if (IDA_mem->ida_nst == 0) { IDAReset(IDA_mem); }
        continue;
      }
    }

    /*--------------------------------------------------
      Advance sensitivity variables (Staggered approach)
      --------------------------------------------------*/
    if (sensi_stg)
    {
      /* Evaluate res at converged y, needed for future evaluations of sens. RHS
         If res() fails recoverably, treat it as a convergence failure and
         attempt the step again */

      retval = IDA_mem->ida_res(IDA_mem->ida_tn, IDA_mem->ida_yy, IDA_mem->ida_yp,
                                IDA_mem->ida_delta, IDA_mem->ida_user_data);

      SUNLogInfoIf(retval != 0, IDA_LOGGER, "end-step-attempt",
                   "status = failed res eval, retval = %i", retval);

      if (retval < 0) { return (IDA_RES_FAIL); }
      if (retval > 0) { continue; }

      /* Compute predicted values for yyS and ypS */
      IDASensPredict(IDA_mem, IDA_mem->ida_yySpredict, IDA_mem->ida_ypSpredict);

      /* Nonlinear system solution */
      nflag = IDASensNls(IDA_mem);

      /* If NLS was successful, perform error test */
      if (IDA_mem->ida_errconS && (nflag == IDA_SUCCESS))
      {
        nflag = IDASensTestError(IDA_mem, ck, &err_k, &err_km1, &err_km2);
      }

      /* Test for convergence or error test failures */
      if (nflag != IDA_SUCCESS)
      {
        /* restore and decide what to do */
        IDARestore(IDA_mem, saved_t);
        kflag = IDAHandleNFlag(IDA_mem, nflag, err_k, err_km1,
                               &(IDA_mem->ida_ncfnQ), &ncf,
                               &(IDA_mem->ida_netfQ), &nef);

        SUNLogInfoIf(nflag == ERROR_TEST_FAIL, IDA_LOGGER,
                     "end-step-attempt", "status = failed sens error test, dsmS = %.16g, kflag = %i",
                     ck * err_k / IDA_mem->ida_sigma[IDA_mem->ida_kk], kflag);

        SUNLogInfoIf(nflag != ERROR_TEST_FAIL && kflag != IDA_SUCCESS,
                     IDA_LOGGER, "end-step-attempt",
                     "status = failed sens solve, kflag = %i", kflag);

        /* exit on nonrecoverable failure */
        if (kflag != PREDICT_AGAIN) { return (kflag); }

        /* recoverable error; predict again */
        if (IDA_mem->ida_nst == 0) { IDAReset(IDA_mem); }
        continue;
      }
    }

    /*-------------------------------------------
      Advance quadrature sensitivity variables
      -------------------------------------------*/
    if (IDA_mem->ida_quadr_sensi)
    {
      nflag = IDAQuadSensNls(IDA_mem);

      /* If NLS was successful, perform error test */
      if (IDA_mem->ida_errconQS && (nflag == IDA_SUCCESS))
      {
        nflag = IDAQuadSensTestError(IDA_mem, ck, &err_k, &err_km1, &err_km2);
      }

      /* Test for convergence or error test failures */
      if (nflag != IDA_SUCCESS)
      {
        /* restore and decide what to do */
        IDARestore(IDA_mem, saved_t);
        kflag = IDAHandleNFlag(IDA_mem, nflag, err_k, err_km1,
                               &(IDA_mem->ida_ncfnQ), &ncf,
                               &(IDA_mem->ida_netfQ), &nef);

        SUNLogInfoIf(nflag == ERROR_TEST_FAIL, IDA_LOGGER,
                     "end-step-attempt", "status = failed quad sens error test, dsmQS = %.16g, kflag = %i",
                     ck * err_k / IDA_mem->ida_sigma[IDA_mem->ida_kk], kflag);

        SUNLogInfoIf(nflag != ERROR_TEST_FAIL && kflag != IDA_SUCCESS,
                     IDA_LOGGER, "end-step-attempt",
                     "status = failed quad sens solve, kflag = %i", kflag);

        /* exit on nonrecoverable failure */
        if (kflag != PREDICT_AGAIN) { return (kflag); }

        /* recoverable error; predict again */
        if (IDA_mem->ida_nst == 0) { IDAReset(IDA_mem); }
        continue;
      }
    }

    /* kflag == IDA_SUCCESS */
    break;

  } /* end loop */

  SUNLogInfo(IDA_LOGGER, "end-step-attempt", "status = success, dsm = %" RSYM,
             ck * err_k / IDA_mem->ida_sigma[IDA_mem->ida_kk]);

  /* Nonlinear system solve and error test were both successful;
     update data, and consider change of step and/or order */

  IDACompleteStep(IDA_mem, err_k, err_km1);

  /*
     Rescale ee vector to be the estimated local error
     Notes:
       (1) altering the value of ee is permissible since
           it will be overwritten by
           IDASolve()->IDAStep()->IDANls()
           before it is needed again
       (2) the value of ee is only valid if IDAHandleNFlag()
           returns either PREDICT_AGAIN or IDA_SUCCESS
  */

  N_VScale(ck, IDA_mem->ida_ee, IDA_mem->ida_ee);

  return (IDA_SUCCESS);
}

/*
 * IDASetCoeffs
 *
 *  This routine computes the coefficients relevant to the current step.
 *  The counter ns counts the number of consecutive steps taken at
 *  constant stepsize h and order k, up to a maximum of k + 2.
 *  Then the first ns components of beta will be one, and on a step
 *  with ns = k + 2, the coefficients alpha, etc. need not be reset here.
 *  Also, IDACompleteStep prohibits an order increase until ns = k + 2.
 */

static void IDASetCoeffs(IDAMem IDA_mem, sunrealtype* ck)
{
  int i, j, is;
  sunrealtype temp1, temp2, alpha0, alphas;

  /* Set coefficients for the current stepsize h */

  if ((IDA_mem->ida_hh != IDA_mem->ida_hused) ||
      (IDA_mem->ida_kk != IDA_mem->ida_kused))
  {
    IDA_mem->ida_ns = 0;
  }
  IDA_mem->ida_ns = SUNMIN(IDA_mem->ida_ns + 1, IDA_mem->ida_kused + 2);
  if (IDA_mem->ida_kk + 1 >= IDA_mem->ida_ns)
  {
    IDA_mem->ida_beta[0]  = ONE;
    IDA_mem->ida_alpha[0] = ONE;
    temp1                 = IDA_mem->ida_hh;
    IDA_mem->ida_gamma[0] = ZERO;
    IDA_mem->ida_sigma[0] = ONE;
    for (i = 1; i <= IDA_mem->ida_kk; i++)
    {
      temp2                   = IDA_mem->ida_psi[i - 1];
      IDA_mem->ida_psi[i - 1] = temp1;
      IDA_mem->ida_beta[i]    = IDA_mem->ida_beta[i - 1] *
                             IDA_mem->ida_psi[i - 1] / temp2;
      temp1                 = temp2 + IDA_mem->ida_hh;
      IDA_mem->ida_alpha[i] = IDA_mem->ida_hh / temp1;
      IDA_mem->ida_sigma[i] = i * IDA_mem->ida_sigma[i - 1] *
                              IDA_mem->ida_alpha[i];
      IDA_mem->ida_gamma[i] = IDA_mem->ida_gamma[i - 1] +
                              IDA_mem->ida_alpha[i - 1] / IDA_mem->ida_hh;
    }
    IDA_mem->ida_psi[IDA_mem->ida_kk] = temp1;
  }
  /* compute alphas, alpha0 */
  alphas = ZERO;
  alpha0 = ZERO;
  for (i = 0; i < IDA_mem->ida_kk; i++)
  {
    alphas = alphas - ONE / (i + 1);
    alpha0 = alpha0 - IDA_mem->ida_alpha[i];
  }

  /* compute leading coefficient cj  */
  IDA_mem->ida_cjlast = IDA_mem->ida_cj;
  IDA_mem->ida_cj     = -alphas / IDA_mem->ida_hh;

  /* compute variable stepsize error coefficient ck */

  *ck = SUNRabs(IDA_mem->ida_alpha[IDA_mem->ida_kk] + alphas - alpha0);
  *ck = SUNMAX(*ck, IDA_mem->ida_alpha[IDA_mem->ida_kk]);

  /* change phi to phi-star  */

  /* Scale i=IDA_mem->ida_ns to i<=IDA_mem->ida_kk */
  if (IDA_mem->ida_ns <= IDA_mem->ida_kk)
  {
    for (i = IDA_mem->ida_ns; i <= IDA_mem->ida_kk; i++)
    {
      IDA_mem->ida_cvals[i - IDA_mem->ida_ns] = IDA_mem->ida_beta[i];
    }

    (void)N_VScaleVectorArray(IDA_mem->ida_kk - IDA_mem->ida_ns + 1,
                              IDA_mem->ida_cvals,
                              IDA_mem->ida_phi + IDA_mem->ida_ns,
                              IDA_mem->ida_phi + IDA_mem->ida_ns);

    if (IDA_mem->ida_quadr)
    {
      (void)N_VScaleVectorArray(IDA_mem->ida_kk - IDA_mem->ida_ns + 1,
                                IDA_mem->ida_cvals,
                                IDA_mem->ida_phiQ + IDA_mem->ida_ns,
                                IDA_mem->ida_phiQ + IDA_mem->ida_ns);
    }

    if (IDA_mem->ida_sensi || IDA_mem->ida_quadr_sensi)
    {
      j = 0;
      for (i = IDA_mem->ida_ns; i <= IDA_mem->ida_kk; i++)
      {
        for (is = 0; is < IDA_mem->ida_Ns; is++)
        {
          IDA_mem->ida_cvals[j] = IDA_mem->ida_beta[i];
          j++;
        }
      }
    }

    if (IDA_mem->ida_sensi)
    {
      j = 0;
      for (i = IDA_mem->ida_ns; i <= IDA_mem->ida_kk; i++)
      {
        for (is = 0; is < IDA_mem->ida_Ns; is++)
        {
          IDA_mem->ida_Xvecs[j] = IDA_mem->ida_phiS[i][is];
          j++;
        }
      }

      (void)N_VScaleVectorArray(j, IDA_mem->ida_cvals, IDA_mem->ida_Xvecs,
                                IDA_mem->ida_Xvecs);
    }

    if (IDA_mem->ida_quadr_sensi)
    {
      j = 0;
      for (i = IDA_mem->ida_ns; i <= IDA_mem->ida_kk; i++)
      {
        for (is = 0; is < IDA_mem->ida_Ns; is++)
        {
          IDA_mem->ida_Xvecs[j] = IDA_mem->ida_phiQS[i][is];
          j++;
        }
      }

      (void)N_VScaleVectorArray(j, IDA_mem->ida_cvals, IDA_mem->ida_Xvecs,
                                IDA_mem->ida_Xvecs);
    }
  }
}

/*
 * -----------------------------------------------------------------
 * Nonlinear solver functions
 * -----------------------------------------------------------------
 */

/*
 * IDANls
 *
 * This routine attempts to solve the nonlinear system using the linear
 * solver specified. NOTE: this routine uses N_Vector ee as the scratch
 * vector tempv3 passed to lsetup.
 *
 *  Possible return values:
 *
 *  IDA_SUCCESS
 *
 *  IDA_RES_RECVR       IDA_RES_FAIL
 *  IDA_SRES_RECVR      IDA_SRES_FAIL
 *  IDA_LSETUP_RECVR    IDA_LSETUP_FAIL
 *  IDA_LSOLVE_RECVR    IDA_LSOLVE_FAIL
 *
 *  IDA_CONSTR_RECVR
 *  SUN_NLS_CONV_RECVR
 *  IDA_MEM_NULL
 */

static int IDANls(IDAMem IDA_mem)
{
  int retval;
  sunbooleantype constraintsPassed, callLSetup, sensi_sim;
  sunrealtype temp1, temp2, vnorm;
  N_Vector mm, tmp;
  long int nni_inc = 0;
  long int nnf_inc = 0;

  /* Are we computing sensitivities with the IDA_SIMULTANEOUS approach? */
  sensi_sim = (IDA_mem->ida_sensi && (IDA_mem->ida_ism == IDA_SIMULTANEOUS));

  callLSetup = SUNFALSE;

  /* Initialize if the first time called */

  if (IDA_mem->ida_nst == 0)
  {
    IDA_mem->ida_cjold = IDA_mem->ida_cj;
    IDA_mem->ida_ss    = TWENTY;
    IDA_mem->ida_ssS   = TWENTY;
    if (IDA_mem->ida_lsetup) { callLSetup = SUNTRUE; }
  }

  /* Decide if lsetup is to be called */

  if (IDA_mem->ida_lsetup)
  {
    IDA_mem->ida_cjratio = IDA_mem->ida_cj / IDA_mem->ida_cjold;
    temp1                = (ONE - IDA_mem->ida_dcj) / (ONE + IDA_mem->ida_dcj);
    temp2                = ONE / temp1;
    if (IDA_mem->ida_cjratio < temp1 || IDA_mem->ida_cjratio > temp2)
    {
      callLSetup = SUNTRUE;
    }
    if (IDA_mem->ida_forceSetup) { callLSetup = SUNTRUE; }
    if (IDA_mem->ida_cj != IDA_mem->ida_cjlast)
    {
      IDA_mem->ida_ss  = HUNDRED;
      IDA_mem->ida_ssS = HUNDRED;
    }
  }

  /* initial guess for the correction to the predictor */
  if (sensi_sim) { N_VConst(ZERO, IDA_mem->ycorSim); }
  else { N_VConst(ZERO, IDA_mem->ida_ee); }

  /* call nonlinear solver setup if it exists */
  if ((IDA_mem->NLS)->ops->setup)
  {
    if (sensi_sim)
    {
      retval = SUNNonlinSolSetup(IDA_mem->NLS, IDA_mem->ycorSim, IDA_mem);
    }
    else { retval = SUNNonlinSolSetup(IDA_mem->NLS, IDA_mem->ida_ee, IDA_mem); }

    if (retval < 0) { return (IDA_NLS_SETUP_FAIL); }
    if (retval > 0) { return (IDA_NLS_SETUP_RECVR); }
  }

  SUNLogInfo(IDA_LOGGER, "begin-nonlinear-solve", "tol = %.16g",
             IDA_mem->ida_epsNewt);

  /* solve the nonlinear system */
  if (sensi_sim)
  {
    retval = SUNNonlinSolSolve(IDA_mem->NLSsim, IDA_mem->ypredictSim,
                               IDA_mem->ycorSim, IDA_mem->ewtSim,
                               IDA_mem->ida_epsNewt, callLSetup, IDA_mem);
    /* increment counters */
    (void)SUNNonlinSolGetNumIters(IDA_mem->NLSsim, &nni_inc);
    IDA_mem->ida_nni += nni_inc;

    (void)SUNNonlinSolGetNumConvFails(IDA_mem->NLSsim, &nnf_inc);
    IDA_mem->ida_nnf += nnf_inc;
  }
  else
  {
    retval = SUNNonlinSolSolve(IDA_mem->NLS, IDA_mem->ida_yypredict,
                               IDA_mem->ida_ee, IDA_mem->ida_ewt,
                               IDA_mem->ida_epsNewt, callLSetup, IDA_mem);

    /* increment counter */
    (void)SUNNonlinSolGetNumIters(IDA_mem->NLS, &nni_inc);
    IDA_mem->ida_nni += nni_inc;

    (void)SUNNonlinSolGetNumConvFails(IDA_mem->NLS, &nnf_inc);
    IDA_mem->ida_nnf += nnf_inc;
  }

  /* return if nonlinear solver failed */
  if (retval != SUN_SUCCESS)
  {
    SUNLogInfo(IDA_LOGGER, "end-nonlinear-solve",
               "status = failed, flag = %i, iters = %li", retval, nni_inc);
    return (retval);
  }

  /* update yy and yp based on the final correction from the nonlinear solver */
  N_VLinearSum(ONE, IDA_mem->ida_yypredict, ONE, IDA_mem->ida_ee,
               IDA_mem->ida_yy);
  N_VLinearSum(ONE, IDA_mem->ida_yppredict, IDA_mem->ida_cj, IDA_mem->ida_ee,
               IDA_mem->ida_yp);

  /* update the sensitivities based on the final correction from the nonlinear solver */
  if (sensi_sim)
  {
    N_VLinearSumVectorArray(IDA_mem->ida_Ns, ONE, IDA_mem->ida_yySpredict, ONE,
                            IDA_mem->ida_eeS, IDA_mem->ida_yyS);
    N_VLinearSumVectorArray(IDA_mem->ida_Ns, ONE, IDA_mem->ida_ypSpredict,
                            IDA_mem->ida_cj, IDA_mem->ida_eeS, IDA_mem->ida_ypS);
  }

  SUNLogInfo(IDA_LOGGER, "end-nonlinear-solve", "status = success, iters = %li",
             nni_inc);

  /* If otherwise successful, check and enforce inequality constraints. */

  if (IDA_mem->ida_constraintsSet)
  {
    /* shortcut names for temporary work vectors */
    mm  = IDA_mem->ida_tempv2;
    tmp = IDA_mem->ida_tempv1;

    /* Get mask vector mm, set where constraints failed */
    constraintsPassed = N_VConstrMask(IDA_mem->ida_constraints, IDA_mem->ida_yy,
                                      mm);
    if (constraintsPassed) { return (IDA_SUCCESS); }

    /* Constraints not met */

    /* Compute correction to satisfy constraints */
    N_VCompare(ONEPT5, IDA_mem->ida_constraints, tmp); /* a[i] =1 when |c[i]| = 2 */
    N_VProd(tmp, IDA_mem->ida_constraints, tmp); /* a * c                   */
    N_VDiv(tmp, IDA_mem->ida_ewt, tmp);          /* a * c * wt              */
    N_VLinearSum(ONE, IDA_mem->ida_yy, -PT1, tmp, tmp); /* y - 0.1 * a * c * wt    */
    N_VProd(tmp, mm, tmp); /* v = mm*(y-.1*a*c*wt)    */

    vnorm = IDAWrmsNorm(IDA_mem, tmp, IDA_mem->ida_ewt, SUNFALSE); /* ||v|| */

    /* If vector v of constraint corrections is small in norm, correct and
       accept this step */
    if (vnorm <= IDA_mem->ida_epsNewt)
    {
      N_VLinearSum(ONE, IDA_mem->ida_ee, -ONE, tmp,
                   IDA_mem->ida_ee); /* ee <- ee - v */
      return (IDA_SUCCESS);
    }

    /* Return with error if |h| == hmin */
    if (SUNRabs(IDA_mem->ida_hh) <= IDA_mem->ida_hmin * ONEPSM)
    {
      return (IDA_CONSTR_FAIL);
    }

    /* Constraints correction is too large, reduce h by computing rr = h'/h */
    N_VLinearSum(ONE, IDA_mem->ida_phi[0], -ONE, IDA_mem->ida_yy, tmp);
    N_VProd(mm, tmp, tmp);
    IDA_mem->ida_eta = PT9 * N_VMinQuotient(IDA_mem->ida_phi[0], tmp);
    IDA_mem->ida_eta = SUNMAX(IDA_mem->ida_eta, PT1);
    IDA_mem->ida_eta = SUNMAX(IDA_mem->ida_eta,
                              IDA_mem->ida_hmin / SUNRabs(IDA_mem->ida_hh));

    /* Reattempt step with new step size */
    return (IDA_CONSTR_RECVR);
  }

  return (IDA_SUCCESS);
}

/*
 * IDAPredict
 *
 * This routine predicts the new values for vectors yy and yp.
 */

static void IDAPredict(IDAMem IDA_mem)
{
  int j;

  for (j = 0; j <= IDA_mem->ida_kk; j++) { IDA_mem->ida_cvals[j] = ONE; }

  (void)N_VLinearCombination(IDA_mem->ida_kk + 1, IDA_mem->ida_cvals,
                             IDA_mem->ida_phi, IDA_mem->ida_yypredict);

  (void)N_VLinearCombination(IDA_mem->ida_kk, IDA_mem->ida_gamma + 1,
                             IDA_mem->ida_phi + 1, IDA_mem->ida_yppredict);
}

/*
 * IDAQuadNls
 *
 * This routine solves for the quadrature variables at the new step.
 * It does not solve a nonlinear system, but rather updates the
 * quadrature variables. The name for this function is just for
 * uniformity purposes.
 *
 */

static int IDAQuadNls(IDAMem IDA_mem)
{
  int retval;

  /* Predict: load yyQ and ypQ */
  IDAQuadPredict(IDA_mem);

  /* Compute correction eeQ */
  retval = IDA_mem->ida_rhsQ(IDA_mem->ida_tn, IDA_mem->ida_yy, IDA_mem->ida_yp,
                             IDA_mem->ida_eeQ, IDA_mem->ida_user_data);
  IDA_mem->ida_nrQe++;
  if (retval < 0) { return (IDA_QRHS_FAIL); }
  else if (retval > 0) { return (IDA_QRHS_RECVR); }

  if (IDA_mem->ida_quadr_sensi)
  {
    N_VScale(ONE, IDA_mem->ida_eeQ, IDA_mem->ida_savrhsQ);
  }

  N_VLinearSum(ONE, IDA_mem->ida_eeQ, -ONE, IDA_mem->ida_ypQ, IDA_mem->ida_eeQ);
  N_VScale(ONE / IDA_mem->ida_cj, IDA_mem->ida_eeQ, IDA_mem->ida_eeQ);

  /* Apply correction: yyQ = yyQ + eeQ */
  N_VLinearSum(ONE, IDA_mem->ida_yyQ, ONE, IDA_mem->ida_eeQ, IDA_mem->ida_yyQ);

  return (IDA_SUCCESS);
}

/*
 * IDAQuadPredict
 *
 * This routine predicts the new value for vectors yyQ and ypQ
 */

static void IDAQuadPredict(IDAMem IDA_mem)
{
  int j;

  for (j = 0; j <= IDA_mem->ida_kk; j++) { IDA_mem->ida_cvals[j] = ONE; }

  (void)N_VLinearCombination(IDA_mem->ida_kk + 1, IDA_mem->ida_cvals,
                             IDA_mem->ida_phiQ, IDA_mem->ida_yyQ);

  (void)N_VLinearCombination(IDA_mem->ida_kk, IDA_mem->ida_gamma + 1,
                             IDA_mem->ida_phiQ + 1, IDA_mem->ida_ypQ);
}

/*
 * IDASensNls
 *
 * This routine attempts to solve, one by one, all the sensitivity
 * linear systems using nonlinear iterations and the linear solver
 * specified (Staggered approach).
 */

static int IDASensNls(IDAMem IDA_mem)
{
  sunbooleantype callLSetup;
  long int nniS_inc = 0;
  long int nnfS_inc = 0;
  int retval;

  callLSetup = SUNFALSE;

  /* initial guess for the correction to the predictor */
  N_VConst(ZERO, IDA_mem->ycorStg);

  /* solve the nonlinear system */
  retval = SUNNonlinSolSolve(IDA_mem->NLSstg, IDA_mem->ypredictStg,
                             IDA_mem->ycorStg, IDA_mem->ewtStg,
                             IDA_mem->ida_epsNewt, callLSetup, IDA_mem);

  /* increment counters */
  (void)SUNNonlinSolGetNumIters(IDA_mem->NLSstg, &nniS_inc);
  IDA_mem->ida_nniS += nniS_inc;

  (void)SUNNonlinSolGetNumConvFails(IDA_mem->NLSstg, &nnfS_inc);
  IDA_mem->ida_nnfS += nnfS_inc;

  if (retval != SUN_SUCCESS)
  {
    IDA_mem->ida_ncfnS++;
    return (retval);
  }

  /* update using the final correction from the nonlinear solver */
  N_VLinearSumVectorArray(IDA_mem->ida_Ns, ONE, IDA_mem->ida_yySpredict, ONE,
                          IDA_mem->ida_eeS, IDA_mem->ida_yyS);
  N_VLinearSumVectorArray(IDA_mem->ida_Ns, ONE, IDA_mem->ida_ypSpredict,
                          IDA_mem->ida_cj, IDA_mem->ida_eeS, IDA_mem->ida_ypS);

  return (retval);
}

/*
 * IDASensPredict
 *
 * This routine loads the predicted values for the is-th sensitivity
 * in the vectors yySens and ypSens.
 *
 * When ism=IDA_STAGGERED,  yySens = yyS[is] and ypSens = ypS[is]
 */

static void IDASensPredict(IDAMem IDA_mem, N_Vector* yySens, N_Vector* ypSens)
{
  int j;

  for (j = 0; j <= IDA_mem->ida_kk; j++) { IDA_mem->ida_cvals[j] = ONE; }

  (void)N_VLinearCombinationVectorArray(IDA_mem->ida_Ns, IDA_mem->ida_kk + 1,
                                        IDA_mem->ida_cvals, IDA_mem->ida_phiS,
                                        yySens);

  (void)N_VLinearCombinationVectorArray(IDA_mem->ida_Ns, IDA_mem->ida_kk,
                                        IDA_mem->ida_gamma + 1,
                                        IDA_mem->ida_phiS + 1, ypSens);
}

/*
 * IDAQuadSensNls
 *
 * This routine solves for the snesitivity quadrature variables at the
 * new step. It does not solve a nonlinear system, but rather updates
 * the sensitivity variables. The name for this function is just for
 * uniformity purposes.
 *
 */

static int IDAQuadSensNls(IDAMem IDA_mem)
{
  int retval;
  N_Vector* ypQS;

  /* Predict: load yyQS and ypQS for each sensitivity. Store
   1st order information in tempvQS. */

  ypQS = IDA_mem->ida_tempvQS;
  IDAQuadSensPredict(IDA_mem, IDA_mem->ida_yyQS, ypQS);

  /* Compute correction eeQS */
  retval = IDA_mem->ida_rhsQS(IDA_mem->ida_Ns, IDA_mem->ida_tn, IDA_mem->ida_yy,
                              IDA_mem->ida_yp, IDA_mem->ida_yyS, IDA_mem->ida_ypS,
                              IDA_mem->ida_savrhsQ, IDA_mem->ida_eeQS,
                              IDA_mem->ida_user_dataQS, IDA_mem->ida_tmpS1,
                              IDA_mem->ida_tmpS2, IDA_mem->ida_tmpS3);
  IDA_mem->ida_nrQSe++;

  if (retval < 0) { return (IDA_QSRHS_FAIL); }
  else if (retval > 0) { return (IDA_QSRHS_RECVR); }

  retval = N_VLinearSumVectorArray(IDA_mem->ida_Ns, ONE / IDA_mem->ida_cj,
                                   IDA_mem->ida_eeQS, -ONE / IDA_mem->ida_cj,
                                   ypQS, IDA_mem->ida_eeQS);
  if (retval != IDA_SUCCESS) { return (IDA_VECTOROP_ERR); }

  /* Apply correction: yyQS[is] = yyQ[is] + eeQ[is] */
  retval = N_VLinearSumVectorArray(IDA_mem->ida_Ns, ONE, IDA_mem->ida_yyQS, ONE,
                                   IDA_mem->ida_eeQS, IDA_mem->ida_yyQS);
  if (retval != IDA_SUCCESS) { return (IDA_VECTOROP_ERR); }

  return (IDA_SUCCESS);
}

/*
 * IDAQuadSensPredict
 *
 * This routine predicts the new value for vectors yyQS and ypQS
 */

static void IDAQuadSensPredict(IDAMem IDA_mem, N_Vector* yQS, N_Vector* ypQS)
{
  int j;

  for (j = 0; j <= IDA_mem->ida_kk; j++) { IDA_mem->ida_cvals[j] = ONE; }

  (void)N_VLinearCombinationVectorArray(IDA_mem->ida_Ns, IDA_mem->ida_kk + 1,
                                        IDA_mem->ida_cvals, IDA_mem->ida_phiQS,
                                        yQS);

  (void)N_VLinearCombinationVectorArray(IDA_mem->ida_Ns, IDA_mem->ida_kk,
                                        IDA_mem->ida_gamma + 1,
                                        IDA_mem->ida_phiQS + 1, ypQS);
}

/*
 * -----------------------------------------------------------------
 * Error test
 * -----------------------------------------------------------------
 */

/*
 * IDATestError
 *
 * This routine estimates errors at orders k, k-1, k-2, decides
 * whether or not to suggest an order decrease, and performs
 * the local error test.
 *
 * IDATestError returns either IDA_SUCCESS or ERROR_TEST_FAIL.
 */

static int IDATestError(IDAMem IDA_mem, sunrealtype ck, sunrealtype* err_k,
                        sunrealtype* err_km1, sunrealtype* err_km2)
{
  sunrealtype enorm_k, enorm_km1, enorm_km2; /* error norms */
  sunrealtype terr_k, terr_km1, terr_km2;    /* local truncation error norms */

  /* Compute error for order k. */
  enorm_k = IDAWrmsNorm(IDA_mem, IDA_mem->ida_ee, IDA_mem->ida_ewt,
                        IDA_mem->ida_suppressalg);
  *err_k  = IDA_mem->ida_sigma[IDA_mem->ida_kk] * enorm_k;
  terr_k  = (IDA_mem->ida_kk + 1) * (*err_k);

<<<<<<< HEAD
#if SUNDIALS_LOGGING_LEVEL >= SUNDIALS_LOGGING_INFO
  SUNLogger_QueueMsg(IDA_LOGGER, SUN_LOGLEVEL_INFO, "IDAS::IDATestError",
                     "estimate-error-order-k",
                     "err_k = " SUN_FORMAT_G ", terr_k = " SUN_FORMAT_G, *err_k,
                     terr_k);
#endif
=======
  SUNLogDebug(IDA_LOGGER, "estimate-error-order-k",
              "err_k = %" RSYM ", terr_k = %" RSYM, *err_k, terr_k);
>>>>>>> eb4c4da8

  IDA_mem->ida_knew = IDA_mem->ida_kk;

  if (IDA_mem->ida_kk > 1)
  {
    /* Compute error at order k-1 */
    N_VLinearSum(ONE, IDA_mem->ida_phi[IDA_mem->ida_kk], ONE, IDA_mem->ida_ee,
                 IDA_mem->ida_delta);
    enorm_km1 = IDAWrmsNorm(IDA_mem, IDA_mem->ida_delta, IDA_mem->ida_ewt,
                            IDA_mem->ida_suppressalg);
    *err_km1  = IDA_mem->ida_sigma[IDA_mem->ida_kk - 1] * enorm_km1;
    terr_km1  = IDA_mem->ida_kk * (*err_km1);

<<<<<<< HEAD
#if SUNDIALS_LOGGING_LEVEL >= SUNDIALS_LOGGING_INFO
    SUNLogger_QueueMsg(IDA_LOGGER, SUN_LOGLEVEL_INFO, "IDAS::IDATestError",
                       "estimate-error-order-km1",
                       "err_km1 = " SUN_FORMAT_G ", terr_km1 = " SUN_FORMAT_G,
                       *err_km1, terr_km1);
#endif
=======
    SUNLogDebug(IDA_LOGGER, "estimate-error-order-km1",
                "err_km1 = %" RSYM ", terr_km1 = %" RSYM, *err_km1, terr_km1);
>>>>>>> eb4c4da8

    if (IDA_mem->ida_kk > 2)
    {
      /* Compute error at order k-2 */
      N_VLinearSum(ONE, IDA_mem->ida_phi[IDA_mem->ida_kk - 1], ONE,
                   IDA_mem->ida_delta, IDA_mem->ida_delta);
      enorm_km2 = IDAWrmsNorm(IDA_mem, IDA_mem->ida_delta, IDA_mem->ida_ewt,
                              IDA_mem->ida_suppressalg);
      *err_km2  = IDA_mem->ida_sigma[IDA_mem->ida_kk - 2] * enorm_km2;
      terr_km2  = (IDA_mem->ida_kk - 1) * (*err_km2);

<<<<<<< HEAD
#if SUNDIALS_LOGGING_LEVEL >= SUNDIALS_LOGGING_INFO
      SUNLogger_QueueMsg(IDA_LOGGER, SUN_LOGLEVEL_INFO, "IDAS::IDATestError",
                         "estimate-error-order-km2",
                         "err_km2 = " SUN_FORMAT_G ", terr_km2 = " SUN_FORMAT_G,
                         *err_km2, terr_km2);
#endif
=======
      SUNLogDebug(IDA_LOGGER, "estimate-error-order-km2",
                  "err_km2 = %" RSYM ", terr_km2 = %" RSYM, err_km2, terr_km2);
>>>>>>> eb4c4da8

      /* Decrease order if errors are reduced */
      if (SUNMAX(terr_km1, terr_km2) <= terr_k)
      {
        IDA_mem->ida_knew = IDA_mem->ida_kk - 1;
      }
    }
    else
    {
      /* Decrease order to 1 if errors are reduced by at least 1/2 */
      if (terr_km1 <= (HALF * terr_k))
      {
        IDA_mem->ida_knew = IDA_mem->ida_kk - 1;
      }
    }
  }

  SUNLogDebug(IDA_LOGGER, "new-order", "kk = %i, knew = %i", IDA_mem->ida_kk,
              IDA_mem->ida_knew);

<<<<<<< HEAD
  SUNLogger_QueueMsg(IDA_LOGGER, SUN_LOGLEVEL_INFO, "IDAS::IDATestError",
                     "error-estimate", "ck_enorm_k = " SUN_FORMAT_G,
                     ck * enorm_k);
#endif
=======
  SUNLogDebug(IDA_LOGGER, "error-estimate", "ck_enorm_k = %" RSYM, ck * enorm_k);
>>>>>>> eb4c4da8

  /* Perform error test */
  if (ck * enorm_k > ONE) { return (ERROR_TEST_FAIL); }
  else { return (IDA_SUCCESS); }
}

/*
 * IDAQuadTestError
 *
 * This routine estimates quadrature errors and updates errors at
 * orders k, k-1, k-2, decides whether or not to suggest an order reduction,
 * and performs the local error test.
 *
 * IDAQuadTestError returns the updated local error estimate at orders k,
 * k-1, and k-2. These are norms of type SUNMAX(|err|,|errQ|).
 *
 * The return flag can be either IDA_SUCCESS or ERROR_TEST_FAIL.
 */

static int IDAQuadTestError(IDAMem IDA_mem, sunrealtype ck, sunrealtype* err_k,
                            sunrealtype* err_km1, sunrealtype* err_km2)
{
  sunrealtype enormQ;
  sunrealtype errQ_k, errQ_km1, errQ_km2;
  sunrealtype terr_k, terr_km1, terr_km2;
  N_Vector tempv;
  sunbooleantype check_for_reduction = SUNFALSE;

  /* Rename ypQ */
  tempv = IDA_mem->ida_ypQ;

  /* Update error for order k. */
  enormQ = N_VWrmsNorm(IDA_mem->ida_eeQ, IDA_mem->ida_ewtQ);
  errQ_k = IDA_mem->ida_sigma[IDA_mem->ida_kk] * enormQ;
  if (errQ_k > *err_k)
  {
    *err_k              = errQ_k;
    check_for_reduction = SUNTRUE;
  }
  terr_k = (IDA_mem->ida_kk + 1) * (*err_k);

  if (IDA_mem->ida_kk > 1)
  {
    /* Update error at order k-1 */
    N_VLinearSum(ONE, IDA_mem->ida_phiQ[IDA_mem->ida_kk], ONE, IDA_mem->ida_eeQ,
                 tempv);
    errQ_km1 = IDA_mem->ida_sigma[IDA_mem->ida_kk - 1] *
               N_VWrmsNorm(tempv, IDA_mem->ida_ewtQ);
    if (errQ_km1 > *err_km1)
    {
      *err_km1            = errQ_km1;
      check_for_reduction = SUNTRUE;
    }
    terr_km1 = IDA_mem->ida_kk * (*err_km1);

    /* Has an order decrease already been decided in IDATestError? */
    if (IDA_mem->ida_knew != IDA_mem->ida_kk)
    {
      check_for_reduction = SUNFALSE;
    }

    if (check_for_reduction)
    {
      if (IDA_mem->ida_kk > 2)
      {
        /* Update error at order k-2 */
        N_VLinearSum(ONE, IDA_mem->ida_phiQ[IDA_mem->ida_kk - 1], ONE, tempv,
                     tempv);
        errQ_km2 = IDA_mem->ida_sigma[IDA_mem->ida_kk - 2] *
                   N_VWrmsNorm(tempv, IDA_mem->ida_ewtQ);
        if (errQ_km2 > *err_km2) { *err_km2 = errQ_km2; }
        terr_km2 = (IDA_mem->ida_kk - 1) * (*err_km2);

        /* Decrease order if errors are reduced */
        if (SUNMAX(terr_km1, terr_km2) <= terr_k)
        {
          IDA_mem->ida_knew = IDA_mem->ida_kk - 1;
        }
      }
      else
      {
        /* Decrease order to 1 if errors are reduced by at least 1/2 */
        if (terr_km1 <= (HALF * terr_k))
        {
          IDA_mem->ida_knew = IDA_mem->ida_kk - 1;
        }
      }
    }
  }

  /* Perform error test */
  if (ck * enormQ > ONE) { return (ERROR_TEST_FAIL); }
  else { return (IDA_SUCCESS); }
}

/*
 * IDASensTestError
 *
 * This routine estimates sensitivity errors and updates errors at
 * orders k, k-1, k-2, decides whether or not to suggest an order reduction,
 * and performs the local error test. (Used only in staggered approach).
 *
 * IDASensTestError returns the updated local error estimate at orders k,
 * k-1, and k-2. These are norms of type SUNMAX(|err|,|errQ|,|errS|).
 *
 * The return flag can be either IDA_SUCCESS or ERROR_TEST_FAIL.
 */

static int IDASensTestError(IDAMem IDA_mem, sunrealtype ck, sunrealtype* err_k,
                            sunrealtype* err_km1, sunrealtype* err_km2)
{
  sunrealtype enormS;
  sunrealtype errS_k, errS_km1, errS_km2;
  sunrealtype terr_k, terr_km1, terr_km2;
  N_Vector* tempv;
  sunbooleantype check_for_reduction = SUNFALSE;
  int retval;

  /* Rename deltaS */
  tempv = IDA_mem->ida_deltaS;

  /* Update error for order k. */
  enormS = IDASensWrmsNorm(IDA_mem, IDA_mem->ida_eeS, IDA_mem->ida_ewtS,
                           IDA_mem->ida_suppressalg);
  errS_k = IDA_mem->ida_sigma[IDA_mem->ida_kk] * enormS;
  if (errS_k > *err_k)
  {
    *err_k              = errS_k;
    check_for_reduction = SUNTRUE;
  }
  terr_k = (IDA_mem->ida_kk + 1) * (*err_k);

  if (IDA_mem->ida_kk > 1)
  {
    /* Update error at order k-1 */
    retval = N_VLinearSumVectorArray(IDA_mem->ida_Ns, ONE,
                                     IDA_mem->ida_phiS[IDA_mem->ida_kk], ONE,
                                     IDA_mem->ida_eeS, tempv);
    if (retval != IDA_SUCCESS) { return (IDA_VECTOROP_ERR); }

    errS_km1 = IDA_mem->ida_sigma[IDA_mem->ida_kk - 1] *
               IDASensWrmsNorm(IDA_mem, tempv, IDA_mem->ida_ewtS,
                               IDA_mem->ida_suppressalg);

    if (errS_km1 > *err_km1)
    {
      *err_km1            = errS_km1;
      check_for_reduction = SUNTRUE;
    }
    terr_km1 = IDA_mem->ida_kk * (*err_km1);

    /* Has an order decrease already been decided in IDATestError? */
    if (IDA_mem->ida_knew != IDA_mem->ida_kk)
    {
      check_for_reduction = SUNFALSE;
    }

    if (check_for_reduction)
    {
      if (IDA_mem->ida_kk > 2)
      {
        /* Update error at order k-2 */
        retval = N_VLinearSumVectorArray(IDA_mem->ida_Ns, ONE,
                                         IDA_mem->ida_phiS[IDA_mem->ida_kk - 1],
                                         ONE, tempv, tempv);
        if (retval != IDA_SUCCESS) { return (IDA_VECTOROP_ERR); }

        errS_km2 = IDA_mem->ida_sigma[IDA_mem->ida_kk - 2] *
                   IDASensWrmsNorm(IDA_mem, tempv, IDA_mem->ida_ewtS,
                                   IDA_mem->ida_suppressalg);

        if (errS_km2 > *err_km2) { *err_km2 = errS_km2; }
        terr_km2 = (IDA_mem->ida_kk - 1) * (*err_km2);

        /* Decrease order if errors are reduced */
        if (SUNMAX(terr_km1, terr_km2) <= terr_k)
        {
          IDA_mem->ida_knew = IDA_mem->ida_kk - 1;
        }
      }
      else
      {
        /* Decrease order to 1 if errors are reduced by at least 1/2 */
        if (terr_km1 <= (HALF * terr_k))
        {
          IDA_mem->ida_knew = IDA_mem->ida_kk - 1;
        }
      }
    }
  }

  /* Perform error test */
  if (ck * enormS > ONE) { return (ERROR_TEST_FAIL); }
  else { return (IDA_SUCCESS); }
}

/*
 * IDAQuadSensTestError
 *
 * This routine estimates quadrature sensitivity errors and updates
 * errors at orders k, k-1, k-2, decides whether or not to suggest
 * an order reduction and performs the local error test. (Used
 * only in staggered approach).
 *
 * IDAQuadSensTestError returns the updated local error estimate at
 * orders k, k-1, and k-2. These are norms of type
 * SUNMAX(|err|,|errQ|,|errS|,|errQS|).
 *
 * The return flag can be either IDA_SUCCESS or ERROR_TEST_FAIL.
 */

static int IDAQuadSensTestError(IDAMem IDA_mem, sunrealtype ck,
                                sunrealtype* err_k, sunrealtype* err_km1,
                                sunrealtype* err_km2)
{
  sunrealtype enormQS;
  sunrealtype errQS_k, errQS_km1, errQS_km2;
  sunrealtype terr_k, terr_km1, terr_km2;
  N_Vector* tempv;
  sunbooleantype check_for_reduction = SUNFALSE;
  int retval;

  tempv = IDA_mem->ida_yyQS;

  enormQS = IDAQuadSensWrmsNorm(IDA_mem, IDA_mem->ida_eeQS, IDA_mem->ida_ewtQS);
  errQS_k = IDA_mem->ida_sigma[IDA_mem->ida_kk] * enormQS;

  if (errQS_k > *err_k)
  {
    *err_k              = errQS_k;
    check_for_reduction = SUNTRUE;
  }
  terr_k = (IDA_mem->ida_kk + 1) * (*err_k);

  if (IDA_mem->ida_kk > 1)
  {
    /* Update error at order k-1 */
    retval = N_VLinearSumVectorArray(IDA_mem->ida_Ns, ONE,
                                     IDA_mem->ida_phiQS[IDA_mem->ida_kk], ONE,
                                     IDA_mem->ida_eeQS, tempv);
    if (retval != IDA_SUCCESS) { return (IDA_VECTOROP_ERR); }

    errQS_km1 = IDA_mem->ida_sigma[IDA_mem->ida_kk - 1] *
                IDAQuadSensWrmsNorm(IDA_mem, tempv, IDA_mem->ida_ewtQS);

    if (errQS_km1 > *err_km1)
    {
      *err_km1            = errQS_km1;
      check_for_reduction = SUNTRUE;
    }
    terr_km1 = IDA_mem->ida_kk * (*err_km1);

    /* Has an order decrease already been decided in IDATestError? */
    if (IDA_mem->ida_knew != IDA_mem->ida_kk)
    {
      check_for_reduction = SUNFALSE;
    }

    if (check_for_reduction)
    {
      if (IDA_mem->ida_kk > 2)
      {
        /* Update error at order k-2 */
        retval = N_VLinearSumVectorArray(IDA_mem->ida_Ns, ONE,
                                         IDA_mem->ida_phiQS[IDA_mem->ida_kk - 1],
                                         ONE, tempv, tempv);
        if (retval != IDA_SUCCESS) { return (IDA_VECTOROP_ERR); }

        errQS_km2 = IDA_mem->ida_sigma[IDA_mem->ida_kk - 2] *
                    IDAQuadSensWrmsNorm(IDA_mem, tempv, IDA_mem->ida_ewtQS);

        if (errQS_km2 > *err_km2) { *err_km2 = errQS_km2; }
        terr_km2 = (IDA_mem->ida_kk - 1) * (*err_km2);

        /* Decrease order if errors are reduced */
        if (SUNMAX(terr_km1, terr_km2) <= terr_k)
        {
          IDA_mem->ida_knew = IDA_mem->ida_kk - 1;
        }
      }
      else
      {
        /* Decrease order to 1 if errors are reduced by at least 1/2 */
        if (terr_km1 <= (HALF * terr_k))
        {
          IDA_mem->ida_knew = IDA_mem->ida_kk - 1;
        }
      }
    }
  }

  /* Perform error test */
  if (ck * enormQS > ONE) { return (ERROR_TEST_FAIL); }
  else { return (IDA_SUCCESS); }
}

/*
 * IDARestore
 *
 * This routine restores tn, psi, and phi in the event of a failure.
 * It changes back phi-star to phi (changed in IDASetCoeffs)
 */

static void IDARestore(IDAMem IDA_mem, sunrealtype saved_t)
{
  int i, j, is;

  IDA_mem->ida_tn = saved_t;

  for (i = 1; i <= IDA_mem->ida_kk; i++)
  {
    IDA_mem->ida_psi[i - 1] = IDA_mem->ida_psi[i] - IDA_mem->ida_hh;
  }

  if (IDA_mem->ida_ns <= IDA_mem->ida_kk)
  {
    for (i = IDA_mem->ida_ns; i <= IDA_mem->ida_kk; i++)
    {
      IDA_mem->ida_cvals[i - IDA_mem->ida_ns] = ONE / IDA_mem->ida_beta[i];
    }

    (void)N_VScaleVectorArray(IDA_mem->ida_kk - IDA_mem->ida_ns + 1,
                              IDA_mem->ida_cvals,
                              IDA_mem->ida_phi + IDA_mem->ida_ns,
                              IDA_mem->ida_phi + IDA_mem->ida_ns);

    if (IDA_mem->ida_quadr)
    {
      (void)N_VScaleVectorArray(IDA_mem->ida_kk - IDA_mem->ida_ns + 1,
                                IDA_mem->ida_cvals,
                                IDA_mem->ida_phiQ + IDA_mem->ida_ns,
                                IDA_mem->ida_phiQ + IDA_mem->ida_ns);
    }

    if (IDA_mem->ida_sensi || IDA_mem->ida_quadr_sensi)
    {
      j = 0;
      for (i = IDA_mem->ida_ns; i <= IDA_mem->ida_kk; i++)
      {
        for (is = 0; is < IDA_mem->ida_Ns; is++)
        {
          IDA_mem->ida_cvals[j] = ONE / IDA_mem->ida_beta[i];
          j++;
        }
      }
    }

    if (IDA_mem->ida_sensi)
    {
      j = 0;
      for (i = IDA_mem->ida_ns; i <= IDA_mem->ida_kk; i++)
      {
        for (is = 0; is < IDA_mem->ida_Ns; is++)
        {
          IDA_mem->ida_Xvecs[j] = IDA_mem->ida_phiS[i][is];
          j++;
        }
      }

      (void)N_VScaleVectorArray(j, IDA_mem->ida_cvals, IDA_mem->ida_Xvecs,
                                IDA_mem->ida_Xvecs);
    }

    if (IDA_mem->ida_quadr_sensi)
    {
      j = 0;
      for (i = IDA_mem->ida_ns; i <= IDA_mem->ida_kk; i++)
      {
        for (is = 0; is < IDA_mem->ida_Ns; is++)
        {
          IDA_mem->ida_Xvecs[j] = IDA_mem->ida_phiQS[i][is];
          j++;
        }
      }

      (void)N_VScaleVectorArray(j, IDA_mem->ida_cvals, IDA_mem->ida_Xvecs,
                                IDA_mem->ida_Xvecs);
    }
  }
}

/*
 * -----------------------------------------------------------------
 * Handler for convergence and/or error test failures
 * -----------------------------------------------------------------
 */

/*
 * IDAHandleNFlag
 *
 * This routine handles failures indicated by the input variable nflag.
 * Positive values indicate various recoverable failures while negative
 * values indicate nonrecoverable failures. This routine adjusts the
 * step size for recoverable failures.
 *
 *  Possible nflag values (input):
 *
 *   --convergence failures--
 *   IDA_RES_RECVR              > 0
 *   IDA_LSOLVE_RECVR           > 0
 *   IDA_CONSTR_RECVR           > 0
 *   SUN_NLS_CONV_RECVR         > 0
 *   IDA_QRHS_RECVR             > 0
 *   IDA_QSRHS_RECVR            > 0
 *   IDA_RES_FAIL               < 0
 *   IDA_LSOLVE_FAIL            < 0
 *   IDA_LSETUP_FAIL            < 0
 *   IDA_QRHS_FAIL              < 0
 *
 *   --error test failure--
 *   ERROR_TEST_FAIL            > 0
 *
 *  Possible kflag values (output):
 *
 *   --recoverable--
 *   PREDICT_AGAIN
 *
 *   --nonrecoverable--
 *   IDA_CONSTR_FAIL
 *   IDA_REP_RES_ERR
 *   IDA_ERR_FAIL
 *   IDA_CONV_FAIL
 *   IDA_RES_FAIL
 *   IDA_LSETUP_FAIL
 *   IDA_LSOLVE_FAIL
 *   IDA_QRHS_FAIL
 *   IDA_REP_QRHS_ERR
 */

static int IDAHandleNFlag(IDAMem IDA_mem, int nflag, sunrealtype err_k,
                          sunrealtype err_km1, long int* ncfnPtr, int* ncfPtr,
                          long int* netfPtr, int* nefPtr)
{
  sunrealtype err_knew;

  IDA_mem->ida_phase = 1;

  if (nflag != ERROR_TEST_FAIL)
  {
    /*-----------------------
      Nonlinear solver failed
      -----------------------*/

    (*ncfPtr)++;  /* local counter for convergence failures */
    (*ncfnPtr)++; /* global counter for convergence failures */

    if (nflag < 0)
    { /* nonrecoverable failure */

      if (nflag == IDA_LSOLVE_FAIL) { return (IDA_LSOLVE_FAIL); }
      else if (nflag == IDA_LSETUP_FAIL) { return (IDA_LSETUP_FAIL); }
      else if (nflag == IDA_RES_FAIL) { return (IDA_RES_FAIL); }
      else if (nflag == IDA_CONSTR_FAIL) { return (IDA_CONSTR_FAIL); }
      else if (nflag == IDA_QRHS_FAIL) { return (IDA_QRHS_FAIL); }
      else if (nflag == IDA_SRES_FAIL) { return (IDA_SRES_FAIL); }
      else if (nflag == IDA_QSRHS_FAIL) { return (IDA_QSRHS_FAIL); }
      else { return (IDA_NLS_FAIL); }
    }
    else
    { /* recoverable failure    */

      /* Test if there were too many convergence failures or |h| = hmin */
      if ((*ncfPtr == IDA_mem->ida_maxncf) ||
          (SUNRabs(IDA_mem->ida_hh) <= IDA_mem->ida_hmin * ONEPSM))
      {
        if (nflag == IDA_RES_RECVR) { return (IDA_REP_RES_ERR); }
        if (nflag == IDA_QRHS_RECVR) { return (IDA_REP_QRHS_ERR); }
        if (nflag == IDA_SRES_RECVR) { return (IDA_REP_SRES_ERR); }
        if (nflag == IDA_QSRHS_RECVR) { return (IDA_REP_QSRHS_ERR); }
        if (nflag == IDA_CONSTR_RECVR) { return (IDA_CONSTR_FAIL); }
        return (IDA_CONV_FAIL);
      }

      /* Reduce step size for a new prediction
         Note that if nflag=IDA_CONSTR_RECVR then rr was already set in IDANls */
      if (nflag != IDA_CONSTR_RECVR)
      {
        IDA_mem->ida_eta = SUNMAX(IDA_mem->ida_eta_cf,
                                  IDA_mem->ida_hmin / SUNRabs(IDA_mem->ida_hh));
      }
      IDA_mem->ida_hh *= IDA_mem->ida_eta;

      return (PREDICT_AGAIN);
    }
  }
  else
  {
    /*-----------------
      Error Test failed
      -----------------*/

    (*nefPtr)++;  /* local counter for error test failures */
    (*netfPtr)++; /* global counter for error test failures */

    if (*nefPtr == 1)
    {
      /* On first error test failure, keep current order or lower order by one.
         Compute new stepsize based on differences of the solution. */

      err_knew = (IDA_mem->ida_kk == IDA_mem->ida_knew) ? err_k : err_km1;

      IDA_mem->ida_kk  = IDA_mem->ida_knew;
      IDA_mem->ida_eta = PT9 * SUNRpowerR(TWO * err_knew + PT0001,
                                          -ONE / (IDA_mem->ida_kk + 1));
      IDA_mem->ida_eta = SUNMAX(IDA_mem->ida_eta_min_ef,
                                SUNMIN(IDA_mem->ida_eta_low, IDA_mem->ida_eta));
      IDA_mem->ida_eta = SUNMAX(IDA_mem->ida_eta,
                                IDA_mem->ida_hmin / SUNRabs(IDA_mem->ida_hh));
      IDA_mem->ida_hh *= IDA_mem->ida_eta;

<<<<<<< HEAD
#if SUNDIALS_LOGGING_LEVEL >= SUNDIALS_LOGGING_INFO
      SUNLogger_QueueMsg(IDA_LOGGER, SUN_LOGLEVEL_INFO, "IDAS::IDAHandleNFlag",
                         "first-error-test_fail",
                         "kk = %i, eta = " SUN_FORMAT_G ", h = " SUN_FORMAT_G,
                         IDA_mem->ida_kk, IDA_mem->ida_eta, IDA_mem->ida_hh);
#endif
=======
      SUNLogDebug(IDA_LOGGER, "first-error-test_fail",
                  "kk = %i, eta = %" RSYM ", h = %" RSYM, IDA_mem->ida_kk,
                  IDA_mem->ida_eta, IDA_mem->ida_hh);
>>>>>>> eb4c4da8

      return (PREDICT_AGAIN);
    }
    else if (*nefPtr == 2)
    {
      /* On second error test failure, use current order or decrease order by one.
         Reduce stepsize by factor of 1/4. */

      IDA_mem->ida_kk  = IDA_mem->ida_knew;
      IDA_mem->ida_eta = SUNMAX(IDA_mem->ida_eta_min_ef,
                                IDA_mem->ida_hmin / SUNRabs(IDA_mem->ida_hh));
      IDA_mem->ida_hh *= IDA_mem->ida_eta;

<<<<<<< HEAD
#if SUNDIALS_LOGGING_LEVEL >= SUNDIALS_LOGGING_INFO
      SUNLogger_QueueMsg(IDA_LOGGER, SUN_LOGLEVEL_INFO, "IDAS::IDAHandleNFlag",
                         "second-error-test-fail",
                         "kk = %i, eta = " SUN_FORMAT_G ", h = " SUN_FORMAT_G,
                         IDA_mem->ida_kk, IDA_mem->ida_eta, IDA_mem->ida_hh);
#endif
=======
      SUNLogDebug(IDA_LOGGER, "second-error-test-fail",
                  "kk = %i, eta = %" RSYM ", h = %" RSYM, IDA_mem->ida_kk,
                  IDA_mem->ida_eta, IDA_mem->ida_hh);
>>>>>>> eb4c4da8

      return (PREDICT_AGAIN);
    }
    else if (*nefPtr < IDA_mem->ida_maxnef)
    {
      /* On third and subsequent error test failures, set order to 1.
         Reduce stepsize by factor of 1/4. */
      IDA_mem->ida_kk  = 1;
      IDA_mem->ida_eta = SUNMAX(IDA_mem->ida_eta_min_ef,
                                IDA_mem->ida_hmin / SUNRabs(IDA_mem->ida_hh));
      IDA_mem->ida_hh *= IDA_mem->ida_eta;

<<<<<<< HEAD
#if SUNDIALS_LOGGING_LEVEL >= SUNDIALS_LOGGING_INFO
      SUNLogger_QueueMsg(IDA_LOGGER, SUN_LOGLEVEL_INFO, "IDAS::IDAHandleNFlag",
                         "error-test-fail",
                         "kk = %i, eta = " SUN_FORMAT_G ", h = " SUN_FORMAT_G,
                         IDA_mem->ida_kk, IDA_mem->ida_eta, IDA_mem->ida_hh);
#endif
=======
      SUNLogDebug(IDA_LOGGER, "error-test-fail",
                  "kk = %i, eta = %" RSYM ", h = %" RSYM, IDA_mem->ida_kk,
                  IDA_mem->ida_eta, IDA_mem->ida_hh);
>>>>>>> eb4c4da8

      return (PREDICT_AGAIN);
    }
    else
    {
      /* Too many error test failures */
      return (IDA_ERR_FAIL);
    }
  }
}

/*
 * IDAReset
 *
 * This routine is called only if we need to predict again at the
 * very first step. In such a case, reset phi[1] and psi[0].
 */

static void IDAReset(IDAMem IDA_mem)
{
  int is;

  IDA_mem->ida_psi[0] = IDA_mem->ida_hh;

  N_VScale(IDA_mem->ida_eta, IDA_mem->ida_phi[1], IDA_mem->ida_phi[1]);

  if (IDA_mem->ida_quadr)
  {
    N_VScale(IDA_mem->ida_eta, IDA_mem->ida_phiQ[1], IDA_mem->ida_phiQ[1]);
  }

  if (IDA_mem->ida_sensi || IDA_mem->ida_quadr_sensi)
  {
    for (is = 0; is < IDA_mem->ida_Ns; is++)
    {
      IDA_mem->ida_cvals[is] = IDA_mem->ida_eta;
    }
  }

  if (IDA_mem->ida_sensi)
  {
    (void)N_VScaleVectorArray(IDA_mem->ida_Ns, IDA_mem->ida_cvals,
                              IDA_mem->ida_phiS[1], IDA_mem->ida_phiS[1]);
  }

  if (IDA_mem->ida_quadr_sensi)
  {
    (void)N_VScaleVectorArray(IDA_mem->ida_Ns, IDA_mem->ida_cvals,
                              IDA_mem->ida_phiQS[1], IDA_mem->ida_phiQS[1]);
  }
}

/*
 * -----------------------------------------------------------------
 * Function called after a successful step
 * -----------------------------------------------------------------
 */

/*
 * IDACompleteStep
 *
 * This routine completes a successful step.  It increments nst,
 * saves the stepsize and order used, makes the final selection of
 * stepsize and order for the next step, and updates the phi array.
 */

static void IDACompleteStep(IDAMem IDA_mem, sunrealtype err_k, sunrealtype err_km1)
{
  int i, j, is, kdiff, action;
  sunrealtype terr_k, terr_km1, terr_kp1;
  sunrealtype err_knew, err_kp1;
  sunrealtype enorm, tmp, hnew;
  N_Vector tempvQ, *tempvS;

  IDA_mem->ida_nst++;
  kdiff              = IDA_mem->ida_kk - IDA_mem->ida_kused;
  IDA_mem->ida_kused = IDA_mem->ida_kk;
  IDA_mem->ida_hused = IDA_mem->ida_hh;

  if ((IDA_mem->ida_knew == IDA_mem->ida_kk - 1) ||
      (IDA_mem->ida_kk == IDA_mem->ida_maxord))
  {
    IDA_mem->ida_phase = 1;
  }

  /* For the first few steps, until either a step fails, or the order is
     reduced, or the order reaches its maximum, we raise the order and double
     the stepsize. During these steps, phase = 0. Thereafter, phase = 1, and
     stepsize and order are set by the usual local error algorithm.

     Note that, after the first step, the order is not increased, as not all
     of the necessary information is available yet. */

  if (IDA_mem->ida_phase == 0)
  {
    if (IDA_mem->ida_nst > 1)
    {
      IDA_mem->ida_kk++;
      hnew = TWO * IDA_mem->ida_hh;
      if ((tmp = SUNRabs(hnew) * IDA_mem->ida_hmax_inv) > ONE) { hnew /= tmp; }
      IDA_mem->ida_hh = hnew;
    }
  }
  else
  {
    action = UNSET;

    /* Set action = LOWER/MAINTAIN/RAISE to specify order decision */

    if (IDA_mem->ida_knew == IDA_mem->ida_kk - 1)
    {
      /* Already decided to reduce the order */
      action = LOWER;
    }
    else if (IDA_mem->ida_kk == IDA_mem->ida_maxord)
    {
      /* Already using the maximum order */
      action = MAINTAIN;
    }
    else if ((IDA_mem->ida_kk + 1 >= IDA_mem->ida_ns) || (kdiff == 1))
    {
      /* Step size has not been constant or the order was just raised */
      action = MAINTAIN;
    }
    else
    {
      /* Estimate the error at order k+1 */

      N_VLinearSum(ONE, IDA_mem->ida_ee, -ONE,
                   IDA_mem->ida_phi[IDA_mem->ida_kk + 1], IDA_mem->ida_tempv1);
      enorm = IDAWrmsNorm(IDA_mem, IDA_mem->ida_tempv1, IDA_mem->ida_ewt,
                          IDA_mem->ida_suppressalg);

      if (IDA_mem->ida_errconQ)
      {
        tempvQ = IDA_mem->ida_ypQ;
        N_VLinearSum(ONE, IDA_mem->ida_eeQ, -ONE,
                     IDA_mem->ida_phiQ[IDA_mem->ida_kk + 1], tempvQ);
        enorm = IDAQuadWrmsNormUpdate(IDA_mem, enorm, tempvQ, IDA_mem->ida_ewtQ);
      }

      if (IDA_mem->ida_errconS)
      {
        tempvS = IDA_mem->ida_ypS;

        (void)N_VLinearSumVectorArray(IDA_mem->ida_Ns, ONE, IDA_mem->ida_eeS,
                                      -ONE,
                                      IDA_mem->ida_phiS[IDA_mem->ida_kk + 1],
                                      tempvS);

        enorm = IDASensWrmsNormUpdate(IDA_mem, enorm, tempvS, IDA_mem->ida_ewtS,
                                      IDA_mem->ida_suppressalg);
      }

      if (IDA_mem->ida_errconQS)
      {
        (void)N_VLinearSumVectorArray(IDA_mem->ida_Ns, ONE, IDA_mem->ida_eeQS,
                                      -ONE,
                                      IDA_mem->ida_phiQS[IDA_mem->ida_kk + 1],
                                      IDA_mem->ida_tempvQS);

        enorm = IDAQuadSensWrmsNormUpdate(IDA_mem, enorm, IDA_mem->ida_tempvQS,
                                          IDA_mem->ida_ewtQS);
      }

      err_kp1 = enorm / (IDA_mem->ida_kk + 2);

      /* Choose among orders k-1, k, k+1 using local truncation error norms. */

      terr_k   = (IDA_mem->ida_kk + 1) * err_k;
      terr_kp1 = (IDA_mem->ida_kk + 2) * err_kp1;

      if (IDA_mem->ida_kk == 1)
      {
        if (terr_kp1 >= HALF * terr_k) { action = MAINTAIN; }
        else { action = RAISE; }

<<<<<<< HEAD
#if SUNDIALS_LOGGING_LEVEL >= SUNDIALS_LOGGING_INFO
        SUNLogger_QueueMsg(IDA_LOGGER, SUN_LOGLEVEL_INFO,
                           "IDAS::IDACompleteStep", "order-selection-raise",
                           "terr_k = " SUN_FORMAT_G
                           ", terr_kp1 = " SUN_FORMAT_G,
                           terr_k, terr_kp1);
#endif
=======
        SUNLogDebug(IDA_LOGGER, "order-selection-raise",
                    "terr_k = %" RSYM ", terr_kp1 = %" RSYM, terr_k, terr_kp1);
>>>>>>> eb4c4da8
      }
      else
      {
        terr_km1 = IDA_mem->ida_kk * err_km1;
        if (terr_km1 <= SUNMIN(terr_k, terr_kp1)) { action = LOWER; }
        else if (terr_kp1 >= terr_k) { action = MAINTAIN; }
        else { action = RAISE; }

<<<<<<< HEAD
#if SUNDIALS_LOGGING_LEVEL >= SUNDIALS_LOGGING_INFO
        SUNLogger_QueueMsg(IDA_LOGGER, SUN_LOGLEVEL_INFO, "IDAS::IDACompleteStep",
                           "order-selection-rasie-or-lower",
                           "terr_km1 = " SUN_FORMAT_G ", terr_k = " SUN_FORMAT_G
                           ", terr_kp1 = " SUN_FORMAT_G,
                           terr_km1, terr_k, terr_kp1);
#endif
=======
        SUNLogDebug(IDA_LOGGER, "order-selection-rasie-or-lower",
                    "terr_km1 = %" RSYM ", terr_k = %" RSYM
                    ", terr_kp1 = %" RSYM,
                    terr_km1, terr_k, terr_kp1);
>>>>>>> eb4c4da8
      }
    }

    /* Set the estimated error norm and, on change of order, reset kk. */
    if (action == RAISE)
    {
      IDA_mem->ida_kk++;
      err_knew = err_kp1;
    }
    else if (action == LOWER)
    {
      IDA_mem->ida_kk--;
      err_knew = err_km1;
    }
    else { err_knew = err_k; }

    /* Compute tmp = tentative ratio hnew/hh from error norm estimate.
       1. If eta >= eta_max_fx (default = 2), increase hh to at most eta_max
          (default = 2) i.e., double the step size
       2. If eta <= eta_min_fx (default = 1), reduce hh to between eta_min
          (default 0.5) and eta_low (default 0.9),
       3. Otherwise leave hh as is i.e., eta = 1. */

    IDA_mem->ida_eta = ONE;
    tmp = SUNRpowerR(TWO * err_knew + PT0001, -ONE / (IDA_mem->ida_kk + 1));

    if (tmp >= IDA_mem->ida_eta_max_fx)
    {
      /* Enforce max growth factor bound and max step size */
      IDA_mem->ida_eta = SUNMIN(tmp, IDA_mem->ida_eta_max);
      IDA_mem->ida_eta /= SUNMAX(ONE, IDA_mem->ida_eta * SUNRabs(IDA_mem->ida_hh) *
                                        IDA_mem->ida_hmax_inv);
    }
    else if (tmp <= IDA_mem->ida_eta_min_fx)
    {
      /* Enforce required reduction factor bound, min reduction bound, and min
         step size. Note if eta = eta_min_fx = 1 and ida_eta_low < 1 the step
         size is reduced. */
      IDA_mem->ida_eta = SUNMIN(tmp, IDA_mem->ida_eta_low);
      IDA_mem->ida_eta = SUNMAX(IDA_mem->ida_eta, IDA_mem->ida_eta_min);
      IDA_mem->ida_eta = SUNMAX(IDA_mem->ida_eta,
                                IDA_mem->ida_hmin / SUNRabs(IDA_mem->ida_hh));
    }
    IDA_mem->ida_hh *= IDA_mem->ida_eta;

<<<<<<< HEAD
#if SUNDIALS_LOGGING_LEVEL >= SUNDIALS_LOGGING_INFO
    SUNLogger_QueueMsg(IDA_LOGGER, SUN_LOGLEVEL_INFO, "IDAS::IDACompleteStep",
                       "new-step-and-order",
                       "knew = %i, err_knew = " SUN_FORMAT_G
                       ", eta = " SUN_FORMAT_G ", hnew = " SUN_FORMAT_G,
                       IDA_mem->ida_kk, err_knew, IDA_mem->ida_eta,
                       IDA_mem->ida_hh);
#endif
=======
    SUNLogDebug(IDA_LOGGER, "new-step-and-order",
                "knew = %i, err_knew = %" RSYM ", eta = %" RSYM
                ", hnew = %" RSYM,
                IDA_mem->ida_kk, err_knew, IDA_mem->ida_eta, IDA_mem->ida_hh);
>>>>>>> eb4c4da8

  } /* end of phase if block */

  /* Save ee for possible order increase on next step */
  if (IDA_mem->ida_kused < IDA_mem->ida_maxord)
  {
    N_VScale(ONE, IDA_mem->ida_ee, IDA_mem->ida_phi[IDA_mem->ida_kused + 1]);

    if (IDA_mem->ida_quadr)
    {
      N_VScale(ONE, IDA_mem->ida_eeQ, IDA_mem->ida_phiQ[IDA_mem->ida_kused + 1]);
    }

    if (IDA_mem->ida_sensi || IDA_mem->ida_quadr_sensi)
    {
      for (is = 0; is < IDA_mem->ida_Ns; is++) { IDA_mem->ida_cvals[is] = ONE; }
    }

    if (IDA_mem->ida_sensi)
    {
      (void)N_VScaleVectorArray(IDA_mem->ida_Ns, IDA_mem->ida_cvals,
                                IDA_mem->ida_eeS,
                                IDA_mem->ida_phiS[IDA_mem->ida_kused + 1]);
    }

    if (IDA_mem->ida_quadr_sensi)
    {
      (void)N_VScaleVectorArray(IDA_mem->ida_Ns, IDA_mem->ida_cvals,
                                IDA_mem->ida_eeQS,
                                IDA_mem->ida_phiQS[IDA_mem->ida_kused + 1]);
    }
  }

  /* Update phi arrays */

  /* To update phi arrays compute X += Z where                  */
  /* X = [ phi[kused], phi[kused-1], phi[kused-2], ... phi[1] ] */
  /* Z = [ ee,         phi[kused],   phi[kused-1], ... phi[0] ] */

  IDA_mem->ida_Zvecs[0] = IDA_mem->ida_ee;
  IDA_mem->ida_Xvecs[0] = IDA_mem->ida_phi[IDA_mem->ida_kused];
  for (j = 1; j <= IDA_mem->ida_kused; j++)
  {
    IDA_mem->ida_Zvecs[j] = IDA_mem->ida_phi[IDA_mem->ida_kused - j + 1];
    IDA_mem->ida_Xvecs[j] = IDA_mem->ida_phi[IDA_mem->ida_kused - j];
  }

  (void)N_VLinearSumVectorArray(IDA_mem->ida_kused + 1, ONE, IDA_mem->ida_Xvecs,
                                ONE, IDA_mem->ida_Zvecs, IDA_mem->ida_Xvecs);

  if (IDA_mem->ida_quadr)
  {
    IDA_mem->ida_Zvecs[0] = IDA_mem->ida_eeQ;
    IDA_mem->ida_Xvecs[0] = IDA_mem->ida_phiQ[IDA_mem->ida_kused];
    for (j = 1; j <= IDA_mem->ida_kused; j++)
    {
      IDA_mem->ida_Zvecs[j] = IDA_mem->ida_phiQ[IDA_mem->ida_kused - j + 1];
      IDA_mem->ida_Xvecs[j] = IDA_mem->ida_phiQ[IDA_mem->ida_kused - j];
    }

    (void)N_VLinearSumVectorArray(IDA_mem->ida_kused + 1, ONE, IDA_mem->ida_Xvecs,
                                  ONE, IDA_mem->ida_Zvecs, IDA_mem->ida_Xvecs);
  }

  if (IDA_mem->ida_sensi)
  {
    i = 0;
    for (is = 0; is < IDA_mem->ida_Ns; is++)
    {
      IDA_mem->ida_Zvecs[i] = IDA_mem->ida_eeS[is];
      IDA_mem->ida_Xvecs[i] = IDA_mem->ida_phiS[IDA_mem->ida_kused][is];
      i++;
      for (j = 1; j <= IDA_mem->ida_kused; j++)
      {
        IDA_mem->ida_Zvecs[i] = IDA_mem->ida_phiS[IDA_mem->ida_kused - j + 1][is];
        IDA_mem->ida_Xvecs[i] = IDA_mem->ida_phiS[IDA_mem->ida_kused - j][is];
        i++;
      }
    }

    (void)N_VLinearSumVectorArray(IDA_mem->ida_Ns * (IDA_mem->ida_kused + 1),
                                  ONE, IDA_mem->ida_Xvecs, ONE,
                                  IDA_mem->ida_Zvecs, IDA_mem->ida_Xvecs);
  }

  if (IDA_mem->ida_quadr_sensi)
  {
    i = 0;
    for (is = 0; is < IDA_mem->ida_Ns; is++)
    {
      IDA_mem->ida_Zvecs[i] = IDA_mem->ida_eeQS[is];
      IDA_mem->ida_Xvecs[i] = IDA_mem->ida_phiQS[IDA_mem->ida_kused][is];
      i++;
      for (j = 1; j <= IDA_mem->ida_kused; j++)
      {
        IDA_mem->ida_Zvecs[i] = IDA_mem->ida_phiQS[IDA_mem->ida_kused - j + 1][is];
        IDA_mem->ida_Xvecs[i] = IDA_mem->ida_phiQS[IDA_mem->ida_kused - j][is];
        i++;
      }
    }

    (void)N_VLinearSumVectorArray(IDA_mem->ida_Ns * (IDA_mem->ida_kused + 1),
                                  ONE, IDA_mem->ida_Xvecs, ONE,
                                  IDA_mem->ida_Zvecs, IDA_mem->ida_Xvecs);
  }
}

/*
 * -----------------------------------------------------------------
 * Interpolated output
 * -----------------------------------------------------------------
 */

/*
 * IDAGetSolution
 *
 * This routine evaluates y(t) and y'(t) as the value and derivative of
 * the interpolating polynomial at the independent variable t, and stores
 * the results in the vectors yret and ypret.  It uses the current
 * independent variable value, tn, and the method order last used, kused.
 * This function is called by IDASolve with t = tout, t = tn, or t = tstop.
 *
 * If kused = 0 (no step has been taken), or if t = tn, then the order used
 * here is taken to be 1, giving yret = phi[0], ypret = phi[1]/psi[0].
 *
 * The return values are:
 *   IDA_SUCCESS  if t is legal, or
 *   IDA_BAD_T    if t is not within the interval of the last step taken.
 */

int IDAGetSolution(void* ida_mem, sunrealtype t, N_Vector yret, N_Vector ypret)
{
  IDAMem IDA_mem;
  sunrealtype tfuzz, tp, delt, c, d, gam;
  int j, kord, retval;

  if (ida_mem == NULL)
  {
    IDAProcessError(NULL, IDA_MEM_NULL, __LINE__, __func__, __FILE__, MSG_NO_MEM);
    return (IDA_MEM_NULL);
  }
  IDA_mem = (IDAMem)ida_mem;

  /* Check t for legality.  Here tn - hused is t_{n-1}. */

  tfuzz = HUNDRED * IDA_mem->ida_uround *
          (SUNRabs(IDA_mem->ida_tn) + SUNRabs(IDA_mem->ida_hh));
  if (IDA_mem->ida_hh < ZERO) { tfuzz = -tfuzz; }
  tp = IDA_mem->ida_tn - IDA_mem->ida_hused - tfuzz;
  if ((t - tp) * IDA_mem->ida_hh < ZERO)
  {
    IDAProcessError(IDA_mem, IDA_BAD_T, __LINE__, __func__, __FILE__, MSG_BAD_T,
                    t, IDA_mem->ida_tn - IDA_mem->ida_hused, IDA_mem->ida_tn);
    return (IDA_BAD_T);
  }

  /* Initialize kord = (kused or 1). */

  kord = IDA_mem->ida_kused;
  if (IDA_mem->ida_kused == 0) { kord = 1; }

  /* Accumulate multiples of columns phi[j] into yret and ypret. */

  delt = t - IDA_mem->ida_tn;
  c    = ONE;
  d    = ZERO;
  gam  = delt / IDA_mem->ida_psi[0];

  IDA_mem->ida_cvals[0] = c;
  for (j = 1; j <= kord; j++)
  {
    d   = d * gam + c / IDA_mem->ida_psi[j - 1];
    c   = c * gam;
    gam = (delt + IDA_mem->ida_psi[j - 1]) / IDA_mem->ida_psi[j];

    IDA_mem->ida_cvals[j]     = c;
    IDA_mem->ida_dvals[j - 1] = d;
  }

  retval = N_VLinearCombination(kord + 1, IDA_mem->ida_cvals, IDA_mem->ida_phi,
                                yret);
  if (retval != IDA_SUCCESS) { return (IDA_VECTOROP_ERR); }

  retval = N_VLinearCombination(kord, IDA_mem->ida_dvals, IDA_mem->ida_phi + 1,
                                ypret);
  if (retval != IDA_SUCCESS) { return (IDA_VECTOROP_ERR); }

  return (IDA_SUCCESS);
}

/*
 * -----------------------------------------------------------------
 * Norm functions
 * -----------------------------------------------------------------
 */

/*
 * IDAWrmsNorm
 *
 *  Returns the WRMS norm of vector x with weights w.
 *  If mask = SUNTRUE, the weight vector w is masked by id, i.e.,
 *      nrm = N_VWrmsNormMask(x,w,id);
 *  Otherwise,
 *      nrm = N_VWrmsNorm(x,w);
 *
 * mask = SUNFALSE       when the call is made from the nonlinear solver.
 * mask = suppressalg otherwise.
 */

sunrealtype IDAWrmsNorm(IDAMem IDA_mem, N_Vector x, N_Vector w,
                        sunbooleantype mask)
{
  sunrealtype nrm;

  if (mask) { nrm = N_VWrmsNormMask(x, w, IDA_mem->ida_id); }
  else { nrm = N_VWrmsNorm(x, w); }

  return (nrm);
}

/*
 * IDASensWrmsNorm
 *
 * This routine returns the maximum over the weighted root mean
 * square norm of xS with weight vectors wS:
 *
 *   max { wrms(xS[0],wS[0]) ... wrms(xS[Ns-1],wS[Ns-1]) }
 *
 * Called by IDASensUpdateNorm or directly in the IDA_STAGGERED approach
 * during the NLS solution and before the error test.
 *
 * Declared global for use in the computation of IC for sensitivities.
 */

sunrealtype IDASensWrmsNorm(IDAMem IDA_mem, N_Vector* xS, N_Vector* wS,
                            sunbooleantype mask)
{
  int is;
  sunrealtype nrm;

  if (mask)
  {
    (void)N_VWrmsNormMaskVectorArray(IDA_mem->ida_Ns, xS, wS, IDA_mem->ida_id,
                                     IDA_mem->ida_cvals);
  }
  else
  {
    (void)N_VWrmsNormVectorArray(IDA_mem->ida_Ns, xS, wS, IDA_mem->ida_cvals);
  }

  nrm = IDA_mem->ida_cvals[0];
  for (is = 1; is < IDA_mem->ida_Ns; is++)
  {
    if (IDA_mem->ida_cvals[is] > nrm) { nrm = IDA_mem->ida_cvals[is]; }
  }

  return (nrm);
}

/*
 * IDAQuadSensWrmsNorm
 *
 * This routine returns the maximum over the weighted root mean
 * square norm of xQS with weight vectors wQS:
 *
 *   max { wrms(xQS[0],wQS[0]) ... wrms(xQS[Ns-1],wQS[Ns-1]) }
 */

static sunrealtype IDAQuadSensWrmsNorm(IDAMem IDA_mem, N_Vector* xQS,
                                       N_Vector* wQS)
{
  int is;
  sunrealtype nrm;

  (void)N_VWrmsNormVectorArray(IDA_mem->ida_Ns, xQS, wQS, IDA_mem->ida_cvals);

  nrm = IDA_mem->ida_cvals[0];
  for (is = 1; is < IDA_mem->ida_Ns; is++)
  {
    if (IDA_mem->ida_cvals[is] > nrm) { nrm = IDA_mem->ida_cvals[is]; }
  }

  return (nrm);
}

/*
 * IDAQuadWrmsNormUpdate
 *
 * Updates the norm old_nrm to account for all quadratures.
 */

static sunrealtype IDAQuadWrmsNormUpdate(SUNDIALS_MAYBE_UNUSED IDAMem IDA_mem,
                                         sunrealtype old_nrm, N_Vector xQ,
                                         N_Vector wQ)
{
  sunrealtype qnrm;

  qnrm = N_VWrmsNorm(xQ, wQ);
  if (old_nrm > qnrm) { return (old_nrm); }
  else { return (qnrm); }
}

/*
 * IDASensWrmsNormUpdate
 *
 * Updates the norm old_nrm to account for all sensitivities.
 *
 * This function is declared global since it is used for finding
 * IC for sensitivities,
 */

sunrealtype IDASensWrmsNormUpdate(IDAMem IDA_mem, sunrealtype old_nrm,
                                  N_Vector* xS, N_Vector* wS, sunbooleantype mask)
{
  sunrealtype snrm;

  snrm = IDASensWrmsNorm(IDA_mem, xS, wS, mask);
  if (old_nrm > snrm) { return (old_nrm); }
  else { return (snrm); }
}

static sunrealtype IDAQuadSensWrmsNormUpdate(IDAMem IDA_mem, sunrealtype old_nrm,
                                             N_Vector* xQS, N_Vector* wQS)
{
  sunrealtype qsnrm;

  qsnrm = IDAQuadSensWrmsNorm(IDA_mem, xQS, wQS);
  if (old_nrm > qsnrm) { return (old_nrm); }
  else { return (qsnrm); }
}

/*
 * -----------------------------------------------------------------
 * Functions for rootfinding
 * -----------------------------------------------------------------
 */

/*
 * IDARcheck1
 *
 * This routine completes the initialization of rootfinding memory
 * information, and checks whether g has a zero both at and very near
 * the initial point of the IVP.
 *
 * This routine returns an int equal to:
 *  IDA_RTFUNC_FAIL < 0 if the g function failed, or
 *  IDA_SUCCESS     = 0 otherwise.
 */

static int IDARcheck1(IDAMem IDA_mem)
{
  int i, retval;
  sunrealtype smallh, hratio, tplus;
  sunbooleantype zroot;

  for (i = 0; i < IDA_mem->ida_nrtfn; i++) { IDA_mem->ida_iroots[i] = 0; }
  IDA_mem->ida_tlo  = IDA_mem->ida_tn;
  IDA_mem->ida_ttol = ((SUNRabs(IDA_mem->ida_tn) + SUNRabs(IDA_mem->ida_hh)) *
                       IDA_mem->ida_uround * HUNDRED);

  /* Evaluate g at initial t and check for zero values. */
  retval           = IDA_mem->ida_gfun(IDA_mem->ida_tlo, IDA_mem->ida_phi[0],
                                       IDA_mem->ida_phi[1], IDA_mem->ida_glo,
                                       IDA_mem->ida_user_data);
  IDA_mem->ida_nge = 1;
  if (retval != 0) { return (IDA_RTFUNC_FAIL); }

  zroot = SUNFALSE;
  for (i = 0; i < IDA_mem->ida_nrtfn; i++)
  {
    if (SUNRabs(IDA_mem->ida_glo[i]) == ZERO)
    {
      zroot                   = SUNTRUE;
      IDA_mem->ida_gactive[i] = SUNFALSE;
    }
  }
  if (!zroot) { return (IDA_SUCCESS); }

  /* Some g_i is zero at t0; look at g at t0+(small increment). */
  hratio = SUNMAX(IDA_mem->ida_ttol / SUNRabs(IDA_mem->ida_hh), PT1);
  smallh = hratio * IDA_mem->ida_hh;
  tplus  = IDA_mem->ida_tlo + smallh;
  N_VLinearSum(ONE, IDA_mem->ida_phi[0], smallh, IDA_mem->ida_phi[1],
               IDA_mem->ida_yy);
  retval = IDA_mem->ida_gfun(tplus, IDA_mem->ida_yy, IDA_mem->ida_phi[1],
                             IDA_mem->ida_ghi, IDA_mem->ida_user_data);
  IDA_mem->ida_nge++;
  if (retval != 0) { return (IDA_RTFUNC_FAIL); }

  /* We check now only the components of g which were exactly 0.0 at t0
   * to see if we can 'activate' them. */
  for (i = 0; i < IDA_mem->ida_nrtfn; i++)
  {
    if (!IDA_mem->ida_gactive[i] && SUNRabs(IDA_mem->ida_ghi[i]) != ZERO)
    {
      IDA_mem->ida_gactive[i] = SUNTRUE;
      IDA_mem->ida_glo[i]     = IDA_mem->ida_ghi[i];
    }
  }
  return (IDA_SUCCESS);
}

/*
 * IDARcheck2
 *
 * This routine checks for exact zeros of g at the last root found,
 * if the last return was a root.  It then checks for a close pair of
 * zeros (an error condition), and for a new root at a nearby point.
 * The array glo = g(tlo) at the left endpoint of the search interval
 * is adjusted if necessary to assure that all g_i are nonzero
 * there, before returning to do a root search in the interval.
 *
 * On entry, tlo = tretlast is the last value of tret returned by
 * IDASolve.  This may be the previous tn, the previous tout value,
 * or the last root location.
 *
 * This routine returns an int equal to:
 *     IDA_RTFUNC_FAIL < 0 if the g function failed, or
 *     CLOSERT         = 3 if a close pair of zeros was found, or
 *     RTFOUND         = 1 if a new zero of g was found near tlo, or
 *     IDA_SUCCESS     = 0 otherwise.
 */

static int IDARcheck2(IDAMem IDA_mem)
{
  int i, retval;
  sunrealtype smallh, hratio, tplus;
  sunbooleantype zroot;

  if (IDA_mem->ida_irfnd == 0) { return (IDA_SUCCESS); }

  (void)IDAGetSolution(IDA_mem, IDA_mem->ida_tlo, IDA_mem->ida_yy,
                       IDA_mem->ida_yp);
  retval = IDA_mem->ida_gfun(IDA_mem->ida_tlo, IDA_mem->ida_yy, IDA_mem->ida_yp,
                             IDA_mem->ida_glo, IDA_mem->ida_user_data);
  IDA_mem->ida_nge++;
  if (retval != 0) { return (IDA_RTFUNC_FAIL); }

  zroot = SUNFALSE;
  for (i = 0; i < IDA_mem->ida_nrtfn; i++) { IDA_mem->ida_iroots[i] = 0; }
  for (i = 0; i < IDA_mem->ida_nrtfn; i++)
  {
    if (!IDA_mem->ida_gactive[i]) { continue; }
    if (SUNRabs(IDA_mem->ida_glo[i]) == ZERO)
    {
      zroot                  = SUNTRUE;
      IDA_mem->ida_iroots[i] = 1;
    }
  }
  if (!zroot) { return (IDA_SUCCESS); }

  /* One or more g_i has a zero at tlo.  Check g at tlo+smallh. */
  IDA_mem->ida_ttol = ((SUNRabs(IDA_mem->ida_tn) + SUNRabs(IDA_mem->ida_hh)) *
                       IDA_mem->ida_uround * HUNDRED);
  smallh = (IDA_mem->ida_hh > ZERO) ? IDA_mem->ida_ttol : -IDA_mem->ida_ttol;
  tplus  = IDA_mem->ida_tlo + smallh;
  if ((tplus - IDA_mem->ida_tn) * IDA_mem->ida_hh >= ZERO)
  {
    hratio = smallh / IDA_mem->ida_hh;
    N_VLinearSum(ONE, IDA_mem->ida_yy, hratio, IDA_mem->ida_phi[1],
                 IDA_mem->ida_yy);
  }
  else
  {
    (void)IDAGetSolution(IDA_mem, tplus, IDA_mem->ida_yy, IDA_mem->ida_yp);
  }
  retval = IDA_mem->ida_gfun(tplus, IDA_mem->ida_yy, IDA_mem->ida_yp,
                             IDA_mem->ida_ghi, IDA_mem->ida_user_data);
  IDA_mem->ida_nge++;
  if (retval != 0) { return (IDA_RTFUNC_FAIL); }

  /* Check for close roots (error return), for a new zero at tlo+smallh,
  and for a g_i that changed from zero to nonzero. */
  zroot = SUNFALSE;
  for (i = 0; i < IDA_mem->ida_nrtfn; i++)
  {
    if (!IDA_mem->ida_gactive[i]) { continue; }
    if (SUNRabs(IDA_mem->ida_ghi[i]) == ZERO)
    {
      if (IDA_mem->ida_iroots[i] == 1) { return (CLOSERT); }
      zroot                  = SUNTRUE;
      IDA_mem->ida_iroots[i] = 1;
    }
    else
    {
      if (IDA_mem->ida_iroots[i] == 1)
      {
        IDA_mem->ida_glo[i] = IDA_mem->ida_ghi[i];
      }
    }
  }
  if (zroot) { return (RTFOUND); }
  return (IDA_SUCCESS);
}

/*
 * IDARcheck3
 *
 * This routine interfaces to IDARootfind to look for a root of g
 * between tlo and either tn or tout, whichever comes first.
 * Only roots beyond tlo in the direction of integration are sought.
 *
 * This routine returns an int equal to:
 *     IDA_RTFUNC_FAIL < 0 if the g function failed, or
 *     RTFOUND         = 1 if a root of g was found, or
 *     IDA_SUCCESS     = 0 otherwise.
 */

static int IDARcheck3(IDAMem IDA_mem)
{
  int i, ier, retval;

  /* Set thi = tn or tout, whichever comes first. */
  if (IDA_mem->ida_taskc == IDA_ONE_STEP)
  {
    IDA_mem->ida_thi = IDA_mem->ida_tn;
  }
  if (IDA_mem->ida_taskc == IDA_NORMAL)
  {
    IDA_mem->ida_thi =
      ((IDA_mem->ida_toutc - IDA_mem->ida_tn) * IDA_mem->ida_hh >= ZERO)
        ? IDA_mem->ida_tn
        : IDA_mem->ida_toutc;
  }

  /* Get y and y' at thi. */
  (void)IDAGetSolution(IDA_mem, IDA_mem->ida_thi, IDA_mem->ida_yy,
                       IDA_mem->ida_yp);

  /* Set ghi = g(thi) and call IDARootfind to search (tlo,thi) for roots. */
  retval = IDA_mem->ida_gfun(IDA_mem->ida_thi, IDA_mem->ida_yy, IDA_mem->ida_yp,
                             IDA_mem->ida_ghi, IDA_mem->ida_user_data);
  IDA_mem->ida_nge++;
  if (retval != 0) { return (IDA_RTFUNC_FAIL); }

  IDA_mem->ida_ttol = ((SUNRabs(IDA_mem->ida_tn) + SUNRabs(IDA_mem->ida_hh)) *
                       IDA_mem->ida_uround * HUNDRED);
  ier               = IDARootfind(IDA_mem);
  if (ier == IDA_RTFUNC_FAIL) { return (IDA_RTFUNC_FAIL); }
  for (i = 0; i < IDA_mem->ida_nrtfn; i++)
  {
    if (!IDA_mem->ida_gactive[i] && IDA_mem->ida_grout[i] != ZERO)
    {
      IDA_mem->ida_gactive[i] = SUNTRUE;
    }
  }
  IDA_mem->ida_tlo = IDA_mem->ida_trout;
  for (i = 0; i < IDA_mem->ida_nrtfn; i++)
  {
    IDA_mem->ida_glo[i] = IDA_mem->ida_grout[i];
  }

  /* If no root found, return IDA_SUCCESS. */
  if (ier == IDA_SUCCESS) { return (IDA_SUCCESS); }

  /* If a root was found, interpolate to get y(trout) and return.  */
  (void)IDAGetSolution(IDA_mem, IDA_mem->ida_trout, IDA_mem->ida_yy,
                       IDA_mem->ida_yp);
  return (RTFOUND);
}

#define DIFFERENT_SIGN(a, b) (((a) < 0 && (b) > 0) || ((a) > 0 && (b) < 0))

/*
 * IDARootfind
 *
 * This routine solves for a root of g(t) between tlo and thi, if
 * one exists.  Only roots of odd multiplicity (i.e. with a change
 * of sign in one of the g_i), or exact zeros, are found.
 * Here the sign of tlo - thi is arbitrary, but if multiple roots
 * are found, the one closest to tlo is returned.
 *
 * The method used is the Illinois algorithm, a modified secant method.
 * Reference: Kathie L. Hiebert and Lawrence F. Shampine, Implicitly
 * Defined Output Points for Solutions of ODEs, Sandia National
 * Laboratory Report SAND80-0180, February 1980.
 *
 * This routine uses the following parameters for communication:
 *
 * nrtfn    = number of functions g_i, or number of components of
 *            the vector-valued function g(t).  Input only.
 *
 * gfun     = user-defined function for g(t).  Its form is
 *            (void) gfun(t, y, yp, gt, user_data)
 *
 * rootdir  = in array specifying the direction of zero-crossings.
 *            If rootdir[i] > 0, search for roots of g_i only if
 *            g_i is increasing; if rootdir[i] < 0, search for
 *            roots of g_i only if g_i is decreasing; otherwise
 *            always search for roots of g_i.
 *
 * gactive  = array specifying whether a component of g should
 *            or should not be monitored. gactive[i] is initially
 *            set to SUNTRUE for all i=0,...,nrtfn-1, but it may be
 *            reset to SUNFALSE if at the first step g[i] is 0.0
 *            both at the I.C. and at a small perturbation of them.
 *            gactive[i] is then set back on SUNTRUE only after the
 *            corresponding g function moves away from 0.0.
 *
 * nge      = cumulative counter for gfun calls.
 *
 * ttol     = a convergence tolerance for trout.  Input only.
 *            When a root at trout is found, it is located only to
 *            within a tolerance of ttol.  Typically, ttol should
 *            be set to a value on the order of
 *               100 * UROUND * max (SUNRabs(tlo), SUNRabs(thi))
 *            where UROUND is the unit roundoff of the machine.
 *
 * tlo, thi = endpoints of the interval in which roots are sought.
 *            On input, these must be distinct, but tlo - thi may
 *            be of either sign.  The direction of integration is
 *            assumed to be from tlo to thi.  On return, tlo and thi
 *            are the endpoints of the final relevant interval.
 *
 * glo, ghi = arrays of length nrtfn containing the vectors g(tlo)
 *            and g(thi) respectively.  Input and output.  On input,
 *            none of the glo[i] should be zero.
 *
 * trout    = root location, if a root was found, or thi if not.
 *            Output only.  If a root was found other than an exact
 *            zero of g, trout is the endpoint thi of the final
 *            interval bracketing the root, with size at most ttol.
 *
 * grout    = array of length nrtfn containing g(trout) on return.
 *
 * iroots   = int array of length nrtfn with root information.
 *            Output only.  If a root was found, iroots indicates
 *            which components g_i have a root at trout.  For
 *            i = 0, ..., nrtfn-1, iroots[i] = 1 if g_i has a root
 *            and g_i is increasing, iroots[i] = -1 if g_i has a
 *            root and g_i is decreasing, and iroots[i] = 0 if g_i
 *            has no roots or g_i varies in the direction opposite
 *            to that indicated by rootdir[i].
 *
 * This routine returns an int equal to:
 *      IDA_RTFUNC_FAIL < 0 if the g function failed, or
 *      RTFOUND         = 1 if a root of g was found, or
 *      IDA_SUCCESS     = 0 otherwise.
 *
 */

static int IDARootfind(IDAMem IDA_mem)
{
  sunrealtype alph, tmid, gfrac, maxfrac, fracint, fracsub;
  int i, retval, imax, side, sideprev;
  sunbooleantype zroot, sgnchg;

  imax = 0;

  /* First check for change in sign in ghi or for a zero in ghi. */
  maxfrac = ZERO;
  zroot   = SUNFALSE;
  sgnchg  = SUNFALSE;
  for (i = 0; i < IDA_mem->ida_nrtfn; i++)
  {
    if (!IDA_mem->ida_gactive[i]) { continue; }
    if (SUNRabs(IDA_mem->ida_ghi[i]) == ZERO)
    {
      if (IDA_mem->ida_rootdir[i] * IDA_mem->ida_glo[i] <= ZERO)
      {
        zroot = SUNTRUE;
      }
    }
    else
    {
      if ((DIFFERENT_SIGN(IDA_mem->ida_glo[i], IDA_mem->ida_ghi[i])) &&
          (IDA_mem->ida_rootdir[i] * IDA_mem->ida_glo[i] <= ZERO))
      {
        gfrac = SUNRabs(IDA_mem->ida_ghi[i] /
                        (IDA_mem->ida_ghi[i] - IDA_mem->ida_glo[i]));
        if (gfrac > maxfrac)
        {
          sgnchg  = SUNTRUE;
          maxfrac = gfrac;
          imax    = i;
        }
      }
    }
  }

  /* If no sign change was found, reset trout and grout.  Then return
     IDA_SUCCESS if no zero was found, or set iroots and return RTFOUND.  */
  if (!sgnchg)
  {
    IDA_mem->ida_trout = IDA_mem->ida_thi;
    for (i = 0; i < IDA_mem->ida_nrtfn; i++)
    {
      IDA_mem->ida_grout[i] = IDA_mem->ida_ghi[i];
    }
    if (!zroot) { return (IDA_SUCCESS); }
    for (i = 0; i < IDA_mem->ida_nrtfn; i++)
    {
      IDA_mem->ida_iroots[i] = 0;
      if (!IDA_mem->ida_gactive[i]) { continue; }
      if ((SUNRabs(IDA_mem->ida_ghi[i]) == ZERO) &&
          (IDA_mem->ida_rootdir[i] * IDA_mem->ida_glo[i] <= ZERO))
      {
        IDA_mem->ida_iroots[i] = IDA_mem->ida_glo[i] > 0 ? -1 : 1;
      }
    }
    return (RTFOUND);
  }

  /* Initialize alph to avoid compiler warning */
  alph = ONE;

  /* A sign change was found.  Loop to locate nearest root. */

  side     = 0;
  sideprev = -1;
  for (;;)
  { /* Looping point */

    /* If interval size is already less than tolerance ttol, break. */
    if (SUNRabs(IDA_mem->ida_thi - IDA_mem->ida_tlo) <= IDA_mem->ida_ttol)
    {
      break;
    }

    /* Set weight alph.
       On the first two passes, set alph = 1.  Thereafter, reset alph
       according to the side (low vs high) of the subinterval in which
       the sign change was found in the previous two passes.
       If the sides were opposite, set alph = 1.
       If the sides were the same, then double alph (if high side),
       or halve alph (if low side).
       The next guess tmid is the secant method value if alph = 1, but
       is closer to tlo if alph < 1, and closer to thi if alph > 1.    */

    if (sideprev == side) { alph = (side == 2) ? alph * TWO : alph * HALF; }
    else { alph = ONE; }

    /* Set next root approximation tmid and get g(tmid).
       If tmid is too close to tlo or thi, adjust it inward,
       by a fractional distance that is between 0.1 and 0.5.  */
    tmid = IDA_mem->ida_thi -
           (IDA_mem->ida_thi - IDA_mem->ida_tlo) * IDA_mem->ida_ghi[imax] /
             (IDA_mem->ida_ghi[imax] - alph * IDA_mem->ida_glo[imax]);
    if (SUNRabs(tmid - IDA_mem->ida_tlo) < HALF * IDA_mem->ida_ttol)
    {
      fracint = SUNRabs(IDA_mem->ida_thi - IDA_mem->ida_tlo) / IDA_mem->ida_ttol;
      fracsub = (fracint > FIVE) ? PT1 : HALF / fracint;
      tmid = IDA_mem->ida_tlo + fracsub * (IDA_mem->ida_thi - IDA_mem->ida_tlo);
    }
    if (SUNRabs(IDA_mem->ida_thi - tmid) < HALF * IDA_mem->ida_ttol)
    {
      fracint = SUNRabs(IDA_mem->ida_thi - IDA_mem->ida_tlo) / IDA_mem->ida_ttol;
      fracsub = (fracint > FIVE) ? PT1 : HALF / fracint;
      tmid = IDA_mem->ida_thi - fracsub * (IDA_mem->ida_thi - IDA_mem->ida_tlo);
    }

    (void)IDAGetSolution(IDA_mem, tmid, IDA_mem->ida_yy, IDA_mem->ida_yp);
    retval = IDA_mem->ida_gfun(tmid, IDA_mem->ida_yy, IDA_mem->ida_yp,
                               IDA_mem->ida_grout, IDA_mem->ida_user_data);
    IDA_mem->ida_nge++;
    if (retval != 0) { return (IDA_RTFUNC_FAIL); }

    /* Check to see in which subinterval g changes sign, and reset imax.
       Set side = 1 if sign change is on low side, or 2 if on high side.  */
    maxfrac  = ZERO;
    zroot    = SUNFALSE;
    sgnchg   = SUNFALSE;
    sideprev = side;
    for (i = 0; i < IDA_mem->ida_nrtfn; i++)
    {
      if (!IDA_mem->ida_gactive[i]) { continue; }
      if (SUNRabs(IDA_mem->ida_grout[i]) == ZERO)
      {
        if (IDA_mem->ida_rootdir[i] * IDA_mem->ida_glo[i] <= ZERO)
        {
          zroot = SUNTRUE;
        }
      }
      else
      {
        if ((DIFFERENT_SIGN(IDA_mem->ida_glo[i], IDA_mem->ida_grout[i])) &&
            (IDA_mem->ida_rootdir[i] * IDA_mem->ida_glo[i] <= ZERO))
        {
          gfrac = SUNRabs(IDA_mem->ida_grout[i] /
                          (IDA_mem->ida_grout[i] - IDA_mem->ida_glo[i]));
          if (gfrac > maxfrac)
          {
            sgnchg  = SUNTRUE;
            maxfrac = gfrac;
            imax    = i;
          }
        }
      }
    }
    if (sgnchg)
    {
      /* Sign change found in (tlo,tmid); replace thi with tmid. */
      IDA_mem->ida_thi = tmid;
      for (i = 0; i < IDA_mem->ida_nrtfn; i++)
      {
        IDA_mem->ida_ghi[i] = IDA_mem->ida_grout[i];
      }
      side = 1;
      /* Stop at root thi if converged; otherwise loop. */
      if (SUNRabs(IDA_mem->ida_thi - IDA_mem->ida_tlo) <= IDA_mem->ida_ttol)
      {
        break;
      }
      continue; /* Return to looping point. */
    }

    if (zroot)
    {
      /* No sign change in (tlo,tmid), but g = 0 at tmid; return root tmid. */
      IDA_mem->ida_thi = tmid;
      for (i = 0; i < IDA_mem->ida_nrtfn; i++)
      {
        IDA_mem->ida_ghi[i] = IDA_mem->ida_grout[i];
      }
      break;
    }

    /* No sign change in (tlo,tmid), and no zero at tmid.
       Sign change must be in (tmid,thi).  Replace tlo with tmid. */
    IDA_mem->ida_tlo = tmid;
    for (i = 0; i < IDA_mem->ida_nrtfn; i++)
    {
      IDA_mem->ida_glo[i] = IDA_mem->ida_grout[i];
    }
    side = 2;
    /* Stop at root thi if converged; otherwise loop back. */
    if (SUNRabs(IDA_mem->ida_thi - IDA_mem->ida_tlo) <= IDA_mem->ida_ttol)
    {
      break;
    }

  } /* End of root-search loop */

  /* Reset trout and grout, set iroots, and return RTFOUND. */
  IDA_mem->ida_trout = IDA_mem->ida_thi;
  for (i = 0; i < IDA_mem->ida_nrtfn; i++)
  {
    IDA_mem->ida_grout[i]  = IDA_mem->ida_ghi[i];
    IDA_mem->ida_iroots[i] = 0;
    if (!IDA_mem->ida_gactive[i]) { continue; }
    if ((SUNRabs(IDA_mem->ida_ghi[i]) == ZERO) &&
        (IDA_mem->ida_rootdir[i] * IDA_mem->ida_glo[i] <= ZERO))
    {
      IDA_mem->ida_iroots[i] = IDA_mem->ida_glo[i] > 0 ? -1 : 1;
    }
    if ((DIFFERENT_SIGN(IDA_mem->ida_glo[i], IDA_mem->ida_ghi[i])) &&
        (IDA_mem->ida_rootdir[i] * IDA_mem->ida_glo[i] <= ZERO))
    {
      IDA_mem->ida_iroots[i] = IDA_mem->ida_glo[i] > 0 ? -1 : 1;
    }
  }
  return (RTFOUND);
}

/*
 * =================================================================
 * Internal DQ approximations for sensitivity RHS
 * =================================================================
 */

#undef user_dataS

/*
 * IDASensResDQ
 *
 * IDASensRhsDQ computes the residuals of the sensitivity equations
 * by finite differences. It is of type IDASensResFn.
 * Returns 0 if successful, <0 if an unrecoverable failure occurred,
 * >0 for a recoverable error.
 */

int IDASensResDQ(int Ns, sunrealtype t, N_Vector yy, N_Vector yp,
                 N_Vector resval, N_Vector* yyS, N_Vector* ypS,
                 N_Vector* resvalS, void* user_dataS, N_Vector ytemp,
                 N_Vector yptemp, N_Vector restemp)
{
  int retval, is;

  for (is = 0; is < Ns; is++)
  {
    retval = IDASensRes1DQ(Ns, t, yy, yp, resval, is, yyS[is], ypS[is],
                           resvalS[is], user_dataS, ytemp, yptemp, restemp);
    if (retval != 0) { return (retval); }
  }
  return (0);
}

/*
 * IDASensRes1DQ
 *
 * IDASensRes1DQ computes the residual of the is-th sensitivity
 * equation by finite differences.
 *
 * Returns 0 if successful or the return value of res if res fails
 * (<0 if res fails unrecoverably, >0 if res has a recoverable error).
 */

static int IDASensRes1DQ(SUNDIALS_MAYBE_UNUSED int Ns, sunrealtype t, N_Vector yy,
                         N_Vector yp, N_Vector resval, int is, N_Vector yyS,
                         N_Vector ypS, N_Vector resvalS, void* user_dataS,
                         N_Vector ytemp, N_Vector yptemp, N_Vector restemp)
{
  IDAMem IDA_mem;
  int method;
  int which;
  int retval;
  sunrealtype psave, pbari;
  sunrealtype del, rdel;
  sunrealtype Delp, rDelp, r2Delp;
  sunrealtype Dely, rDely, r2Dely;
  sunrealtype Del, rDel, r2Del;
  sunrealtype norms, ratio;

  /* user_dataS points to IDA_mem */
  IDA_mem = (IDAMem)user_dataS;

  /* Set base perturbation del */
  del  = SUNRsqrt(SUNMAX(IDA_mem->ida_rtol, IDA_mem->ida_uround));
  rdel = ONE / del;

  pbari = IDA_mem->ida_pbar[is];

  which = IDA_mem->ida_plist[is];

  psave = IDA_mem->ida_p[which];

  Delp  = pbari * del;
  rDelp = ONE / Delp;
  norms = N_VWrmsNorm(yyS, IDA_mem->ida_ewt) * pbari;
  rDely = SUNMAX(norms, rdel) / pbari;
  Dely  = ONE / rDely;

  if (IDA_mem->ida_DQrhomax == ZERO)
  {
    /* No switching */
    method = (IDA_mem->ida_DQtype == IDA_CENTERED) ? CENTERED1 : FORWARD1;
  }
  else
  {
    /* switch between simultaneous/separate DQ */
    ratio = Dely * rDelp;
    if (SUNMAX(ONE / ratio, ratio) <= IDA_mem->ida_DQrhomax)
    {
      method = (IDA_mem->ida_DQtype == IDA_CENTERED) ? CENTERED1 : FORWARD1;
    }
    else
    {
      method = (IDA_mem->ida_DQtype == IDA_CENTERED) ? CENTERED2 : FORWARD2;
    }
  }

  switch (method)
  {
  case CENTERED1:

    Del   = SUNMIN(Dely, Delp);
    r2Del = HALF / Del;

    /* Forward perturb y, y' and parameter */
    N_VLinearSum(Del, yyS, ONE, yy, ytemp);
    N_VLinearSum(Del, ypS, ONE, yp, yptemp);
    IDA_mem->ida_p[which] = psave + Del;

    /* Save residual in resvalS */
    retval = IDA_mem->ida_res(t, ytemp, yptemp, resvalS, IDA_mem->ida_user_data);
    IDA_mem->ida_nreS++;
    if (retval != 0) { return (retval); }

    /* Backward perturb y, y' and parameter */
    N_VLinearSum(-Del, yyS, ONE, yy, ytemp);
    N_VLinearSum(-Del, ypS, ONE, yp, yptemp);
    IDA_mem->ida_p[which] = psave - Del;

    /* Save residual in restemp */
    retval = IDA_mem->ida_res(t, ytemp, yptemp, restemp, IDA_mem->ida_user_data);
    IDA_mem->ida_nreS++;
    if (retval != 0) { return (retval); }

    /* Estimate the residual for the i-th sensitivity equation */
    N_VLinearSum(r2Del, resvalS, -r2Del, restemp, resvalS);

    break;

  case CENTERED2:

    r2Delp = HALF / Delp;
    r2Dely = HALF / Dely;

    /* Forward perturb y and y' */
    N_VLinearSum(Dely, yyS, ONE, yy, ytemp);
    N_VLinearSum(Dely, ypS, ONE, yp, yptemp);

    /* Save residual in resvalS */
    retval = IDA_mem->ida_res(t, ytemp, yptemp, resvalS, IDA_mem->ida_user_data);
    IDA_mem->ida_nreS++;
    if (retval != 0) { return (retval); }

    /* Backward perturb y and y' */
    N_VLinearSum(-Dely, yyS, ONE, yy, ytemp);
    N_VLinearSum(-Dely, ypS, ONE, yp, yptemp);

    /* Save residual in restemp */
    retval = IDA_mem->ida_res(t, ytemp, yptemp, restemp, IDA_mem->ida_user_data);
    IDA_mem->ida_nreS++;
    if (retval != 0) { return (retval); }

    /* Save the first difference quotient in resvalS */
    N_VLinearSum(r2Dely, resvalS, -r2Dely, restemp, resvalS);

    /* Forward perturb parameter */
    IDA_mem->ida_p[which] = psave + Delp;

    /* Save residual in ytemp */
    retval = IDA_mem->ida_res(t, yy, yp, ytemp, IDA_mem->ida_user_data);
    IDA_mem->ida_nreS++;
    if (retval != 0) { return (retval); }

    /* Backward perturb parameter */
    IDA_mem->ida_p[which] = psave - Delp;

    /* Save residual in yptemp */
    retval = IDA_mem->ida_res(t, yy, yp, yptemp, IDA_mem->ida_user_data);
    IDA_mem->ida_nreS++;
    if (retval != 0) { return (retval); }

    /* Save the second difference quotient in restemp */
    N_VLinearSum(r2Delp, ytemp, -r2Delp, yptemp, restemp);

    /* Add the difference quotients for the sensitivity residual */
    N_VLinearSum(ONE, resvalS, ONE, restemp, resvalS);

    break;

  case FORWARD1:

    Del  = SUNMIN(Dely, Delp);
    rDel = ONE / Del;

    /* Forward perturb y, y' and parameter */
    N_VLinearSum(Del, yyS, ONE, yy, ytemp);
    N_VLinearSum(Del, ypS, ONE, yp, yptemp);
    IDA_mem->ida_p[which] = psave + Del;

    /* Save residual in resvalS */
    retval = IDA_mem->ida_res(t, ytemp, yptemp, resvalS, IDA_mem->ida_user_data);
    IDA_mem->ida_nreS++;
    if (retval != 0) { return (retval); }

    /* Estimate the residual for the i-th sensitivity equation */
    N_VLinearSum(rDel, resvalS, -rDel, resval, resvalS);

    break;

  case FORWARD2:

    /* Forward perturb y and y' */
    N_VLinearSum(Dely, yyS, ONE, yy, ytemp);
    N_VLinearSum(Dely, ypS, ONE, yp, yptemp);

    /* Save residual in resvalS */
    retval = IDA_mem->ida_res(t, ytemp, yptemp, resvalS, IDA_mem->ida_user_data);
    IDA_mem->ida_nreS++;
    if (retval != 0) { return (retval); }

    /* Save the first difference quotient in resvalS */
    N_VLinearSum(rDely, resvalS, -rDely, resval, resvalS);

    /* Forward perturb parameter */
    IDA_mem->ida_p[which] = psave + Delp;

    /* Save residual in restemp */
    retval = IDA_mem->ida_res(t, yy, yp, restemp, IDA_mem->ida_user_data);
    IDA_mem->ida_nreS++;
    if (retval != 0) { return (retval); }

    /* Save the second difference quotient in restemp */
    N_VLinearSum(rDelp, restemp, -rDelp, resval, restemp);

    /* Add the difference quotients for the sensitivity residual */
    N_VLinearSum(ONE, resvalS, ONE, restemp, resvalS);

    break;
  }

  /* Restore original value of parameter */
  IDA_mem->ida_p[which] = psave;

  return (0);
}

/* IDAQuadSensRhsInternalDQ   - internal IDAQuadSensRhsFn
 *
 * IDAQuadSensRhsInternalDQ computes right hand side of all quadrature
 * sensitivity equations by finite differences. All work is actually
 * done in IDAQuadSensRhs1InternalDQ.
 */

static int IDAQuadSensRhsInternalDQ(int Ns, sunrealtype t, N_Vector yy,
                                    N_Vector yp, N_Vector* yyS, N_Vector* ypS,
                                    N_Vector rrQ, N_Vector* resvalQS,
                                    void* ida_mem, N_Vector yytmp,
                                    N_Vector yptmp, N_Vector tmpQS)
{
  IDAMem IDA_mem;
  int is, retval;

  /* cvode_mem is passed here as user data */
  IDA_mem = (IDAMem)ida_mem;

  for (is = 0; is < Ns; is++)
  {
    retval = IDAQuadSensRhs1InternalDQ(IDA_mem, is, t, yy, yp, yyS[is], ypS[is],
                                       rrQ, resvalQS[is], yytmp, yptmp, tmpQS);
    if (retval != 0) { return (retval); }
  }

  return (0);
}

static int IDAQuadSensRhs1InternalDQ(IDAMem IDA_mem, int is, sunrealtype t,
                                     N_Vector yy, N_Vector yp, N_Vector yyS,
                                     N_Vector ypS, N_Vector resvalQ,
                                     N_Vector resvalQS, N_Vector yytmp,
                                     N_Vector yptmp, N_Vector tmpQS)
{
  int retval, method;
  int nfel = 0, which;
  sunrealtype psave, pbari;
  sunrealtype del, rdel;
  sunrealtype Delp;
  sunrealtype Dely, rDely;
  sunrealtype Del, r2Del;
  sunrealtype norms;

  del  = SUNRsqrt(SUNMAX(IDA_mem->ida_rtol, IDA_mem->ida_uround));
  rdel = ONE / del;

  pbari = IDA_mem->ida_pbar[is];

  which = IDA_mem->ida_plist[is];

  psave = IDA_mem->ida_p[which];

  Delp  = pbari * del;
  norms = N_VWrmsNorm(yyS, IDA_mem->ida_ewt) * pbari;
  rDely = SUNMAX(norms, rdel) / pbari;
  Dely  = ONE / rDely;

  method = (IDA_mem->ida_DQtype == IDA_CENTERED) ? CENTERED1 : FORWARD1;

  switch (method)
  {
  case CENTERED1:

    Del   = SUNMIN(Dely, Delp);
    r2Del = HALF / Del;

    N_VLinearSum(ONE, yy, Del, yyS, yytmp);
    N_VLinearSum(ONE, yp, Del, ypS, yptmp);
    IDA_mem->ida_p[which] = psave + Del;

    retval = IDA_mem->ida_rhsQ(t, yytmp, yptmp, resvalQS, IDA_mem->ida_user_data);
    nfel++;
    if (retval != 0) { return (retval); }

    N_VLinearSum(-Del, yyS, ONE, yy, yytmp);
    N_VLinearSum(-Del, ypS, ONE, yp, yptmp);

    IDA_mem->ida_p[which] = psave - Del;

    retval = IDA_mem->ida_rhsQ(t, yytmp, yptmp, tmpQS, IDA_mem->ida_user_data);
    nfel++;
    if (retval != 0) { return (retval); }

    N_VLinearSum(r2Del, resvalQS, -r2Del, tmpQS, resvalQS);

    break;

  case FORWARD1:

    Del  = SUNMIN(Dely, Delp);
    rdel = ONE / Del;

    N_VLinearSum(ONE, yy, Del, yyS, yytmp);
    N_VLinearSum(ONE, yp, Del, ypS, yptmp);
    IDA_mem->ida_p[which] = psave + Del;

    retval = IDA_mem->ida_rhsQ(t, yytmp, yptmp, resvalQS, IDA_mem->ida_user_data);
    nfel++;
    if (retval != 0) { return (retval); }

    N_VLinearSum(rdel, resvalQS, -rdel, resvalQ, resvalQS);

    break;
  }

  IDA_mem->ida_p[which] = psave;
  /* Increment counter nrQeS */
  IDA_mem->ida_nrQeS += nfel;

  return (0);
}

/*
 * =================================================================
 * IDA error message handling functions
 * =================================================================
 */

void IDAProcessError(IDAMem IDA_mem, int error_code, int line, const char* func,
                     const char* file, const char* msgfmt, ...)
{
  /* We initialize the argument pointer variable before each vsnprintf call to avoid undefined behavior
     (msgfmt is the last required argument to IDAProcessError) */
  va_list ap;

  /* Compose the message */
  va_start(ap, msgfmt);
  size_t msglen = 1;
  if (msgfmt) { msglen += vsnprintf(NULL, 0, msgfmt, ap); }
  va_end(ap);

  char* msg = (char*)malloc(msglen);

  va_start(ap, msgfmt);
  vsnprintf(msg, msglen, msgfmt, ap);
  va_end(ap);

  do {
    if (IDA_mem == NULL)
    {
      SUNGlobalFallbackErrHandler(line, func, file, msg, error_code);
      break;
    }

    if (error_code == IDA_WARNING)
    {
#if SUNDIALS_LOGGING_LEVEL >= SUNDIALS_LOGGING_WARNING
      char* file_and_line = sunCombineFileAndLine(line, file);
      SUNLogger_QueueMsg(IDA_LOGGER, SUN_LOGLEVEL_WARNING, file_and_line, func,
                         msg);
      free(file_and_line);
#endif
      break;
    }

    /* Call the SUNDIALS main error handler */
    SUNHandleErrWithMsg(line, func, file, msg, error_code, IDA_mem->ida_sunctx);

    /* Clear the last error value */
    (void)SUNContext_GetLastError(IDA_mem->ida_sunctx);
  }
  while (0);

  free(msg);

  return;
}<|MERGE_RESOLUTION|>--- conflicted
+++ resolved
@@ -5910,18 +5910,10 @@
 
   for (;;)
   {
-<<<<<<< HEAD
-#if SUNDIALS_LOGGING_LEVEL >= SUNDIALS_LOGGING_INFO
-    SUNLogger_QueueMsg(IDA_LOGGER, SUN_LOGLEVEL_INFO, "IDAS::IDAStep",
-                       "start-step-attempt", "step = %li, h = " SUN_FORMAT_G,
-                       IDA_mem->ida_nst, IDA_mem->ida_hh);
-#endif
-=======
     SUNLogInfo(IDA_LOGGER, "begin-step-attempt",
                "step = %li, tn = %" RSYM ", h = %" RSYM ", q = %d",
                IDA_mem->ida_nst + 1, IDA_mem->ida_tn, IDA_mem->ida_hh,
                IDA_mem->ida_kk);
->>>>>>> eb4c4da8
 
     /*-----------------------
       Set method coefficients
@@ -6725,17 +6717,8 @@
   *err_k  = IDA_mem->ida_sigma[IDA_mem->ida_kk] * enorm_k;
   terr_k  = (IDA_mem->ida_kk + 1) * (*err_k);
 
-<<<<<<< HEAD
-#if SUNDIALS_LOGGING_LEVEL >= SUNDIALS_LOGGING_INFO
-  SUNLogger_QueueMsg(IDA_LOGGER, SUN_LOGLEVEL_INFO, "IDAS::IDATestError",
-                     "estimate-error-order-k",
-                     "err_k = " SUN_FORMAT_G ", terr_k = " SUN_FORMAT_G, *err_k,
-                     terr_k);
-#endif
-=======
   SUNLogDebug(IDA_LOGGER, "estimate-error-order-k",
               "err_k = %" RSYM ", terr_k = %" RSYM, *err_k, terr_k);
->>>>>>> eb4c4da8
 
   IDA_mem->ida_knew = IDA_mem->ida_kk;
 
@@ -6749,17 +6732,8 @@
     *err_km1  = IDA_mem->ida_sigma[IDA_mem->ida_kk - 1] * enorm_km1;
     terr_km1  = IDA_mem->ida_kk * (*err_km1);
 
-<<<<<<< HEAD
-#if SUNDIALS_LOGGING_LEVEL >= SUNDIALS_LOGGING_INFO
-    SUNLogger_QueueMsg(IDA_LOGGER, SUN_LOGLEVEL_INFO, "IDAS::IDATestError",
-                       "estimate-error-order-km1",
-                       "err_km1 = " SUN_FORMAT_G ", terr_km1 = " SUN_FORMAT_G,
-                       *err_km1, terr_km1);
-#endif
-=======
     SUNLogDebug(IDA_LOGGER, "estimate-error-order-km1",
                 "err_km1 = %" RSYM ", terr_km1 = %" RSYM, *err_km1, terr_km1);
->>>>>>> eb4c4da8
 
     if (IDA_mem->ida_kk > 2)
     {
@@ -6771,17 +6745,8 @@
       *err_km2  = IDA_mem->ida_sigma[IDA_mem->ida_kk - 2] * enorm_km2;
       terr_km2  = (IDA_mem->ida_kk - 1) * (*err_km2);
 
-<<<<<<< HEAD
-#if SUNDIALS_LOGGING_LEVEL >= SUNDIALS_LOGGING_INFO
-      SUNLogger_QueueMsg(IDA_LOGGER, SUN_LOGLEVEL_INFO, "IDAS::IDATestError",
-                         "estimate-error-order-km2",
-                         "err_km2 = " SUN_FORMAT_G ", terr_km2 = " SUN_FORMAT_G,
-                         *err_km2, terr_km2);
-#endif
-=======
       SUNLogDebug(IDA_LOGGER, "estimate-error-order-km2",
                   "err_km2 = %" RSYM ", terr_km2 = %" RSYM, err_km2, terr_km2);
->>>>>>> eb4c4da8
 
       /* Decrease order if errors are reduced */
       if (SUNMAX(terr_km1, terr_km2) <= terr_k)
@@ -6802,14 +6767,7 @@
   SUNLogDebug(IDA_LOGGER, "new-order", "kk = %i, knew = %i", IDA_mem->ida_kk,
               IDA_mem->ida_knew);
 
-<<<<<<< HEAD
-  SUNLogger_QueueMsg(IDA_LOGGER, SUN_LOGLEVEL_INFO, "IDAS::IDATestError",
-                     "error-estimate", "ck_enorm_k = " SUN_FORMAT_G,
-                     ck * enorm_k);
-#endif
-=======
   SUNLogDebug(IDA_LOGGER, "error-estimate", "ck_enorm_k = %" RSYM, ck * enorm_k);
->>>>>>> eb4c4da8
 
   /* Perform error test */
   if (ck * enorm_k > ONE) { return (ERROR_TEST_FAIL); }
@@ -7320,18 +7278,9 @@
                                 IDA_mem->ida_hmin / SUNRabs(IDA_mem->ida_hh));
       IDA_mem->ida_hh *= IDA_mem->ida_eta;
 
-<<<<<<< HEAD
-#if SUNDIALS_LOGGING_LEVEL >= SUNDIALS_LOGGING_INFO
-      SUNLogger_QueueMsg(IDA_LOGGER, SUN_LOGLEVEL_INFO, "IDAS::IDAHandleNFlag",
-                         "first-error-test_fail",
-                         "kk = %i, eta = " SUN_FORMAT_G ", h = " SUN_FORMAT_G,
-                         IDA_mem->ida_kk, IDA_mem->ida_eta, IDA_mem->ida_hh);
-#endif
-=======
       SUNLogDebug(IDA_LOGGER, "first-error-test_fail",
                   "kk = %i, eta = %" RSYM ", h = %" RSYM, IDA_mem->ida_kk,
                   IDA_mem->ida_eta, IDA_mem->ida_hh);
->>>>>>> eb4c4da8
 
       return (PREDICT_AGAIN);
     }
@@ -7345,18 +7294,9 @@
                                 IDA_mem->ida_hmin / SUNRabs(IDA_mem->ida_hh));
       IDA_mem->ida_hh *= IDA_mem->ida_eta;
 
-<<<<<<< HEAD
-#if SUNDIALS_LOGGING_LEVEL >= SUNDIALS_LOGGING_INFO
-      SUNLogger_QueueMsg(IDA_LOGGER, SUN_LOGLEVEL_INFO, "IDAS::IDAHandleNFlag",
-                         "second-error-test-fail",
-                         "kk = %i, eta = " SUN_FORMAT_G ", h = " SUN_FORMAT_G,
-                         IDA_mem->ida_kk, IDA_mem->ida_eta, IDA_mem->ida_hh);
-#endif
-=======
       SUNLogDebug(IDA_LOGGER, "second-error-test-fail",
                   "kk = %i, eta = %" RSYM ", h = %" RSYM, IDA_mem->ida_kk,
                   IDA_mem->ida_eta, IDA_mem->ida_hh);
->>>>>>> eb4c4da8
 
       return (PREDICT_AGAIN);
     }
@@ -7369,18 +7309,9 @@
                                 IDA_mem->ida_hmin / SUNRabs(IDA_mem->ida_hh));
       IDA_mem->ida_hh *= IDA_mem->ida_eta;
 
-<<<<<<< HEAD
-#if SUNDIALS_LOGGING_LEVEL >= SUNDIALS_LOGGING_INFO
-      SUNLogger_QueueMsg(IDA_LOGGER, SUN_LOGLEVEL_INFO, "IDAS::IDAHandleNFlag",
-                         "error-test-fail",
-                         "kk = %i, eta = " SUN_FORMAT_G ", h = " SUN_FORMAT_G,
-                         IDA_mem->ida_kk, IDA_mem->ida_eta, IDA_mem->ida_hh);
-#endif
-=======
       SUNLogDebug(IDA_LOGGER, "error-test-fail",
                   "kk = %i, eta = %" RSYM ", h = %" RSYM, IDA_mem->ida_kk,
                   IDA_mem->ida_eta, IDA_mem->ida_hh);
->>>>>>> eb4c4da8
 
       return (PREDICT_AGAIN);
     }
@@ -7558,18 +7489,8 @@
         if (terr_kp1 >= HALF * terr_k) { action = MAINTAIN; }
         else { action = RAISE; }
 
-<<<<<<< HEAD
-#if SUNDIALS_LOGGING_LEVEL >= SUNDIALS_LOGGING_INFO
-        SUNLogger_QueueMsg(IDA_LOGGER, SUN_LOGLEVEL_INFO,
-                           "IDAS::IDACompleteStep", "order-selection-raise",
-                           "terr_k = " SUN_FORMAT_G
-                           ", terr_kp1 = " SUN_FORMAT_G,
-                           terr_k, terr_kp1);
-#endif
-=======
         SUNLogDebug(IDA_LOGGER, "order-selection-raise",
                     "terr_k = %" RSYM ", terr_kp1 = %" RSYM, terr_k, terr_kp1);
->>>>>>> eb4c4da8
       }
       else
       {
@@ -7578,20 +7499,10 @@
         else if (terr_kp1 >= terr_k) { action = MAINTAIN; }
         else { action = RAISE; }
 
-<<<<<<< HEAD
-#if SUNDIALS_LOGGING_LEVEL >= SUNDIALS_LOGGING_INFO
-        SUNLogger_QueueMsg(IDA_LOGGER, SUN_LOGLEVEL_INFO, "IDAS::IDACompleteStep",
-                           "order-selection-rasie-or-lower",
-                           "terr_km1 = " SUN_FORMAT_G ", terr_k = " SUN_FORMAT_G
-                           ", terr_kp1 = " SUN_FORMAT_G,
-                           terr_km1, terr_k, terr_kp1);
-#endif
-=======
         SUNLogDebug(IDA_LOGGER, "order-selection-rasie-or-lower",
                     "terr_km1 = %" RSYM ", terr_k = %" RSYM
                     ", terr_kp1 = %" RSYM,
                     terr_km1, terr_k, terr_kp1);
->>>>>>> eb4c4da8
       }
     }
 
@@ -7637,21 +7548,10 @@
     }
     IDA_mem->ida_hh *= IDA_mem->ida_eta;
 
-<<<<<<< HEAD
-#if SUNDIALS_LOGGING_LEVEL >= SUNDIALS_LOGGING_INFO
-    SUNLogger_QueueMsg(IDA_LOGGER, SUN_LOGLEVEL_INFO, "IDAS::IDACompleteStep",
-                       "new-step-and-order",
-                       "knew = %i, err_knew = " SUN_FORMAT_G
-                       ", eta = " SUN_FORMAT_G ", hnew = " SUN_FORMAT_G,
-                       IDA_mem->ida_kk, err_knew, IDA_mem->ida_eta,
-                       IDA_mem->ida_hh);
-#endif
-=======
     SUNLogDebug(IDA_LOGGER, "new-step-and-order",
                 "knew = %i, err_knew = %" RSYM ", eta = %" RSYM
                 ", hnew = %" RSYM,
                 IDA_mem->ida_kk, err_knew, IDA_mem->ida_eta, IDA_mem->ida_hh);
->>>>>>> eb4c4da8
 
   } /* end of phase if block */
 
