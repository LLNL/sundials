--- conflicted
+++ resolved
@@ -5795,13 +5795,8 @@
     IDAProcessError(NULL, IDA_MEM_NULL, __LINE__, __func__, __FILE__, MSG_NO_MEM);
     return (IDA_MEM_NULL);
 
-<<<<<<< HEAD
   case SUN_ERR_ARG_CORRUPT:
-    IDAProcessError(IDA_mem, IDA_MEM_NULL, "IDAS", "IDASolve",
-=======
-  case SUN_NLS_MEM_NULL:
     IDAProcessError(IDA_mem, IDA_MEM_NULL, __LINE__, __func__, __FILE__,
->>>>>>> aa6ed650
                     MSG_NLS_INPUT_NULL, IDA_mem->ida_tn);
     return (IDA_MEM_NULL);
 
