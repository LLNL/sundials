--- conflicted
+++ resolved
@@ -1217,14 +1217,8 @@
 #define MSGAM_BAD_TBOUT                                                  \
   "The final time tBout is outside the interval over which the forward " \
   "problem was solved."
-<<<<<<< HEAD
-#define MSGAM_BACK_ERROR  "Error occured while integrating backward problem # %d"
+#define MSGAM_BACK_ERROR  "Error occurred while integrating backward problem # %d"
 #define MSGAM_BAD_TINTERP "Bad t = " SUN_FORMAT_G " for interpolation."
-=======
-#define MSGAM_BACK_ERROR \
-  "Error occurred while integrating backward problem # %d"
-#define MSGAM_BAD_TINTERP "Bad t = %g for interpolation."
->>>>>>> b67a3cb7
 #define MSGAM_BAD_T       "Bad t for interpolation."
 #define MSGAM_WRONG_INTERP \
   "This function cannot be called for the specified interp type."
