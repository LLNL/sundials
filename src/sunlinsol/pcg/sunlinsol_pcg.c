/* -----------------------------------------------------------------
 * Programmer(s): Daniel Reynolds, Ashley Crawford @ SMU
 * Based on sundials_pcg.c code, written by Daniel Reynolds @ SMU
 * -----------------------------------------------------------------
 * SUNDIALS Copyright Start
 * Copyright (c) 2002-2024, Lawrence Livermore National Security
 * and Southern Methodist University.
 * All rights reserved.
 *
 * See the top-level LICENSE and NOTICE files for details.
 *
 * SPDX-License-Identifier: BSD-3-Clause
 * SUNDIALS Copyright End
 * -----------------------------------------------------------------
 * This is the implementation file for the PCG implementation of
 * the SUNLINSOL package.
 * -----------------------------------------------------------------*/

#include <stdio.h>
#include <stdlib.h>

#include <sundials/priv/sundials_errors_impl.h>
#include <sundials/sundials_math.h>
#include <sunlinsol/sunlinsol_pcg.h>

#include "sundials_logger_impl.h"
#include "sundials_macros.h"

#define ZERO SUN_RCONST(0.0)
#define ONE  SUN_RCONST(1.0)

/*
 * -----------------------------------------------------------------
 * PCG solver structure accessibility macros:
 * -----------------------------------------------------------------
 */

#define PCG_CONTENT(S) ((SUNLinearSolverContent_PCG)(S->content))
#define PRETYPE(S)     (PCG_CONTENT(S)->pretype)
#define LASTFLAG(S)    (PCG_CONTENT(S)->last_flag)

/*
 * -----------------------------------------------------------------
 * exported functions
 * -----------------------------------------------------------------
 */

/* ----------------------------------------------------------------------------
 * Function to create a new PCG linear solver
 */

SUNLinearSolver SUNLinSol_PCG(N_Vector y, int pretype, int maxl, SUNContext sunctx)
{
  SUNFunctionBegin(sunctx);
  SUNLinearSolver S;
  SUNLinearSolverContent_PCG content;

  /* check for legal pretype and maxl values; if illegal use defaults */
  if ((pretype != SUN_PREC_NONE) && (pretype != SUN_PREC_LEFT) &&
      (pretype != SUN_PREC_RIGHT) && (pretype != SUN_PREC_BOTH))
  {
    pretype = SUN_PREC_NONE;
  }
  if (maxl <= 0) { maxl = SUNPCG_MAXL_DEFAULT; }

  /* Create linear solver */
  S = NULL;
  S = SUNLinSolNewEmpty(sunctx);
  SUNCheckLastErrNull();

  /* Attach operations */
  S->ops->gettype           = SUNLinSolGetType_PCG;
  S->ops->getid             = SUNLinSolGetID_PCG;
  S->ops->setatimes         = SUNLinSolSetATimes_PCG;
  S->ops->setpreconditioner = SUNLinSolSetPreconditioner_PCG;
  S->ops->setscalingvectors = SUNLinSolSetScalingVectors_PCG;
  S->ops->setzeroguess      = SUNLinSolSetZeroGuess_PCG;
  S->ops->initialize        = SUNLinSolInitialize_PCG;
  S->ops->setup             = SUNLinSolSetup_PCG;
  S->ops->solve             = SUNLinSolSolve_PCG;
  S->ops->numiters          = SUNLinSolNumIters_PCG;
  S->ops->resnorm           = SUNLinSolResNorm_PCG;
  S->ops->resid             = SUNLinSolResid_PCG;
  S->ops->lastflag          = SUNLinSolLastFlag_PCG;
  S->ops->space             = SUNLinSolSpace_PCG;
  S->ops->free              = SUNLinSolFree_PCG;

  /* Create content */
  content = NULL;
  content = (SUNLinearSolverContent_PCG)malloc(sizeof *content);
  SUNAssertNull(content, SUN_ERR_MALLOC_FAIL);

  /* Attach content  */
  S->content = content;

  /* Fill content */
  content->last_flag = 0;
  content->maxl      = maxl;
  content->pretype   = pretype;
  content->zeroguess = SUNFALSE;
  content->numiters  = 0;
  content->resnorm   = ZERO;
  content->r         = NULL;
  content->p         = NULL;
  content->z         = NULL;
  content->Ap        = NULL;
  content->s         = NULL;
  content->ATimes    = NULL;
  content->ATData    = NULL;
  content->Psetup    = NULL;
  content->Psolve    = NULL;
  content->PData     = NULL;

  /* Allocate content */
  content->r = N_VClone(y);
  SUNCheckLastErrNull();

  content->p = N_VClone(y);
  SUNCheckLastErrNull();

  content->z = N_VClone(y);
  SUNCheckLastErrNull();

  content->Ap = N_VClone(y);
  SUNCheckLastErrNull();

  return (S);
}

/* ----------------------------------------------------------------------------
 * Function to set the type of preconditioning for PCG to use
 */

SUNErrCode SUNLinSol_PCGSetPrecType(SUNLinearSolver S, int pretype)
{
  SUNFunctionBegin(S->sunctx);
  /* Check for legal pretype */
  SUNAssert((pretype == SUN_PREC_NONE) || (pretype == SUN_PREC_LEFT) ||
              (pretype == SUN_PREC_RIGHT) || (pretype == SUN_PREC_BOTH),
            SUN_ERR_ARG_OUTOFRANGE);

  /* Set pretype */
  PRETYPE(S) = pretype;
  return SUN_SUCCESS;
}

/* ----------------------------------------------------------------------------
 * Function to set the maximum number of iterations for PCG to use
 */

SUNErrCode SUNLinSol_PCGSetMaxl(SUNLinearSolver S, int maxl)
{
  /* Check for legal number of iters */
  if (maxl <= 0) { maxl = SUNPCG_MAXL_DEFAULT; }

  /* Set max iters */
  PCG_CONTENT(S)->maxl = maxl;
  return SUN_SUCCESS;
}

/*
 * -----------------------------------------------------------------
 * implementation of linear solver operations
 * -----------------------------------------------------------------
 */

SUNLinearSolver_Type SUNLinSolGetType_PCG(SUNDIALS_MAYBE_UNUSED SUNLinearSolver S)
{
  return (SUNLINEARSOLVER_ITERATIVE);
}

SUNLinearSolver_ID SUNLinSolGetID_PCG(SUNDIALS_MAYBE_UNUSED SUNLinearSolver S)
{
  return (SUNLINEARSOLVER_PCG);
}

SUNErrCode SUNLinSolInitialize_PCG(SUNLinearSolver S)
{
  SUNFunctionBegin(S->sunctx);
  if (PCG_CONTENT(S)->maxl <= 0) { PCG_CONTENT(S)->maxl = SUNPCG_MAXL_DEFAULT; }

  SUNAssert(PCG_CONTENT(S)->ATimes, SUN_ERR_ARG_CORRUPT);

  if ((PRETYPE(S) != SUN_PREC_LEFT) && (PRETYPE(S) != SUN_PREC_RIGHT) &&
      (PRETYPE(S) != SUN_PREC_BOTH))
  {
    PRETYPE(S) = SUN_PREC_NONE;
  }

  SUNAssert((PCG_CONTENT(S)->pretype == SUN_PREC_NONE) ||
              (PCG_CONTENT(S)->Psolve != NULL),
            SUN_ERR_ARG_CORRUPT);

  /* no additional memory to allocate */

  return SUN_SUCCESS;
}

SUNErrCode SUNLinSolSetATimes_PCG(SUNLinearSolver S, void* ATData,
                                  SUNATimesFn ATimes)
{
  /* set function pointers to integrator-supplied ATimes routine
     and data, and return with success */
  PCG_CONTENT(S)->ATimes = ATimes;
  PCG_CONTENT(S)->ATData = ATData;
  return SUN_SUCCESS;
}

SUNErrCode SUNLinSolSetPreconditioner_PCG(SUNLinearSolver S, void* PData,
                                          SUNPSetupFn Psetup, SUNPSolveFn Psolve)
{
  /* set function pointers to integrator-supplied Psetup and PSolve
     routines and data, and return with success */
  PCG_CONTENT(S)->Psetup = Psetup;
  PCG_CONTENT(S)->Psolve = Psolve;
  PCG_CONTENT(S)->PData  = PData;
  return SUN_SUCCESS;
}

SUNErrCode SUNLinSolSetScalingVectors_PCG(SUNLinearSolver S, N_Vector s,
                                          SUNDIALS_MAYBE_UNUSED N_Vector nul)
{
  /* set N_Vector pointer to integrator-supplied scaling vector
     (only use the first one), and return with success */
  PCG_CONTENT(S)->s = s;
  return SUN_SUCCESS;
}

SUNErrCode SUNLinSolSetZeroGuess_PCG(SUNLinearSolver S, sunbooleantype onoff)
{
  /* set flag indicating a zero initial guess */
  PCG_CONTENT(S)->zeroguess = onoff;
  return SUN_SUCCESS;
}

int SUNLinSolSetup_PCG(SUNLinearSolver S, SUNDIALS_MAYBE_UNUSED SUNMatrix nul)
{
  SUNFunctionBegin(S->sunctx);

  int status;
  SUNPSetupFn Psetup;
  void* PData;

  /* Set shortcuts to PCG memory structures */
  Psetup = PCG_CONTENT(S)->Psetup;
  PData  = PCG_CONTENT(S)->PData;

  /* no solver-specific setup is required, but if user-supplied
     Psetup routine exists, call that here */
  if (Psetup != NULL)
  {
    status = Psetup(PData);
    if (status != 0)
    {
      LASTFLAG(S) = (status < 0) ? SUNLS_PSET_FAIL_UNREC : SUNLS_PSET_FAIL_REC;
      return (LASTFLAG(S));
    }
  }

  /* return with success */
  LASTFLAG(S) = SUN_SUCCESS;
  return SUN_SUCCESS;
}

int SUNLinSolSolve_PCG(SUNLinearSolver S, SUNDIALS_MAYBE_UNUSED SUNMatrix nul,
                       N_Vector x, N_Vector b, sunrealtype delta)
{
  SUNFunctionBegin(S->sunctx);

  /* local data and shortcut variables */
  sunrealtype alpha, beta, r0_norm, rho, rz, rz_old;
  N_Vector r, p, z, Ap, w;
  sunbooleantype UsePrec, UseScaling, converged;
  sunbooleantype* zeroguess;
  int l, l_max, pretype;
  void *A_data, *P_data;
  SUNATimesFn atimes;
  SUNPSolveFn psolve;
  sunrealtype* res_norm;
  int* nli;
  int status;

  /* Make local shortcuts to solver variables. */
  l_max     = PCG_CONTENT(S)->maxl;
  r         = PCG_CONTENT(S)->r;
  p         = PCG_CONTENT(S)->p;
  z         = PCG_CONTENT(S)->z;
  Ap        = PCG_CONTENT(S)->Ap;
  w         = PCG_CONTENT(S)->s;
  A_data    = PCG_CONTENT(S)->ATData;
  P_data    = PCG_CONTENT(S)->PData;
  atimes    = PCG_CONTENT(S)->ATimes;
  psolve    = PCG_CONTENT(S)->Psolve;
  pretype   = PCG_CONTENT(S)->pretype;
  zeroguess = &(PCG_CONTENT(S)->zeroguess);
  nli       = &(PCG_CONTENT(S)->numiters);
  res_norm  = &(PCG_CONTENT(S)->resnorm);

  /* Initialize counters and convergence flag */
  *nli      = 0;
  converged = SUNFALSE;

  /* set sunbooleantype flags for internal solver options */
  UsePrec    = ((pretype == SUN_PREC_BOTH) || (pretype == SUN_PREC_LEFT) ||
             (pretype == SUN_PREC_RIGHT));
  UseScaling = (w != NULL);

  /* Check if Atimes function has been set */
  SUNAssert(atimes, SUN_ERR_ARG_CORRUPT);

  /* If preconditioning, check if psolve has been set */
  SUNAssert(!UsePrec || psolve, SUN_ERR_ARG_CORRUPT);

  SUNLogInfo(S->sunctx->logger, "linear-solver", "solver = pcg");

  SUNLogInfo(S->sunctx->logger, "begin-linear-iterate", "");

  /* Set r to initial residual r_0 = b - A*x_0 */
  if (*zeroguess)
  {
    N_VScale(ONE, b, r);
    SUNCheckLastErr();
  }
  else
  {
    status = atimes(A_data, x, r);
    if (status != 0)
    {
      *zeroguess  = SUNFALSE;
      LASTFLAG(S) = (status < 0) ? SUNLS_ATIMES_FAIL_UNREC
                                 : SUNLS_ATIMES_FAIL_REC;

      SUNLogInfo(S->sunctx->logger, "end-linear-iterate",
                 "status = failed matvec");

      return (LASTFLAG(S));
    }
    N_VLinearSum(ONE, b, -ONE, r, r);
    SUNCheckLastErr();
  }

  /* Set rho to scaled L2 norm of r, and return if small */
  if (UseScaling)
  {
    N_VProd(r, w, Ap);
    SUNCheckLastErr();
  }
  else
  {
    N_VScale(ONE, r, Ap);
    SUNCheckLastErr();
  }
  rho = N_VDotProd(Ap, Ap);
  SUNCheckLastErr();
  *res_norm = r0_norm = rho = SUNRsqrt(rho);

<<<<<<< HEAD
#if SUNDIALS_LOGGING_LEVEL >= SUNDIALS_LOGGING_INFO
  SUNLogger_QueueMsg(S->sunctx->logger, SUN_LOGLEVEL_INFO, "SUNLinSolSolve_PCG",
                     "initial-residual", "nli = %li, resnorm = " SUN_FORMAT_G,
                     (long int)0, *res_norm);
#endif

=======
>>>>>>> eb4c4da8
  if (rho <= delta)
  {
    *zeroguess  = SUNFALSE;
    LASTFLAG(S) = SUN_SUCCESS;

    SUNLogInfo(S->sunctx->logger,
               "end-linear-iterate", "cur-iter = 0, total-iters = 0, res-norm = %.16g, status = success",
               *res_norm);

    return (LASTFLAG(S));
  }

  /* Apply preconditioner and b-scaling to r = r_0 */
  if (UsePrec)
  {
    status = psolve(P_data, r, z, delta, SUN_PREC_LEFT); /* z = P^{-1}r */
    if (status != 0)
    {
      *zeroguess  = SUNFALSE;
      LASTFLAG(S) = (status < 0) ? SUNLS_PSOLVE_FAIL_UNREC
                                 : SUNLS_PSOLVE_FAIL_REC;

      SUNLogInfo(S->sunctx->logger,
                 "end-linear-iterate", "cur-iter = 0, total-iters = 0, res-norm = %.16g, status = failed preconditioner solve",
                 *res_norm);

      return (LASTFLAG(S));
    }
  }
  else
  {
    N_VScale(ONE, r, z);
    SUNCheckLastErr();
  }

  /* Initialize rz to <r,z> */
  rz = N_VDotProd(r, z);
  SUNCheckLastErr();

  /* Copy z to p */
  N_VScale(ONE, z, p);
  SUNCheckLastErr();

  SUNLogInfo(S->sunctx->logger,
             "end-linear-iterate", "cur-iter = 0, total-iters = 0, res-norm = %.16g, status = continue",
             *res_norm);

  /* Begin main iteration loop */
  for (l = 0; l < l_max; l++)
  {
    SUNLogInfo(S->sunctx->logger, "begin-linear-iterate", "");

    /* increment counter */
    (*nli)++;

    /* Generate Ap = A*p */
    status = atimes(A_data, p, Ap);
    if (status != 0)
    {
      *zeroguess  = SUNFALSE;
      LASTFLAG(S) = (status < 0) ? SUNLS_ATIMES_FAIL_UNREC
                                 : SUNLS_ATIMES_FAIL_REC;

      SUNLogInfo(S->sunctx->logger, "end-linear-iterate",
                 "status = failed matvec");

      return (LASTFLAG(S));
    }

    /* Calculate alpha = <r,z> / <Ap,p> */
    alpha = N_VDotProd(Ap, p);
    SUNCheckLastErr();
    alpha = rz / alpha;

    /* Update x = x + alpha*p */
    if (l == 0 && *zeroguess)
    {
      N_VScale(alpha, p, x);
      SUNCheckLastErr();
    }
    else
    {
      N_VLinearSum(ONE, x, alpha, p, x);
      SUNCheckLastErr();
    }

    /* Update r = r - alpha*Ap */
    N_VLinearSum(ONE, r, -alpha, Ap, r);
    SUNCheckLastErr();

    /* Set rho and check convergence */
    if (UseScaling)
    {
      N_VProd(r, w, Ap);
      SUNCheckLastErr();
    }
    else
    {
      N_VScale(ONE, r, Ap);
      SUNCheckLastErr();
    }
    rho = N_VDotProd(Ap, Ap);
    SUNCheckLastErr();
    *res_norm = rho = SUNRsqrt(rho);

<<<<<<< HEAD
#if SUNDIALS_LOGGING_LEVEL >= SUNDIALS_LOGGING_INFO
    SUNLogger_QueueMsg(S->sunctx->logger, SUN_LOGLEVEL_INFO, "SUNLinSolSolve_PCG",
                       "iterate-residual", "nli = %li, resnorm = " SUN_FORMAT_G,
                       (long int)0, *res_norm);
#endif
=======
    SUNLogInfo(S->sunctx->logger, "linear-iterate",
               "cur-iter = %i, res-norm = %.16g", *nli, *res_norm);
>>>>>>> eb4c4da8

    if (rho <= delta)
    {
      converged = SUNTRUE;
      break;
    }

    /* Exit early on last iteration */
    if (l == l_max - 1) { break; }

    /* Apply preconditioner:  z = P^{-1}*r */
    if (UsePrec)
    {
      status = psolve(P_data, r, z, delta, SUN_PREC_LEFT);
      if (status != 0)
      {
        *zeroguess  = SUNFALSE;
        LASTFLAG(S) = (status < 0) ? SUNLS_PSOLVE_FAIL_UNREC
                                   : SUNLS_PSOLVE_FAIL_REC;

        SUNLogInfo(S->sunctx->logger, "end-linear-iterate",
                   "status = failed preconditioner solve");

        return (LASTFLAG(S));
      }
    }
    else
    {
      N_VScale(ONE, r, z);
      SUNCheckLastErr();
    }

    /* update rz */
    rz_old = rz;
    rz     = N_VDotProd(r, z);
    SUNCheckLastErr();

    /* Calculate beta = <r,z> / <r_old,z_old> */
    beta = rz / rz_old;

    /* Update p = z + beta*p */
    N_VLinearSum(ONE, z, beta, p, p);
    SUNCheckLastErr();

    SUNLogInfo(S->sunctx->logger, "end-linear-iterate", "status = continue");
  }

  /* Main loop finished, return with result */
  *zeroguess = SUNFALSE;
  if (converged == SUNTRUE)
  {
    SUNLogInfo(S->sunctx->logger, "end-linear-iterate", "status = success");

    LASTFLAG(S) = SUN_SUCCESS;
  }
  else if (rho < r0_norm)
  {
    SUNLogInfo(S->sunctx->logger, "end-linear-iterate",
               "status = failed residual reduced");

    LASTFLAG(S) = SUNLS_RES_REDUCED;
  }
  else
  {
    SUNLogInfo(S->sunctx->logger, "end-linear-iterate",
               "status = failed max iterations");

    LASTFLAG(S) = SUNLS_CONV_FAIL;
  }
  return (LASTFLAG(S));
}

int SUNLinSolNumIters_PCG(SUNLinearSolver S)
{
  /* return the stored 'numiters' value */
  return (PCG_CONTENT(S)->numiters);
}

sunrealtype SUNLinSolResNorm_PCG(SUNLinearSolver S)
{
  /* return the stored 'resnorm' value */
  return (PCG_CONTENT(S)->resnorm);
}

N_Vector SUNLinSolResid_PCG(SUNLinearSolver S)
{
  /* return the stored 'r' vector */
  return (PCG_CONTENT(S)->r);
}

sunindextype SUNLinSolLastFlag_PCG(SUNLinearSolver S)
{
  /* return the stored 'last_flag' value */
  return (LASTFLAG(S));
}

SUNErrCode SUNLinSolSpace_PCG(SUNLinearSolver S, long int* lenrwLS,
                              long int* leniwLS)
{
  SUNFunctionBegin(S->sunctx);
  sunindextype liw1, lrw1;
  N_VSpace(PCG_CONTENT(S)->r, &lrw1, &liw1);
  SUNCheckLastErr();
  *lenrwLS = 1 + lrw1 * 4;
  *leniwLS = 4 + liw1 * 4;
  return SUN_SUCCESS;
}

SUNErrCode SUNLinSolFree_PCG(SUNLinearSolver S)
{
  if (S == NULL) { return SUN_SUCCESS; }

  if (S->content)
  {
    /* delete items from within the content structure */
    if (PCG_CONTENT(S)->r)
    {
      N_VDestroy(PCG_CONTENT(S)->r);
      PCG_CONTENT(S)->r = NULL;
    }
    if (PCG_CONTENT(S)->p)
    {
      N_VDestroy(PCG_CONTENT(S)->p);
      PCG_CONTENT(S)->p = NULL;
    }
    if (PCG_CONTENT(S)->z)
    {
      N_VDestroy(PCG_CONTENT(S)->z);
      PCG_CONTENT(S)->z = NULL;
    }
    if (PCG_CONTENT(S)->Ap)
    {
      N_VDestroy(PCG_CONTENT(S)->Ap);
      PCG_CONTENT(S)->Ap = NULL;
    }
    free(S->content);
    S->content = NULL;
  }
  if (S->ops)
  {
    free(S->ops);
    S->ops = NULL;
  }
  free(S);
  S = NULL;
  return SUN_SUCCESS;
}<|MERGE_RESOLUTION|>--- conflicted
+++ resolved
@@ -354,15 +354,6 @@
   SUNCheckLastErr();
   *res_norm = r0_norm = rho = SUNRsqrt(rho);
 
-<<<<<<< HEAD
-#if SUNDIALS_LOGGING_LEVEL >= SUNDIALS_LOGGING_INFO
-  SUNLogger_QueueMsg(S->sunctx->logger, SUN_LOGLEVEL_INFO, "SUNLinSolSolve_PCG",
-                     "initial-residual", "nli = %li, resnorm = " SUN_FORMAT_G,
-                     (long int)0, *res_norm);
-#endif
-
-=======
->>>>>>> eb4c4da8
   if (rho <= delta)
   {
     *zeroguess  = SUNFALSE;
@@ -468,16 +459,8 @@
     SUNCheckLastErr();
     *res_norm = rho = SUNRsqrt(rho);
 
-<<<<<<< HEAD
-#if SUNDIALS_LOGGING_LEVEL >= SUNDIALS_LOGGING_INFO
-    SUNLogger_QueueMsg(S->sunctx->logger, SUN_LOGLEVEL_INFO, "SUNLinSolSolve_PCG",
-                       "iterate-residual", "nli = %li, resnorm = " SUN_FORMAT_G,
-                       (long int)0, *res_norm);
-#endif
-=======
     SUNLogInfo(S->sunctx->logger, "linear-iterate",
                "cur-iter = %i, res-norm = %.16g", *nli, *res_norm);
->>>>>>> eb4c4da8
 
     if (rho <= delta)
     {
