/* -----------------------------------------------------------------
 * Programmer(s): Daniel Reynolds @ SMU
 * Based on sundials_sptfqmr.c code, written by Aaron Collier @ LLNL
 * -----------------------------------------------------------------
 * SUNDIALS Copyright Start
 * Copyright (c) 2002-2024, Lawrence Livermore National Security
 * and Southern Methodist University.
 * All rights reserved.
 *
 * See the top-level LICENSE and NOTICE files for details.
 *
 * SPDX-License-Identifier: BSD-3-Clause
 * SUNDIALS Copyright End
 * -----------------------------------------------------------------
 * This is the implementation file for the SPTFQMR implementation of
 * the SUNLINSOL package.
 * -----------------------------------------------------------------*/

#include <stdio.h>
#include <stdlib.h>

#include <sundials/priv/sundials_errors_impl.h>
#include <sundials/sundials_math.h>
#include <sunlinsol/sunlinsol_sptfqmr.h>

#include "sundials_logger_impl.h"
#include "sundials_macros.h"

#define ZERO SUN_RCONST(0.0)
#define ONE  SUN_RCONST(1.0)

/*
 * -----------------------------------------------------------------
 * SPTFQMR solver structure accessibility macros:
 * -----------------------------------------------------------------
 */

#define SPTFQMR_CONTENT(S) ((SUNLinearSolverContent_SPTFQMR)(S->content))
#define LASTFLAG(S)        (SPTFQMR_CONTENT(S)->last_flag)

/*
 * -----------------------------------------------------------------
 * exported functions
 * -----------------------------------------------------------------
 */

/* ----------------------------------------------------------------------------
 * Function to create a new SPTFQMR linear solver
 */

SUNLinearSolver SUNLinSol_SPTFQMR(N_Vector y, int pretype, int maxl,
                                  SUNContext sunctx)
{
  SUNFunctionBegin(sunctx);
  SUNLinearSolver S;
  SUNLinearSolverContent_SPTFQMR content;

  /* check for legal pretype and maxl values; if illegal use defaults */
  if ((pretype != SUN_PREC_NONE) && (pretype != SUN_PREC_LEFT) &&
      (pretype != SUN_PREC_RIGHT) && (pretype != SUN_PREC_BOTH))
  {
    pretype = SUN_PREC_NONE;
  }
  if (maxl <= 0) { maxl = SUNSPTFQMR_MAXL_DEFAULT; }

  /* check that the supplied N_Vector supports all requisite operations */
  SUNAssertNull((y->ops->nvclone) && (y->ops->nvdestroy) &&
                  (y->ops->nvlinearsum) && (y->ops->nvconst) && (y->ops->nvprod) &&
                  (y->ops->nvdiv) && (y->ops->nvscale) && (y->ops->nvdotprod),
                SUN_ERR_ARG_INCOMPATIBLE);

  /* Create linear solver */
  S = NULL;
  S = SUNLinSolNewEmpty(sunctx);
  SUNCheckLastErrNull();

  /* Attach operations */
  S->ops->gettype           = SUNLinSolGetType_SPTFQMR;
  S->ops->getid             = SUNLinSolGetID_SPTFQMR;
  S->ops->setatimes         = SUNLinSolSetATimes_SPTFQMR;
  S->ops->setpreconditioner = SUNLinSolSetPreconditioner_SPTFQMR;
  S->ops->setscalingvectors = SUNLinSolSetScalingVectors_SPTFQMR;
  S->ops->setzeroguess      = SUNLinSolSetZeroGuess_SPTFQMR;
  S->ops->initialize        = SUNLinSolInitialize_SPTFQMR;
  S->ops->setup             = SUNLinSolSetup_SPTFQMR;
  S->ops->solve             = SUNLinSolSolve_SPTFQMR;
  S->ops->numiters          = SUNLinSolNumIters_SPTFQMR;
  S->ops->resnorm           = SUNLinSolResNorm_SPTFQMR;
  S->ops->resid             = SUNLinSolResid_SPTFQMR;
  S->ops->lastflag          = SUNLinSolLastFlag_SPTFQMR;
  S->ops->space             = SUNLinSolSpace_SPTFQMR;
  S->ops->free              = SUNLinSolFree_SPTFQMR;

  /* Create content */
  content = NULL;
  content = (SUNLinearSolverContent_SPTFQMR)malloc(sizeof *content);
  SUNAssertNull(content, SUN_ERR_MALLOC_FAIL);

  /* Attach content */
  S->content = content;

  /* Fill content */
  content->last_flag = 0;
  content->maxl      = maxl;
  content->pretype   = pretype;
  content->zeroguess = SUNFALSE;
  content->numiters  = 0;
  content->resnorm   = ZERO;
  content->r_star    = NULL;
  content->q         = NULL;
  content->d         = NULL;
  content->v         = NULL;
  content->p         = NULL;
  content->r         = NULL;
  content->u         = NULL;
  content->vtemp1    = NULL;
  content->vtemp2    = NULL;
  content->vtemp3    = NULL;
  content->s1        = NULL;
  content->s2        = NULL;
  content->ATimes    = NULL;
  content->ATData    = NULL;
  content->Psetup    = NULL;
  content->Psolve    = NULL;
  content->PData     = NULL;

  /* Allocate content */
  content->r_star = N_VClone(y);
  SUNCheckLastErrNull();
  content->q = N_VClone(y);
  SUNCheckLastErrNull();
  content->d = N_VClone(y);
  SUNCheckLastErrNull();
  content->v = N_VClone(y);
  SUNCheckLastErrNull();
  content->p = N_VClone(y);
  SUNCheckLastErrNull();
  content->r = N_VCloneVectorArray(2, y);
  SUNCheckLastErrNull();
  content->u = N_VClone(y);
  SUNCheckLastErrNull();
  content->vtemp1 = N_VClone(y);
  SUNCheckLastErrNull();
  content->vtemp2 = N_VClone(y);
  SUNCheckLastErrNull();
  content->vtemp3 = N_VClone(y);
  SUNCheckLastErrNull();

  return (S);
}

/* ----------------------------------------------------------------------------
 * Function to set the type of preconditioning for SPTFQMR to use
 */

SUNErrCode SUNLinSol_SPTFQMRSetPrecType(SUNLinearSolver S, int pretype)
{
  SUNFunctionBegin(S->sunctx);
  /* Check for legal pretype */
  SUNAssert((pretype == SUN_PREC_NONE) || (pretype == SUN_PREC_LEFT) ||
              (pretype == SUN_PREC_RIGHT) || (pretype == SUN_PREC_BOTH),
            SUN_ERR_ARG_OUTOFRANGE);

  /* Set pretype */
  SPTFQMR_CONTENT(S)->pretype = pretype;
  return SUN_SUCCESS;
}

/* ----------------------------------------------------------------------------
 * Function to set the maximum number of iterations for SPTFQMR to use
 */

SUNErrCode SUNLinSol_SPTFQMRSetMaxl(SUNLinearSolver S, int maxl)
{
  /* Check for legal pretype */
  if (maxl <= 0) { maxl = SUNSPTFQMR_MAXL_DEFAULT; }

  /* Set pretype */
  SPTFQMR_CONTENT(S)->maxl = maxl;
  return SUN_SUCCESS;
}

/*
 * -----------------------------------------------------------------
 * implementation of linear solver operations
 * -----------------------------------------------------------------
 */

SUNLinearSolver_Type SUNLinSolGetType_SPTFQMR(SUNDIALS_MAYBE_UNUSED SUNLinearSolver S)
{
  return (SUNLINEARSOLVER_ITERATIVE);
}

SUNLinearSolver_ID SUNLinSolGetID_SPTFQMR(SUNDIALS_MAYBE_UNUSED SUNLinearSolver S)
{
  return (SUNLINEARSOLVER_SPTFQMR);
}

SUNErrCode SUNLinSolInitialize_SPTFQMR(SUNLinearSolver S)
{
  SUNFunctionBegin(S->sunctx);
  SUNLinearSolverContent_SPTFQMR content;

  /* set shortcut to SPTFQMR memory structure */
  content = SPTFQMR_CONTENT(S);

  /* ensure valid options */
  if (content->maxl <= 0) { content->maxl = SUNSPTFQMR_MAXL_DEFAULT; }

  SUNAssert(content->ATimes, SUN_ERR_ARG_CORRUPT);

  if ((content->pretype != SUN_PREC_LEFT) &&
      (content->pretype != SUN_PREC_RIGHT) && (content->pretype != SUN_PREC_BOTH))
  {
    content->pretype = SUN_PREC_NONE;
  }

  SUNAssert((content->pretype == SUN_PREC_NONE) || (content->Psolve != NULL),
            SUN_ERR_ARG_CORRUPT);

  /* no additional memory to allocate */

  return SUN_SUCCESS;
}

SUNErrCode SUNLinSolSetATimes_SPTFQMR(SUNLinearSolver S, void* ATData,
                                      SUNATimesFn ATimes)
{
  /* set function pointers to integrator-supplied ATimes routine
     and data, and return with success */
  SPTFQMR_CONTENT(S)->ATimes = ATimes;
  SPTFQMR_CONTENT(S)->ATData = ATData;
  return SUN_SUCCESS;
}

SUNErrCode SUNLinSolSetPreconditioner_SPTFQMR(SUNLinearSolver S, void* PData,
                                              SUNPSetupFn Psetup,
                                              SUNPSolveFn Psolve)
{
  /* set function pointers to integrator-supplied Psetup and PSolve
     routines and data, and return with success */
  SPTFQMR_CONTENT(S)->Psetup = Psetup;
  SPTFQMR_CONTENT(S)->Psolve = Psolve;
  SPTFQMR_CONTENT(S)->PData  = PData;
  return SUN_SUCCESS;
}

SUNErrCode SUNLinSolSetScalingVectors_SPTFQMR(SUNLinearSolver S, N_Vector s1,
                                              N_Vector s2)
{
  /* set N_Vector pointers to integrator-supplied scaling vectors,
     and return with success */
  SPTFQMR_CONTENT(S)->s1 = s1;
  SPTFQMR_CONTENT(S)->s2 = s2;
  return SUN_SUCCESS;
}

SUNErrCode SUNLinSolSetZeroGuess_SPTFQMR(SUNLinearSolver S, sunbooleantype onoff)
{
  /* set flag indicating a zero initial guess */
  SPTFQMR_CONTENT(S)->zeroguess = onoff;
  return SUN_SUCCESS;
}

int SUNLinSolSetup_SPTFQMR(SUNLinearSolver S, SUNDIALS_MAYBE_UNUSED SUNMatrix A)
{
  SUNFunctionBegin(S->sunctx);

  int status = SUN_SUCCESS;
  SUNPSetupFn Psetup;
  void* PData;

  /* Set shortcuts to SPTFQMR memory structures */
  Psetup = SPTFQMR_CONTENT(S)->Psetup;
  PData  = SPTFQMR_CONTENT(S)->PData;

  /* no solver-specific setup is required, but if user-supplied
     Psetup routine exists, call that here */
  if (Psetup != NULL)
  {
    status = Psetup(PData);
    if (status != 0)
    {
      LASTFLAG(S) = (status < 0) ? SUNLS_PSET_FAIL_UNREC : SUNLS_PSET_FAIL_REC;
      return (LASTFLAG(S));
    }
  }

  /* return with success */
  LASTFLAG(S) = SUN_SUCCESS;
  return SUN_SUCCESS;
}

int SUNLinSolSolve_SPTFQMR(SUNLinearSolver S, SUNDIALS_MAYBE_UNUSED SUNMatrix A,
                           N_Vector x, N_Vector b, sunrealtype delta)
{
  SUNFunctionBegin(S->sunctx);

  /* local data and shortcut variables */
  sunrealtype alpha, tau, eta, beta, c, sigma, v_bar, omega;
  sunrealtype rho[2];
  sunrealtype r_init_norm, r_curr_norm;
  sunrealtype temp_val;
  sunbooleantype preOnLeft, preOnRight, scale_x, scale_b, converged, b_ok;
  sunbooleantype* zeroguess;
  int n, m, l_max;
  void *A_data, *P_data;
  SUNATimesFn atimes;
  SUNPSolveFn psolve;
  sunrealtype* res_norm;
  int* nli;
  N_Vector sx, sb, r_star, q, d, v, p, *r, u, vtemp1, vtemp2, vtemp3;
  sunrealtype cv[3];
  N_Vector Xv[3];
  int status = SUN_SUCCESS;

  /* Make local shortcuts to solver variables. */
  l_max     = SPTFQMR_CONTENT(S)->maxl;
  r_star    = SPTFQMR_CONTENT(S)->r_star;
  q         = SPTFQMR_CONTENT(S)->q;
  d         = SPTFQMR_CONTENT(S)->d;
  v         = SPTFQMR_CONTENT(S)->v;
  p         = SPTFQMR_CONTENT(S)->p;
  r         = SPTFQMR_CONTENT(S)->r;
  u         = SPTFQMR_CONTENT(S)->u;
  vtemp1    = SPTFQMR_CONTENT(S)->vtemp1;
  vtemp2    = SPTFQMR_CONTENT(S)->vtemp2;
  vtemp3    = SPTFQMR_CONTENT(S)->vtemp3;
  sb        = SPTFQMR_CONTENT(S)->s1;
  sx        = SPTFQMR_CONTENT(S)->s2;
  A_data    = SPTFQMR_CONTENT(S)->ATData;
  P_data    = SPTFQMR_CONTENT(S)->PData;
  atimes    = SPTFQMR_CONTENT(S)->ATimes;
  psolve    = SPTFQMR_CONTENT(S)->Psolve;
  zeroguess = &(SPTFQMR_CONTENT(S)->zeroguess);
  nli       = &(SPTFQMR_CONTENT(S)->numiters);
  res_norm  = &(SPTFQMR_CONTENT(S)->resnorm);

  /* Initialize counters and convergence flag */
  temp_val = r_curr_norm = -ONE;
  *nli                   = 0;
  converged              = SUNFALSE;
  b_ok                   = SUNFALSE;

  /* set sunbooleantype flags for internal solver options */
  preOnLeft  = ((SPTFQMR_CONTENT(S)->pretype == SUN_PREC_LEFT) ||
               (SPTFQMR_CONTENT(S)->pretype == SUN_PREC_BOTH));
  preOnRight = ((SPTFQMR_CONTENT(S)->pretype == SUN_PREC_RIGHT) ||
                (SPTFQMR_CONTENT(S)->pretype == SUN_PREC_BOTH));
  scale_x    = (sx != NULL);
  scale_b    = (sb != NULL);

  SUNLogInfo(S->sunctx->logger, "linear-solver", "solver = sptfqmr");

  SUNLogInfo(S->sunctx->logger, "begin-linear-iterate", "");

  /* Check for unsupported use case */
  if (preOnRight && !(*zeroguess))
  {
    *zeroguess  = SUNFALSE;
    LASTFLAG(S) = SUN_ERR_ARG_INCOMPATIBLE;

    SUNLogInfo(S->sunctx->logger, "end-linear-iterate",
               "status = failed unsupported configuration");

    return SUN_ERR_ARG_INCOMPATIBLE;
  }

  /* Check if Atimes function has been set */
  SUNAssert(atimes, SUN_ERR_ARG_CORRUPT);

  /* If preconditioning, check if psolve has been set */
  SUNAssert(!(preOnLeft || preOnRight) || psolve, SUN_ERR_ARG_CORRUPT);

  /* Set r_star to initial (unscaled) residual r_star = r_0 = b - A*x_0 */
  /* NOTE: if x == 0 then just set residual to b and continue */
  if (*zeroguess)
  {
    N_VScale(ONE, b, r_star);
    SUNCheckLastErr();
  }
  else
  {
    status = atimes(A_data, x, r_star);
    if (status != 0)
    {
      *zeroguess  = SUNFALSE;
      LASTFLAG(S) = (status < 0) ? SUNLS_ATIMES_FAIL_UNREC
                                 : SUNLS_ATIMES_FAIL_REC;

      SUNLogInfo(S->sunctx->logger, "end-linear-iterate",
                 "status = failed matvec, retval = %d", status);

      return (LASTFLAG(S));
    }
    N_VLinearSum(ONE, b, -ONE, r_star, r_star);
    SUNCheckLastErr();
  }

  /* Apply left preconditioner and b-scaling to r_star (or really just r_0) */
  if (preOnLeft)
  {
    status = psolve(P_data, r_star, vtemp1, delta, SUN_PREC_LEFT);
    if (status != 0)
    {
      *zeroguess  = SUNFALSE;
      LASTFLAG(S) = (status < 0) ? SUNLS_PSOLVE_FAIL_UNREC
                                 : SUNLS_PSOLVE_FAIL_REC;

      SUNLogInfo(S->sunctx->logger, "end-linear-iterate",
                 "status = failed preconditioner solve, retval = %d", status);

      return (LASTFLAG(S));
    }
  }
  else
  {
    N_VScale(ONE, r_star, vtemp1);
    SUNCheckLastErr();
  }

  if (scale_b)
  {
    N_VProd(sb, vtemp1, r_star);
    SUNCheckLastErr();
  }
  else
  {
    N_VScale(ONE, vtemp1, r_star);
    SUNCheckLastErr();
  }

  /* Initialize rho[0] */
  /* NOTE: initialized here to reduce number of computations - avoid need
           to compute r_star^T*r_star twice, and avoid needlessly squaring
           values */
  rho[0] = N_VDotProd(r_star, r_star);
  SUNCheckLastErr();

  /* Compute norm of initial residual (r_0) to see if we really need
     to do anything */
  *res_norm = r_init_norm = SUNRsqrt(rho[0]);

  if (r_init_norm <= delta)
  {
    *zeroguess  = SUNFALSE;
    LASTFLAG(S) = SUN_SUCCESS;

    SUNLogInfo(S->sunctx->logger, "end-linear-iterate",
               "cur-iter = 0, res-norm = %.16g, status = success", *res_norm);

    return (LASTFLAG(S));
  }

  SUNLogInfo(S->sunctx->logger, "linear-iterate",
             "cur-iter = 0, res-norm = %.16g", *res_norm);

  /* Set v = A*r_0 (preconditioned and scaled) */
  if (scale_x)
  {
    N_VDiv(r_star, sx, vtemp1);
    SUNCheckLastErr();
  }
  else
  {
    N_VScale(ONE, r_star, vtemp1);
    SUNCheckLastErr();
  }

  if (preOnRight)
  {
    N_VScale(ONE, vtemp1, v);
    SUNCheckLastErr();
    status = psolve(P_data, v, vtemp1, delta, SUN_PREC_RIGHT);
    if (status != 0)
    {
      *zeroguess  = SUNFALSE;
      LASTFLAG(S) = (status < 0) ? SUNLS_PSOLVE_FAIL_UNREC
                                 : SUNLS_PSOLVE_FAIL_REC;

      SUNLogInfo(S->sunctx->logger, "end-linear-iterate",
                 "status = failed preconditioner solve, retval = %d", status);

      return (LASTFLAG(S));
    }
  }

  status = atimes(A_data, vtemp1, v);
  if (status != 0)
  {
    *zeroguess = SUNFALSE;
    LASTFLAG(S) = (status < 0) ? SUNLS_ATIMES_FAIL_UNREC : SUNLS_ATIMES_FAIL_REC;

    SUNLogInfo(S->sunctx->logger, "end-linear-iterate",
               "status = failed matvec, retval = %d", status);

    return (LASTFLAG(S));
  }

  if (preOnLeft)
  {
    status = psolve(P_data, v, vtemp1, delta, SUN_PREC_LEFT);
    if (status != 0)
    {
      *zeroguess  = SUNFALSE;
      LASTFLAG(S) = (status < 0) ? SUNLS_PSOLVE_FAIL_UNREC
                                 : SUNLS_PSOLVE_FAIL_REC;

      SUNLogInfo(S->sunctx->logger, "end-linear-iterate",
                 "status = failed preconditioner solve, retval = %d", status);

      return (LASTFLAG(S));
    }
  }
  else
  {
    N_VScale(ONE, v, vtemp1);
    SUNCheckLastErr();
  }

  if (scale_b)
  {
    N_VProd(sb, vtemp1, v);
    SUNCheckLastErr();
  }
  else
  {
    N_VScale(ONE, vtemp1, v);
    SUNCheckLastErr();
  }

  /* Initialize remaining variables */
  N_VScale(ONE, r_star, r[0]);
  SUNCheckLastErr();
  N_VScale(ONE, r_star, u);
  SUNCheckLastErr();
  N_VScale(ONE, r_star, p);
  SUNCheckLastErr();
  N_VConst(ZERO, d);
  SUNCheckLastErr();

  /* Set x = sx x if non-zero guess */
  if (scale_x && !(*zeroguess))
  {
    N_VProd(sx, x, x);
    SUNCheckLastErr();
  }

  tau   = r_init_norm;
  v_bar = eta = ZERO;

  SUNLogInfo(S->sunctx->logger, "end-linear-iterate", "status = continue");

  /* START outer loop */
  for (n = 0; n < l_max; ++n)
  {
    SUNLogInfo(S->sunctx->logger, "begin-linear-iterate", "");

    /* Increment linear iteration counter */
    (*nli)++;

    /* sigma = r_star^T*v */
    sigma = N_VDotProd(r_star, v);
    SUNCheckLastErr();

    /* alpha = rho[0]/sigma */
    alpha = rho[0] / sigma;

    /* q = u-alpha*v */
    N_VLinearSum(ONE, u, -alpha, v, q);
    SUNCheckLastErr();

    /* r[1] = r[0]-alpha*A*(u+q) */
    N_VLinearSum(ONE, u, ONE, q, r[1]);
    SUNCheckLastErr();
    if (scale_x)
    {
      N_VDiv(r[1], sx, r[1]);
      SUNCheckLastErr();
    }

    if (preOnRight)
    {
      N_VScale(ONE, r[1], vtemp1);
      SUNCheckLastErr();
      status = psolve(P_data, vtemp1, r[1], delta, SUN_PREC_RIGHT);
      if (status != 0)
      {
        *zeroguess  = SUNFALSE;
        LASTFLAG(S) = (status < 0) ? SUNLS_PSOLVE_FAIL_UNREC
                                   : SUNLS_PSOLVE_FAIL_REC;

        SUNLogInfo(S->sunctx->logger, "end-linear-iterate",
                   "status = failed preconditioner solve, retval = %d", status);

        return (LASTFLAG(S));
      }
    }

    status = atimes(A_data, r[1], vtemp1);
    if (status != 0)
    {
      *zeroguess  = SUNFALSE;
      LASTFLAG(S) = (status < 0) ? SUNLS_ATIMES_FAIL_UNREC
                                 : SUNLS_ATIMES_FAIL_REC;

      SUNLogInfo(S->sunctx->logger, "end-linear-iterate",
                 "status = failed matvec, retval = %d", status);

      return (LASTFLAG(S));
    }

    if (preOnLeft)
    {
      status = psolve(P_data, vtemp1, r[1], delta, SUN_PREC_LEFT);
      if (status != 0)
      {
        *zeroguess  = SUNFALSE;
        LASTFLAG(S) = (status < 0) ? SUNLS_PSOLVE_FAIL_UNREC
                                   : SUNLS_PSOLVE_FAIL_REC;

        SUNLogInfo(S->sunctx->logger, "end-linear-iterate",
                   "status = failed preconditioner solve, retval = %d", status);

        return (LASTFLAG(S));
      }
    }
    else
    {
      N_VScale(ONE, vtemp1, r[1]);
      SUNCheckLastErr();
    }

    if (scale_b)
    {
      N_VProd(sb, r[1], vtemp1);
      SUNCheckLastErr();
    }
    else
    {
      N_VScale(ONE, r[1], vtemp1);
      SUNCheckLastErr();
    }
    N_VLinearSum(ONE, r[0], -alpha, vtemp1, r[1]);
    SUNCheckLastErr();

    /* START inner loop */
    for (m = 0; m < 2; ++m)
    {
      /* d = [*]+(v_bar^2*eta/alpha)*d */
      /* NOTES:
       *   (1) [*] = u if m == 0, and q if m == 1
       *   (2) using temp_val reduces the number of required computations
       *       if the inner loop is executed twice
       */
      if (m == 0)
      {
        temp_val = N_VDotProd(r[1], r[1]);
        SUNCheckLastErr();
        temp_val = SUNRsqrt(temp_val);
        omega    = N_VDotProd(r[0], r[0]);
        SUNCheckLastErr();
        omega = SUNRsqrt(SUNRsqrt(omega) * temp_val);
        N_VLinearSum(ONE, u, SUNSQR(v_bar) * eta / alpha, d, d);
        SUNCheckLastErr();
      }
      else
      {
        omega = temp_val;
        N_VLinearSum(ONE, q, SUNSQR(v_bar) * eta / alpha, d, d);
        SUNCheckLastErr();
      }

      /* v_bar = omega/tau */
      v_bar = omega / tau;

      /* c = (1+v_bar^2)^(-1/2) */
      c = ONE / SUNRsqrt(ONE + SUNSQR(v_bar));

      /* tau = tau*v_bar*c */
      tau = tau * v_bar * c;

      /* eta = c^2*alpha */
      eta = SUNSQR(c) * alpha;

      /* x = x+eta*d */
      if (n == 0 && m == 0 && *zeroguess)
      {
        N_VScale(eta, d, x);
        SUNCheckLastErr();
      }
      else
      {
        N_VLinearSum(ONE, x, eta, d, x);
        SUNCheckLastErr();
      }

      /* Check for convergence... */
      /* NOTE: just use approximation to norm of residual, if possible */
      *res_norm = r_curr_norm = tau * SUNRsqrt(m + 1);

      /* Exit inner loop if iteration has converged based upon approximation
         to norm of current residual */
      if (r_curr_norm <= delta)
      {
        SUNLogInfo(S->sunctx->logger, "linear-iterate",
                   "cur-iter = %i, res-norm = %.16g", n + 1, *nli, *res_norm);

        converged = SUNTRUE;
        break;
      }

      /* Decide if actual norm of residual vector should be computed */
      /* NOTES:
       *   (1) if r_curr_norm > delta, then check if actual residual norm
       *       is OK (recall we first compute an approximation)
       *   (2) if r_curr_norm >= r_init_norm and m == 1 and n == l_max, then
       *       compute actual residual norm to see if the iteration can be
       *       saved
       *   (3) the scaled and preconditioned right-hand side of the given
       *       linear system (denoted by b) is only computed once, and the
       *       result is stored in vtemp3 so it can be reused - reduces the
       *       number of psovles if using left preconditioning
       */
      if ((r_curr_norm > delta) ||
          (r_curr_norm >= r_init_norm && m == 1 && n == l_max))
      {
        /* Compute norm of residual ||b-A*x||_2 (preconditioned and scaled) */
        if (scale_x)
        {
          N_VDiv(x, sx, vtemp1);
          SUNCheckLastErr();
        }
        else
        {
          N_VScale(ONE, x, vtemp1);
          SUNCheckLastErr();
        }

        if (preOnRight)
        {
          status = psolve(P_data, vtemp1, vtemp2, delta, SUN_PREC_RIGHT);
          if (status != 0)
          {
            *zeroguess  = SUNFALSE;
            LASTFLAG(S) = (status < 0) ? SUNLS_PSOLVE_FAIL_UNREC
<<<<<<< HEAD
                                       : SUNLS_PSOLVE_FAIL_UNREC;

            SUNLogInfo(S->sunctx->logger, "end-linear-iterate",
                       "status = failed preconditioner solve, retval = %d",
                       status);

=======
                                       : SUNLS_PSOLVE_FAIL_REC;
>>>>>>> 8d68be19
            return (LASTFLAG(S));
          }
          N_VScale(ONE, vtemp2, vtemp1);
          SUNCheckLastErr();
        }

        status = atimes(A_data, vtemp1, vtemp2);
        if (status != 0)
        {
          *zeroguess  = SUNFALSE;
          LASTFLAG(S) = (status < 0) ? SUNLS_ATIMES_FAIL_UNREC
                                     : SUNLS_ATIMES_FAIL_REC;

          SUNLogInfo(S->sunctx->logger, "end-linear-iterate",
                     "status = failed matvec, retval = %d", status);

          return (LASTFLAG(S));
        }

        if (preOnLeft)
        {
          status = psolve(P_data, vtemp2, vtemp1, delta, SUN_PREC_LEFT);
          if (status != 0)
          {
            *zeroguess  = SUNFALSE;
            LASTFLAG(S) = (status < 0) ? SUNLS_PSOLVE_FAIL_UNREC
                                       : SUNLS_PSOLVE_FAIL_REC;

            SUNLogInfo(S->sunctx->logger, "end-linear-iterate",
                       "status = failed preconditioner solve, retval = %d",
                       status);

            return (LASTFLAG(S));
          }
        }
        else
        {
          N_VScale(ONE, vtemp2, vtemp1);
          SUNCheckLastErr();
        }

        if (scale_b)
        {
          N_VProd(sb, vtemp1, vtemp2);
          SUNCheckLastErr();
        }
        else
        {
          N_VScale(ONE, vtemp1, vtemp2);
          SUNCheckLastErr();
        }

        /* Only precondition and scale b once (result saved for reuse) */
        if (!b_ok)
        {
          b_ok = SUNTRUE;
          if (preOnLeft)
          {
            status = psolve(P_data, b, vtemp3, delta, SUN_PREC_LEFT);
            if (status != 0)
            {
              *zeroguess  = SUNFALSE;
              LASTFLAG(S) = (status < 0) ? SUNLS_PSOLVE_FAIL_UNREC
                                         : SUNLS_PSOLVE_FAIL_REC;

              SUNLogInfo(S->sunctx->logger, "end-linear-iterate",
                         "status = failed preconditioner solve, retval = %d",
                         status);

              return (LASTFLAG(S));
            }
          }
          else
          {
            N_VScale(ONE, b, vtemp3);
            SUNCheckLastErr();
          }

          if (scale_b)
          {
            N_VProd(sb, vtemp3, vtemp3);
            SUNCheckLastErr();
          }
        }
        N_VLinearSum(ONE, vtemp3, -ONE, vtemp2, vtemp1);
        SUNCheckLastErr();
        r_curr_norm = N_VDotProd(vtemp1, vtemp1);
        SUNCheckLastErr();
        *res_norm = r_curr_norm = SUNRsqrt(r_curr_norm);

        /* Exit inner loop if inequality condition is satisfied
           (meaning exit if we have converged) */
        if (r_curr_norm <= delta)
        {
          SUNLogInfo(S->sunctx->logger, "linear-iterate",
                     "cur-iter = %i, res-norm = %.16g", n + 1, *nli, *res_norm);

          converged = SUNTRUE;
          break;
        }
      }

      SUNLogInfo(S->sunctx->logger, "linear-iterate",
                 "cur-iter = %i, res-norm = %.16g", n + 1, *nli, *res_norm);

    } /* END inner loop */

    /* If converged, then exit outer loop as well */
    if (converged == SUNTRUE) { break; }

    /* rho[1] = r_star^T*r_[1] */
    rho[1] = N_VDotProd(r_star, r[1]);
    SUNCheckLastErr();

    /* beta = rho[1]/rho[0] */
    beta = rho[1] / rho[0];

    /* u = r[1]+beta*q */
    N_VLinearSum(ONE, r[1], beta, q, u);
    SUNCheckLastErr();

    /* p = u+beta*(q+beta*p) = beta*beta*p + beta*q + u */
    cv[0] = SUNSQR(beta);
    Xv[0] = p;

    cv[1] = beta;
    Xv[1] = q;

    cv[2] = ONE;
    Xv[2] = u;

    SUNCheckCall(N_VLinearCombination(3, cv, Xv, p));

    /* v = A*p */
    if (scale_x)
    {
      N_VDiv(p, sx, vtemp1);
      SUNCheckLastErr();
    }
    else
    {
      N_VScale(ONE, p, vtemp1);
      SUNCheckLastErr();
    }

    if (preOnRight)
    {
      N_VScale(ONE, vtemp1, v);
      SUNCheckLastErr();
      status = psolve(P_data, v, vtemp1, delta, SUN_PREC_RIGHT);
      if (status != 0)
      {
        *zeroguess  = SUNFALSE;
        LASTFLAG(S) = (status < 0) ? SUNLS_PSOLVE_FAIL_UNREC
                                   : SUNLS_PSOLVE_FAIL_REC;

        SUNLogInfo(S->sunctx->logger, "end-linear-iterate",
                   "status = failed preconditioner solve, retval = %d", status);

        return (LASTFLAG(S));
      }
    }

    status = atimes(A_data, vtemp1, v);
    if (status != 0)
    {
      *zeroguess  = SUNFALSE;
      LASTFLAG(S) = (status < 0) ? SUNLS_ATIMES_FAIL_UNREC
                                 : SUNLS_ATIMES_FAIL_REC;

      SUNLogInfo(S->sunctx->logger, "end-linear-iterate",
                 "status = failed matvec, retval = %d", status);

      return (LASTFLAG(S));
    }

    if (preOnLeft)
    {
      status = psolve(P_data, v, vtemp1, delta, SUN_PREC_LEFT);
      if (status != 0)
      {
        *zeroguess  = SUNFALSE;
        LASTFLAG(S) = (status < 0) ? SUNLS_PSOLVE_FAIL_UNREC
                                   : SUNLS_PSOLVE_FAIL_REC;

        SUNLogInfo(S->sunctx->logger, "end-linear-iterate",
                   "status = failed preconditioner solve, retval = %d", status);

        return (LASTFLAG(S));
      }
    }
    else
    {
      N_VScale(ONE, v, vtemp1);
      SUNCheckLastErr();
    }

    if (scale_b)
    {
      N_VProd(sb, vtemp1, v);
      SUNCheckLastErr();
    }
    else
    {
      N_VScale(ONE, vtemp1, v);
      SUNCheckLastErr();
    }

    /* Shift variable values */
    /* NOTE: reduces storage requirements */
    N_VScale(ONE, r[1], r[0]);
    SUNCheckLastErr();
    rho[0] = rho[1];

    SUNLogInfoIf(n < l_max - 1, S->sunctx->logger, "end-linear-iterate",
                 "status = continue");

  } /* END outer loop */

  /* Determine return value */
  /* If iteration converged or residual was reduced, then return current iterate
   * (x) */
  if ((converged == SUNTRUE) || (r_curr_norm < r_init_norm))
  {
    if (scale_x)
    {
      N_VDiv(x, sx, x);
      SUNCheckLastErr();
    }

    if (preOnRight)
    {
      status = psolve(P_data, x, vtemp1, delta, SUN_PREC_RIGHT);
      if (status != 0)
      {
        *zeroguess  = SUNFALSE;
        LASTFLAG(S) = (status < 0) ? SUNLS_PSOLVE_FAIL_UNREC
<<<<<<< HEAD
                                   : SUNLS_PSOLVE_FAIL_UNREC;

        SUNLogInfo(S->sunctx->logger, "end-linear-iterate",
                   "status = failed preconditioner solve, retval = %d", status);

=======
                                   : SUNLS_PSOLVE_FAIL_REC;
>>>>>>> 8d68be19
        return (LASTFLAG(S));
      }
      N_VScale(ONE, vtemp1, x);
      SUNCheckLastErr();
    }

    *zeroguess = SUNFALSE;
    if (converged == SUNTRUE)
    {
      SUNLogInfo(S->sunctx->logger, "end-linear-iterate", "status = success");

      LASTFLAG(S) = SUN_SUCCESS;
    }
    else
    {
      SUNLogInfo(S->sunctx->logger, "end-linear-iterate",
                 "status = failed residual reduced");

      LASTFLAG(S) = SUNLS_RES_REDUCED;
    }
    return (LASTFLAG(S));
  }
  else
  {
    *zeroguess  = SUNFALSE;
    LASTFLAG(S) = SUNLS_CONV_FAIL;

    SUNLogInfo(S->sunctx->logger, "end-linear-iterate",
               "status = failed max iterations");

    return (LASTFLAG(S));
  }
}

int SUNLinSolNumIters_SPTFQMR(SUNLinearSolver S)
{
  return (SPTFQMR_CONTENT(S)->numiters);
}

sunrealtype SUNLinSolResNorm_SPTFQMR(SUNLinearSolver S)
{
  return (SPTFQMR_CONTENT(S)->resnorm);
}

N_Vector SUNLinSolResid_SPTFQMR(SUNLinearSolver S)
{
  return (SPTFQMR_CONTENT(S)->vtemp1);
}

sunindextype SUNLinSolLastFlag_SPTFQMR(SUNLinearSolver S)
{
  return (LASTFLAG(S));
}

SUNErrCode SUNLinSolSpace_SPTFQMR(SUNLinearSolver S, long int* lenrwLS,
                                  long int* leniwLS)
{
  SUNFunctionBegin(S->sunctx);
  sunindextype liw1, lrw1;
  if (SPTFQMR_CONTENT(S)->vtemp1->ops->nvspace)
  {
    N_VSpace(SPTFQMR_CONTENT(S)->vtemp1, &lrw1, &liw1);
    SUNCheckLastErr();
  }
  else { lrw1 = liw1 = 0; }
  *lenrwLS = lrw1 * 11;
  *leniwLS = liw1 * 11;
  return SUN_SUCCESS;
}

SUNErrCode SUNLinSolFree_SPTFQMR(SUNLinearSolver S)
{
  if (S == NULL) { return SUN_SUCCESS; }

  if (S->content)
  {
    /* delete items from within the content structure */
    if (SPTFQMR_CONTENT(S)->r_star)
    {
      N_VDestroy(SPTFQMR_CONTENT(S)->r_star);
      SPTFQMR_CONTENT(S)->r_star = NULL;
    }
    if (SPTFQMR_CONTENT(S)->q)
    {
      N_VDestroy(SPTFQMR_CONTENT(S)->q);
      SPTFQMR_CONTENT(S)->q = NULL;
    }
    if (SPTFQMR_CONTENT(S)->d)
    {
      N_VDestroy(SPTFQMR_CONTENT(S)->d);
      SPTFQMR_CONTENT(S)->d = NULL;
    }
    if (SPTFQMR_CONTENT(S)->v)
    {
      N_VDestroy(SPTFQMR_CONTENT(S)->v);
      SPTFQMR_CONTENT(S)->v = NULL;
    }
    if (SPTFQMR_CONTENT(S)->p)
    {
      N_VDestroy(SPTFQMR_CONTENT(S)->p);
      SPTFQMR_CONTENT(S)->p = NULL;
    }
    if (SPTFQMR_CONTENT(S)->r)
    {
      N_VDestroyVectorArray(SPTFQMR_CONTENT(S)->r, 2);
      SPTFQMR_CONTENT(S)->r = NULL;
    }
    if (SPTFQMR_CONTENT(S)->u)
    {
      N_VDestroy(SPTFQMR_CONTENT(S)->u);
      SPTFQMR_CONTENT(S)->u = NULL;
    }
    if (SPTFQMR_CONTENT(S)->vtemp1)
    {
      N_VDestroy(SPTFQMR_CONTENT(S)->vtemp1);
      SPTFQMR_CONTENT(S)->vtemp1 = NULL;
    }
    if (SPTFQMR_CONTENT(S)->vtemp2)
    {
      N_VDestroy(SPTFQMR_CONTENT(S)->vtemp2);
      SPTFQMR_CONTENT(S)->vtemp2 = NULL;
    }
    if (SPTFQMR_CONTENT(S)->vtemp3)
    {
      N_VDestroy(SPTFQMR_CONTENT(S)->vtemp3);
      SPTFQMR_CONTENT(S)->vtemp3 = NULL;
    }
    free(S->content);
    S->content = NULL;
  }
  if (S->ops)
  {
    free(S->ops);
    S->ops = NULL;
  }
  free(S);
  S = NULL;
  return SUN_SUCCESS;
}<|MERGE_RESOLUTION|>--- conflicted
+++ resolved
@@ -744,16 +744,12 @@
           {
             *zeroguess  = SUNFALSE;
             LASTFLAG(S) = (status < 0) ? SUNLS_PSOLVE_FAIL_UNREC
-<<<<<<< HEAD
-                                       : SUNLS_PSOLVE_FAIL_UNREC;
+                                       : SUNLS_PSOLVE_FAIL_REC;
 
             SUNLogInfo(S->sunctx->logger, "end-linear-iterate",
                        "status = failed preconditioner solve, retval = %d",
                        status);
 
-=======
-                                       : SUNLS_PSOLVE_FAIL_REC;
->>>>>>> 8d68be19
             return (LASTFLAG(S));
           }
           N_VScale(ONE, vtemp2, vtemp1);
@@ -991,15 +987,11 @@
       {
         *zeroguess  = SUNFALSE;
         LASTFLAG(S) = (status < 0) ? SUNLS_PSOLVE_FAIL_UNREC
-<<<<<<< HEAD
-                                   : SUNLS_PSOLVE_FAIL_UNREC;
+                                   : SUNLS_PSOLVE_FAIL_REC;
 
         SUNLogInfo(S->sunctx->logger, "end-linear-iterate",
                    "status = failed preconditioner solve, retval = %d", status);
 
-=======
-                                   : SUNLS_PSOLVE_FAIL_REC;
->>>>>>> 8d68be19
         return (LASTFLAG(S));
       }
       N_VScale(ONE, vtemp1, x);
