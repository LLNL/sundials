/* -----------------------------------------------------------------
 * Programmer(s): Daniel Reynolds @ SMU
 * Based on sundials_sptfqmr.c code, written by Aaron Collier @ LLNL
 * -----------------------------------------------------------------
 * SUNDIALS Copyright Start
 * Copyright (c) 2002-2024, Lawrence Livermore National Security
 * and Southern Methodist University.
 * All rights reserved.
 *
 * See the top-level LICENSE and NOTICE files for details.
 *
 * SPDX-License-Identifier: BSD-3-Clause
 * SUNDIALS Copyright End
 * -----------------------------------------------------------------
 * This is the implementation file for the SPTFQMR implementation of
 * the SUNLINSOL package.
 * -----------------------------------------------------------------*/

#include <stdio.h>
#include <stdlib.h>

#include <sundials/priv/sundials_errors_impl.h>
#include <sundials/sundials_math.h>
#include <sunlinsol/sunlinsol_sptfqmr.h>

#include "sundials_logger_impl.h"
#include "sundials_macros.h"

#define ZERO SUN_RCONST(0.0)
#define ONE  SUN_RCONST(1.0)

/*
 * -----------------------------------------------------------------
 * SPTFQMR solver structure accessibility macros:
 * -----------------------------------------------------------------
 */

#define SPTFQMR_CONTENT(S) ((SUNLinearSolverContent_SPTFQMR)(S->content))
#define LASTFLAG(S)        (SPTFQMR_CONTENT(S)->last_flag)

/*
 * -----------------------------------------------------------------
 * exported functions
 * -----------------------------------------------------------------
 */

/* ----------------------------------------------------------------------------
 * Function to create a new SPTFQMR linear solver
 */

SUNLinearSolver SUNLinSol_SPTFQMR(N_Vector y, int pretype, int maxl,
                                  SUNContext sunctx)
{
  SUNFunctionBegin(sunctx);
  SUNLinearSolver S;
  SUNLinearSolverContent_SPTFQMR content;

  /* check for legal pretype and maxl values; if illegal use defaults */
  if ((pretype != SUN_PREC_NONE) && (pretype != SUN_PREC_LEFT) &&
      (pretype != SUN_PREC_RIGHT) && (pretype != SUN_PREC_BOTH))
  {
    pretype = SUN_PREC_NONE;
  }
  if (maxl <= 0) { maxl = SUNSPTFQMR_MAXL_DEFAULT; }

  /* check that the supplied N_Vector supports all requisite operations */
  SUNAssertNull((y->ops->nvclone) && (y->ops->nvdestroy) &&
                  (y->ops->nvlinearsum) && (y->ops->nvconst) && (y->ops->nvprod) &&
                  (y->ops->nvdiv) && (y->ops->nvscale) && (y->ops->nvdotprod),
                SUN_ERR_ARG_INCOMPATIBLE);

  /* Create linear solver */
  S = NULL;
  S = SUNLinSolNewEmpty(sunctx);
  SUNCheckLastErrNull();

  /* Attach operations */
  S->ops->gettype           = SUNLinSolGetType_SPTFQMR;
  S->ops->getid             = SUNLinSolGetID_SPTFQMR;
  S->ops->setatimes         = SUNLinSolSetATimes_SPTFQMR;
  S->ops->setpreconditioner = SUNLinSolSetPreconditioner_SPTFQMR;
  S->ops->setscalingvectors = SUNLinSolSetScalingVectors_SPTFQMR;
  S->ops->setzeroguess      = SUNLinSolSetZeroGuess_SPTFQMR;
  S->ops->initialize        = SUNLinSolInitialize_SPTFQMR;
  S->ops->setup             = SUNLinSolSetup_SPTFQMR;
  S->ops->solve             = SUNLinSolSolve_SPTFQMR;
  S->ops->numiters          = SUNLinSolNumIters_SPTFQMR;
  S->ops->resnorm           = SUNLinSolResNorm_SPTFQMR;
  S->ops->resid             = SUNLinSolResid_SPTFQMR;
  S->ops->lastflag          = SUNLinSolLastFlag_SPTFQMR;
  S->ops->space             = SUNLinSolSpace_SPTFQMR;
  S->ops->free              = SUNLinSolFree_SPTFQMR;

  /* Create content */
  content = NULL;
  content = (SUNLinearSolverContent_SPTFQMR)malloc(sizeof *content);
  SUNAssertNull(content, SUN_ERR_MALLOC_FAIL);

  /* Attach content */
  S->content = content;

  /* Fill content */
  content->last_flag = 0;
  content->maxl      = maxl;
  content->pretype   = pretype;
  content->zeroguess = SUNFALSE;
  content->numiters  = 0;
  content->resnorm   = ZERO;
  content->r_star    = NULL;
  content->q         = NULL;
  content->d         = NULL;
  content->v         = NULL;
  content->p         = NULL;
  content->r         = NULL;
  content->u         = NULL;
  content->vtemp1    = NULL;
  content->vtemp2    = NULL;
  content->vtemp3    = NULL;
  content->s1        = NULL;
  content->s2        = NULL;
  content->ATimes    = NULL;
  content->ATData    = NULL;
  content->Psetup    = NULL;
  content->Psolve    = NULL;
  content->PData     = NULL;

  /* Allocate content */
  content->r_star = N_VClone(y);
  SUNCheckLastErrNull();
  content->q = N_VClone(y);
  SUNCheckLastErrNull();
  content->d = N_VClone(y);
  SUNCheckLastErrNull();
  content->v = N_VClone(y);
  SUNCheckLastErrNull();
  content->p = N_VClone(y);
  SUNCheckLastErrNull();
  content->r = N_VCloneVectorArray(2, y);
  SUNCheckLastErrNull();
  content->u = N_VClone(y);
  SUNCheckLastErrNull();
  content->vtemp1 = N_VClone(y);
  SUNCheckLastErrNull();
  content->vtemp2 = N_VClone(y);
  SUNCheckLastErrNull();
  content->vtemp3 = N_VClone(y);
  SUNCheckLastErrNull();

  return (S);
}

/* ----------------------------------------------------------------------------
 * Function to set the type of preconditioning for SPTFQMR to use
 */

SUNErrCode SUNLinSol_SPTFQMRSetPrecType(SUNLinearSolver S, int pretype)
{
  SUNFunctionBegin(S->sunctx);
  /* Check for legal pretype */
  SUNAssert((pretype == SUN_PREC_NONE) || (pretype == SUN_PREC_LEFT) ||
              (pretype == SUN_PREC_RIGHT) || (pretype == SUN_PREC_BOTH),
            SUN_ERR_ARG_OUTOFRANGE);

  /* Set pretype */
  SPTFQMR_CONTENT(S)->pretype = pretype;
  return SUN_SUCCESS;
}

/* ----------------------------------------------------------------------------
 * Function to set the maximum number of iterations for SPTFQMR to use
 */

SUNErrCode SUNLinSol_SPTFQMRSetMaxl(SUNLinearSolver S, int maxl)
{
  /* Check for legal pretype */
  if (maxl <= 0) { maxl = SUNSPTFQMR_MAXL_DEFAULT; }

  /* Set pretype */
  SPTFQMR_CONTENT(S)->maxl = maxl;
  return SUN_SUCCESS;
}

/*
 * -----------------------------------------------------------------
 * implementation of linear solver operations
 * -----------------------------------------------------------------
 */

SUNLinearSolver_Type SUNLinSolGetType_SPTFQMR(SUNDIALS_MAYBE_UNUSED SUNLinearSolver S)
{
  return (SUNLINEARSOLVER_ITERATIVE);
}

SUNLinearSolver_ID SUNLinSolGetID_SPTFQMR(SUNDIALS_MAYBE_UNUSED SUNLinearSolver S)
{
  return (SUNLINEARSOLVER_SPTFQMR);
}

SUNErrCode SUNLinSolInitialize_SPTFQMR(SUNLinearSolver S)
{
  SUNFunctionBegin(S->sunctx);
  SUNLinearSolverContent_SPTFQMR content;

  /* set shortcut to SPTFQMR memory structure */
  content = SPTFQMR_CONTENT(S);

  /* ensure valid options */
  if (content->maxl <= 0) { content->maxl = SUNSPTFQMR_MAXL_DEFAULT; }

  SUNAssert(content->ATimes, SUN_ERR_ARG_CORRUPT);

  if ((content->pretype != SUN_PREC_LEFT) &&
      (content->pretype != SUN_PREC_RIGHT) && (content->pretype != SUN_PREC_BOTH))
  {
    content->pretype = SUN_PREC_NONE;
  }

  SUNAssert((content->pretype == SUN_PREC_NONE) || (content->Psolve != NULL),
            SUN_ERR_ARG_CORRUPT);

  /* no additional memory to allocate */

  return SUN_SUCCESS;
}

SUNErrCode SUNLinSolSetATimes_SPTFQMR(SUNLinearSolver S, void* ATData,
                                      SUNATimesFn ATimes)
{
  /* set function pointers to integrator-supplied ATimes routine
     and data, and return with success */
  SPTFQMR_CONTENT(S)->ATimes = ATimes;
  SPTFQMR_CONTENT(S)->ATData = ATData;
  return SUN_SUCCESS;
}

SUNErrCode SUNLinSolSetPreconditioner_SPTFQMR(SUNLinearSolver S, void* PData,
                                              SUNPSetupFn Psetup,
                                              SUNPSolveFn Psolve)
{
  /* set function pointers to integrator-supplied Psetup and PSolve
     routines and data, and return with success */
  SPTFQMR_CONTENT(S)->Psetup = Psetup;
  SPTFQMR_CONTENT(S)->Psolve = Psolve;
  SPTFQMR_CONTENT(S)->PData  = PData;
  return SUN_SUCCESS;
}

SUNErrCode SUNLinSolSetScalingVectors_SPTFQMR(SUNLinearSolver S, N_Vector s1,
                                              N_Vector s2)
{
  /* set N_Vector pointers to integrator-supplied scaling vectors,
     and return with success */
  SPTFQMR_CONTENT(S)->s1 = s1;
  SPTFQMR_CONTENT(S)->s2 = s2;
  return SUN_SUCCESS;
}

SUNErrCode SUNLinSolSetZeroGuess_SPTFQMR(SUNLinearSolver S, sunbooleantype onoff)
{
  /* set flag indicating a zero initial guess */
  SPTFQMR_CONTENT(S)->zeroguess = onoff;
  return SUN_SUCCESS;
}

int SUNLinSolSetup_SPTFQMR(SUNLinearSolver S, SUNDIALS_MAYBE_UNUSED SUNMatrix A)
{
  SUNFunctionBegin(S->sunctx);

  int status = SUN_SUCCESS;
  SUNPSetupFn Psetup;
  void* PData;

  /* Set shortcuts to SPTFQMR memory structures */
  Psetup = SPTFQMR_CONTENT(S)->Psetup;
  PData  = SPTFQMR_CONTENT(S)->PData;

  /* no solver-specific setup is required, but if user-supplied
     Psetup routine exists, call that here */
  if (Psetup != NULL)
  {
    status = Psetup(PData);
    if (status != 0)
    {
      LASTFLAG(S) = (status < 0) ? SUNLS_PSET_FAIL_UNREC : SUNLS_PSET_FAIL_REC;
      return (LASTFLAG(S));
    }
  }

  /* return with success */
  LASTFLAG(S) = SUN_SUCCESS;
  return SUN_SUCCESS;
}

int SUNLinSolSolve_SPTFQMR(SUNLinearSolver S, SUNDIALS_MAYBE_UNUSED SUNMatrix A,
                           N_Vector x, N_Vector b, sunrealtype delta)
{
  SUNFunctionBegin(S->sunctx);

  /* local data and shortcut variables */
  sunrealtype alpha, tau, eta, beta, c, sigma, v_bar, omega;
  sunrealtype rho[2];
  sunrealtype r_init_norm, r_curr_norm;
  sunrealtype temp_val;
  sunbooleantype preOnLeft, preOnRight, scale_x, scale_b, converged, b_ok;
  sunbooleantype* zeroguess;
  int n, m, l_max;
  void *A_data, *P_data;
  SUNATimesFn atimes;
  SUNPSolveFn psolve;
  sunrealtype* res_norm;
  int* nli;
  N_Vector sx, sb, r_star, q, d, v, p, *r, u, vtemp1, vtemp2, vtemp3;
  sunrealtype cv[3];
  N_Vector Xv[3];
  int status = SUN_SUCCESS;

  /* Make local shortcuts to solver variables. */
  l_max     = SPTFQMR_CONTENT(S)->maxl;
  r_star    = SPTFQMR_CONTENT(S)->r_star;
  q         = SPTFQMR_CONTENT(S)->q;
  d         = SPTFQMR_CONTENT(S)->d;
  v         = SPTFQMR_CONTENT(S)->v;
  p         = SPTFQMR_CONTENT(S)->p;
  r         = SPTFQMR_CONTENT(S)->r;
  u         = SPTFQMR_CONTENT(S)->u;
  vtemp1    = SPTFQMR_CONTENT(S)->vtemp1;
  vtemp2    = SPTFQMR_CONTENT(S)->vtemp2;
  vtemp3    = SPTFQMR_CONTENT(S)->vtemp3;
  sb        = SPTFQMR_CONTENT(S)->s1;
  sx        = SPTFQMR_CONTENT(S)->s2;
  A_data    = SPTFQMR_CONTENT(S)->ATData;
  P_data    = SPTFQMR_CONTENT(S)->PData;
  atimes    = SPTFQMR_CONTENT(S)->ATimes;
  psolve    = SPTFQMR_CONTENT(S)->Psolve;
  zeroguess = &(SPTFQMR_CONTENT(S)->zeroguess);
  nli       = &(SPTFQMR_CONTENT(S)->numiters);
  res_norm  = &(SPTFQMR_CONTENT(S)->resnorm);

  /* Initialize counters and convergence flag */
  temp_val = r_curr_norm = -ONE;
  *nli                   = 0;
  converged              = SUNFALSE;
  b_ok                   = SUNFALSE;

  /* set sunbooleantype flags for internal solver options */
  preOnLeft  = ((SPTFQMR_CONTENT(S)->pretype == SUN_PREC_LEFT) ||
               (SPTFQMR_CONTENT(S)->pretype == SUN_PREC_BOTH));
  preOnRight = ((SPTFQMR_CONTENT(S)->pretype == SUN_PREC_RIGHT) ||
                (SPTFQMR_CONTENT(S)->pretype == SUN_PREC_BOTH));
  scale_x    = (sx != NULL);
  scale_b    = (sb != NULL);

  SUNLogInfo(S->sunctx->logger, "linear-solver", "solver = sptfqmr");

  SUNLogInfo(S->sunctx->logger, "begin-linear-iterate", "");

  /* Check for unsupported use case */
  if (preOnRight && !(*zeroguess))
  {
    *zeroguess  = SUNFALSE;
    LASTFLAG(S) = SUN_ERR_ARG_INCOMPATIBLE;

    SUNLogInfo(S->sunctx->logger, "end-linear-iterate",
               "status = failed unsupported configuration");

    return SUN_ERR_ARG_INCOMPATIBLE;
  }

  /* Check if Atimes function has been set */
  SUNAssert(atimes, SUN_ERR_ARG_CORRUPT);

  /* If preconditioning, check if psolve has been set */
  SUNAssert(!(preOnLeft || preOnRight) || psolve, SUN_ERR_ARG_CORRUPT);

  /* Set r_star to initial (unscaled) residual r_star = r_0 = b - A*x_0 */
  /* NOTE: if x == 0 then just set residual to b and continue */
  if (*zeroguess)
  {
    N_VScale(ONE, b, r_star);
    SUNCheckLastErr();
  }
  else
  {
    status = atimes(A_data, x, r_star);
    if (status != 0)
    {
      *zeroguess  = SUNFALSE;
      LASTFLAG(S) = (status < 0) ? SUNLS_ATIMES_FAIL_UNREC
                                 : SUNLS_ATIMES_FAIL_REC;

      SUNLogInfo(S->sunctx->logger, "end-linear-iterate",
                 "status = failed matvec, retval = %d", status);

      return (LASTFLAG(S));
    }
    N_VLinearSum(ONE, b, -ONE, r_star, r_star);
    SUNCheckLastErr();
  }

  /* Apply left preconditioner and b-scaling to r_star (or really just r_0) */
  if (preOnLeft)
  {
    status = psolve(P_data, r_star, vtemp1, delta, SUN_PREC_LEFT);
    if (status != 0)
    {
      *zeroguess  = SUNFALSE;
      LASTFLAG(S) = (status < 0) ? SUNLS_PSOLVE_FAIL_UNREC
                                 : SUNLS_PSOLVE_FAIL_REC;

      SUNLogInfo(S->sunctx->logger, "end-linear-iterate",
                 "status = failed preconditioner solve, retval = %d", status);

      return (LASTFLAG(S));
    }
  }
  else
  {
    N_VScale(ONE, r_star, vtemp1);
    SUNCheckLastErr();
  }

  if (scale_b)
  {
    N_VProd(sb, vtemp1, r_star);
    SUNCheckLastErr();
  }
  else
  {
    N_VScale(ONE, vtemp1, r_star);
    SUNCheckLastErr();
  }

  /* Initialize rho[0] */
  /* NOTE: initialized here to reduce number of computations - avoid need
           to compute r_star^T*r_star twice, and avoid needlessly squaring
           values */
  rho[0] = N_VDotProd(r_star, r_star);
  SUNCheckLastErr();

  /* Compute norm of initial residual (r_0) to see if we really need
     to do anything */
  *res_norm = r_init_norm = SUNRsqrt(rho[0]);

<<<<<<< HEAD
#if SUNDIALS_LOGGING_LEVEL >= SUNDIALS_LOGGING_INFO
  SUNLogger_QueueMsg(S->sunctx->logger, SUN_LOGLEVEL_INFO,
                     "SUNLinSolSolve_SPFTQMR", "initial-residual",
                     "nli = %li, resnorm = " SUN_FORMAT_G, (long int)0,
                     *res_norm);
#endif

=======
>>>>>>> eb4c4da8
  if (r_init_norm <= delta)
  {
    *zeroguess  = SUNFALSE;
    LASTFLAG(S) = SUN_SUCCESS;

    SUNLogInfo(S->sunctx->logger, "end-linear-iterate",
               "cur-iter = 0, res-norm = %.16g, status = success", *res_norm);

    return (LASTFLAG(S));
  }

  SUNLogInfo(S->sunctx->logger, "linear-iterate",
             "cur-iter = 0, res-norm = %.16g", *res_norm);

  /* Set v = A*r_0 (preconditioned and scaled) */
  if (scale_x)
  {
    N_VDiv(r_star, sx, vtemp1);
    SUNCheckLastErr();
  }
  else
  {
    N_VScale(ONE, r_star, vtemp1);
    SUNCheckLastErr();
  }

  if (preOnRight)
  {
    N_VScale(ONE, vtemp1, v);
    SUNCheckLastErr();
    status = psolve(P_data, v, vtemp1, delta, SUN_PREC_RIGHT);
    if (status != 0)
    {
      *zeroguess  = SUNFALSE;
      LASTFLAG(S) = (status < 0) ? SUNLS_PSOLVE_FAIL_UNREC
                                 : SUNLS_PSOLVE_FAIL_REC;

      SUNLogInfo(S->sunctx->logger, "end-linear-iterate",
                 "status = failed preconditioner solve, retval = %d", status);

      return (LASTFLAG(S));
    }
  }

  status = atimes(A_data, vtemp1, v);
  if (status != 0)
  {
    *zeroguess = SUNFALSE;
    LASTFLAG(S) = (status < 0) ? SUNLS_ATIMES_FAIL_UNREC : SUNLS_ATIMES_FAIL_REC;

    SUNLogInfo(S->sunctx->logger, "end-linear-iterate",
               "status = failed matvec, retval = %d", status);

    return (LASTFLAG(S));
  }

  if (preOnLeft)
  {
    status = psolve(P_data, v, vtemp1, delta, SUN_PREC_LEFT);
    if (status != 0)
    {
      *zeroguess  = SUNFALSE;
      LASTFLAG(S) = (status < 0) ? SUNLS_PSOLVE_FAIL_UNREC
                                 : SUNLS_PSOLVE_FAIL_REC;

      SUNLogInfo(S->sunctx->logger, "end-linear-iterate",
                 "status = failed preconditioner solve, retval = %d", status);

      return (LASTFLAG(S));
    }
  }
  else
  {
    N_VScale(ONE, v, vtemp1);
    SUNCheckLastErr();
  }

  if (scale_b)
  {
    N_VProd(sb, vtemp1, v);
    SUNCheckLastErr();
  }
  else
  {
    N_VScale(ONE, vtemp1, v);
    SUNCheckLastErr();
  }

  /* Initialize remaining variables */
  N_VScale(ONE, r_star, r[0]);
  SUNCheckLastErr();
  N_VScale(ONE, r_star, u);
  SUNCheckLastErr();
  N_VScale(ONE, r_star, p);
  SUNCheckLastErr();
  N_VConst(ZERO, d);
  SUNCheckLastErr();

  /* Set x = sx x if non-zero guess */
  if (scale_x && !(*zeroguess))
  {
    N_VProd(sx, x, x);
    SUNCheckLastErr();
  }

  tau   = r_init_norm;
  v_bar = eta = ZERO;

  SUNLogInfo(S->sunctx->logger, "end-linear-iterate", "status = continue");

  /* START outer loop */
  for (n = 0; n < l_max; ++n)
  {
    SUNLogInfo(S->sunctx->logger, "begin-linear-iterate", "");

    /* Increment linear iteration counter */
    (*nli)++;

    /* sigma = r_star^T*v */
    sigma = N_VDotProd(r_star, v);
    SUNCheckLastErr();

    /* alpha = rho[0]/sigma */
    alpha = rho[0] / sigma;

    /* q = u-alpha*v */
    N_VLinearSum(ONE, u, -alpha, v, q);
    SUNCheckLastErr();

    /* r[1] = r[0]-alpha*A*(u+q) */
    N_VLinearSum(ONE, u, ONE, q, r[1]);
    SUNCheckLastErr();
    if (scale_x)
    {
      N_VDiv(r[1], sx, r[1]);
      SUNCheckLastErr();
    }

    if (preOnRight)
    {
      N_VScale(ONE, r[1], vtemp1);
      SUNCheckLastErr();
      status = psolve(P_data, vtemp1, r[1], delta, SUN_PREC_RIGHT);
      if (status != 0)
      {
        *zeroguess  = SUNFALSE;
        LASTFLAG(S) = (status < 0) ? SUNLS_PSOLVE_FAIL_UNREC
                                   : SUNLS_PSOLVE_FAIL_REC;

        SUNLogInfo(S->sunctx->logger, "end-linear-iterate",
                   "status = failed preconditioner solve, retval = %d", status);

        return (LASTFLAG(S));
      }
    }

    status = atimes(A_data, r[1], vtemp1);
    if (status != 0)
    {
      *zeroguess  = SUNFALSE;
      LASTFLAG(S) = (status < 0) ? SUNLS_ATIMES_FAIL_UNREC
                                 : SUNLS_ATIMES_FAIL_REC;

      SUNLogInfo(S->sunctx->logger, "end-linear-iterate",
                 "status = failed matvec, retval = %d", status);

      return (LASTFLAG(S));
    }

    if (preOnLeft)
    {
      status = psolve(P_data, vtemp1, r[1], delta, SUN_PREC_LEFT);
      if (status != 0)
      {
        *zeroguess  = SUNFALSE;
        LASTFLAG(S) = (status < 0) ? SUNLS_PSOLVE_FAIL_UNREC
                                   : SUNLS_PSOLVE_FAIL_REC;

        SUNLogInfo(S->sunctx->logger, "end-linear-iterate",
                   "status = failed preconditioner solve, retval = %d", status);

        return (LASTFLAG(S));
      }
    }
    else
    {
      N_VScale(ONE, vtemp1, r[1]);
      SUNCheckLastErr();
    }

    if (scale_b)
    {
      N_VProd(sb, r[1], vtemp1);
      SUNCheckLastErr();
    }
    else
    {
      N_VScale(ONE, r[1], vtemp1);
      SUNCheckLastErr();
    }
    N_VLinearSum(ONE, r[0], -alpha, vtemp1, r[1]);
    SUNCheckLastErr();

    /* START inner loop */
    for (m = 0; m < 2; ++m)
    {
      /* d = [*]+(v_bar^2*eta/alpha)*d */
      /* NOTES:
       *   (1) [*] = u if m == 0, and q if m == 1
       *   (2) using temp_val reduces the number of required computations
       *       if the inner loop is executed twice
       */
      if (m == 0)
      {
        temp_val = N_VDotProd(r[1], r[1]);
        SUNCheckLastErr();
        temp_val = SUNRsqrt(temp_val);
        omega    = N_VDotProd(r[0], r[0]);
        SUNCheckLastErr();
        omega = SUNRsqrt(SUNRsqrt(omega) * temp_val);
        N_VLinearSum(ONE, u, SUNSQR(v_bar) * eta / alpha, d, d);
        SUNCheckLastErr();
      }
      else
      {
        omega = temp_val;
        N_VLinearSum(ONE, q, SUNSQR(v_bar) * eta / alpha, d, d);
        SUNCheckLastErr();
      }

      /* v_bar = omega/tau */
      v_bar = omega / tau;

      /* c = (1+v_bar^2)^(-1/2) */
      c = ONE / SUNRsqrt(ONE + SUNSQR(v_bar));

      /* tau = tau*v_bar*c */
      tau = tau * v_bar * c;

      /* eta = c^2*alpha */
      eta = SUNSQR(c) * alpha;

      /* x = x+eta*d */
      if (n == 0 && m == 0 && *zeroguess)
      {
        N_VScale(eta, d, x);
        SUNCheckLastErr();
      }
      else
      {
        N_VLinearSum(ONE, x, eta, d, x);
        SUNCheckLastErr();
      }

      /* Check for convergence... */
      /* NOTE: just use approximation to norm of residual, if possible */
      *res_norm = r_curr_norm = tau * SUNRsqrt(m + 1);

<<<<<<< HEAD
#if SUNDIALS_LOGGING_LEVEL >= SUNDIALS_LOGGING_INFOs
      SUNLogger_QueueMsg(S->sunctx->logger, SUN_LOGLEVEL_INFO,
                         "SUNLinSolSolve_SPTFQMR", "iterate-residual",
                         "nli = %li, resnorm = " SUN_FORMAT_G, (long int)0,
                         *res_norm);
#endif

=======
>>>>>>> eb4c4da8
      /* Exit inner loop if iteration has converged based upon approximation
         to norm of current residual */
      if (r_curr_norm <= delta)
      {
        SUNLogInfo(S->sunctx->logger, "linear-iterate",
                   "cur-iter = %i, res-norm = %.16g", n + 1, *nli, *res_norm);

        converged = SUNTRUE;
        break;
      }

      /* Decide if actual norm of residual vector should be computed */
      /* NOTES:
       *   (1) if r_curr_norm > delta, then check if actual residual norm
       *       is OK (recall we first compute an approximation)
       *   (2) if r_curr_norm >= r_init_norm and m == 1 and n == l_max, then
       *       compute actual residual norm to see if the iteration can be
       *       saved
       *   (3) the scaled and preconditioned right-hand side of the given
       *       linear system (denoted by b) is only computed once, and the
       *       result is stored in vtemp3 so it can be reused - reduces the
       *       number of psovles if using left preconditioning
       */
      if ((r_curr_norm > delta) ||
          (r_curr_norm >= r_init_norm && m == 1 && n == l_max))
      {
        /* Compute norm of residual ||b-A*x||_2 (preconditioned and scaled) */
        if (scale_x)
        {
          N_VDiv(x, sx, vtemp1);
          SUNCheckLastErr();
        }
        else
        {
          N_VScale(ONE, x, vtemp1);
          SUNCheckLastErr();
        }

        if (preOnRight)
        {
          status = psolve(P_data, vtemp1, vtemp2, delta, SUN_PREC_RIGHT);
          if (status != 0)
          {
            *zeroguess  = SUNFALSE;
            LASTFLAG(S) = (status < 0) ? SUNLS_PSOLVE_FAIL_UNREC
                                       : SUNLS_PSOLVE_FAIL_REC;

            SUNLogInfo(S->sunctx->logger, "end-linear-iterate",
                       "status = failed preconditioner solve, retval = %d",
                       status);

            return (LASTFLAG(S));
          }
          N_VScale(ONE, vtemp2, vtemp1);
          SUNCheckLastErr();
        }

        status = atimes(A_data, vtemp1, vtemp2);
        if (status != 0)
        {
          *zeroguess  = SUNFALSE;
          LASTFLAG(S) = (status < 0) ? SUNLS_ATIMES_FAIL_UNREC
                                     : SUNLS_ATIMES_FAIL_REC;

          SUNLogInfo(S->sunctx->logger, "end-linear-iterate",
                     "status = failed matvec, retval = %d", status);

          return (LASTFLAG(S));
        }

        if (preOnLeft)
        {
          status = psolve(P_data, vtemp2, vtemp1, delta, SUN_PREC_LEFT);
          if (status != 0)
          {
            *zeroguess  = SUNFALSE;
            LASTFLAG(S) = (status < 0) ? SUNLS_PSOLVE_FAIL_UNREC
                                       : SUNLS_PSOLVE_FAIL_REC;

            SUNLogInfo(S->sunctx->logger, "end-linear-iterate",
                       "status = failed preconditioner solve, retval = %d",
                       status);

            return (LASTFLAG(S));
          }
        }
        else
        {
          N_VScale(ONE, vtemp2, vtemp1);
          SUNCheckLastErr();
        }

        if (scale_b)
        {
          N_VProd(sb, vtemp1, vtemp2);
          SUNCheckLastErr();
        }
        else
        {
          N_VScale(ONE, vtemp1, vtemp2);
          SUNCheckLastErr();
        }

        /* Only precondition and scale b once (result saved for reuse) */
        if (!b_ok)
        {
          b_ok = SUNTRUE;
          if (preOnLeft)
          {
            status = psolve(P_data, b, vtemp3, delta, SUN_PREC_LEFT);
            if (status != 0)
            {
              *zeroguess  = SUNFALSE;
              LASTFLAG(S) = (status < 0) ? SUNLS_PSOLVE_FAIL_UNREC
                                         : SUNLS_PSOLVE_FAIL_REC;

              SUNLogInfo(S->sunctx->logger, "end-linear-iterate",
                         "status = failed preconditioner solve, retval = %d",
                         status);

              return (LASTFLAG(S));
            }
          }
          else
          {
            N_VScale(ONE, b, vtemp3);
            SUNCheckLastErr();
          }

          if (scale_b)
          {
            N_VProd(sb, vtemp3, vtemp3);
            SUNCheckLastErr();
          }
        }
        N_VLinearSum(ONE, vtemp3, -ONE, vtemp2, vtemp1);
        SUNCheckLastErr();
        r_curr_norm = N_VDotProd(vtemp1, vtemp1);
        SUNCheckLastErr();
        *res_norm = r_curr_norm = SUNRsqrt(r_curr_norm);

        /* Exit inner loop if inequality condition is satisfied
           (meaning exit if we have converged) */
        if (r_curr_norm <= delta)
        {
          SUNLogInfo(S->sunctx->logger, "linear-iterate",
                     "cur-iter = %i, res-norm = %.16g", n + 1, *nli, *res_norm);

          converged = SUNTRUE;
          break;
        }
      }

      SUNLogInfo(S->sunctx->logger, "linear-iterate",
                 "cur-iter = %i, res-norm = %.16g", n + 1, *nli, *res_norm);

    } /* END inner loop */

    /* If converged, then exit outer loop as well */
    if (converged == SUNTRUE) { break; }

    /* rho[1] = r_star^T*r_[1] */
    rho[1] = N_VDotProd(r_star, r[1]);
    SUNCheckLastErr();

    /* beta = rho[1]/rho[0] */
    beta = rho[1] / rho[0];

    /* u = r[1]+beta*q */
    N_VLinearSum(ONE, r[1], beta, q, u);
    SUNCheckLastErr();

    /* p = u+beta*(q+beta*p) = beta*beta*p + beta*q + u */
    cv[0] = SUNSQR(beta);
    Xv[0] = p;

    cv[1] = beta;
    Xv[1] = q;

    cv[2] = ONE;
    Xv[2] = u;

    SUNCheckCall(N_VLinearCombination(3, cv, Xv, p));

    /* v = A*p */
    if (scale_x)
    {
      N_VDiv(p, sx, vtemp1);
      SUNCheckLastErr();
    }
    else
    {
      N_VScale(ONE, p, vtemp1);
      SUNCheckLastErr();
    }

    if (preOnRight)
    {
      N_VScale(ONE, vtemp1, v);
      SUNCheckLastErr();
      status = psolve(P_data, v, vtemp1, delta, SUN_PREC_RIGHT);
      if (status != 0)
      {
        *zeroguess  = SUNFALSE;
        LASTFLAG(S) = (status < 0) ? SUNLS_PSOLVE_FAIL_UNREC
                                   : SUNLS_PSOLVE_FAIL_REC;

        SUNLogInfo(S->sunctx->logger, "end-linear-iterate",
                   "status = failed preconditioner solve, retval = %d", status);

        return (LASTFLAG(S));
      }
    }

    status = atimes(A_data, vtemp1, v);
    if (status != 0)
    {
      *zeroguess  = SUNFALSE;
      LASTFLAG(S) = (status < 0) ? SUNLS_ATIMES_FAIL_UNREC
                                 : SUNLS_ATIMES_FAIL_REC;

      SUNLogInfo(S->sunctx->logger, "end-linear-iterate",
                 "status = failed matvec, retval = %d", status);

      return (LASTFLAG(S));
    }

    if (preOnLeft)
    {
      status = psolve(P_data, v, vtemp1, delta, SUN_PREC_LEFT);
      if (status != 0)
      {
        *zeroguess  = SUNFALSE;
        LASTFLAG(S) = (status < 0) ? SUNLS_PSOLVE_FAIL_UNREC
                                   : SUNLS_PSOLVE_FAIL_REC;

        SUNLogInfo(S->sunctx->logger, "end-linear-iterate",
                   "status = failed preconditioner solve, retval = %d", status);

        return (LASTFLAG(S));
      }
    }
    else
    {
      N_VScale(ONE, v, vtemp1);
      SUNCheckLastErr();
    }

    if (scale_b)
    {
      N_VProd(sb, vtemp1, v);
      SUNCheckLastErr();
    }
    else
    {
      N_VScale(ONE, vtemp1, v);
      SUNCheckLastErr();
    }

    /* Shift variable values */
    /* NOTE: reduces storage requirements */
    N_VScale(ONE, r[1], r[0]);
    SUNCheckLastErr();
    rho[0] = rho[1];

    SUNLogInfoIf(n < l_max - 1, S->sunctx->logger, "end-linear-iterate",
                 "status = continue");

  } /* END outer loop */

  /* Determine return value */
  /* If iteration converged or residual was reduced, then return current iterate
   * (x) */
  if ((converged == SUNTRUE) || (r_curr_norm < r_init_norm))
  {
    if (scale_x)
    {
      N_VDiv(x, sx, x);
      SUNCheckLastErr();
    }

    if (preOnRight)
    {
      status = psolve(P_data, x, vtemp1, delta, SUN_PREC_RIGHT);
      if (status != 0)
      {
        *zeroguess  = SUNFALSE;
        LASTFLAG(S) = (status < 0) ? SUNLS_PSOLVE_FAIL_UNREC
                                   : SUNLS_PSOLVE_FAIL_REC;

        SUNLogInfo(S->sunctx->logger, "end-linear-iterate",
                   "status = failed preconditioner solve, retval = %d", status);

        return (LASTFLAG(S));
      }
      N_VScale(ONE, vtemp1, x);
      SUNCheckLastErr();
    }

    *zeroguess = SUNFALSE;
    if (converged == SUNTRUE)
    {
      SUNLogInfo(S->sunctx->logger, "end-linear-iterate", "status = success");

      LASTFLAG(S) = SUN_SUCCESS;
    }
    else
    {
      SUNLogInfo(S->sunctx->logger, "end-linear-iterate",
                 "status = failed residual reduced");

      LASTFLAG(S) = SUNLS_RES_REDUCED;
    }
    return (LASTFLAG(S));
  }
  else
  {
    *zeroguess  = SUNFALSE;
    LASTFLAG(S) = SUNLS_CONV_FAIL;

    SUNLogInfo(S->sunctx->logger, "end-linear-iterate",
               "status = failed max iterations");

    return (LASTFLAG(S));
  }
}

int SUNLinSolNumIters_SPTFQMR(SUNLinearSolver S)
{
  return (SPTFQMR_CONTENT(S)->numiters);
}

sunrealtype SUNLinSolResNorm_SPTFQMR(SUNLinearSolver S)
{
  return (SPTFQMR_CONTENT(S)->resnorm);
}

N_Vector SUNLinSolResid_SPTFQMR(SUNLinearSolver S)
{
  return (SPTFQMR_CONTENT(S)->vtemp1);
}

sunindextype SUNLinSolLastFlag_SPTFQMR(SUNLinearSolver S)
{
  return (LASTFLAG(S));
}

SUNErrCode SUNLinSolSpace_SPTFQMR(SUNLinearSolver S, long int* lenrwLS,
                                  long int* leniwLS)
{
  SUNFunctionBegin(S->sunctx);
  sunindextype liw1, lrw1;
  if (SPTFQMR_CONTENT(S)->vtemp1->ops->nvspace)
  {
    N_VSpace(SPTFQMR_CONTENT(S)->vtemp1, &lrw1, &liw1);
    SUNCheckLastErr();
  }
  else { lrw1 = liw1 = 0; }
  *lenrwLS = lrw1 * 11;
  *leniwLS = liw1 * 11;
  return SUN_SUCCESS;
}

SUNErrCode SUNLinSolFree_SPTFQMR(SUNLinearSolver S)
{
  if (S == NULL) { return SUN_SUCCESS; }

  if (S->content)
  {
    /* delete items from within the content structure */
    if (SPTFQMR_CONTENT(S)->r_star)
    {
      N_VDestroy(SPTFQMR_CONTENT(S)->r_star);
      SPTFQMR_CONTENT(S)->r_star = NULL;
    }
    if (SPTFQMR_CONTENT(S)->q)
    {
      N_VDestroy(SPTFQMR_CONTENT(S)->q);
      SPTFQMR_CONTENT(S)->q = NULL;
    }
    if (SPTFQMR_CONTENT(S)->d)
    {
      N_VDestroy(SPTFQMR_CONTENT(S)->d);
      SPTFQMR_CONTENT(S)->d = NULL;
    }
    if (SPTFQMR_CONTENT(S)->v)
    {
      N_VDestroy(SPTFQMR_CONTENT(S)->v);
      SPTFQMR_CONTENT(S)->v = NULL;
    }
    if (SPTFQMR_CONTENT(S)->p)
    {
      N_VDestroy(SPTFQMR_CONTENT(S)->p);
      SPTFQMR_CONTENT(S)->p = NULL;
    }
    if (SPTFQMR_CONTENT(S)->r)
    {
      N_VDestroyVectorArray(SPTFQMR_CONTENT(S)->r, 2);
      SPTFQMR_CONTENT(S)->r = NULL;
    }
    if (SPTFQMR_CONTENT(S)->u)
    {
      N_VDestroy(SPTFQMR_CONTENT(S)->u);
      SPTFQMR_CONTENT(S)->u = NULL;
    }
    if (SPTFQMR_CONTENT(S)->vtemp1)
    {
      N_VDestroy(SPTFQMR_CONTENT(S)->vtemp1);
      SPTFQMR_CONTENT(S)->vtemp1 = NULL;
    }
    if (SPTFQMR_CONTENT(S)->vtemp2)
    {
      N_VDestroy(SPTFQMR_CONTENT(S)->vtemp2);
      SPTFQMR_CONTENT(S)->vtemp2 = NULL;
    }
    if (SPTFQMR_CONTENT(S)->vtemp3)
    {
      N_VDestroy(SPTFQMR_CONTENT(S)->vtemp3);
      SPTFQMR_CONTENT(S)->vtemp3 = NULL;
    }
    free(S->content);
    S->content = NULL;
  }
  if (S->ops)
  {
    free(S->ops);
    S->ops = NULL;
  }
  free(S);
  S = NULL;
  return SUN_SUCCESS;
}<|MERGE_RESOLUTION|>--- conflicted
+++ resolved
@@ -441,16 +441,6 @@
      to do anything */
   *res_norm = r_init_norm = SUNRsqrt(rho[0]);
 
-<<<<<<< HEAD
-#if SUNDIALS_LOGGING_LEVEL >= SUNDIALS_LOGGING_INFO
-  SUNLogger_QueueMsg(S->sunctx->logger, SUN_LOGLEVEL_INFO,
-                     "SUNLinSolSolve_SPFTQMR", "initial-residual",
-                     "nli = %li, resnorm = " SUN_FORMAT_G, (long int)0,
-                     *res_norm);
-#endif
-
-=======
->>>>>>> eb4c4da8
   if (r_init_norm <= delta)
   {
     *zeroguess  = SUNFALSE;
@@ -709,16 +699,6 @@
       /* NOTE: just use approximation to norm of residual, if possible */
       *res_norm = r_curr_norm = tau * SUNRsqrt(m + 1);
 
-<<<<<<< HEAD
-#if SUNDIALS_LOGGING_LEVEL >= SUNDIALS_LOGGING_INFOs
-      SUNLogger_QueueMsg(S->sunctx->logger, SUN_LOGLEVEL_INFO,
-                         "SUNLinSolSolve_SPTFQMR", "iterate-residual",
-                         "nli = %li, resnorm = " SUN_FORMAT_G, (long int)0,
-                         *res_norm);
-#endif
-
-=======
->>>>>>> eb4c4da8
       /* Exit inner loop if iteration has converged based upon approximation
          to norm of current residual */
       if (r_curr_norm <= delta)
