# /
/.cache
/.project
/builddir
/build*
/instdir
/install*
/TPLs
/tarballs
/thirdparty

# IDE/tool created
/autom4te.cache
/.settings
/.cproject
/.autotools
*.kdev4
*.directory
/.pydevproject
.vscode
compile_commands.json
<<<<<<< HEAD
.venv
=======
.clangd
>>>>>>> 70ef6092

# custom test environment setup script
/test/env/env.sh

# directories and files created by testing scripts
/test/answers*
!/test/answers
/test/build_*
/test/install_*
/test/tarballs
/test/suntest.log

# misc
*.backup
*.orig
*.nvvp
*.ptp-sync*
*.project
*.cproject
*~
\#*

# OS X
.DS_Store

# Fortran mod files
*.mod

# files created by latex documentation
/doc/*/*.aux
/doc/*/*.bbl
/doc/*/*.blg
/doc/*/*.idx
/doc/*/*.ilg
/doc/*/*.ind
/doc/*/*.lof
/doc/*/*.lot
/doc/*/*.toc
/doc/*/*.out
/doc/*/*.log

# directories created by/for Sphinx documentation
/doc/.venv
/doc/.pyvenv
/doc/*/guide/build/
/doc/*/examples/build/
/doc/build/
/doc/*/build/
/doc/shared/__pycache__

# PDFs of user guides and example docs
/doc/*/*_guide.pdf
/doc/*/*_examples.pdf

# uberenv
uberenv_libs

# swig
/swig/swig

# tools
/tools/suntools/__pycache__<|MERGE_RESOLUTION|>--- conflicted
+++ resolved
@@ -19,11 +19,8 @@
 /.pydevproject
 .vscode
 compile_commands.json
-<<<<<<< HEAD
 .venv
-=======
 .clangd
->>>>>>> 70ef6092
 
 # custom test environment setup script
 /test/env/env.sh
