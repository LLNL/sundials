--- conflicted
+++ resolved
@@ -1,10 +1,6 @@
 # ---------------------------------------------------------------
-<<<<<<< HEAD
-# Programmer(s):  Radu Serban, David Gardner, and Slaven Peles @ LLNL
-=======
 # Programmer: Radu Serban, David J. Gardner, Cody J. Balos,
 #             and Slaven Peles @ LLNL
->>>>>>> d657e4dc
 # ---------------------------------------------------------------
 # LLNS Copyright Start
 # Copyright (c) 2014, Lawrence Livermore National Security
@@ -24,11 +20,7 @@
 # ---------------------------------------------------------------
 
 # Require a fairly recent cmake version
-<<<<<<< HEAD
-cmake_minimum_required(VERSION 3.0.2)
-=======
 cmake_minimum_required(VERSION 3.1.3)
->>>>>>> d657e4dc
 
 # Libraries linked via full path no longer produce linker search paths
 # Allows examples to build
@@ -53,26 +45,15 @@
 # Set some variables with info on the SUNDIALS project
 SET(PACKAGE_BUGREPORT "woodward6@llnl.gov")
 SET(PACKAGE_NAME "SUNDIALS")
-<<<<<<< HEAD
 SET(PACKAGE_STRING "SUNDIALS 4.0.0-dev.1")
-=======
-SET(PACKAGE_STRING "SUNDIALS 3.2.0")
->>>>>>> d657e4dc
 SET(PACKAGE_TARNAME "sundials")
 
 # set SUNDIALS version numbers
 # (use "" for the version label if none is needed)
-<<<<<<< HEAD
 SET(PACKAGE_VERSION_MAJOR "4")
 SET(PACKAGE_VERSION_MINOR "0")
 SET(PACKAGE_VERSION_PATCH "0")
 SET(PACKAGE_VERSION_LABEL "dev.1")
-=======
-SET(PACKAGE_VERSION_MAJOR "3")
-SET(PACKAGE_VERSION_MINOR "2")
-SET(PACKAGE_VERSION_PATCH "0")
-SET(PACKAGE_VERSION_LABEL "")
->>>>>>> d657e4dc
 
 IF(PACKAGE_VERSION_LABEL)
   SET(PACKAGE_VERSION "${PACKAGE_VERSION_MAJOR}.${PACKAGE_VERSION_MINOR}.${PACKAGE_VERSION_PATCH}-${PACKAGE_VERSION_LABEL}")
@@ -98,7 +79,6 @@
 
 # Specify the VERSION and SOVERSION for shared libraries
 
-<<<<<<< HEAD
 SET(arkodelib_VERSION "3.0.0")
 SET(arkodelib_SOVERSION "3")
 
@@ -116,30 +96,10 @@
 
 SET(kinsollib_VERSION "4.0.0")
 SET(kinsollib_SOVERSION "4")
-=======
-SET(arkodelib_VERSION "2.2.0")
-SET(arkodelib_SOVERSION "2")
-
-SET(cvodelib_VERSION "3.2.0")
-SET(cvodelib_SOVERSION "3")
-
-SET(cvodeslib_VERSION "3.2.0")
-SET(cvodeslib_SOVERSION "3")
-
-SET(idalib_VERSION "3.2.0")
-SET(idalib_SOVERSION "3")
-
-SET(idaslib_VERSION "2.2.0")
-SET(idaslib_SOVERSION "2")
-
-SET(kinsollib_VERSION "3.2.0")
-SET(kinsollib_SOVERSION "3")
->>>>>>> d657e4dc
 
 SET(cpodeslib_VERSION "0.0.0")
 SET(cpodeslib_SOVERSION "0")
 
-<<<<<<< HEAD
 SET(nveclib_VERSION "4.0.0")
 SET(nveclib_SOVERSION "4")
 
@@ -151,16 +111,6 @@
 
 SET(sunnonlinsollib_VERSION "1.0.0")
 SET(sunnonlinsollib_SOVERSION "1")
-=======
-SET(nveclib_VERSION "3.2.0")
-SET(nveclib_SOVERSION "3")
-
-SET(sunmatrixlib_VERSION "1.2.0")
-SET(sunmatrixlib_SOVERSION "1")
-
-SET(sunlinsollib_VERSION "1.2.0")
-SET(sunlinsollib_SOVERSION "1")
->>>>>>> d657e4dc
 
 # Specify the location of additional CMAKE modules
 SET(CMAKE_MODULE_PATH ${PROJECT_SOURCE_DIR}/config)
@@ -782,8 +732,6 @@
 if(EXAMPLES_ENABLE_CXX OR CUDA_ENABLE OR RAJA_ENABLE)
   include(SundialsCXX)
 endif()
-<<<<<<< HEAD
-=======
 
 # ---------------------------------------------------------------
 # Setup CUDA. Since CUDA is its own language we do this
@@ -799,16 +747,11 @@
     set(CUDA_ENABLE OFF)
   endif()
 endif(CUDA_ENABLE)
->>>>>>> d657e4dc
 
 # ---------------------------------------------------------------
 # Now that all languages are setup, we can configure them more.
 # ---------------------------------------------------------------
 
-<<<<<<< HEAD
-if(MPI_ENABLE)
-
-=======
 # C++11 is needed if:
 #   (a) CUDA is enabled
 # C++11 should not be enabled if
@@ -823,17 +766,13 @@
 
 if(MPI_ENABLE)
 
->>>>>>> d657e4dc
   include(SundialsMPI)
 
   if(NOT MPI_C_FOUND)
     print_warning("MPI not functional"
       "Parallel support will not be provided")
-<<<<<<< HEAD
-=======
   else()
     set(IS_MPI_ENABLED "#ifndef SUNDIALS_MPI_ENABLED\n#define SUNDIALS_MPI_ENABLED 1\n#endif")
->>>>>>> d657e4dc
   endif()
 
 endif()
