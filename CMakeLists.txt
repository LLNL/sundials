--- conflicted
+++ resolved
@@ -149,141 +149,7 @@
 # Options for external packages
 # ===============================================================
 
-<<<<<<< HEAD
-# ---------------------------------------------------------------
-# Enable LAPACK support?
-# ---------------------------------------------------------------
-option(LAPACK_ENABLE "Enable Lapack support" OFF)
-
-# LAPACK does not support extended precision
-if(LAPACK_ENABLE AND SUNDIALS_PRECISION MATCHES "EXTENDED")
-  print_error("LAPACK is not compatible with ${SUNDIALS_PRECISION} precision")
-endif()
-
-# ---------------------------------------------------------------
-# Enable SuperLU_DIST support?
-# ---------------------------------------------------------------
-sundials_option(SUPERLUDIST_ENABLE BOOL "Enable SuperLU_DIST support" OFF
-                XSDK_NAME TPL_ENABLE_SUPERLUDIST)
-
-sundials_option(SUPERLUDIST_INCLUDE_DIR PATH "SuperLU_DIST include directory" "${SUPERLUDIST_INCLUDE_DIR}"
-                DEPENDS_ON SUPERLUDIST_ENABLE
-                XSDK_NAME TPL_SUPERLUDIST_INCLUDE_DIRS)
-
-sundials_option(SUPERLUDIST_LIBRARY_DIR PATH "SuperLU_DIST library directory" "${SUPERLUDIST_LIBRARY_DIR}"
-                DEPENDS_ON SUPERLUDIST_ENABLE
-                XSDK_HIDE)
-
-sundials_option(SUPERLUDIST_LIBRARIES STRING "Semi-colon separated list of additional libraries needed for SuperLU_DIST." "${SUPERLUDIST_LIBRARIES}"
-                DEPENDS_ON SUPERLUDIST_ENABLE
-                XSDK_NAME TPL_SUPERLUDIST_LIBRARIES)
-
-sundials_option(SUPERLUDIST_OpenMP BOOL "Enable SUNDIALS support for SuperLU_DIST OpenMP on-node parallelism" OFF
-                DEPENDS_ON SUPERLUDIST_ENABLE
-                XSDK_NAME TPL_SUPERLUDIST_OpenMP)
-
-# ---------------------------------------------------------------
-# Enable SuperLU_MT support?
-# ---------------------------------------------------------------
-sundials_option(SUPERLUMT_ENABLE BOOL "Enable SuperLU_MT support" OFF
-                XSDK_NAME TPL_ENABLE_SUPERLUMT)
-
-sundials_option(SUPERLUMT_INCLUDE_DIR PATH "SuperLU_MT include directory" "${SUPERLUMT_INCLUDE_DIR}"
-                DEPENDS_ON SUPERLUMT_ENABLE
-                XSDK_NAME TPL_SUPERLUMT_INCLUDE_DIRS)
-
-sundials_option(SUPERLUMT_LIBRARY_DIR PATH "SuperLU_MT library directory" "${SUPERLUMT_LIBRARY_DIR}"
-                DEPENDS_ON SUPERLUMT_ENABLE
-                XSDK_HIDE)
-
-sundials_option(SUPERLUMT_LIBRARIES STRING "Semi-colon separated list of additional libraries needed for SuperLU_MT." "${SUPERLUMT_LIBRARIES}"
-                DEPENDS_ON SUPERLUMT_ENABLE
-                XSDK_NAME TPL_SUPERLUMT_LIBRARIES)
-
-sundials_option(SUPERLUMT_THREAD_TYPE BOOL "SuperLU_MT threading type: OPENMP or PTHREAD" "PTHREAD"
-                DEPENDS_ON SUPERLUMT_ENABLE
-                XSDK_NAME TPL_SUPERLUMT_THREAD_TYPE)
-
-# ---------------------------------------------------------------
-# Enable KLU support?
-# ---------------------------------------------------------------
-option(KLU_ENABLE "Enable KLU support" OFF)
-
-# KLU does not support single or extended precision
-if(KLU_ENABLE AND
-  (SUNDIALS_PRECISION MATCHES "SINGLE" OR SUNDIALS_PRECISION MATCHES "EXTENDED"))
-  print_warning("KLU is not compatible with ${SUNDIALS_PRECISION} precision"
-                "Disabling KLU")
-  force_variable(KLU_ENABLE BOOL "KLU is disabled" OFF)
-endif()
-
-# ---------------------------------------------------------------
-# Enable hypre Vector support?
-# ---------------------------------------------------------------
-option(HYPRE_ENABLE "Enable hypre support" OFF)
-
-# Using hypre requres building with MPI enabled
-if(HYPRE_ENABLE AND NOT MPI_ENABLE)
-  print_warning("MPI not enabled - Disabling hypre"
-                "Set MPI_ENABLE to ON to use parhyp")
-  force_variable(HYPRE_ENABLE BOOL "Enable hypre support" OFF)
-endif()
-
-# ---------------------------------------------------------------
-# Enable PETSc support?
-# ---------------------------------------------------------------
-
-sundials_option(PETSC_ENABLE BOOL "Enable PETSc support" OFF
-                XSDK_NAME TPL_ENABLE_PETSC)
-
-sundials_option(PETSC_DIR PATH "Path to the root of a PETSc installation" "${PETSC_DIR}"
-                DEPENDS_ON PETSC_ENABLE
-                XSDK_NAME TPL_PETSC_DIR)
-
-sundials_option(PETSC_ARCH STRING "PETSc architecture (optional)" "${PETSC_ARCH}"
-                DEPENDS_ON PETSC_ENABLE
-                XSDK_NAME TPL_PETSC_ARCH)
-
-sundials_option(PETSC_LIBRARIES STRING "Semi-colon separated list of PETSc link libraries" "${PETSC_LIBRARIES}"
-                DEPENDS_ON PETSC_ENABLE
-                ADVANCED)
-
-sundials_option(PETSC_INCLUDES STRING "Semi-colon separated list of PETSc include directories" "${PETSC_INCLUDES}"
-                DEPENDS_ON PETSC_ENABLE
-                ADVANCED)
-
-sundials_option(PETSC_WORKS BOOL "Set to ON to force CMake to accept a given PETSc configuration" OFF
-                DEPENDS_ON PETSC_ENABLE
-                ADVANCED)
-
-# Using PETSc requres building with MPI enabled
-if(PETSC_ENABLE AND NOT MPI_ENABLE)
-  print_error("MPI is required for PETSc support. Set MPI_ENABLE to ON.")
-endif()
-
-
-# ---------------------------------------------------------------
-# Enable Trilinos support?
-# ---------------------------------------------------------------
-option(Trilinos_ENABLE "Enable Trilinos support" OFF)
-
-# ---------------------------------------------------------------
-# Enable Kokkos support?
-# ---------------------------------------------------------------
-option(KOKKOS_ENABLE "Enable Kokkos support" OFF)
-
-# -------------------------------------------------------------
-# Enable RAJA support?
-# -------------------------------------------------------------
-sundials_option(RAJA_ENABLE BOOL "Enable RAJA support" OFF
-                XSDK_NAME TPL_ENABLE_RAJA)
-
-if(RAJA_ENABLE AND (NOT CUDA_ENABLE))
-  print_error("CUDA is required for RAJA support. Please enable CUDA and RAJA.")
-endif()
-=======
 include(SundialsTPLOptions)
->>>>>>> 1bff1447
 
 # ===============================================================
 # Options for examples
@@ -301,367 +167,13 @@
 # Setup third-party libraries
 # ===============================================================
 
-<<<<<<< HEAD
-# ---------------------------------------------------------------
-# A Fortran compiler is needed to:
-# (a) Determine compiler the name-mangling scheme if FCMIX or
-#     LAPACK are enabled
-# (b) Compile example programs if F77 or F90 examples are enabled
-# ---------------------------------------------------------------
-
-# Do we need a Fortran name-mangling scheme?
-if(F77_INTERFACE_ENABLE OR LAPACK_ENABLE)
-  set(NEED_FORTRAN_NAME_MANGLING TRUE)
-endif()
-
-# Did the user provide a name-mangling scheme?
-if(SUNDIALS_F77_FUNC_CASE AND SUNDIALS_F77_FUNC_UNDERSCORES)
-
-  string(TOUPPER ${SUNDIALS_F77_FUNC_CASE} SUNDIALS_F77_FUNC_CASE)
-  string(TOUPPER ${SUNDIALS_F77_FUNC_UNDERSCORES} SUNDIALS_F77_FUNC_UNDERSCORES)
-
-  # Based on the given case and number of underscores, set the C preprocessor
-  # macro definitions. Since SUNDIALS never uses symbols names containing
-  # underscores we set the name-mangling schemes to be the same. In general,
-  # names of symbols with and without underscore may be mangled differently
-  # (e.g. g77 mangles mysub to mysub_ and my_sub to my_sub__)
-  if(SUNDIALS_F77_FUNC_CASE MATCHES "LOWER")
-    if(SUNDIALS_F77_FUNC_UNDERSCORES MATCHES "NONE")
-      set(F77_MANGLE_MACRO1 "#define SUNDIALS_F77_FUNC(name,NAME) name")
-      set(F77_MANGLE_MACRO2 "#define SUNDIALS_F77_FUNC_(name,NAME) name")
-    elseif(SUNDIALS_F77_FUNC_UNDERSCORES MATCHES "ONE")
-      set(F77_MANGLE_MACRO1 "#define SUNDIALS_F77_FUNC(name,NAME) name ## _")
-      set(F77_MANGLE_MACRO2 "#define SUNDIALS_F77_FUNC_(name,NAME) name ## _")
-    elseif(SUNDIALS_F77_FUNC_UNDERSCORES MATCHES "TWO")
-      set(F77_MANGLE_MACRO1 "#define SUNDIALS_F77_FUNC(name,NAME) name ## __")
-      set(F77_MANGLE_MACRO2 "#define SUNDIALS_F77_FUNC_(name,NAME) name ## __")
-    else()
-      message(FATAL_ERROR "Invalid SUNDIALS_F77_FUNC_UNDERSCORES option.")
-    endif()
-  elseif(SUNDIALS_F77_FUNC_CASE MATCHES "UPPER")
-    if(SUNDIALS_F77_FUNC_UNDERSCORES MATCHES "NONE")
-      set(F77_MANGLE_MACRO1 "#define SUNDIALS_F77_FUNC(name,NAME) NAME")
-      set(F77_MANGLE_MACRO2 "#define SUNDIALS_F77_FUNC_(name,NAME) NAME")
-    elseif(SUNDIALS_F77_FUNC_UNDERSCORES MATCHES "ONE")
-      set(F77_MANGLE_MACRO1 "#define SUNDIALS_F77_FUNC(name,NAME) NAME ## _")
-      set(F77_MANGLE_MACRO2 "#define SUNDIALS_F77_FUNC_(name,NAME) NAME ## _")
-    elseif(SUNDIALS_F77_FUNC_UNDERSCORES MATCHES "TWO")
-      set(F77_MANGLE_MACRO1 "#define SUNDIALS_F77_FUNC(name,NAME) NAME ## __")
-      set(F77_MANGLE_MACRO2 "#define SUNDIALS_F77_FUNC_(name,NAME) NAME ## __")
-    else()
-      message(FATAL_ERROR "Invalid SUNDIALS_F77_FUNC_UNDERSCORES option.")
-    endif()
-  else()
-    message(FATAL_ERROR "Invalid SUNDIALS_F77_FUNC_CASE option.")
-  endif()
-
-  # name-mangling scheme has been manually set
-  set(NEED_FORTRAN_NAME_MANGLING FALSE)
-
-endif()
-
-# Do we need a Fortran compiler?
-if(F2003_INTERFACE_ENABLE OR EXAMPLES_ENABLE_F77 OR EXAMPLES_ENABLE_F90 OR NEED_FORTRAN_NAME_MANGLING)
-  include(SundialsFortran)
-endif()
-
-# Ensure that F90 compiler is found if F90 examples are enabled
-if (EXAMPLES_ENABLE_F90 AND (NOT F90_FOUND))
-  print_warning("Compiler with F90 support not found" "Disabling F90 Examples")
-  set(DOCSTR "Build F90 examples")
-  force_variable(EXAMPLES_ENABLE_F90 "${DOCSTR}" OFF)
-endif()
-
-# Ensure that F90 compiler found if F2003 interface is enabled
-if (F2003_INTERFACE_ENABLE AND (NOT F2003_FOUND))
-  print_warning("Compiler with F2003 support not found" "Disabling F2003 Interface")
-  set(DOCSTR "Enable Fortran 2003 interfaces")
-  force_variable(F2003_INTERFACE_ENABLE BOOL "${DOCSTR}" OFF)
-endif()
-
-
-# ---------------------------------------------------------------
-# A C++ compiler is needed if:
-# (a) C++ examples are enabled
-# (b) CUDA is enabled
-# (c) RAJA is enabled
-# (c) KOKKOS is enabled
-# (d) Trilinos is enabled
-# (e) SuperLU_DIST is enabled
-# ---------------------------------------------------------------
-
-if(EXAMPLES_ENABLE_CXX OR CUDA_ENABLE OR RAJA_ENABLE OR Trilinos_ENABLE OR
-    SUPERLUDIST_ENABLE OR KOKKOS_ENABLE)
-  include(SundialsCXX)
-endif()
-
-# ---------------------------------------------------------------
-# Setup CUDA. Since CUDA is its own language we do this
-# separate from the TPLs.
-# ---------------------------------------------------------------
-
-if(CUDA_ENABLE)
-  # If a user did not provide the host compiler, then we
-  # assume that they want to use the CXX compiler that was set.
-  if(NOT (DEFINED CMAKE_CUDA_HOST_COMPILER))
-    set(CMAKE_CUDA_HOST_COMPILER ${CMAKE_CXX_COMPILER} CACHE FILEPATH "NVCC host compiler")
-    mark_as_advanced(CMAKE_CUDA_HOST_COMPILER)
-  endif()
-  enable_language(CUDA)
-  message(STATUS "The CUDA host compiler is: ${CMAKE_CUDA_HOST_COMPILER}")
-
-  # Need this as long as CUDA libraries like cuSOLVER are not
-  # available through some other way.
-  find_package(CUDA REQUIRED)
-
-  # Allow the user to tell us what CUDA architecture to use
-  if(NOT DEFINED CUDA_ARCH)
-    message(STATUS "CUDA compute architecture set to SUNDIALS default sm_30 since it was not specified")
-    set(CUDA_ARCH "sm_30" CACHE STRING "Set CUDA_ARCH to SUNDIALS default sm_30" FORCE)
-  endif()
-
-  if(CUDA_ARCH)
-    set(CMAKE_CUDA_FLAGS "${CMAKE_CUDA_FLAGS} -arch ${CUDA_ARCH}")
-  endif()
-endif(CUDA_ENABLE)
-
-# ---------------------------------------------------------------
-# Now that all languages are setup, we can configure them more.
-# ---------------------------------------------------------------
-
-# ---------------------------------------------------------------
-# Option to use specialized fused kernels in the packages.
-# Currently only available in CVODE.
-# ---------------------------------------------------------------
-
-if(CUDA_ENABLE AND CMAKE_CUDA_COMPILER AND BUILD_CVODE)
-  set(SUNDIALS_BUILD_PACKAGE_FUSED_KERNELS FALSE CACHE BOOL "Build specialized fused CUDA kernels")
-else()
-  set(SUNDIALS_BUILD_PACKAGE_FUSED_KERNELS FALSE CACHE BOOL "Build specialized fused CUDA kernels" FORCE)
-endif()
-
-# ---------------------------------------------------------------
-# Decide how to compile MPI codes. We must check for MPI if
-# MPI is enabled or if Trilinos is enabled because the Trilinos
-# examples may need MPI without us turning on the MPI SUNDIALS
-# components.
-# ---------------------------------------------------------------
-
-if(MPI_ENABLE OR Trilinos_ENABLE OR SUPERLUDIST_ENABLE)
-  include(SundialsMPI)
-endif()
-
-if(MPI_ENABLE)
-  if(NOT MPI_C_FOUND)
-    print_warning("MPI not functional" "Parallel support will not be provided")
-  else()
-    set(IS_MPI_ENABLED "#ifndef SUNDIALS_MPI_ENABLED\n#define SUNDIALS_MPI_ENABLED 1\n#endif")
-  endif()
-endif()
-
-# always define FMPI_COMM_F2C in sundials_fconfig.h file
-if(MPIC_MPI2)
-  set(F77_MPI_COMM_F2C "#define SUNDIALS_MPI_COMM_F2C 1")
-  set(FMPI_COMM_F2C ".true.")
-else()
-  set(F77_MPI_COMM_F2C "#define SUNDIALS_MPI_COMM_F2C 0")
-  set(FMPI_COMM_F2C ".false.")
-endif()
-
-# -------------------------------------------------------------
-# Find OpenMP
-# -------------------------------------------------------------
-
-if(OPENMP_ENABLE OR OPENMP_DEVICE_ENABLE OR
-    (SUPERLUDIST_ENABLE AND SUPERLUDIST_OpenMP))
-  include(SundialsOpenMP)
-endif()
-
-# -------------------------------------------------------------
-# Find PThreads
-# -------------------------------------------------------------
-
-if(PTHREAD_ENABLE)
-  find_package(Threads REQUIRED)
-  if(CMAKE_USE_PTHREADS_INIT)
-    set(PTHREADS_FOUND TRUE)
-    message(STATUS "Using Pthreads")
-  else()
-    set(PTHREADS_FOUND FALSE)
-    print_error("Could not determine Pthreads compiler flags")
-  endif()
-endif()
-=======
 include(SundialsSetupTPLs)
->>>>>>> 1bff1447
 
 # ===============================================================
 # Build options to be proccessed last
 # ===============================================================
 
-<<<<<<< HEAD
-# ---------------------------------------------------------------
-# Find (and test) the Lapack libraries
-# ---------------------------------------------------------------
-
-# If LAPACK is needed, first try to find the appropriate
-# libraries and linker flags needed to link against them.
-
-if(LAPACK_ENABLE)
-
-  # find LAPACK and BLAS Libraries
-  include(SundialsLapack)
-
-  # show after include so FindLapack can locate LAPCK_LIBRARIES if necessary
-  show_variable(LAPACK_LIBRARIES STRING "Lapack and Blas libraries" "${LAPACK_LIBRARIES}")
-
-  if(LAPACK_LIBRARIES AND NOT LAPACK_FOUND)
-    print_warning("LAPACK not functional"
-                  "Blas/Lapack support will not be provided")
-  else()
-    #set sundials_config.h symbol via sundials_config.in
-    set(SUNDIALS_BLAS_LAPACK TRUE)
-  endif()
-
-else()
-
-  hide_variable(LAPACK_LIBRARIES)
-
-endif()
-
-# ---------------------------------------------------------------
-# Find (and test) the SuperLUDIST libraries
-# ---------------------------------------------------------------
-
-if(SUPERLUDIST_ENABLE)
-  include(SundialsSuperLUDIST)
-else()
-  set(SUPERLUDIST_DISABLED TRUE CACHE INTERNAL "GUI - return when first set")
-  set(SUNDIALS_SUPERLUDIST FALSE)
-endif()
-
-# ---------------------------------------------------------------
-# Find (and test) the SUPERLUMT libraries
-# ---------------------------------------------------------------
-
-if(SUPERLUMT_ENABLE)
-  include(SundialsSuperLUMT)
-else()
-  set(SUPERLUMT_DISABLED TRUE CACHE INTERNAL "GUI - return when first set")
-  set(SUNDIALS_SUPERLUMT FALSE)
-endif()
-
-# ---------------------------------------------------------------
-# Find (and test) the KLU libraries
-# ---------------------------------------------------------------
-
-# If KLU is requested, first try to find the appropriate libraries to
-# link against them.
-
-if(KLU_ENABLE)
-
-  show_variable(KLU_INCLUDE_DIR PATH "KLU include directory"
-    "${KLU_INCLUDE_DIR}")
-  show_variable(KLU_LIBRARY_DIR PATH
-    "Klu library directory" "${KLU_LIBRARY_DIR}")
-
-  include(SundialsKLU)
-
-  if(KLU_FOUND)
-    # sundials_config.h symbol
-    set(SUNDIALS_KLU TRUE)
-    include_directories(${KLU_INCLUDE_DIR})
-  endif(KLU_FOUND)
-
-  if(KLU_LIBRARIES AND NOT KLU_FOUND)
-    print_warning("KLU not functional - support will not be provided"
-                  "Double check spelling of include path and specified libraries (search is case sensitive)")
-  endif(KLU_LIBRARIES AND NOT KLU_FOUND)
-
-else()
-
-  hide_variable(KLU_LIBRARY_DIR)
-  hide_variable(KLU_INCLUDE_DIR)
-  set (KLU_DISABLED TRUE CACHE INTERNAL "GUI - return when first set")
-
-endif(KLU_ENABLE)
-
-# ---------------------------------------------------------------
-# Find (and test) the hypre libraries
-# ---------------------------------------------------------------
-
-# >>>>>>> NOTE: Need to add check for hypre precision and integer type
-
-if(HYPRE_ENABLE)
-  show_variable(HYPRE_INCLUDE_DIR PATH "HYPRE include directory"
-    "${HYPRE_INCLUDE_DIR}")
-  show_variable(HYPRE_LIBRARY_DIR PATH
-    "HYPRE library directory" "${HYPRE_LIBRARY_DIR}")
-
-  include(SundialsHypre)
-
-  if(HYPRE_FOUND)
-    # sundials_config.h symbol
-    set(SUNDIALS_HYPRE TRUE)
-    include_directories(${HYPRE_INCLUDE_DIR})
-  endif(HYPRE_FOUND)
-
-  if(HYPRE_LIBRARIES AND NOT HYPRE_FOUND)
-    print_warning("HYPRE not functional - support will not be provided"
-                  "Found hypre library, test code does not work")
-  endif(HYPRE_LIBRARIES AND NOT HYPRE_FOUND)
-
-else()
-
-  hide_variable(HYPRE_INCLUDE_DIR)
-  hide_variable(HYPRE_LIBRARY_DIR)
-  set (HYPRE_DISABLED TRUE CACHE INTERNAL "GUI - return when first set")
-
-endif()
-
-# ---------------------------------------------------------------
-# Find (and test) the PETSc libraries
-# ---------------------------------------------------------------
-
-if(PETSC_ENABLE)
-  include(SundialsPETSC)
-else()
-  set(PETSC_DISABLED TRUE CACHE INTERNAL "GUI - return when first set")
-endif()
-
-# -------------------------------------------------------------
-# Find RAJA
-# -------------------------------------------------------------
-
-if(RAJA_ENABLE)
-  # Look for CMake configuration file in RAJA installation
-  find_package(RAJA CONFIG
-    PATHS ${RAJA_DIR} ${RAJA_DIR}/share/raja/cmake
-    REQUIRED)
-endif(RAJA_ENABLE)
-
-# -------------------------------------------------------------
-# Find Kokkos
-# -------------------------------------------------------------
-
-if(KOKKOS_ENABLE)
-  # Look for CMake configuration file in Kokkos installation
-  find_package(Kokkos CONFIG
-    PATHS ${KOKKOS_DIR} ${KOKKOS_DIR}/share/kokkos/cmake REQUIRED)
-endif(KOKKOS_ENABLE)
-
-
-# -------------------------------------------------------------
-# Find Trilinos
-# -------------------------------------------------------------
-
-if(Trilinos_ENABLE)
-  include(SundialsTrilinos)
-endif(Trilinos_ENABLE)
-
-=======
 include(SundialsBuildOptionsPost)
->>>>>>> 1bff1447
 
 # ===============================================================
 # At this point all the configuration options are set.
