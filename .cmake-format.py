# ----------------------------------
# Options affecting listfile parsing
# ----------------------------------
with section("parse"):

    # Specify structure for custom cmake functions
    additional_commands = {
        "add_prefix": {"pargs": {"nargs": 2}},
        "add_suffix": {"pargs": {"nargs": 2}},
        "append_static_suffix": {"pargs": {"nargs": 2}},
        "examples2string": {"pargs": {"nargs": 2}},
        "force_variable": {"pargs": {"nargs": 4}},
        "list2string": {"pargs": {"nargs": 2}},
        "sundials_add_benchmark": {
            "kwargs": {
                "BENCHMARK_ARGS": 1,
                "IDENTIFIER": 1,
                "NUM_CORES": 1,
                "TEST_RUNNER_ARGS": "+",
            },
            "pargs": {"flags": ["ENABLE_GPU"], "nargs": "3+"},
        },
        "sundials_add_examples_ginkgo": {
            "kwargs": {"BACKENDS": "+", "TARGETS": "+"},
            "pargs": {"flags": ["UNIT_TEST"], "nargs": "1+"},
        },
        "sundials_add_f2003_library": {
            "kwargs": {
                "COMPILE_DEFINITIONS": "+",
                "COMPILE_OPTIONS": "+",
                "INCLUDE_DIRECTORIES": "+",
                "LINK_LIBRARIES": "+",
                "OBJECT_LIBRARIES": "+",
                "OUTPUT_NAME": 1,
                "PROPERTIES": "+",
                "SOURCES": "+",
                "SOVERSION": 1,
                "VERSION": 1,
            },
            "pargs": {"flags": [], "nargs": "1+"},
        },
        "sundials_add_library": {
            "kwargs": {
                "COMPILE_DEFINITIONS": "+",
                "COMPILE_FEATURES": "+",
                "COMPILE_OPTIONS": "+",
                "HEADERS": "+",
                "INCLUDE_DIRECTORIES": "+",
                "INCLUDE_SUBDIR": 1,
                "LINK_LIBRARIES": "+",
                "OBJECT_LIBRARIES": "+",
                "OUTPUT_NAME": 1,
                "PROPERTIES": "+",
                "SOURCES": "+",
                "SOVERSION": 1,
                "VERSION": 1,
            },
<<<<<<< HEAD
            "pargs": {
                "flags": ["STATIC_ONLY", "SHARED_ONLY", "OBJECT_LIB_ONLY"],
                "nargs": "1+",
            },
=======
            "pargs": {"flags": ["STATIC_ONLY", "SHARED_ONLY", "OBJECT_LIB_ONLY"], "nargs": "1+"},
>>>>>>> b166f03e
        },
        "sundials_add_nvector_benchmark": {
            "kwargs": {
                "INSTALL_SUBDIR": "+",
                "LINK_LIBRARIES": "+",
                "SOURCES": "+",
                "SUNDIALS_TARGETS": "+",
            },
            "pargs": {"flags": [], "nargs": "1+"},
        },
        "sundials_add_test": {
            "kwargs": {
                "ANSWER_DIR": 1,
                "ANSWER_FILE": 1,
                "EXAMPLE_TYPE": 1,
                "EXTRA_ARGS": "+",
                "FLOAT_PRECISION": 1,
                "INTEGER_PRECISION": 1,
                "LABELS": "+",
                "MPI_NPROCS": 1,
                "TEST_ARGS": "+",
            },
            "pargs": {"flags": ["NODIFF"], "nargs": "2+"},
        },
        "sundials_add_test_install": {
            "kwargs": {"EXECUTABLE": 1},
            "pargs": {"flags": [], "nargs": "2+"},
        },
        "sundials_git_version": {"pargs": {"nargs": 0}},
        "sundials_install_examples": {
            "kwargs": {
                "CMAKE_TEMPLATE": 1,
                "DESTINATION": 1,
                "EXAMPLES_DEPENDENCIES": "+",
                "EXTRA_FILES": "+",
                "EXTRA_INCLUDES": "+",
                "MAKE_TEMPLATE": 1,
                "OTHER_TARGETS": "+",
                "SOLVER_LIBRARY": 1,
                "SUNDIALS_COMPONENTS": "+",
                "SUNDIALS_TARGETS": "+",
                "TEST_INSTALL": 1,
            },
            "pargs": {"flags": [], "nargs": "2+"},
        },
        "sundials_install_examples_ginkgo": {
            "kwargs": {
                "CPU_EXAMPLES_VAR": "+",
                "CPU_GPU_EXAMPLES_VAR": "+",
                "DEPENDENCIES": "+",
                "DESTINATION": 1,
                "EXTRA_FILES": "+",
                "GPU_EXAMPLES_VAR": "+",
                "SUNDIALS_COMPONENTS": "+",
                "SUNDIALS_TARGETS": "+",
            },
            "pargs": {"flags": [], "nargs": "1+"},
        },
        "sundials_option": {
            "kwargs": {"DEPENDS_ON": "+", "OPTIONS": "+"},
            "pargs": {"flags": ["DEPENDS_ON_THROW_ERROR", "ADVANCED"], "nargs": "4+"},
        },
        "sundials_trycompile_execute": {
            "kwargs": {"COMPILE_OUTPUT": 1, "RUN_OUTPUT": 1},
            "pargs": {"flags": [], "nargs": "4+"},
        },
        "add_local_ci_target": {"pargs": {"nargs": 3}},
    }

    # Override configurations per-command where available
    override_spec = {}

    # Specify variable tags.
    vartags = []

    # Specify property tags.
    proptags = []

# -----------------------------
# Options affecting formatting.
# -----------------------------
with section("format"):

    # Disable formatting entirely, making cmake-format a no-op
    disable = False

    # How wide to allow formatted cmake files
    line_width = 80

    # How many spaces to tab for indent
    tab_size = 2

    # If true, lines are indented using tab characters (utf-8 0x09) instead of
    # <tab_size> space characters (utf-8 0x20). In cases where the layout would
    # require a fractional tab character, the behavior of the  fractional
    # indentation is governed by <fractional_tab_policy>
    use_tabchars = False

    # If <use_tabchars> is True, then the value of this variable indicates how
    # fractional indentions are handled during whitespace replacement. If set to
    # 'use-space', fractional indentation is left as spaces (utf-8 0x20). If set
    # to `round-up` fractional indentation is replaced with a single tab character
    # (utf-8 0x09) effectively shifting the column to the next tabstop
    fractional_tab_policy = "use-space"

    # If an argument group contains more than this many sub-groups (parg or kwarg
    # groups) then force it to a vertical layout.
    max_subgroups_hwrap = 2

    # If a positional argument group contains more than this many arguments, then
    # force it to a vertical layout.
    max_pargs_hwrap = 6

    # If a cmdline positional group consumes more than this many lines without
    # nesting, then invalidate the layout (and nest)
    max_rows_cmdline = 2

    # If true, separate flow control names from their parentheses with a space
    separate_ctrl_name_with_space = False

    # If true, separate function names from parentheses with a space
    separate_fn_name_with_space = False

    # If a statement is wrapped to more than one line, than dangle the closing
    # parenthesis on its own line.
    dangle_parens = False

    # If the trailing parenthesis must be 'dangled' on its on line, then align it
    # to this reference: `prefix`: the start of the statement,  `prefix-indent`:
    # the start of the statement, plus one indentation  level, `child`: align to
    # the column of the arguments
    dangle_align = "prefix"

    # If the statement spelling length (including space and parenthesis) is
    # smaller than this amount, then force reject nested layouts.
    min_prefix_chars = 4

    # If the statement spelling length (including space and parenthesis) is larger
    # than the tab width by more than this amount, then force reject un-nested
    # layouts.
    max_prefix_chars = 10

    # If a candidate layout is wrapped horizontally but it exceeds this many
    # lines, then reject the layout.
    max_lines_hwrap = 2

    # What style line endings to use in the output.
    line_ending = "unix"

    # Format command names consistently as 'lower' or 'upper' case
    command_case = "canonical"

    # Format keywords consistently as 'lower' or 'upper' case
    keyword_case = "unchanged"

    # A list of command names which should always be wrapped
    always_wrap = []

    # If true, the argument lists which are known to be sortable will be sorted
    # lexicographicall
    enable_sort = True

    # If true, the parsers may infer whether or not an argument list is sortable
    # (without annotation).
    autosort = False

    # By default, if cmake-format cannot successfully fit everything into the
    # desired linewidth it will apply the last, most agressive attempt that it
    # made. If this flag is True, however, cmake-format will print error, exit
    # with non-zero status code, and write-out nothing
    require_valid_layout = False

    # A dictionary mapping layout nodes to a list of wrap decisions. See the
    # documentation for more information.
    layout_passes = {}

# ------------------------------------------------
# Options affecting comment reflow and formatting.
# ------------------------------------------------
with section("markup"):

    # What character to use for bulleted lists
    bullet_char = "*"

    # What character to use as punctuation after numerals in an enumerated list
    enum_char = "."

    # If comment markup is enabled, don't reflow the first comment block in each
    # listfile. Use this to preserve formatting of your copyright/license
    # statements.
    first_comment_is_literal = True

    # If comment markup is enabled, don't reflow any comment block which matches
    # this (regex) pattern. Default is `None` (disabled).
    literal_comment_pattern = None

    # Regular expression to match preformat fences in comments default=
    # ``r'^\s*([`~]{3}[`~]*)(.*)$'``
    fence_pattern = "^\\s*([`~]{3}[`~]*)(.*)$"

    # Regular expression to match rulers in comments default=
    # ``r'^\s*[^\w\s]{3}.*[^\w\s]{3}$'``
    ruler_pattern = "^\\s*[^\\w\\s]{3}.*[^\\w\\s]{3}$"

    # If a comment line matches starts with this pattern then it is explicitly a
    # trailing comment for the preceeding argument. Default is '#<'
    explicit_trailing_pattern = "#<"

    # If a comment line starts with at least this many consecutive hash
    # characters, then don't lstrip() them off. This allows for lazy hash rulers
    # where the first hash char is not separated by space
    hashruler_min_length = 10

    # If true, then insert a space between the first hash char and remaining hash
    # chars in a hash ruler, and normalize its length to fill the column
    canonicalize_hashrulers = True

    # enable comment markup parsing and reflow
    enable_markup = True

# ----------------------------
# Options affecting the linter
# ----------------------------
with section("lint"):

    # a list of lint codes to disable
    disabled_codes = []

    # regular expression pattern describing valid function names
    function_pattern = "[0-9a-z_]+"

    # regular expression pattern describing valid macro names
    macro_pattern = "[0-9A-Z_]+"

    # regular expression pattern describing valid names for variables with global
    # (cache) scope
    global_var_pattern = "[A-Z][0-9A-Z_]+"

    # regular expression pattern describing valid names for variables with global
    # scope (but internal semantic)
    internal_var_pattern = "_[A-Z][0-9A-Z_]+"

    # regular expression pattern describing valid names for variables with local
    # scope
    local_var_pattern = "[a-z][a-z0-9_]+"

    # regular expression pattern describing valid names for privatedirectory
    # variables
    private_var_pattern = "_[0-9a-z_]+"

    # regular expression pattern describing valid names for public directory
    # variables
    public_var_pattern = "[A-Z][0-9A-Z_]+"

    # regular expression pattern describing valid names for function/macro
    # arguments and loop variables.
    argument_var_pattern = "[a-z][a-z0-9_]+"

    # regular expression pattern describing valid names for keywords used in
    # functions or macros
    keyword_pattern = "[A-Z][0-9A-Z_]+"

    # In the heuristic for C0201, how many conditionals to match within a loop in
    # before considering the loop a parser.
    max_conditionals_custom_parser = 2

    # Require at least this many newlines between statements
    min_statement_spacing = 1

    # Require no more than this many newlines between statements
    max_statement_spacing = 2
    max_returns = 6
    max_branches = 12
    max_arguments = 5
    max_localvars = 15
    max_statements = 50

# -------------------------------
# Options affecting file encoding
# -------------------------------
with section("encode"):

    # If true, emit the unicode byte-order mark (BOM) at the start of the file
    emit_byteorder_mark = False

    # Specify the encoding of the input file. Defaults to utf-8
    input_encoding = "utf-8"

    # Specify the encoding of the output file. Defaults to utf-8. Note that cmake
    # only claims to support utf-8 so be careful when using anything else
    output_encoding = "utf-8"

# -------------------------------------
# Miscellaneous configurations options.
# -------------------------------------
with section("misc"):

    # A dictionary containing any per-command configuration overrides. Currently
    # only `command_case` is supported.
    per_command = {}<|MERGE_RESOLUTION|>--- conflicted
+++ resolved
@@ -55,14 +55,7 @@
                 "SOVERSION": 1,
                 "VERSION": 1,
             },
-<<<<<<< HEAD
-            "pargs": {
-                "flags": ["STATIC_ONLY", "SHARED_ONLY", "OBJECT_LIB_ONLY"],
-                "nargs": "1+",
-            },
-=======
             "pargs": {"flags": ["STATIC_ONLY", "SHARED_ONLY", "OBJECT_LIB_ONLY"], "nargs": "1+"},
->>>>>>> b166f03e
         },
         "sundials_add_nvector_benchmark": {
             "kwargs": {
