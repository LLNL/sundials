--- conflicted
+++ resolved
@@ -3,10 +3,7 @@
 
 on:
   pull_request:
-<<<<<<< HEAD
-=======
   merge_group:
->>>>>>> 4e5de4c0
   workflow_dispatch:
 
 concurrency:
