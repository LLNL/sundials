--- conflicted
+++ resolved
@@ -1,52 +1,3 @@
-<<<<<<< HEAD
-# #
-# name: spack@develop build and test with GCC+TPLs (no GPUs)
-
-# on:
-#   pull_request:
-#   workflow_dispatch:
-#   schedule:
-#   - cron: '00 22 * * *'
-
-# jobs:
-#   build_and_test:
-#     runs-on: ubuntu-latest
-#     container:
-#       image: ghcr.io/llnl/sundials-ci-int${{ matrix.indexsize }}-${{ matrix.precision }}:spack-develop
-#       options: --user root
-#     strategy:
-#       matrix:
-#         indexsize: [32, 64]
-#         precision: ['double']
-#     steps:
-#       - name: Checkout repository
-#         uses: actions/checkout@v3
-#         with:
-#           submodules: true
-#       - name: Run test_driver.sh
-#         uses: ./.github/actions/test-driver
-#         with:
-#           indexsize: ${{ matrix.indexsize }}
-#           precision: ${{ matrix.precision }}
-#         env:
-#           SUNDIALS_DISABLE_ERROR_CHECKS: ${{ matrix.errorchecks }}
-#           CMAKE_BUILD_TYPE: ${{ matrix.buildtype }}
-#       - name: Archive build files from failed build
-#         uses: actions/upload-artifact@v2.2.4
-#         if: failure()
-#         with:
-#           name: build_files
-#           path: |
-#             ${{ github.workspace }}/test/build_*
-#             !${{ github.workspace }}/test/build_*/Testing/output
-#       - name: Archive output files from failed build
-#         uses: actions/upload-artifact@v2.2.4
-#         if: failure()
-#         with:
-#           name: output_files
-#           path: |
-#             ${{ github.workspace }}/test/build_*/Testing/output
-=======
 #
 name: Build and Test - Ubuntu/gcc spack@develop (TPLs, no GPUs)
 
@@ -95,5 +46,4 @@
         with:
           name: output_files
           path: |
-            ${{ github.workspace }}/test/build_*/Testing/
->>>>>>> 314e8e07
+            ${{ github.workspace }}/test/build_*/Testing/