#
name: spack@develop build and test with GCC+TPLs (no GPUs)

on:
<<<<<<< HEAD
=======
  pull_request:
  workflow_dispatch:
>>>>>>> 914ed10c
  schedule:
  - cron: '00 22 * * *'

jobs:
  build_and_test:
    runs-on: ubuntu-latest
    container:
      image: ghcr.io/llnl/sundials-ci-int${{ matrix.indexsize }}-${{ matrix.precision }}:spack-develop
      options: --user root
    strategy:
      matrix:
        indexsize: [32, 64]
        precision: ['double']
    steps:
      - name: Checkout repository
        uses: actions/checkout@v3
        with:
          submodules: true
      - name: Run test_driver.sh
        uses: ./.github/actions/test-driver
        with:
          indexsize: ${{ matrix.indexsize }}
          precision: ${{ matrix.precision }}
      - name: Archive files from failed build
        uses: actions/upload-artifact@v2.2.4
        if: failure()
        with:
          name: build_files
          path: |
            ${{ github.workspace }}/test/build_*<|MERGE_RESOLUTION|>--- conflicted
+++ resolved
@@ -2,11 +2,8 @@
 name: spack@develop build and test with GCC+TPLs (no GPUs)
 
 on:
-<<<<<<< HEAD
-=======
   pull_request:
   workflow_dispatch:
->>>>>>> 914ed10c
   schedule:
   - cron: '00 22 * * *'
 
