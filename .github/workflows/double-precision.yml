--- conflicted
+++ resolved
@@ -4,10 +4,7 @@
 on:
   push:
   pull_request:
-<<<<<<< HEAD
-=======
   merge_group:
->>>>>>> 4e5de4c0
   workflow_dispatch:
 
 concurrency:
